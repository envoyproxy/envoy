--- conflicted
+++ resolved
@@ -49,11 +49,7 @@
                           protected Logger::Loggable<Logger::Id::main> {
 public:
   ProxyProtocolTest()
-<<<<<<< HEAD
-      : api_(Api::createApiForTest()), dispatcher_(*api_),
-=======
-      : api_(Api::createApiForTest(stats_store_)), dispatcher_(api_->allocateDispatcher()),
->>>>>>> 87887e8c
+      : api_(Api::createApiForTest()), dispatcher_(api_->allocateDispatcher()),
         socket_(Network::Test::getCanonicalLoopbackAddress(GetParam()), nullptr, true),
         connection_handler_(new Server::ConnectionHandlerImpl(ENVOY_LOGGER(), *dispatcher_)),
         name_("proxy"), filter_chain_(Network::Test::createEmptyFilterChainWithRawBufferSockets()) {
@@ -873,11 +869,7 @@
                                   protected Logger::Loggable<Logger::Id::main> {
 public:
   WildcardProxyProtocolTest()
-<<<<<<< HEAD
-      : api_(Api::createApiForTest()), dispatcher_(*api_),
-=======
-      : api_(Api::createApiForTest(stats_store_)), dispatcher_(api_->allocateDispatcher()),
->>>>>>> 87887e8c
+      : api_(Api::createApiForTest()), dispatcher_(api_->allocateDispatcher()),
         socket_(Network::Test::getAnyAddress(GetParam()), nullptr, true),
         local_dst_address_(Network::Utility::getAddressWithPort(
             *Network::Test::getCanonicalLoopbackAddress(GetParam()),

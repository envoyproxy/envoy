--- conflicted
+++ resolved
@@ -21,21 +21,12 @@
   Stats::IsolatedStoreImpl store;
   ConfigSharedPtr cfg;
 
-<<<<<<< HEAD
-  cfg = std::make_shared<Config>(*store.rootScope(), input.config());
-=======
   try {
-    if (input.max_size() == 0) {
-      // If max_size not set, use default constructor
-      cfg = std::make_shared<Config>(*store.rootScope(), input.config());
-    } else {
-      cfg = std::make_shared<Config>(*store.rootScope(), input.config(), input.max_size());
-    }
+    cfg = std::make_shared<Config>(*store.rootScope(), input.config());
   } catch (const Envoy::EnvoyException& e) {
     ENVOY_LOG_MISC(debug, "EnvoyException: {}", e.what());
     return;
   }
->>>>>>> 75b033da
 
   auto filter = std::make_unique<Filter>(std::move(cfg));
 

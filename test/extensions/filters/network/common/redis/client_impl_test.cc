#include <vector>

#include "common/buffer/buffer_impl.h"
#include "common/network/utility.h"
#include "common/upstream/upstream_impl.h"

#include "extensions/filters/network/common/redis/client_impl.h"
#include "extensions/filters/network/common/redis/utility.h"

#include "test/extensions/filters/network/common/redis/mocks.h"
#include "test/extensions/filters/network/common/redis/test_utils.h"
#include "test/mocks/network/mocks.h"
#include "test/mocks/upstream/mocks.h"

#include "gmock/gmock.h"
#include "gtest/gtest.h"

using testing::_;
using testing::Eq;
using testing::InSequence;
using testing::Invoke;
using testing::Ref;
using testing::Return;
using testing::SaveArg;

namespace Envoy {
namespace Extensions {
namespace NetworkFilters {
namespace Common {
namespace Redis {
namespace Client {

class RedisClientImplTest : public testing::Test, public Common::Redis::DecoderFactory {
public:
  // Commmon::Redis::DecoderFactory
  Common::Redis::DecoderPtr create(Common::Redis::DecoderCallbacks& callbacks) override {
    callbacks_ = &callbacks;
    return Common::Redis::DecoderPtr{decoder_};
  }

  ~RedisClientImplTest() override {
    client_.reset();

    EXPECT_TRUE(TestUtility::gaugesZeroed(host_->cluster_.stats_store_.gauges()));
    EXPECT_TRUE(TestUtility::gaugesZeroed(host_->stats_store_.gauges()));
  }

  void setup() {
    config_ = std::make_unique<ConfigImpl>(createConnPoolSettings());
    finishSetup();
  }

  void setup(std::unique_ptr<Config>&& config) {
    config_ = std::move(config);
    finishSetup();
  }

  void finishSetup() {
    upstream_connection_ = new NiceMock<Network::MockClientConnection>();
    Upstream::MockHost::MockCreateConnectionData conn_info;
    conn_info.connection_ = upstream_connection_;

    // Create timers in order they are created in client_impl.cc
    connect_or_op_timer_ = new Event::MockTimer(&dispatcher_);
    flush_timer_ = new Event::MockTimer(&dispatcher_);

    EXPECT_CALL(*connect_or_op_timer_, enableTimer(_, _));
    EXPECT_CALL(*host_, createConnection_(_, _)).WillOnce(Return(conn_info));
    EXPECT_CALL(*upstream_connection_, addReadFilter(_))
        .WillOnce(SaveArg<0>(&upstream_read_filter_));
    EXPECT_CALL(*upstream_connection_, connect());
    EXPECT_CALL(*upstream_connection_, noDelay(true));

    redis_command_stats_ =
        Common::Redis::RedisCommandStats::createRedisCommandStats(stats_.symbolTable());

    client_ = ClientImpl::create(host_, dispatcher_, Common::Redis::EncoderPtr{encoder_}, *this,
                                 *config_, redis_command_stats_, stats_);
    EXPECT_EQ(1UL, host_->cluster_.stats_.upstream_cx_total_.value());
    EXPECT_EQ(1UL, host_->stats_.cx_total_.value());
    EXPECT_EQ(false, client_->active());

    // NOP currently.
    upstream_connection_->runHighWatermarkCallbacks();
    upstream_connection_->runLowWatermarkCallbacks();
  }

  void onConnected() {
    EXPECT_CALL(*connect_or_op_timer_, enableTimer(_, _));
    upstream_connection_->raiseEvent(Network::ConnectionEvent::Connected);
  }

  void respond() {
    Common::Redis::RespValuePtr response1{new Common::Redis::RespValue()};
    response1->type(Common::Redis::RespType::SimpleString);
    response1->asString() = "OK";
    EXPECT_EQ(true, client_->active());
    ClientImpl* client_impl = dynamic_cast<ClientImpl*>(client_.get());
    EXPECT_NE(client_impl, nullptr);
    client_impl->onRespValue(std::move(response1));
  }

  void testInitializeReadPolicy(
      envoy::config::filter::network::redis_proxy::v2::RedisProxy::ConnPoolSettings::ReadPolicy
          read_policy) {
    InSequence s;

    setup(std::make_unique<ConfigImpl>(createConnPoolSettings(20, true, true, 100, read_policy)));

    Common::Redis::RespValue readonly_request = Utility::ReadOnlyRequest::instance();
    EXPECT_CALL(*encoder_, encode(Eq(readonly_request), _));
    EXPECT_CALL(*flush_timer_, enabled()).WillOnce(Return(false));
    client_->initialize(auth_password_);

    EXPECT_EQ(1UL, host_->cluster_.stats_.upstream_rq_total_.value());
    EXPECT_EQ(1UL, host_->cluster_.stats_.upstream_rq_active_.value());
    EXPECT_EQ(1UL, host_->stats_.rq_total_.value());
    EXPECT_EQ(1UL, host_->stats_.rq_active_.value());

    EXPECT_CALL(*upstream_connection_, close(Network::ConnectionCloseType::NoFlush));
    EXPECT_CALL(*connect_or_op_timer_, disableTimer());
    client_->close();
  }

  const std::string cluster_name_{"foo"};
  std::shared_ptr<Upstream::MockHost> host_{new NiceMock<Upstream::MockHost>()};
  Event::MockDispatcher dispatcher_;
  Event::MockTimer* flush_timer_{};
  Event::MockTimer* connect_or_op_timer_{};
  MockEncoder* encoder_{new MockEncoder()};
  MockDecoder* decoder_{new MockDecoder()};
  Common::Redis::DecoderCallbacks* callbacks_{};
  NiceMock<Network::MockClientConnection>* upstream_connection_{};
  Network::ReadFilterSharedPtr upstream_read_filter_;
  std::unique_ptr<Config> config_;
  ClientPtr client_;
<<<<<<< HEAD
  std::string auth_password_;
=======
  Stats::IsolatedStoreImpl stats_;
  Stats::ScopePtr stats_scope_;
  Common::Redis::RedisCommandStatsSharedPtr redis_command_stats_;
>>>>>>> 38b926c6
};

TEST_F(RedisClientImplTest, BatchWithZeroBufferAndTimeout) {
  // Basic test with a single request, default buffer size (0) and timeout (0).
  // This means we do not batch requests, and thus the flush timer is never enabled.
  InSequence s;

  setup();

  // Make the dummy request
  Common::Redis::RespValue request1;
  MockPoolCallbacks callbacks1;
  EXPECT_CALL(*encoder_, encode(Ref(request1), _));
  EXPECT_CALL(*flush_timer_, enabled()).WillOnce(Return(false));
  PoolRequest* handle1 = client_->makeRequest(request1, callbacks1);
  EXPECT_NE(nullptr, handle1);

  // Process the dummy request
  Buffer::OwnedImpl fake_data;
  EXPECT_CALL(*decoder_, decode(Ref(fake_data))).WillOnce(Invoke([&](Buffer::Instance&) -> void {
    InSequence s;
    Common::Redis::RespValuePtr response1(new Common::Redis::RespValue());
    EXPECT_CALL(callbacks1, onResponse_(Ref(response1)));
    EXPECT_CALL(*connect_or_op_timer_, disableTimer());
    EXPECT_CALL(host_->outlier_detector_,
                putResult(Upstream::Outlier::Result::EXT_ORIGIN_REQUEST_SUCCESS, _));
    callbacks_->onRespValue(std::move(response1));
  }));
  upstream_read_filter_->onData(fake_data, false);

  EXPECT_CALL(*connect_or_op_timer_, disableTimer());
  client_->close();
}

class ConfigBufferSizeGTSingleRequest : public Config {
  bool disableOutlierEvents() const override { return false; }
  std::chrono::milliseconds opTimeout() const override { return std::chrono::milliseconds(25); }
  bool enableHashtagging() const override { return false; }
  bool enableRedirection() const override { return false; }
  unsigned int maxBufferSizeBeforeFlush() const override { return 8; }
  std::chrono::milliseconds bufferFlushTimeoutInMs() const override {
    return std::chrono::milliseconds(1);
  }
  uint32_t maxUpstreamUnknownConnections() const override { return 0; }
  bool enableCommandStats() const override { return false; }
  ReadPolicy readPolicy() const override { return ReadPolicy::Master; }
};

TEST_F(RedisClientImplTest, BatchWithTimerFiring) {
  // With a flush buffer > single request length, the flush timer comes into play.
  // In this test, we make a single request that doesn't fill the buffer, so we
  // have to wait for the flush timer to fire.
  InSequence s;

  setup(std::make_unique<ConfigBufferSizeGTSingleRequest>());

  // Make the dummy request
  Common::Redis::RespValue request1;
  MockPoolCallbacks callbacks1;
  EXPECT_CALL(*encoder_, encode(Ref(request1), _));
  EXPECT_CALL(*flush_timer_, enableTimer(_, _));
  PoolRequest* handle1 = client_->makeRequest(request1, callbacks1);
  EXPECT_NE(nullptr, handle1);

  // Pretend the flush timer fires.
  // The timer callback is the general-purpose flush function, also used when
  // the buffer is filled. If the buffer fills before the timer fires, we need
  // to check if the timer is active and cancel it. However, if the timer fires
  // the callback, this internal check returns false as the timer is finished.
  EXPECT_CALL(*flush_timer_, enabled()).WillOnce(Return(false));
  flush_timer_->invokeCallback();

  // Process the dummy request
  Buffer::OwnedImpl fake_data;
  EXPECT_CALL(*decoder_, decode(Ref(fake_data))).WillOnce(Invoke([&](Buffer::Instance&) -> void {
    InSequence s;
    Common::Redis::RespValuePtr response1(new Common::Redis::RespValue());
    EXPECT_CALL(callbacks1, onResponse_(Ref(response1)));
    EXPECT_CALL(*connect_or_op_timer_, disableTimer());
    EXPECT_CALL(host_->outlier_detector_,
                putResult(Upstream::Outlier::Result::EXT_ORIGIN_REQUEST_SUCCESS, _));
    callbacks_->onRespValue(std::move(response1));
  }));
  upstream_read_filter_->onData(fake_data, false);

  EXPECT_CALL(*connect_or_op_timer_, disableTimer());
  client_->close();
}

TEST_F(RedisClientImplTest, BatchWithTimerCancelledByBufferFlush) {
  // Expanding on the previous test, let's the flush buffer is filled by two requests.
  // In this test, we make a single request that doesn't fill the buffer, and the timer
  // starts. However, a second request comes in, which should cancel the timer, such
  // that it is never invoked.
  InSequence s;

  setup(std::make_unique<ConfigBufferSizeGTSingleRequest>());

  // Make the dummy request (doesn't fill buffer, starts timer)
  Common::Redis::RespValue request1;
  MockPoolCallbacks callbacks1;
  EXPECT_CALL(*encoder_, encode(Ref(request1), _));
  EXPECT_CALL(*flush_timer_, enableTimer(_, _));
  PoolRequest* handle1 = client_->makeRequest(request1, callbacks1);
  EXPECT_NE(nullptr, handle1);

  // Make a second dummy request (fills buffer, cancels timer)
  Common::Redis::RespValue request2;
  MockPoolCallbacks callbacks2;
  EXPECT_CALL(*encoder_, encode(Ref(request2), _));
  EXPECT_CALL(*flush_timer_, enabled()).WillOnce(Return(true));
  ;
  EXPECT_CALL(*flush_timer_, disableTimer());
  PoolRequest* handle2 = client_->makeRequest(request2, callbacks2);
  EXPECT_NE(nullptr, handle2);

  // Process the dummy requests
  Buffer::OwnedImpl fake_data;
  EXPECT_CALL(*decoder_, decode(Ref(fake_data))).WillOnce(Invoke([&](Buffer::Instance&) -> void {
    InSequence s;
    Common::Redis::RespValuePtr response1(new Common::Redis::RespValue());
    EXPECT_CALL(callbacks1, onResponse_(Ref(response1)));
    EXPECT_CALL(*connect_or_op_timer_, enableTimer(_, _));
    EXPECT_CALL(host_->outlier_detector_,
                putResult(Upstream::Outlier::Result::EXT_ORIGIN_REQUEST_SUCCESS, _));
    callbacks_->onRespValue(std::move(response1));

    Common::Redis::RespValuePtr response2(new Common::Redis::RespValue());
    EXPECT_CALL(callbacks2, onResponse_(Ref(response2)));
    EXPECT_CALL(*connect_or_op_timer_, disableTimer());
    EXPECT_CALL(host_->outlier_detector_,
                putResult(Upstream::Outlier::Result::EXT_ORIGIN_REQUEST_SUCCESS, _));
    callbacks_->onRespValue(std::move(response2));
  }));
  upstream_read_filter_->onData(fake_data, false);

  EXPECT_CALL(*upstream_connection_, close(Network::ConnectionCloseType::NoFlush));
  EXPECT_CALL(*connect_or_op_timer_, disableTimer());
  client_->close();
}

TEST_F(RedisClientImplTest, Basic) {
  InSequence s;

  setup();

  client_->initialize(auth_password_);

  Common::Redis::RespValue request1;
  MockPoolCallbacks callbacks1;
  EXPECT_CALL(*encoder_, encode(Ref(request1), _));
  EXPECT_CALL(*flush_timer_, enabled()).WillOnce(Return(false));
  PoolRequest* handle1 = client_->makeRequest(request1, callbacks1);
  EXPECT_NE(nullptr, handle1);

  onConnected();

  Common::Redis::RespValue request2;
  MockPoolCallbacks callbacks2;
  EXPECT_CALL(*encoder_, encode(Ref(request2), _));
  EXPECT_CALL(*flush_timer_, enabled()).WillOnce(Return(false));
  PoolRequest* handle2 = client_->makeRequest(request2, callbacks2);
  EXPECT_NE(nullptr, handle2);

  EXPECT_EQ(2UL, host_->cluster_.stats_.upstream_rq_total_.value());
  EXPECT_EQ(2UL, host_->cluster_.stats_.upstream_rq_active_.value());
  EXPECT_EQ(2UL, host_->stats_.rq_total_.value());
  EXPECT_EQ(2UL, host_->stats_.rq_active_.value());

  Buffer::OwnedImpl fake_data;
  EXPECT_CALL(*decoder_, decode(Ref(fake_data))).WillOnce(Invoke([&](Buffer::Instance&) -> void {
    InSequence s;
    Common::Redis::RespValuePtr response1(new Common::Redis::RespValue());
    EXPECT_CALL(callbacks1, onResponse_(Ref(response1)));
    EXPECT_CALL(*connect_or_op_timer_, enableTimer(_, _));
    EXPECT_CALL(host_->outlier_detector_,
                putResult(Upstream::Outlier::Result::EXT_ORIGIN_REQUEST_SUCCESS, _));
    callbacks_->onRespValue(std::move(response1));

    Common::Redis::RespValuePtr response2(new Common::Redis::RespValue());
    EXPECT_CALL(callbacks2, onResponse_(Ref(response2)));
    EXPECT_CALL(*connect_or_op_timer_, disableTimer());
    EXPECT_CALL(host_->outlier_detector_,
                putResult(Upstream::Outlier::Result::EXT_ORIGIN_REQUEST_SUCCESS, _));
    callbacks_->onRespValue(std::move(response2));
  }));
  upstream_read_filter_->onData(fake_data, false);

  EXPECT_CALL(*upstream_connection_, close(Network::ConnectionCloseType::NoFlush));
  EXPECT_CALL(*connect_or_op_timer_, disableTimer());
  client_->close();
}

TEST_F(RedisClientImplTest, InitializedWithAuthPassword) {
  InSequence s;

  setup();

  auth_password_ = "testing password";
  Common::Redis::RespValue auth_request = Utility::makeAuthCommand(auth_password_);
  EXPECT_CALL(*encoder_, encode(Eq(auth_request), _));
  EXPECT_CALL(*flush_timer_, enabled()).WillOnce(Return(false));
  client_->initialize(auth_password_);

  EXPECT_EQ(1UL, host_->cluster_.stats_.upstream_rq_total_.value());
  EXPECT_EQ(1UL, host_->cluster_.stats_.upstream_rq_active_.value());
  EXPECT_EQ(1UL, host_->stats_.rq_total_.value());
  EXPECT_EQ(1UL, host_->stats_.rq_active_.value());

  EXPECT_CALL(*upstream_connection_, close(Network::ConnectionCloseType::NoFlush));
  EXPECT_CALL(*connect_or_op_timer_, disableTimer());
  client_->close();
}

TEST_F(RedisClientImplTest, InitializedWithPreferMasterReadPolicy) {
  testInitializeReadPolicy(envoy::config::filter::network::redis_proxy::v2::
                               RedisProxy_ConnPoolSettings_ReadPolicy_PREFER_MASTER);
}

TEST_F(RedisClientImplTest, InitializedWithReplicaReadPolicy) {
  testInitializeReadPolicy(envoy::config::filter::network::redis_proxy::v2::
                               RedisProxy_ConnPoolSettings_ReadPolicy_REPLICA);
}

TEST_F(RedisClientImplTest, InitializedWithPreferReplicaReadPolicy) {
  testInitializeReadPolicy(envoy::config::filter::network::redis_proxy::v2::
                               RedisProxy_ConnPoolSettings_ReadPolicy_PREFER_REPLICA);
}

TEST_F(RedisClientImplTest, InitializedWithAnyReadPolicy) {
  testInitializeReadPolicy(
      envoy::config::filter::network::redis_proxy::v2::RedisProxy_ConnPoolSettings_ReadPolicy_ANY);
}

TEST_F(RedisClientImplTest, Cancel) {
  InSequence s;

  setup();

  Common::Redis::RespValue request1;
  MockPoolCallbacks callbacks1;
  EXPECT_CALL(*encoder_, encode(Ref(request1), _));
  EXPECT_CALL(*flush_timer_, enabled()).WillOnce(Return(false));
  PoolRequest* handle1 = client_->makeRequest(request1, callbacks1);
  EXPECT_NE(nullptr, handle1);

  onConnected();

  Common::Redis::RespValue request2;
  MockPoolCallbacks callbacks2;
  EXPECT_CALL(*encoder_, encode(Ref(request2), _));
  EXPECT_CALL(*flush_timer_, enabled()).WillOnce(Return(false));
  PoolRequest* handle2 = client_->makeRequest(request2, callbacks2);
  EXPECT_NE(nullptr, handle2);

  handle1->cancel();

  Buffer::OwnedImpl fake_data;
  EXPECT_CALL(*decoder_, decode(Ref(fake_data))).WillOnce(Invoke([&](Buffer::Instance&) -> void {
    InSequence s;

    Common::Redis::RespValuePtr response1(new Common::Redis::RespValue());
    EXPECT_CALL(callbacks1, onResponse_(_)).Times(0);
    EXPECT_CALL(*connect_or_op_timer_, enableTimer(_, _));
    EXPECT_CALL(host_->outlier_detector_,
                putResult(Upstream::Outlier::Result::EXT_ORIGIN_REQUEST_SUCCESS, _));
    callbacks_->onRespValue(std::move(response1));

    Common::Redis::RespValuePtr response2(new Common::Redis::RespValue());
    EXPECT_CALL(callbacks2, onResponse_(Ref(response2)));
    EXPECT_CALL(*connect_or_op_timer_, disableTimer());
    EXPECT_CALL(host_->outlier_detector_,
                putResult(Upstream::Outlier::Result::EXT_ORIGIN_REQUEST_SUCCESS, _));
    callbacks_->onRespValue(std::move(response2));
  }));
  upstream_read_filter_->onData(fake_data, false);

  EXPECT_CALL(*upstream_connection_, close(Network::ConnectionCloseType::NoFlush));
  EXPECT_CALL(*connect_or_op_timer_, disableTimer());
  client_->close();

  EXPECT_EQ(1UL, host_->cluster_.stats_.upstream_rq_cancelled_.value());
}

TEST_F(RedisClientImplTest, FailAll) {
  InSequence s;

  setup();

  NiceMock<Network::MockConnectionCallbacks> connection_callbacks;
  client_->addConnectionCallbacks(connection_callbacks);

  Common::Redis::RespValue request1;
  MockPoolCallbacks callbacks1;
  EXPECT_CALL(*encoder_, encode(Ref(request1), _));
  EXPECT_CALL(*flush_timer_, enabled()).WillOnce(Return(false));
  PoolRequest* handle1 = client_->makeRequest(request1, callbacks1);
  EXPECT_NE(nullptr, handle1);

  onConnected();

  EXPECT_CALL(host_->outlier_detector_,
              putResult(Upstream::Outlier::Result::LOCAL_ORIGIN_CONNECT_FAILED, _));
  EXPECT_CALL(callbacks1, onFailure());
  EXPECT_CALL(*connect_or_op_timer_, disableTimer());
  EXPECT_CALL(connection_callbacks, onEvent(Network::ConnectionEvent::RemoteClose));
  upstream_connection_->raiseEvent(Network::ConnectionEvent::RemoteClose);

  EXPECT_EQ(1UL, host_->cluster_.stats_.upstream_cx_destroy_with_active_rq_.value());
  EXPECT_EQ(1UL, host_->cluster_.stats_.upstream_cx_destroy_remote_with_active_rq_.value());
}

TEST_F(RedisClientImplTest, FailAllWithCancel) {
  InSequence s;

  setup();

  NiceMock<Network::MockConnectionCallbacks> connection_callbacks;
  client_->addConnectionCallbacks(connection_callbacks);

  Common::Redis::RespValue request1;
  MockPoolCallbacks callbacks1;
  EXPECT_CALL(*encoder_, encode(Ref(request1), _));
  EXPECT_CALL(*flush_timer_, enabled()).WillOnce(Return(false));
  PoolRequest* handle1 = client_->makeRequest(request1, callbacks1);
  EXPECT_NE(nullptr, handle1);

  onConnected();
  handle1->cancel();

  EXPECT_CALL(callbacks1, onFailure()).Times(0);
  EXPECT_CALL(*connect_or_op_timer_, disableTimer());
  EXPECT_CALL(connection_callbacks, onEvent(Network::ConnectionEvent::LocalClose));
  upstream_connection_->raiseEvent(Network::ConnectionEvent::LocalClose);

  EXPECT_EQ(1UL, host_->cluster_.stats_.upstream_cx_destroy_with_active_rq_.value());
  EXPECT_EQ(1UL, host_->cluster_.stats_.upstream_cx_destroy_local_with_active_rq_.value());
  EXPECT_EQ(1UL, host_->cluster_.stats_.upstream_rq_cancelled_.value());
}

TEST_F(RedisClientImplTest, ProtocolError) {
  InSequence s;

  setup();

  Common::Redis::RespValue request1;
  MockPoolCallbacks callbacks1;
  EXPECT_CALL(*encoder_, encode(Ref(request1), _));
  EXPECT_CALL(*flush_timer_, enabled()).WillOnce(Return(false));
  PoolRequest* handle1 = client_->makeRequest(request1, callbacks1);
  EXPECT_NE(nullptr, handle1);

  onConnected();

  Buffer::OwnedImpl fake_data;
  EXPECT_CALL(*decoder_, decode(Ref(fake_data))).WillOnce(Invoke([&](Buffer::Instance&) -> void {
    throw Common::Redis::ProtocolError("error");
  }));
  EXPECT_CALL(host_->outlier_detector_,
              putResult(Upstream::Outlier::Result::EXT_ORIGIN_REQUEST_FAILED, _));
  EXPECT_CALL(*upstream_connection_, close(Network::ConnectionCloseType::NoFlush));
  EXPECT_CALL(callbacks1, onFailure());
  EXPECT_CALL(*connect_or_op_timer_, disableTimer());
  upstream_read_filter_->onData(fake_data, false);

  EXPECT_EQ(1UL, host_->cluster_.stats_.upstream_cx_protocol_error_.value());
  EXPECT_EQ(1UL, host_->stats_.rq_error_.value());
}

TEST_F(RedisClientImplTest, ConnectFail) {
  InSequence s;

  setup();

  Common::Redis::RespValue request1;
  MockPoolCallbacks callbacks1;
  EXPECT_CALL(*encoder_, encode(Ref(request1), _));
  EXPECT_CALL(*flush_timer_, enabled()).WillOnce(Return(false));
  PoolRequest* handle1 = client_->makeRequest(request1, callbacks1);
  EXPECT_NE(nullptr, handle1);

  EXPECT_CALL(host_->outlier_detector_,
              putResult(Upstream::Outlier::Result::LOCAL_ORIGIN_CONNECT_FAILED, _));
  EXPECT_CALL(callbacks1, onFailure());
  EXPECT_CALL(*connect_or_op_timer_, disableTimer());
  upstream_connection_->raiseEvent(Network::ConnectionEvent::RemoteClose);

  EXPECT_EQ(1UL, host_->cluster_.stats_.upstream_cx_connect_fail_.value());
  EXPECT_EQ(1UL, host_->stats_.cx_connect_fail_.value());
}

class ConfigOutlierDisabled : public Config {
  bool disableOutlierEvents() const override { return true; }
  std::chrono::milliseconds opTimeout() const override { return std::chrono::milliseconds(25); }
  bool enableHashtagging() const override { return false; }
  bool enableRedirection() const override { return false; }
  unsigned int maxBufferSizeBeforeFlush() const override { return 0; }
  std::chrono::milliseconds bufferFlushTimeoutInMs() const override {
    return std::chrono::milliseconds(0);
  }
  ReadPolicy readPolicy() const override { return ReadPolicy::Master; }
  uint32_t maxUpstreamUnknownConnections() const override { return 0; }
  bool enableCommandStats() const override { return false; }
};

TEST_F(RedisClientImplTest, OutlierDisabled) {
  InSequence s;

  setup(std::make_unique<ConfigOutlierDisabled>());

  Common::Redis::RespValue request1;
  MockPoolCallbacks callbacks1;
  EXPECT_CALL(*encoder_, encode(Ref(request1), _));
  EXPECT_CALL(*flush_timer_, enabled()).WillOnce(Return(false));
  PoolRequest* handle1 = client_->makeRequest(request1, callbacks1);
  EXPECT_NE(nullptr, handle1);

  EXPECT_CALL(host_->outlier_detector_, putResult(_, _)).Times(0);
  EXPECT_CALL(callbacks1, onFailure());
  EXPECT_CALL(*connect_or_op_timer_, disableTimer());
  upstream_connection_->raiseEvent(Network::ConnectionEvent::RemoteClose);

  EXPECT_EQ(1UL, host_->cluster_.stats_.upstream_cx_connect_fail_.value());
  EXPECT_EQ(1UL, host_->stats_.cx_connect_fail_.value());
}

TEST_F(RedisClientImplTest, ConnectTimeout) {
  InSequence s;

  setup();

  Common::Redis::RespValue request1;
  MockPoolCallbacks callbacks1;
  EXPECT_CALL(*encoder_, encode(Ref(request1), _));
  EXPECT_CALL(*flush_timer_, enabled()).WillOnce(Return(false));
  PoolRequest* handle1 = client_->makeRequest(request1, callbacks1);
  EXPECT_NE(nullptr, handle1);

  EXPECT_CALL(host_->outlier_detector_,
              putResult(Upstream::Outlier::Result::LOCAL_ORIGIN_TIMEOUT, _));
  EXPECT_CALL(*upstream_connection_, close(Network::ConnectionCloseType::NoFlush));
  EXPECT_CALL(callbacks1, onFailure());
  EXPECT_CALL(*connect_or_op_timer_, disableTimer());
  connect_or_op_timer_->invokeCallback();

  EXPECT_EQ(1UL, host_->cluster_.stats_.upstream_cx_connect_timeout_.value());
  EXPECT_EQ(1UL, host_->stats_.cx_connect_fail_.value());
}

TEST_F(RedisClientImplTest, OpTimeout) {
  InSequence s;

  setup();

  Common::Redis::RespValue request1;
  MockPoolCallbacks callbacks1;
  EXPECT_CALL(*encoder_, encode(Ref(request1), _));
  EXPECT_CALL(*flush_timer_, enabled()).WillOnce(Return(false));
  PoolRequest* handle1 = client_->makeRequest(request1, callbacks1);
  EXPECT_NE(nullptr, handle1);

  onConnected();

  EXPECT_EQ(1UL, host_->cluster_.stats_.upstream_rq_total_.value());
  EXPECT_EQ(1UL, host_->cluster_.stats_.upstream_rq_active_.value());

  EXPECT_CALL(callbacks1, onResponse_(_));
  EXPECT_CALL(*connect_or_op_timer_, disableTimer());
  EXPECT_CALL(host_->outlier_detector_,
              putResult(Upstream::Outlier::Result::EXT_ORIGIN_REQUEST_SUCCESS, _));
  respond();

  EXPECT_EQ(1UL, host_->cluster_.stats_.upstream_rq_total_.value());
  EXPECT_EQ(0UL, host_->cluster_.stats_.upstream_rq_active_.value());

  EXPECT_CALL(*encoder_, encode(Ref(request1), _));
  EXPECT_CALL(*flush_timer_, enabled()).WillOnce(Return(false));
  EXPECT_CALL(*connect_or_op_timer_, enableTimer(_, _));
  handle1 = client_->makeRequest(request1, callbacks1);
  EXPECT_NE(nullptr, handle1);

  EXPECT_CALL(host_->outlier_detector_,
              putResult(Upstream::Outlier::Result::LOCAL_ORIGIN_TIMEOUT, _));
  EXPECT_CALL(*upstream_connection_, close(Network::ConnectionCloseType::NoFlush));
  EXPECT_CALL(callbacks1, onFailure());
  EXPECT_CALL(*connect_or_op_timer_, disableTimer());
  connect_or_op_timer_->invokeCallback();

  EXPECT_EQ(1UL, host_->cluster_.stats_.upstream_rq_timeout_.value());
  EXPECT_EQ(1UL, host_->stats_.rq_timeout_.value());
  EXPECT_EQ(2UL, host_->cluster_.stats_.upstream_rq_total_.value());
  EXPECT_EQ(0UL, host_->cluster_.stats_.upstream_rq_active_.value());
}

TEST_F(RedisClientImplTest, AskRedirection) {
  InSequence s;

  setup();

  Common::Redis::RespValue request1;
  MockPoolCallbacks callbacks1;
  EXPECT_CALL(*encoder_, encode(Ref(request1), _));
  EXPECT_CALL(*flush_timer_, enabled()).WillOnce(Return(false));
  PoolRequest* handle1 = client_->makeRequest(request1, callbacks1);
  EXPECT_NE(nullptr, handle1);

  onConnected();

  Common::Redis::RespValue request2;
  MockPoolCallbacks callbacks2;
  EXPECT_CALL(*encoder_, encode(Ref(request2), _));
  EXPECT_CALL(*flush_timer_, enabled()).WillOnce(Return(false));
  PoolRequest* handle2 = client_->makeRequest(request2, callbacks2);
  EXPECT_NE(nullptr, handle2);

  EXPECT_EQ(2UL, host_->cluster_.stats_.upstream_rq_total_.value());
  EXPECT_EQ(2UL, host_->cluster_.stats_.upstream_rq_active_.value());
  EXPECT_EQ(2UL, host_->stats_.rq_total_.value());
  EXPECT_EQ(2UL, host_->stats_.rq_active_.value());

  Buffer::OwnedImpl fake_data;
  EXPECT_CALL(*decoder_, decode(Ref(fake_data))).WillOnce(Invoke([&](Buffer::Instance&) -> void {
    InSequence s;
    Common::Redis::RespValuePtr response1(new Common::Redis::RespValue());
    response1->type(Common::Redis::RespType::Error);
    // The exact values of the hash slot and IP info are not important.
    response1->asString() = "ASK 1111 10.1.2.3:4321";
    // Simulate redirection failure.
    EXPECT_CALL(callbacks1, onRedirection(Ref(*response1))).WillOnce(Return(false));
    EXPECT_CALL(callbacks1, onResponse_(Ref(response1)));
    EXPECT_CALL(*connect_or_op_timer_, enableTimer(_, _));
    EXPECT_CALL(host_->outlier_detector_,
                putResult(Upstream::Outlier::Result::EXT_ORIGIN_REQUEST_SUCCESS, _));
    callbacks_->onRespValue(std::move(response1));

    EXPECT_EQ(1UL, host_->cluster_.stats_.upstream_internal_redirect_failed_total_.value());

    Common::Redis::RespValuePtr response2(new Common::Redis::RespValue());
    response2->type(Common::Redis::RespType::Error);
    // The exact values of the hash slot and IP info are not important.
    response2->asString() = "ASK 2222 10.1.2.4:4321";
    EXPECT_CALL(callbacks2, onRedirection(Ref(*response2))).WillOnce(Return(true));
    EXPECT_CALL(*connect_or_op_timer_, disableTimer());
    EXPECT_CALL(host_->outlier_detector_,
                putResult(Upstream::Outlier::Result::EXT_ORIGIN_REQUEST_SUCCESS, _));
    callbacks_->onRespValue(std::move(response2));

    EXPECT_EQ(1UL, host_->cluster_.stats_.upstream_internal_redirect_succeeded_total_.value());
  }));
  upstream_read_filter_->onData(fake_data, false);

  EXPECT_CALL(*upstream_connection_, close(Network::ConnectionCloseType::NoFlush));
  EXPECT_CALL(*connect_or_op_timer_, disableTimer());
  client_->close();
}

TEST_F(RedisClientImplTest, MovedRedirection) {
  InSequence s;

  setup();

  Common::Redis::RespValue request1;
  MockPoolCallbacks callbacks1;
  EXPECT_CALL(*encoder_, encode(Ref(request1), _));
  EXPECT_CALL(*flush_timer_, enabled()).WillOnce(Return(false));
  PoolRequest* handle1 = client_->makeRequest(request1, callbacks1);
  EXPECT_NE(nullptr, handle1);

  onConnected();

  Common::Redis::RespValue request2;
  MockPoolCallbacks callbacks2;
  EXPECT_CALL(*encoder_, encode(Ref(request2), _));
  EXPECT_CALL(*flush_timer_, enabled()).WillOnce(Return(false));
  PoolRequest* handle2 = client_->makeRequest(request2, callbacks2);
  EXPECT_NE(nullptr, handle2);

  EXPECT_EQ(2UL, host_->cluster_.stats_.upstream_rq_total_.value());
  EXPECT_EQ(2UL, host_->cluster_.stats_.upstream_rq_active_.value());
  EXPECT_EQ(2UL, host_->stats_.rq_total_.value());
  EXPECT_EQ(2UL, host_->stats_.rq_active_.value());

  Buffer::OwnedImpl fake_data;
  EXPECT_CALL(*decoder_, decode(Ref(fake_data))).WillOnce(Invoke([&](Buffer::Instance&) -> void {
    InSequence s;
    Common::Redis::RespValuePtr response1(new Common::Redis::RespValue());
    response1->type(Common::Redis::RespType::Error);
    // The exact values of the hash slot and IP info are not important.
    response1->asString() = "MOVED 1111 10.1.2.3:4321";
    // Simulate redirection failure.
    EXPECT_CALL(callbacks1, onRedirection(Ref(*response1))).WillOnce(Return(false));
    EXPECT_CALL(callbacks1, onResponse_(Ref(response1)));
    EXPECT_CALL(*connect_or_op_timer_, enableTimer(_, _));
    EXPECT_CALL(host_->outlier_detector_,
                putResult(Upstream::Outlier::Result::EXT_ORIGIN_REQUEST_SUCCESS, _));
    callbacks_->onRespValue(std::move(response1));

    EXPECT_EQ(1UL, host_->cluster_.stats_.upstream_internal_redirect_failed_total_.value());

    Common::Redis::RespValuePtr response2(new Common::Redis::RespValue());
    response2->type(Common::Redis::RespType::Error);
    // The exact values of the hash slot and IP info are not important.
    response2->asString() = "MOVED 2222 10.1.2.4:4321";
    EXPECT_CALL(callbacks2, onRedirection(Ref(*response2))).WillOnce(Return(true));
    EXPECT_CALL(*connect_or_op_timer_, disableTimer());
    EXPECT_CALL(host_->outlier_detector_,
                putResult(Upstream::Outlier::Result::EXT_ORIGIN_REQUEST_SUCCESS, _));
    callbacks_->onRespValue(std::move(response2));

    EXPECT_EQ(1UL, host_->cluster_.stats_.upstream_internal_redirect_succeeded_total_.value());
  }));
  upstream_read_filter_->onData(fake_data, false);

  EXPECT_CALL(*upstream_connection_, close(Network::ConnectionCloseType::NoFlush));
  EXPECT_CALL(*connect_or_op_timer_, disableTimer());
  client_->close();
}

TEST_F(RedisClientImplTest, AskRedirectionNotEnabled) {
  InSequence s;

  setup(std::make_unique<ConfigImpl>(createConnPoolSettings(20, true, false)));

  Common::Redis::RespValue request1;
  MockPoolCallbacks callbacks1;
  EXPECT_CALL(*encoder_, encode(Ref(request1), _));
  EXPECT_CALL(*flush_timer_, enabled()).WillOnce(Return(false));
  PoolRequest* handle1 = client_->makeRequest(request1, callbacks1);
  EXPECT_NE(nullptr, handle1);

  onConnected();

  Common::Redis::RespValue request2;
  MockPoolCallbacks callbacks2;
  EXPECT_CALL(*encoder_, encode(Ref(request2), _));
  EXPECT_CALL(*flush_timer_, enabled()).WillOnce(Return(false));
  PoolRequest* handle2 = client_->makeRequest(request2, callbacks2);
  EXPECT_NE(nullptr, handle2);

  EXPECT_EQ(2UL, host_->cluster_.stats_.upstream_rq_total_.value());
  EXPECT_EQ(2UL, host_->cluster_.stats_.upstream_rq_active_.value());
  EXPECT_EQ(2UL, host_->stats_.rq_total_.value());
  EXPECT_EQ(2UL, host_->stats_.rq_active_.value());

  Buffer::OwnedImpl fake_data;
  EXPECT_CALL(*decoder_, decode(Ref(fake_data))).WillOnce(Invoke([&](Buffer::Instance&) -> void {
    InSequence s;
    Common::Redis::RespValuePtr response1(new Common::Redis::RespValue());
    response1->type(Common::Redis::RespType::Error);
    // The exact values of the hash slot and IP info are not important.
    response1->asString() = "ASK 1111 10.1.2.3:4321";
    // Simulate redirection failure.
    EXPECT_CALL(callbacks1, onResponse_(Ref(response1)));
    EXPECT_CALL(*connect_or_op_timer_, enableTimer(_, _));
    EXPECT_CALL(host_->outlier_detector_,
                putResult(Upstream::Outlier::Result::EXT_ORIGIN_REQUEST_SUCCESS, _));
    callbacks_->onRespValue(std::move(response1));

    EXPECT_EQ(0UL, host_->cluster_.stats_.upstream_internal_redirect_failed_total_.value());
    EXPECT_EQ(0UL, host_->cluster_.stats_.upstream_internal_redirect_succeeded_total_.value());

    Common::Redis::RespValuePtr response2(new Common::Redis::RespValue());
    response2->type(Common::Redis::RespType::Error);
    // The exact values of the hash slot and IP info are not important.
    response2->asString() = "ASK 2222 10.1.2.4:4321";
    EXPECT_CALL(callbacks2, onResponse_(Ref(response2)));
    EXPECT_CALL(*connect_or_op_timer_, disableTimer());
    EXPECT_CALL(host_->outlier_detector_,
                putResult(Upstream::Outlier::Result::EXT_ORIGIN_REQUEST_SUCCESS, _));
    callbacks_->onRespValue(std::move(response2));

    EXPECT_EQ(0UL, host_->cluster_.stats_.upstream_internal_redirect_failed_total_.value());
    EXPECT_EQ(0UL, host_->cluster_.stats_.upstream_internal_redirect_succeeded_total_.value());
  }));
  upstream_read_filter_->onData(fake_data, false);

  EXPECT_CALL(*upstream_connection_, close(Network::ConnectionCloseType::NoFlush));
  EXPECT_CALL(*connect_or_op_timer_, disableTimer());
  client_->close();
}

TEST_F(RedisClientImplTest, MovedRedirectionNotEnabled) {
  InSequence s;

  setup(std::make_unique<ConfigImpl>(createConnPoolSettings(20, true, false)));

  Common::Redis::RespValue request1;
  MockPoolCallbacks callbacks1;
  EXPECT_CALL(*encoder_, encode(Ref(request1), _));
  EXPECT_CALL(*flush_timer_, enabled()).WillOnce(Return(false));
  PoolRequest* handle1 = client_->makeRequest(request1, callbacks1);
  EXPECT_NE(nullptr, handle1);

  onConnected();

  Common::Redis::RespValue request2;
  MockPoolCallbacks callbacks2;
  EXPECT_CALL(*encoder_, encode(Ref(request2), _));
  EXPECT_CALL(*flush_timer_, enabled()).WillOnce(Return(false));
  PoolRequest* handle2 = client_->makeRequest(request2, callbacks2);
  EXPECT_NE(nullptr, handle2);

  EXPECT_EQ(2UL, host_->cluster_.stats_.upstream_rq_total_.value());
  EXPECT_EQ(2UL, host_->cluster_.stats_.upstream_rq_active_.value());
  EXPECT_EQ(2UL, host_->stats_.rq_total_.value());
  EXPECT_EQ(2UL, host_->stats_.rq_active_.value());

  Buffer::OwnedImpl fake_data;
  EXPECT_CALL(*decoder_, decode(Ref(fake_data))).WillOnce(Invoke([&](Buffer::Instance&) -> void {
    InSequence s;
    Common::Redis::RespValuePtr response1(new Common::Redis::RespValue());
    response1->type(Common::Redis::RespType::Error);
    // The exact values of the hash slot and IP info are not important.
    response1->asString() = "MOVED 1111 10.1.2.3:4321";
    EXPECT_CALL(callbacks1, onResponse_(Ref(response1)));
    EXPECT_CALL(*connect_or_op_timer_, enableTimer(_, _));
    EXPECT_CALL(host_->outlier_detector_,
                putResult(Upstream::Outlier::Result::EXT_ORIGIN_REQUEST_SUCCESS, _));
    callbacks_->onRespValue(std::move(response1));

    EXPECT_EQ(0UL, host_->cluster_.stats_.upstream_internal_redirect_succeeded_total_.value());
    EXPECT_EQ(0UL, host_->cluster_.stats_.upstream_internal_redirect_failed_total_.value());

    Common::Redis::RespValuePtr response2(new Common::Redis::RespValue());
    response2->type(Common::Redis::RespType::Error);
    // The exact values of the hash slot and IP info are not important.
    response2->asString() = "MOVED 2222 10.1.2.4:4321";
    EXPECT_CALL(callbacks2, onResponse_(Ref(response2)));
    EXPECT_CALL(*connect_or_op_timer_, disableTimer());
    EXPECT_CALL(host_->outlier_detector_,
                putResult(Upstream::Outlier::Result::EXT_ORIGIN_REQUEST_SUCCESS, _));
    callbacks_->onRespValue(std::move(response2));

    EXPECT_EQ(0UL, host_->cluster_.stats_.upstream_internal_redirect_succeeded_total_.value());
    EXPECT_EQ(0UL, host_->cluster_.stats_.upstream_internal_redirect_failed_total_.value());
  }));
  upstream_read_filter_->onData(fake_data, false);

  EXPECT_CALL(*upstream_connection_, close(Network::ConnectionCloseType::NoFlush));
  EXPECT_CALL(*connect_or_op_timer_, disableTimer());
  client_->close();
}

TEST_F(RedisClientImplTest, RemoveFailedHealthCheck) {
  // This test simulates a health check response signaling traffic should be drained from the host.
  // As a result, the health checker will close the client in the call back.
  InSequence s;

  setup();

  Common::Redis::RespValue request1;
  MockPoolCallbacks callbacks1;
  EXPECT_CALL(*encoder_, encode(Ref(request1), _));
  EXPECT_CALL(*flush_timer_, enabled()).WillOnce(Return(false));
  PoolRequest* handle1 = client_->makeRequest(request1, callbacks1);
  EXPECT_NE(nullptr, handle1);

  onConnected();

  Common::Redis::RespValuePtr response1(new Common::Redis::RespValue());
  // Each call should result in either onResponse or onFailure, never both.
  EXPECT_CALL(callbacks1, onFailure()).Times(0);
  EXPECT_CALL(callbacks1, onResponse_(Ref(response1)))
      .WillOnce(Invoke([&](Common::Redis::RespValuePtr&) {
        // The health checker might fail the active health check based on the response content, and
        // result in removing the host and closing the client.
        client_->close();
      }));
  EXPECT_CALL(*connect_or_op_timer_, disableTimer()).Times(2);
  EXPECT_CALL(host_->outlier_detector_,
              putResult(Upstream::Outlier::Result::EXT_ORIGIN_REQUEST_SUCCESS, _));
  callbacks_->onRespValue(std::move(response1));
}

TEST_F(RedisClientImplTest, RemoveFailedHost) {
  // This test simulates a health check request failed due to remote host closing the connection.
  // As a result the health checker will close the client in the call back.
  InSequence s;

  setup();

  NiceMock<Network::MockConnectionCallbacks> connection_callbacks;
  client_->addConnectionCallbacks(connection_callbacks);

  Common::Redis::RespValue request1;
  MockPoolCallbacks callbacks1;
  EXPECT_CALL(*encoder_, encode(Ref(request1), _));
  EXPECT_CALL(*flush_timer_, enabled()).WillOnce(Return(false));
  PoolRequest* handle1 = client_->makeRequest(request1, callbacks1);
  EXPECT_NE(nullptr, handle1);

  onConnected();

  EXPECT_CALL(host_->outlier_detector_,
              putResult(Upstream::Outlier::Result::LOCAL_ORIGIN_CONNECT_FAILED, _));
  EXPECT_CALL(callbacks1, onFailure()).WillOnce(Invoke([&]() { client_->close(); }));
  EXPECT_CALL(*connect_or_op_timer_, disableTimer());
  EXPECT_CALL(connection_callbacks, onEvent(Network::ConnectionEvent::RemoteClose));
  upstream_connection_->raiseEvent(Network::ConnectionEvent::RemoteClose);
}

TEST(RedisClientFactoryImplTest, Basic) {
  ClientFactoryImpl factory;
  Upstream::MockHost::MockCreateConnectionData conn_info;
  conn_info.connection_ = new NiceMock<Network::MockClientConnection>();
  std::shared_ptr<Upstream::MockHost> host(new NiceMock<Upstream::MockHost>());
  EXPECT_CALL(*host, createConnection_(_, _)).WillOnce(Return(conn_info));
  NiceMock<Event::MockDispatcher> dispatcher;
  ConfigImpl config(createConnPoolSettings());
<<<<<<< HEAD
  const std::string auth_password;
  ClientPtr client = factory.create(host, dispatcher, config, auth_password);
=======
  Stats::IsolatedStoreImpl stats_;
  auto redis_command_stats =
      Common::Redis::RedisCommandStats::createRedisCommandStats(stats_.symbolTable());
  ClientPtr client = factory.create(host, dispatcher, config, redis_command_stats, stats_);
>>>>>>> 38b926c6
  client->close();
}
} // namespace Client
} // namespace Redis
} // namespace Common
} // namespace NetworkFilters
} // namespace Extensions
} // namespace Envoy<|MERGE_RESOLUTION|>--- conflicted
+++ resolved
@@ -134,13 +134,10 @@
   Network::ReadFilterSharedPtr upstream_read_filter_;
   std::unique_ptr<Config> config_;
   ClientPtr client_;
-<<<<<<< HEAD
-  std::string auth_password_;
-=======
   Stats::IsolatedStoreImpl stats_;
   Stats::ScopePtr stats_scope_;
   Common::Redis::RedisCommandStatsSharedPtr redis_command_stats_;
->>>>>>> 38b926c6
+  std::string auth_password_;
 };
 
 TEST_F(RedisClientImplTest, BatchWithZeroBufferAndTimeout) {
@@ -950,15 +947,11 @@
   EXPECT_CALL(*host, createConnection_(_, _)).WillOnce(Return(conn_info));
   NiceMock<Event::MockDispatcher> dispatcher;
   ConfigImpl config(createConnPoolSettings());
-<<<<<<< HEAD
-  const std::string auth_password;
-  ClientPtr client = factory.create(host, dispatcher, config, auth_password);
-=======
   Stats::IsolatedStoreImpl stats_;
   auto redis_command_stats =
       Common::Redis::RedisCommandStats::createRedisCommandStats(stats_.symbolTable());
-  ClientPtr client = factory.create(host, dispatcher, config, redis_command_stats, stats_);
->>>>>>> 38b926c6
+  const std::string auth_password;
+  ClientPtr client = factory.create(host, dispatcher, config, redis_command_stats, stats_, auth_password);
   client->close();
 }
 } // namespace Client

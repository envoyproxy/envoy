--- conflicted
+++ resolved
@@ -191,11 +191,7 @@
     percentage:
       numerator: 1
       denominator: HUNDRED
-<<<<<<< HEAD
-    fixed_delay: 1s
-=======
     fixed_delay: 0.001s
->>>>>>> 97193c29
   )EOF";
 
   envoy::config::filter::network::mongo_proxy::v2::MongoProxy proto_config;

--- conflicted
+++ resolved
@@ -334,11 +334,6 @@
         "//test/extensions/filters/network/thrift_proxy/driver:generate_fixture",
     ],
     extension_name = "envoy.filters.network.thrift_proxy",
-<<<<<<< HEAD
-    shard_count = 4,
-    tags = ["fails_on_windows"],
-=======
->>>>>>> dee245da
     deps = [
         ":integration_lib",
         ":utility_lib",

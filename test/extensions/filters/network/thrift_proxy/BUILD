load(
    "//bazel:envoy_build_system.bzl",
    "envoy_package",
)
load(
    "//test/extensions:extensions_build_system.bzl",
    "envoy_extension_cc_mock",
    "envoy_extension_cc_test",
    "envoy_extension_cc_test_library",
)

licenses(["notice"])  # Apache 2

envoy_package()

envoy_extension_cc_mock(
    name = "mocks",
    srcs = ["mocks.cc"],
    hdrs = ["mocks.h"],
    extension_names = ["envoy.filters.network.thrift_proxy"],
    deps = [
        "//source/extensions/filters/network/thrift_proxy:conn_manager_lib",
        "//source/extensions/filters/network/thrift_proxy:protocol_interface",
        "//source/extensions/filters/network/thrift_proxy:transport_interface",
        "//source/extensions/filters/network/thrift_proxy/filters:factory_base_lib",
        "//source/extensions/filters/network/thrift_proxy/filters:filter_interface",
        "//source/extensions/filters/network/thrift_proxy/router:router_interface",
        "//source/extensions/filters/network/thrift_proxy/router:router_ratelimit_interface",
        "//test/mocks/network:network_mocks",
        "//test/mocks/stream_info:stream_info_mocks",
        "//test/mocks/upstream:upstream_mocks",
        "//test/test_common:printers_lib",
    ],
)

envoy_extension_cc_test_library(
    name = "integration_lib",
    srcs = ["integration.cc"],
    hdrs = ["integration.h"],
    extension_names = ["envoy.filters.network.thrift_proxy"],
    deps = [
        "//source/extensions/filters/network/thrift_proxy:config",
        "//source/extensions/filters/network/thrift_proxy:conn_manager_lib",
        "//source/extensions/filters/network/thrift_proxy/router:config",
        "//test/integration:integration_lib",
        "//test/test_common:environment_lib",
        "//test/test_common:network_utility_lib",
    ],
)

envoy_extension_cc_test_library(
    name = "utility_lib",
    hdrs = ["utility.h"],
    extension_names = ["envoy.filters.network.thrift_proxy"],
    deps = [
        "//source/common/buffer:buffer_lib",
        "//source/common/common:byte_order_lib",
        "//source/extensions/filters/network/thrift_proxy:thrift_lib",
        "//test/common/buffer:utility_lib",
        "@envoy_api//envoy/extensions/filters/network/thrift_proxy/v3:pkg_cc_proto",
    ],
)

envoy_extension_cc_test(
    name = "app_exception_impl_test",
    srcs = ["app_exception_impl_test.cc"],
    extension_names = ["envoy.filters.network.thrift_proxy"],
    deps = [
        ":mocks",
        "//source/extensions/filters/network/thrift_proxy:app_exception_lib",
        "//test/test_common:printers_lib",
        "//test/test_common:utility_lib",
    ],
)

envoy_extension_cc_test(
    name = "buffer_helper_test",
    srcs = ["buffer_helper_test.cc"],
    extension_names = ["envoy.filters.network.thrift_proxy"],
    deps = [
        ":utility_lib",
        "//source/extensions/filters/network/thrift_proxy:buffer_helper_lib",
        "//test/test_common:printers_lib",
        "//test/test_common:utility_lib",
    ],
)

envoy_extension_cc_test(
    name = "conn_state_test",
    srcs = ["conn_state_test.cc"],
    extension_names = ["envoy.filters.network.thrift_proxy"],
    deps = [
        "//source/extensions/filters/network/thrift_proxy:conn_state_lib",
        "//test/test_common:printers_lib",
        "//test/test_common:utility_lib",
    ],
)

envoy_extension_cc_test(
    name = "auto_transport_impl_test",
    srcs = ["auto_transport_impl_test.cc"],
    extension_names = ["envoy.filters.network.thrift_proxy"],
    deps = [
        ":mocks",
        ":utility_lib",
        "//source/extensions/filters/network/thrift_proxy:auto_transport_lib",
        "//test/test_common:printers_lib",
        "//test/test_common:utility_lib",
    ],
)

envoy_extension_cc_test(
    name = "framed_transport_impl_test",
    srcs = ["framed_transport_impl_test.cc"],
    extension_names = ["envoy.filters.network.thrift_proxy"],
    deps = [
        ":mocks",
        ":utility_lib",
        "//source/extensions/filters/network/thrift_proxy:framed_transport_lib",
        "//test/test_common:printers_lib",
        "//test/test_common:utility_lib",
    ],
)

envoy_extension_cc_test(
    name = "header_transport_impl_test",
    srcs = ["header_transport_impl_test.cc"],
    extension_names = ["envoy.filters.network.thrift_proxy"],
    deps = [
        ":mocks",
        ":utility_lib",
        "//source/extensions/filters/network/thrift_proxy:header_transport_lib",
        "//test/mocks/buffer:buffer_mocks",
        "//test/test_common:printers_lib",
        "//test/test_common:utility_lib",
    ],
)

envoy_extension_cc_test(
    name = "unframed_transport_impl_test",
    srcs = ["unframed_transport_impl_test.cc"],
    extension_names = ["envoy.filters.network.thrift_proxy"],
    deps = [
        ":mocks",
        ":utility_lib",
        "//source/extensions/filters/network/thrift_proxy:unframed_transport_lib",
        "//test/test_common:printers_lib",
        "//test/test_common:utility_lib",
    ],
)

envoy_extension_cc_test(
    name = "auto_protocol_impl_test",
    srcs = ["auto_protocol_impl_test.cc"],
    extension_names = ["envoy.filters.network.thrift_proxy"],
    deps = [
        ":mocks",
        ":utility_lib",
        "//source/extensions/filters/network/thrift_proxy:auto_protocol_lib",
        "//test/test_common:printers_lib",
        "//test/test_common:utility_lib",
    ],
)

envoy_extension_cc_test(
    name = "binary_protocol_impl_test",
    srcs = ["binary_protocol_impl_test.cc"],
    extension_names = ["envoy.filters.network.thrift_proxy"],
    deps = [
        ":mocks",
        ":utility_lib",
        "//source/extensions/filters/network/thrift_proxy:binary_protocol_lib",
        "//test/test_common:printers_lib",
        "//test/test_common:utility_lib",
    ],
)

envoy_extension_cc_test(
    name = "compact_protocol_impl_test",
    srcs = ["compact_protocol_impl_test.cc"],
    extension_names = ["envoy.filters.network.thrift_proxy"],
    deps = [
        ":mocks",
        ":utility_lib",
        "//source/extensions/filters/network/thrift_proxy:compact_protocol_lib",
        "//test/test_common:printers_lib",
        "//test/test_common:utility_lib",
    ],
)

envoy_extension_cc_test(
    name = "twitter_protocol_impl_test",
    srcs = ["twitter_protocol_impl_test.cc"],
    extension_names = ["envoy.filters.network.thrift_proxy"],
    deps = [
        ":mocks",
        ":utility_lib",
        "//source/extensions/filters/network/thrift_proxy:framed_transport_lib",
        "//source/extensions/filters/network/thrift_proxy:twitter_protocol_lib",
        "//test/test_common:printers_lib",
        "//test/test_common:utility_lib",
    ],
)

envoy_extension_cc_test(
    name = "config_test",
    srcs = ["config_test.cc"],
    extension_names = ["envoy.filters.network.thrift_proxy"],
    deps = [
        ":mocks",
        "//source/extensions/filters/network/thrift_proxy:config",
        "//source/extensions/filters/network/thrift_proxy/router:config",
        "//test/mocks/server:factory_context_mocks",
        "//test/test_common:registry_lib",
        "@envoy_api//envoy/extensions/filters/network/thrift_proxy/v3:pkg_cc_proto",
    ],
)

envoy_extension_cc_test(
    name = "conn_manager_test",
    srcs = ["conn_manager_test.cc"],
    extension_names = ["envoy.filters.network.thrift_proxy"],
    deps = [
        ":mocks",
        ":utility_lib",
        "//source/extensions/filters/network/thrift_proxy:config",
        "//source/extensions/filters/network/thrift_proxy:conn_manager_lib",
        "//source/extensions/filters/network/thrift_proxy/filters:filter_interface",
        "//source/extensions/filters/network/thrift_proxy/router:config",
        "//source/extensions/filters/network/thrift_proxy/router:router_interface",
        "//test/mocks/network:network_mocks",
        "//test/mocks/server:factory_context_mocks",
        "//test/test_common:printers_lib",
        "@envoy_api//envoy/extensions/filters/network/thrift_proxy/v3:pkg_cc_proto",
    ],
)

envoy_extension_cc_test(
    name = "decoder_test",
    srcs = ["decoder_test.cc"],
    extension_names = ["envoy.filters.network.thrift_proxy"],
    deps = [
        ":mocks",
        ":utility_lib",
        "//source/extensions/filters/network/thrift_proxy:app_exception_lib",
        "//source/extensions/filters/network/thrift_proxy:decoder_lib",
        "//test/test_common:printers_lib",
        "//test/test_common:utility_lib",
    ],
)

envoy_extension_cc_test(
    name = "metadata_test",
    srcs = ["metadata_test.cc"],
    extension_names = ["envoy.filters.network.thrift_proxy"],
    deps = [
        "//source/extensions/filters/network/thrift_proxy:metadata_lib",
        "//test/test_common:printers_lib",
        "//test/test_common:utility_lib",
    ],
)

envoy_extension_cc_test(
    name = "router_test",
    srcs = ["router_test.cc"],
    extension_names = ["envoy.filters.network.thrift_proxy"],
    deps = [
        ":mocks",
        ":utility_lib",
        "//source/extensions/filters/network/thrift_proxy:app_exception_lib",
        "//source/extensions/filters/network/thrift_proxy:config",
        "//source/extensions/filters/network/thrift_proxy/router:config",
        "//source/extensions/filters/network/thrift_proxy/router:router_lib",
        "//source/extensions/filters/network/thrift_proxy/router:shadow_writer_lib",
        "//test/mocks/network:network_mocks",
        "//test/mocks/server:factory_context_mocks",
        "//test/mocks/upstream:host_mocks",
        "//test/test_common:printers_lib",
        "//test/test_common:registry_lib",
        "@envoy_api//envoy/config/filter/thrift/router/v2alpha1:pkg_cc_proto",
    ],
)

envoy_extension_cc_test(
    name = "router_ratelimit_test",
    srcs = ["router_ratelimit_test.cc"],
    extension_names = ["envoy.filters.network.thrift_proxy"],
    deps = [
        ":mocks",
        ":utility_lib",
        "//envoy/common:base_includes",
        "//source/common/network:address_lib",
        "//source/extensions/filters/network/thrift_proxy:config",
        "//source/extensions/filters/network/thrift_proxy/router:config",
        "//source/extensions/filters/network/thrift_proxy/router:router_ratelimit_lib",
        "//test/mocks/ratelimit:ratelimit_mocks",
        "//test/mocks/server:factory_context_mocks",
        "//test/test_common:printers_lib",
        "@envoy_api//envoy/config/route/v3:pkg_cc_proto",
        "@envoy_api//envoy/extensions/filters/network/thrift_proxy/v3:pkg_cc_proto",
    ],
)

envoy_extension_cc_test(
    name = "route_matcher_test",
    srcs = ["route_matcher_test.cc"],
    extension_names = ["envoy.filters.network.thrift_proxy"],
    deps = [
        ":utility_lib",
        "//source/extensions/filters/network/thrift_proxy/router:config",
        "//source/extensions/filters/network/thrift_proxy/router:router_interface",
        "//source/extensions/filters/network/thrift_proxy/router:router_lib",
        "//test/test_common:utility_lib",
        "@envoy_api//envoy/config/filter/thrift/router/v2alpha1:pkg_cc_proto",
        "@envoy_api//envoy/extensions/filters/network/thrift_proxy/v3:pkg_cc_proto",
    ],
)

envoy_extension_cc_test(
    name = "thrift_object_impl_test",
    srcs = ["thrift_object_impl_test.cc"],
    extension_names = ["envoy.filters.network.thrift_proxy"],
    deps = [
        ":mocks",
        ":utility_lib",
        "//source/extensions/filters/network/thrift_proxy:thrift_object_lib",
        "//test/test_common:printers_lib",
        "//test/test_common:registry_lib",
    ],
)

envoy_extension_cc_test(
    name = "integration_test",
    srcs = ["integration_test.cc"],
    data = [
        "//test/extensions/filters/network/thrift_proxy/driver:generate_fixture",
    ],
    extension_names = ["envoy.filters.network.thrift_proxy"],
    shard_count = 4,
    deps = [
        ":integration_lib",
        ":utility_lib",
        "//test/test_common:network_utility_lib",
        "//test/test_common:printers_lib",
        "@envoy_api//envoy/config/bootstrap/v3:pkg_cc_proto",
    ],
)

envoy_extension_cc_test(
    name = "translation_integration_test",
    srcs = ["translation_integration_test.cc"],
    data = [
        "//test/extensions/filters/network/thrift_proxy/driver:generate_fixture",
    ],
    extension_names = ["envoy.filters.network.thrift_proxy"],
    deps = [
        ":integration_lib",
        ":utility_lib",
        "//test/test_common:network_utility_lib",
        "//test/test_common:printers_lib",
        "@envoy_api//envoy/config/bootstrap/v3:pkg_cc_proto",
        "@envoy_api//envoy/extensions/filters/network/thrift_proxy/v3:pkg_cc_proto",
    ],
)

envoy_extension_cc_test(
<<<<<<< HEAD
    name = "rds_impl_test",
    srcs = ["rds_impl_test.cc"],
    extension_names = ["envoy.filters.network.thrift_proxy"],
    deps = [
        ":mocks",
        "//source/extensions/filters/network/thrift_proxy:config",
        "//source/extensions/filters/network/thrift_proxy/router:config",
        "//test/mocks/matcher:matcher_mocks",
        "//test/mocks/server:factory_context_mocks",
        "@envoy_api//envoy/admin/v3:pkg_cc_proto",
        "@envoy_api//envoy/extensions/filters/network/thrift_proxy/v3:pkg_cc_proto",
        "@envoy_api//envoy/service/discovery/v3:pkg_cc_proto",
=======
    name = "shadow_writer_test",
    srcs = ["shadow_writer_test.cc"],
    extension_names = ["envoy.filters.network.thrift_proxy"],
    deps = [
        ":mocks",
        ":utility_lib",
        "//source/extensions/filters/network/thrift_proxy:app_exception_lib",
        "//source/extensions/filters/network/thrift_proxy:config",
        "//source/extensions/filters/network/thrift_proxy/router:shadow_writer_lib",
        "//test/mocks/network:network_mocks",
        "//test/mocks/server:factory_context_mocks",
        "//test/mocks/upstream:host_mocks",
        "//test/test_common:printers_lib",
        "//test/test_common:registry_lib",
        "@envoy_api//envoy/extensions/filters/network/thrift_proxy/v3:pkg_cc_proto",
>>>>>>> 94f8e9c2
    ],
)<|MERGE_RESOLUTION|>--- conflicted
+++ resolved
@@ -364,7 +364,25 @@
 )
 
 envoy_extension_cc_test(
-<<<<<<< HEAD
+    name = "shadow_writer_test",
+    srcs = ["shadow_writer_test.cc"],
+    extension_names = ["envoy.filters.network.thrift_proxy"],
+    deps = [
+        ":mocks",
+        ":utility_lib",
+        "//source/extensions/filters/network/thrift_proxy:app_exception_lib",
+        "//source/extensions/filters/network/thrift_proxy:config",
+        "//source/extensions/filters/network/thrift_proxy/router:shadow_writer_lib",
+        "//test/mocks/network:network_mocks",
+        "//test/mocks/server:factory_context_mocks",
+        "//test/mocks/upstream:host_mocks",
+        "//test/test_common:printers_lib",
+        "//test/test_common:registry_lib",
+        "@envoy_api//envoy/extensions/filters/network/thrift_proxy/v3:pkg_cc_proto",
+    ],
+)
+
+envoy_extension_cc_test(
     name = "rds_impl_test",
     srcs = ["rds_impl_test.cc"],
     extension_names = ["envoy.filters.network.thrift_proxy"],
@@ -377,22 +395,5 @@
         "@envoy_api//envoy/admin/v3:pkg_cc_proto",
         "@envoy_api//envoy/extensions/filters/network/thrift_proxy/v3:pkg_cc_proto",
         "@envoy_api//envoy/service/discovery/v3:pkg_cc_proto",
-=======
-    name = "shadow_writer_test",
-    srcs = ["shadow_writer_test.cc"],
-    extension_names = ["envoy.filters.network.thrift_proxy"],
-    deps = [
-        ":mocks",
-        ":utility_lib",
-        "//source/extensions/filters/network/thrift_proxy:app_exception_lib",
-        "//source/extensions/filters/network/thrift_proxy:config",
-        "//source/extensions/filters/network/thrift_proxy/router:shadow_writer_lib",
-        "//test/mocks/network:network_mocks",
-        "//test/mocks/server:factory_context_mocks",
-        "//test/mocks/upstream:host_mocks",
-        "//test/test_common:printers_lib",
-        "//test/test_common:registry_lib",
-        "@envoy_api//envoy/extensions/filters/network/thrift_proxy/v3:pkg_cc_proto",
->>>>>>> 94f8e9c2
     ],
 )
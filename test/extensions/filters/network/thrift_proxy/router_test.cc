--- conflicted
+++ resolved
@@ -139,7 +139,6 @@
     metadata_->setSequenceId(sequence_id);
   }
 
-<<<<<<< HEAD
   void verifyMetadataMatchCriteriaFromRequest(bool route_entry_has_match) {
     ProtobufWkt::Struct request_struct;
     ProtobufWkt::Value val;
@@ -221,12 +220,12 @@
 
       EXPECT_EQ(nullptr, router_->metadataMatchCriteria());
     }
-=======
+  }
+
   void initializeUpstreamZone() {
     upstream_locality_.set_zone("other_zone_name");
     ON_CALL(*context_.cluster_manager_.thread_local_cluster_.tcp_conn_pool_.host_, locality())
         .WillByDefault(ReturnRef(upstream_locality_));
->>>>>>> 6252a1e9
   }
 
   void startRequest(MessageType msg_type, std::string method = "method",

--- conflicted
+++ resolved
@@ -32,16 +32,12 @@
 
 class ThriftRateLimitConfigurationTest : public testing::Test {
 public:
-<<<<<<< HEAD
   ThriftRateLimitConfigurationTest() {
     route_config_provider_manager_ =
         std::make_unique<RouteConfigProviderManagerImpl>(factory_context_.admin_);
   }
 
-  void initialize(const std::string& yaml, bool avoid_boosting = true) {
-=======
   void initialize(const std::string& yaml) {
->>>>>>> 46ab9133
     envoy::extensions::filters::network::thrift_proxy::v3::ThriftProxy config;
     TestUtility::loadFromYaml(yaml, config);
     initialize(config);

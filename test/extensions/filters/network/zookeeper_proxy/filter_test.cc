--- conflicted
+++ resolved
@@ -471,9 +471,6 @@
     EXPECT_EQ(0UL, config_->stats().decoder_error_.value());
   }
 
-<<<<<<< HEAD
-  Stats::IsolatedStoreImpl scope_;
-=======
   void testRequest(Buffer::OwnedImpl& data, const std::vector<StrStrMap>& metadata_values,
                    const Stats::Counter& stat, const uint64_t request_bytes) {
     expectSetDynamicMetadata(metadata_values);
@@ -494,7 +491,7 @@
     EXPECT_EQ(0UL, config_->stats().decoder_error_.value());
   }
 
->>>>>>> 266252e8
+  Stats::IsolatedStoreImpl scope_;
   ZooKeeperFilterConfigSharedPtr config_;
   std::unique_ptr<ZooKeeperFilter> filter_;
   std::string stat_prefix_{"test.zookeeper"};

#include "envoy/config/core/v3/base.pb.h"
#include "envoy/config/trace/v3/http_tracer.pb.h"
#include "envoy/config/trace/v3/opencensus.pb.h"
#include "envoy/config/trace/v3/zipkin.pb.h"
#include "envoy/extensions/filters/network/http_connection_manager/v3/http_connection_manager.pb.h"
#include "envoy/extensions/filters/network/http_connection_manager/v3/http_connection_manager.pb.validate.h"
#include "envoy/server/request_id_extension_config.h"
#include "envoy/type/v3/percent.pb.h"

#include "common/buffer/buffer_impl.h"
#include "common/http/date_provider_impl.h"
#include "common/http/request_id_extension_uuid_impl.h"
#include "common/router/filter_config_discovery_impl.h"

#include "extensions/filters/network/http_connection_manager/config.h"

#include "test/extensions/filters/network/http_connection_manager/config.pb.h"
#include "test/extensions/filters/network/http_connection_manager/config.pb.validate.h"
#include "test/mocks/config/mocks.h"
#include "test/mocks/http/mocks.h"
#include "test/mocks/network/mocks.h"
#include "test/mocks/server/mocks.h"
#include "test/test_common/printers.h"
#include "test/test_common/registry.h"
#include "test/test_common/utility.h"

#include "gmock/gmock.h"
#include "gtest/gtest.h"

using testing::_;
using testing::An;
using testing::Eq;
using testing::NotNull;
using testing::Pointee;
using testing::Return;
using testing::WhenDynamicCastTo;

namespace Envoy {
namespace Extensions {
namespace NetworkFilters {
namespace HttpConnectionManager {

envoy::extensions::filters::network::http_connection_manager::v3::HttpConnectionManager
parseHttpConnectionManagerFromV2Yaml(const std::string& yaml, bool avoid_boosting = true) {
  envoy::extensions::filters::network::http_connection_manager::v3::HttpConnectionManager
      http_connection_manager;
  TestUtility::loadFromYamlAndValidate(yaml, http_connection_manager, false, avoid_boosting);
  return http_connection_manager;
}

class HttpConnectionManagerConfigTest : public testing::Test {
public:
  NiceMock<Server::Configuration::MockFactoryContext> context_;
  Http::SlowDateProviderImpl date_provider_{context_.dispatcher().timeSource()};
  NiceMock<Router::MockRouteConfigProviderManager> route_config_provider_manager_;
  NiceMock<Config::MockConfigProviderManager> scoped_routes_config_provider_manager_;
  NiceMock<Tracing::MockHttpTracerManager> http_tracer_manager_;
  Router::FilterConfigProviderManagerImpl filter_config_provider_manager_;
  std::shared_ptr<NiceMock<Tracing::MockHttpTracer>> http_tracer_{
      std::make_shared<NiceMock<Tracing::MockHttpTracer>>()};
  void createHttpConnectionManagerConfig(const std::string& yaml) {
    HttpConnectionManagerConfig(parseHttpConnectionManagerFromV2Yaml(yaml), context_,
                                date_provider_, route_config_provider_manager_,
                                scoped_routes_config_provider_manager_, http_tracer_manager_,
                                filter_config_provider_manager_);
  }
};

TEST_F(HttpConnectionManagerConfigTest, ValidateFail) {
  EXPECT_THROW(
      HttpConnectionManagerFilterConfigFactory().createFilterFactoryFromProto(
          envoy::extensions::filters::network::http_connection_manager::v3::HttpConnectionManager(),
          context_),
      ProtoValidationException);
}

TEST_F(HttpConnectionManagerConfigTest, InvalidFilterName) {
  const std::string yaml_string = R"EOF(
codec_type: http1
stat_prefix: router
route_config:
  virtual_hosts:
  - name: service
    domains:
    - "*"
    routes:
    - match:
        prefix: "/"
      route:
        cluster: cluster
http_filters:
- name: foo
  )EOF";

  EXPECT_THROW_WITH_MESSAGE(createHttpConnectionManagerConfig(yaml_string), EnvoyException,
                            "Didn't find a registered implementation for name: 'foo'");
}

TEST_F(HttpConnectionManagerConfigTest, RouterInverted) {
  const std::string yaml_string = R"EOF(
codec_type: http1
server_name: foo
stat_prefix: router
route_config:
  virtual_hosts:
  - name: service
    domains:
    - "*"
    routes:
    - match:
        prefix: "/"
      route:
        cluster: cluster
http_filters:
- name: envoy.filters.http.router
- name: health_check
  typed_config:
    "@type": type.googleapis.com/envoy.config.filter.http.health_check.v2.HealthCheck
    pass_through_mode: false
  )EOF";

  EXPECT_THROW_WITH_MESSAGE(
      createHttpConnectionManagerConfig(yaml_string), EnvoyException,
      "Error: terminal filter named envoy.filters.http.router of type envoy.filters.http.router "
      "must be the last filter in a http filter chain.");
}

TEST_F(HttpConnectionManagerConfigTest, NonTerminalFilter) {
  const std::string yaml_string = R"EOF(
codec_type: http1
server_name: foo
stat_prefix: router
route_config:
  virtual_hosts:
  - name: service
    domains:
    - "*"
    routes:
    - match:
        prefix: "/"
      route:
        cluster: cluster
http_filters:
- name: health_check
  typed_config:
    "@type": type.googleapis.com/envoy.config.filter.http.health_check.v2.HealthCheck
    pass_through_mode: false
  )EOF";

  EXPECT_THROW_WITH_MESSAGE(createHttpConnectionManagerConfig(yaml_string), EnvoyException,
                            "Error: non-terminal filter named health_check of type "
                            "envoy.filters.http.health_check is the last filter in a http filter "
                            "chain.");
}

TEST_F(HttpConnectionManagerConfigTest, MiscConfig) {
  const std::string yaml_string = R"EOF(
codec_type: http1
server_name: foo
stat_prefix: router
route_config:
  virtual_hosts:
  - name: service
    domains:
    - "*"
    routes:
    - match:
        prefix: "/"
      route:
        cluster: cluster
tracing:
  operation_name: ingress
  max_path_tag_length: 128
http_filters:
- name: envoy.filters.http.router
  )EOF";

<<<<<<< HEAD
  HttpConnectionManagerConfig config(parseHttpConnectionManagerFromV2Yaml(yaml_string), context_,
                                     date_provider_, route_config_provider_manager_,
                                     scoped_routes_config_provider_manager_, http_tracer_manager_,
                                     filter_config_provider_manager_);
=======
  HttpConnectionManagerConfig config(parseHttpConnectionManagerFromV2Yaml(yaml_string, false),
                                     context_, date_provider_, route_config_provider_manager_,
                                     scoped_routes_config_provider_manager_, http_tracer_manager_);
>>>>>>> 2026ec2e

  EXPECT_EQ(128, config.tracingConfig()->max_path_tag_length_);
  EXPECT_EQ(*context_.local_info_.address_, config.localAddress());
  EXPECT_EQ("foo", config.serverName());
  EXPECT_EQ(HttpConnectionManagerConfig::HttpConnectionManagerProto::OVERWRITE,
            config.serverHeaderTransformation());
  EXPECT_EQ(5 * 60 * 1000, config.streamIdleTimeout().count());
}

TEST_F(HttpConnectionManagerConfigTest, TracingNotEnabledAndNoTracingConfigInBootstrap) {
  const std::string yaml_string = R"EOF(
codec_type: http1
server_name: foo
stat_prefix: router
route_config:
  virtual_hosts:
  - name: service
    domains:
    - "*"
    routes:
    - match:
        prefix: "/"
      route:
        cluster: cluster
http_filters:
- name: envoy.filters.http.router
  )EOF";

  // When tracing is not enabled on a given "envoy.filters.network.http_connection_manager" filter,
  // there is no reason to obtain an actual HttpTracer.
  EXPECT_CALL(http_tracer_manager_, getOrCreateHttpTracer(_)).Times(0);

  HttpConnectionManagerConfig config(parseHttpConnectionManagerFromV2Yaml(yaml_string), context_,
                                     date_provider_, route_config_provider_manager_,
                                     scoped_routes_config_provider_manager_, http_tracer_manager_,
                                     filter_config_provider_manager_);

  // By default, tracer must be a null object (Tracing::HttpNullTracer) rather than nullptr.
  EXPECT_THAT(config.tracer().get(), WhenDynamicCastTo<Tracing::HttpNullTracer*>(NotNull()));
}

TEST_F(HttpConnectionManagerConfigTest, TracingNotEnabledWhileThereIsTracingConfigInBootstrap) {
  const std::string yaml_string = R"EOF(
codec_type: http1
server_name: foo
stat_prefix: router
route_config:
  virtual_hosts:
  - name: service
    domains:
    - "*"
    routes:
    - match:
        prefix: "/"
      route:
        cluster: cluster
http_filters:
- name: envoy.filters.http.router
  )EOF";

  // Simulate tracer provider configuration in the bootstrap config.
  envoy::config::trace::v3::Tracing tracing_config;
  tracing_config.mutable_http()->set_name("zipkin");
  tracing_config.mutable_http()->mutable_typed_config()->PackFrom(
      envoy::config::trace::v3::ZipkinConfig{});
  context_.http_context_.setDefaultTracingConfig(tracing_config);

  // When tracing is not enabled on a given "envoy.filters.network.http_connection_manager" filter,
  // there is no reason to obtain an actual HttpTracer.
  EXPECT_CALL(http_tracer_manager_, getOrCreateHttpTracer(_)).Times(0);

  HttpConnectionManagerConfig config(parseHttpConnectionManagerFromV2Yaml(yaml_string), context_,
                                     date_provider_, route_config_provider_manager_,
                                     scoped_routes_config_provider_manager_, http_tracer_manager_,
                                     filter_config_provider_manager_);

  // Even though tracer provider is configured in the bootstrap config, a given filter instance
  // should not have a tracer associated with it.

  // By default, tracer must be a null object (Tracing::HttpNullTracer) rather than nullptr.
  EXPECT_THAT(config.tracer().get(), WhenDynamicCastTo<Tracing::HttpNullTracer*>(NotNull()));
}

TEST_F(HttpConnectionManagerConfigTest, TracingIsEnabledWhileThereIsNoTracingConfigInBootstrap) {
  const std::string yaml_string = R"EOF(
codec_type: http1
server_name: foo
stat_prefix: router
route_config:
  virtual_hosts:
  - name: service
    domains:
    - "*"
    routes:
    - match:
        prefix: "/"
      route:
        cluster: cluster
tracing: {} # notice that tracing is enabled
http_filters:
- name: envoy.filters.http.router
  )EOF";

  // When tracing is enabled on a given "envoy.filters.network.http_connection_manager" filter,
  // an actual HttpTracer must be obtained from the HttpTracerManager.
  EXPECT_CALL(http_tracer_manager_, getOrCreateHttpTracer(nullptr)).WillOnce(Return(http_tracer_));

  HttpConnectionManagerConfig config(parseHttpConnectionManagerFromV2Yaml(yaml_string), context_,
                                     date_provider_, route_config_provider_manager_,
                                     scoped_routes_config_provider_manager_, http_tracer_manager_,
                                     filter_config_provider_manager_);

  // Actual HttpTracer must be obtained from the HttpTracerManager.
  EXPECT_THAT(config.tracer(), Eq(http_tracer_));
}

TEST_F(HttpConnectionManagerConfigTest, TracingIsEnabledAndThereIsTracingConfigInBootstrap) {
  const std::string yaml_string = R"EOF(
codec_type: http1
server_name: foo
stat_prefix: router
route_config:
  virtual_hosts:
  - name: service
    domains:
    - "*"
    routes:
    - match:
        prefix: "/"
      route:
        cluster: cluster
tracing: {} # notice that tracing is enabled
http_filters:
- name: envoy.filters.http.router
  )EOF";

  // Simulate tracer provider configuration in the bootstrap config.
  envoy::config::trace::v3::Tracing tracing_config;
  tracing_config.mutable_http()->set_name("zipkin");
  tracing_config.mutable_http()->mutable_typed_config()->PackFrom(
      envoy::config::trace::v3::ZipkinConfig{});
  context_.http_context_.setDefaultTracingConfig(tracing_config);

  // When tracing is enabled on a given "envoy.filters.network.http_connection_manager" filter,
  // an actual HttpTracer must be obtained from the HttpTracerManager.
  EXPECT_CALL(http_tracer_manager_, getOrCreateHttpTracer(Pointee(ProtoEq(tracing_config.http()))))
      .WillOnce(Return(http_tracer_));

  HttpConnectionManagerConfig config(parseHttpConnectionManagerFromV2Yaml(yaml_string), context_,
                                     date_provider_, route_config_provider_manager_,
                                     scoped_routes_config_provider_manager_, http_tracer_manager_,
                                     filter_config_provider_manager_);

  // Actual HttpTracer must be obtained from the HttpTracerManager.
  EXPECT_THAT(config.tracer(), Eq(http_tracer_));
}

TEST_F(HttpConnectionManagerConfigTest, TracingIsEnabledAndThereIsInlinedTracerProvider) {
  const std::string yaml_string = R"EOF(
codec_type: http1
server_name: foo
stat_prefix: router
route_config:
  virtual_hosts:
  - name: service
    domains:
    - "*"
    routes:
    - match:
        prefix: "/"
      route:
        cluster: cluster
tracing:
  operation_name: ingress
  max_path_tag_length: 128
  provider:                # notice inlined tracing provider configuration
    name: zipkin
    typed_config:
      "@type": type.googleapis.com/envoy.config.trace.v3.ZipkinConfig
      collector_cluster: zipkin
      collector_endpoint: "/api/v1/spans"
      collector_endpoint_version: HTTP_JSON
http_filters:
- name: envoy.filters.http.router
  )EOF";

  // Simulate tracer provider configuration in the bootstrap config.
  envoy::config::trace::v3::Tracing bootstrap_tracing_config;
  bootstrap_tracing_config.mutable_http()->set_name("opencensus");
  bootstrap_tracing_config.mutable_http()->mutable_typed_config()->PackFrom(
      envoy::config::trace::v3::OpenCensusConfig{});
  context_.http_context_.setDefaultTracingConfig(bootstrap_tracing_config);

  // Set up expected tracer provider configuration.
  envoy::config::trace::v3::Tracing_Http inlined_tracing_config;
  inlined_tracing_config.set_name("zipkin");
  envoy::config::trace::v3::ZipkinConfig zipkin_config;
  zipkin_config.set_collector_cluster("zipkin");
  zipkin_config.set_collector_endpoint("/api/v1/spans");
  zipkin_config.set_collector_endpoint_version(envoy::config::trace::v3::ZipkinConfig::HTTP_JSON);
  inlined_tracing_config.mutable_typed_config()->PackFrom(zipkin_config);

  // When tracing is enabled on a given "envoy.filters.network.http_connection_manager" filter,
  // an actual HttpTracer must be obtained from the HttpTracerManager.
  // Expect inlined tracer provider configuration to take precedence over bootstrap configuration.
  EXPECT_CALL(http_tracer_manager_, getOrCreateHttpTracer(Pointee(ProtoEq(inlined_tracing_config))))
      .WillOnce(Return(http_tracer_));

<<<<<<< HEAD
  HttpConnectionManagerConfig config(parseHttpConnectionManagerFromV2Yaml(yaml_string), context_,
                                     date_provider_, route_config_provider_manager_,
                                     scoped_routes_config_provider_manager_, http_tracer_manager_,
                                     filter_config_provider_manager_);
=======
  HttpConnectionManagerConfig config(parseHttpConnectionManagerFromV2Yaml(yaml_string, false),
                                     context_, date_provider_, route_config_provider_manager_,
                                     scoped_routes_config_provider_manager_, http_tracer_manager_);
>>>>>>> 2026ec2e

  // Actual HttpTracer must be obtained from the HttpTracerManager.
  EXPECT_THAT(config.tracer(), Eq(http_tracer_));
}

TEST_F(HttpConnectionManagerConfigTest, TracingCustomTagsConfig) {
  const std::string yaml_string = R"EOF(
stat_prefix: router
route_config:
  name: local_route
tracing:
  custom_tags:
  - tag: ltag
    literal:
      value: lvalue
  - tag: etag
    environment:
      name: E_TAG
  - tag: rtag
    request_header:
      name: X-Tag
  - tag: mtag
    metadata:
      kind: { request: {} }
      metadata_key:
        key: com.bar.foo
        path: [ { key: xx }, { key: yy } ]
  )EOF";
  HttpConnectionManagerConfig config(parseHttpConnectionManagerFromV2Yaml(yaml_string), context_,
                                     date_provider_, route_config_provider_manager_,
                                     scoped_routes_config_provider_manager_, http_tracer_manager_,
                                     filter_config_provider_manager_);

  std::vector<std::string> custom_tags{"ltag", "etag", "rtag", "mtag"};
  const Tracing::CustomTagMap& custom_tag_map = config.tracingConfig()->custom_tags_;
  for (const std::string& custom_tag : custom_tags) {
    EXPECT_NE(custom_tag_map.find(custom_tag), custom_tag_map.end());
  }
}

TEST_F(HttpConnectionManagerConfigTest, DEPRECATED_FEATURE_TEST(RequestHeaderForTagsConfig)) {
  const std::string yaml_string = R"EOF(
stat_prefix: router
route_config:
  name: local_route
tracing:
  request_headers_for_tags:
  - foo
  )EOF";
<<<<<<< HEAD
  HttpConnectionManagerConfig config(parseHttpConnectionManagerFromV2Yaml(yaml_string), context_,
                                     date_provider_, route_config_provider_manager_,
                                     scoped_routes_config_provider_manager_, http_tracer_manager_,
                                     filter_config_provider_manager_);
=======
  HttpConnectionManagerConfig config(parseHttpConnectionManagerFromV2Yaml(yaml_string, false),
                                     context_, date_provider_, route_config_provider_manager_,
                                     scoped_routes_config_provider_manager_, http_tracer_manager_);
>>>>>>> 2026ec2e

  const Tracing::CustomTagMap& custom_tag_map = config.tracingConfig()->custom_tags_;
  const Tracing::RequestHeaderCustomTag* foo = dynamic_cast<const Tracing::RequestHeaderCustomTag*>(
      custom_tag_map.find("foo")->second.get());
  EXPECT_NE(foo, nullptr);
  EXPECT_EQ(foo->tag(), "foo");
}

TEST_F(HttpConnectionManagerConfigTest,
       DEPRECATED_FEATURE_TEST(ListenerDirectionOutboundOverride)) {
  const std::string yaml_string = R"EOF(
stat_prefix: router
route_config:
  virtual_hosts:
  - name: service
    domains:
    - "*"
    routes:
    - match:
        prefix: "/"
      route:
        cluster: cluster
tracing:
  operation_name: ingress
http_filters:
- name: envoy.filters.http.router
  )EOF";

  ON_CALL(context_, direction()).WillByDefault(Return(envoy::config::core::v3::OUTBOUND));
<<<<<<< HEAD
  HttpConnectionManagerConfig config(parseHttpConnectionManagerFromV2Yaml(yaml_string), context_,
                                     date_provider_, route_config_provider_manager_,
                                     scoped_routes_config_provider_manager_, http_tracer_manager_,
                                     filter_config_provider_manager_);
=======
  HttpConnectionManagerConfig config(parseHttpConnectionManagerFromV2Yaml(yaml_string, false),
                                     context_, date_provider_, route_config_provider_manager_,
                                     scoped_routes_config_provider_manager_, http_tracer_manager_);
>>>>>>> 2026ec2e
  EXPECT_EQ(Tracing::OperationName::Egress, config.tracingConfig()->operation_name_);
}

TEST_F(HttpConnectionManagerConfigTest, DEPRECATED_FEATURE_TEST(ListenerDirectionInboundOverride)) {
  const std::string yaml_string = R"EOF(
stat_prefix: router
route_config:
  virtual_hosts:
  - name: service
    domains:
    - "*"
    routes:
    - match:
        prefix: "/"
      route:
        cluster: cluster
tracing:
  operation_name: egress
http_filters:
- name: envoy.filters.http.router
  )EOF";

  ON_CALL(context_, direction()).WillByDefault(Return(envoy::config::core::v3::INBOUND));
<<<<<<< HEAD
  HttpConnectionManagerConfig config(parseHttpConnectionManagerFromV2Yaml(yaml_string), context_,
                                     date_provider_, route_config_provider_manager_,
                                     scoped_routes_config_provider_manager_, http_tracer_manager_,
                                     filter_config_provider_manager_);
=======
  HttpConnectionManagerConfig config(parseHttpConnectionManagerFromV2Yaml(yaml_string, false),
                                     context_, date_provider_, route_config_provider_manager_,
                                     scoped_routes_config_provider_manager_, http_tracer_manager_);
>>>>>>> 2026ec2e
  EXPECT_EQ(Tracing::OperationName::Ingress, config.tracingConfig()->operation_name_);
}

TEST_F(HttpConnectionManagerConfigTest, SamplingDefault) {
  const std::string yaml_string = R"EOF(
  stat_prefix: ingress_http
  internal_address_config:
    unix_sockets: true
  route_config:
    name: local_route
  tracing:
    operation_name: ingress
  http_filters:
  - name: envoy.filters.http.router
  )EOF";

<<<<<<< HEAD
  HttpConnectionManagerConfig config(parseHttpConnectionManagerFromV2Yaml(yaml_string), context_,
                                     date_provider_, route_config_provider_manager_,
                                     scoped_routes_config_provider_manager_, http_tracer_manager_,
                                     filter_config_provider_manager_);
=======
  HttpConnectionManagerConfig config(parseHttpConnectionManagerFromV2Yaml(yaml_string, false),
                                     context_, date_provider_, route_config_provider_manager_,
                                     scoped_routes_config_provider_manager_, http_tracer_manager_);
>>>>>>> 2026ec2e

  EXPECT_EQ(100, config.tracingConfig()->client_sampling_.numerator());
  EXPECT_EQ(Tracing::DefaultMaxPathTagLength, config.tracingConfig()->max_path_tag_length_);
  EXPECT_EQ(envoy::type::v3::FractionalPercent::HUNDRED,
            config.tracingConfig()->client_sampling_.denominator());
  EXPECT_EQ(10000, config.tracingConfig()->random_sampling_.numerator());
  EXPECT_EQ(envoy::type::v3::FractionalPercent::TEN_THOUSAND,
            config.tracingConfig()->random_sampling_.denominator());
  EXPECT_EQ(100, config.tracingConfig()->overall_sampling_.numerator());
  EXPECT_EQ(envoy::type::v3::FractionalPercent::HUNDRED,
            config.tracingConfig()->overall_sampling_.denominator());
}

TEST_F(HttpConnectionManagerConfigTest, SamplingConfigured) {
  const std::string yaml_string = R"EOF(
  stat_prefix: ingress_http
  internal_address_config:
    unix_sockets: true
  route_config:
    name: local_route
  tracing:
    operation_name: ingress
    client_sampling:
      value: 1
    random_sampling:
      value: 2
    overall_sampling:
      value: 3
  http_filters:
  - name: envoy.filters.http.router
  )EOF";

<<<<<<< HEAD
  HttpConnectionManagerConfig config(parseHttpConnectionManagerFromV2Yaml(yaml_string), context_,
                                     date_provider_, route_config_provider_manager_,
                                     scoped_routes_config_provider_manager_, http_tracer_manager_,
                                     filter_config_provider_manager_);
=======
  HttpConnectionManagerConfig config(parseHttpConnectionManagerFromV2Yaml(yaml_string, false),
                                     context_, date_provider_, route_config_provider_manager_,
                                     scoped_routes_config_provider_manager_, http_tracer_manager_);
>>>>>>> 2026ec2e

  EXPECT_EQ(1, config.tracingConfig()->client_sampling_.numerator());
  EXPECT_EQ(envoy::type::v3::FractionalPercent::HUNDRED,
            config.tracingConfig()->client_sampling_.denominator());
  EXPECT_EQ(200, config.tracingConfig()->random_sampling_.numerator());
  EXPECT_EQ(envoy::type::v3::FractionalPercent::TEN_THOUSAND,
            config.tracingConfig()->random_sampling_.denominator());
  EXPECT_EQ(3, config.tracingConfig()->overall_sampling_.numerator());
  EXPECT_EQ(envoy::type::v3::FractionalPercent::HUNDRED,
            config.tracingConfig()->overall_sampling_.denominator());
}

TEST_F(HttpConnectionManagerConfigTest, FractionalSamplingConfigured) {
  const std::string yaml_string = R"EOF(
  stat_prefix: ingress_http
  internal_address_config:
    unix_sockets: true
  route_config:
    name: local_route
  tracing:
    operation_name: ingress
    client_sampling:
      value: 0.1
    random_sampling:
      value: 0.2
    overall_sampling:
      value: 0.3
  http_filters:
  - name: envoy.filters.http.router
  )EOF";

<<<<<<< HEAD
  HttpConnectionManagerConfig config(parseHttpConnectionManagerFromV2Yaml(yaml_string), context_,
                                     date_provider_, route_config_provider_manager_,
                                     scoped_routes_config_provider_manager_, http_tracer_manager_,
                                     filter_config_provider_manager_);
=======
  HttpConnectionManagerConfig config(parseHttpConnectionManagerFromV2Yaml(yaml_string, false),
                                     context_, date_provider_, route_config_provider_manager_,
                                     scoped_routes_config_provider_manager_, http_tracer_manager_);
>>>>>>> 2026ec2e

  EXPECT_EQ(0, config.tracingConfig()->client_sampling_.numerator());
  EXPECT_EQ(envoy::type::v3::FractionalPercent::HUNDRED,
            config.tracingConfig()->client_sampling_.denominator());
  EXPECT_EQ(20, config.tracingConfig()->random_sampling_.numerator());
  EXPECT_EQ(envoy::type::v3::FractionalPercent::TEN_THOUSAND,
            config.tracingConfig()->random_sampling_.denominator());
  EXPECT_EQ(0, config.tracingConfig()->overall_sampling_.numerator());
  EXPECT_EQ(envoy::type::v3::FractionalPercent::HUNDRED,
            config.tracingConfig()->overall_sampling_.denominator());
}

TEST_F(HttpConnectionManagerConfigTest, UnixSocketInternalAddress) {
  const std::string yaml_string = R"EOF(
  stat_prefix: ingress_http
  internal_address_config:
    unix_sockets: true
  route_config:
    name: local_route
  http_filters:
  - name: envoy.filters.http.router
  )EOF";

  HttpConnectionManagerConfig config(parseHttpConnectionManagerFromV2Yaml(yaml_string), context_,
                                     date_provider_, route_config_provider_manager_,
                                     scoped_routes_config_provider_manager_, http_tracer_manager_,
                                     filter_config_provider_manager_);
  Network::Address::PipeInstance unixAddress{"/foo"};
  Network::Address::Ipv4Instance internalIpAddress{"127.0.0.1", 0};
  Network::Address::Ipv4Instance externalIpAddress{"12.0.0.1", 0};
  EXPECT_TRUE(config.internalAddressConfig().isInternalAddress(unixAddress));
  EXPECT_TRUE(config.internalAddressConfig().isInternalAddress(internalIpAddress));
  EXPECT_FALSE(config.internalAddressConfig().isInternalAddress(externalIpAddress));
}

TEST_F(HttpConnectionManagerConfigTest, MaxRequestHeadersKbDefault) {
  const std::string yaml_string = R"EOF(
  stat_prefix: ingress_http
  route_config:
    name: local_route
  http_filters:
  - name: envoy.filters.http.router
  )EOF";

  HttpConnectionManagerConfig config(parseHttpConnectionManagerFromV2Yaml(yaml_string), context_,
                                     date_provider_, route_config_provider_manager_,
                                     scoped_routes_config_provider_manager_, http_tracer_manager_,
                                     filter_config_provider_manager_);
  EXPECT_EQ(60, config.maxRequestHeadersKb());
}

TEST_F(HttpConnectionManagerConfigTest, MaxRequestHeadersKbConfigured) {
  const std::string yaml_string = R"EOF(
  stat_prefix: ingress_http
  max_request_headers_kb: 16
  route_config:
    name: local_route
  http_filters:
  - name: envoy.filters.http.router
  )EOF";

  HttpConnectionManagerConfig config(parseHttpConnectionManagerFromV2Yaml(yaml_string), context_,
                                     date_provider_, route_config_provider_manager_,
                                     scoped_routes_config_provider_manager_, http_tracer_manager_,
                                     filter_config_provider_manager_);
  EXPECT_EQ(16, config.maxRequestHeadersKb());
}

TEST_F(HttpConnectionManagerConfigTest, MaxRequestHeadersKbMaxConfigurable) {
  const std::string yaml_string = R"EOF(
  stat_prefix: ingress_http
  max_request_headers_kb: 96
  route_config:
    name: local_route
  http_filters:
  - name: envoy.filters.http.router
  )EOF";

  HttpConnectionManagerConfig config(parseHttpConnectionManagerFromV2Yaml(yaml_string), context_,
                                     date_provider_, route_config_provider_manager_,
                                     scoped_routes_config_provider_manager_, http_tracer_manager_,
                                     filter_config_provider_manager_);
  EXPECT_EQ(96, config.maxRequestHeadersKb());
}

// Validated that an explicit zero stream idle timeout disables.
TEST_F(HttpConnectionManagerConfigTest, DisabledStreamIdleTimeout) {
  const std::string yaml_string = R"EOF(
  stat_prefix: ingress_http
  stream_idle_timeout: 0s
  route_config:
    name: local_route
  http_filters:
  - name: envoy.filters.http.router
  )EOF";

  HttpConnectionManagerConfig config(parseHttpConnectionManagerFromV2Yaml(yaml_string), context_,
                                     date_provider_, route_config_provider_manager_,
                                     scoped_routes_config_provider_manager_, http_tracer_manager_,
                                     filter_config_provider_manager_);
  EXPECT_EQ(0, config.streamIdleTimeout().count());
}

// Validate that deprecated idle_timeout is still ingested.
TEST_F(HttpConnectionManagerConfigTest, DEPRECATED_FEATURE_TEST(IdleTimeout)) {
  const std::string yaml_string = R"EOF(
  stat_prefix: ingress_http
  idle_timeout: 1s
  route_config:
    name: local_route
  http_filters:
  - name: envoy.filters.http.router
  )EOF";

<<<<<<< HEAD
  HttpConnectionManagerConfig config(parseHttpConnectionManagerFromV2Yaml(yaml_string), context_,
                                     date_provider_, route_config_provider_manager_,
                                     scoped_routes_config_provider_manager_, http_tracer_manager_,
                                     filter_config_provider_manager_);
=======
  HttpConnectionManagerConfig config(parseHttpConnectionManagerFromV2Yaml(yaml_string, false),
                                     context_, date_provider_, route_config_provider_manager_,
                                     scoped_routes_config_provider_manager_, http_tracer_manager_);
>>>>>>> 2026ec2e
  EXPECT_EQ(1000, config.idleTimeout().value().count());
}

// Validate that idle_timeout set in common_http_protocol_options is used.
TEST_F(HttpConnectionManagerConfigTest, CommonHttpProtocolIdleTimeout) {
  const std::string yaml_string = R"EOF(
  stat_prefix: ingress_http
  common_http_protocol_options:
    idle_timeout: 1s
  route_config:
    name: local_route
  http_filters:
  - name: envoy.filters.http.router
  )EOF";

  HttpConnectionManagerConfig config(parseHttpConnectionManagerFromV2Yaml(yaml_string), context_,
                                     date_provider_, route_config_provider_manager_,
                                     scoped_routes_config_provider_manager_, http_tracer_manager_,
                                     filter_config_provider_manager_);
  EXPECT_EQ(1000, config.idleTimeout().value().count());
}

// Validate that idle_timeout defaults to 1h
TEST_F(HttpConnectionManagerConfigTest, CommonHttpProtocolIdleTimeoutDefault) {
  const std::string yaml_string = R"EOF(
  stat_prefix: ingress_http
  route_config:
    name: local_route
  http_filters:
  - name: envoy.filters.http.router
  )EOF";

  HttpConnectionManagerConfig config(parseHttpConnectionManagerFromV2Yaml(yaml_string), context_,
                                     date_provider_, route_config_provider_manager_,
                                     scoped_routes_config_provider_manager_, http_tracer_manager_,
                                     filter_config_provider_manager_);
  EXPECT_EQ(std::chrono::hours(1), config.idleTimeout().value());
}

// Validate that idle_timeouts can be turned off
TEST_F(HttpConnectionManagerConfigTest, CommonHttpProtocolIdleTimeoutOff) {
  const std::string yaml_string = R"EOF(
  stat_prefix: ingress_http
  common_http_protocol_options:
    idle_timeout: 0s
  route_config:
    name: local_route
  http_filters:
  - name: envoy.filters.http.router
  )EOF";

  HttpConnectionManagerConfig config(parseHttpConnectionManagerFromV2Yaml(yaml_string), context_,
                                     date_provider_, route_config_provider_manager_,
                                     scoped_routes_config_provider_manager_, http_tracer_manager_,
                                     filter_config_provider_manager_);
  EXPECT_FALSE(config.idleTimeout().has_value());
}

// Check that the default max request header count is 100.
TEST_F(HttpConnectionManagerConfigTest, DefaultMaxRequestHeaderCount) {
  const std::string yaml_string = R"EOF(
  stat_prefix: ingress_http
  route_config:
    name: local_route
  http_filters:
  - name: envoy.filters.http.router
  )EOF";

  HttpConnectionManagerConfig config(parseHttpConnectionManagerFromV2Yaml(yaml_string), context_,
                                     date_provider_, route_config_provider_manager_,
                                     scoped_routes_config_provider_manager_, http_tracer_manager_,
                                     filter_config_provider_manager_);
  EXPECT_EQ(100, config.maxRequestHeadersCount());
}

// Check that max request header count is configured.
TEST_F(HttpConnectionManagerConfigTest, MaxRequestHeaderCountConfigurable) {
  const std::string yaml_string = R"EOF(
  stat_prefix: ingress_http
  common_http_protocol_options:
    max_headers_count: 200
  route_config:
    name: local_route
  http_filters:
  - name: envoy.filters.http.router
  )EOF";

  HttpConnectionManagerConfig config(parseHttpConnectionManagerFromV2Yaml(yaml_string), context_,
                                     date_provider_, route_config_provider_manager_,
                                     scoped_routes_config_provider_manager_, http_tracer_manager_,
                                     filter_config_provider_manager_);
  EXPECT_EQ(200, config.maxRequestHeadersCount());
}

TEST_F(HttpConnectionManagerConfigTest, ServerOverwrite) {
  const std::string yaml_string = R"EOF(
  stat_prefix: ingress_http
  server_header_transformation: OVERWRITE
  route_config:
    name: local_route
  http_filters:
  - name: envoy.filters.http.router
  )EOF";

  EXPECT_CALL(context_.runtime_loader_.snapshot_, featureEnabled(_, An<uint64_t>()))
      .WillOnce(Invoke(&context_.runtime_loader_.snapshot_,
                       &Runtime::MockSnapshot::featureEnabledDefault));
  HttpConnectionManagerConfig config(parseHttpConnectionManagerFromV2Yaml(yaml_string), context_,
                                     date_provider_, route_config_provider_manager_,
                                     scoped_routes_config_provider_manager_, http_tracer_manager_,
                                     filter_config_provider_manager_);
  EXPECT_EQ(HttpConnectionManagerConfig::HttpConnectionManagerProto::OVERWRITE,
            config.serverHeaderTransformation());
}

TEST_F(HttpConnectionManagerConfigTest, ServerAppendIfAbsent) {
  const std::string yaml_string = R"EOF(
  stat_prefix: ingress_http
  server_header_transformation: APPEND_IF_ABSENT
  route_config:
    name: local_route
  http_filters:
  - name: envoy.filters.http.router
  )EOF";

  EXPECT_CALL(context_.runtime_loader_.snapshot_, featureEnabled(_, An<uint64_t>()))
      .WillOnce(Invoke(&context_.runtime_loader_.snapshot_,
                       &Runtime::MockSnapshot::featureEnabledDefault));
  HttpConnectionManagerConfig config(parseHttpConnectionManagerFromV2Yaml(yaml_string), context_,
                                     date_provider_, route_config_provider_manager_,
                                     scoped_routes_config_provider_manager_, http_tracer_manager_,
                                     filter_config_provider_manager_);
  EXPECT_EQ(HttpConnectionManagerConfig::HttpConnectionManagerProto::APPEND_IF_ABSENT,
            config.serverHeaderTransformation());
}

TEST_F(HttpConnectionManagerConfigTest, ServerPassThrough) {
  const std::string yaml_string = R"EOF(
  stat_prefix: ingress_http
  server_header_transformation: PASS_THROUGH
  route_config:
    name: local_route
  http_filters:
  - name: envoy.filters.http.router
  )EOF";

  EXPECT_CALL(context_.runtime_loader_.snapshot_, featureEnabled(_, An<uint64_t>()))
      .WillOnce(Invoke(&context_.runtime_loader_.snapshot_,
                       &Runtime::MockSnapshot::featureEnabledDefault));
  HttpConnectionManagerConfig config(parseHttpConnectionManagerFromV2Yaml(yaml_string), context_,
                                     date_provider_, route_config_provider_manager_,
                                     scoped_routes_config_provider_manager_, http_tracer_manager_,
                                     filter_config_provider_manager_);
  EXPECT_EQ(HttpConnectionManagerConfig::HttpConnectionManagerProto::PASS_THROUGH,
            config.serverHeaderTransformation());
}

// Validated that by default we don't normalize paths
// unless set build flag path_normalization_by_default=true
TEST_F(HttpConnectionManagerConfigTest, NormalizePathDefault) {
  const std::string yaml_string = R"EOF(
  stat_prefix: ingress_http
  route_config:
    name: local_route
  http_filters:
  - name: envoy.filters.http.router
  )EOF";

  EXPECT_CALL(context_.runtime_loader_.snapshot_, featureEnabled(_, An<uint64_t>()))
      .WillOnce(Invoke(&context_.runtime_loader_.snapshot_,
                       &Runtime::MockSnapshot::featureEnabledDefault));
  HttpConnectionManagerConfig config(parseHttpConnectionManagerFromV2Yaml(yaml_string), context_,
                                     date_provider_, route_config_provider_manager_,
                                     scoped_routes_config_provider_manager_, http_tracer_manager_,
                                     filter_config_provider_manager_);
#ifdef ENVOY_NORMALIZE_PATH_BY_DEFAULT
  EXPECT_TRUE(config.shouldNormalizePath());
#else
  EXPECT_FALSE(config.shouldNormalizePath());
#endif
}

// Validated that we normalize paths with runtime override when not specified.
TEST_F(HttpConnectionManagerConfigTest, NormalizePathRuntime) {
  const std::string yaml_string = R"EOF(
  stat_prefix: ingress_http
  route_config:
    name: local_route
  http_filters:
  - name: envoy.filters.http.router
  )EOF";

  EXPECT_CALL(context_.runtime_loader_.snapshot_,
              featureEnabled("http_connection_manager.normalize_path", An<uint64_t>()))
      .WillOnce(Return(true));
  HttpConnectionManagerConfig config(parseHttpConnectionManagerFromV2Yaml(yaml_string), context_,
                                     date_provider_, route_config_provider_manager_,
                                     scoped_routes_config_provider_manager_, http_tracer_manager_,
                                     filter_config_provider_manager_);
  EXPECT_TRUE(config.shouldNormalizePath());
}

// Validated that when configured, we normalize paths, ignoring runtime.
TEST_F(HttpConnectionManagerConfigTest, NormalizePathTrue) {
  const std::string yaml_string = R"EOF(
  stat_prefix: ingress_http
  route_config:
    name: local_route
  normalize_path: true
  http_filters:
  - name: envoy.filters.http.router
  )EOF";

  EXPECT_CALL(context_.runtime_loader_.snapshot_,
              featureEnabled("http_connection_manager.normalize_path", An<uint64_t>()))
      .Times(0);
  HttpConnectionManagerConfig config(parseHttpConnectionManagerFromV2Yaml(yaml_string), context_,
                                     date_provider_, route_config_provider_manager_,
                                     scoped_routes_config_provider_manager_, http_tracer_manager_,
                                     filter_config_provider_manager_);
  EXPECT_TRUE(config.shouldNormalizePath());
}

// Validated that when explicitly set false, we don't normalize, ignoring runtime.
TEST_F(HttpConnectionManagerConfigTest, NormalizePathFalse) {
  const std::string yaml_string = R"EOF(
  stat_prefix: ingress_http
  route_config:
    name: local_route
  normalize_path: false
  http_filters:
  - name: envoy.filters.http.router
  )EOF";

  EXPECT_CALL(context_.runtime_loader_.snapshot_,
              featureEnabled("http_connection_manager.normalize_path", An<uint64_t>()))
      .Times(0);
  HttpConnectionManagerConfig config(parseHttpConnectionManagerFromV2Yaml(yaml_string), context_,
                                     date_provider_, route_config_provider_manager_,
                                     scoped_routes_config_provider_manager_, http_tracer_manager_,
                                     filter_config_provider_manager_);
  EXPECT_FALSE(config.shouldNormalizePath());
}

// Validated that by default we don't merge slashes.
TEST_F(HttpConnectionManagerConfigTest, MergeSlashesDefault) {
  const std::string yaml_string = R"EOF(
  stat_prefix: ingress_http
  route_config:
    name: local_route
  http_filters:
  - name: envoy.filters.http.router
  )EOF";

  HttpConnectionManagerConfig config(parseHttpConnectionManagerFromV2Yaml(yaml_string), context_,
                                     date_provider_, route_config_provider_manager_,
                                     scoped_routes_config_provider_manager_, http_tracer_manager_,
                                     filter_config_provider_manager_);
  EXPECT_FALSE(config.shouldMergeSlashes());
}

// Validated that when configured, we merge slashes.
TEST_F(HttpConnectionManagerConfigTest, MergeSlashesTrue) {
  const std::string yaml_string = R"EOF(
  stat_prefix: ingress_http
  route_config:
    name: local_route
  merge_slashes: true
  http_filters:
  - name: envoy.filters.http.router
  )EOF";

  HttpConnectionManagerConfig config(parseHttpConnectionManagerFromV2Yaml(yaml_string), context_,
                                     date_provider_, route_config_provider_manager_,
                                     scoped_routes_config_provider_manager_, http_tracer_manager_,
                                     filter_config_provider_manager_);
  EXPECT_TRUE(config.shouldMergeSlashes());
}

// Validated that when explicitly set false, we don't merge slashes.
TEST_F(HttpConnectionManagerConfigTest, MergeSlashesFalse) {
  const std::string yaml_string = R"EOF(
  stat_prefix: ingress_http
  route_config:
    name: local_route
  merge_slashes: false
  http_filters:
  - name: envoy.filters.http.router
  )EOF";

  HttpConnectionManagerConfig config(parseHttpConnectionManagerFromV2Yaml(yaml_string), context_,
                                     date_provider_, route_config_provider_manager_,
                                     scoped_routes_config_provider_manager_, http_tracer_manager_,
                                     filter_config_provider_manager_);
  EXPECT_FALSE(config.shouldMergeSlashes());
}

// Validated that by default we don't remove port.
TEST_F(HttpConnectionManagerConfigTest, RemovePortDefault) {
  const std::string yaml_string = R"EOF(
  stat_prefix: ingress_http
  route_config:
    name: local_route
  http_filters:
  - name: envoy.filters.http.router
  )EOF";

  HttpConnectionManagerConfig config(parseHttpConnectionManagerFromV2Yaml(yaml_string), context_,
                                     date_provider_, route_config_provider_manager_,
                                     scoped_routes_config_provider_manager_, http_tracer_manager_,
                                     filter_config_provider_manager_);
  EXPECT_FALSE(config.shouldStripMatchingPort());
}

// Validated that when configured, we remove port.
TEST_F(HttpConnectionManagerConfigTest, RemovePortTrue) {
  const std::string yaml_string = R"EOF(
  stat_prefix: ingress_http
  route_config:
    name: local_route
  strip_matching_host_port: true
  http_filters:
  - name: envoy.filters.http.router
  )EOF";

  HttpConnectionManagerConfig config(parseHttpConnectionManagerFromV2Yaml(yaml_string), context_,
                                     date_provider_, route_config_provider_manager_,
                                     scoped_routes_config_provider_manager_, http_tracer_manager_,
                                     filter_config_provider_manager_);
  EXPECT_TRUE(config.shouldStripMatchingPort());
}

// Validated that when explicitly set false, we don't remove port.
TEST_F(HttpConnectionManagerConfigTest, RemovePortFalse) {
  const std::string yaml_string = R"EOF(
  stat_prefix: ingress_http
  route_config:
    name: local_route
  strip_matching_host_port: false
  http_filters:
  - name: envoy.filters.http.router
  )EOF";

  HttpConnectionManagerConfig config(parseHttpConnectionManagerFromV2Yaml(yaml_string), context_,
                                     date_provider_, route_config_provider_manager_,
                                     scoped_routes_config_provider_manager_, http_tracer_manager_,
                                     filter_config_provider_manager_);
  EXPECT_FALSE(config.shouldStripMatchingPort());
}

// Validated that by default we allow requests with header names containing underscores.
TEST_F(HttpConnectionManagerConfigTest, HeadersWithUnderscoresAllowedByDefault) {
  const std::string yaml_string = R"EOF(
  stat_prefix: ingress_http
  route_config:
    name: local_route
  http_filters:
  - name: envoy.filters.http.router
  )EOF";

  HttpConnectionManagerConfig config(parseHttpConnectionManagerFromV2Yaml(yaml_string), context_,
                                     date_provider_, route_config_provider_manager_,
                                     scoped_routes_config_provider_manager_, http_tracer_manager_,
                                     filter_config_provider_manager_);
  EXPECT_EQ(envoy::config::core::v3::HttpProtocolOptions::ALLOW,
            config.headersWithUnderscoresAction());
}

// Validated that when configured, we drop headers with underscores.
TEST_F(HttpConnectionManagerConfigTest, HeadersWithUnderscoresDroppedByConfig) {
  const std::string yaml_string = R"EOF(
  stat_prefix: ingress_http
  common_http_protocol_options:
    headers_with_underscores_action: DROP_HEADER
  route_config:
    name: local_route
  http_filters:
  - name: envoy.filters.http.router
  )EOF";

  HttpConnectionManagerConfig config(parseHttpConnectionManagerFromV2Yaml(yaml_string), context_,
                                     date_provider_, route_config_provider_manager_,
                                     scoped_routes_config_provider_manager_, http_tracer_manager_,
                                     filter_config_provider_manager_);
  EXPECT_EQ(envoy::config::core::v3::HttpProtocolOptions::DROP_HEADER,
            config.headersWithUnderscoresAction());
}

// Validated that when configured, we reject requests with header names containing underscores.
TEST_F(HttpConnectionManagerConfigTest, HeadersWithUnderscoresRequestRejectedByConfig) {
  const std::string yaml_string = R"EOF(
  stat_prefix: ingress_http
  common_http_protocol_options:
    headers_with_underscores_action: REJECT_REQUEST
  route_config:
    name: local_route
  http_filters:
  - name: envoy.filters.http.router
  )EOF";

  HttpConnectionManagerConfig config(parseHttpConnectionManagerFromV2Yaml(yaml_string), context_,
                                     date_provider_, route_config_provider_manager_,
                                     scoped_routes_config_provider_manager_, http_tracer_manager_,
                                     filter_config_provider_manager_);
  EXPECT_EQ(envoy::config::core::v3::HttpProtocolOptions::REJECT_REQUEST,
            config.headersWithUnderscoresAction());
}

TEST_F(HttpConnectionManagerConfigTest, ConfiguredRequestTimeout) {
  const std::string yaml_string = R"EOF(
  stat_prefix: ingress_http
  request_timeout: 53s
  route_config:
    name: local_route
  http_filters:
  - name: envoy.filters.http.router
  )EOF";

  HttpConnectionManagerConfig config(parseHttpConnectionManagerFromV2Yaml(yaml_string), context_,
                                     date_provider_, route_config_provider_manager_,
                                     scoped_routes_config_provider_manager_, http_tracer_manager_,
                                     filter_config_provider_manager_);
  EXPECT_EQ(53 * 1000, config.requestTimeout().count());
}

TEST_F(HttpConnectionManagerConfigTest, DisabledRequestTimeout) {
  const std::string yaml_string = R"EOF(
  stat_prefix: ingress_http
  request_timeout: 0s
  route_config:
    name: local_route
  http_filters:
  - name: envoy.filters.http.router
  )EOF";

  HttpConnectionManagerConfig config(parseHttpConnectionManagerFromV2Yaml(yaml_string), context_,
                                     date_provider_, route_config_provider_manager_,
                                     scoped_routes_config_provider_manager_, http_tracer_manager_,
                                     filter_config_provider_manager_);
  EXPECT_EQ(0, config.requestTimeout().count());
}

TEST_F(HttpConnectionManagerConfigTest, UnconfiguredRequestTimeout) {
  const std::string yaml_string = R"EOF(
  stat_prefix: ingress_http
  route_config:
    name: local_route
  http_filters:
  - name: envoy.filters.http.router
  )EOF";

  HttpConnectionManagerConfig config(parseHttpConnectionManagerFromV2Yaml(yaml_string), context_,
                                     date_provider_, route_config_provider_manager_,
                                     scoped_routes_config_provider_manager_, http_tracer_manager_,
                                     filter_config_provider_manager_);
  EXPECT_EQ(0, config.requestTimeout().count());
}

TEST_F(HttpConnectionManagerConfigTest, SingleDateProvider) {
  const std::string yaml_string = R"EOF(
codec_type: http1
stat_prefix: router
route_config:
  virtual_hosts:
  - name: service
    domains:
    - "*"
    routes:
    - match:
        prefix: "/"
      route:
        cluster: cluster
http_filters:
- name: encoder-decoder-buffer-filter
  typed_config:
    "@type": type.googleapis.com/google.protobuf.Empty
- name: envoy.filters.http.router
  )EOF";

  auto proto_config = parseHttpConnectionManagerFromV2Yaml(yaml_string);
  HttpConnectionManagerFilterConfigFactory factory;
  // We expect a single slot allocation vs. multiple.
  EXPECT_CALL(context_.thread_local_, allocateSlot());
  Network::FilterFactoryCb cb1 = factory.createFilterFactoryFromProto(proto_config, context_);
  Network::FilterFactoryCb cb2 = factory.createFilterFactoryFromProto(proto_config, context_);
  EXPECT_TRUE(factory.isTerminalFilter());
}

TEST_F(HttpConnectionManagerConfigTest, BadHttpConnectionMangerConfig) {
  std::string yaml_string = R"EOF(
codec_type: http1
stat_prefix: my_stat_prefix
route_config:
  virtual_hosts:
  - name: default
    domains:
    - "*"
    routes:
    - match:
        prefix: "/"
      route:
        cluster: fake_cluster
filter:
- {}
  )EOF";

  EXPECT_THROW(parseHttpConnectionManagerFromV2Yaml(yaml_string), EnvoyException);
}

TEST_F(HttpConnectionManagerConfigTest, BadAccessLogConfig) {
  std::string yaml_string = R"EOF(
codec_type: http1
stat_prefix: my_stat_prefix
route_config:
  virtual_hosts:
  - name: default
    domains:
    - "*"
    routes:
    - match:
        prefix: "/"
      route:
        cluster: fake_cluster
http_filters:
- name: encoder-decoder-buffer-filter
  config: {}
access_log:
- name: accesslog
  typed_config:
    "@type": type.googleapis.com/envoy.config.accesslog.v2.FileAccessLog
    path: "/dev/null"
  filter: []
  )EOF";

  EXPECT_THROW_WITH_REGEX(parseHttpConnectionManagerFromV2Yaml(yaml_string), EnvoyException,
                          "filter: Proto field is not repeating, cannot start list.");
}

TEST_F(HttpConnectionManagerConfigTest, BadAccessLogType) {
  std::string yaml_string = R"EOF(
codec_type: http1
stat_prefix: my_stat_prefix
route_config:
  virtual_hosts:
  - name: default
    domains:
    - "*"
    routes:
    - match:
        prefix: "/"
      route:
        cluster: fake_cluster
http_filters:
- name: encoder-decoder-buffer-filter
  typed_config: {}
access_log:
- name: accesslog
  typed_config:
    "@type": type.googleapis.com/envoy.config.accesslog.v2.FileAccessLog
    path: "/dev/null"
  filter:
    bad_type: {}
  )EOF";

  EXPECT_THROW_WITH_REGEX(parseHttpConnectionManagerFromV2Yaml(yaml_string), EnvoyException,
                          "bad_type: Cannot find field");
}

TEST_F(HttpConnectionManagerConfigTest, BadAccessLogNestedTypes) {
  std::string yaml_string = R"EOF(
codec_type: http1
stat_prefix: my_stat_prefix
route_config:
  virtual_hosts:
  - name: default
    domains:
    - "*"
    routes:
    - match:
        prefix: "/"
      route:
        cluster: fake_cluster
http_filters:
- name: encoder-decoder-buffer-filter
  typed_config: {}
access_log:
- name: accesslog
  typed_config:
    "@type": type.googleapis.com/envoy.config.accesslog.v2.FileAccessLog
    path: "/dev/null"
  filter:
    and_filter:
      filters:
      - or_filter:
          filters:
          - duration_filter:
              op: ">="
              value: 10000
          - bad_type: {}
      - not_health_check_filter: {}
  )EOF";

  EXPECT_THROW_WITH_REGEX(parseHttpConnectionManagerFromV2Yaml(yaml_string), EnvoyException,
                          "bad_type: Cannot find field");
}

// Validates that HttpConnectionManagerConfig construction succeeds when there are no collisions
// between named and user defined parameters, and server push is not modified.
TEST_F(HttpConnectionManagerConfigTest, UserDefinedSettingsNoCollision) {
  const std::string yaml_string = R"EOF(
codec_type: http2
stat_prefix: my_stat_prefix
route_config:
  virtual_hosts:
  - name: default
    domains:
    - "*"
    routes:
    - match:
        prefix: "/"
      route:
        cluster: fake_cluster
http_filters:
- name: envoy.filters.http.router
  typed_config: {}
http2_protocol_options:
  hpack_table_size: 1024
  custom_settings_parameters: { identifier: 3, value: 2048 }
  )EOF";
  // This will throw when Http2ProtocolOptions validation fails.
  createHttpConnectionManagerConfig(yaml_string);
}

// Validates that named and user defined parameter collisions will trigger a config validation
// failure.
TEST_F(HttpConnectionManagerConfigTest, UserDefinedSettingsNamedParameterCollision) {
  // Override both hpack_table_size (id = 0x1) and max_concurrent_streams (id = 0x3) with custom
  // parameters of the same and different values (respectively).
  const std::string yaml_string = R"EOF(
codec_type: http2
stat_prefix: my_stat_prefix
route_config:
  virtual_hosts:
  - name: default
    domains:
    - "*"
    routes:
    - match:
        prefix: "/"
      route:
        cluster: fake_cluster
http_filters:
- name: encoder-decoder-buffer-filter
  typed_config: {}
http2_protocol_options:
  hpack_table_size: 2048
  max_concurrent_streams: 4096
  custom_settings_parameters:
    - { identifier: 1, value: 2048 }
    - { identifier: 3, value: 1024 }
  )EOF";
  EXPECT_THROW_WITH_REGEX(
      createHttpConnectionManagerConfig(yaml_string), EnvoyException,
      R"(the \{hpack_table_size,max_concurrent_streams\} HTTP/2 SETTINGS parameter\(s\) can not be)"
      " configured");
}

// Validates that `allow_connect` can only be configured through the named field. All other
// SETTINGS parameters can be set via the named _or_ custom parameters fields, but `allow_connect`
// required an exception due to the use of a primitive type which does not support presence
// checks.
TEST_F(HttpConnectionManagerConfigTest, UserDefinedSettingsAllowConnectOnlyViaNamedField) {
  const std::string yaml_string = R"EOF(
codec_type: http2
stat_prefix: my_stat_prefix
route_config:
  virtual_hosts:
  - name: default
    domains:
    - "*"
    routes:
    - match:
        prefix: "/"
      route:
        cluster: fake_cluster
http_filters:
- name: envoy.filters.http.router
  typed_config: {}
http2_protocol_options:
  custom_settings_parameters:
    - { identifier: 8, value: 0 }
  )EOF";
  EXPECT_THROW_WITH_REGEX(
      createHttpConnectionManagerConfig(yaml_string), EnvoyException,
      "the \"allow_connect\" SETTINGS parameter must only be configured through the named field");

  const std::string yaml_string2 = R"EOF(
codec_type: http2
stat_prefix: my_stat_prefix
route_config:
  virtual_hosts:
  - name: default
    domains:
    - "*"
    routes:
    - match:
        prefix: "/"
      route:
        cluster: fake_cluster
http_filters:
- name: envoy.filters.http.router
  typed_config: {}
http2_protocol_options:
  allow_connect: true
  )EOF";
  createHttpConnectionManagerConfig(yaml_string2);
}

// Validates that setting the server push parameter via user defined parameters is disallowed.
TEST_F(HttpConnectionManagerConfigTest, UserDefinedSettingsDisallowServerPush) {
  const std::string yaml_string = R"EOF(
codec_type: http2
stat_prefix: my_stat_prefix
route_config:
  virtual_hosts:
  - name: default
    domains:
    - "*"
    routes:
    - match:
        prefix: "/"
      route:
        cluster: fake_cluster
http_filters:
- name: encoder-decoder-buffer-filter
  typed_config: {}
http2_protocol_options:
  custom_settings_parameters: { identifier: 2, value: 1 }
  )EOF";

  EXPECT_THROW_WITH_REGEX(
      createHttpConnectionManagerConfig(yaml_string), EnvoyException,
      "server push is not supported by Envoy and can not be enabled via a SETTINGS parameter.");

  // Specify both the server push parameter and colliding named and user defined parameters.
  const std::string yaml_string2 = R"EOF(
codec_type: http2
stat_prefix: my_stat_prefix
route_config:
  virtual_hosts:
  - name: default
    domains:
    - "*"
    routes:
    - match:
        prefix: "/"
      route:
        cluster: fake_cluster
http_filters:
- name: encoder-decoder-buffer-filter
  typed_config: {}
http2_protocol_options:
  hpack_table_size: 2048
  max_concurrent_streams: 4096
  custom_settings_parameters:
    - { identifier: 1, value: 2048 }
    - { identifier: 2, value: 1 }
    - { identifier: 3, value: 1024 }
  )EOF";

  // The server push exception is thrown first.
  EXPECT_THROW_WITH_REGEX(
      createHttpConnectionManagerConfig(yaml_string), EnvoyException,
      "server push is not supported by Envoy and can not be enabled via a SETTINGS parameter.");
}

// Validates that inconsistent custom parameters are rejected.
TEST_F(HttpConnectionManagerConfigTest, UserDefinedSettingsRejectInconsistentCustomParameters) {
  const std::string yaml_string = R"EOF(
codec_type: http2
stat_prefix: my_stat_prefix
route_config:
  virtual_hosts:
  - name: default
    domains:
    - "*"
    routes:
    - match:
        prefix: "/"
      route:
        cluster: fake_cluster
http_filters:
- name: envoy.filters.http.router
  typed_config: {}
http2_protocol_options:
  custom_settings_parameters:
    - { identifier: 10, value: 0 }
    - { identifier: 10, value: 1 }
    - { identifier: 12, value: 10 }
    - { identifier: 14, value: 1 }
    - { identifier: 12, value: 10 }
  )EOF";
  EXPECT_THROW_WITH_REGEX(
      createHttpConnectionManagerConfig(yaml_string), EnvoyException,
      R"(inconsistent HTTP/2 custom SETTINGS parameter\(s\) detected; identifiers = \{0x0a\})");
}

// Test that the deprecated extension name still functions.
TEST_F(HttpConnectionManagerConfigTest, DEPRECATED_FEATURE_TEST(DeprecatedExtensionFilterName)) {
  const std::string deprecated_name = "envoy.http_connection_manager";

  ASSERT_NE(
      nullptr,
      Registry::FactoryRegistry<Server::Configuration::NamedNetworkFilterConfigFactory>::getFactory(
          deprecated_name));
}

TEST_F(HttpConnectionManagerConfigTest, AlwaysSetRequestIdInResponseDefault) {
  const std::string yaml_string = R"EOF(
  stat_prefix: ingress_http
  route_config:
    name: local_route
  http_filters:
  - name: envoy.filters.http.router
  )EOF";

  HttpConnectionManagerConfig config(parseHttpConnectionManagerFromV2Yaml(yaml_string), context_,
                                     date_provider_, route_config_provider_manager_,
                                     scoped_routes_config_provider_manager_, http_tracer_manager_,
                                     filter_config_provider_manager_);
  EXPECT_FALSE(config.alwaysSetRequestIdInResponse());
}

TEST_F(HttpConnectionManagerConfigTest, AlwaysSetRequestIdInResponseConfigured) {
  const std::string yaml_string = R"EOF(
  stat_prefix: ingress_http
  always_set_request_id_in_response: true
  route_config:
    name: local_route
  http_filters:
  - name: envoy.filters.http.router
  )EOF";

  HttpConnectionManagerConfig config(parseHttpConnectionManagerFromV2Yaml(yaml_string), context_,
                                     date_provider_, route_config_provider_manager_,
                                     scoped_routes_config_provider_manager_, http_tracer_manager_,
                                     filter_config_provider_manager_);
  EXPECT_TRUE(config.alwaysSetRequestIdInResponse());
}

namespace {

class TestRequestIDExtension : public Http::RequestIDExtension {
public:
  TestRequestIDExtension(const test::http_connection_manager::CustomRequestIDExtension& config)
      : config_(config) {}

  void set(Http::RequestHeaderMap&, bool) override {}
  void setInResponse(Http::ResponseHeaderMap&, const Http::RequestHeaderMap&) override {}
  bool modBy(const Http::RequestHeaderMap&, uint64_t&, uint64_t) override { return false; }
  Http::TraceStatus getTraceStatus(const Http::RequestHeaderMap&) override {
    return Http::TraceStatus::Sampled;
  }
  void setTraceStatus(Http::RequestHeaderMap&, Http::TraceStatus) override {}

  std::string testField() { return config_.test_field(); }

private:
  test::http_connection_manager::CustomRequestIDExtension config_;
};

class TestRequestIDExtensionFactory : public Server::Configuration::RequestIDExtensionFactory {
public:
  std::string name() const override {
    return "test.http_connection_manager.CustomRequestIDExtension";
  }

  ProtobufTypes::MessagePtr createEmptyConfigProto() override {
    return std::make_unique<test::http_connection_manager::CustomRequestIDExtension>();
  }

  Http::RequestIDExtensionSharedPtr
  createExtensionInstance(const Protobuf::Message& config,
                          Server::Configuration::FactoryContext& context) override {
    const auto& custom_config = MessageUtil::downcastAndValidate<
        const test::http_connection_manager::CustomRequestIDExtension&>(
        config, context.messageValidationVisitor());
    return std::make_shared<TestRequestIDExtension>(custom_config);
  }
};

} // namespace

TEST_F(HttpConnectionManagerConfigTest, CustomRequestIDExtension) {
  const std::string yaml_string = R"EOF(
  stat_prefix: ingress_http
  route_config:
    name: local_route
  request_id_extension:
    typed_config:
      "@type": type.googleapis.com/test.http_connection_manager.CustomRequestIDExtension
      test_field: example
  http_filters:
  - name: envoy.filters.http.router
  )EOF";

  TestRequestIDExtensionFactory factory;
  Registry::InjectFactory<Server::Configuration::RequestIDExtensionFactory> registration(factory);

  HttpConnectionManagerConfig config(parseHttpConnectionManagerFromV2Yaml(yaml_string), context_,
                                     date_provider_, route_config_provider_manager_,
                                     scoped_routes_config_provider_manager_, http_tracer_manager_,
                                     filter_config_provider_manager_);
  auto request_id_extension =
      dynamic_cast<TestRequestIDExtension*>(config.requestIDExtension().get());
  ASSERT_NE(nullptr, request_id_extension);
  EXPECT_EQ("example", request_id_extension->testField());
}

TEST_F(HttpConnectionManagerConfigTest, UnknownRequestIDExtension) {
  const std::string yaml_string = R"EOF(
  stat_prefix: ingress_http
  route_config:
    name: local_route
  request_id_extension:
    typed_config:
      "@type": type.googleapis.com/test.http_connection_manager.UnknownRequestIDExtension
  http_filters:
  - name: envoy.filters.http.router
  )EOF";

  EXPECT_THROW_WITH_REGEX(createHttpConnectionManagerConfig(yaml_string), EnvoyException,
                          "Didn't find a registered implementation for type");
}

TEST_F(HttpConnectionManagerConfigTest, DefaultRequestIDExtension) {
  const std::string yaml_string = R"EOF(
  stat_prefix: ingress_http
  route_config:
    name: local_route
  request_id_extension: {}
  http_filters:
  - name: envoy.filters.http.router
  )EOF";

  HttpConnectionManagerConfig config(parseHttpConnectionManagerFromV2Yaml(yaml_string), context_,
                                     date_provider_, route_config_provider_manager_,
                                     scoped_routes_config_provider_manager_, http_tracer_manager_,
                                     filter_config_provider_manager_);
  auto request_id_extension =
      dynamic_cast<Http::UUIDRequestIDExtension*>(config.requestIDExtension().get());
  ASSERT_NE(nullptr, request_id_extension);
}

class FilterChainTest : public HttpConnectionManagerConfigTest {
public:
  const std::string basic_config_ = R"EOF(
codec_type: http1
server_name: foo
stat_prefix: router
route_config:
  virtual_hosts:
  - name: service
    domains:
    - "*"
    routes:
    - match:
        prefix: "/"
      route:
        cluster: cluster
http_filters:
- name: encoder-decoder-buffer-filter
- name: envoy.filters.http.router

  )EOF";
};

TEST_F(FilterChainTest, CreateFilterChain) {
  HttpConnectionManagerConfig config(parseHttpConnectionManagerFromV2Yaml(basic_config_), context_,
                                     date_provider_, route_config_provider_manager_,
                                     scoped_routes_config_provider_manager_, http_tracer_manager_,
                                     filter_config_provider_manager_);

  Http::MockFilterChainFactoryCallbacks callbacks;
  EXPECT_CALL(callbacks, addStreamFilter(_));        // Buffer
  EXPECT_CALL(callbacks, addStreamDecoderFilter(_)); // Router
  config.createFilterChain(callbacks);
}

// Tests where upgrades are configured on via the HCM.
TEST_F(FilterChainTest, CreateUpgradeFilterChain) {
  auto hcm_config = parseHttpConnectionManagerFromV2Yaml(basic_config_);
  hcm_config.add_upgrade_configs()->set_upgrade_type("websocket");

  HttpConnectionManagerConfig config(hcm_config, context_, date_provider_,
                                     route_config_provider_manager_,
                                     scoped_routes_config_provider_manager_, http_tracer_manager_,
                                     filter_config_provider_manager_);

  NiceMock<Http::MockFilterChainFactoryCallbacks> callbacks;
  // Check the case where WebSockets are configured in the HCM, and no router
  // config is present. We should create an upgrade filter chain for
  // WebSockets.
  {
    EXPECT_CALL(callbacks, addStreamFilter(_));        // Buffer
    EXPECT_CALL(callbacks, addStreamDecoderFilter(_)); // Router
    EXPECT_TRUE(config.createUpgradeFilterChain("WEBSOCKET", nullptr, callbacks));
  }

  // Check the case where WebSockets are configured in the HCM, and no router
  // config is present. We should not create an upgrade filter chain for Foo
  {
    EXPECT_CALL(callbacks, addStreamFilter(_)).Times(0);
    EXPECT_CALL(callbacks, addStreamDecoderFilter(_)).Times(0);
    EXPECT_FALSE(config.createUpgradeFilterChain("foo", nullptr, callbacks));
  }

  // Now override the HCM with a route-specific disabling of WebSocket to
  // verify route-specific disabling works.
  {
    std::map<std::string, bool> upgrade_map;
    upgrade_map.emplace(std::make_pair("WebSocket", false));
    EXPECT_FALSE(config.createUpgradeFilterChain("WEBSOCKET", &upgrade_map, callbacks));
  }

  // For paranoia's sake make sure route-specific enabling doesn't break
  // anything.
  {
    EXPECT_CALL(callbacks, addStreamFilter(_));        // Buffer
    EXPECT_CALL(callbacks, addStreamDecoderFilter(_)); // Router
    std::map<std::string, bool> upgrade_map;
    upgrade_map.emplace(std::make_pair("WebSocket", true));
    EXPECT_TRUE(config.createUpgradeFilterChain("WEBSOCKET", &upgrade_map, callbacks));
  }
}

// Tests where upgrades are configured off via the HCM.
TEST_F(FilterChainTest, CreateUpgradeFilterChainHCMDisabled) {
  auto hcm_config = parseHttpConnectionManagerFromV2Yaml(basic_config_);
  hcm_config.add_upgrade_configs()->set_upgrade_type("websocket");
  hcm_config.mutable_upgrade_configs(0)->mutable_enabled()->set_value(false);

  HttpConnectionManagerConfig config(hcm_config, context_, date_provider_,
                                     route_config_provider_manager_,
                                     scoped_routes_config_provider_manager_, http_tracer_manager_,
                                     filter_config_provider_manager_);

  NiceMock<Http::MockFilterChainFactoryCallbacks> callbacks;
  // Check the case where WebSockets are off in the HCM, and no router config is present.
  { EXPECT_FALSE(config.createUpgradeFilterChain("WEBSOCKET", nullptr, callbacks)); }

  // Check the case where WebSockets are off in the HCM and in router config.
  {
    std::map<std::string, bool> upgrade_map;
    upgrade_map.emplace(std::make_pair("WebSocket", false));
    EXPECT_FALSE(config.createUpgradeFilterChain("WEBSOCKET", &upgrade_map, callbacks));
  }

  // With a route-specific enabling for WebSocket, WebSocket should work.
  {
    std::map<std::string, bool> upgrade_map;
    upgrade_map.emplace(std::make_pair("WebSocket", true));
    EXPECT_TRUE(config.createUpgradeFilterChain("WEBSOCKET", &upgrade_map, callbacks));
  }

  // With only a route-config we should do what the route config says.
  {
    std::map<std::string, bool> upgrade_map;
    upgrade_map.emplace(std::make_pair("foo", true));
    upgrade_map.emplace(std::make_pair("bar", false));
    EXPECT_TRUE(config.createUpgradeFilterChain("foo", &upgrade_map, callbacks));
    EXPECT_FALSE(config.createUpgradeFilterChain("bar", &upgrade_map, callbacks));
    EXPECT_FALSE(config.createUpgradeFilterChain("eep", &upgrade_map, callbacks));
  }
}

TEST_F(FilterChainTest, CreateCustomUpgradeFilterChain) {
  auto hcm_config = parseHttpConnectionManagerFromV2Yaml(basic_config_);
  auto websocket_config = hcm_config.add_upgrade_configs();
  websocket_config->set_upgrade_type("websocket");

  ASSERT_TRUE(websocket_config->add_filters()->ParseFromString("\n"
                                                               "\x19"
                                                               "envoy.filters.http.router"));

  auto foo_config = hcm_config.add_upgrade_configs();
  foo_config->set_upgrade_type("foo");
  foo_config->add_filters()->ParseFromString("\n"
                                             "\x1D"
                                             "encoder-decoder-buffer-filter");
  foo_config->add_filters()->ParseFromString("\n"
                                             "\x1D"
                                             "encoder-decoder-buffer-filter");
  foo_config->add_filters()->ParseFromString("\n"
                                             "\x19"
                                             "envoy.filters.http.router");

  HttpConnectionManagerConfig config(hcm_config, context_, date_provider_,
                                     route_config_provider_manager_,
                                     scoped_routes_config_provider_manager_, http_tracer_manager_,
                                     filter_config_provider_manager_);

  {
    Http::MockFilterChainFactoryCallbacks callbacks;
    EXPECT_CALL(callbacks, addStreamFilter(_));        // Buffer
    EXPECT_CALL(callbacks, addStreamDecoderFilter(_)); // Router
    config.createFilterChain(callbacks);
  }

  {
    Http::MockFilterChainFactoryCallbacks callbacks;
    EXPECT_CALL(callbacks, addStreamDecoderFilter(_)).Times(1);
    EXPECT_TRUE(config.createUpgradeFilterChain("websocket", nullptr, callbacks));
  }

  {
    Http::MockFilterChainFactoryCallbacks callbacks;
    EXPECT_CALL(callbacks, addStreamDecoderFilter(_)).Times(1);
    EXPECT_CALL(callbacks, addStreamFilter(_)).Times(2); // Buffer
    EXPECT_TRUE(config.createUpgradeFilterChain("Foo", nullptr, callbacks));
  }
}

TEST_F(FilterChainTest, CreateCustomUpgradeFilterChainWithRouterNotLast) {
  auto hcm_config = parseHttpConnectionManagerFromV2Yaml(basic_config_);
  auto websocket_config = hcm_config.add_upgrade_configs();
  websocket_config->set_upgrade_type("websocket");

  ASSERT_TRUE(websocket_config->add_filters()->ParseFromString("\n"
                                                               "\x19"
                                                               "envoy.filters.http.router"));

  auto foo_config = hcm_config.add_upgrade_configs();
  foo_config->set_upgrade_type("foo");
  foo_config->add_filters()->ParseFromString("\n"
                                             "\x19"
                                             "envoy.filters.http.router");
  foo_config->add_filters()->ParseFromString("\n"
                                             "\x1D"
                                             "encoder-decoder-buffer-filter");

  EXPECT_THROW_WITH_MESSAGE(
      HttpConnectionManagerConfig(hcm_config, context_, date_provider_,
                                  route_config_provider_manager_,
                                  scoped_routes_config_provider_manager_, http_tracer_manager_,
                                  filter_config_provider_manager_),
      EnvoyException,
      "Error: terminal filter named envoy.filters.http.router of type envoy.filters.http.router "
      "must be the last filter in a http upgrade filter chain.");
}

TEST_F(FilterChainTest, InvalidConfig) {
  auto hcm_config = parseHttpConnectionManagerFromV2Yaml(basic_config_);
  hcm_config.add_upgrade_configs()->set_upgrade_type("WEBSOCKET");
  hcm_config.add_upgrade_configs()->set_upgrade_type("websocket");

  EXPECT_THROW_WITH_MESSAGE(
      HttpConnectionManagerConfig(hcm_config, context_, date_provider_,
                                  route_config_provider_manager_,
                                  scoped_routes_config_provider_manager_, http_tracer_manager_,
                                  filter_config_provider_manager_),
      EnvoyException, "Error: multiple upgrade configs with the same name: 'websocket'");
}

class HcmUtilityTest : public testing::Test {
public:
  HcmUtilityTest() {
    // Although different Listeners will have separate FactoryContexts,
    // those contexts must share the same SingletonManager.
    ON_CALL(context_two_, singletonManager()).WillByDefault([&]() -> Singleton::Manager& {
      return *context_one_.singleton_manager_;
    });
  }
  NiceMock<Server::Configuration::MockFactoryContext> context_one_;
  NiceMock<Server::Configuration::MockFactoryContext> context_two_;
};

TEST_F(HcmUtilityTest, EnsureCreateSingletonsActuallyReturnsTheSameInstances) {
  // Simulate `HttpConnectionManagerFilterConfigFactory::createFilterFactoryFromProtoTyped()`
  // call for filter instance "one".
  auto singletons_one = Utility::createSingletons(context_one_);

  EXPECT_THAT(singletons_one.date_provider_.get(), NotNull());
  EXPECT_THAT(singletons_one.route_config_provider_manager_.get(), NotNull());
  EXPECT_THAT(singletons_one.scoped_routes_config_provider_manager_.get(), NotNull());
  EXPECT_THAT(singletons_one.http_tracer_manager_.get(), NotNull());

  // Simulate `HttpConnectionManagerFilterConfigFactory::createFilterFactoryFromProtoTyped()`
  // call for filter instance "two".
  auto singletons_two = Utility::createSingletons(context_two_);

  // Ensure that returned values are still the same, even though the context has changed.
  EXPECT_EQ(singletons_two.date_provider_, singletons_one.date_provider_);
  EXPECT_EQ(singletons_two.route_config_provider_manager_,
            singletons_one.route_config_provider_manager_);
  EXPECT_EQ(singletons_two.scoped_routes_config_provider_manager_,
            singletons_one.scoped_routes_config_provider_manager_);
  EXPECT_EQ(singletons_two.http_tracer_manager_, singletons_one.http_tracer_manager_);
}

} // namespace HttpConnectionManager
} // namespace NetworkFilters
} // namespace Extensions
} // namespace Envoy<|MERGE_RESOLUTION|>--- conflicted
+++ resolved
@@ -175,16 +175,10 @@
 - name: envoy.filters.http.router
   )EOF";
 
-<<<<<<< HEAD
-  HttpConnectionManagerConfig config(parseHttpConnectionManagerFromV2Yaml(yaml_string), context_,
-                                     date_provider_, route_config_provider_manager_,
-                                     scoped_routes_config_provider_manager_, http_tracer_manager_,
-                                     filter_config_provider_manager_);
-=======
   HttpConnectionManagerConfig config(parseHttpConnectionManagerFromV2Yaml(yaml_string, false),
                                      context_, date_provider_, route_config_provider_manager_,
-                                     scoped_routes_config_provider_manager_, http_tracer_manager_);
->>>>>>> 2026ec2e
+                                     scoped_routes_config_provider_manager_, http_tracer_manager_,
+                                     filter_config_provider_manager_);
 
   EXPECT_EQ(128, config.tracingConfig()->max_path_tag_length_);
   EXPECT_EQ(*context_.local_info_.address_, config.localAddress());
@@ -393,16 +387,10 @@
   EXPECT_CALL(http_tracer_manager_, getOrCreateHttpTracer(Pointee(ProtoEq(inlined_tracing_config))))
       .WillOnce(Return(http_tracer_));
 
-<<<<<<< HEAD
-  HttpConnectionManagerConfig config(parseHttpConnectionManagerFromV2Yaml(yaml_string), context_,
-                                     date_provider_, route_config_provider_manager_,
-                                     scoped_routes_config_provider_manager_, http_tracer_manager_,
-                                     filter_config_provider_manager_);
-=======
   HttpConnectionManagerConfig config(parseHttpConnectionManagerFromV2Yaml(yaml_string, false),
                                      context_, date_provider_, route_config_provider_manager_,
-                                     scoped_routes_config_provider_manager_, http_tracer_manager_);
->>>>>>> 2026ec2e
+                                     scoped_routes_config_provider_manager_, http_tracer_manager_,
+                                     filter_config_provider_manager_);
 
   // Actual HttpTracer must be obtained from the HttpTracerManager.
   EXPECT_THAT(config.tracer(), Eq(http_tracer_));
@@ -452,16 +440,10 @@
   request_headers_for_tags:
   - foo
   )EOF";
-<<<<<<< HEAD
-  HttpConnectionManagerConfig config(parseHttpConnectionManagerFromV2Yaml(yaml_string), context_,
-                                     date_provider_, route_config_provider_manager_,
-                                     scoped_routes_config_provider_manager_, http_tracer_manager_,
-                                     filter_config_provider_manager_);
-=======
   HttpConnectionManagerConfig config(parseHttpConnectionManagerFromV2Yaml(yaml_string, false),
                                      context_, date_provider_, route_config_provider_manager_,
-                                     scoped_routes_config_provider_manager_, http_tracer_manager_);
->>>>>>> 2026ec2e
+                                     scoped_routes_config_provider_manager_, http_tracer_manager_,
+                                     filter_config_provider_manager_);
 
   const Tracing::CustomTagMap& custom_tag_map = config.tracingConfig()->custom_tags_;
   const Tracing::RequestHeaderCustomTag* foo = dynamic_cast<const Tracing::RequestHeaderCustomTag*>(
@@ -491,16 +473,10 @@
   )EOF";
 
   ON_CALL(context_, direction()).WillByDefault(Return(envoy::config::core::v3::OUTBOUND));
-<<<<<<< HEAD
-  HttpConnectionManagerConfig config(parseHttpConnectionManagerFromV2Yaml(yaml_string), context_,
-                                     date_provider_, route_config_provider_manager_,
-                                     scoped_routes_config_provider_manager_, http_tracer_manager_,
-                                     filter_config_provider_manager_);
-=======
   HttpConnectionManagerConfig config(parseHttpConnectionManagerFromV2Yaml(yaml_string, false),
                                      context_, date_provider_, route_config_provider_manager_,
-                                     scoped_routes_config_provider_manager_, http_tracer_manager_);
->>>>>>> 2026ec2e
+                                     scoped_routes_config_provider_manager_, http_tracer_manager_,
+                                     filter_config_provider_manager_);
   EXPECT_EQ(Tracing::OperationName::Egress, config.tracingConfig()->operation_name_);
 }
 
@@ -524,16 +500,10 @@
   )EOF";
 
   ON_CALL(context_, direction()).WillByDefault(Return(envoy::config::core::v3::INBOUND));
-<<<<<<< HEAD
-  HttpConnectionManagerConfig config(parseHttpConnectionManagerFromV2Yaml(yaml_string), context_,
-                                     date_provider_, route_config_provider_manager_,
-                                     scoped_routes_config_provider_manager_, http_tracer_manager_,
-                                     filter_config_provider_manager_);
-=======
   HttpConnectionManagerConfig config(parseHttpConnectionManagerFromV2Yaml(yaml_string, false),
                                      context_, date_provider_, route_config_provider_manager_,
-                                     scoped_routes_config_provider_manager_, http_tracer_manager_);
->>>>>>> 2026ec2e
+                                     scoped_routes_config_provider_manager_, http_tracer_manager_,
+                                     filter_config_provider_manager_);
   EXPECT_EQ(Tracing::OperationName::Ingress, config.tracingConfig()->operation_name_);
 }
 
@@ -550,16 +520,10 @@
   - name: envoy.filters.http.router
   )EOF";
 
-<<<<<<< HEAD
-  HttpConnectionManagerConfig config(parseHttpConnectionManagerFromV2Yaml(yaml_string), context_,
-                                     date_provider_, route_config_provider_manager_,
-                                     scoped_routes_config_provider_manager_, http_tracer_manager_,
-                                     filter_config_provider_manager_);
-=======
   HttpConnectionManagerConfig config(parseHttpConnectionManagerFromV2Yaml(yaml_string, false),
                                      context_, date_provider_, route_config_provider_manager_,
-                                     scoped_routes_config_provider_manager_, http_tracer_manager_);
->>>>>>> 2026ec2e
+                                     scoped_routes_config_provider_manager_, http_tracer_manager_,
+                                     filter_config_provider_manager_);
 
   EXPECT_EQ(100, config.tracingConfig()->client_sampling_.numerator());
   EXPECT_EQ(Tracing::DefaultMaxPathTagLength, config.tracingConfig()->max_path_tag_length_);
@@ -592,16 +556,10 @@
   - name: envoy.filters.http.router
   )EOF";
 
-<<<<<<< HEAD
-  HttpConnectionManagerConfig config(parseHttpConnectionManagerFromV2Yaml(yaml_string), context_,
-                                     date_provider_, route_config_provider_manager_,
-                                     scoped_routes_config_provider_manager_, http_tracer_manager_,
-                                     filter_config_provider_manager_);
-=======
   HttpConnectionManagerConfig config(parseHttpConnectionManagerFromV2Yaml(yaml_string, false),
                                      context_, date_provider_, route_config_provider_manager_,
-                                     scoped_routes_config_provider_manager_, http_tracer_manager_);
->>>>>>> 2026ec2e
+                                     scoped_routes_config_provider_manager_, http_tracer_manager_,
+                                     filter_config_provider_manager_);
 
   EXPECT_EQ(1, config.tracingConfig()->client_sampling_.numerator());
   EXPECT_EQ(envoy::type::v3::FractionalPercent::HUNDRED,
@@ -633,16 +591,10 @@
   - name: envoy.filters.http.router
   )EOF";
 
-<<<<<<< HEAD
-  HttpConnectionManagerConfig config(parseHttpConnectionManagerFromV2Yaml(yaml_string), context_,
-                                     date_provider_, route_config_provider_manager_,
-                                     scoped_routes_config_provider_manager_, http_tracer_manager_,
-                                     filter_config_provider_manager_);
-=======
   HttpConnectionManagerConfig config(parseHttpConnectionManagerFromV2Yaml(yaml_string, false),
                                      context_, date_provider_, route_config_provider_manager_,
-                                     scoped_routes_config_provider_manager_, http_tracer_manager_);
->>>>>>> 2026ec2e
+                                     scoped_routes_config_provider_manager_, http_tracer_manager_,
+                                     filter_config_provider_manager_);
 
   EXPECT_EQ(0, config.tracingConfig()->client_sampling_.numerator());
   EXPECT_EQ(envoy::type::v3::FractionalPercent::HUNDRED,
@@ -757,16 +709,10 @@
   - name: envoy.filters.http.router
   )EOF";
 
-<<<<<<< HEAD
-  HttpConnectionManagerConfig config(parseHttpConnectionManagerFromV2Yaml(yaml_string), context_,
-                                     date_provider_, route_config_provider_manager_,
-                                     scoped_routes_config_provider_manager_, http_tracer_manager_,
-                                     filter_config_provider_manager_);
-=======
   HttpConnectionManagerConfig config(parseHttpConnectionManagerFromV2Yaml(yaml_string, false),
                                      context_, date_provider_, route_config_provider_manager_,
-                                     scoped_routes_config_provider_manager_, http_tracer_manager_);
->>>>>>> 2026ec2e
+                                     scoped_routes_config_provider_manager_, http_tracer_manager_,
+                                     filter_config_provider_manager_);
   EXPECT_EQ(1000, config.idleTimeout().value().count());
 }
 

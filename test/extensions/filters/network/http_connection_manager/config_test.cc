#include "envoy/config/filter/network/http_connection_manager/v2/http_connection_manager.pb.validate.h"

#include "common/buffer/buffer_impl.h"
#include "common/config/filter_json.h"
#include "common/http/date_provider_impl.h"

#include "extensions/filters/network/http_connection_manager/config.h"

#include "test/mocks/config/mocks.h"
#include "test/mocks/http/mocks.h"
#include "test/mocks/network/mocks.h"
#include "test/mocks/server/mocks.h"
#include "test/test_common/printers.h"
#include "test/test_common/test_base.h"
#include "test/test_common/utility.h"

#include "gmock/gmock.h"

using testing::_;
using testing::ContainerEq;
using testing::Return;

namespace Envoy {
namespace Extensions {
namespace NetworkFilters {
namespace HttpConnectionManager {

envoy::config::filter::network::http_connection_manager::v2::HttpConnectionManager
parseHttpConnectionManagerFromJson(const std::string& json_string) {
  envoy::config::filter::network::http_connection_manager::v2::HttpConnectionManager
      http_connection_manager;
  auto json_object_ptr = Json::Factory::loadFromString(json_string);
  NiceMock<Stats::MockStore> scope;
  Config::FilterJson::translateHttpConnectionManager(*json_object_ptr, http_connection_manager,
                                                     scope.statsOptions());
  return http_connection_manager;
}

envoy::config::filter::network::http_connection_manager::v2::HttpConnectionManager
parseHttpConnectionManagerFromV2Yaml(const std::string& yaml) {
  envoy::config::filter::network::http_connection_manager::v2::HttpConnectionManager
      http_connection_manager;
  MessageUtil::loadFromYaml(yaml, http_connection_manager);
  return http_connection_manager;
}

class HttpConnectionManagerConfigTest : public TestBase {
public:
  NiceMock<Server::Configuration::MockFactoryContext> context_;
  Http::SlowDateProviderImpl date_provider_{context_.dispatcher().timeSystem()};
  NiceMock<Router::MockRouteConfigProviderManager> route_config_provider_manager_;
  NiceMock<Config::MockConfigProviderManager> scoped_routes_config_provider_manager_;
};

TEST_F(HttpConnectionManagerConfigTest, ValidateFail) {
  EXPECT_THROW(
      HttpConnectionManagerFilterConfigFactory().createFilterFactoryFromProto(
          envoy::config::filter::network::http_connection_manager::v2::HttpConnectionManager(),
          context_),
      ProtoValidationException);
}

TEST_F(HttpConnectionManagerConfigTest, InvalidFilterName) {
  const std::string json_string = R"EOF(
  {
    "codec_type": "http1",
    "stat_prefix": "router",
    "route_config":
    {
      "virtual_hosts": [
        {
          "name": "service",
          "domains": [ "*" ],
          "routes": [
            {
              "prefix": "/",
              "cluster": "cluster"
            }
          ]
        }
      ]
    },
    "filters": [
      { "name": "foo", "config": {} }
    ]
  }
  )EOF";

  EXPECT_THROW_WITH_MESSAGE(
      HttpConnectionManagerConfig(parseHttpConnectionManagerFromJson(json_string), context_,
                                  date_provider_, route_config_provider_manager_,
                                  scoped_routes_config_provider_manager_),
      EnvoyException, "Didn't find a registered implementation for name: 'foo'");
}

TEST_F(HttpConnectionManagerConfigTest, MiscConfig) {
  const std::string json_string = R"EOF(
  {
    "codec_type": "http1",
    "server_name": "foo",
    "stat_prefix": "router",
    "route_config":
    {
      "virtual_hosts": [
        {
          "name": "service",
          "domains": [ "*" ],
          "routes": [
            {
              "prefix": "/",
              "cluster": "cluster"
            }
          ]
        }
      ]
    },
    "tracing": {
      "operation_name": "ingress",
      "request_headers_for_tags": [ "foo" ]
    },
    "filters": [
      { "name": "http_dynamo_filter", "config": {} }
    ]
  }
  )EOF";

  HttpConnectionManagerConfig config(parseHttpConnectionManagerFromJson(json_string), context_,
                                     date_provider_, route_config_provider_manager_,
                                     scoped_routes_config_provider_manager_);

  EXPECT_THAT(std::vector<Http::LowerCaseString>({Http::LowerCaseString("foo")}),
              ContainerEq(config.tracingConfig()->request_headers_for_tags_));
  EXPECT_EQ(*context_.local_info_.address_, config.localAddress());
  EXPECT_EQ("foo", config.serverName());
  EXPECT_EQ(5 * 60 * 1000, config.streamIdleTimeout().count());
}

TEST_F(HttpConnectionManagerConfigTest, UnixSocketInternalAddress) {
  const std::string yaml_string = R"EOF(
  stat_prefix: ingress_http
  internal_address_config:
    unix_sockets: true
  route_config:
    name: local_route
  http_filters:
  - name: envoy.router
  )EOF";

  HttpConnectionManagerConfig config(parseHttpConnectionManagerFromV2Yaml(yaml_string), context_,
                                     date_provider_, route_config_provider_manager_,
                                     scoped_routes_config_provider_manager_);
  Network::Address::PipeInstance unixAddress{"/foo"};
  Network::Address::Ipv4Instance internalIpAddress{"127.0.0.1", 0};
  Network::Address::Ipv4Instance externalIpAddress{"12.0.0.1", 0};
  EXPECT_TRUE(config.internalAddressConfig().isInternalAddress(unixAddress));
  EXPECT_TRUE(config.internalAddressConfig().isInternalAddress(internalIpAddress));
  EXPECT_FALSE(config.internalAddressConfig().isInternalAddress(externalIpAddress));
}

TEST_F(HttpConnectionManagerConfigTest, MaxRequestHeadersSizeDefault) {
  const std::string yaml_string = R"EOF(
  stat_prefix: ingress_http
  route_config:
    name: local_route
  http_filters:
  - name: envoy.router
  )EOF";

  HttpConnectionManagerConfig config(parseHttpConnectionManagerFromV2Yaml(yaml_string), context_,
<<<<<<< HEAD
                                     date_provider_, route_config_provider_manager_,
                                     scoped_routes_config_provider_manager_);
  EXPECT_EQ(60, config.maxRequestHeadersSizeKb());
=======
                                     date_provider_, route_config_provider_manager_);
  EXPECT_EQ(60, config.maxRequestHeadersKb());
>>>>>>> 5361b775
}

TEST_F(HttpConnectionManagerConfigTest, MaxRequestHeadersSizeConfigured) {
  const std::string yaml_string = R"EOF(
  stat_prefix: ingress_http
  max_request_headers_kb: 16
  route_config:
    name: local_route
  http_filters:
  - name: envoy.router
  )EOF";

  HttpConnectionManagerConfig config(parseHttpConnectionManagerFromV2Yaml(yaml_string), context_,
<<<<<<< HEAD
                                     date_provider_, route_config_provider_manager_,
                                     scoped_routes_config_provider_manager_);
  EXPECT_EQ(16, config.maxRequestHeadersSizeKb());
=======
                                     date_provider_, route_config_provider_manager_);
  EXPECT_EQ(16, config.maxRequestHeadersKb());
>>>>>>> 5361b775
}

// Validated that an explicit zero stream idle timeout disables.
TEST_F(HttpConnectionManagerConfigTest, DisabledStreamIdleTimeout) {
  const std::string yaml_string = R"EOF(
  stat_prefix: ingress_http
  stream_idle_timeout: 0s
  route_config:
    name: local_route
  http_filters:
  - name: envoy.router
  )EOF";

  HttpConnectionManagerConfig config(parseHttpConnectionManagerFromV2Yaml(yaml_string), context_,
                                     date_provider_, route_config_provider_manager_,
                                     scoped_routes_config_provider_manager_);
  EXPECT_EQ(0, config.streamIdleTimeout().count());
}

TEST_F(HttpConnectionManagerConfigTest, ConfiguredRequestTimeout) {
  const std::string yaml_string = R"EOF(
  stat_prefix: ingress_http
  request_timeout: 53s
  route_config:
    name: local_route
  http_filters:
  - name: envoy.router
  )EOF";

  HttpConnectionManagerConfig config(parseHttpConnectionManagerFromV2Yaml(yaml_string), context_,
                                     date_provider_, route_config_provider_manager_,
                                     scoped_routes_config_provider_manager_);
  EXPECT_EQ(53 * 1000, config.requestTimeout().count());
}

TEST_F(HttpConnectionManagerConfigTest, DisabledRequestTimeout) {
  const std::string yaml_string = R"EOF(
  stat_prefix: ingress_http
  request_timeout: 0s
  route_config:
    name: local_route
  http_filters:
  - name: envoy.router
  )EOF";

  HttpConnectionManagerConfig config(parseHttpConnectionManagerFromV2Yaml(yaml_string), context_,
                                     date_provider_, route_config_provider_manager_,
                                     scoped_routes_config_provider_manager_);
  EXPECT_EQ(0, config.requestTimeout().count());
}

TEST_F(HttpConnectionManagerConfigTest, UnconfiguredRequestTimeout) {
  const std::string yaml_string = R"EOF(
  stat_prefix: ingress_http
  route_config:
    name: local_route
  http_filters:
  - name: envoy.router
  )EOF";

  HttpConnectionManagerConfig config(parseHttpConnectionManagerFromV2Yaml(yaml_string), context_,
                                     date_provider_, route_config_provider_manager_,
                                     scoped_routes_config_provider_manager_);
  EXPECT_EQ(0, config.requestTimeout().count());
}

TEST_F(HttpConnectionManagerConfigTest, SingleDateProvider) {
  const std::string json_string = R"EOF(
  {
    "codec_type": "http1",
    "stat_prefix": "router",
    "route_config":
    {
      "virtual_hosts": [
        {
          "name": "service",
          "domains": [ "*" ],
          "routes": [
            {
              "prefix": "/",
              "cluster": "cluster"
            }
          ]
        }
      ]
    },
    "filters": [
      { "name": "http_dynamo_filter", "config": {} }
    ]
  }
  )EOF";

  Json::ObjectSharedPtr json_config = Json::Factory::loadFromString(json_string);
  HttpConnectionManagerFilterConfigFactory factory;
  // We expect a single slot allocation vs. multiple.
  EXPECT_CALL(context_.thread_local_, allocateSlot());
  Network::FilterFactoryCb cb1 = factory.createFilterFactory(*json_config, context_);
  Network::FilterFactoryCb cb2 = factory.createFilterFactory(*json_config, context_);
}

TEST_F(HttpConnectionManagerConfigTest, BadHttpConnectionMangerConfig) {
  std::string json_string = R"EOF(
  {
    "codec_type" : "http1",
    "stat_prefix" : "my_stat_prefix",
    "route_config" : {
      "virtual_hosts" : [
        {
          "name" : "default",
          "domains" : ["*"],
          "routes" : [
            {
              "prefix" : "/",
              "cluster": "fake_cluster"
            }
          ]
        }
      ]
    },
    "filter" : [{}]
  }
  )EOF";

  Json::ObjectSharedPtr json_config = Json::Factory::loadFromString(json_string);
  HttpConnectionManagerFilterConfigFactory factory;
  EXPECT_THROW(factory.createFilterFactory(*json_config, context_), Json::Exception);
}

TEST_F(HttpConnectionManagerConfigTest, BadAccessLogConfig) {
  std::string json_string = R"EOF(
  {
    "codec_type" : "http1",
    "stat_prefix" : "my_stat_prefix",
    "route_config" : {
      "virtual_hosts" : [
        {
          "name" : "default",
          "domains" : ["*"],
          "routes" : [
            {
              "prefix" : "/",
              "cluster": "fake_cluster"
            }
          ]
        }
      ]
    },
    "filters" : [
      {
        "type" : "both",
        "name" : "http_dynamo_filter",
        "config" : {}
      }
    ],
    "access_log" :[
      {
        "path" : "mypath",
        "filter" : []
      }
    ]
  }
  )EOF";

  Json::ObjectSharedPtr json_config = Json::Factory::loadFromString(json_string);
  HttpConnectionManagerFilterConfigFactory factory;
  EXPECT_THROW(factory.createFilterFactory(*json_config, context_), Json::Exception);
}

TEST_F(HttpConnectionManagerConfigTest, BadAccessLogType) {
  std::string json_string = R"EOF(
  {
    "codec_type" : "http1",
    "stat_prefix" : "my_stat_prefix",
    "route_config" : {
      "virtual_hosts" : [
        {
          "name" : "default",
          "domains" : ["*"],
          "routes" : [
            {
              "prefix" : "/",
              "cluster": "fake_cluster"
            }
          ]
        }
      ]
    },
    "filters" : [
      {
        "type" : "both",
        "name" : "http_dynamo_filter",
        "config" : {}
      }
    ],
    "access_log" :[
      {
        "path" : "mypath",
        "filter" : {
          "type" : "bad_type"
        }
      }
    ]
  }
  )EOF";

  Json::ObjectSharedPtr json_config = Json::Factory::loadFromString(json_string);
  HttpConnectionManagerFilterConfigFactory factory;
  EXPECT_THROW(factory.createFilterFactory(*json_config, context_), Json::Exception);
}

TEST_F(HttpConnectionManagerConfigTest, BadAccessLogNestedTypes) {
  std::string json_string = R"EOF(
  {
    "codec_type" : "http1",
    "stat_prefix" : "my_stat_prefix",
    "route_config" : {
      "virtual_hosts" : [
        {
          "name" : "default",
          "domains" : ["*"],
          "routes" : [
            {
              "prefix" : "/",
              "cluster": "fake_cluster"
            }
          ]
        }
      ]
    },
    "filters" : [
      {
        "type" : "both",
        "name" : "http_dynamo_filter",
        "config" : {}
      }
    ],
    "access_log" :[
      {
        "path": "/dev/null",
        "filter": {
          "type": "logical_and",
          "filters": [
            {
              "type": "logical_or",
              "filters": [
                {"type": "duration", "op": ">=", "value": 10000},
                {"type": "bad_type"}
              ]
            },
            {"type": "not_healthcheck"}
          ]
        }
      }
    ]
  }
  )EOF";

  Json::ObjectSharedPtr json_config = Json::Factory::loadFromString(json_string);
  HttpConnectionManagerFilterConfigFactory factory;
  EXPECT_THROW(factory.createFilterFactory(*json_config, context_), Json::Exception);
}

TEST_F(HttpConnectionManagerConfigTest, ReversedEncodeOrderConfig) {
  const std::string yaml_string = R"EOF(
  stat_prefix: ingress_http
  route_config:
    name: local_route
  http_filters:
  - name: envoy.router
  )EOF";

  HttpConnectionManagerConfig config(parseHttpConnectionManagerFromV2Yaml(yaml_string), context_,
                                     date_provider_, route_config_provider_manager_,
                                     scoped_routes_config_provider_manager_);
  EXPECT_TRUE(config.reverseEncodeOrder());
}

TEST_F(HttpConnectionManagerConfigTest, ScopedRoutingValidationFailures) {
  const std::string config_yaml = R"EOF(
route_config:
  name: foo_route
scoped_routes_config:
  name: foo_route_scopes
codec_type: auto
stat_prefix: foo
http_filters:
  - name: envoy.router
)EOF";

  EXPECT_THROW_WITH_MESSAGE(
      HttpConnectionManagerConfig(parseHttpConnectionManagerFromV2Yaml(config_yaml), context_,
                                  date_provider_, route_config_provider_manager_,
                                  scoped_routes_config_provider_manager_),
      EnvoyException, "Error: RDS must be used when scoped routing is enabled");

  const std::string config_yaml2 = R"EOF(
route_config:
  name: foo_route
scoped_rds:
  config_source: { path: /path/to/file }
  scoped_routes_config_set_name: foo_scope
codec_type: auto
stat_prefix: foo
http_filters:
  - name: envoy.router
)EOF";

  EXPECT_THROW_WITH_MESSAGE(
      HttpConnectionManagerConfig(parseHttpConnectionManagerFromV2Yaml(config_yaml2), context_,
                                  date_provider_, route_config_provider_manager_,
                                  scoped_routes_config_provider_manager_),
      EnvoyException, "Error: RDS must be used when scoped routing is enabled");

  const std::string config_yaml3 = R"EOF(
rds:
  config_source: { path: /path/to/file }
  route_config_name: foo_routes
scoped_routes_config:
  name: foo_route_scopes
codec_type: auto
stat_prefix: foo
http_filters:
  - name: envoy.router
)EOF";

  EXPECT_THROW_WITH_MESSAGE(
      HttpConnectionManagerConfig(parseHttpConnectionManagerFromV2Yaml(config_yaml3), context_,
                                  date_provider_, route_config_provider_manager_,
                                  scoped_routes_config_provider_manager_),
      EnvoyException,
      "Error: the RDS subscription specifier must be set to scoped_rds_template=true "
      "when scoped routing is enabled");

  const std::string config_yaml4 = R"EOF(
rds:
  config_source: { path: /path/to/file }
  scoped_rds_template: true
codec_type: auto
stat_prefix: foo
http_filters:
  - name: envoy.router
)EOF";

  EXPECT_THROW_WITH_MESSAGE(
      HttpConnectionManagerConfig(parseHttpConnectionManagerFromV2Yaml(config_yaml4), context_,
                                  date_provider_, route_config_provider_manager_,
                                  scoped_routes_config_provider_manager_),
      EnvoyException,
      "Error: RDS must specify a route_config_name when scoped routing is not enabled");
}

TEST_F(HttpConnectionManagerConfigTest, ScopedRoutingValidationSuccess) {
  const std::string config_yaml = R"EOF(
rds:
  config_source: { path: /path/to/file }
  scoped_rds_template: true
scoped_routes_config:
  name: foo_route_scopes
codec_type: auto
stat_prefix: foo
http_filters:
  - name: envoy.router
)EOF";

  HttpConnectionManagerConfig(parseHttpConnectionManagerFromV2Yaml(config_yaml), context_,
                              date_provider_, route_config_provider_manager_,
                              scoped_routes_config_provider_manager_);

  const std::string config_yaml2 = R"EOF(
rds:
  config_source: { path: /path/to/file }
  scoped_rds_template: true
scoped_rds:
  config_source: { path: /path/to/file }
  scoped_routes_config_set_name: foo_scope
codec_type: auto
stat_prefix: foo
http_filters:
  - name: envoy.router
)EOF";

  HttpConnectionManagerConfig(parseHttpConnectionManagerFromV2Yaml(config_yaml2), context_,
                              date_provider_, route_config_provider_manager_,
                              scoped_routes_config_provider_manager_);
}

TEST_F(HttpConnectionManagerConfigTest, ScopedRdsAndStatic) {
  const std::string config_yaml = R"EOF(
rds:
  config_source: { path: /path/to/file }
  scoped_rds_template: true
scoped_routes_config:
  name: foo_route_scopes
scoped_rds:
  config_source: { path: /path/to/file }
  scoped_routes_config_set_name: foo_scope
codec_type: auto
stat_prefix: foo
http_filters:
  - name: envoy.router
)EOF";

  EXPECT_THROW(HttpConnectionManagerConfig(parseHttpConnectionManagerFromV2Yaml(config_yaml),
                                           context_, date_provider_, route_config_provider_manager_,
                                           scoped_routes_config_provider_manager_),
               EnvoyException);
}

class FilterChainTest : public HttpConnectionManagerConfigTest {
public:
  const std::string basic_config_ = R"EOF(
  {
    "codec_type": "http1",
    "server_name": "foo",
    "stat_prefix": "router",
    "route_config":
    {
      "virtual_hosts": [
        {
          "name": "service",
          "domains": [ "*" ],
          "routes": [
            {
              "prefix": "/",
              "cluster": "cluster"
            }
          ]
        }
      ]
    },
    "filters": [
      { "name": "http_dynamo_filter", "config": {} },
      { "name": "router", "config": {} }
    ]
  }
  )EOF";
};

TEST_F(FilterChainTest, createFilterChain) {
  HttpConnectionManagerConfig config(parseHttpConnectionManagerFromJson(basic_config_), context_,
                                     date_provider_, route_config_provider_manager_,
                                     scoped_routes_config_provider_manager_);

  Http::MockFilterChainFactoryCallbacks callbacks;
  EXPECT_CALL(callbacks, addStreamFilter(_));        // Dynamo
  EXPECT_CALL(callbacks, addStreamDecoderFilter(_)); // Router
  config.createFilterChain(callbacks);
}

// Tests where upgrades are configured on via the HCM.
TEST_F(FilterChainTest, createUpgradeFilterChain) {
  auto hcm_config = parseHttpConnectionManagerFromJson(basic_config_);
  hcm_config.add_upgrade_configs()->set_upgrade_type("websocket");

  HttpConnectionManagerConfig config(hcm_config, context_, date_provider_,
                                     route_config_provider_manager_,
                                     scoped_routes_config_provider_manager_);

  NiceMock<Http::MockFilterChainFactoryCallbacks> callbacks;
  // Check the case where WebSockets are configured in the HCM, and no router
  // config is present. We should create an upgrade filter chain for
  // WebSockets.
  {
    EXPECT_CALL(callbacks, addStreamFilter(_));        // Dynamo
    EXPECT_CALL(callbacks, addStreamDecoderFilter(_)); // Router
    EXPECT_TRUE(config.createUpgradeFilterChain("WEBSOCKET", nullptr, callbacks));
  }

  // Check the case where WebSockets are configured in the HCM, and no router
  // config is present. We should not create an upgrade filter chain for Foo
  {
    EXPECT_CALL(callbacks, addStreamFilter(_)).Times(0);
    EXPECT_CALL(callbacks, addStreamDecoderFilter(_)).Times(0);
    EXPECT_FALSE(config.createUpgradeFilterChain("foo", nullptr, callbacks));
  }

  // Now override the HCM with a route-specific disabling of WebSocket to
  // verify route-specific disabling works.
  {
    std::map<std::string, bool> upgrade_map;
    upgrade_map.emplace(std::make_pair("WebSocket", false));
    EXPECT_FALSE(config.createUpgradeFilterChain("WEBSOCKET", &upgrade_map, callbacks));
  }

  // For paranoia's sake make sure route-specific enabling doesn't break
  // anything.
  {
    EXPECT_CALL(callbacks, addStreamFilter(_));        // Dynamo
    EXPECT_CALL(callbacks, addStreamDecoderFilter(_)); // Router
    std::map<std::string, bool> upgrade_map;
    upgrade_map.emplace(std::make_pair("WebSocket", true));
    EXPECT_TRUE(config.createUpgradeFilterChain("WEBSOCKET", &upgrade_map, callbacks));
  }
}

// Tests where upgrades are configured off via the HCM.
TEST_F(FilterChainTest, createUpgradeFilterChainHCMDisabled) {
  auto hcm_config = parseHttpConnectionManagerFromJson(basic_config_);
  hcm_config.add_upgrade_configs()->set_upgrade_type("websocket");
  hcm_config.mutable_upgrade_configs(0)->mutable_enabled()->set_value(false);

  HttpConnectionManagerConfig config(hcm_config, context_, date_provider_,
                                     route_config_provider_manager_,
                                     scoped_routes_config_provider_manager_);

  NiceMock<Http::MockFilterChainFactoryCallbacks> callbacks;
  // Check the case where WebSockets are off in the HCM, and no router config is present.
  { EXPECT_FALSE(config.createUpgradeFilterChain("WEBSOCKET", nullptr, callbacks)); }

  // Check the case where WebSockets are off in the HCM and in router config.
  {
    std::map<std::string, bool> upgrade_map;
    upgrade_map.emplace(std::make_pair("WebSocket", false));
    EXPECT_FALSE(config.createUpgradeFilterChain("WEBSOCKET", &upgrade_map, callbacks));
  }

  // With a route-specific enabling for WebSocket, WebSocket should work.
  {
    std::map<std::string, bool> upgrade_map;
    upgrade_map.emplace(std::make_pair("WebSocket", true));
    EXPECT_TRUE(config.createUpgradeFilterChain("WEBSOCKET", &upgrade_map, callbacks));
  }

  // With only a route-config we should do what the route config says.
  {
    std::map<std::string, bool> upgrade_map;
    upgrade_map.emplace(std::make_pair("foo", true));
    upgrade_map.emplace(std::make_pair("bar", false));
    EXPECT_TRUE(config.createUpgradeFilterChain("foo", &upgrade_map, callbacks));
    EXPECT_FALSE(config.createUpgradeFilterChain("bar", &upgrade_map, callbacks));
    EXPECT_FALSE(config.createUpgradeFilterChain("eep", &upgrade_map, callbacks));
  }
}

TEST_F(FilterChainTest, createCustomUpgradeFilterChain) {
  auto hcm_config = parseHttpConnectionManagerFromJson(basic_config_);
  auto websocket_config = hcm_config.add_upgrade_configs();
  websocket_config->set_upgrade_type("websocket");

  ASSERT_TRUE(websocket_config->add_filters()->ParseFromString("\n\fenvoy.router"));

  auto foo_config = hcm_config.add_upgrade_configs();
  foo_config->set_upgrade_type("foo");
  foo_config->add_filters()->ParseFromString("\n\fenvoy.router");
  foo_config->add_filters()->ParseFromString("\n"
                                             "\x18"
                                             "envoy.http_dynamo_filter");
  foo_config->add_filters()->ParseFromString("\n"
                                             "\x18"
                                             "envoy.http_dynamo_filter");

  HttpConnectionManagerConfig config(hcm_config, context_, date_provider_,
                                     route_config_provider_manager_,
                                     scoped_routes_config_provider_manager_);

  {
    Http::MockFilterChainFactoryCallbacks callbacks;
    EXPECT_CALL(callbacks, addStreamFilter(_));        // Dynamo
    EXPECT_CALL(callbacks, addStreamDecoderFilter(_)); // Router
    config.createFilterChain(callbacks);
  }

  {
    Http::MockFilterChainFactoryCallbacks callbacks;
    EXPECT_CALL(callbacks, addStreamDecoderFilter(_)); // Router
    EXPECT_TRUE(config.createUpgradeFilterChain("websocket", nullptr, callbacks));
  }

  {
    Http::MockFilterChainFactoryCallbacks callbacks;
    EXPECT_CALL(callbacks, addStreamDecoderFilter(_));   // Router
    EXPECT_CALL(callbacks, addStreamFilter(_)).Times(2); // Dynamo
    EXPECT_TRUE(config.createUpgradeFilterChain("Foo", nullptr, callbacks));
  }
}

TEST_F(FilterChainTest, invalidConfig) {
  auto hcm_config = parseHttpConnectionManagerFromJson(basic_config_);
  hcm_config.add_upgrade_configs()->set_upgrade_type("WEBSOCKET");
  hcm_config.add_upgrade_configs()->set_upgrade_type("websocket");

  EXPECT_THROW_WITH_MESSAGE(HttpConnectionManagerConfig(hcm_config, context_, date_provider_,
                                                        route_config_provider_manager_,
                                                        scoped_routes_config_provider_manager_),
                            EnvoyException,
                            "Error: multiple upgrade configs with the same name: 'websocket'");
}

} // namespace HttpConnectionManager
} // namespace NetworkFilters
} // namespace Extensions
} // namespace Envoy<|MERGE_RESOLUTION|>--- conflicted
+++ resolved
@@ -167,14 +167,9 @@
   )EOF";
 
   HttpConnectionManagerConfig config(parseHttpConnectionManagerFromV2Yaml(yaml_string), context_,
-<<<<<<< HEAD
-                                     date_provider_, route_config_provider_manager_,
-                                     scoped_routes_config_provider_manager_);
-  EXPECT_EQ(60, config.maxRequestHeadersSizeKb());
-=======
-                                     date_provider_, route_config_provider_manager_);
+                                     date_provider_, route_config_provider_manager_,
+                                     scoped_routes_config_provider_manager_);
   EXPECT_EQ(60, config.maxRequestHeadersKb());
->>>>>>> 5361b775
 }
 
 TEST_F(HttpConnectionManagerConfigTest, MaxRequestHeadersSizeConfigured) {
@@ -188,14 +183,9 @@
   )EOF";
 
   HttpConnectionManagerConfig config(parseHttpConnectionManagerFromV2Yaml(yaml_string), context_,
-<<<<<<< HEAD
-                                     date_provider_, route_config_provider_manager_,
-                                     scoped_routes_config_provider_manager_);
-  EXPECT_EQ(16, config.maxRequestHeadersSizeKb());
-=======
-                                     date_provider_, route_config_provider_manager_);
+                                     date_provider_, route_config_provider_manager_,
+                                     scoped_routes_config_provider_manager_);
   EXPECT_EQ(16, config.maxRequestHeadersKb());
->>>>>>> 5361b775
 }
 
 // Validated that an explicit zero stream idle timeout disables.

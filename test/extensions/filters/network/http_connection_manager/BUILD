--- conflicted
+++ resolved
@@ -58,13 +58,6 @@
 )
 
 envoy_extension_cc_test(
-<<<<<<< HEAD
-    name = "dependency_manager_test",
-    srcs = ["dependency_manager_test.cc"],
-    extension_name = "envoy.filters.network.http_connection_manager",
-    deps = [
-        "//source/extensions/filters/network/http_connection_manager:dependency_manager",
-=======
     name = "config_filter_chain_test",
     srcs = ["config_filter_chain_test.cc"],
     extension_name = "envoy.filters.network.http_connection_manager",
@@ -72,6 +65,14 @@
         ":config_cc_proto",
         ":config_test_base",
         "//source/extensions/filters/network/http_connection_manager:config",
->>>>>>> 70fbf111
+    ],
+)
+
+envoy_extension_cc_test(
+    name = "dependency_manager_test",
+    srcs = ["dependency_manager_test.cc"],
+    extension_name = "envoy.filters.network.http_connection_manager",
+    deps = [
+        "//source/extensions/filters/network/http_connection_manager:dependency_manager",
     ],
 )
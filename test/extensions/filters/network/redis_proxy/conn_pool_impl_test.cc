#include <memory>

#include "common/network/utility.h"
#include "common/upstream/upstream_impl.h"

#include "extensions/filters/network/common/redis/utility.h"
#include "extensions/filters/network/redis_proxy/conn_pool_impl.h"

#include "test/extensions/clusters/redis/mocks.h"
#include "test/extensions/filters/network/common/redis/mocks.h"
#include "test/extensions/filters/network/common/redis/test_utils.h"
#include "test/mocks/api/mocks.h"
#include "test/mocks/thread_local/mocks.h"

#include "gmock/gmock.h"
#include "gtest/gtest.h"

using testing::_;
using testing::DoAll;
using testing::Eq;
using testing::InSequence;
using testing::Invoke;
using testing::Ref;
using testing::Return;
using testing::ReturnNew;
using testing::ReturnRef;
using testing::SaveArg;

namespace Envoy {
namespace Extensions {
namespace NetworkFilters {
namespace RedisProxy {
namespace ConnPool {

class RedisConnPoolImplTest : public testing::Test, public Common::Redis::Client::ClientFactory {
public:
  void setup(bool cluster_exists = true, bool hashtagging = true,
             uint32_t max_unknown_conns = 100) {
    EXPECT_CALL(cm_, addThreadLocalClusterUpdateCallbacks_(_))
        .WillOnce(DoAll(SaveArgAddress(&update_callbacks_),
                        ReturnNew<Upstream::MockClusterUpdateCallbacksHandle>()));
    if (!cluster_exists) {
      EXPECT_CALL(cm_, get(Eq("fake_cluster"))).WillOnce(Return(nullptr));
    }

    std::unique_ptr<NiceMock<Stats::MockStore>> store =
        std::make_unique<NiceMock<Stats::MockStore>>();

    upstream_cx_drained_.value_ = 0;
    ON_CALL(*store, counter(Eq("upstream_cx_drained")))
        .WillByDefault(ReturnRef(upstream_cx_drained_));
    ON_CALL(upstream_cx_drained_, value()).WillByDefault(Invoke([&]() -> uint64_t {
      return upstream_cx_drained_.value_;
    }));
    ON_CALL(upstream_cx_drained_, inc()).WillByDefault(Invoke([&]() {
      upstream_cx_drained_.value_++;
    }));

    max_upstream_unknown_connections_reached_.value_ = 0;
    ON_CALL(*store, counter(Eq("max_upstream_unknown_connections_reached")))
        .WillByDefault(ReturnRef(max_upstream_unknown_connections_reached_));
    ON_CALL(max_upstream_unknown_connections_reached_, value())
        .WillByDefault(
            Invoke([&]() -> uint64_t { return max_upstream_unknown_connections_reached_.value_; }));
    ON_CALL(max_upstream_unknown_connections_reached_, inc()).WillByDefault(Invoke([&]() {
      max_upstream_unknown_connections_reached_.value_++;
    }));

    std::unique_ptr<InstanceImpl> conn_pool_impl = std::make_unique<InstanceImpl>(
        cluster_name_, cm_, *this, tls_,
<<<<<<< HEAD
        Common::Redis::Client::createConnPoolSettings(20, hashtagging, true, read_policy_), api_,
        *symbol_table_);
=======
        Common::Redis::Client::createConnPoolSettings(20, hashtagging, true, max_unknown_conns),
        api_, std::move(store));
>>>>>>> 59c080c8
    // Set the authentication password for this connection pool.
    conn_pool_impl->tls_->getTyped<InstanceImpl::ThreadLocalPool>().auth_password_ = auth_password_;
    conn_pool_ = std::move(conn_pool_impl);
    test_address_ = Network::Utility::resolveUrl("tcp://127.0.0.1:3000");
  }

  void makeSimpleRequest(bool create_client, const std::string& hash_key, uint64_t hash_value) {
    auto expectHash = [&](const uint64_t hash) {
      return [&, hash](Upstream::LoadBalancerContext* context) -> Upstream::HostConstSharedPtr {
        EXPECT_EQ(context->computeHashKey().value(), hash);
        return cm_.thread_local_cluster_.lb_.host_;
      };
    };

    EXPECT_CALL(cm_.thread_local_cluster_.lb_, chooseHost(_))
        .WillOnce(Invoke(expectHash(hash_value)));
    if (create_client) {
      client_ = new NiceMock<Common::Redis::Client::MockClient>();
      EXPECT_CALL(*this, create_(_)).WillOnce(Return(client_));
    }
    Common::Redis::RespValue value;
    Common::Redis::Client::MockPoolCallbacks callbacks;
    Common::Redis::Client::MockPoolRequest active_request;
    if (create_client && !auth_password_.empty()) {
      EXPECT_CALL(*client_, makeRequest(_, _)).WillOnce(Return(nullptr));
    }
    EXPECT_CALL(*cm_.thread_local_cluster_.lb_.host_, address())
        .WillRepeatedly(Return(test_address_));
    EXPECT_CALL(*client_, makeRequest(Ref(value), Ref(callbacks)))
        .WillOnce(Return(&active_request));
    Common::Redis::Client::PoolRequest* request =
        conn_pool_->makeRequest(hash_key, value, callbacks);
    EXPECT_EQ(&active_request, request);
  }

  std::unordered_map<Upstream::HostConstSharedPtr, InstanceImpl::ThreadLocalActiveClientPtr>&
  clientMap() {
    InstanceImpl* conn_pool_impl = dynamic_cast<InstanceImpl*>(conn_pool_.get());
    return conn_pool_impl->tls_->getTyped<InstanceImpl::ThreadLocalPool>().client_map_;
  }

  InstanceImpl::ThreadLocalActiveClient* clientMap(Upstream::HostConstSharedPtr host) {
    InstanceImpl* conn_pool_impl = dynamic_cast<InstanceImpl*>(conn_pool_.get());
    return conn_pool_impl->tls_->getTyped<InstanceImpl::ThreadLocalPool>().client_map_[host].get();
  }

  std::unordered_map<std::string, Upstream::HostConstSharedPtr>& hostAddressMap() {
    InstanceImpl* conn_pool_impl = dynamic_cast<InstanceImpl*>(conn_pool_.get());
    return conn_pool_impl->tls_->getTyped<InstanceImpl::ThreadLocalPool>().host_address_map_;
  }

  std::list<Upstream::HostSharedPtr>& createdViaRedirectHosts() {
    InstanceImpl* conn_pool_impl = dynamic_cast<InstanceImpl*>(conn_pool_.get());
    return conn_pool_impl->tls_->getTyped<InstanceImpl::ThreadLocalPool>()
        .created_via_redirect_hosts_;
  }

  std::list<InstanceImpl::ThreadLocalActiveClientPtr>& clientsToDrain() {
    InstanceImpl* conn_pool_impl = dynamic_cast<InstanceImpl*>(conn_pool_.get());
    return conn_pool_impl->tls_->getTyped<InstanceImpl::ThreadLocalPool>().clients_to_drain_;
  }

  Event::TimerPtr& drainTimer() {
    InstanceImpl* conn_pool_impl = dynamic_cast<InstanceImpl*>(conn_pool_.get());
    return conn_pool_impl->tls_->getTyped<InstanceImpl::ThreadLocalPool>().drain_timer_;
  }

  void drainClients() {
    InstanceImpl* conn_pool_impl = dynamic_cast<InstanceImpl*>(conn_pool_.get());
    conn_pool_impl->tls_->getTyped<InstanceImpl::ThreadLocalPool>().drainClients();
  }

  Stats::Counter& upstreamCxDrained() {
    InstanceImpl* conn_pool_impl = dynamic_cast<InstanceImpl*>(conn_pool_.get());
    return conn_pool_impl->redis_cluster_stats_.upstream_cx_drained_;
  }

  Stats::Counter& maxUpstreamUnknownConnectionsReached() {
    InstanceImpl* conn_pool_impl = dynamic_cast<InstanceImpl*>(conn_pool_.get());
    return conn_pool_impl->redis_cluster_stats_.max_upstream_unknown_connections_reached_;
  }

  // Common::Redis::Client::ClientFactory
  Common::Redis::Client::ClientPtr create(Upstream::HostConstSharedPtr host, Event::Dispatcher&,
                                          const Common::Redis::Client::Config&) override {
    return Common::Redis::Client::ClientPtr{create_(host)};
  }

  void testReadPolicy(
      envoy::config::filter::network::redis_proxy::v2::RedisProxy::ConnPoolSettings::ReadPolicy
          read_policy) {
    InSequence s;

    read_policy_ = read_policy;
    setup();

    Common::Redis::RespValue value;
    Common::Redis::Client::MockPoolRequest auth_request, active_request, readonly_request;
    Common::Redis::Client::MockPoolCallbacks callbacks;
    Common::Redis::Client::MockClient* client = new NiceMock<Common::Redis::Client::MockClient>();

    EXPECT_CALL(cm_.thread_local_cluster_.lb_, chooseHost(_))
        .WillOnce(
            Invoke([&](Upstream::LoadBalancerContext* context) -> Upstream::HostConstSharedPtr {
              EXPECT_EQ(context->computeHashKey().value(), MurmurHash::murmurHash2_64("hash_key"));
              EXPECT_EQ(context->metadataMatchCriteria(), nullptr);
              EXPECT_EQ(context->downstreamConnection(), nullptr);
              return cm_.thread_local_cluster_.lb_.host_;
            }));
    EXPECT_CALL(*this, create_(_)).WillOnce(Return(client));
    EXPECT_CALL(
        *client,
        makeRequest(Eq(NetworkFilters::Common::Redis::Utility::ReadOnlyRequest::instance_), _))
        .WillOnce(Return(&readonly_request));
    EXPECT_CALL(*cm_.thread_local_cluster_.lb_.host_, address())
        .WillRepeatedly(Return(test_address_));
    EXPECT_CALL(*client, makeRequest(Ref(value), Ref(callbacks))).WillOnce(Return(&active_request));
    Common::Redis::Client::PoolRequest* request =
        conn_pool_->makeRequest("hash_key", value, callbacks);
    EXPECT_EQ(&active_request, request);

    EXPECT_CALL(*client, close());
    tls_.shutdownThread();
  }

  MOCK_METHOD1(create_, Common::Redis::Client::Client*(Upstream::HostConstSharedPtr host));

  const std::string cluster_name_{"fake_cluster"};
  NiceMock<Upstream::MockClusterManager> cm_;
  NiceMock<ThreadLocal::MockInstance> tls_;
  InstanceSharedPtr conn_pool_;
  Upstream::ClusterUpdateCallbacks* update_callbacks_{};
  Common::Redis::Client::MockClient* client_{};
  Network::Address::InstanceConstSharedPtr test_address_;
  std::string auth_password_;
  NiceMock<Api::MockApi> api_;
<<<<<<< HEAD
  envoy::config::filter::network::redis_proxy::v2::RedisProxy::ConnPoolSettings::ReadPolicy
      read_policy_ = envoy::config::filter::network::redis_proxy::v2::
          RedisProxy_ConnPoolSettings_ReadPolicy_MASTER;
=======
  NiceMock<Stats::MockCounter> upstream_cx_drained_;
  NiceMock<Stats::MockCounter> max_upstream_unknown_connections_reached_;
>>>>>>> 59c080c8
};

TEST_F(RedisConnPoolImplTest, Basic) {
  InSequence s;

  setup();

  Common::Redis::RespValue value;
  Common::Redis::Client::MockPoolRequest active_request;
  Common::Redis::Client::MockPoolCallbacks callbacks;
  Common::Redis::Client::MockClient* client = new NiceMock<Common::Redis::Client::MockClient>();

  EXPECT_CALL(cm_.thread_local_cluster_.lb_, chooseHost(_))
      .WillOnce(Invoke([&](Upstream::LoadBalancerContext* context) -> Upstream::HostConstSharedPtr {
        EXPECT_EQ(context->computeHashKey().value(), MurmurHash::murmurHash2_64("hash_key"));
        EXPECT_EQ(context->metadataMatchCriteria(), nullptr);
        EXPECT_EQ(context->downstreamConnection(), nullptr);
        return cm_.thread_local_cluster_.lb_.host_;
      }));
  EXPECT_CALL(*this, create_(_)).WillOnce(Return(client));
  EXPECT_CALL(*cm_.thread_local_cluster_.lb_.host_, address())
      .WillRepeatedly(Return(test_address_));
  EXPECT_CALL(*client, makeRequest(Ref(value), Ref(callbacks))).WillOnce(Return(&active_request));
  Common::Redis::Client::PoolRequest* request =
      conn_pool_->makeRequest("hash_key", value, callbacks);
  EXPECT_EQ(&active_request, request);

  EXPECT_CALL(*client, close());
  tls_.shutdownThread();
};

TEST_F(RedisConnPoolImplTest, BasicWithAuthPassword) {
  InSequence s;

  auth_password_ = "testing password";
  setup();

  Common::Redis::RespValue value;
  Common::Redis::Client::MockPoolRequest auth_request, active_request;
  Common::Redis::Client::MockPoolCallbacks callbacks;
  Common::Redis::Client::MockClient* client = new NiceMock<Common::Redis::Client::MockClient>();

  EXPECT_CALL(cm_.thread_local_cluster_.lb_, chooseHost(_))
      .WillOnce(Invoke([&](Upstream::LoadBalancerContext* context) -> Upstream::HostConstSharedPtr {
        EXPECT_EQ(context->computeHashKey().value(), MurmurHash::murmurHash2_64("hash_key"));
        EXPECT_EQ(context->metadataMatchCriteria(), nullptr);
        EXPECT_EQ(context->downstreamConnection(), nullptr);
        return cm_.thread_local_cluster_.lb_.host_;
      }));
  EXPECT_CALL(*this, create_(_)).WillOnce(Return(client));
  EXPECT_CALL(
      *client,
      makeRequest(Eq(NetworkFilters::Common::Redis::Utility::makeAuthCommand(auth_password_)), _))
      .WillOnce(Return(&auth_request));
  EXPECT_CALL(*cm_.thread_local_cluster_.lb_.host_, address())
      .WillRepeatedly(Return(test_address_));
  EXPECT_CALL(*client, makeRequest(Ref(value), Ref(callbacks))).WillOnce(Return(&active_request));
  Common::Redis::Client::PoolRequest* request =
      conn_pool_->makeRequest("hash_key", value, callbacks);
  EXPECT_EQ(&active_request, request);

  EXPECT_CALL(*client, close());
  tls_.shutdownThread();
};

TEST_F(RedisConnPoolImplTest, BasicWithReadPolicy) {
  testReadPolicy(envoy::config::filter::network::redis_proxy::v2::
                     RedisProxy_ConnPoolSettings_ReadPolicy_PREFER_MASTER);
  testReadPolicy(envoy::config::filter::network::redis_proxy::v2::
                     RedisProxy_ConnPoolSettings_ReadPolicy_REPLICA);
  testReadPolicy(envoy::config::filter::network::redis_proxy::v2::
                     RedisProxy_ConnPoolSettings_ReadPolicy_PREFER_REPLICA);
  testReadPolicy(
      envoy::config::filter::network::redis_proxy::v2::RedisProxy_ConnPoolSettings_ReadPolicy_ANY);
};

TEST_F(RedisConnPoolImplTest, Hashtagging) {
  InSequence s;

  setup();

  Common::Redis::RespValue value;
  Common::Redis::Client::MockPoolCallbacks callbacks;

  auto expectHashKey = [](const std::string& s) {
    return [s](Upstream::LoadBalancerContext* context) -> Upstream::HostConstSharedPtr {
      EXPECT_EQ(context->computeHashKey().value(), MurmurHash::murmurHash2_64(s));
      return nullptr;
    };
  };

  EXPECT_CALL(cm_.thread_local_cluster_.lb_, chooseHost(_)).WillOnce(Invoke(expectHashKey("foo")));
  conn_pool_->makeRequest("{foo}.bar", value, callbacks);

  EXPECT_CALL(cm_.thread_local_cluster_.lb_, chooseHost(_))
      .WillOnce(Invoke(expectHashKey("foo{}{bar}")));
  conn_pool_->makeRequest("foo{}{bar}", value, callbacks);

  EXPECT_CALL(cm_.thread_local_cluster_.lb_, chooseHost(_)).WillOnce(Invoke(expectHashKey("{bar")));
  conn_pool_->makeRequest("foo{{bar}}zap", value, callbacks);

  EXPECT_CALL(cm_.thread_local_cluster_.lb_, chooseHost(_)).WillOnce(Invoke(expectHashKey("bar")));
  conn_pool_->makeRequest("foo{bar}{zap}", value, callbacks);

  tls_.shutdownThread();
};

TEST_F(RedisConnPoolImplTest, HashtaggingNotEnabled) {
  InSequence s;

  setup(true, false); // Test with hashtagging not enabled.

  Common::Redis::RespValue value;
  Common::Redis::Client::MockPoolCallbacks callbacks;

  auto expectHashKey = [](const std::string& s) {
    return [s](Upstream::LoadBalancerContext* context) -> Upstream::HostConstSharedPtr {
      EXPECT_EQ(context->computeHashKey().value(), MurmurHash::murmurHash2_64(s));
      return nullptr;
    };
  };

  EXPECT_CALL(cm_.thread_local_cluster_.lb_, chooseHost(_))
      .WillOnce(Invoke(expectHashKey("{foo}.bar")));
  conn_pool_->makeRequest("{foo}.bar", value, callbacks);

  EXPECT_CALL(cm_.thread_local_cluster_.lb_, chooseHost(_))
      .WillOnce(Invoke(expectHashKey("foo{}{bar}")));
  conn_pool_->makeRequest("foo{}{bar}", value, callbacks);

  EXPECT_CALL(cm_.thread_local_cluster_.lb_, chooseHost(_))
      .WillOnce(Invoke(expectHashKey("foo{{bar}}zap")));
  conn_pool_->makeRequest("foo{{bar}}zap", value, callbacks);

  EXPECT_CALL(cm_.thread_local_cluster_.lb_, chooseHost(_))
      .WillOnce(Invoke(expectHashKey("foo{bar}{zap}")));
  conn_pool_->makeRequest("foo{bar}{zap}", value, callbacks);

  tls_.shutdownThread();
};

// ConnPool created when no cluster exists at creation time. Dynamic cluster creation and removal
// work correctly.
TEST_F(RedisConnPoolImplTest, NoClusterAtConstruction) {
  InSequence s;

  setup(false);

  Common::Redis::RespValue value;
  Common::Redis::Client::MockPoolCallbacks callbacks;
  Common::Redis::Client::PoolRequest* request =
      conn_pool_->makeRequest("hash_key", value, callbacks);
  EXPECT_EQ(nullptr, request);

  // Now add the cluster. Request to the cluster should succeed.
  update_callbacks_->onClusterAddOrUpdate(cm_.thread_local_cluster_);
  // MurmurHash of "foo" is 9631199822919835226U
  makeSimpleRequest(true, "foo", 9631199822919835226U);

  // Remove the cluster. Request to the cluster should fail.
  EXPECT_CALL(*client_, close());
  update_callbacks_->onClusterRemoval("fake_cluster");
  request = conn_pool_->makeRequest("hash_key", value, callbacks);
  EXPECT_EQ(nullptr, request);

  // Add a cluster we don't care about.
  NiceMock<Upstream::MockThreadLocalCluster> cluster2;
  cluster2.cluster_.info_->name_ = "cluster2";
  update_callbacks_->onClusterAddOrUpdate(cluster2);

  // Add the cluster back. Request to the cluster should succeed.
  update_callbacks_->onClusterAddOrUpdate(cm_.thread_local_cluster_);
  // MurmurHash of "foo" is 9631199822919835226U
  makeSimpleRequest(true, "foo", 9631199822919835226U);

  // Remove a cluster we don't care about. Request to the cluster should succeed.
  update_callbacks_->onClusterRemoval("some_other_cluster");
  // MurmurHash of "foo" is 9631199822919835226U
  makeSimpleRequest(false, "foo", 9631199822919835226U);

  // Update the cluster. This should count as a remove followed by an add. Request to the cluster
  // should succeed.
  EXPECT_CALL(*client_, close());
  update_callbacks_->onClusterAddOrUpdate(cm_.thread_local_cluster_);
  // MurmurHash of "foo" is 9631199822919835226U
  makeSimpleRequest(true, "foo", 9631199822919835226U);

  // Remove the cluster to make sure we safely destruct with no cluster.
  EXPECT_CALL(*client_, close());
  update_callbacks_->onClusterRemoval("fake_cluster");
}

// This test removes a single host from the ConnPool after learning about 2 hosts from the
// associated load balancer.
TEST_F(RedisConnPoolImplTest, HostRemove) {
  InSequence s;

  setup();

  Common::Redis::Client::MockPoolCallbacks callbacks;
  Common::Redis::RespValue value;
  std::shared_ptr<Upstream::MockHost> host1(new Upstream::MockHost());
  std::shared_ptr<Upstream::MockHost> host2(new Upstream::MockHost());
  Common::Redis::Client::MockClient* client1 = new NiceMock<Common::Redis::Client::MockClient>();
  Common::Redis::Client::MockClient* client2 = new NiceMock<Common::Redis::Client::MockClient>();

  EXPECT_CALL(cm_.thread_local_cluster_.lb_, chooseHost(_)).WillOnce(Return(host1));
  EXPECT_CALL(*this, create_(Eq(host1))).WillOnce(Return(client1));

  Common::Redis::Client::MockPoolRequest active_request1;
  EXPECT_CALL(*host1, address()).WillRepeatedly(Return(test_address_));
  EXPECT_CALL(*client1, makeRequest(Ref(value), Ref(callbacks))).WillOnce(Return(&active_request1));
  Common::Redis::Client::PoolRequest* request1 =
      conn_pool_->makeRequest("hash_key", value, callbacks);
  EXPECT_EQ(&active_request1, request1);

  EXPECT_CALL(cm_.thread_local_cluster_.lb_, chooseHost(_)).WillOnce(Return(host2));
  EXPECT_CALL(*this, create_(Eq(host2))).WillOnce(Return(client2));

  Common::Redis::Client::MockPoolRequest active_request2;
  EXPECT_CALL(*host2, address()).WillRepeatedly(Return(test_address_));
  EXPECT_CALL(*client2, makeRequest(Ref(value), Ref(callbacks))).WillOnce(Return(&active_request2));
  Common::Redis::Client::PoolRequest* request2 = conn_pool_->makeRequest("bar", value, callbacks);
  EXPECT_EQ(&active_request2, request2);

  EXPECT_CALL(*client2, close());
  EXPECT_CALL(*host2, address()).WillRepeatedly(Return(test_address_));
  cm_.thread_local_cluster_.cluster_.prioritySet().getMockHostSet(0)->runCallbacks({}, {host2});

  EXPECT_CALL(*client1, close());
  tls_.shutdownThread();

  ASSERT_TRUE(testing::Mock::VerifyAndClearExpectations(host1.get()));
  ASSERT_TRUE(testing::Mock::VerifyAndClearExpectations(host2.get()));
  testing::Mock::AllowLeak(host1.get());
  testing::Mock::AllowLeak(host2.get());
}

// This test removes a host from a ConnPool that was never added in the first place. No errors
// should be encountered.
TEST_F(RedisConnPoolImplTest, HostRemovedNeverAdded) {
  InSequence s;

  setup();

  std::shared_ptr<Upstream::MockHost> host1(new Upstream::MockHost());
  auto host1_test_address = Network::Utility::resolveUrl("tcp://10.0.0.1:3000");
  EXPECT_CALL(*host1, address()).WillOnce(Return(host1_test_address));
  EXPECT_NO_THROW(cm_.thread_local_cluster_.cluster_.prioritySet().getMockHostSet(0)->runCallbacks(
      {}, {host1}));
  EXPECT_EQ(hostAddressMap().size(), 0);

  tls_.shutdownThread();
}

TEST_F(RedisConnPoolImplTest, DeleteFollowedByClusterUpdateCallback) {
  setup();
  conn_pool_.reset();

  std::shared_ptr<Upstream::Host> host(new Upstream::MockHost());
  cm_.thread_local_cluster_.cluster_.prioritySet().getMockHostSet(0)->runCallbacks({}, {host});
}

TEST_F(RedisConnPoolImplTest, NoHost) {
  InSequence s;

  setup();

  Common::Redis::RespValue value;
  Common::Redis::Client::MockPoolCallbacks callbacks;
  EXPECT_CALL(cm_.thread_local_cluster_.lb_, chooseHost(_)).WillOnce(Return(nullptr));
  Common::Redis::Client::PoolRequest* request =
      conn_pool_->makeRequest("hash_key", value, callbacks);
  EXPECT_EQ(nullptr, request);

  tls_.shutdownThread();
}

TEST_F(RedisConnPoolImplTest, RemoteClose) {
  InSequence s;

  setup();

  Common::Redis::RespValue value;
  Common::Redis::Client::MockPoolRequest active_request;
  Common::Redis::Client::MockPoolCallbacks callbacks;
  Common::Redis::Client::MockClient* client = new NiceMock<Common::Redis::Client::MockClient>();

  EXPECT_CALL(cm_.thread_local_cluster_.lb_, chooseHost(_));
  EXPECT_CALL(*this, create_(_)).WillOnce(Return(client));
  EXPECT_CALL(*cm_.thread_local_cluster_.lb_.host_, address())
      .WillRepeatedly(Return(test_address_));
  EXPECT_CALL(*client, makeRequest(Ref(value), Ref(callbacks))).WillOnce(Return(&active_request));
  conn_pool_->makeRequest("hash_key", value, callbacks);

  EXPECT_CALL(tls_.dispatcher_, deferredDelete_(_));
  client->runHighWatermarkCallbacks();
  client->runLowWatermarkCallbacks();
  client->raiseEvent(Network::ConnectionEvent::RemoteClose);

  tls_.shutdownThread();
}

TEST_F(RedisConnPoolImplTest, MakeRequestToHost) {
  InSequence s;

  setup(false);

  Common::Redis::RespValue value;
  Common::Redis::Client::MockPoolRequest active_request1;
  Common::Redis::Client::MockPoolRequest active_request2;
  Common::Redis::Client::MockPoolCallbacks callbacks1;
  Common::Redis::Client::MockPoolCallbacks callbacks2;
  Common::Redis::Client::MockClient* client1 = new NiceMock<Common::Redis::Client::MockClient>();
  Common::Redis::Client::MockClient* client2 = new NiceMock<Common::Redis::Client::MockClient>();
  Upstream::HostConstSharedPtr host1;
  Upstream::HostConstSharedPtr host2;

  // There is no cluster yet, so makeRequestToHost() should fail.
  EXPECT_EQ(nullptr, conn_pool_->makeRequestToHost("10.0.0.1:3000", value, callbacks1));
  // Add the cluster now.
  update_callbacks_->onClusterAddOrUpdate(cm_.thread_local_cluster_);

  EXPECT_CALL(*this, create_(_)).WillOnce(DoAll(SaveArg<0>(&host1), Return(client1)));
  EXPECT_CALL(*client1, makeRequest(Ref(value), Ref(callbacks1)))
      .WillOnce(Return(&active_request1));
  Common::Redis::Client::PoolRequest* request1 =
      conn_pool_->makeRequestToHost("10.0.0.1:3000", value, callbacks1);
  EXPECT_EQ(&active_request1, request1);
  EXPECT_EQ(host1->address()->asString(), "10.0.0.1:3000");

  // IPv6 address returned from Redis server will not have square brackets
  // around it, while Envoy represents Address::Ipv6Instance addresses with square brackets around
  // the address.
  EXPECT_CALL(*this, create_(_)).WillOnce(DoAll(SaveArg<0>(&host2), Return(client2)));
  EXPECT_CALL(*client2, makeRequest(Ref(value), Ref(callbacks2)))
      .WillOnce(Return(&active_request2));
  Common::Redis::Client::PoolRequest* request2 =
      conn_pool_->makeRequestToHost("2001:470:813B:0:0:0:0:1:3333", value, callbacks2);
  EXPECT_EQ(&active_request2, request2);
  EXPECT_EQ(host2->address()->asString(), "[2001:470:813b::1]:3333");

  // Test with a badly specified host address (no colon, no address, no port).
  EXPECT_EQ(conn_pool_->makeRequestToHost("bad", value, callbacks1), nullptr);
  // Test with a badly specified IPv4 address.
  EXPECT_EQ(conn_pool_->makeRequestToHost("10.0.bad:3000", value, callbacks1), nullptr);
  // Test with a badly specified TCP port.
  EXPECT_EQ(conn_pool_->makeRequestToHost("10.0.0.1:bad", value, callbacks1), nullptr);
  // Test with a TCP port outside of the acceptable range for a 32-bit integer.
  EXPECT_EQ(conn_pool_->makeRequestToHost("10.0.0.1:4294967297", value, callbacks1),
            nullptr); // 2^32 + 1
  // Test with a TCP port outside of the acceptable range for a TCP port (0 .. 65535).
  EXPECT_EQ(conn_pool_->makeRequestToHost("10.0.0.1:65536", value, callbacks1), nullptr);
  // Test with a badly specified IPv6-like address.
  EXPECT_EQ(conn_pool_->makeRequestToHost("bad:ipv6:3000", value, callbacks1), nullptr);
  // Test with a valid IPv6 address and a badly specified TCP port (out of range).
  EXPECT_EQ(conn_pool_->makeRequestToHost("2001:470:813b:::70000", value, callbacks1), nullptr);

  EXPECT_CALL(*client2, close());
  EXPECT_CALL(*client1, close());
  tls_.shutdownThread();
}

TEST_F(RedisConnPoolImplTest, MakeRequestToHostWithZeroMaxUnknownUpstreamConnectionLimit) {
  InSequence s;

  // Create a ConnPool with a max_upstream_unknown_connections setting of 0.
  setup(true, true, 0);

  Common::Redis::RespValue value;
  Common::Redis::Client::MockPoolCallbacks callbacks1;

  // The max_unknown_upstream_connections is set to 0. Request should fail.
  EXPECT_EQ(nullptr, conn_pool_->makeRequestToHost("10.0.0.1:3000", value, callbacks1));
  EXPECT_EQ(maxUpstreamUnknownConnectionsReached().value(), 1);
  tls_.shutdownThread();
}

TEST_F(RedisConnPoolImplTest, MakeRequestToHostWithAuthPassword) {
  InSequence s;

  auth_password_ = "superduperpassword";
  setup(false);

  Common::Redis::RespValue value;
  Common::Redis::Client::MockPoolRequest auth_request1, active_request1;
  Common::Redis::Client::MockPoolRequest auth_request2, active_request2;
  Common::Redis::Client::MockPoolCallbacks callbacks1;
  Common::Redis::Client::MockPoolCallbacks callbacks2;
  Common::Redis::Client::MockClient* client1 = new NiceMock<Common::Redis::Client::MockClient>();
  Common::Redis::Client::MockClient* client2 = new NiceMock<Common::Redis::Client::MockClient>();
  Upstream::HostConstSharedPtr host1;
  Upstream::HostConstSharedPtr host2;

  // There is no cluster yet, so makeRequestToHost() should fail.
  EXPECT_EQ(nullptr, conn_pool_->makeRequestToHost("10.0.0.1:3000", value, callbacks1));
  // Add the cluster now.
  update_callbacks_->onClusterAddOrUpdate(cm_.thread_local_cluster_);

  EXPECT_CALL(*this, create_(_)).WillOnce(DoAll(SaveArg<0>(&host1), Return(client1)));
  EXPECT_CALL(
      *client1,
      makeRequest(Eq(NetworkFilters::Common::Redis::Utility::makeAuthCommand(auth_password_)), _))
      .WillOnce(Return(&auth_request1));
  EXPECT_CALL(*client1, makeRequest(Ref(value), Ref(callbacks1)))
      .WillOnce(Return(&active_request1));
  Common::Redis::Client::PoolRequest* request1 =
      conn_pool_->makeRequestToHost("10.0.0.1:3000", value, callbacks1);
  EXPECT_EQ(&active_request1, request1);
  EXPECT_EQ(host1->address()->asString(), "10.0.0.1:3000");

  // IPv6 address returned from Redis server will not have square brackets
  // around it, while Envoy represents Address::Ipv6Instance addresses with square brackets around
  // the address.
  EXPECT_CALL(*this, create_(_)).WillOnce(DoAll(SaveArg<0>(&host2), Return(client2)));
  EXPECT_CALL(
      *client2,
      makeRequest(Eq(NetworkFilters::Common::Redis::Utility::makeAuthCommand(auth_password_)), _))
      .WillOnce(Return(&auth_request2));
  EXPECT_CALL(*client2, makeRequest(Ref(value), Ref(callbacks2)))
      .WillOnce(Return(&active_request2));
  Common::Redis::Client::PoolRequest* request2 =
      conn_pool_->makeRequestToHost("2001:470:813B:0:0:0:0:1:3333", value, callbacks2);
  EXPECT_EQ(&active_request2, request2);
  EXPECT_EQ(host2->address()->asString(), "[2001:470:813b::1]:3333");

  EXPECT_CALL(*client2, close());
  EXPECT_CALL(*client1, close());
  tls_.shutdownThread();
}

// This test forces the creation of 2 hosts (one with an IPv4 address, and the other with an IPv6
// address) and pending requests using makeRequestToHost(). After their creation, "new" hosts are
// discovered, and the original hosts are put aside to drain. The test then verifies the drain
// logic.
TEST_F(RedisConnPoolImplTest, HostsAddedAndRemovedWithDraining) {
  setup();

  Common::Redis::RespValue value;
  Common::Redis::Client::MockPoolRequest auth_request1, active_request1;
  Common::Redis::Client::MockPoolRequest auth_request2, active_request2;
  Common::Redis::Client::MockPoolCallbacks callbacks1;
  Common::Redis::Client::MockPoolCallbacks callbacks2;
  Common::Redis::Client::MockClient* client1 = new NiceMock<Common::Redis::Client::MockClient>();
  Common::Redis::Client::MockClient* client2 = new NiceMock<Common::Redis::Client::MockClient>();
  Upstream::HostConstSharedPtr host1;
  Upstream::HostConstSharedPtr host2;

  EXPECT_CALL(*this, create_(_)).WillOnce(DoAll(SaveArg<0>(&host1), Return(client1)));
  EXPECT_CALL(*client1, makeRequest(Ref(value), Ref(callbacks1)))
      .WillOnce(Return(&active_request1));
  Common::Redis::Client::PoolRequest* request1 =
      conn_pool_->makeRequestToHost("10.0.0.1:3000", value, callbacks1);
  EXPECT_EQ(&active_request1, request1);
  EXPECT_EQ(host1->address()->asString(), "10.0.0.1:3000");

  // IPv6 address returned from Redis server will not have square brackets
  // around it, while Envoy represents Address::Ipv6Instance addresses with square brackets around
  // the address.
  EXPECT_CALL(*this, create_(_)).WillOnce(DoAll(SaveArg<0>(&host2), Return(client2)));
  EXPECT_CALL(*client2, makeRequest(Ref(value), Ref(callbacks2)))
      .WillOnce(Return(&active_request2));
  Common::Redis::Client::PoolRequest* request2 =
      conn_pool_->makeRequestToHost("2001:470:813B:0:0:0:0:1:3333", value, callbacks2);
  EXPECT_EQ(&active_request2, request2);
  EXPECT_EQ(host2->address()->asString(), "[2001:470:813b::1]:3333");

  std::unordered_map<std::string, Upstream::HostConstSharedPtr>& host_address_map =
      hostAddressMap();
  EXPECT_EQ(host_address_map.size(), 2); // host1 and host2 have been created.
  EXPECT_EQ(host_address_map[host1->address()->asString()], host1);
  EXPECT_EQ(host_address_map[host2->address()->asString()], host2);
  EXPECT_EQ(clientMap().size(), 2);
  EXPECT_NE(clientMap().find(host1), clientMap().end());
  EXPECT_NE(clientMap().find(host2), clientMap().end());
  void* host1_active_client = clientMap(host1);
  EXPECT_EQ(createdViaRedirectHosts().size(), 2);
  EXPECT_EQ(clientsToDrain().size(), 0);
  EXPECT_EQ(drainTimer()->enabled(), false);

  std::shared_ptr<Upstream::MockHost> new_host1(new Upstream::MockHost());
  std::shared_ptr<Upstream::MockHost> new_host2(new Upstream::MockHost());
  auto new_host1_test_address = Network::Utility::resolveUrl("tcp://10.0.0.1:3000");
  auto new_host2_test_address = Network::Utility::resolveUrl("tcp://[2001:470:813b::1]:3333");
  EXPECT_CALL(*new_host1, address()).WillRepeatedly(Return(new_host1_test_address));
  EXPECT_CALL(*new_host2, address()).WillRepeatedly(Return(new_host2_test_address));
  EXPECT_CALL(*client1, active()).WillOnce(Return(true));
  EXPECT_CALL(*client2, active()).WillOnce(Return(false));
  EXPECT_CALL(*client2, close());

  cm_.thread_local_cluster_.cluster_.prioritySet().getMockHostSet(0)->runCallbacks(
      {new_host1, new_host2}, {});

  host_address_map = hostAddressMap();
  EXPECT_EQ(host_address_map.size(), 2); // new_host1 and new_host2 have been added.
  EXPECT_EQ(host_address_map[new_host1_test_address->asString()], new_host1);
  EXPECT_EQ(host_address_map[new_host2_test_address->asString()], new_host2);
  EXPECT_EQ(clientMap().size(), 0);
  EXPECT_EQ(createdViaRedirectHosts().size(), 0);
  EXPECT_EQ(clientsToDrain().size(), 1); // client2 has already been drained.
  EXPECT_EQ(clientsToDrain().front().get(), host1_active_client); // client1 is still active.
  EXPECT_EQ(drainTimer()->enabled(), true);

  cm_.thread_local_cluster_.cluster_.prioritySet().getMockHostSet(0)->runCallbacks(
      {}, {new_host1, new_host2});

  EXPECT_EQ(host_address_map.size(), 0); // new_host1 and new_host2 have been removed.
  EXPECT_EQ(clientMap().size(), 0);
  EXPECT_EQ(createdViaRedirectHosts().size(), 0);
  EXPECT_EQ(clientsToDrain().size(), 1);
  EXPECT_EQ(clientsToDrain().front().get(), host1_active_client);
  EXPECT_EQ(drainTimer()->enabled(), true);

  EXPECT_CALL(*client1, active()).WillOnce(Return(true));
  drainTimer()->disableTimer();
  drainClients();
  EXPECT_EQ(clientsToDrain().size(), 1); // Nothing happened. client1 is still active.
  EXPECT_EQ(drainTimer()->enabled(), true);

  EXPECT_CALL(*client1, active()).Times(2).WillRepeatedly(Return(false));
  EXPECT_CALL(*client1, close());
  drainTimer()->disableTimer();
  drainClients();
  EXPECT_EQ(clientsToDrain().size(), 0); // client1 has been drained and closed.
  EXPECT_EQ(drainTimer()->enabled(), false);
  EXPECT_EQ(upstreamCxDrained().value(), 1);

  tls_.shutdownThread();
}

// This test creates 2 hosts (one with an IPv4 address, and the other with an IPv6
// address) and pending requests using makeRequestToHost(). After their creation, "new" hosts are
// discovered (added), and the original hosts are put aside to drain. Destructors are then
// called on these not yet drained clients, and the underlying connections should be closed.
TEST_F(RedisConnPoolImplTest, HostsAddedAndEndWithNoDraining) {
  setup();

  Common::Redis::RespValue value;
  Common::Redis::Client::MockPoolRequest auth_request1, active_request1;
  Common::Redis::Client::MockPoolRequest auth_request2, active_request2;
  Common::Redis::Client::MockPoolCallbacks callbacks1;
  Common::Redis::Client::MockPoolCallbacks callbacks2;
  Common::Redis::Client::MockClient* client1 = new NiceMock<Common::Redis::Client::MockClient>();
  Common::Redis::Client::MockClient* client2 = new NiceMock<Common::Redis::Client::MockClient>();
  Upstream::HostConstSharedPtr host1;
  Upstream::HostConstSharedPtr host2;

  EXPECT_CALL(*this, create_(_)).WillOnce(DoAll(SaveArg<0>(&host1), Return(client1)));
  EXPECT_CALL(*client1, makeRequest(Ref(value), Ref(callbacks1)))
      .WillOnce(Return(&active_request1));
  Common::Redis::Client::PoolRequest* request1 =
      conn_pool_->makeRequestToHost("10.0.0.1:3000", value, callbacks1);
  EXPECT_EQ(&active_request1, request1);
  EXPECT_EQ(host1->address()->asString(), "10.0.0.1:3000");

  // IPv6 address returned from Redis server will not have square brackets
  // around it, while Envoy represents Address::Ipv6Instance addresses with square brackets around
  // the address.
  EXPECT_CALL(*this, create_(_)).WillOnce(DoAll(SaveArg<0>(&host2), Return(client2)));
  EXPECT_CALL(*client2, makeRequest(Ref(value), Ref(callbacks2)))
      .WillOnce(Return(&active_request2));
  Common::Redis::Client::PoolRequest* request2 =
      conn_pool_->makeRequestToHost("2001:470:813B:0:0:0:0:1:3333", value, callbacks2);
  EXPECT_EQ(&active_request2, request2);
  EXPECT_EQ(host2->address()->asString(), "[2001:470:813b::1]:3333");

  std::unordered_map<std::string, Upstream::HostConstSharedPtr>& host_address_map =
      hostAddressMap();
  EXPECT_EQ(host_address_map.size(), 2); // host1 and host2 have been created.
  EXPECT_EQ(host_address_map[host1->address()->asString()], host1);
  EXPECT_EQ(host_address_map[host2->address()->asString()], host2);
  EXPECT_EQ(clientMap().size(), 2);
  EXPECT_NE(clientMap().find(host1), clientMap().end());
  EXPECT_NE(clientMap().find(host2), clientMap().end());
  EXPECT_EQ(createdViaRedirectHosts().size(), 2);
  EXPECT_EQ(clientsToDrain().size(), 0);
  EXPECT_EQ(drainTimer()->enabled(), false);

  std::shared_ptr<Upstream::MockHost> new_host1(new Upstream::MockHost());
  std::shared_ptr<Upstream::MockHost> new_host2(new Upstream::MockHost());
  auto new_host1_test_address = Network::Utility::resolveUrl("tcp://10.0.0.1:3000");
  auto new_host2_test_address = Network::Utility::resolveUrl("tcp://[2001:470:813b::1]:3333");
  EXPECT_CALL(*new_host1, address()).WillRepeatedly(Return(new_host1_test_address));
  EXPECT_CALL(*new_host2, address()).WillRepeatedly(Return(new_host2_test_address));
  EXPECT_CALL(*client1, active()).WillOnce(Return(true));
  EXPECT_CALL(*client2, active()).WillOnce(Return(true));

  cm_.thread_local_cluster_.cluster_.prioritySet().getMockHostSet(0)->runCallbacks(
      {new_host1, new_host2}, {});

  host_address_map = hostAddressMap();
  EXPECT_EQ(host_address_map.size(), 2); // new_host1 and new_host2 have been added.
  EXPECT_EQ(host_address_map[new_host1_test_address->asString()], new_host1);
  EXPECT_EQ(host_address_map[new_host2_test_address->asString()], new_host2);
  EXPECT_EQ(clientMap().size(), 0);
  EXPECT_EQ(createdViaRedirectHosts().size(), 0);
  EXPECT_EQ(clientsToDrain().size(), 2); // host1 and host2 have been put aside to drain.
  EXPECT_EQ(drainTimer()->enabled(), true);

  EXPECT_CALL(*client1, close());
  EXPECT_CALL(*client2, close());
  EXPECT_CALL(*client1, active()).WillOnce(Return(true));
  EXPECT_CALL(*client2, active()).WillOnce(Return(true));
  EXPECT_EQ(upstreamCxDrained().value(), 0);

  tls_.shutdownThread();
}

// This test creates 2 hosts (one with an IPv4 address, and the other with an IPv6
// address) and pending requests using makeRequestToHost(). After their creation, "new" hosts are
// discovered (added), and the original hosts are put aside to drain. The cluster is removed and the
// underlying connections should be closed.
TEST_F(RedisConnPoolImplTest, HostsAddedAndEndWithClusterRemoval) {
  setup();

  Common::Redis::RespValue value;
  Common::Redis::Client::MockPoolRequest auth_request1, active_request1;
  Common::Redis::Client::MockPoolRequest auth_request2, active_request2;
  Common::Redis::Client::MockPoolCallbacks callbacks1;
  Common::Redis::Client::MockPoolCallbacks callbacks2;
  Common::Redis::Client::MockClient* client1 = new NiceMock<Common::Redis::Client::MockClient>();
  Common::Redis::Client::MockClient* client2 = new NiceMock<Common::Redis::Client::MockClient>();
  Upstream::HostConstSharedPtr host1;
  Upstream::HostConstSharedPtr host2;

  EXPECT_CALL(*this, create_(_)).WillOnce(DoAll(SaveArg<0>(&host1), Return(client1)));
  EXPECT_CALL(*client1, makeRequest(Ref(value), Ref(callbacks1)))
      .WillOnce(Return(&active_request1));
  Common::Redis::Client::PoolRequest* request1 =
      conn_pool_->makeRequestToHost("10.0.0.1:3000", value, callbacks1);
  EXPECT_EQ(&active_request1, request1);
  EXPECT_EQ(host1->address()->asString(), "10.0.0.1:3000");

  // IPv6 address returned from Redis server will not have square brackets
  // around it, while Envoy represents Address::Ipv6Instance addresses with square brackets around
  // the address.
  EXPECT_CALL(*this, create_(_)).WillOnce(DoAll(SaveArg<0>(&host2), Return(client2)));
  EXPECT_CALL(*client2, makeRequest(Ref(value), Ref(callbacks2)))
      .WillOnce(Return(&active_request2));
  Common::Redis::Client::PoolRequest* request2 =
      conn_pool_->makeRequestToHost("2001:470:813B:0:0:0:0:1:3333", value, callbacks2);
  EXPECT_EQ(&active_request2, request2);
  EXPECT_EQ(host2->address()->asString(), "[2001:470:813b::1]:3333");

  std::unordered_map<std::string, Upstream::HostConstSharedPtr>& host_address_map =
      hostAddressMap();
  EXPECT_EQ(host_address_map.size(), 2); // host1 and host2 have been created.
  EXPECT_EQ(host_address_map[host1->address()->asString()], host1);
  EXPECT_EQ(host_address_map[host2->address()->asString()], host2);
  EXPECT_EQ(clientMap().size(), 2);
  EXPECT_NE(clientMap().find(host1), clientMap().end());
  EXPECT_NE(clientMap().find(host2), clientMap().end());
  EXPECT_EQ(createdViaRedirectHosts().size(), 2);
  EXPECT_EQ(clientsToDrain().size(), 0);
  EXPECT_EQ(drainTimer()->enabled(), false);

  std::shared_ptr<Upstream::MockHost> new_host1(new Upstream::MockHost());
  std::shared_ptr<Upstream::MockHost> new_host2(new Upstream::MockHost());
  auto new_host1_test_address = Network::Utility::resolveUrl("tcp://10.0.0.1:3000");
  auto new_host2_test_address = Network::Utility::resolveUrl("tcp://[2001:470:813b::1]:3333");
  EXPECT_CALL(*new_host1, address()).WillRepeatedly(Return(new_host1_test_address));
  EXPECT_CALL(*new_host2, address()).WillRepeatedly(Return(new_host2_test_address));
  EXPECT_CALL(*client1, active()).WillOnce(Return(true));
  EXPECT_CALL(*client2, active()).WillOnce(Return(true));

  cm_.thread_local_cluster_.cluster_.prioritySet().getMockHostSet(0)->runCallbacks(
      {new_host1, new_host2}, {});

  host_address_map = hostAddressMap();
  EXPECT_EQ(host_address_map.size(), 2); // new_host1 and new_host2 have been added.
  EXPECT_EQ(host_address_map[new_host1_test_address->asString()], new_host1);
  EXPECT_EQ(host_address_map[new_host2_test_address->asString()], new_host2);
  EXPECT_EQ(clientMap().size(), 0);
  EXPECT_EQ(createdViaRedirectHosts().size(), 0);
  EXPECT_EQ(clientsToDrain().size(), 2); // host1 and host2 have been put aside to drain.
  EXPECT_EQ(drainTimer()->enabled(), true);

  EXPECT_CALL(*client1, close());
  EXPECT_CALL(*client2, close());
  EXPECT_CALL(*client1, active()).WillOnce(Return(true));
  EXPECT_CALL(*client2, active()).WillOnce(Return(true));
  update_callbacks_->onClusterRemoval("fake_cluster");

  EXPECT_EQ(hostAddressMap().size(), 0);
  EXPECT_EQ(clientMap().size(), 0);
  EXPECT_EQ(clientsToDrain().size(), 0);
  EXPECT_EQ(upstreamCxDrained().value(), 0);

  tls_.shutdownThread();
}

TEST_F(RedisConnPoolImplTest, MakeRequestToRedisCluster) {

  absl::optional<envoy::api::v2::Cluster::CustomClusterType> cluster_type;
  cluster_type.emplace();
  cluster_type->set_name("envoy.clusters.redis");
  EXPECT_CALL(*cm_.thread_local_cluster_.cluster_.info_, clusterType())
      .WillOnce(ReturnRef(cluster_type));
  EXPECT_CALL(*cm_.thread_local_cluster_.cluster_.info_, lbType())
      .WillOnce(Return(Upstream::LoadBalancerType::ClusterProvided));

  setup();

  makeSimpleRequest(true, "foo", 44950);

  makeSimpleRequest(false, "bar", 37829);

  EXPECT_CALL(*client_, close());
  tls_.shutdownThread();
};

TEST_F(RedisConnPoolImplTest, MakeRequestToRedisClusterHashtag) {

  absl::optional<envoy::api::v2::Cluster::CustomClusterType> cluster_type;
  cluster_type.emplace();
  cluster_type->set_name("envoy.clusters.redis");
  EXPECT_CALL(*cm_.thread_local_cluster_.cluster_.info_, clusterType())
      .WillOnce(ReturnRef(cluster_type));
  EXPECT_CALL(*cm_.thread_local_cluster_.cluster_.info_, lbType())
      .WillOnce(Return(Upstream::LoadBalancerType::ClusterProvided));

  setup();

  makeSimpleRequest(true, "{foo}bar", 44950);

  makeSimpleRequest(false, "foo{bar}", 37829);

  EXPECT_CALL(*client_, close());
  tls_.shutdownThread();
};

} // namespace ConnPool
} // namespace RedisProxy
} // namespace NetworkFilters
} // namespace Extensions
} // namespace Envoy<|MERGE_RESOLUTION|>--- conflicted
+++ resolved
@@ -68,13 +68,8 @@
 
     std::unique_ptr<InstanceImpl> conn_pool_impl = std::make_unique<InstanceImpl>(
         cluster_name_, cm_, *this, tls_,
-<<<<<<< HEAD
-        Common::Redis::Client::createConnPoolSettings(20, hashtagging, true, read_policy_), api_,
-        *symbol_table_);
-=======
-        Common::Redis::Client::createConnPoolSettings(20, hashtagging, true, max_unknown_conns),
+        Common::Redis::Client::createConnPoolSettings(20, hashtagging, true, max_unknown_conns, read_policy_),
         api_, std::move(store));
->>>>>>> 59c080c8
     // Set the authentication password for this connection pool.
     conn_pool_impl->tls_->getTyped<InstanceImpl::ThreadLocalPool>().auth_password_ = auth_password_;
     conn_pool_ = std::move(conn_pool_impl);
@@ -211,14 +206,11 @@
   Network::Address::InstanceConstSharedPtr test_address_;
   std::string auth_password_;
   NiceMock<Api::MockApi> api_;
-<<<<<<< HEAD
   envoy::config::filter::network::redis_proxy::v2::RedisProxy::ConnPoolSettings::ReadPolicy
       read_policy_ = envoy::config::filter::network::redis_proxy::v2::
           RedisProxy_ConnPoolSettings_ReadPolicy_MASTER;
-=======
   NiceMock<Stats::MockCounter> upstream_cx_drained_;
   NiceMock<Stats::MockCounter> max_upstream_unknown_connections_reached_;
->>>>>>> 59c080c8
 };
 
 TEST_F(RedisConnPoolImplTest, Basic) {

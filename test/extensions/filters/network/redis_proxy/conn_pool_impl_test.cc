--- conflicted
+++ resolved
@@ -34,362 +34,7 @@
 namespace RedisProxy {
 namespace ConnPool {
 
-<<<<<<< HEAD
-envoy::config::filter::network::redis_proxy::v2::RedisProxy::ConnPoolSettings
-createConnPoolSettings() {
-  envoy::config::filter::network::redis_proxy::v2::RedisProxy::ConnPoolSettings setting{};
-  setting.mutable_op_timeout()->CopyFrom(Protobuf::util::TimeUtil::MillisecondsToDuration(20));
-  setting.set_enable_hashtagging(true);
-  return setting;
-}
-
-class RedisClientImplTest : public testing::Test, public DecoderFactory {
-public:
-  // RedisProxy::DecoderFactory
-  DecoderPtr create(DecoderCallbacks& callbacks) override {
-    callbacks_ = &callbacks;
-    return DecoderPtr{decoder_};
-  }
-
-  ~RedisClientImplTest() {
-    client_.reset();
-
-    // Make sure all gauges are 0.
-    for (const Stats::GaugeSharedPtr& gauge : host_->cluster_.stats_store_.gauges()) {
-      EXPECT_EQ(0U, gauge->value());
-    }
-    for (const Stats::GaugeSharedPtr& gauge : host_->stats_store_.gauges()) {
-      EXPECT_EQ(0U, gauge->value());
-    }
-  }
-
-  void setup() {
-    config_ = std::make_unique<ConfigImpl>(createConnPoolSettings());
-    finishSetup();
-  }
-
-  void setup(std::unique_ptr<Config>&& config) {
-    config_ = std::move(config);
-    finishSetup();
-  }
-
-  void finishSetup() {
-    upstream_connection_ = new NiceMock<Network::MockClientConnection>();
-    Upstream::MockHost::MockCreateConnectionData conn_info;
-    conn_info.connection_ = upstream_connection_;
-    EXPECT_CALL(*connect_or_op_timer_, enableTimer(_));
-    EXPECT_CALL(*host_, createConnection_(_, _)).WillOnce(Return(conn_info));
-    EXPECT_CALL(*upstream_connection_, addReadFilter(_))
-        .WillOnce(SaveArg<0>(&upstream_read_filter_));
-    EXPECT_CALL(*upstream_connection_, connect());
-    EXPECT_CALL(*upstream_connection_, noDelay(true));
-
-    client_ = ClientImpl::create(host_, dispatcher_, EncoderPtr{encoder_}, *this, *config_);
-    EXPECT_EQ(1UL, host_->cluster_.stats_.upstream_cx_total_.value());
-    EXPECT_EQ(1UL, host_->stats_.cx_total_.value());
-
-    // NOP currently.
-    upstream_connection_->runHighWatermarkCallbacks();
-    upstream_connection_->runLowWatermarkCallbacks();
-  }
-
-  void onConnected() {
-    EXPECT_CALL(*connect_or_op_timer_, enableTimer(_));
-    upstream_connection_->raiseEvent(Network::ConnectionEvent::Connected);
-  }
-
-  const std::string cluster_name_{"foo"};
-  std::shared_ptr<Upstream::MockHost> host_{new NiceMock<Upstream::MockHost>()};
-  Event::MockDispatcher dispatcher_;
-  Event::MockTimer* connect_or_op_timer_{new Event::MockTimer(&dispatcher_)};
-  MockEncoder* encoder_{new MockEncoder()};
-  MockDecoder* decoder_{new MockDecoder()};
-  DecoderCallbacks* callbacks_{};
-  NiceMock<Network::MockClientConnection>* upstream_connection_{};
-  Network::ReadFilterSharedPtr upstream_read_filter_;
-  std::unique_ptr<Config> config_;
-  ClientPtr client_;
-};
-
-TEST_F(RedisClientImplTest, Basic) {
-  InSequence s;
-
-  setup();
-
-  RespValue request1;
-  MockPoolCallbacks callbacks1;
-  EXPECT_CALL(*encoder_, encode(Ref(request1), _));
-  PoolRequest* handle1 = client_->makeRequest(request1, callbacks1);
-  EXPECT_NE(nullptr, handle1);
-
-  onConnected();
-
-  RespValue request2;
-  MockPoolCallbacks callbacks2;
-  EXPECT_CALL(*encoder_, encode(Ref(request2), _));
-  PoolRequest* handle2 = client_->makeRequest(request2, callbacks2);
-  EXPECT_NE(nullptr, handle2);
-
-  EXPECT_EQ(2UL, host_->cluster_.stats_.upstream_rq_total_.value());
-  EXPECT_EQ(2UL, host_->cluster_.stats_.upstream_rq_active_.value());
-  EXPECT_EQ(2UL, host_->stats_.rq_total_.value());
-  EXPECT_EQ(2UL, host_->stats_.rq_active_.value());
-
-  Buffer::OwnedImpl fake_data;
-  EXPECT_CALL(*decoder_, decode(Ref(fake_data))).WillOnce(Invoke([&](Buffer::Instance&) -> void {
-    InSequence s;
-
-    RespValuePtr response1(new RespValue());
-    EXPECT_CALL(callbacks1, onResponse_(Ref(response1)));
-    EXPECT_CALL(*connect_or_op_timer_, enableTimer(_));
-    EXPECT_CALL(host_->outlier_detector_, putResult(Upstream::Outlier::Result::REQUEST_SUCCESS));
-    callbacks_->onRespValue(std::move(response1));
-
-    RespValuePtr response2(new RespValue());
-    EXPECT_CALL(callbacks2, onResponse_(Ref(response2)));
-    EXPECT_CALL(*connect_or_op_timer_, disableTimer());
-    EXPECT_CALL(host_->outlier_detector_, putResult(Upstream::Outlier::Result::REQUEST_SUCCESS));
-    callbacks_->onRespValue(std::move(response2));
-  }));
-  upstream_read_filter_->onData(fake_data, false);
-
-  EXPECT_CALL(*upstream_connection_, close(Network::ConnectionCloseType::NoFlush));
-  EXPECT_CALL(*connect_or_op_timer_, disableTimer());
-  client_->close();
-}
-
-TEST_F(RedisClientImplTest, Cancel) {
-  InSequence s;
-
-  setup();
-
-  RespValue request1;
-  MockPoolCallbacks callbacks1;
-  EXPECT_CALL(*encoder_, encode(Ref(request1), _));
-  PoolRequest* handle1 = client_->makeRequest(request1, callbacks1);
-  EXPECT_NE(nullptr, handle1);
-
-  onConnected();
-
-  RespValue request2;
-  MockPoolCallbacks callbacks2;
-  EXPECT_CALL(*encoder_, encode(Ref(request2), _));
-  PoolRequest* handle2 = client_->makeRequest(request2, callbacks2);
-  EXPECT_NE(nullptr, handle2);
-
-  handle1->cancel();
-
-  Buffer::OwnedImpl fake_data;
-  EXPECT_CALL(*decoder_, decode(Ref(fake_data))).WillOnce(Invoke([&](Buffer::Instance&) -> void {
-    InSequence s;
-
-    RespValuePtr response1(new RespValue());
-    EXPECT_CALL(callbacks1, onResponse_(_)).Times(0);
-    EXPECT_CALL(*connect_or_op_timer_, enableTimer(_));
-    EXPECT_CALL(host_->outlier_detector_, putResult(Upstream::Outlier::Result::REQUEST_SUCCESS));
-    callbacks_->onRespValue(std::move(response1));
-
-    RespValuePtr response2(new RespValue());
-    EXPECT_CALL(callbacks2, onResponse_(Ref(response2)));
-    EXPECT_CALL(*connect_or_op_timer_, disableTimer());
-    EXPECT_CALL(host_->outlier_detector_, putResult(Upstream::Outlier::Result::REQUEST_SUCCESS));
-    callbacks_->onRespValue(std::move(response2));
-  }));
-  upstream_read_filter_->onData(fake_data, false);
-
-  EXPECT_CALL(*upstream_connection_, close(Network::ConnectionCloseType::NoFlush));
-  EXPECT_CALL(*connect_or_op_timer_, disableTimer());
-  client_->close();
-
-  EXPECT_EQ(1UL, host_->cluster_.stats_.upstream_rq_cancelled_.value());
-}
-
-TEST_F(RedisClientImplTest, FailAll) {
-  InSequence s;
-
-  setup();
-
-  NiceMock<Network::MockConnectionCallbacks> connection_callbacks;
-  client_->addConnectionCallbacks(connection_callbacks);
-
-  RespValue request1;
-  MockPoolCallbacks callbacks1;
-  EXPECT_CALL(*encoder_, encode(Ref(request1), _));
-  PoolRequest* handle1 = client_->makeRequest(request1, callbacks1);
-  EXPECT_NE(nullptr, handle1);
-
-  onConnected();
-
-  EXPECT_CALL(host_->outlier_detector_, putResult(Upstream::Outlier::Result::CONNECT_FAILED));
-  EXPECT_CALL(callbacks1, onFailure());
-  EXPECT_CALL(*connect_or_op_timer_, disableTimer());
-  EXPECT_CALL(connection_callbacks, onEvent(Network::ConnectionEvent::RemoteClose));
-  upstream_connection_->raiseEvent(Network::ConnectionEvent::RemoteClose);
-
-  EXPECT_EQ(1UL, host_->cluster_.stats_.upstream_cx_destroy_with_active_rq_.value());
-  EXPECT_EQ(1UL, host_->cluster_.stats_.upstream_cx_destroy_remote_with_active_rq_.value());
-}
-
-TEST_F(RedisClientImplTest, FailAllWithCancel) {
-  InSequence s;
-
-  setup();
-
-  NiceMock<Network::MockConnectionCallbacks> connection_callbacks;
-  client_->addConnectionCallbacks(connection_callbacks);
-
-  RespValue request1;
-  MockPoolCallbacks callbacks1;
-  EXPECT_CALL(*encoder_, encode(Ref(request1), _));
-  PoolRequest* handle1 = client_->makeRequest(request1, callbacks1);
-  EXPECT_NE(nullptr, handle1);
-
-  onConnected();
-  handle1->cancel();
-
-  EXPECT_CALL(callbacks1, onFailure()).Times(0);
-  EXPECT_CALL(*connect_or_op_timer_, disableTimer());
-  EXPECT_CALL(connection_callbacks, onEvent(Network::ConnectionEvent::LocalClose));
-  upstream_connection_->raiseEvent(Network::ConnectionEvent::LocalClose);
-
-  EXPECT_EQ(1UL, host_->cluster_.stats_.upstream_cx_destroy_with_active_rq_.value());
-  EXPECT_EQ(1UL, host_->cluster_.stats_.upstream_cx_destroy_local_with_active_rq_.value());
-  EXPECT_EQ(1UL, host_->cluster_.stats_.upstream_rq_cancelled_.value());
-}
-
-TEST_F(RedisClientImplTest, ProtocolError) {
-  InSequence s;
-
-  setup();
-
-  RespValue request1;
-  MockPoolCallbacks callbacks1;
-  EXPECT_CALL(*encoder_, encode(Ref(request1), _));
-  PoolRequest* handle1 = client_->makeRequest(request1, callbacks1);
-  EXPECT_NE(nullptr, handle1);
-
-  onConnected();
-
-  Buffer::OwnedImpl fake_data;
-  EXPECT_CALL(*decoder_, decode(Ref(fake_data))).WillOnce(Invoke([&](Buffer::Instance&) -> void {
-    throw ProtocolError("error");
-  }));
-  EXPECT_CALL(host_->outlier_detector_, putResult(Upstream::Outlier::Result::REQUEST_FAILED));
-  EXPECT_CALL(*upstream_connection_, close(Network::ConnectionCloseType::NoFlush));
-  EXPECT_CALL(callbacks1, onFailure());
-  EXPECT_CALL(*connect_or_op_timer_, disableTimer());
-  upstream_read_filter_->onData(fake_data, false);
-
-  EXPECT_EQ(1UL, host_->cluster_.stats_.upstream_cx_protocol_error_.value());
-  EXPECT_EQ(1UL, host_->stats_.rq_error_.value());
-}
-
-TEST_F(RedisClientImplTest, ConnectFail) {
-  InSequence s;
-
-  setup();
-
-  RespValue request1;
-  MockPoolCallbacks callbacks1;
-  EXPECT_CALL(*encoder_, encode(Ref(request1), _));
-  PoolRequest* handle1 = client_->makeRequest(request1, callbacks1);
-  EXPECT_NE(nullptr, handle1);
-
-  EXPECT_CALL(host_->outlier_detector_, putResult(Upstream::Outlier::Result::CONNECT_FAILED));
-  EXPECT_CALL(callbacks1, onFailure());
-  EXPECT_CALL(*connect_or_op_timer_, disableTimer());
-  upstream_connection_->raiseEvent(Network::ConnectionEvent::RemoteClose);
-
-  EXPECT_EQ(1UL, host_->cluster_.stats_.upstream_cx_connect_fail_.value());
-  EXPECT_EQ(1UL, host_->stats_.cx_connect_fail_.value());
-}
-
-class ConfigOutlierDisabled : public Config {
-  bool disableOutlierEvents() const override { return true; }
-  std::chrono::milliseconds opTimeout() const override { return std::chrono::milliseconds(25); }
-  bool enableHashtagging() const override { return false; }
-};
-
-TEST_F(RedisClientImplTest, OutlierDisabled) {
-  InSequence s;
-
-  setup(std::make_unique<ConfigOutlierDisabled>());
-
-  RespValue request1;
-  MockPoolCallbacks callbacks1;
-  EXPECT_CALL(*encoder_, encode(Ref(request1), _));
-  PoolRequest* handle1 = client_->makeRequest(request1, callbacks1);
-  EXPECT_NE(nullptr, handle1);
-
-  EXPECT_CALL(host_->outlier_detector_, putResult(_)).Times(0);
-  EXPECT_CALL(callbacks1, onFailure());
-  EXPECT_CALL(*connect_or_op_timer_, disableTimer());
-  upstream_connection_->raiseEvent(Network::ConnectionEvent::RemoteClose);
-
-  EXPECT_EQ(1UL, host_->cluster_.stats_.upstream_cx_connect_fail_.value());
-  EXPECT_EQ(1UL, host_->stats_.cx_connect_fail_.value());
-}
-
-TEST_F(RedisClientImplTest, ConnectTimeout) {
-  InSequence s;
-
-  setup();
-
-  RespValue request1;
-  MockPoolCallbacks callbacks1;
-  EXPECT_CALL(*encoder_, encode(Ref(request1), _));
-  PoolRequest* handle1 = client_->makeRequest(request1, callbacks1);
-  EXPECT_NE(nullptr, handle1);
-
-  EXPECT_CALL(host_->outlier_detector_, putResult(Upstream::Outlier::Result::TIMEOUT));
-  EXPECT_CALL(*upstream_connection_, close(Network::ConnectionCloseType::NoFlush));
-  EXPECT_CALL(callbacks1, onFailure());
-  EXPECT_CALL(*connect_or_op_timer_, disableTimer());
-  connect_or_op_timer_->callback_();
-
-  EXPECT_EQ(1UL, host_->cluster_.stats_.upstream_cx_connect_timeout_.value());
-  EXPECT_EQ(1UL, host_->stats_.cx_connect_fail_.value());
-}
-
-TEST_F(RedisClientImplTest, OpTimeout) {
-  InSequence s;
-
-  setup();
-
-  RespValue request1;
-  MockPoolCallbacks callbacks1;
-  EXPECT_CALL(*encoder_, encode(Ref(request1), _));
-  PoolRequest* handle1 = client_->makeRequest(request1, callbacks1);
-  EXPECT_NE(nullptr, handle1);
-
-  onConnected();
-
-  EXPECT_CALL(host_->outlier_detector_, putResult(Upstream::Outlier::Result::TIMEOUT));
-  EXPECT_CALL(*upstream_connection_, close(Network::ConnectionCloseType::NoFlush));
-  EXPECT_CALL(callbacks1, onFailure());
-  EXPECT_CALL(*connect_or_op_timer_, disableTimer());
-  connect_or_op_timer_->callback_();
-
-  EXPECT_EQ(1UL, host_->cluster_.stats_.upstream_rq_timeout_.value());
-  EXPECT_EQ(1UL, host_->stats_.rq_timeout_.value());
-}
-
-TEST(RedisClientFactoryImplTest, Basic) {
-  ClientFactoryImpl factory;
-  Upstream::MockHost::MockCreateConnectionData conn_info;
-  conn_info.connection_ = new NiceMock<Network::MockClientConnection>();
-  std::shared_ptr<Upstream::MockHost> host(new NiceMock<Upstream::MockHost>());
-  EXPECT_CALL(*host, createConnection_(_, _)).WillOnce(Return(conn_info));
-  NiceMock<Event::MockDispatcher> dispatcher;
-  ConfigImpl config(createConnPoolSettings());
-  ClientPtr client = factory.create(host, dispatcher, config);
-  client->close();
-}
-
-class RedisConnPoolImplTest : public testing::Test, public ClientFactory {
-=======
 class RedisConnPoolImplTest : public testing::Test, public Common::Redis::Client::ClientFactory {
->>>>>>> c949a814
 public:
   void setup(bool cluster_exists = true) {
     EXPECT_CALL(cm_, addThreadLocalClusterUpdateCallbacks_(_))

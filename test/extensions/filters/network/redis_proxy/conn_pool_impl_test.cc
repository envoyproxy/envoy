--- conflicted
+++ resolved
@@ -10,9 +10,6 @@
 #include "test/extensions/clusters/redis/mocks.h"
 #include "test/extensions/filters/network/common/redis/mocks.h"
 #include "test/extensions/filters/network/common/redis/test_utils.h"
-<<<<<<< HEAD
-#include "test/mocks/thread_local/mocks.h"
-=======
 #include "test/extensions/filters/network/redis_proxy/mocks.h"
 #include "test/mocks/api/mocks.h"
 #include "test/mocks/network/mocks.h"
@@ -20,7 +17,6 @@
 #include "test/mocks/upstream/mocks.h"
 #include "test/test_common/global.h"
 #include "test/test_common/printers.h"
->>>>>>> 47d3a529
 
 #include "gmock/gmock.h"
 #include "gtest/gtest.h"
@@ -441,43 +437,6 @@
   tls_.shutdownThread();
 }
 
-<<<<<<< HEAD
-TEST_F(RedisConnPoolImplTest, MakeRequestToRedisCluster) {
-
-  envoy::api::v2::Cluster::CustomClusterType cluster_type;
-  cluster_type.set_name("envoy.clusters.redis");
-  EXPECT_CALL(*cm_.thread_local_cluster_.cluster_.info_, clusterType())
-      .Times(2)
-      .WillRepeatedly(ReturnRef(cluster_type));
-
-  setup();
-
-  makeSimpleRequest(true, "foo", 44950);
-
-  makeSimpleRequest(false, "bar", 37829);
-
-  EXPECT_CALL(*client_, close());
-  tls_.shutdownThread();
-};
-
-TEST_F(RedisConnPoolImplTest, MakeRequestToRedisClusterHashtag) {
-
-  envoy::api::v2::Cluster::CustomClusterType cluster_type;
-  cluster_type.set_name("envoy.clusters.redis");
-  EXPECT_CALL(*cm_.thread_local_cluster_.cluster_.info_, clusterType())
-      .Times(2)
-      .WillRepeatedly(ReturnRef(cluster_type));
-
-  setup();
-
-  makeSimpleRequest(true, "{foo}bar", 44950);
-
-  makeSimpleRequest(false, "foo{bar}", 37829);
-
-  EXPECT_CALL(*client_, close());
-  tls_.shutdownThread();
-};
-=======
 TEST_F(RedisConnPoolImplTest, makeRequestToHostWithAuthPassword) {
   InSequence s;
 
@@ -530,7 +489,42 @@
   EXPECT_CALL(*client1, close());
   tls_.shutdownThread();
 }
->>>>>>> 47d3a529
+
+TEST_F(RedisConnPoolImplTest, MakeRequestToRedisCluster) {
+
+  envoy::api::v2::Cluster::CustomClusterType cluster_type;
+  cluster_type.set_name("envoy.clusters.redis");
+  EXPECT_CALL(*cm_.thread_local_cluster_.cluster_.info_, clusterType())
+      .Times(2)
+      .WillRepeatedly(ReturnRef(cluster_type));
+
+  setup();
+
+  makeSimpleRequest(true, "foo", 44950);
+
+  makeSimpleRequest(false, "bar", 37829);
+
+  EXPECT_CALL(*client_, close());
+  tls_.shutdownThread();
+};
+
+TEST_F(RedisConnPoolImplTest, MakeRequestToRedisClusterHashtag) {
+
+  envoy::api::v2::Cluster::CustomClusterType cluster_type;
+  cluster_type.set_name("envoy.clusters.redis");
+  EXPECT_CALL(*cm_.thread_local_cluster_.cluster_.info_, clusterType())
+      .Times(2)
+      .WillRepeatedly(ReturnRef(cluster_type));
+
+  setup();
+
+  makeSimpleRequest(true, "{foo}bar", 44950);
+
+  makeSimpleRequest(false, "foo{bar}", 37829);
+
+  EXPECT_CALL(*client_, close());
+  tls_.shutdownThread();
+};
 
 } // namespace ConnPool
 } // namespace RedisProxy

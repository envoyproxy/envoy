--- conflicted
+++ resolved
@@ -22,13 +22,8 @@
 
 class MockRouter : public Router {
 public:
-<<<<<<< HEAD
   MockRouter() = default;
   ~MockRouter() = default;
-=======
-  MockRouter();
-  ~MockRouter() override;
->>>>>>> 838eb20c
 
   MOCK_METHOD1(upstreamPool, RouteSharedPtr(std::string& key));
 };
@@ -36,16 +31,8 @@
 class MockRoute : public Route {
 public:
   MockRoute(ConnPool::InstanceSharedPtr);
-<<<<<<< HEAD
   ~MockRoute() = default;
-=======
-  ~MockRoute() override;
->>>>>>> 838eb20c
-
   MOCK_CONST_METHOD0(upstream, ConnPool::InstanceSharedPtr());
-  MOCK_CONST_METHOD0(mirrorPolicies, const MirrorPolicies&());
-
-private:
   ConnPool::InstanceSharedPtr conn_pool_;
   const MirrorPolicies policies_;
 };
@@ -67,13 +54,8 @@
 
 class MockInstance : public Instance {
 public:
-<<<<<<< HEAD
   MockInstance() = default;
   ~MockInstance() = default;
-=======
-  MockInstance();
-  ~MockInstance() override;
->>>>>>> 838eb20c
 
   MOCK_METHOD3(makeRequest,
                Common::Redis::Client::PoolRequest*(
@@ -92,44 +74,25 @@
 
 class MockSplitRequest : public SplitRequest {
 public:
-<<<<<<< HEAD
   MockSplitRequest() = default;
   ~MockSplitRequest() = default;
-=======
-  MockSplitRequest();
-  ~MockSplitRequest() override;
->>>>>>> 838eb20c
 
   MOCK_METHOD0(cancel, void());
 };
 
 class MockSplitCallbacks : public SplitCallbacks {
 public:
-<<<<<<< HEAD
   MockSplitCallbacks() = default;
   ~MockSplitCallbacks() = default;
-=======
-  MockSplitCallbacks();
-  ~MockSplitCallbacks() override;
->>>>>>> 838eb20c
 
-  MOCK_METHOD0(connectionAllowed, bool());
-  MOCK_METHOD1(onAuth, void(const std::string& password));
-
-  void onResponse(Common::Redis::RespValuePtr&& value) override { onResponse_(value); }
 
   MOCK_METHOD1(onResponse_, void(Common::Redis::RespValuePtr& value));
 };
 
 class MockInstance : public Instance {
 public:
-<<<<<<< HEAD
   MockInstance() = default;
   ~MockInstance() = default;
-=======
-  MockInstance();
-  ~MockInstance() override;
->>>>>>> 838eb20c
 
   SplitRequestPtr makeRequest(Common::Redis::RespValuePtr&& request,
                               SplitCallbacks& callbacks) override {

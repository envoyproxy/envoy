--- conflicted
+++ resolved
@@ -58,28 +58,16 @@
   MockInstance();
   ~MockInstance() override;
 
-<<<<<<< HEAD
   Common::Redis::Client::PoolRequest* makeRequest(const std::string& hash_key,
                                                   RespVariant&& request,
                                                   PoolCallbacks& callbacks) override {
     return makeRequest_(hash_key, request, callbacks);
   }
-=======
-  MOCK_METHOD3(makeRequest,
-               Common::Redis::Client::PoolRequest*(
-                   const std::string& hash_key, const Common::Redis::RespValue& request,
-                   Common::Redis::Client::PoolCallbacks& callbacks));
-  MOCK_METHOD3(makeRequestToHost,
-               Common::Redis::Client::PoolRequest*(
-                   const std::string& host_address, const Common::Redis::RespValue& request,
-                   Common::Redis::Client::PoolCallbacks& callbacks));
-  MOCK_METHOD0(onRedirection, bool());
-};
->>>>>>> 8c4afa6f
 
   MOCK_METHOD3(makeRequest_,
                Common::Redis::Client::PoolRequest*(const std::string& hash_key,
                                                    RespVariant& request, PoolCallbacks& callbacks));
+  MOCK_METHOD0(onRedirection, bool());
 };
 } // namespace ConnPool
 

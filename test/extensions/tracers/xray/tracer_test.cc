#include <string>
#include <vector>

#include "envoy/common/time.h"

#include "source/common/protobuf/utility.h"
#include "source/extensions/tracers/xray/daemon.pb.h"
#include "source/extensions/tracers/xray/daemon.pb.validate.h"
#include "source/extensions/tracers/xray/tracer.h"
#include "source/extensions/tracers/xray/xray_configuration.h"

#include "test/mocks/server/instance.h"
#include "test/mocks/tracing/mocks.h"
#include "test/test_common/environment.h"
#include "test/test_common/network_utility.h"

#include "absl/strings/str_format.h"
#include "absl/strings/str_split.h"
#include "gmock/gmock.h"
#include "gtest/gtest.h"

namespace Envoy {
namespace Extensions {
namespace Tracers {
namespace XRay {

namespace {
using ::testing::_;
using ::testing::Invoke;
using ::testing::Return;
using namespace source::extensions::tracers::xray;

struct MockDaemonBroker : DaemonBroker {
  MockDaemonBroker(const std::string& endpoint) { UNREFERENCED_PARAMETER(endpoint); }
  MOCK_METHOD(void, send, (std::string const&), (const, override));
};

struct TraceProperties {
  TraceProperties(const std::string& span_name, const std::string& origin_name,
                  const std::string& aws_key_value, const std::string& operation_name,
                  const std::string& http_method, const std::string& http_url,
                  const std::string& user_agent, const std::string& direction)
      : span_name(span_name), origin_name(origin_name), aws_key_value(aws_key_value),
        operation_name(operation_name), http_method(http_method), http_url(http_url),
        user_agent(user_agent), direction(direction) {}
  const std::string span_name;
  const std::string origin_name;
  const std::string aws_key_value;
  const std::string operation_name;
  const std::string http_method;
  const std::string http_url;
  const std::string user_agent;
  const std::string direction;
};

class XRayTracerTest : public ::testing::Test {
public:
  XRayTracerTest()
      : broker_(std::make_unique<MockDaemonBroker>("127.0.0.1:2000")),
        expected_(std::make_unique<TraceProperties>(
            "Service 1", "AWS::Service::Proxy", "test_value", "egress hostname", "POST",
            "/first/second", "Mozilla/5.0 (Macintosh; Intel Mac OS X)", "egress")) {}
  absl::flat_hash_map<std::string, ProtobufWkt::Value> aws_metadata_;
  NiceMock<Server::MockInstance> server_;
  NiceMock<Tracing::MockConfig> config_;
  std::unique_ptr<MockDaemonBroker> broker_;
  std::unique_ptr<TraceProperties> expected_;
  void commonAsserts(daemon::Segment& s);
};

void XRayTracerTest::commonAsserts(daemon::Segment& s) {
  EXPECT_EQ(expected_->span_name, s.name().c_str());
  EXPECT_EQ(expected_->origin_name, s.origin().c_str());
  EXPECT_EQ(expected_->aws_key_value, s.aws().fields().at("key").string_value().c_str());
  EXPECT_EQ(expected_->http_method,
            s.http().request().fields().at("method").string_value().c_str());
  EXPECT_EQ(expected_->http_url, s.http().request().fields().at("url").string_value().c_str());
  EXPECT_EQ(expected_->user_agent,
            s.http().request().fields().at(Tracing::Tags::get().UserAgent).string_value().c_str());
  EXPECT_EQ(expected_->direction, s.annotations().at("direction").c_str());
}

TEST_F(XRayTracerTest, SerializeSpanTest) {
  constexpr uint32_t expected_status_code = 202;
  constexpr uint32_t expected_content_length = 1337;
  constexpr absl::string_view expected_client_ip = "10.0.0.100";
  constexpr bool expected_x_forwarded_for = false;
  constexpr absl::string_view expected_upstream_address = "10.0.0.200";

  auto on_send = [&](const std::string& json) {
    ASSERT_FALSE(json.empty());
    daemon::Segment s;
    MessageUtil::loadFromJson(json, s, ProtobufMessage::getNullValidationVisitor());
    TestUtility::validate(s);
    commonAsserts(s);
    EXPECT_FALSE(s.trace_id().empty());
    EXPECT_FALSE(s.id().empty());
    EXPECT_EQ(2, s.annotations().size());
    EXPECT_TRUE(s.parent_id().empty());
    EXPECT_TRUE(s.type().empty());
    EXPECT_FALSE(s.fault());    /*server error*/
    EXPECT_FALSE(s.error());    /*client error*/
    EXPECT_FALSE(s.throttle()); /*request throttled*/
    EXPECT_EQ(expected_status_code,
              s.http().response().fields().at(Tracing::Tags::get().Status).number_value());
    EXPECT_EQ(expected_content_length,
              s.http().response().fields().at("content_length").number_value());
    EXPECT_EQ(expected_client_ip,
              s.http().request().fields().at("client_ip").string_value().c_str());
    EXPECT_EQ(expected_x_forwarded_for,
              s.http().request().fields().at("x_forwarded_for").bool_value());
    EXPECT_EQ(expected_upstream_address,
              s.annotations().at(Tracing::Tags::get().UpstreamAddress).c_str());
  };

  ON_CALL(config_, operationName()).WillByDefault(Return(Tracing::OperationName::Egress));
  EXPECT_CALL(*broker_, send(_)).WillOnce(Invoke(on_send));
  aws_metadata_.insert({"key", ValueUtil::stringValue(expected_->aws_key_value)});
  Tracer tracer{expected_->span_name, expected_->origin_name, aws_metadata_,
                std::move(broker_),   server_.timeSource(),   server_.api().randomGenerator()};
  auto span = tracer.startSpan(config_, expected_->operation_name,
                               server_.timeSource().systemTime(), absl::nullopt /*headers*/,
                               absl::nullopt /*client_ip from x-forwarded-for header*/);
  span->setTag(Tracing::Tags::get().HttpMethod, expected_->http_method);
  span->setTag(Tracing::Tags::get().HttpUrl, expected_->http_url);
  span->setTag(Tracing::Tags::get().UserAgent, expected_->user_agent);
  span->setTag(Tracing::Tags::get().HttpStatusCode, absl::StrFormat("%d", expected_status_code));
  span->setTag(Tracing::Tags::get().ResponseSize, absl::StrFormat("%d", expected_content_length));
  span->setTag(Tracing::Tags::get().PeerAddress, expected_client_ip);
  span->setTag(Tracing::Tags::get().UpstreamAddress, expected_upstream_address);
  span->finishSpan();
}

TEST_F(XRayTracerTest, SerializeSpanTestXForwardedForSet) {
  constexpr uint32_t expected_status_code = 202;
  constexpr uint32_t expected_content_length = 1337;
  constexpr absl::string_view expected_client_ip = "190.0.0.100";
  constexpr absl::string_view unexpected_client_ip = "10.0.0.100";
  constexpr bool expected_x_forwarded_for = true;
  constexpr absl::string_view expected_upstream_address = "10.0.0.200";

  auto on_send = [&](const std::string& json) {
    ASSERT_FALSE(json.empty());
    daemon::Segment s;
    MessageUtil::loadFromJson(json, s, ProtobufMessage::getNullValidationVisitor());
    TestUtility::validate(s);
    commonAsserts(s);
    EXPECT_FALSE(s.trace_id().empty());
    EXPECT_FALSE(s.id().empty());
    EXPECT_EQ(2, s.annotations().size());
    EXPECT_TRUE(s.parent_id().empty());
    EXPECT_FALSE(s.fault());    /*server error*/
    EXPECT_FALSE(s.error());    /*client error*/
    EXPECT_FALSE(s.throttle()); /*request throttled*/
    EXPECT_EQ(expected_status_code,
              s.http().response().fields().at(Tracing::Tags::get().Status).number_value());
    EXPECT_EQ(expected_content_length,
              s.http().response().fields().at("content_length").number_value());
    EXPECT_EQ(expected_client_ip,
              s.http().request().fields().at("client_ip").string_value().c_str());
    EXPECT_EQ(expected_x_forwarded_for,
              s.http().request().fields().at("x_forwarded_for").bool_value());
    EXPECT_EQ(expected_upstream_address,
              s.annotations().at(Tracing::Tags::get().UpstreamAddress).c_str());
  };

  ON_CALL(config_, operationName()).WillByDefault(Return(Tracing::OperationName::Egress));
  EXPECT_CALL(*broker_, send(_)).WillOnce(Invoke(on_send));
  aws_metadata_.insert({"key", ValueUtil::stringValue(expected_->aws_key_value)});
  Tracer tracer{expected_->span_name, expected_->origin_name, aws_metadata_,
                std::move(broker_),   server_.timeSource(),   server_.api().randomGenerator()};
  auto span = tracer.startSpan(config_, expected_->operation_name,
                               server_.timeSource().systemTime(), absl::nullopt /*headers*/,
                               expected_client_ip /*client_ip from x-forwarded-for header*/);
  span->setTag(Tracing::Tags::get().HttpMethod, expected_->http_method);
  span->setTag(Tracing::Tags::get().HttpUrl, expected_->http_url);
  span->setTag(Tracing::Tags::get().UserAgent, expected_->user_agent);
  span->setTag(Tracing::Tags::get().HttpStatusCode, absl::StrFormat("%d", expected_status_code));
  span->setTag(Tracing::Tags::get().ResponseSize, absl::StrFormat("%d", expected_content_length));
  span->setTag(Tracing::Tags::get().PeerAddress, unexpected_client_ip);
  span->setTag(Tracing::Tags::get().UpstreamAddress, expected_upstream_address);
  span->finishSpan();
}

TEST_F(XRayTracerTest, SerializeSpanTestServerError) {
  constexpr absl::string_view expected_error = "true";
  constexpr uint32_t expected_status_code = 503;

  auto on_send = [&](const std::string& json) {
    ASSERT_FALSE(json.empty());
    daemon::Segment s;
    MessageUtil::loadFromJson(json, s, ProtobufMessage::getNullValidationVisitor());
    TestUtility::validate(s);
    commonAsserts(s);
    EXPECT_FALSE(s.trace_id().empty());
    EXPECT_FALSE(s.id().empty());
    EXPECT_TRUE(s.parent_id().empty());
    EXPECT_TRUE(s.type().empty());
    EXPECT_TRUE(s.fault());  /*server error*/
    EXPECT_FALSE(s.error()); /*client error*/
    EXPECT_EQ(expected_status_code,
              s.http().response().fields().at(Tracing::Tags::get().Status).number_value());
  };

  ON_CALL(config_, operationName()).WillByDefault(Return(Tracing::OperationName::Egress));
  EXPECT_CALL(*broker_, send(_)).WillOnce(Invoke(on_send));
  aws_metadata_.insert({"key", ValueUtil::stringValue(expected_->aws_key_value)});
  Tracer tracer{expected_->span_name, expected_->origin_name, aws_metadata_,
                std::move(broker_),   server_.timeSource(),   server_.api().randomGenerator()};
  auto span = tracer.startSpan(config_, expected_->operation_name,
                               server_.timeSource().systemTime(), absl::nullopt /*headers*/,
                               absl::nullopt /*client_ip from x-forwarded-for header*/);
  span->setTag(Tracing::Tags::get().HttpMethod, expected_->http_method);
  span->setTag(Tracing::Tags::get().HttpUrl, expected_->http_url);
  span->setTag(Tracing::Tags::get().UserAgent, expected_->user_agent);
  span->setTag(Tracing::Tags::get().Error, expected_error);
  span->setTag(Tracing::Tags::get().HttpStatusCode, absl::StrFormat("%d", expected_status_code));
  span->finishSpan();
}

TEST_F(XRayTracerTest, SerializeSpanTestClientError) {
  constexpr uint32_t expected_status_code = 404;

  auto on_send = [&](const std::string& json) {
    ASSERT_FALSE(json.empty());
    daemon::Segment s;
    MessageUtil::loadFromJson(json, s, ProtobufMessage::getNullValidationVisitor());
    TestUtility::validate(s);
    commonAsserts(s);
    EXPECT_FALSE(s.trace_id().empty());
    EXPECT_FALSE(s.id().empty());
    EXPECT_TRUE(s.parent_id().empty());
    EXPECT_TRUE(s.type().empty());
    EXPECT_FALSE(s.fault());    /*server error*/
    EXPECT_TRUE(s.error());     /*client error*/
    EXPECT_FALSE(s.throttle()); /*request throttled*/
    EXPECT_EQ(expected_status_code,
              s.http().response().fields().at(Tracing::Tags::get().Status).number_value());
  };

  ON_CALL(config_, operationName()).WillByDefault(Return(Tracing::OperationName::Egress));
  EXPECT_CALL(*broker_, send(_)).WillOnce(Invoke(on_send));
  aws_metadata_.insert({"key", ValueUtil::stringValue(expected_->aws_key_value)});
  Tracer tracer{expected_->span_name, expected_->origin_name, aws_metadata_,
                std::move(broker_),   server_.timeSource(),   server_.api().randomGenerator()};
  auto span = tracer.startSpan(config_, expected_->operation_name,
                               server_.timeSource().systemTime(), absl::nullopt /*headers*/,
                               absl::nullopt /*client_ip from x-forwarded-for header*/);
  span->setTag(Tracing::Tags::get().HttpMethod, expected_->http_method);
  span->setTag(Tracing::Tags::get().HttpUrl, expected_->http_url);
  span->setTag(Tracing::Tags::get().UserAgent, expected_->user_agent);
  span->setTag(Tracing::Tags::get().HttpStatusCode, absl::StrFormat("%d", expected_status_code));
  span->finishSpan();
}

TEST_F(XRayTracerTest, SerializeSpanTestClientErrorWithThrottle) {
  constexpr uint32_t expected_status_code = 429;

  auto on_send = [&](const std::string& json) {
    ASSERT_FALSE(json.empty());
    daemon::Segment s;
    MessageUtil::loadFromJson(json, s, ProtobufMessage::getNullValidationVisitor());
    TestUtility::validate(s);
    commonAsserts(s);
    EXPECT_FALSE(s.trace_id().empty());
    EXPECT_FALSE(s.id().empty());
    EXPECT_TRUE(s.parent_id().empty());
    EXPECT_TRUE(s.type().empty());
    EXPECT_FALSE(s.fault());   /*server error*/
    EXPECT_TRUE(s.error());    /*client error*/
    EXPECT_TRUE(s.throttle()); /*request throttled*/
    EXPECT_EQ(expected_status_code,
              s.http().response().fields().at(Tracing::Tags::get().Status).number_value());
  };

  ON_CALL(config_, operationName()).WillByDefault(Return(Tracing::OperationName::Egress));
  EXPECT_CALL(*broker_, send(_)).WillOnce(Invoke(on_send));
  aws_metadata_.insert({"key", ValueUtil::stringValue(expected_->aws_key_value)});
  Tracer tracer{expected_->span_name, expected_->origin_name, aws_metadata_,
                std::move(broker_),   server_.timeSource(),   server_.api().randomGenerator()};
  auto span = tracer.startSpan(config_, expected_->operation_name,
                               server_.timeSource().systemTime(), absl::nullopt /*headers*/,
                               absl::nullopt /*client_ip from x-forwarded-for header*/);
  span->setTag(Tracing::Tags::get().HttpMethod, expected_->http_method);
  span->setTag(Tracing::Tags::get().HttpUrl, expected_->http_url);
  span->setTag(Tracing::Tags::get().UserAgent, expected_->user_agent);
  span->setTag(Tracing::Tags::get().HttpStatusCode, absl::StrFormat("%d", expected_status_code));
  span->finishSpan();
}

TEST_F(XRayTracerTest, SerializeSpanTestWithEmptyValue) {
  auto on_send = [&](const std::string& json) {
    ASSERT_FALSE(json.empty());
    daemon::Segment s;
    MessageUtil::loadFromJson(json, s, ProtobufMessage::getNullValidationVisitor());
    TestUtility::validate(s);
    commonAsserts(s);
    EXPECT_FALSE(s.trace_id().empty());
    EXPECT_FALSE(s.id().empty());
    EXPECT_TRUE(s.parent_id().empty());
    EXPECT_TRUE(s.type().empty());
    EXPECT_FALSE(s.http().request().fields().contains(Tracing::Tags::get().Status));
  };

  ON_CALL(config_, operationName()).WillByDefault(Return(Tracing::OperationName::Egress));
  EXPECT_CALL(*broker_, send(_)).WillOnce(Invoke(on_send));
  aws_metadata_.insert({"key", ValueUtil::stringValue(expected_->aws_key_value)});
  Tracer tracer{expected_->span_name, expected_->origin_name, aws_metadata_,
                std::move(broker_),   server_.timeSource(),   server_.api().randomGenerator()};
  auto span = tracer.startSpan(config_, expected_->operation_name,
                               server_.timeSource().systemTime(), absl::nullopt /*headers*/,
                               absl::nullopt /*client_ip from x-forwarded-for header*/);
  span->setTag(Tracing::Tags::get().HttpMethod, expected_->http_method);
  span->setTag(Tracing::Tags::get().HttpUrl, expected_->http_url);
  span->setTag(Tracing::Tags::get().UserAgent, expected_->user_agent);
  span->setTag(Tracing::Tags::get().HttpStatusCode, ""); // Send empty string for value
  span->finishSpan();
}

TEST_F(XRayTracerTest, SerializeSpanTestWithStatusCodeNotANumber) {
  constexpr absl::string_view expected_status_code = "ok"; // status code which is not a number
  constexpr absl::string_view expected_content_length =
      "huge"; // response length which is not a number

  auto on_send = [&](const std::string& json) {
    ASSERT_FALSE(json.empty());
    daemon::Segment s;
    MessageUtil::loadFromJson(json, s, ProtobufMessage::getNullValidationVisitor());
    TestUtility::validate(s);
    commonAsserts(s);
    EXPECT_FALSE(s.trace_id().empty());
    EXPECT_FALSE(s.id().empty());
    EXPECT_TRUE(s.parent_id().empty());
    EXPECT_TRUE(s.type().empty());
    EXPECT_FALSE(s.http().request().fields().contains(Tracing::Tags::get().Status));
    EXPECT_FALSE(s.http().request().fields().contains("content_length"));
  };

  ON_CALL(config_, operationName()).WillByDefault(Return(Tracing::OperationName::Egress));
  EXPECT_CALL(*broker_, send(_)).WillOnce(Invoke(on_send));
  aws_metadata_.insert({"key", ValueUtil::stringValue(expected_->aws_key_value)});
  Tracer tracer{expected_->span_name, expected_->origin_name, aws_metadata_,
                std::move(broker_),   server_.timeSource(),   server_.api().randomGenerator()};
  auto span = tracer.startSpan(config_, expected_->operation_name,
                               server_.timeSource().systemTime(), absl::nullopt /*headers*/,
                               absl::nullopt /*client_ip from x-forwarded-for header*/);
  span->setTag(Tracing::Tags::get().HttpMethod, expected_->http_method);
  span->setTag(Tracing::Tags::get().HttpUrl, expected_->http_url);
  span->setTag(Tracing::Tags::get().UserAgent, expected_->user_agent);
  span->setTag(Tracing::Tags::get().HttpStatusCode, expected_status_code);
  span->setTag(Tracing::Tags::get().ResponseSize, expected_content_length);
  span->setTag("", "");
  span->finishSpan();
}

TEST_F(XRayTracerTest, NonSampledSpansNotSerialized) {
  Tracer tracer{"" /*span name*/,   "" /*origin*/,        aws_metadata_,
                std::move(broker_), server_.timeSource(), server_.api().randomGenerator()};
  auto span = tracer.createNonSampledSpan(absl::nullopt /*headers*/);
  span->finishSpan();
}

TEST_F(XRayTracerTest, BaggageNotImplemented) {
  Tracer tracer{"" /*span name*/,   "" /*origin*/,        aws_metadata_,
                std::move(broker_), server_.timeSource(), server_.api().randomGenerator()};
  auto span = tracer.createNonSampledSpan(absl::nullopt /*headers*/);
  span->setBaggage("baggage_key", "baggage_value");
  span->finishSpan();

  // Baggage isn't supported so getBaggage should always return empty
  EXPECT_EQ("", span->getBaggage("baggage_key"));
}

TEST_F(XRayTracerTest, LogNotImplemented) {
  Tracer tracer{"" /*span name*/,   "" /*origin*/,        aws_metadata_,
                std::move(broker_), server_.timeSource(), server_.api().randomGenerator()};
  auto span = tracer.createNonSampledSpan(absl::nullopt /*headers*/);
  span->log(SystemTime{std::chrono::duration<int, std::milli>(100)}, "dummy log value");
  span->finishSpan();
  // Nothing to assert here as log is a dummy function
}

TEST_F(XRayTracerTest, GetTraceId) {
  Tracer tracer{"" /*span name*/,   "" /*origin*/,        aws_metadata_,
                std::move(broker_), server_.timeSource(), server_.api().randomGenerator()};
  auto span = tracer.createNonSampledSpan(absl::nullopt /*headers*/);
  span->finishSpan();

<<<<<<< HEAD
  // This method is unimplemented and a noop.
  EXPECT_EQ(span->getTraceIdAsHex(), "");

  // This method is unimplemented and a noop.
  EXPECT_EQ(span->getSpanId(), "");
=======
  // Trace ID is always generated
  EXPECT_NE(span->getTraceId(), "");
>>>>>>> 72d653e2
}

TEST_F(XRayTracerTest, ChildSpanHasParentInfo) {
  ON_CALL(config_, operationName()).WillByDefault(Return(Tracing::OperationName::Ingress));
  const auto& broker = *broker_;
  Tracer tracer{expected_->span_name, "",
                aws_metadata_,        std::move(broker_),
                server_.timeSource(), server_.api().randomGenerator()};
  // Span id taken from random generator
  EXPECT_CALL(server_.api_.random_, random()).WillOnce(Return(999));
  auto parent_span = tracer.startSpan(config_, expected_->operation_name,
                                      server_.timeSource().systemTime(), absl::nullopt /*headers*/,
                                      absl::nullopt /*client_ip from x-forwarded-for header*/);

  const XRay::Span* xray_parent_span = static_cast<XRay::Span*>(parent_span.get());
  auto on_send = [&](const std::string& json) {
    ASSERT_FALSE(json.empty());
    daemon::Segment s;
    MessageUtil::loadFromJson(json, s, ProtobufMessage::getNullValidationVisitor());
    TestUtility::validate(s);
    // Hex encoded 64 bit identifier
    EXPECT_STREQ("00000000000003e7", s.parent_id().c_str());
    EXPECT_EQ(expected_->operation_name, s.name().c_str());
    EXPECT_TRUE(xray_parent_span->type().empty());
    EXPECT_EQ(Subsegment, s.type().c_str());
    EXPECT_STREQ(xray_parent_span->traceId().c_str(), s.trace_id().c_str());
    EXPECT_STREQ("0000003d25bebe62", s.id().c_str());
  };

  EXPECT_CALL(broker, send(_)).WillOnce(Invoke(on_send));

  // Span id taken from random generator
  EXPECT_CALL(server_.api_.random_, random()).WillOnce(Return(262626262626));
  auto child = parent_span->spawnChild(config_, expected_->operation_name,
                                       server_.timeSource().systemTime());
  child->finishSpan();
}

TEST_F(XRayTracerTest, UseExistingHeaderInformation) {
  ON_CALL(config_, operationName()).WillByDefault(Return(Tracing::OperationName::Ingress));
  XRayHeader xray_header;
  xray_header.trace_id_ = "a";
  xray_header.parent_id_ = "b";
  constexpr absl::string_view span_name = "my span";

  Tracer tracer{span_name,
                "",
                aws_metadata_,
                std::move(broker_),
                server_.timeSource(),
                server_.api().randomGenerator()};
  auto span = tracer.startSpan(config_, "ingress", server_.timeSource().systemTime(), xray_header,
                               absl::nullopt /*client_ip from x-forwarded-for header*/);

  const XRay::Span* xray_span = static_cast<XRay::Span*>(span.get());
  EXPECT_STREQ(xray_header.trace_id_.c_str(), xray_span->traceId().c_str());
  EXPECT_STREQ(xray_header.parent_id_.c_str(), xray_span->parentId().c_str());
}

TEST_F(XRayTracerTest, DontStartSpanOnNonSampledSpans) {
  ON_CALL(config_, operationName()).WillByDefault(Return(Tracing::OperationName::Ingress));
  XRayHeader xray_header;
  xray_header.trace_id_ = "a";
  xray_header.parent_id_ = "b";
  xray_header.sample_decision_ =
      SamplingDecision::NotSampled; // not sampled means we should panic on calling startSpan
  constexpr absl::string_view span_name = "my span";

  Tracer tracer{span_name,
                "",
                aws_metadata_,
                std::move(broker_),
                server_.timeSource(),
                server_.api().randomGenerator()};
  Tracing::SpanPtr span;
  EXPECT_ENVOY_BUG(span = tracer.startSpan(config_, "ingress", server_.timeSource().systemTime(),
                                           xray_header,
                                           absl::nullopt /*client_ip from x-forwarded-for header*/),
                   "unexpected code path hit");
}

TEST_F(XRayTracerTest, UnknownSpanStillSampled) {
  ON_CALL(config_, operationName()).WillByDefault(Return(Tracing::OperationName::Ingress));
  XRayHeader xray_header;
  xray_header.trace_id_ = "a";
  xray_header.parent_id_ = "b";
  xray_header.sample_decision_ = SamplingDecision::Unknown;
  constexpr absl::string_view span_name = "my span";

  Tracer tracer{span_name,
                "",
                aws_metadata_,
                std::move(broker_),
                server_.timeSource(),
                server_.api().randomGenerator()};
  auto span = tracer.startSpan(config_, "ingress", server_.timeSource().systemTime(), xray_header,
                               absl::nullopt /*client_ip from x-forwarded-for header*/);

  const XRay::Span* xray_span = static_cast<XRay::Span*>(span.get());
  EXPECT_STREQ(xray_header.trace_id_.c_str(), xray_span->traceId().c_str());
  EXPECT_STREQ(xray_header.parent_id_.c_str(), xray_span->parentId().c_str());
  // Doesn't matter if the x-ray header says that the sampling decision if unknown,
  // as soon as we start a span it is by default sampled.
  EXPECT_TRUE(xray_span->sampled());
}

TEST_F(XRayTracerTest, SpanInjectContextHasXRayHeader) {
  ON_CALL(config_, operationName()).WillByDefault(Return(Tracing::OperationName::Ingress));
  constexpr absl::string_view span_name = "my span";

  Tracer tracer{span_name,
                "",
                aws_metadata_,
                std::move(broker_),
                server_.timeSource(),
                server_.api().randomGenerator()};
  auto span = tracer.startSpan(config_, "ingress", server_.timeSource().systemTime(),
                               absl::nullopt /*headers*/,
                               absl::nullopt /*client_ip from x-forwarded-for header*/);
  Tracing::TestTraceContextImpl request_headers{};
  span->injectContext(request_headers, Tracing::UpstreamContext());
  auto header = request_headers.get(xRayTraceHeader().key());
  ASSERT_FALSE(!header.has_value());
  EXPECT_NE(header.value().find("Root="), absl::string_view::npos);
  EXPECT_NE(header.value().find("Parent="), absl::string_view::npos);
  EXPECT_NE(header.value().find("Sampled=1"), absl::string_view::npos);
}

TEST_F(XRayTracerTest, SpanInjectContextHasXRayHeaderNonSampled) {
  constexpr absl::string_view span_name = "my span";
  Tracer tracer{span_name,
                "",
                aws_metadata_,
                std::move(broker_),
                server_.timeSource(),
                server_.api().randomGenerator()};
  auto span = tracer.createNonSampledSpan(absl::nullopt /*headers*/);
  Tracing::TestTraceContextImpl request_headers{};
  span->injectContext(request_headers, Tracing::UpstreamContext());
  auto header = request_headers.get(xRayTraceHeader().key());
  ASSERT_FALSE(!header.has_value());
  EXPECT_NE(header.value().find("Root="), absl::string_view::npos);
  EXPECT_NE(header.value().find("Parent="), absl::string_view::npos);
  EXPECT_NE(header.value().find("Sampled=0"), absl::string_view::npos);
}

TEST_F(XRayTracerTest, TraceIDFormatTest) {
  constexpr absl::string_view span_name = "my span";
  Tracer tracer{span_name,
                "",
                aws_metadata_,
                std::move(broker_),
                server_.timeSource(),
                server_.api().randomGenerator()};
  // startSpan and createNonSampledSpan use the same logic to create a trace ID
  auto span = tracer.createNonSampledSpan(absl::nullopt /*headers*/);
  XRay::Span* xray_span = span.get();
  std::vector<std::string> parts = absl::StrSplit(xray_span->traceId(), absl::ByChar('-'));
  EXPECT_EQ(3, parts.size());
  EXPECT_EQ(1, parts[0].length());
  EXPECT_EQ(8, parts[1].length());
  EXPECT_EQ(24, parts[2].length());
}

TEST_F(XRayTracerTest, UseExistingHeaderInformationNonSampled) {
  XRayHeader xray_header;
  xray_header.trace_id_ = "a";
  xray_header.parent_id_ = "b";
  constexpr absl::string_view span_name = "my span";

  Tracer tracer{span_name,
                "",
                aws_metadata_,
                std::move(broker_),
                server_.timeSource(),
                server_.api().randomGenerator()};
  auto span = tracer.createNonSampledSpan(xray_header);

  const XRay::Span* xray_span = static_cast<XRay::Span*>(span.get());
  EXPECT_STREQ(xray_header.trace_id_.c_str(), xray_span->traceId().c_str());
  EXPECT_STREQ(xray_header.parent_id_.c_str(), xray_span->parentId().c_str());
  EXPECT_FALSE(xray_span->sampled());
}

class XRayDaemonTest : public testing::TestWithParam<Network::Address::IpVersion> {};

INSTANTIATE_TEST_SUITE_P(IpVersions, XRayDaemonTest,
                         testing::ValuesIn(TestEnvironment::getIpVersionsForTest()),
                         TestUtility::ipTestParamsToString);

TEST_P(XRayDaemonTest, VerifyUdpPacketContents) {
  NiceMock<Tracing::MockConfig> config_;
  ON_CALL(config_, operationName()).WillByDefault(Return(Tracing::OperationName::Ingress));
  absl::flat_hash_map<std::string, ProtobufWkt::Value> aws_metadata;
  NiceMock<Server::MockInstance> server;
  Network::Test::UdpSyncPeer xray_fake_daemon(GetParam());
  const std::string daemon_endpoint = xray_fake_daemon.localAddress()->asString();
  Tracer tracer{"my_segment",        "origin",
                aws_metadata,        std::make_unique<DaemonBrokerImpl>(daemon_endpoint),
                server.timeSource(), server.api().randomGenerator()};
  auto span = tracer.startSpan(config_, "ingress" /*operation name*/,
                               server.timeSource().systemTime(), absl::nullopt /*headers*/,
                               absl::nullopt /*client_ip from x-forwarded-for header*/);

  span->setTag(Tracing::Tags::get().HttpStatusCode, "202");
  span->finishSpan();

  Network::UdpRecvData datagram;
  xray_fake_daemon.recv(datagram);

  const std::string header_json = R"EOF({"format":"json","version":1})EOF";
  // The UDP datagram contains two independent, consecutive JSON documents; a header and a body.
  const std::string payload = datagram.buffer_->toString();
  // Make sure the payload has enough data.
  ASSERT_GT(payload.length(), header_json.length());
  // Skip the header since we're only interested in the body.
  const std::string body = payload.substr(header_json.length());

  EXPECT_EQ(0, payload.find(header_json));

  // Deserialize the body to verify it.
  source::extensions::tracers::xray::daemon::Segment seg;
  MessageUtil::loadFromJson(body, seg, ProtobufMessage::getNullValidationVisitor());
  TestUtility::validate(seg);
  EXPECT_STREQ("my_segment", seg.name().c_str());
  for (auto&& f : seg.http().request().fields()) {
    // there should only be a single field
    EXPECT_EQ(202, f.second.number_value());
  }
}

} // namespace
} // namespace XRay
} // namespace Tracers
} // namespace Extensions
} // namespace Envoy<|MERGE_RESOLUTION|>--- conflicted
+++ resolved
@@ -386,16 +386,11 @@
   auto span = tracer.createNonSampledSpan(absl::nullopt /*headers*/);
   span->finishSpan();
 
-<<<<<<< HEAD
-  // This method is unimplemented and a noop.
-  EXPECT_EQ(span->getTraceIdAsHex(), "");
+  // Trace ID is always generated
+  EXPECT_NE(span->getTraceId(), "");
 
   // This method is unimplemented and a noop.
   EXPECT_EQ(span->getSpanId(), "");
-=======
-  // Trace ID is always generated
-  EXPECT_NE(span->getTraceId(), "");
->>>>>>> 72d653e2
 }
 
 TEST_F(XRayTracerTest, ChildSpanHasParentInfo) {

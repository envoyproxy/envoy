#include "source/common/tracing/http_tracer_impl.h"
#include "source/extensions/tracers/skywalking/tracer.h"

#include "test/extensions/tracers/skywalking/skywalking_test_helper.h"
#include "test/mocks/common.h"
#include "test/mocks/server/tracer_factory_context.h"
#include "test/mocks/stats/mocks.h"
#include "test/mocks/tracing/mocks.h"
#include "test/mocks/upstream/cluster_manager.h"
#include "test/test_common/simulated_time_system.h"
#include "test/test_common/utility.h"

#include "gmock/gmock.h"
#include "gtest/gtest.h"

using testing::NiceMock;
using testing::Return;
using testing::ReturnRef;

namespace Envoy {
namespace Extensions {
namespace Tracers {
namespace SkyWalking {
namespace {

class TracerTest : public testing::Test {
public:
  void setupTracer(const std::string& yaml_string) {
    EXPECT_CALL(mock_dispatcher_, createTimer_(_)).WillOnce(Invoke([](Event::TimerCb) {
      return new NiceMock<Event::MockTimer>();
    }));

    auto mock_client_factory = std::make_unique<NiceMock<Grpc::MockAsyncClientFactory>>();

    auto mock_client = std::make_unique<NiceMock<Grpc::MockAsyncClient>>();

    mock_stream_ptr_ = std::make_unique<NiceMock<Grpc::MockAsyncStream>>();

    EXPECT_CALL(*mock_client, startRaw(_, _, _, _)).WillOnce(Return(mock_stream_ptr_.get()));
    EXPECT_CALL(*mock_client_factory, createUncachedRawAsyncClient())
        .WillOnce(Return(ByMove(std::move(mock_client))));

    auto& local_info = context_.server_factory_context_.local_info_;

    ON_CALL(local_info, clusterName()).WillByDefault(ReturnRef(test_string));
    ON_CALL(local_info, nodeName()).WillByDefault(ReturnRef(test_string));

    envoy::config::trace::v3::ClientConfig proto_client_config;
    TestUtility::loadFromYaml(yaml_string, proto_client_config);

    tracer_ = std::make_unique<Tracer>(std::make_unique<TraceSegmentReporter>(
        std::move(mock_client_factory), mock_dispatcher_, mock_random_generator_, tracing_stats_,
        PROTOBUF_GET_WRAPPED_OR_DEFAULT(proto_client_config, max_cache_size, 1024),
        proto_client_config.backend_token()));
  }

protected:
  NiceMock<Envoy::Tracing::MockConfig> mock_tracing_config_;
  NiceMock<Envoy::Server::Configuration::MockTracerFactoryContext> context_;
  NiceMock<Event::MockDispatcher>& mock_dispatcher_ = context_.server_factory_context_.dispatcher_;
  NiceMock<Random::MockRandomGenerator>& mock_random_generator_ =
      context_.server_factory_context_.api_.random_;
  Event::GlobalTimeSystem& mock_time_source_ = context_.server_factory_context_.time_system_;
  NiceMock<Stats::MockIsolatedStatsStore>& mock_scope_ = context_.server_factory_context_.store_;
  std::unique_ptr<NiceMock<Grpc::MockAsyncStream>> mock_stream_ptr_{nullptr};
  std::string test_string = "ABCDEFGHIJKLMN";
  SkyWalkingTracerStatsSharedPtr tracing_stats_{
      std::make_shared<SkyWalkingTracerStats>(SkyWalkingTracerStats{
          SKYWALKING_TRACER_STATS(POOL_COUNTER_PREFIX(mock_scope_, "tracing.skywalking."))})};
  TracerPtr tracer_;
};

// Test that the basic functionality of Tracer is working, including creating Span, using Span to
// create new child Spans.
TEST_F(TracerTest, TracerTestCreateNewSpanWithNoPropagationHeaders) {
  setupTracer("{}");
  EXPECT_CALL(mock_random_generator_, random()).WillRepeatedly(Return(666666));

  // Create a new SegmentContext.
  auto segment_context = SkyWalkingTestHelper::createSegmentContext(true, "CURR", "");

  Envoy::Tracing::SpanPtr org_span =
      tracer_->startSpan("/downstream/path", "HTTP", segment_context);
  Span* span = dynamic_cast<Span*>(org_span.get());

  {
    EXPECT_TRUE(span->spanEntity()->spanType() == skywalking::v3::SpanType::Entry);
    EXPECT_EQ("", span->getBaggage("FakeStringAndNothingToDo"));
    span->setOperation("FakeStringAndNothingToDo");
    span->setBaggage("FakeStringAndNothingToDo", "FakeStringAndNothingToDo");
<<<<<<< HEAD
    // These two methods are unimplemented and a noop.
    ASSERT_EQ(span->getTraceIdAsHex(), "");
    ASSERT_EQ(span->getSpanId(), "");
=======
    ASSERT_EQ(span->getTraceId(), segment_context->traceId());
>>>>>>> 72d653e2
    // Test whether the basic functions of Span are normal.
    EXPECT_FALSE(span->spanEntity()->skipAnalysis());
    span->setSampled(false);
    EXPECT_TRUE(span->spanEntity()->skipAnalysis());

    // The initial operation name is consistent with the 'operation' parameter in the 'startSpan'
    // method call.
    EXPECT_EQ("/downstream/path", span->spanEntity()->operationName());

    // Test whether the tag can be set correctly.
    span->setTag("TestTagKeyA", "TestTagValueA");
    span->setTag("TestTagKeyB", "TestTagValueB");
    EXPECT_EQ("TestTagValueA", span->spanEntity()->tags().at(0).second);
    EXPECT_EQ("TestTagValueB", span->spanEntity()->tags().at(1).second);

    // When setting the status code tag, the corresponding tag name will be rewritten as
    // 'status_code'.
    span->setTag(Tracing::Tags::get().HttpStatusCode, "200");
    EXPECT_EQ("status_code", span->spanEntity()->tags().at(2).first);
    EXPECT_EQ("200", span->spanEntity()->tags().at(2).second);

    // When setting the error tag, the spanEntity object will also mark itself as an error.
    span->setTag(Tracing::Tags::get().Error, Tracing::Tags::get().True);
    EXPECT_EQ(Tracing::Tags::get().Error, span->spanEntity()->tags().at(3).first);
    EXPECT_EQ(Tracing::Tags::get().True, span->spanEntity()->tags().at(3).second);
    EXPECT_EQ(true, span->spanEntity()->errorStatus());

    // When setting http url tag, the corresponding tag name will be rewritten as 'url'.
    span->setTag(Tracing::Tags::get().HttpUrl, "http://test.com/test/path");
    EXPECT_EQ("url", span->spanEntity()->tags().at(4).first);

    // When setting peer address tag, the peer will be set.
    span->setTag(Tracing::Tags::get().PeerAddress, "1.2.3.4:8080");
    EXPECT_EQ("1.2.3.4:8080", span->spanEntity()->peer());

    span->log(SystemTime{std::chrono::duration<int, std::milli>(100)}, "abc");
    EXPECT_EQ(1, span->spanEntity()->logs().size());
    EXPECT_LT(0, span->spanEntity()->logs().at(0).time());
    EXPECT_EQ("abc", span->spanEntity()->logs().at(0).data().at(0).value());

    absl::string_view sample{"GETxx"};
    sample.remove_suffix(2);
    span->setTag(Tracing::Tags::get().HttpMethod, sample);
    EXPECT_EQ("GET", span->spanEntity()->tags().at(5).second);
  }

  {
    Envoy::Tracing::SpanPtr org_first_child_span =
        org_span->spawnChild(mock_tracing_config_, "TestChild", mock_time_source_.systemTime());

    Span* first_child_span = dynamic_cast<Span*>(org_first_child_span.get());

    EXPECT_TRUE(first_child_span->spanEntity()->spanType() == skywalking::v3::SpanType::Exit);

    EXPECT_FALSE(first_child_span->spanEntity()->skipAnalysis());
    EXPECT_EQ(1, first_child_span->spanEntity()->spanId());
    EXPECT_EQ(0, first_child_span->spanEntity()->parentSpanId());

    // "TestChild" will be ignored and operation name of parent span will be used by default for
    // child span (EXIT span).
    EXPECT_EQ(span->spanEntity()->operationName(), first_child_span->spanEntity()->operationName());

    Tracing::TestTraceContextImpl first_child_headers{{":authority", "test.com"},
                                                      {":path", "/upstream/path"}};
    Upstream::HostDescriptionConstSharedPtr host{
        new testing::NiceMock<Upstream::MockHostDescription>()};
    Upstream::ClusterInfoConstSharedPtr cluster{new testing::NiceMock<Upstream::MockClusterInfo>()};
    Tracing::UpstreamContext upstream_context(host.get(), cluster.get(), Tracing::ServiceType::Http,
                                              false);

    first_child_span->injectContext(first_child_headers, upstream_context);
    // Operation name of child span (EXIT span) will be override by the latest path of upstream
    // request.
    EXPECT_EQ("/upstream/path", first_child_span->spanEntity()->operationName());

    auto sp = createSpanContext(std::string(first_child_headers.get("sw8").value()));
    EXPECT_EQ("CURR#SERVICE", sp->service());
    EXPECT_EQ("CURR#INSTANCE", sp->serviceInstance());
    EXPECT_EQ("/downstream/path", sp->endpoint());
    EXPECT_EQ("10.0.0.1:443", sp->targetAddress());

    first_child_span->finishSpan();
    EXPECT_NE(0, first_child_span->spanEntity()->endTime());
  }

  {
    Envoy::Tracing::SpanPtr org_second_child_span =
        org_span->spawnChild(mock_tracing_config_, "TestChild", mock_time_source_.systemTime());

    Span* second_child_span = dynamic_cast<Span*>(org_second_child_span.get());

    EXPECT_TRUE(second_child_span->spanEntity()->spanType() == skywalking::v3::SpanType::Exit);

    EXPECT_FALSE(second_child_span->spanEntity()->skipAnalysis());
    EXPECT_EQ(2, second_child_span->spanEntity()->spanId());
    EXPECT_EQ(0, second_child_span->spanEntity()->parentSpanId());

    // "TestChild" will be ignored and operation name of parent span will be used by default for
    // child span (EXIT span).
    EXPECT_EQ(span->spanEntity()->operationName(),
              second_child_span->spanEntity()->operationName());

    Tracing::TestTraceContextImpl second_child_headers{{":authority", "test.com"}};

    second_child_span->injectContext(second_child_headers, Tracing::UpstreamContext());
    auto sp = createSpanContext(std::string(second_child_headers.get("sw8").value()));
    EXPECT_EQ("CURR#SERVICE", sp->service());
    EXPECT_EQ("CURR#INSTANCE", sp->serviceInstance());
    EXPECT_EQ("/downstream/path", sp->endpoint());
    EXPECT_EQ("test.com", sp->targetAddress());

    second_child_span->finishSpan();
    EXPECT_NE(0, second_child_span->spanEntity()->endTime());
  }

  segment_context->setSkipAnalysis();

  {
    Envoy::Tracing::SpanPtr org_third_child_span =
        org_span->spawnChild(mock_tracing_config_, "TestChild", mock_time_source_.systemTime());
    Span* third_child_span = dynamic_cast<Span*>(org_third_child_span.get());

    // SkipAnalysis is true by default with calling setSkipAnalysis() on segment_context.
    EXPECT_TRUE(third_child_span->spanEntity()->skipAnalysis());
    EXPECT_EQ(3, third_child_span->spanEntity()->spanId());
    EXPECT_EQ(0, third_child_span->spanEntity()->parentSpanId());

    third_child_span->finishSpan();
    EXPECT_NE(0, third_child_span->spanEntity()->endTime());
  }

  // When the child span ends, the data is not reported immediately, but the end time is set.
  EXPECT_EQ(0U, mock_scope_.counter("tracing.skywalking.segments_sent").value());
  EXPECT_EQ(0U, mock_scope_.counter("tracing.skywalking.segments_dropped").value());
  EXPECT_EQ(0U, mock_scope_.counter("tracing.skywalking.cache_flushed").value());
  EXPECT_EQ(0U, mock_scope_.counter("tracing.skywalking.segments_flushed").value());

  // When the first span in the current segment ends, the entire segment is reported.
  EXPECT_CALL(*mock_stream_ptr_, sendMessageRaw_(_, _));
  org_span->finishSpan();

  EXPECT_EQ(1U, mock_scope_.counter("tracing.skywalking.segments_sent").value());
  EXPECT_EQ(0U, mock_scope_.counter("tracing.skywalking.segments_dropped").value());
  EXPECT_EQ(0U, mock_scope_.counter("tracing.skywalking.cache_flushed").value());
  EXPECT_EQ(0U, mock_scope_.counter("tracing.skywalking.segments_flushed").value());

  {
    auto rpc_context = SkyWalkingTestHelper::createSegmentContext(true, "CURR", "");
    Envoy::Tracing::SpanPtr org_rpc_span =
        tracer_->startSpan("io.envoyproxy.rpc.demo.Service", "RPCFramework", rpc_context);
    Span* rpc_span = dynamic_cast<Span*>(org_rpc_span.get());
    EXPECT_TRUE(rpc_span->spanEntity()->spanLayer() == skywalking::v3::SpanLayer::RPCFramework);
    EXPECT_EQ(rpc_span->spanEntity()->operationName(), "io.envoyproxy.rpc.demo.Service");
  }

  {
    // When protocol is not known by "skywalking", the span layer will be Unknown
    auto unknown_context = SkyWalkingTestHelper::createSegmentContext(true, "CURR", "");
    Envoy::Tracing::SpanPtr org_unknown_span = tracer_->startSpan(
        "com.company.department.business.Service", "InternalPrivateFramework", unknown_context);
    Span* unknown_span = dynamic_cast<Span*>(org_unknown_span.get());
    EXPECT_TRUE(unknown_span->spanEntity()->spanLayer() == skywalking::v3::SpanLayer::Unknown);
    EXPECT_EQ(unknown_span->spanEntity()->operationName(),
              "com.company.department.business.Service");
  }
}

} // namespace
} // namespace SkyWalking
} // namespace Tracers
} // namespace Extensions
} // namespace Envoy<|MERGE_RESOLUTION|>--- conflicted
+++ resolved
@@ -88,13 +88,9 @@
     EXPECT_EQ("", span->getBaggage("FakeStringAndNothingToDo"));
     span->setOperation("FakeStringAndNothingToDo");
     span->setBaggage("FakeStringAndNothingToDo", "FakeStringAndNothingToDo");
-<<<<<<< HEAD
-    // These two methods are unimplemented and a noop.
-    ASSERT_EQ(span->getTraceIdAsHex(), "");
+    ASSERT_EQ(span->getTraceId(), segment_context->traceId());
+    // This method is unimplemented and a noop.
     ASSERT_EQ(span->getSpanId(), "");
-=======
-    ASSERT_EQ(span->getTraceId(), segment_context->traceId());
->>>>>>> 72d653e2
     // Test whether the basic functions of Span are normal.
     EXPECT_FALSE(span->spanEntity()->skipAnalysis());
     span->setSampled(false);

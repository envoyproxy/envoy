#include <sys/types.h>

#include "envoy/common/exception.h"

#include "source/common/tracing/http_tracer_impl.h"
#include "source/extensions/tracers/opentelemetry/opentelemetry_tracer_impl.h"
#include "source/extensions/tracers/opentelemetry/span_context_extractor.h"

#include "test/mocks/common.h"
#include "test/mocks/server/tracer_factory_context.h"
#include "test/mocks/stats/mocks.h"
#include "test/mocks/stream_info/mocks.h"
#include "test/mocks/tracing/mocks.h"
#include "test/test_common/utility.h"

#include "gmock/gmock.h"
#include "gtest/gtest.h"

namespace Envoy {
namespace Extensions {
namespace Tracers {
namespace OpenTelemetry {

using testing::_;
using testing::InSequence;
using testing::Invoke;
using testing::NiceMock;
using testing::Return;
using testing::ReturnRef;

class MockResourceProvider : public ResourceProvider {
public:
  MOCK_METHOD(Resource, getResource,
              (const envoy::config::trace::v3::OpenTelemetryConfig& opentelemetry_config,
               Server::Configuration::TracerFactoryContext& context),
              (const));
};

class OpenTelemetryDriverTest : public testing::Test {
public:
  OpenTelemetryDriverTest() = default;

  void setup(envoy::config::trace::v3::OpenTelemetryConfig& opentelemetry_config) {
    auto mock_client_factory = std::make_unique<NiceMock<Grpc::MockAsyncClientFactory>>();
    auto mock_client = std::make_unique<NiceMock<Grpc::MockAsyncClient>>();
    mock_stream_ptr_ = std::make_unique<NiceMock<Grpc::MockAsyncStream>>();
    ON_CALL(*mock_client, startRaw(_, _, _, _)).WillByDefault(Return(mock_stream_ptr_.get()));
    ON_CALL(*mock_client_factory, createUncachedRawAsyncClient())
        .WillByDefault(Return(ByMove(std::move(mock_client))));
    auto& factory_context = context_.server_factory_context_;
    ON_CALL(factory_context, runtime()).WillByDefault(ReturnRef(runtime_));
    ON_CALL(factory_context.cluster_manager_.async_client_manager_, factoryForGrpcService(_, _, _))
        .WillByDefault(Return(ByMove(std::move(mock_client_factory))));
    ON_CALL(factory_context, scope()).WillByDefault(ReturnRef(scope_));

    Resource resource;
    resource.attributes_.insert(std::pair<std::string, std::string>("key1", "val1"));

    auto mock_resource_provider = NiceMock<MockResourceProvider>();
    EXPECT_CALL(mock_resource_provider, getResource(_, _)).WillRepeatedly(Return(resource));

    driver_ = std::make_unique<Driver>(opentelemetry_config, context_, mock_resource_provider);
  }

  void setupValidDriver() {
    const std::string yaml_string = R"EOF(
    grpc_service:
      envoy_grpc:
        cluster_name: fake-cluster
      timeout: 0.250s
    )EOF";
    envoy::config::trace::v3::OpenTelemetryConfig opentelemetry_config;
    TestUtility::loadFromYaml(yaml_string, opentelemetry_config);

    setup(opentelemetry_config);
  }

  void setupValidDriverWithHttpExporter() {
    const std::string yaml_string = R"EOF(
    http_service:
      http_uri:
        cluster: "my_o11y_backend"
        uri: "https://some-o11y.com/otlp/v1/traces"
        timeout: 0.250s
      request_headers_to_add:
      - header:
          key: "Authorization"
          value: "auth-token"
    )EOF";
    envoy::config::trace::v3::OpenTelemetryConfig opentelemetry_config;
    TestUtility::loadFromYaml(yaml_string, opentelemetry_config);

    setup(opentelemetry_config);
  }

protected:
  const std::string operation_name_{"test"};
  NiceMock<Envoy::Server::Configuration::MockTracerFactoryContext> context_;
  NiceMock<Envoy::Tracing::MockConfig> mock_tracing_config_;
  NiceMock<StreamInfo::MockStreamInfo> stream_info_;
  Event::SimulatedTimeSystem time_system_;
  std::unique_ptr<NiceMock<Grpc::MockAsyncStream>> mock_stream_ptr_{nullptr};
  envoy::config::trace::v3::OpenTelemetryConfig config_;
  Tracing::DriverPtr driver_;
  NiceMock<Runtime::MockLoader> runtime_;
  NiceMock<Event::MockTimer>* timer_;
  NiceMock<Stats::MockIsolatedStatsStore> stats_;
  Stats::Scope& scope_{*stats_.rootScope()};
};

// Tests the tracer initialization with the gRPC exporter
TEST_F(OpenTelemetryDriverTest, InitializeDriverValidConfig) {
  setupValidDriver();
  EXPECT_NE(driver_, nullptr);
}

// Tests the tracer initialization with the HTTP exporter
TEST_F(OpenTelemetryDriverTest, InitializeDriverValidConfigHttpExporter) {
  setupValidDriverWithHttpExporter();
  EXPECT_NE(driver_, nullptr);
}

// Verifies that the tracer cannot be configured with two exporters at the same time
TEST_F(OpenTelemetryDriverTest, BothGrpcAndHttpExportersConfigured) {
  const std::string yaml_string = R"EOF(
    grpc_service:
      envoy_grpc:
        cluster_name: fake-cluster
      timeout: 0.250s
    http_service:
      http_uri:
        cluster: "my_o11y_backend"
        uri: "https://some-o11y.com/otlp/v1/traces"
        timeout: 0.250s
    )EOF";
  envoy::config::trace::v3::OpenTelemetryConfig opentelemetry_config;
  TestUtility::loadFromYaml(yaml_string, opentelemetry_config);

  EXPECT_THROW_WITH_MESSAGE(setup(opentelemetry_config), EnvoyException,
                            "OpenTelemetry Tracer cannot have both gRPC and HTTP exporters "
                            "configured. OpenTelemetry tracer will be disabled.");
  EXPECT_EQ(driver_, nullptr);
}

// Verifies traceparent/tracestate headers are properly parsed and propagated
TEST_F(OpenTelemetryDriverTest, ParseSpanContextFromHeadersTest) {
  // Set up driver
  setupValidDriver();

  // Add the OTLP headers to the request headers
  Tracing::TestTraceContextImpl request_headers{
      {":authority", "test.com"}, {":path", "/"}, {":method", "GET"}};
  // traceparent header is "version-trace_id-parent_id-trace_flags"
  // See https://w3c.github.io/trace-context/#traceparent-header
  const std::string version = "00";
  const uint64_t trace_id_high = 0;
  const uint64_t trace_id_low = 1;
  const std::string trace_id_hex =
      absl::StrCat(Hex::uint64ToHex(trace_id_high), Hex::uint64ToHex(trace_id_low));
  const uint64_t parent_span_id = 2;
  const std::string trace_flags = "01";
  const std::vector<std::string> v = {version, trace_id_hex, Hex::uint64ToHex(parent_span_id),
                                      trace_flags};
  const std::string parent_trace_header = absl::StrJoin(v, "-");
  request_headers.set(OpenTelemetryConstants::get().TRACE_PARENT.key(), parent_trace_header);
  // Also add tracestate.
  request_headers.set(OpenTelemetryConstants::get().TRACE_STATE.key(), "test=foo");

  // Mock the random call for generating span ID so we can check it later.
  const uint64_t new_span_id = 3;
  NiceMock<Random::MockRandomGenerator>& mock_random_generator_ =
      context_.server_factory_context_.api_.random_;
  ON_CALL(mock_random_generator_, random()).WillByDefault(Return(new_span_id));

  Tracing::SpanPtr span = driver_->startSpan(mock_tracing_config_, request_headers, stream_info_,
                                             operation_name_, {Tracing::Reason::Sampling, true});

<<<<<<< HEAD
  EXPECT_EQ(span->getTraceIdAsHex(), trace_id_hex);
  EXPECT_EQ(span->getSpanIdAsHex(), absl::StrCat(Hex::uint64ToHex(new_span_id)));
=======
  EXPECT_EQ(span->getTraceId(), trace_id_hex);
>>>>>>> 68c9f283

  // Remove headers, then inject context into header from the span.
  request_headers.remove(OpenTelemetryConstants::get().TRACE_PARENT.key());
  request_headers.remove(OpenTelemetryConstants::get().TRACE_STATE.key());
  span->injectContext(request_headers, Tracing::UpstreamContext());

  auto sampled_entry = request_headers.get(OpenTelemetryConstants::get().TRACE_PARENT.key());
  EXPECT_EQ(sampled_entry.has_value(), true);
  EXPECT_EQ(
      sampled_entry.value(),
      absl::StrJoin({version, trace_id_hex, Hex::uint64ToHex(new_span_id), trace_flags}, "-"));

  auto sampled_tracestate_entry =
      request_headers.get(OpenTelemetryConstants::get().TRACE_STATE.key());
  EXPECT_EQ(sampled_tracestate_entry.has_value(), true);
  EXPECT_EQ(sampled_tracestate_entry.value(), "test=foo");
  constexpr absl::string_view request_yaml = R"(
resource_spans:
  resource:
    attributes:
      key: "service.name"
      value:
        string_value: "unknown_service:envoy"
      key: "key1"
      value:
        string_value: "val1"
  scope_spans:
    spans:
      trace_id: "AAA"
      span_id: "AAA"
      name: "test"
      kind: SPAN_KIND_SERVER
      start_time_unix_nano: {}
      end_time_unix_nano: {}
      trace_state: "test=foo"
  )";
  opentelemetry::proto::collector::trace::v1::ExportTraceServiceRequest request_proto;
  SystemTime timestamp = time_system_.systemTime();
  ON_CALL(stream_info_, startTime()).WillByDefault(Return(timestamp));

  int64_t timestamp_ns = std::chrono::nanoseconds(timestamp.time_since_epoch()).count();
  TestUtility::loadFromYaml(fmt::format(request_yaml, timestamp_ns, timestamp_ns), request_proto);
  auto* expected_span =
      request_proto.mutable_resource_spans(0)->mutable_scope_spans(0)->mutable_spans(0);
  expected_span->set_trace_id(absl::HexStringToBytes(trace_id_hex));
  expected_span->set_span_id(absl::HexStringToBytes(absl::StrCat(Hex::uint64ToHex(new_span_id))));
  expected_span->set_parent_span_id(
      absl::HexStringToBytes(absl::StrCat(Hex::uint64ToHex(parent_span_id))));

  EXPECT_CALL(runtime_.snapshot_, getInteger("tracing.opentelemetry.min_flush_spans", 5U))
      .Times(1)
      .WillRepeatedly(Return(1));
  EXPECT_CALL(*mock_stream_ptr_,
              sendMessageRaw_(Grpc::ProtoBufferEqIgnoreRepeatedFieldOrdering(request_proto), _));
  span->finishSpan();
  EXPECT_EQ(1U, stats_.counter("tracing.opentelemetry.spans_sent").value());
}

// Verifies span is properly created when the incoming request has no traceparent/tracestate headers
TEST_F(OpenTelemetryDriverTest, GenerateSpanContextWithoutHeadersTest) {
  // Set up driver
  setupValidDriver();

  // Add the OTLP headers to the request headers
  Tracing::TestTraceContextImpl request_headers{
      {":authority", "test.com"}, {":path", "/"}, {":method", "GET"}};

  // Mock the random call for generating trace and span IDs so we can check it later.
  const uint64_t trace_id_high = 1;
  const uint64_t trace_id_low = 2;
  const uint64_t new_span_id = 3;
  NiceMock<Random::MockRandomGenerator>& mock_random_generator_ =
      context_.server_factory_context_.api_.random_;
  // The tracer should generate three random numbers for the trace high, trace low, and span id.
  {
    InSequence s;

    EXPECT_CALL(mock_random_generator_, random()).WillOnce(Return(trace_id_high));
    EXPECT_CALL(mock_random_generator_, random()).WillOnce(Return(trace_id_low));
    EXPECT_CALL(mock_random_generator_, random()).WillOnce(Return(new_span_id));
  }

  Tracing::SpanPtr span = driver_->startSpan(mock_tracing_config_, request_headers, stream_info_,
                                             operation_name_, {Tracing::Reason::Sampling, true});

  // Remove headers, then inject context into header from the span.
  request_headers.remove(OpenTelemetryConstants::get().TRACE_PARENT.key());
  span->injectContext(request_headers, Tracing::UpstreamContext());

  auto sampled_entry = request_headers.get(OpenTelemetryConstants::get().TRACE_PARENT.key());

  // Ends in 01 because span should be sampled. See
  // https://w3c.github.io/trace-context/#trace-flags.
  EXPECT_EQ(sampled_entry.has_value(), true);
  EXPECT_EQ(sampled_entry.value(), "00-00000000000000010000000000000002-0000000000000003-01");
}

// Verifies a span it not created when an invalid traceparent header is received
TEST_F(OpenTelemetryDriverTest, NullSpanWithPropagationHeaderError) {
  setupValidDriver();
  // Add an invalid OTLP header to the request headers.
  Tracing::TestTraceContextImpl request_headers{
      {":authority", "test.com"}, {":path", "/"}, {":method", "GET"}};
  request_headers.set(OpenTelemetryConstants::get().TRACE_PARENT.key(),
                      "invalid00-0000000000000003-01");

  Tracing::SpanPtr span = driver_->startSpan(mock_tracing_config_, request_headers, stream_info_,
                                             operation_name_, {Tracing::Reason::Sampling, true});

  auto& null_span = *span;
  EXPECT_EQ(typeid(null_span).name(), typeid(Tracing::NullSpan).name());
}

// Verifies the export happens after one span is created
TEST_F(OpenTelemetryDriverTest, ExportOTLPSpan) {
  // Set up driver
  setupValidDriver();
  Tracing::TestTraceContextImpl request_headers{
      {":authority", "test.com"}, {":path", "/"}, {":method", "GET"}};

  Tracing::SpanPtr span = driver_->startSpan(mock_tracing_config_, request_headers, stream_info_,
                                             operation_name_, {Tracing::Reason::Sampling, true});
  EXPECT_NE(span.get(), nullptr);

  // Test baggage noop and other noop calls.
  span->setBaggage("baggage_key", "baggage_value");
  EXPECT_TRUE(span->getBaggage("baggage_key").empty());
  span->setOperation("operation");
  span->setTag("tag_name", "tag_value");
  span->log(time_system_.systemTime(), "event");

  // Flush after a single span.
  EXPECT_CALL(runtime_.snapshot_, getInteger("tracing.opentelemetry.min_flush_spans", 5U))
      .Times(1)
      .WillRepeatedly(Return(1));
  // We should see a call to sendMessage to export that single span.
  EXPECT_CALL(*mock_stream_ptr_, sendMessageRaw_(_, _));
  span->finishSpan();
  EXPECT_EQ(1U, stats_.counter("tracing.opentelemetry.spans_sent").value());
}

// Verifies the export happens only when a second span is created
TEST_F(OpenTelemetryDriverTest, ExportOTLPSpanWithBuffer) {
  // Set up driver
  setupValidDriver();
  Tracing::TestTraceContextImpl request_headers{
      {":authority", "test.com"}, {":path", "/"}, {":method", "GET"}};

  Tracing::SpanPtr span = driver_->startSpan(mock_tracing_config_, request_headers, stream_info_,
                                             operation_name_, {Tracing::Reason::Sampling, true});
  EXPECT_NE(span.get(), nullptr);

  // Flush after two spans.
  EXPECT_CALL(runtime_.snapshot_, getInteger("tracing.opentelemetry.min_flush_spans", 5U))
      .Times(2)
      .WillRepeatedly(Return(2));
  // We should not yet see a call to sendMessage to export that single span.
  span->finishSpan();
  // Once we create a
  Tracing::SpanPtr second_span =
      driver_->startSpan(mock_tracing_config_, request_headers, stream_info_, operation_name_,
                         {Tracing::Reason::Sampling, true});
  EXPECT_NE(second_span.get(), nullptr);
  // Only now should we see the span exported.
  EXPECT_CALL(*mock_stream_ptr_, sendMessageRaw_(_, _));
  second_span->finishSpan();
  EXPECT_EQ(2U, stats_.counter("tracing.opentelemetry.spans_sent").value());
}

// Verifies the export happens after a timeout
TEST_F(OpenTelemetryDriverTest, ExportOTLPSpanWithFlushTimeout) {
  timer_ =
      new NiceMock<Event::MockTimer>(&context_.server_factory_context_.thread_local_.dispatcher_);
  ON_CALL(context_.server_factory_context_.thread_local_.dispatcher_, createTimer_(_))
      .WillByDefault(Invoke([this](Event::TimerCb) { return timer_; }));
  EXPECT_CALL(*timer_, enableTimer(std::chrono::milliseconds(5000), _));
  // Set up driver
  setupValidDriver();
  Tracing::TestTraceContextImpl request_headers{
      {":authority", "test.com"}, {":path", "/"}, {":method", "GET"}};

  Tracing::SpanPtr span = driver_->startSpan(mock_tracing_config_, request_headers, stream_info_,
                                             operation_name_, {Tracing::Reason::Sampling, true});
  EXPECT_NE(span.get(), nullptr);

  // Set it to flush after 2 spans so that the span will only be flushed by timeout.
  EXPECT_CALL(runtime_.snapshot_, getInteger("tracing.opentelemetry.min_flush_spans", 5U))
      .Times(1)
      .WillRepeatedly(Return(2));
  // We should not yet see a call to sendMessage to export that single span.
  span->finishSpan();
  // Only now should we see the span exported.
  EXPECT_CALL(*mock_stream_ptr_, sendMessageRaw_(_, _));
  // Timer should be enabled again.
  EXPECT_CALL(*timer_, enableTimer(std::chrono::milliseconds(5000), _));
  EXPECT_CALL(runtime_.snapshot_, getInteger("tracing.opentelemetry.flush_interval_ms", 5000U))
      .WillOnce(Return(5000U));
  timer_->invokeCallback();
  EXPECT_EQ(1U, stats_.counter("tracing.opentelemetry.spans_sent").value());
  EXPECT_EQ(1U, stats_.counter("tracing.opentelemetry.timer_flushed").value());
}

// Verifies child span is related to parent span
TEST_F(OpenTelemetryDriverTest, SpawnChildSpan) {
  // Set up driver
  setupValidDriver();
  Tracing::TestTraceContextImpl request_headers{
      {":authority", "test.com"}, {":path", "/"}, {":method", "GET"}};

  // Mock the random call for generating the parent span's IDs so we can check it later.
  const uint64_t parent_trace_id_high = 0;
  const uint64_t parent_trace_id_low = 2;
  const uint64_t parent_span_id = 3;
  NiceMock<Random::MockRandomGenerator>& mock_random_generator_ =
      context_.server_factory_context_.api_.random_;
  {
    InSequence s;

    EXPECT_CALL(mock_random_generator_, random()).WillOnce(Return(parent_trace_id_high));
    EXPECT_CALL(mock_random_generator_, random()).WillOnce(Return(parent_trace_id_low));
    EXPECT_CALL(mock_random_generator_, random()).WillOnce(Return(parent_span_id));
  }

  Tracing::SpanPtr span = driver_->startSpan(mock_tracing_config_, request_headers, stream_info_,
                                             operation_name_, {Tracing::Reason::Sampling, true});
  EXPECT_NE(span.get(), nullptr);

  // The child should only generate a span ID for itself; the trace id should come from the parent..
  const uint64_t child_span_id = 3;
  EXPECT_CALL(mock_random_generator_, random()).WillOnce(Return(child_span_id));
  Tracing::SpanPtr child_span =
      span->spawnChild(mock_tracing_config_, operation_name_, time_system_.systemTime());

  // Flush after a single span.
  EXPECT_CALL(runtime_.snapshot_, getInteger("tracing.opentelemetry.min_flush_spans", 5U))
      .Times(1)
      .WillRepeatedly(Return(1));
  // We should see a call to sendMessage to export that single span.
  EXPECT_CALL(*mock_stream_ptr_, sendMessageRaw_(_, _));
  child_span->finishSpan();
  EXPECT_EQ(1U, stats_.counter("tracing.opentelemetry.spans_sent").value());
}

// Verifies the span types
TEST_F(OpenTelemetryDriverTest, SpanType) {
  // Set up driver
  setupValidDriver();
  Tracing::TestTraceContextImpl request_headers{
      {":authority", "test.com"}, {":path", "/"}, {":method", "GET"}};

  // Mock the random call for generating the parent span's IDs so we can check it later.
  const uint64_t parent_trace_id_high = 0;
  const uint64_t parent_trace_id_low = 2;
  const uint64_t parent_span_id = 3;

  {
    mock_tracing_config_.spawn_upstream_span_ = false;
    mock_tracing_config_.operation_name_ = Tracing::OperationName::Ingress;

    NiceMock<Random::MockRandomGenerator>& mock_random_generator_ =
        context_.server_factory_context_.api_.random_;
    {
      InSequence s;

      EXPECT_CALL(mock_random_generator_, random()).WillOnce(Return(parent_trace_id_high));
      EXPECT_CALL(mock_random_generator_, random()).WillOnce(Return(parent_trace_id_low));
      EXPECT_CALL(mock_random_generator_, random()).WillOnce(Return(parent_span_id));
    }

    Tracing::SpanPtr span = driver_->startSpan(mock_tracing_config_, request_headers, stream_info_,
                                               operation_name_, {Tracing::Reason::Sampling, true});
    EXPECT_NE(span.get(), nullptr);

    // The span type should be SERVER because spawn_upstream_span_ is false and operation_name_ is
    // Ingress.
    EXPECT_EQ(dynamic_cast<Span*>(span.get())->spanForTest().kind(),
              ::opentelemetry::proto::trace::v1::Span::SPAN_KIND_SERVER);

    // The child should only generate a span ID for itself; the trace id should come from the
    // parent.
    const uint64_t child_span_id = 3;
    EXPECT_CALL(mock_random_generator_, random()).WillOnce(Return(child_span_id));
    Tracing::SpanPtr child_span =
        span->spawnChild(mock_tracing_config_, operation_name_, time_system_.systemTime());

    // The child span should also be a CLIENT span.
    EXPECT_EQ(dynamic_cast<Span*>(child_span.get())->spanForTest().kind(),
              ::opentelemetry::proto::trace::v1::Span::SPAN_KIND_CLIENT);
  }

  {
    mock_tracing_config_.spawn_upstream_span_ = false;
    mock_tracing_config_.operation_name_ = Tracing::OperationName::Egress;

    NiceMock<Random::MockRandomGenerator>& mock_random_generator_ =
        context_.server_factory_context_.api_.random_;
    {
      InSequence s;

      EXPECT_CALL(mock_random_generator_, random()).WillOnce(Return(parent_trace_id_high));
      EXPECT_CALL(mock_random_generator_, random()).WillOnce(Return(parent_trace_id_low));
      EXPECT_CALL(mock_random_generator_, random()).WillOnce(Return(parent_span_id));
    }

    Tracing::SpanPtr span = driver_->startSpan(mock_tracing_config_, request_headers, stream_info_,
                                               operation_name_, {Tracing::Reason::Sampling, true});
    EXPECT_NE(span.get(), nullptr);

    // The span type should be CLIENT because spawn_upstream_span_ is false and operation_name_ is
    // Egress.
    EXPECT_EQ(dynamic_cast<Span*>(span.get())->spanForTest().kind(),
              ::opentelemetry::proto::trace::v1::Span::SPAN_KIND_CLIENT);

    // The child should only generate a span ID for itself; the trace id should come from the
    // parent.
    const uint64_t child_span_id = 3;
    EXPECT_CALL(mock_random_generator_, random()).WillOnce(Return(child_span_id));
    Tracing::SpanPtr child_span =
        span->spawnChild(mock_tracing_config_, operation_name_, time_system_.systemTime());

    // The child span should also be a CLIENT span.
    EXPECT_EQ(dynamic_cast<Span*>(child_span.get())->spanForTest().kind(),
              ::opentelemetry::proto::trace::v1::Span::SPAN_KIND_CLIENT);
  }

  {
    mock_tracing_config_.spawn_upstream_span_ = true;
    mock_tracing_config_.operation_name_ = Tracing::OperationName::Egress;

    NiceMock<Random::MockRandomGenerator>& mock_random_generator_ =
        context_.server_factory_context_.api_.random_;
    {
      InSequence s;

      EXPECT_CALL(mock_random_generator_, random()).WillOnce(Return(parent_trace_id_high));
      EXPECT_CALL(mock_random_generator_, random()).WillOnce(Return(parent_trace_id_low));
      EXPECT_CALL(mock_random_generator_, random()).WillOnce(Return(parent_span_id));
    }

    Tracing::SpanPtr span = driver_->startSpan(mock_tracing_config_, request_headers, stream_info_,
                                               operation_name_, {Tracing::Reason::Sampling, true});
    EXPECT_NE(span.get(), nullptr);

    // The span type should be SERVER because spawn_upstream_span_ is true and this is
    // downstream span.
    EXPECT_EQ(dynamic_cast<Span*>(span.get())->spanForTest().kind(),
              ::opentelemetry::proto::trace::v1::Span::SPAN_KIND_SERVER);

    // The child should only generate a span ID for itself; the trace id should come from the
    // parent.
    const uint64_t child_span_id = 3;
    EXPECT_CALL(mock_random_generator_, random()).WillOnce(Return(child_span_id));
    Tracing::SpanPtr child_span =
        span->spawnChild(mock_tracing_config_, operation_name_, time_system_.systemTime());

    child_span->setTag("http.status_code", "400");

    // The child span should also be a CLIENT span.
    EXPECT_EQ(dynamic_cast<Span*>(child_span.get())->spanForTest().kind(),
              ::opentelemetry::proto::trace::v1::Span::SPAN_KIND_CLIENT);
    // The child span should have an error status.
    EXPECT_EQ(dynamic_cast<Span*>(child_span.get())->spanForTest().status().code(),
              ::opentelemetry::proto::trace::v1::Status::STATUS_CODE_ERROR);
  }
}

// Verifies spans are exported with their attributes
TEST_F(OpenTelemetryDriverTest, ExportOTLPSpanWithAttributes) {
  setupValidDriver();
  Tracing::TestTraceContextImpl request_headers{
      {":authority", "test.com"}, {":path", "/"}, {":method", "GET"}};
  NiceMock<Random::MockRandomGenerator>& mock_random_generator_ =
      context_.server_factory_context_.api_.random_;
  int64_t generated_int = 1;
  EXPECT_CALL(mock_random_generator_, random()).Times(3).WillRepeatedly(Return(generated_int));
  SystemTime timestamp = time_system_.systemTime();
  ON_CALL(stream_info_, startTime()).WillByDefault(Return(timestamp));

  Tracing::SpanPtr span = driver_->startSpan(mock_tracing_config_, request_headers, stream_info_,
                                             operation_name_, {Tracing::Reason::Sampling, true});
  EXPECT_NE(span.get(), nullptr);

  span->setTag("first_tag_name", "first_tag_value");
  span->setTag("second_tag_name", "second_tag_value");
  // Try an empty tag.
  span->setTag("", "empty_tag_value");
  // Overwrite a tag.
  span->setTag("first_tag_name", "first_tag_new_value");

  // Note the placeholders for the bytes - cleaner to manually set after.
  constexpr absl::string_view request_yaml = R"(
resource_spans:
  resource:
    attributes:
      key: "service.name"
      value:
        string_value: "unknown_service:envoy"
      key: "key1"
      value:
        string_value: "val1"
  scope_spans:
    spans:
      trace_id: "AAA"
      span_id: "AAA"
      name: "test"
      kind: SPAN_KIND_SERVER
      start_time_unix_nano: {}
      end_time_unix_nano: {}
      attributes:
        - key: "first_tag_name"
          value:
            string_value: "first_tag_new_value"
        - key: "second_tag_name"
          value:
            string_value: "second_tag_value"
  )";
  opentelemetry::proto::collector::trace::v1::ExportTraceServiceRequest request_proto;
  int64_t timestamp_ns = std::chrono::nanoseconds(timestamp.time_since_epoch()).count();
  TestUtility::loadFromYaml(fmt::format(request_yaml, timestamp_ns, timestamp_ns), request_proto);
  std::string generated_int_hex = Hex::uint64ToHex(generated_int);
  auto* expected_span =
      request_proto.mutable_resource_spans(0)->mutable_scope_spans(0)->mutable_spans(0);
  expected_span->set_trace_id(
      absl::HexStringToBytes(absl::StrCat(generated_int_hex, generated_int_hex)));
  expected_span->set_span_id(absl::HexStringToBytes(absl::StrCat(generated_int_hex)));

  EXPECT_CALL(runtime_.snapshot_, getInteger("tracing.opentelemetry.min_flush_spans", 5U))
      .Times(1)
      .WillRepeatedly(Return(1));
  EXPECT_CALL(*mock_stream_ptr_,
              sendMessageRaw_(Grpc::ProtoBufferEqIgnoreRepeatedFieldOrdering(request_proto), _));
  span->finishSpan();
  EXPECT_EQ(1U, stats_.counter("tracing.opentelemetry.spans_sent").value());
}

// Verifies spans are exported with their attributes and status
TEST_F(OpenTelemetryDriverTest, ExportOTLPSpanWithAttributesAndStatus) {
  setupValidDriver();
  Tracing::TestTraceContextImpl request_headers{
      {":authority", "test.com"}, {":path", "/"}, {":method", "GET"}};
  NiceMock<Random::MockRandomGenerator>& mock_random_generator_ =
      context_.server_factory_context_.api_.random_;
  int64_t generated_int = 1;
  EXPECT_CALL(mock_random_generator_, random()).Times(3).WillRepeatedly(Return(generated_int));
  SystemTime timestamp = time_system_.systemTime();
  ON_CALL(stream_info_, startTime()).WillByDefault(Return(timestamp));

  Tracing::SpanPtr span = driver_->startSpan(mock_tracing_config_, request_headers, stream_info_,
                                             operation_name_, {Tracing::Reason::Sampling, true});
  EXPECT_NE(span.get(), nullptr);

  span->setTag("first_tag_name", "first_tag_value");
  span->setTag("second_tag_name", "second_tag_value");
  // Try an empty tag.
  span->setTag("", "empty_tag_value");
  // Overwrite a tag.
  span->setTag("first_tag_name", "first_tag_new_value");
  span->setTag("http.status_code", "500");

  // Note the placeholders for the bytes - cleaner to manually set after.
  constexpr absl::string_view request_yaml = R"(
resource_spans:
  resource:
    attributes:
      key: "service.name"
      value:
        string_value: "unknown_service:envoy"
      key: "key1"
      value:
        string_value: "val1"
  scope_spans:
    spans:
      trace_id: "AAA"
      span_id: "AAA"
      name: "test"
      kind: SPAN_KIND_SERVER
      start_time_unix_nano: {}
      end_time_unix_nano: {}
      status:
        code: STATUS_CODE_ERROR
      attributes:
        - key: "first_tag_name"
          value:
            string_value: "first_tag_new_value"
        - key: "second_tag_name"
          value:
            string_value: "second_tag_value"
        - key: "http.status_code"
          value:
            string_value: "500"
  )";
  opentelemetry::proto::collector::trace::v1::ExportTraceServiceRequest request_proto;
  int64_t timestamp_ns = std::chrono::nanoseconds(timestamp.time_since_epoch()).count();
  TestUtility::loadFromYaml(fmt::format(request_yaml, timestamp_ns, timestamp_ns), request_proto);
  std::string generated_int_hex = Hex::uint64ToHex(generated_int);
  auto* expected_span =
      request_proto.mutable_resource_spans(0)->mutable_scope_spans(0)->mutable_spans(0);
  expected_span->set_trace_id(
      absl::HexStringToBytes(absl::StrCat(generated_int_hex, generated_int_hex)));
  expected_span->set_span_id(absl::HexStringToBytes(absl::StrCat(generated_int_hex)));

  EXPECT_CALL(runtime_.snapshot_, getInteger("tracing.opentelemetry.min_flush_spans", 5U))
      .Times(1)
      .WillRepeatedly(Return(1));
  EXPECT_CALL(*mock_stream_ptr_,
              sendMessageRaw_(Grpc::ProtoBufferEqIgnoreRepeatedFieldOrdering(request_proto), _));
  span->finishSpan();
  EXPECT_EQ(1U, stats_.counter("tracing.opentelemetry.spans_sent").value());
}

// Not sampled spans are ignored
TEST_F(OpenTelemetryDriverTest, IgnoreNotSampledSpan) {
  setupValidDriver();
  Tracing::TestTraceContextImpl request_headers{
      {":authority", "test.com"}, {":path", "/"}, {":method", "GET"}};
  Tracing::SpanPtr span = driver_->startSpan(mock_tracing_config_, request_headers, stream_info_,
                                             operation_name_, {Tracing::Reason::Sampling, true});
  EXPECT_NE(span.get(), nullptr);

  span->setSampled(false);

  EXPECT_CALL(runtime_.snapshot_, getInteger("tracing.opentelemetry.min_flush_spans", 5U)).Times(0);
  EXPECT_CALL(*mock_stream_ptr_, sendMessageRaw_(_, _)).Times(0);
  span->finishSpan();
  EXPECT_EQ(0U, stats_.counter("tracing.opentelemetry.spans_sent").value());
}

// Verifies tracer is "disabled" when no exporter is configured
TEST_F(OpenTelemetryDriverTest, NoExportWithoutGrpcService) {
  const std::string yaml_string = "{}";
  envoy::config::trace::v3::OpenTelemetryConfig opentelemetry_config;
  TestUtility::loadFromYaml(yaml_string, opentelemetry_config);
  setup(opentelemetry_config);

  Tracing::TestTraceContextImpl request_headers{
      {":authority", "test.com"}, {":path", "/"}, {":method", "GET"}};

  Tracing::SpanPtr span = driver_->startSpan(mock_tracing_config_, request_headers, stream_info_,
                                             operation_name_, {Tracing::Reason::Sampling, true});
  EXPECT_NE(span.get(), nullptr);

  // Flush after a single span.
  EXPECT_CALL(runtime_.snapshot_, getInteger("tracing.opentelemetry.min_flush_spans", 5U))
      .Times(1)
      .WillRepeatedly(Return(1));
  // We should see a call to sendMessage to export that single span.
  EXPECT_CALL(*mock_stream_ptr_, sendMessageRaw_(_, _)).Times(0);
  span->finishSpan();
  EXPECT_EQ(0U, stats_.counter("tracing.opentelemetry.spans_sent").value());
}

// Verifies a custom service name is properly set on exported spans
TEST_F(OpenTelemetryDriverTest, ExportSpanWithCustomServiceName) {
  const std::string yaml_string = R"EOF(
    grpc_service:
      envoy_grpc:
        cluster_name: fake-cluster
      timeout: 0.250s
    service_name: test-service-name
    )EOF";
  envoy::config::trace::v3::OpenTelemetryConfig opentelemetry_config;
  TestUtility::loadFromYaml(yaml_string, opentelemetry_config);
  setup(opentelemetry_config);

  Tracing::TestTraceContextImpl request_headers{
      {":authority", "test.com"}, {":path", "/"}, {":method", "GET"}};
  NiceMock<Random::MockRandomGenerator>& mock_random_generator_ =
      context_.server_factory_context_.api_.random_;
  int64_t generated_int = 1;
  EXPECT_CALL(mock_random_generator_, random()).Times(3).WillRepeatedly(Return(generated_int));
  SystemTime timestamp = time_system_.systemTime();
  ON_CALL(stream_info_, startTime()).WillByDefault(Return(timestamp));

  Tracing::SpanPtr span = driver_->startSpan(mock_tracing_config_, request_headers, stream_info_,
                                             operation_name_, {Tracing::Reason::Sampling, true});
  EXPECT_NE(span.get(), nullptr);

  constexpr absl::string_view request_yaml = R"(
resource_spans:
  resource:
    attributes:
      key: "service.name"
      value:
        string_value: "test-service-name"
      key: "key1"
      value:
        string_value: "val1"
  scope_spans:
    spans:
      trace_id: "AAA"
      span_id: "AAA"
      name: "test"
      kind: SPAN_KIND_SERVER
      start_time_unix_nano: {}
      end_time_unix_nano: {}
  )";
  opentelemetry::proto::collector::trace::v1::ExportTraceServiceRequest request_proto;
  int64_t timestamp_ns = std::chrono::nanoseconds(timestamp.time_since_epoch()).count();
  TestUtility::loadFromYaml(fmt::format(request_yaml, timestamp_ns, timestamp_ns), request_proto);
  std::string generated_int_hex = Hex::uint64ToHex(generated_int);
  auto* expected_span =
      request_proto.mutable_resource_spans(0)->mutable_scope_spans(0)->mutable_spans(0);
  expected_span->set_trace_id(
      absl::HexStringToBytes(absl::StrCat(generated_int_hex, generated_int_hex)));
  expected_span->set_span_id(absl::HexStringToBytes(absl::StrCat(generated_int_hex)));

  EXPECT_CALL(runtime_.snapshot_, getInteger("tracing.opentelemetry.min_flush_spans", 5U))
      .Times(1)
      .WillRepeatedly(Return(1));
  EXPECT_CALL(*mock_stream_ptr_,
              sendMessageRaw_(Grpc::ProtoBufferEqIgnoreRepeatedFieldOrdering(request_proto), _));
  span->finishSpan();
  EXPECT_EQ(1U, stats_.counter("tracing.opentelemetry.spans_sent").value());
}

// Verifies the export using the HTTP exporter
TEST_F(OpenTelemetryDriverTest, ExportOTLPSpanHTTP) {
  context_.server_factory_context_.cluster_manager_.thread_local_cluster_.cluster_.info_->name_ =
      "my_o11y_backend";
  context_.server_factory_context_.cluster_manager_.initializeThreadLocalClusters(
      {"my_o11y_backend"});
  ON_CALL(context_.server_factory_context_.cluster_manager_.thread_local_cluster_,
          httpAsyncClient())
      .WillByDefault(ReturnRef(
          context_.server_factory_context_.cluster_manager_.thread_local_cluster_.async_client_));
  context_.server_factory_context_.cluster_manager_.initializeClusters({"my_o11y_backend"}, {});
  setupValidDriverWithHttpExporter();

  Tracing::TestTraceContextImpl request_headers{
      {":authority", "test.com"}, {":path", "/"}, {":method", "GET"}};
  Tracing::SpanPtr span = driver_->startSpan(mock_tracing_config_, request_headers, stream_info_,
                                             operation_name_, {Tracing::Reason::Sampling, true});
  EXPECT_NE(span.get(), nullptr);

  // Flush after a single span.
  EXPECT_CALL(runtime_.snapshot_, getInteger("tracing.opentelemetry.min_flush_spans", 5U))
      .Times(1)
      .WillRepeatedly(Return(1));
  // We should see a call to the async client to export that single span.
  EXPECT_CALL(context_.server_factory_context_.cluster_manager_.thread_local_cluster_.async_client_,
              send_(_, _, _));

  span->finishSpan();

  EXPECT_EQ(1U, stats_.counter("tracing.opentelemetry.spans_sent").value());
}

} // namespace OpenTelemetry
} // namespace Tracers
} // namespace Extensions
} // namespace Envoy<|MERGE_RESOLUTION|>--- conflicted
+++ resolved
@@ -175,12 +175,8 @@
   Tracing::SpanPtr span = driver_->startSpan(mock_tracing_config_, request_headers, stream_info_,
                                              operation_name_, {Tracing::Reason::Sampling, true});
 
-<<<<<<< HEAD
-  EXPECT_EQ(span->getTraceIdAsHex(), trace_id_hex);
+  EXPECT_EQ(span->getTraceId(), trace_id_hex);
   EXPECT_EQ(span->getSpanIdAsHex(), absl::StrCat(Hex::uint64ToHex(new_span_id)));
-=======
-  EXPECT_EQ(span->getTraceId(), trace_id_hex);
->>>>>>> 68c9f283
 
   // Remove headers, then inject context into header from the span.
   request_headers.remove(OpenTelemetryConstants::get().TRACE_PARENT.key());

// Usage:
// bazel run //test/extensions/tracers/opencensus:tracer_test -- -l debug

#include <cstdint>
#include <iostream>
#include <vector>

#include "envoy/config/trace/v3/opencensus.pb.h"

#include "source/common/common/base64.h"
#include "source/extensions/tracers/opencensus/opencensus_tracer_impl.h"

#include "test/mocks/http/mocks.h"
#include "test/mocks/server/server_factory_context.h"
#include "test/mocks/stream_info/mocks.h"
#include "test/mocks/tracing/mocks.h"

#include "gmock/gmock.h"
#include "gtest/gtest.h"
#include "opencensus/trace/exporter/span_data.h"
#include "opencensus/trace/exporter/span_exporter.h"
#include "opencensus/trace/propagation/b3.h"
#include "opencensus/trace/propagation/cloud_trace_context.h"
#include "opencensus/trace/propagation/grpc_trace_bin.h"
#include "opencensus/trace/propagation/trace_context.h"
#include "opencensus/trace/span.h"
#include "opencensus/trace/span_id.h"

using testing::NiceMock;

namespace opencensus {
namespace trace {
namespace exporter {

class SpanExporterTestPeer {
public:
  static constexpr auto& exportForTesting = SpanExporter::ExportForTesting;
};

} // namespace exporter
} // namespace trace
} // namespace opencensus

namespace Envoy {
namespace Extensions {
namespace Tracers {
namespace OpenCensus {

using envoy::config::trace::v3::OpenCensusConfig;
using ::opencensus::trace::exporter::SpanData;
using ::opencensus::trace::exporter::SpanExporter;

namespace {

// Custom export handler. We register this as an OpenCensus trace exporter, and
// use it to catch the spans we produce.
class SpanCatcher : public SpanExporter::Handler {
public:
  void Export(const std::vector<SpanData>& spans) override {
    absl::MutexLock lock(&mu_);
    for (const auto& span : spans) {
      spans_.emplace_back(span);
    }
  }

  // Returns generated SpanData, and clears the catcher.
  std::vector<SpanData> catchSpans() {
    // OpenCensus's trace exporter is running in a background thread, waiting
    // for a periodic export. Force it to flush right now.
    opencensus::trace::exporter::SpanExporterTestPeer::exportForTesting();
    absl::MutexLock lock(&mu_);
    std::vector<SpanData> ret = std::move(spans_);
    spans_.clear();
    return ret;
  }

private:
  mutable absl::Mutex mu_;
  std::vector<SpanData> spans_ ABSL_GUARDED_BY(mu_);
};

// Use a Singleton SpanCatcher.
SpanCatcher* getSpanCatcher() {
  static auto g_span_catcher = new SpanCatcher();
  return g_span_catcher;
}

// Call this before generating spans to register the exporter that catches them.
void registerSpanCatcher() {
  static bool done_once = false;
  if (done_once) {
    return;
  }
  SpanExporter::RegisterHandler(absl::WrapUnique(getSpanCatcher()));
  done_once = true;
}

} // namespace

// Create a Span via the driver, test all of the Tracing::Span API, and verify
// the produced SpanData.
TEST(OpenCensusTracerTest, Span) {
  registerSpanCatcher();
  OpenCensusConfig oc_config;
  NiceMock<Server::Configuration::MockServerFactoryContext> context;
  std::unique_ptr<Tracing::Driver> driver(new OpenCensus::Driver(oc_config, context));

  NiceMock<Tracing::MockConfig> config;
  Tracing::TestTraceContextImpl request_headers{
      {":path", "/"}, {":method", "GET"}, {"x-request-id", "foo"}};
  const std::string operation_name{"my_operation_1"};
  SystemTime fake_system_time;
  NiceMock<StreamInfo::MockStreamInfo> stream_info;

  {
    Tracing::SpanPtr span = driver->startSpan(config, request_headers, stream_info, operation_name,
                                              {Tracing::Reason::Sampling, true});
    span->setOperation("different_name");
    span->setTag("my_key", "my_value");
    span->log(fake_system_time, "my annotation");
    // injectContext is tested in another unit test.
    Tracing::SpanPtr child = span->spawnChild(config, "child_span", fake_system_time);
    child->finishSpan();
    span->setSampled(false); // Abandon tracer.
    span->finishSpan();

    // Baggage methods are a noop in opencensus and won't affect events.
    span->setBaggage("baggage_key", "baggage_value");
    ASSERT_EQ("", span->getBaggage("baggage_key"));

    // Trace id is automatically created when no parent context exists.
<<<<<<< HEAD
    ASSERT_NE(span->getTraceIdAsHex(), "");
    // Span ID is always created.
    ASSERT_NE(span->getSpanIdAsHex(), "");
=======
    ASSERT_NE(span->getTraceId(), "");
>>>>>>> 68c9f283
  }

  // Retrieve SpanData from the OpenCensus trace exporter.
  std::vector<SpanData> spans = getSpanCatcher()->catchSpans();
  ASSERT_EQ(2, spans.size());
  ::opencensus::trace::SpanId parent_span_id;

  // Check contents of parent span.
  {
    const auto& sd = (spans[0].name() == operation_name) ? spans[0] : spans[1];
    ENVOY_LOG_MISC(debug, "{}", sd.DebugString());

    EXPECT_EQ("different_name", sd.name());
    EXPECT_TRUE(sd.context().IsValid());
    EXPECT_TRUE(sd.context().trace_options().IsSampled());
    ::opencensus::trace::SpanId zeros;
    EXPECT_EQ(zeros, sd.parent_span_id());
    parent_span_id = sd.context().span_id();

    ASSERT_EQ(2, sd.annotations().events().size());
    EXPECT_EQ("my annotation", sd.annotations().events()[0].event().description());
    EXPECT_EQ("setSampled", sd.annotations().events()[1].event().description());
    EXPECT_TRUE(sd.has_ended());
  }

  // And child span.
  {
    const auto& sd = (spans[0].name() == "child_span") ? spans[0] : spans[1];
    ENVOY_LOG_MISC(debug, "{}", sd.DebugString());

    EXPECT_EQ("child_span", sd.name());
    EXPECT_TRUE(sd.context().IsValid());
    EXPECT_TRUE(sd.context().trace_options().IsSampled());
    EXPECT_EQ(parent_span_id, sd.parent_span_id());
    EXPECT_TRUE(sd.has_ended());
  }
}

namespace {

using testing::PrintToString;

MATCHER_P2(ContainHeader, header, expected_value,
           "contains the header " + PrintToString(header) + " with value " +
               PrintToString(expected_value)) {
  const auto found_value = arg.get(Http::LowerCaseString(header));
  if (!found_value.has_value()) {
    return false;
  }
  return found_value.value() == expected_value;
}

// Given incoming headers, test that trace context propagation works and generates all the expected
// outgoing headers.
void testIncomingHeaders(
    const std::initializer_list<std::pair<const char*, const char*>>& headers) {
  registerSpanCatcher();
  OpenCensusConfig oc_config;
  oc_config.add_incoming_trace_context(OpenCensusConfig::NONE);
  oc_config.add_incoming_trace_context(OpenCensusConfig::B3);
  oc_config.add_incoming_trace_context(OpenCensusConfig::TRACE_CONTEXT);
  oc_config.add_incoming_trace_context(OpenCensusConfig::GRPC_TRACE_BIN);
  oc_config.add_incoming_trace_context(OpenCensusConfig::CLOUD_TRACE_CONTEXT);
  oc_config.add_outgoing_trace_context(OpenCensusConfig::NONE);
  oc_config.add_outgoing_trace_context(OpenCensusConfig::B3);
  oc_config.add_outgoing_trace_context(OpenCensusConfig::TRACE_CONTEXT);
  oc_config.add_outgoing_trace_context(OpenCensusConfig::GRPC_TRACE_BIN);
  oc_config.add_outgoing_trace_context(OpenCensusConfig::CLOUD_TRACE_CONTEXT);
  NiceMock<Server::Configuration::MockServerFactoryContext> context;
  std::unique_ptr<Tracing::Driver> driver(new OpenCensus::Driver(oc_config, context));
  NiceMock<Tracing::MockConfig> config;
  Tracing::TestTraceContextImpl request_headers{
      {":path", "/"},
      {":method", "GET"},
      {"x-request-id", "foo"},
  };
  for (const auto& kv : headers) {
    request_headers.set(Http::LowerCaseString(kv.first), kv.second);
  }

  const std::string operation_name{"my_operation_2"};
  NiceMock<StreamInfo::MockStreamInfo> stream_info;
  Tracing::TestTraceContextImpl injected_headers{};
  {
    Tracing::SpanPtr span = driver->startSpan(config, request_headers, stream_info, operation_name,
                                              {Tracing::Reason::Sampling, false});
    span->injectContext(injected_headers, Tracing::UpstreamContext());
    span->finishSpan();

    // Check contents via public API.
    // Trace id is set via context propagation headers.
<<<<<<< HEAD
    EXPECT_EQ(span->getTraceIdAsHex(), "404142434445464748494a4b4c4d4e4f");
    // Span ID is always created.
    EXPECT_NE(span->getSpanIdAsHex(), "");
=======
    EXPECT_EQ(span->getTraceId(), "404142434445464748494a4b4c4d4e4f");
>>>>>>> 68c9f283
  }

  // Retrieve SpanData from the OpenCensus trace exporter.
  std::vector<SpanData> spans = getSpanCatcher()->catchSpans();
  ASSERT_EQ(1, spans.size());
  const auto& sd = spans[0];
  ENVOY_LOG_MISC(debug, "{}", sd.DebugString());

  // Check contents by inspecting private span data.
  EXPECT_TRUE(sd.has_remote_parent());
  EXPECT_EQ("6162636465666768", sd.parent_span_id().ToHex());
  EXPECT_EQ("404142434445464748494a4b4c4d4e4f", sd.context().trace_id().ToHex());
  EXPECT_TRUE(sd.context().trace_options().IsSampled())
      << "parent was sampled, child should be also";

  // Check injectContext.
  // The SpanID is unpredictable so re-serialize context to check it.
  const auto& ctx = sd.context();
  const auto& hdrs = injected_headers;
  EXPECT_THAT(hdrs, ContainHeader("traceparent",
                                  ::opencensus::trace::propagation::ToTraceParentHeader(ctx)));
  {
    std::string expected = ::opencensus::trace::propagation::ToGrpcTraceBinHeader(ctx);
    expected = Base64::encode(expected.data(), expected.size(), /*add_padding=*/false);
    EXPECT_THAT(hdrs, ContainHeader("grpc-trace-bin", expected));
  }
  EXPECT_THAT(hdrs,
              ContainHeader("x-cloud-trace-context",
                            ::opencensus::trace::propagation::ToCloudTraceContextHeader(ctx)));
  EXPECT_THAT(hdrs, ContainHeader("x-b3-traceid", "404142434445464748494a4b4c4d4e4f"));
  EXPECT_THAT(
      hdrs, ContainHeader("x-b3-spanid", ::opencensus::trace::propagation::ToB3SpanIdHeader(ctx)));
  EXPECT_THAT(hdrs, ContainHeader("x-b3-sampled", "1"));
}
} // namespace

TEST(OpenCensusTracerTest, PropagateTraceParentContext) {
  testIncomingHeaders({{"traceparent", "00-404142434445464748494a4b4c4d4e4f-6162636465666768-01"}});
}

TEST(OpenCensusTracerTest, PropagateGrpcTraceBinContext) {
  testIncomingHeaders({{"grpc-trace-bin", "AABAQUJDREVGR0hJSktMTU5PAWFiY2RlZmdoAgE"}});
}

TEST(OpenCensusTracerTest, PropagateCloudTraceContext) {
  testIncomingHeaders(
      {{"x-cloud-trace-context", "404142434445464748494a4b4c4d4e4f/7017280452245743464;o=1"}});
}

TEST(OpenCensusTracerTest, PropagateB3Context) {
  testIncomingHeaders({{"x-b3-traceid", "404142434445464748494a4b4c4d4e4f"},
                       {"x-b3-spanid", "6162636465666768"},
                       {"x-b3-sampled", "1"}});
}

TEST(OpenCensusTracerTest, PropagateB3ContextWithDebugFlag) {
  testIncomingHeaders({{"x-b3-traceid", "404142434445464748494a4b4c4d4e4f"},
                       {"x-b3-spanid", "6162636465666768"},
                       {"x-b3-flags", "1"}}); // Debug flag causes sampling.
}

namespace {

// Create a Span using the given config and return how many spans made it to
// the exporter (either zero or one).
int samplerTestHelper(const OpenCensusConfig& oc_config) {
  registerSpanCatcher();
  NiceMock<Server::Configuration::MockServerFactoryContext> context;
  std::unique_ptr<Tracing::Driver> driver(new OpenCensus::Driver(oc_config, context));
  auto span = ::opencensus::trace::Span::StartSpan("test_span");
  span.End();
  // Retrieve SpanData from the OpenCensus trace exporter.
  std::vector<SpanData> spans = getSpanCatcher()->catchSpans();
  EXPECT_GE(spans.size(), 0);
  EXPECT_LE(spans.size(), 1);
  if (!spans.empty()) {
    EXPECT_TRUE(spans[0].context().trace_options().IsSampled());
  }
  return spans.size();
}

} // namespace

// Test constant_sampler that's always on.
TEST(OpenCensusTracerTest, ConstantSamplerAlwaysOn) {
  OpenCensusConfig oc_config;
  oc_config.mutable_trace_config()->mutable_constant_sampler()->set_decision(
      ::opencensus::proto::trace::v1::ConstantSampler::ALWAYS_ON);
  EXPECT_EQ(1, samplerTestHelper(oc_config));
}

// Test no sampler set.
TEST(OpenCensusTracerTest, NoSamplerSet) {
  OpenCensusConfig oc_config;
  oc_config.mutable_trace_config();
  samplerTestHelper(oc_config);
}

// Test constant_sampler that's always off.
TEST(OpenCensusTracerTest, ConstantSamplerAlwaysOff) {
  OpenCensusConfig oc_config;
  oc_config.mutable_trace_config()->mutable_constant_sampler()->set_decision(
      ::opencensus::proto::trace::v1::ConstantSampler::ALWAYS_OFF);
  EXPECT_EQ(0, samplerTestHelper(oc_config));
}

// Test probability_sampler that's always on.
TEST(OpenCensusTracerTest, ProbabilitySamplerAlwaysOn) {
  OpenCensusConfig oc_config;
  oc_config.mutable_trace_config()->mutable_probability_sampler()->set_samplingprobability(1.0);
  EXPECT_EQ(1, samplerTestHelper(oc_config));
}

// Test probability_sampler that's always off.
TEST(OpenCensusTracerTest, ProbabilitySamplerAlwaysOff) {
  OpenCensusConfig oc_config;
  oc_config.mutable_trace_config()->mutable_probability_sampler()->set_samplingprobability(0.0);
  EXPECT_EQ(0, samplerTestHelper(oc_config));
}

} // namespace OpenCensus
} // namespace Tracers
} // namespace Extensions
} // namespace Envoy<|MERGE_RESOLUTION|>--- conflicted
+++ resolved
@@ -129,13 +129,9 @@
     ASSERT_EQ("", span->getBaggage("baggage_key"));
 
     // Trace id is automatically created when no parent context exists.
-<<<<<<< HEAD
-    ASSERT_NE(span->getTraceIdAsHex(), "");
+    ASSERT_NE(span->getTraceId(), "");
     // Span ID is always created.
     ASSERT_NE(span->getSpanIdAsHex(), "");
-=======
-    ASSERT_NE(span->getTraceId(), "");
->>>>>>> 68c9f283
   }
 
   // Retrieve SpanData from the OpenCensus trace exporter.
@@ -227,13 +223,9 @@
 
     // Check contents via public API.
     // Trace id is set via context propagation headers.
-<<<<<<< HEAD
-    EXPECT_EQ(span->getTraceIdAsHex(), "404142434445464748494a4b4c4d4e4f");
+    EXPECT_EQ(span->getTraceId(), "404142434445464748494a4b4c4d4e4f");
     // Span ID is always created.
     EXPECT_NE(span->getSpanIdAsHex(), "");
-=======
-    EXPECT_EQ(span->getTraceId(), "404142434445464748494a4b4c4d4e4f");
->>>>>>> 68c9f283
   }
 
   // Retrieve SpanData from the OpenCensus trace exporter.

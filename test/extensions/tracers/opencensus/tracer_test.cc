// Usage:
// bazel run //test/extensions/tracers/opencensus:tracer_test -- -l debug

#include <cstdint>
#include <iostream>
#include <vector>

#include "envoy/config/trace/v3/opencensus.pb.h"

#include "source/common/common/base64.h"
#include "source/extensions/tracers/opencensus/opencensus_tracer_impl.h"

#include "test/mocks/http/mocks.h"
#include "test/mocks/server/server_factory_context.h"
#include "test/mocks/stream_info/mocks.h"
#include "test/mocks/tracing/mocks.h"

#include "gmock/gmock.h"
#include "gtest/gtest.h"
#include "opencensus/trace/exporter/span_data.h"
#include "opencensus/trace/exporter/span_exporter.h"
#include "opencensus/trace/propagation/b3.h"
#include "opencensus/trace/propagation/cloud_trace_context.h"
#include "opencensus/trace/propagation/grpc_trace_bin.h"
#include "opencensus/trace/propagation/trace_context.h"
#include "opencensus/trace/span.h"
#include "opencensus/trace/span_id.h"

using testing::NiceMock;

namespace opencensus {
namespace trace {
namespace exporter {

class SpanExporterTestPeer {
public:
  static constexpr auto& exportForTesting = SpanExporter::ExportForTesting;
};

} // namespace exporter
} // namespace trace
} // namespace opencensus

namespace Envoy {
namespace Extensions {
namespace Tracers {
namespace OpenCensus {

using envoy::config::trace::v3::OpenCensusConfig;
using ::opencensus::trace::exporter::SpanData;
using ::opencensus::trace::exporter::SpanExporter;

namespace {

// Custom export handler. We register this as an OpenCensus trace exporter, and
// use it to catch the spans we produce.
class SpanCatcher : public SpanExporter::Handler {
public:
  void Export(const std::vector<SpanData>& spans) override {
    absl::MutexLock lock(&mu_);
    for (const auto& span : spans) {
      spans_.emplace_back(span);
    }
  }

  // Returns generated SpanData, and clears the catcher.
  std::vector<SpanData> catchSpans() {
    // OpenCensus's trace exporter is running in a background thread, waiting
    // for a periodic export. Force it to flush right now.
    opencensus::trace::exporter::SpanExporterTestPeer::exportForTesting();
    absl::MutexLock lock(&mu_);
    std::vector<SpanData> ret = std::move(spans_);
    spans_.clear();
    return ret;
  }

private:
  mutable absl::Mutex mu_;
  std::vector<SpanData> spans_ ABSL_GUARDED_BY(mu_);
};

// Use a Singleton SpanCatcher.
SpanCatcher* getSpanCatcher() {
  static auto g_span_catcher = new SpanCatcher();
  return g_span_catcher;
}

// Call this before generating spans to register the exporter that catches them.
void registerSpanCatcher() {
  static bool done_once = false;
  if (done_once) {
    return;
  }
  SpanExporter::RegisterHandler(absl::WrapUnique(getSpanCatcher()));
  done_once = true;
}

} // namespace

// Create a Span via the driver, test all of the Tracing::Span API, and verify
// the produced SpanData.
TEST(OpenCensusTracerTest, Span) {
  registerSpanCatcher();
  OpenCensusConfig oc_config;
  NiceMock<Server::Configuration::MockServerFactoryContext> context;
  std::unique_ptr<Tracing::Driver> driver(new OpenCensus::Driver(oc_config, context));

  NiceMock<Tracing::MockConfig> config;
  Tracing::TestTraceContextImpl request_headers{
      {":path", "/"}, {":method", "GET"}, {"x-request-id", "foo"}};
  const std::string operation_name{"my_operation_1"};
  SystemTime fake_system_time;
  NiceMock<StreamInfo::MockStreamInfo> stream_info;

  {
    Tracing::SpanPtr span = driver->startSpan(config, request_headers, stream_info, operation_name,
                                              {Tracing::Reason::Sampling, true});
    span->setOperation("different_name");
    span->setTag("my_key", "my_value");
    span->log(fake_system_time, "my annotation");
    // injectContext is tested in another unit test.
    Tracing::SpanPtr child = span->spawnChild(config, "child_span", fake_system_time);
    child->finishSpan();
    span->setSampled(false); // Abandon tracer.
    span->finishSpan();

    // Baggage methods are a noop in opencensus and won't affect events.
    span->setBaggage("baggage_key", "baggage_value");
    ASSERT_EQ("", span->getBaggage("baggage_key"));

    // Trace id is automatically created when no parent context exists.
<<<<<<< HEAD
    ASSERT_NE(span->getTraceIdAsHex(), "");

    // Span id should be empty since this is not yet supported.
    ASSERT_EQ(span->getSpanId(), "");
=======
    ASSERT_NE(span->getTraceId(), "");
>>>>>>> 72d653e2
  }

  // Retrieve SpanData from the OpenCensus trace exporter.
  std::vector<SpanData> spans = getSpanCatcher()->catchSpans();
  ASSERT_EQ(2, spans.size());
  ::opencensus::trace::SpanId parent_span_id;

  // Check contents of parent span.
  {
    const auto& sd = (spans[0].name() == operation_name) ? spans[0] : spans[1];
    ENVOY_LOG_MISC(debug, "{}", sd.DebugString());

    EXPECT_EQ("different_name", sd.name());
    EXPECT_TRUE(sd.context().IsValid());
    EXPECT_TRUE(sd.context().trace_options().IsSampled());
    ::opencensus::trace::SpanId zeros;
    EXPECT_EQ(zeros, sd.parent_span_id());
    parent_span_id = sd.context().span_id();

    ASSERT_EQ(2, sd.annotations().events().size());
    EXPECT_EQ("my annotation", sd.annotations().events()[0].event().description());
    EXPECT_EQ("setSampled", sd.annotations().events()[1].event().description());
    EXPECT_TRUE(sd.has_ended());
  }

  // And child span.
  {
    const auto& sd = (spans[0].name() == "child_span") ? spans[0] : spans[1];
    ENVOY_LOG_MISC(debug, "{}", sd.DebugString());

    EXPECT_EQ("child_span", sd.name());
    EXPECT_TRUE(sd.context().IsValid());
    EXPECT_TRUE(sd.context().trace_options().IsSampled());
    EXPECT_EQ(parent_span_id, sd.parent_span_id());
    EXPECT_TRUE(sd.has_ended());
  }
}

namespace {

using testing::PrintToString;

MATCHER_P2(ContainHeader, header, expected_value,
           "contains the header " + PrintToString(header) + " with value " +
               PrintToString(expected_value)) {
  const auto found_value = arg.get(Http::LowerCaseString(header));
  if (!found_value.has_value()) {
    return false;
  }
  return found_value.value() == expected_value;
}

// Given incoming headers, test that trace context propagation works and generates all the expected
// outgoing headers.
void testIncomingHeaders(
    const std::initializer_list<std::pair<const char*, const char*>>& headers) {
  registerSpanCatcher();
  OpenCensusConfig oc_config;
  oc_config.add_incoming_trace_context(OpenCensusConfig::NONE);
  oc_config.add_incoming_trace_context(OpenCensusConfig::B3);
  oc_config.add_incoming_trace_context(OpenCensusConfig::TRACE_CONTEXT);
  oc_config.add_incoming_trace_context(OpenCensusConfig::GRPC_TRACE_BIN);
  oc_config.add_incoming_trace_context(OpenCensusConfig::CLOUD_TRACE_CONTEXT);
  oc_config.add_outgoing_trace_context(OpenCensusConfig::NONE);
  oc_config.add_outgoing_trace_context(OpenCensusConfig::B3);
  oc_config.add_outgoing_trace_context(OpenCensusConfig::TRACE_CONTEXT);
  oc_config.add_outgoing_trace_context(OpenCensusConfig::GRPC_TRACE_BIN);
  oc_config.add_outgoing_trace_context(OpenCensusConfig::CLOUD_TRACE_CONTEXT);
  NiceMock<Server::Configuration::MockServerFactoryContext> context;
  std::unique_ptr<Tracing::Driver> driver(new OpenCensus::Driver(oc_config, context));
  NiceMock<Tracing::MockConfig> config;
  Tracing::TestTraceContextImpl request_headers{
      {":path", "/"},
      {":method", "GET"},
      {"x-request-id", "foo"},
  };
  for (const auto& kv : headers) {
    request_headers.set(Http::LowerCaseString(kv.first), kv.second);
  }

  const std::string operation_name{"my_operation_2"};
  NiceMock<StreamInfo::MockStreamInfo> stream_info;
  Tracing::TestTraceContextImpl injected_headers{};
  {
    Tracing::SpanPtr span = driver->startSpan(config, request_headers, stream_info, operation_name,
                                              {Tracing::Reason::Sampling, false});
    span->injectContext(injected_headers, Tracing::UpstreamContext());
    span->finishSpan();

    // Check contents via public API.
    // Trace id is set via context propagation headers.
<<<<<<< HEAD
    EXPECT_EQ(span->getTraceIdAsHex(), "404142434445464748494a4b4c4d4e4f");
    EXPECT_EQ(span->getSpanId(), "");
=======
    EXPECT_EQ(span->getTraceId(), "404142434445464748494a4b4c4d4e4f");
>>>>>>> 72d653e2
  }

  // Retrieve SpanData from the OpenCensus trace exporter.
  std::vector<SpanData> spans = getSpanCatcher()->catchSpans();
  ASSERT_EQ(1, spans.size());
  const auto& sd = spans[0];
  ENVOY_LOG_MISC(debug, "{}", sd.DebugString());

  // Check contents by inspecting private span data.
  EXPECT_TRUE(sd.has_remote_parent());
  EXPECT_EQ("6162636465666768", sd.parent_span_id().ToHex());
  EXPECT_EQ("404142434445464748494a4b4c4d4e4f", sd.context().trace_id().ToHex());
  EXPECT_TRUE(sd.context().trace_options().IsSampled())
      << "parent was sampled, child should be also";

  // Check injectContext.
  // The SpanID is unpredictable so re-serialize context to check it.
  const auto& ctx = sd.context();
  const auto& hdrs = injected_headers;
  EXPECT_THAT(hdrs, ContainHeader("traceparent",
                                  ::opencensus::trace::propagation::ToTraceParentHeader(ctx)));
  {
    std::string expected = ::opencensus::trace::propagation::ToGrpcTraceBinHeader(ctx);
    expected = Base64::encode(expected.data(), expected.size(), /*add_padding=*/false);
    EXPECT_THAT(hdrs, ContainHeader("grpc-trace-bin", expected));
  }
  EXPECT_THAT(hdrs,
              ContainHeader("x-cloud-trace-context",
                            ::opencensus::trace::propagation::ToCloudTraceContextHeader(ctx)));
  EXPECT_THAT(hdrs, ContainHeader("x-b3-traceid", "404142434445464748494a4b4c4d4e4f"));
  EXPECT_THAT(
      hdrs, ContainHeader("x-b3-spanid", ::opencensus::trace::propagation::ToB3SpanIdHeader(ctx)));
  EXPECT_THAT(hdrs, ContainHeader("x-b3-sampled", "1"));
}
} // namespace

TEST(OpenCensusTracerTest, PropagateTraceParentContext) {
  testIncomingHeaders({{"traceparent", "00-404142434445464748494a4b4c4d4e4f-6162636465666768-01"}});
}

TEST(OpenCensusTracerTest, PropagateGrpcTraceBinContext) {
  testIncomingHeaders({{"grpc-trace-bin", "AABAQUJDREVGR0hJSktMTU5PAWFiY2RlZmdoAgE"}});
}

TEST(OpenCensusTracerTest, PropagateCloudTraceContext) {
  testIncomingHeaders(
      {{"x-cloud-trace-context", "404142434445464748494a4b4c4d4e4f/7017280452245743464;o=1"}});
}

TEST(OpenCensusTracerTest, PropagateB3Context) {
  testIncomingHeaders({{"x-b3-traceid", "404142434445464748494a4b4c4d4e4f"},
                       {"x-b3-spanid", "6162636465666768"},
                       {"x-b3-sampled", "1"}});
}

TEST(OpenCensusTracerTest, PropagateB3ContextWithDebugFlag) {
  testIncomingHeaders({{"x-b3-traceid", "404142434445464748494a4b4c4d4e4f"},
                       {"x-b3-spanid", "6162636465666768"},
                       {"x-b3-flags", "1"}}); // Debug flag causes sampling.
}

namespace {

// Create a Span using the given config and return how many spans made it to
// the exporter (either zero or one).
int samplerTestHelper(const OpenCensusConfig& oc_config) {
  registerSpanCatcher();
  NiceMock<Server::Configuration::MockServerFactoryContext> context;
  std::unique_ptr<Tracing::Driver> driver(new OpenCensus::Driver(oc_config, context));
  auto span = ::opencensus::trace::Span::StartSpan("test_span");
  span.End();
  // Retrieve SpanData from the OpenCensus trace exporter.
  std::vector<SpanData> spans = getSpanCatcher()->catchSpans();
  EXPECT_GE(spans.size(), 0);
  EXPECT_LE(spans.size(), 1);
  if (!spans.empty()) {
    EXPECT_TRUE(spans[0].context().trace_options().IsSampled());
  }
  return spans.size();
}

} // namespace

// Test constant_sampler that's always on.
TEST(OpenCensusTracerTest, ConstantSamplerAlwaysOn) {
  OpenCensusConfig oc_config;
  oc_config.mutable_trace_config()->mutable_constant_sampler()->set_decision(
      ::opencensus::proto::trace::v1::ConstantSampler::ALWAYS_ON);
  EXPECT_EQ(1, samplerTestHelper(oc_config));
}

// Test no sampler set.
TEST(OpenCensusTracerTest, NoSamplerSet) {
  OpenCensusConfig oc_config;
  oc_config.mutable_trace_config();
  samplerTestHelper(oc_config);
}

// Test constant_sampler that's always off.
TEST(OpenCensusTracerTest, ConstantSamplerAlwaysOff) {
  OpenCensusConfig oc_config;
  oc_config.mutable_trace_config()->mutable_constant_sampler()->set_decision(
      ::opencensus::proto::trace::v1::ConstantSampler::ALWAYS_OFF);
  EXPECT_EQ(0, samplerTestHelper(oc_config));
}

// Test probability_sampler that's always on.
TEST(OpenCensusTracerTest, ProbabilitySamplerAlwaysOn) {
  OpenCensusConfig oc_config;
  oc_config.mutable_trace_config()->mutable_probability_sampler()->set_samplingprobability(1.0);
  EXPECT_EQ(1, samplerTestHelper(oc_config));
}

// Test probability_sampler that's always off.
TEST(OpenCensusTracerTest, ProbabilitySamplerAlwaysOff) {
  OpenCensusConfig oc_config;
  oc_config.mutable_trace_config()->mutable_probability_sampler()->set_samplingprobability(0.0);
  EXPECT_EQ(0, samplerTestHelper(oc_config));
}

} // namespace OpenCensus
} // namespace Tracers
} // namespace Extensions
} // namespace Envoy<|MERGE_RESOLUTION|>--- conflicted
+++ resolved
@@ -129,14 +129,10 @@
     ASSERT_EQ("", span->getBaggage("baggage_key"));
 
     // Trace id is automatically created when no parent context exists.
-<<<<<<< HEAD
-    ASSERT_NE(span->getTraceIdAsHex(), "");
+    ASSERT_NE(span->getTraceId(), "");
 
     // Span id should be empty since this is not yet supported.
     ASSERT_EQ(span->getSpanId(), "");
-=======
-    ASSERT_NE(span->getTraceId(), "");
->>>>>>> 72d653e2
   }
 
   // Retrieve SpanData from the OpenCensus trace exporter.
@@ -228,12 +224,9 @@
 
     // Check contents via public API.
     // Trace id is set via context propagation headers.
-<<<<<<< HEAD
-    EXPECT_EQ(span->getTraceIdAsHex(), "404142434445464748494a4b4c4d4e4f");
+    EXPECT_EQ(span->getTraceId(), "404142434445464748494a4b4c4d4e4f");
+    // TODO(#34412) This method is unimplemented.
     EXPECT_EQ(span->getSpanId(), "");
-=======
-    EXPECT_EQ(span->getTraceId(), "404142434445464748494a4b4c4d4e4f");
->>>>>>> 72d653e2
   }
 
   // Retrieve SpanData from the OpenCensus trace exporter.

--- conflicted
+++ resolved
@@ -17,10 +17,7 @@
         "agent_http_client_test.cc",
         "datadog_tracer_impl_test.cc",
         "dict_util_test.cc",
-<<<<<<< HEAD
-=======
         "time_util_test.cc",
->>>>>>> 5991a205
         "tracer_stats_test.cc",
     ],
     copts = [

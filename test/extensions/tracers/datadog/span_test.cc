--- conflicted
+++ resolved
@@ -388,12 +388,8 @@
 
 TEST_F(DatadogTracerSpanTest, GetTraceId) {
   Span span{std::move(span_)};
-<<<<<<< HEAD
-  EXPECT_EQ("cafebabe", span.getTraceIdAsHex());
+  EXPECT_EQ("cafebabe", span.getTraceId());
   EXPECT_EQ("", span.getSpanId());
-=======
-  EXPECT_EQ("cafebabe", span.getTraceId());
->>>>>>> 72d653e2
 }
 
 TEST_F(DatadogTracerSpanTest, NoOpMode) {
@@ -434,12 +430,8 @@
   span.setSampled(false);
   EXPECT_EQ("", span.getBaggage("foo"));
   span.setBaggage("foo", "bar");
-<<<<<<< HEAD
-  EXPECT_EQ("", span.getTraceIdAsHex());
+  EXPECT_EQ("", span.getTraceId());
   EXPECT_EQ("", span.getSpanId());
-=======
-  EXPECT_EQ("", span.getTraceId());
->>>>>>> 72d653e2
 }
 
 } // namespace

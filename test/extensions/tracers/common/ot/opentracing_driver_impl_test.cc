--- conflicted
+++ resolved
@@ -351,14 +351,9 @@
   first_span->setTag("abc", "123");
   first_span->finishSpan();
 
-<<<<<<< HEAD
   // These methods are unimplemented and a noop.
-  ASSERT_EQ(first_span->getTraceIdAsHex(), "");
+  ASSERT_EQ(first_span->getTraceId(), "");
   ASSERT_EQ(first_span->getSpanIdAsHex(), "");
-=======
-  // This method is unimplemented and a noop.
-  ASSERT_EQ(first_span->getTraceId(), "");
->>>>>>> 68c9f283
 }
 
 TEST_F(OpenTracingDriverTest, ExtractUsingForeach) {

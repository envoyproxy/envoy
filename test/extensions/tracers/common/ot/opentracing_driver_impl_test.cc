#include <memory>
#include <utility>
#include <vector>

#include "source/extensions/tracers/common/ot/opentracing_driver_impl.h"

#include "test/mocks/http/mocks.h"
#include "test/mocks/stats/mocks.h"
#include "test/mocks/stream_info/mocks.h"
#include "test/mocks/tracing/mocks.h"

#include "gmock/gmock.h"
#include "gtest/gtest.h"
#include "opentracing/mocktracer/in_memory_recorder.h"
#include "opentracing/mocktracer/tracer.h"

namespace Envoy {
namespace Extensions {
namespace Tracers {
namespace Common {
namespace Ot {
namespace {

class NullSpanContext : public opentracing::SpanContext {
public:
  void ForeachBaggageItem(
      std::function<bool(const std::string& key, const std::string& value)>) const override {
    // not implemented
  }

  virtual std::unique_ptr<opentracing::SpanContext> clone() const noexcept {
    return std::make_unique<NullSpanContext>(*this);
  }
};

class NullSpan : public opentracing::Span {
public:
  explicit NullSpan(const opentracing::Tracer& tracer) : tracer_(tracer) {}

  void FinishWithOptions(const opentracing::FinishSpanOptions&) noexcept override {
    // not implemented
  }

  void SetOperationName(opentracing::string_view /*name*/) noexcept override {
    // not implemented
  }

  void SetTag(opentracing::string_view /*key*/,
              const opentracing::Value& /*value*/) noexcept override {
    // not implemented
  }

  void SetBaggageItem(opentracing::string_view /*key*/,
                      opentracing::string_view /*value*/) noexcept override {
    // not implemented
  }

  std::string BaggageItem(opentracing::string_view /*key*/) const noexcept override {
    return ""; // not implemented
  }

  void Log(std::initializer_list<
           std::pair<opentracing::string_view, opentracing::Value>> /*fields*/) noexcept override {
    // not implemented
  }

  const opentracing::SpanContext& context() const noexcept override {
    static NullSpanContext context;
    return context;
  }

  const opentracing::Tracer& tracer() const noexcept override { return tracer_; }

  const opentracing::Tracer& tracer_;
};

class ContextIteratingTracer : public opentracing::Tracer {
public:
  explicit ContextIteratingTracer(
      std::vector<std::pair<std::string, std::string>>& extracted_headers_destination)
      : extracted_headers_(&extracted_headers_destination) {}

  std::unique_ptr<opentracing::Span>
  StartSpanWithOptions(opentracing::string_view /*operation_name*/,
                       const opentracing::StartSpanOptions&) const noexcept override {
    return std::make_unique<NullSpan>(*this);
  }

  opentracing::expected<void> Inject(const opentracing::SpanContext&,
                                     std::ostream& /*writer*/) const override {
    return {}; // not implemented
  }

  opentracing::expected<void> Inject(const opentracing::SpanContext&,
                                     const opentracing::TextMapWriter&) const override {
    return {}; // not implemented
  }

  opentracing::expected<void> Inject(const opentracing::SpanContext&,
                                     const opentracing::HTTPHeadersWriter&) const override {
    return {}; // not implemented
  }

  opentracing::expected<void>
  Inject(const opentracing::SpanContext& sc,
         const opentracing::CustomCarrierWriter& writer) const override {
    return opentracing::Tracer::Inject(sc, writer);
  }

  opentracing::expected<std::unique_ptr<opentracing::SpanContext>>
  Extract(std::istream& /*reader*/) const override {
    return std::unique_ptr<opentracing::SpanContext>(); // not implemented
  }

  opentracing::expected<std::unique_ptr<opentracing::SpanContext>>
  Extract(const opentracing::TextMapReader&) const override {
    return std::unique_ptr<opentracing::SpanContext>(); // not implemented
  }

  opentracing::expected<std::unique_ptr<opentracing::SpanContext>>
  Extract(const opentracing::HTTPHeadersReader& reader) const override {
    reader.ForeachKey([this](opentracing::string_view key,
                             opentracing::string_view value) -> opentracing::expected<void> {
      extracted_headers_->emplace_back(key, value);
      return {};
    });

    return std::unique_ptr<opentracing::SpanContext>();
  }

  opentracing::expected<std::unique_ptr<opentracing::SpanContext>>
  Extract(const opentracing::CustomCarrierReader& reader) const override {
    return opentracing::Tracer::Extract(reader);
  }

  std::vector<std::pair<std::string, std::string>>* extracted_headers_;
};

class TestDriver : public OpenTracingDriver {
public:
  TestDriver(OpenTracingDriver::PropagationMode propagation_mode,
             const opentracing::mocktracer::PropagationOptions& propagation_options,
             Stats::Scope& scope)
      : OpenTracingDriver{scope}, propagation_mode_{propagation_mode} {
    opentracing::mocktracer::MockTracerOptions options;
    auto recorder = new opentracing::mocktracer::InMemoryRecorder{};
    recorder_ = recorder;
    options.recorder.reset(recorder);
    options.propagation_options = propagation_options;
    tracer_ = std::make_shared<opentracing::mocktracer::MockTracer>(std::move(options));
  }

  TestDriver(const std::shared_ptr<ContextIteratingTracer>& tracer, Stats::Scope& scope)
      : OpenTracingDriver{scope},
        propagation_mode_{PropagationMode::TracerNative}, recorder_{nullptr}, tracer_{tracer} {}

  const opentracing::mocktracer::InMemoryRecorder& recorder() const { return *recorder_; }

  // OpenTracingDriver
  opentracing::Tracer& tracer() override { return *tracer_; }

  PropagationMode propagationMode() const override { return propagation_mode_; }

private:
  const OpenTracingDriver::PropagationMode propagation_mode_;
  const opentracing::mocktracer::InMemoryRecorder* recorder_;
  std::shared_ptr<opentracing::Tracer> tracer_;
};

class OpenTracingDriverTest : public testing::Test {
public:
  void
  setupValidDriver(OpenTracingDriver::PropagationMode propagation_mode =
                       OpenTracingDriver::PropagationMode::SingleHeader,
                   const opentracing::mocktracer::PropagationOptions& propagation_options = {}) {
    driver_ =
        std::make_unique<TestDriver>(propagation_mode, propagation_options, *stats_.rootScope());
  }

  void setupValidDriver(std::vector<std::pair<std::string, std::string>>& headers_destination) {
    auto tracer = std::make_shared<ContextIteratingTracer>(headers_destination);
    driver_ = std::make_unique<TestDriver>(tracer, *stats_.rootScope());
  }

  const std::string operation_name_{"test"};
  Tracing::TestTraceContextImpl request_headers_{
      {":path", "/"}, {":method", "GET"}, {"x-request-id", "foo"}};
  NiceMock<StreamInfo::MockStreamInfo> stream_info_;

  std::unique_ptr<TestDriver> driver_;
  Stats::TestUtil::TestStore stats_;

  NiceMock<Tracing::MockConfig> config_;
};

TEST_F(OpenTracingDriverTest, FlushSpanWithTag) {
  setupValidDriver();

  Tracing::SpanPtr first_span = driver_->startSpan(
      config_, request_headers_, stream_info_, operation_name_, {Tracing::Reason::Sampling, true});
  first_span->setTag("abc", "123");
  first_span->finishSpan();

  const std::map<std::string, opentracing::Value> expected_tags = {
      {"abc", std::string{"123"}},
      {opentracing::ext::span_kind, std::string{opentracing::ext::span_kind_rpc_server}}};

  EXPECT_EQ(1, driver_->recorder().spans().size());
  EXPECT_EQ(expected_tags, driver_->recorder().top().tags);
}

TEST_F(OpenTracingDriverTest, FlushSpanWithLog) {
  setupValidDriver();

  Tracing::SpanPtr first_span = driver_->startSpan(
      config_, request_headers_, stream_info_, operation_name_, {Tracing::Reason::Sampling, true});
  const auto timestamp =
      SystemTime{std::chrono::duration_cast<SystemTime::duration>(std::chrono::hours{123})};
  first_span->log(timestamp, "abc");
  first_span->finishSpan();

  const std::vector<opentracing::LogRecord> expected_logs = {
      {timestamp, {{"event", std::string{"abc"}}}}};

  EXPECT_EQ(1, driver_->recorder().spans().size());
  EXPECT_EQ(expected_logs, driver_->recorder().top().logs);
}

TEST_F(OpenTracingDriverTest, FlushSpanWithBaggage) {
  setupValidDriver();

  Tracing::SpanPtr first_span = driver_->startSpan(
      config_, request_headers_, stream_info_, operation_name_, {Tracing::Reason::Sampling, true});
  first_span->setBaggage("abc", "123");
  first_span->finishSpan();

  const std::map<std::string, std::string> expected_baggage = {{"abc", "123"}};

  EXPECT_EQ(1, driver_->recorder().spans().size());
  EXPECT_EQ(expected_baggage, driver_->recorder().top().span_context.baggage);
}

TEST_F(OpenTracingDriverTest, TagSamplingFalseByDecision) {
  setupValidDriver(OpenTracingDriver::PropagationMode::TracerNative, {});

  Tracing::SpanPtr first_span = driver_->startSpan(
      config_, request_headers_, stream_info_, operation_name_, {Tracing::Reason::Sampling, false});
  first_span->finishSpan();

  const std::map<std::string, opentracing::Value> expected_tags = {
      {opentracing::ext::sampling_priority, 0},
      {opentracing::ext::span_kind, std::string{opentracing::ext::span_kind_rpc_server}}};

  EXPECT_EQ(1, driver_->recorder().spans().size());
  EXPECT_EQ(expected_tags, driver_->recorder().top().tags);
}

TEST_F(OpenTracingDriverTest, TagSamplingFalseByFlag) {
  setupValidDriver(OpenTracingDriver::PropagationMode::TracerNative, {});

  Tracing::SpanPtr first_span = driver_->startSpan(
      config_, request_headers_, stream_info_, operation_name_, {Tracing::Reason::Sampling, true});
  first_span->setSampled(false);
  first_span->finishSpan();

  const std::map<std::string, opentracing::Value> expected_tags = {
      {opentracing::ext::sampling_priority, 0},
      {opentracing::ext::span_kind, std::string{opentracing::ext::span_kind_rpc_server}}};

  EXPECT_EQ(1, driver_->recorder().spans().size());
  EXPECT_EQ(expected_tags, driver_->recorder().top().tags);
}

TEST_F(OpenTracingDriverTest, TagSpanKindClient) {
  setupValidDriver(OpenTracingDriver::PropagationMode::TracerNative, {});

  ON_CALL(config_, operationName()).WillByDefault(testing::Return(Tracing::OperationName::Egress));

  Tracing::SpanPtr first_span = driver_->startSpan(
      config_, request_headers_, stream_info_, operation_name_, {Tracing::Reason::Sampling, true});
  first_span->finishSpan();

  const std::map<std::string, opentracing::Value> expected_tags = {
      {opentracing::ext::span_kind, std::string{opentracing::ext::span_kind_rpc_client}}};

  EXPECT_EQ(1, driver_->recorder().spans().size());
  EXPECT_EQ(expected_tags, driver_->recorder().top().tags);
}

TEST_F(OpenTracingDriverTest, TagSpanKindServer) {
  setupValidDriver(OpenTracingDriver::PropagationMode::TracerNative, {});

  ON_CALL(config_, operationName()).WillByDefault(testing::Return(Tracing::OperationName::Ingress));

  Tracing::SpanPtr first_span = driver_->startSpan(
      config_, request_headers_, stream_info_, operation_name_, {Tracing::Reason::Sampling, true});
  first_span->finishSpan();

  const std::map<std::string, opentracing::Value> expected_tags = {
      {opentracing::ext::span_kind, std::string{opentracing::ext::span_kind_rpc_server}}};

  EXPECT_EQ(1, driver_->recorder().spans().size());
  EXPECT_EQ(expected_tags, driver_->recorder().top().tags);
}

TEST_F(OpenTracingDriverTest, InjectFailure) {
  for (OpenTracingDriver::PropagationMode propagation_mode :
       {OpenTracingDriver::PropagationMode::SingleHeader,
        OpenTracingDriver::PropagationMode::TracerNative}) {
    opentracing::mocktracer::PropagationOptions propagation_options;
    propagation_options.inject_error_code = std::make_error_code(std::errc::bad_message);
    setupValidDriver(propagation_mode, propagation_options);

    Tracing::SpanPtr span = driver_->startSpan(config_, request_headers_, stream_info_,
                                               operation_name_, {Tracing::Reason::Sampling, true});

    const auto span_context_injection_error_count =
        stats_.counter("tracing.opentracing.span_context_injection_error").value();
    EXPECT_FALSE(
        request_headers_.context_map_.contains(Http::CustomHeaders::get().OtSpanContext.get()));
    span->injectContext(request_headers_, Tracing::UpstreamContext());

    EXPECT_EQ(span_context_injection_error_count + 1,
              stats_.counter("tracing.opentracing.span_context_injection_error").value());
  }
}

TEST_F(OpenTracingDriverTest, ExtractWithUnindexedHeader) {
  opentracing::mocktracer::PropagationOptions propagation_options;
  propagation_options.propagation_key = "unindexed-header";
  setupValidDriver(OpenTracingDriver::PropagationMode::TracerNative, propagation_options);

  Tracing::SpanPtr first_span = driver_->startSpan(
      config_, request_headers_, stream_info_, operation_name_, {Tracing::Reason::Sampling, true});
  first_span->injectContext(request_headers_, Tracing::UpstreamContext());

  Tracing::SpanPtr second_span = driver_->startSpan(
      config_, request_headers_, stream_info_, operation_name_, {Tracing::Reason::Sampling, true});
  second_span->finishSpan();
  first_span->finishSpan();

  auto spans = driver_->recorder().spans();
  EXPECT_EQ(spans.at(1).span_context.span_id, spans.at(0).references.at(0).span_id);
}

TEST_F(OpenTracingDriverTest, GetTraceId) {
  setupValidDriver();

  Tracing::SpanPtr first_span = driver_->startSpan(
      config_, request_headers_, stream_info_, operation_name_, {Tracing::Reason::Sampling, true});
  first_span->setTag("abc", "123");
  first_span->finishSpan();

  // This method is unimplemented and a noop.
<<<<<<< HEAD
  ASSERT_EQ(first_span->getTraceIdAsHex(), "");
  // This method is unimplemented and a noop.
  ASSERT_EQ(first_span->getSpanId(), "");
=======
  ASSERT_EQ(first_span->getTraceId(), "");
>>>>>>> 72d653e2
}

TEST_F(OpenTracingDriverTest, ExtractUsingForeach) {
  std::vector<std::pair<std::string, std::string>> extracted_headers;
  setupValidDriver(extracted_headers);

  // Starting a new span, given the `request_headers_`, will visit the headers
  // using "for each." We can immediately discard the span.
  driver_->startSpan(config_, request_headers_, stream_info_, operation_name_,
                     {Tracing::Reason::Sampling, true});

  for (const auto& [key, value] : extracted_headers) {
    EXPECT_EQ(value, request_headers_.get(key));
  }
}

} // namespace
} // namespace Ot
} // namespace Common
} // namespace Tracers
} // namespace Extensions
} // namespace Envoy<|MERGE_RESOLUTION|>--- conflicted
+++ resolved
@@ -352,13 +352,9 @@
   first_span->finishSpan();
 
   // This method is unimplemented and a noop.
-<<<<<<< HEAD
-  ASSERT_EQ(first_span->getTraceIdAsHex(), "");
+  ASSERT_EQ(first_span->getTraceId(), "");
   // This method is unimplemented and a noop.
   ASSERT_EQ(first_span->getSpanId(), "");
-=======
-  ASSERT_EQ(first_span->getTraceId(), "");
->>>>>>> 72d653e2
 }
 
 TEST_F(OpenTracingDriverTest, ExtractUsingForeach) {

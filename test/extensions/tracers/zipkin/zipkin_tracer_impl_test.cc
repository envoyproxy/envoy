--- conflicted
+++ resolved
@@ -67,16 +67,10 @@
     setup(*loader, true);
   }
 
-<<<<<<< HEAD
-  // TODO(#4160): Currently time_source_ is initialized from DangerousDeprecatedTestTime, which uses real time,
-  // not mock-time. When that is switched to use mock-time intead, I think generateRandom64()
-  // may not be as random as we want, and we'll need to inject entropy appropriate for the test.
-=======
   // TODO(#4160): Currently time_source_ is initialized from DangerousDeprecatedTestTime, which uses
   // real time, not mock-time. When that is switched to use mock-time intead, I think
   // generateRandom64() may not be as random as we want, and we'll need to inject entropy
   // appropriate for the test.
->>>>>>> 4f309ab0
   uint64_t generateRandom64() { return Util::generateRandom64(time_source_); }
 
   const std::string operation_name_{"test"};

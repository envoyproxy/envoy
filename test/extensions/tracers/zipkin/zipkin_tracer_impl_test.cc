#include <chrono>
#include <functional>
#include <memory>
#include <string>

#include "envoy/config/trace/v3/zipkin.pb.h"

#include "source/common/http/header_map_impl.h"
#include "source/common/http/headers.h"
#include "source/common/http/message_impl.h"
#include "source/common/runtime/runtime_impl.h"
#include "source/common/tracing/http_tracer_impl.h"
#include "source/extensions/tracers/zipkin/zipkin_core_constants.h"
#include "source/extensions/tracers/zipkin/zipkin_tracer_impl.h"

#include "test/mocks/http/mocks.h"
#include "test/mocks/local_info/mocks.h"
#include "test/mocks/runtime/mocks.h"
#include "test/mocks/stats/mocks.h"
#include "test/mocks/stream_info/mocks.h"
#include "test/mocks/thread_local/mocks.h"
#include "test/mocks/tracing/mocks.h"
#include "test/mocks/upstream/cluster_manager.h"
#include "test/mocks/upstream/thread_local_cluster.h"
#include "test/test_common/utility.h"

#include "gmock/gmock.h"
#include "gtest/gtest.h"

using testing::_;
using testing::DoAll;
using testing::Invoke;
using testing::NiceMock;
using testing::Return;
using testing::ReturnRef;
using testing::StrictMock;
using testing::WithArg;

namespace Envoy {
namespace Extensions {
namespace Tracers {
namespace Zipkin {
namespace {

class ZipkinDriverTest : public testing::Test {
public:
  ZipkinDriverTest() : time_source_(test_time_.timeSystem()) {}

  void setup(envoy::config::trace::v3::ZipkinConfig& zipkin_config, bool init_timer) {
    cm_.thread_local_cluster_.cluster_.info_->name_ = "fake_cluster";
    cm_.initializeThreadLocalClusters({"fake_cluster"});
    ON_CALL(cm_.thread_local_cluster_, httpAsyncClient())
        .WillByDefault(ReturnRef(cm_.thread_local_cluster_.async_client_));

    if (init_timer) {
      timer_ = new NiceMock<Event::MockTimer>(&tls_.dispatcher_);
      EXPECT_CALL(*timer_, enableTimer(std::chrono::milliseconds(5000), _));
    }

    driver_ = std::make_unique<Driver>(zipkin_config, cm_, *stats_.rootScope(), tls_, runtime_,
                                       local_info_, random_, time_source_);
  }

  void setupValidDriverWithHostname(const std::string& version, const std::string& hostname) {
    cm_.initializeClusters({"fake_cluster"}, {});

    std::string yaml_string = fmt::format(R"EOF(
    collector_cluster: fake_cluster
    collector_endpoint: /api/v2/spans
    collector_endpoint_version: {}
    )EOF",
                                          version);
    if (!hostname.empty()) {
      yaml_string = yaml_string + fmt::format(R"EOF(
    collector_hostname: {}
    )EOF",
                                              hostname);
    }

    envoy::config::trace::v3::ZipkinConfig zipkin_config;
    TestUtility::loadFromYaml(yaml_string, zipkin_config);

    setup(zipkin_config, true);
  }

  void expectValidFlushSeveralSpansWithHostname(const std::string& version,
                                                const std::string& content_type,
                                                const std::string& hostname) {
    setupValidDriverWithHostname(version, hostname);

    Http::MockAsyncClientRequest request(&cm_.thread_local_cluster_.async_client_);
    Http::AsyncClient::Callbacks* callback;
    const absl::optional<std::chrono::milliseconds> timeout(std::chrono::seconds(5));

    EXPECT_CALL(cm_.thread_local_cluster_.async_client_,
                send_(_, _, Http::AsyncClient::RequestOptions().setTimeout(timeout)))
        .WillOnce(
            Invoke([&](Http::RequestMessagePtr& message, Http::AsyncClient::Callbacks& callbacks,
                       const Http::AsyncClient::RequestOptions&) -> Http::AsyncClient::Request* {
              callback = &callbacks;

              const std::string& expected_hostname = !hostname.empty() ? hostname : "fake_cluster";
              EXPECT_EQ("/api/v2/spans", message->headers().getPathValue());
              EXPECT_EQ(expected_hostname, message->headers().getHostValue());
              EXPECT_EQ(content_type, message->headers().getContentTypeValue());

              return &request;
            }));

    EXPECT_CALL(runtime_.snapshot_, getInteger("tracing.zipkin.min_flush_spans", 5))
        .Times(2)
        .WillRepeatedly(Return(2));
    EXPECT_CALL(runtime_.snapshot_, getInteger("tracing.zipkin.request_timeout", 5000U))
        .WillOnce(Return(5000U));

    Tracing::SpanPtr first_span =
        driver_->startSpan(config_, request_headers_, stream_info_, operation_name_,
                           {Tracing::Reason::Sampling, true});
    first_span->finishSpan();

    Tracing::SpanPtr second_span =
        driver_->startSpan(config_, request_headers_, stream_info_, operation_name_,
                           {Tracing::Reason::Sampling, true});
    second_span->finishSpan();

    Http::ResponseMessagePtr msg(new Http::ResponseMessageImpl(
        Http::ResponseHeaderMapPtr{new Http::TestResponseHeaderMapImpl{{":status", "202"}}}));

    callback->onSuccess(request, std::move(msg));

    EXPECT_EQ(2U, stats_.counter("tracing.zipkin.spans_sent").value());
    EXPECT_EQ(0U, stats_.counter("tracing.zipkin.reports_skipped_no_cluster").value());
    EXPECT_EQ(1U, stats_.counter("tracing.zipkin.reports_sent").value());
    EXPECT_EQ(0U, stats_.counter("tracing.zipkin.reports_dropped").value());
    EXPECT_EQ(0U, stats_.counter("tracing.zipkin.reports_failed").value());

    callback->onFailure(request, Http::AsyncClient::FailureReason::Reset);

    EXPECT_EQ(1U, stats_.counter("tracing.zipkin.reports_failed").value());
  }

  void setupValidDriver(const std::string& version) { setupValidDriverWithHostname(version, ""); }

  void expectValidFlushSeveralSpans(const std::string& version, const std::string& content_type) {
    expectValidFlushSeveralSpansWithHostname(version, content_type, "");
  }

  // TODO(#4160): Currently time_system_ is initialized from DangerousDeprecatedTestTime, which uses
  // real time, not mock-time. When that is switched to use mock-time instead, I think
  // generateRandom64() may not be as random as we want, and we'll need to inject entropy
  // appropriate for the test.
  uint64_t generateRandom64() { return Util::generateRandom64(time_source_); }

  const std::string operation_name_{"test"};
  Tracing::TestTraceContextImpl request_headers_{
      {":authority", "api.lyft.com"}, {":path", "/"}, {":method", "GET"}, {"x-request-id", "foo"}};
  NiceMock<StreamInfo::MockStreamInfo> stream_info_;

  NiceMock<ThreadLocal::MockInstance> tls_;
  std::unique_ptr<Driver> driver_;
  NiceMock<Event::MockTimer>* timer_;
  NiceMock<Stats::MockIsolatedStatsStore> stats_;
  NiceMock<Upstream::MockClusterManager> cm_;
  NiceMock<Runtime::MockLoader> runtime_;
  NiceMock<LocalInfo::MockLocalInfo> local_info_;
  NiceMock<Random::MockRandomGenerator> random_;

  NiceMock<Tracing::MockConfig> config_;
  Event::SimulatedTimeSystem test_time_;
  TimeSource& time_source_;
};

TEST_F(ZipkinDriverTest, InitializeDriver) {
  {
    // Empty config
    envoy::config::trace::v3::ZipkinConfig zipkin_config;

    EXPECT_THROW(setup(zipkin_config, false), EnvoyException);
  }

  {
    // Valid config but collector cluster doesn't exists.
    const std::string yaml_string = R"EOF(
    collector_cluster: fake_cluster
    collector_endpoint: /api/v2/spans
    collector_endpoint_version: HTTP_JSON
    )EOF";
    envoy::config::trace::v3::ZipkinConfig zipkin_config;
    TestUtility::loadFromYaml(yaml_string, zipkin_config);

    EXPECT_THROW(setup(zipkin_config, false), EnvoyException);
  }

  {
    // valid config
    cm_.initializeClusters({"fake_cluster"}, {});
    const std::string yaml_string = R"EOF(
    collector_cluster: fake_cluster
    collector_endpoint: /api/v2/spans
    collector_endpoint_version: HTTP_JSON
    )EOF";
    envoy::config::trace::v3::ZipkinConfig zipkin_config;
    TestUtility::loadFromYaml(yaml_string, zipkin_config);

    setup(zipkin_config, true);
  }
}

TEST_F(ZipkinDriverTest, AllowCollectorClusterToBeAddedViaApi) {
  cm_.initializeClusters({"fake_cluster"}, {});
  ON_CALL(*cm_.active_clusters_["fake_cluster"]->info_, addedViaApi()).WillByDefault(Return(true));

  const std::string yaml_string = R"EOF(
  collector_cluster: fake_cluster
  collector_endpoint: /api/v2/spans
  collector_endpoint_version: HTTP_JSON
  )EOF";
  envoy::config::trace::v3::ZipkinConfig zipkin_config;
  TestUtility::loadFromYaml(yaml_string, zipkin_config);

  setup(zipkin_config, true);
}

TEST_F(ZipkinDriverTest, FlushSeveralSpansHttpJson) {
  expectValidFlushSeveralSpans("HTTP_JSON", "application/json");
}

TEST_F(ZipkinDriverTest, FlushSeveralSpansHttpJsonWithHostname) {
  expectValidFlushSeveralSpansWithHostname("HTTP_JSON", "application/json", "zipkin.fakedomain.io");
}

TEST_F(ZipkinDriverTest, FlushSeveralSpansHttpProto) {
  expectValidFlushSeveralSpans("HTTP_PROTO", "application/x-protobuf");
}

TEST_F(ZipkinDriverTest, FlushOneSpanReportFailure) {
  setupValidDriver("HTTP_JSON");

  Http::MockAsyncClientRequest request(&cm_.thread_local_cluster_.async_client_);
  Http::AsyncClient::Callbacks* callback;
  const absl::optional<std::chrono::milliseconds> timeout(std::chrono::seconds(5));

  EXPECT_CALL(cm_.thread_local_cluster_.async_client_,
              send_(_, _, Http::AsyncClient::RequestOptions().setTimeout(timeout)))
      .WillOnce(
          Invoke([&](Http::RequestMessagePtr& message, Http::AsyncClient::Callbacks& callbacks,
                     const Http::AsyncClient::RequestOptions&) -> Http::AsyncClient::Request* {
            callback = &callbacks;

            EXPECT_EQ("/api/v2/spans", message->headers().getPathValue());
            EXPECT_EQ("fake_cluster", message->headers().getHostValue());
            EXPECT_EQ("application/json", message->headers().getContentTypeValue());

            return &request;
          }));
  EXPECT_CALL(runtime_.snapshot_, getInteger("tracing.zipkin.min_flush_spans", 5))
      .WillOnce(Return(1));
  EXPECT_CALL(runtime_.snapshot_, getInteger("tracing.zipkin.request_timeout", 5000U))
      .WillOnce(Return(5000U));

  Tracing::SpanPtr span = driver_->startSpan(config_, request_headers_, stream_info_,
                                             operation_name_, {Tracing::Reason::Sampling, true});
  span->finishSpan();

  Http::ResponseMessagePtr msg(new Http::ResponseMessageImpl(
      Http::ResponseHeaderMapPtr{new Http::TestResponseHeaderMapImpl{{":status", "404"}}}));

  // AsyncClient can fail with valid HTTP headers
  callback->onSuccess(request, std::move(msg));

  EXPECT_EQ(1U, stats_.counter("tracing.zipkin.spans_sent").value());
  EXPECT_EQ(0U, stats_.counter("tracing.zipkin.reports_skipped_no_cluster").value());
  EXPECT_EQ(0U, stats_.counter("tracing.zipkin.reports_sent").value());
  EXPECT_EQ(1U, stats_.counter("tracing.zipkin.reports_dropped").value());
  EXPECT_EQ(0U, stats_.counter("tracing.zipkin.reports_failed").value());
}

TEST_F(ZipkinDriverTest, SkipReportIfCollectorClusterHasBeenRemoved) {
  Upstream::ClusterUpdateCallbacks* cluster_update_callbacks;
  EXPECT_CALL(cm_, addThreadLocalClusterUpdateCallbacks_(_))
      .WillOnce(DoAll(SaveArgAddress(&cluster_update_callbacks), Return(nullptr)));

  setupValidDriver("HTTP_JSON");

  EXPECT_CALL(runtime_.snapshot_, getInteger("tracing.zipkin.min_flush_spans", 5))
      .WillRepeatedly(Return(1));
  EXPECT_CALL(runtime_.snapshot_, getInteger("tracing.zipkin.request_timeout", 5000U))
      .WillRepeatedly(Return(5000U));

  // Verify the effect of onClusterAddOrUpdate()/onClusterRemoval() on reporting logic,
  // keeping in mind that they will be called both for relevant and irrelevant clusters.

  {
    // Simulate removal of the relevant cluster.
    cluster_update_callbacks->onClusterRemoval("fake_cluster");

    // Verify that no report will be sent.
    EXPECT_CALL(cm_.thread_local_cluster_, httpAsyncClient()).Times(0);
    EXPECT_CALL(cm_.thread_local_cluster_.async_client_, send_(_, _, _)).Times(0);

    // Trigger flush of a span.
    driver_
        ->startSpan(config_, request_headers_, stream_info_, operation_name_,
                    {Tracing::Reason::Sampling, true})
        ->finishSpan();

    // Verify observability.
    EXPECT_EQ(1U, stats_.counter("tracing.zipkin.spans_sent").value());
    EXPECT_EQ(1U, stats_.counter("tracing.zipkin.reports_skipped_no_cluster").value());
    EXPECT_EQ(0U, stats_.counter("tracing.zipkin.reports_sent").value());
    EXPECT_EQ(0U, stats_.counter("tracing.zipkin.reports_dropped").value());
    EXPECT_EQ(0U, stats_.counter("tracing.zipkin.reports_failed").value());
  }

  {
    // Simulate addition of an irrelevant cluster.
    NiceMock<Upstream::MockThreadLocalCluster> unrelated_cluster;
    unrelated_cluster.cluster_.info_->name_ = "unrelated_cluster";
    Upstream::ThreadLocalClusterCommand command =
        [&unrelated_cluster]() -> Upstream::ThreadLocalCluster& { return unrelated_cluster; };
    cluster_update_callbacks->onClusterAddOrUpdate(unrelated_cluster.cluster_.info_->name_,
                                                   command);

    // Verify that no report will be sent.
    EXPECT_CALL(cm_.thread_local_cluster_, httpAsyncClient()).Times(0);
    EXPECT_CALL(cm_.thread_local_cluster_.async_client_, send_(_, _, _)).Times(0);

    // Trigger flush of a span.
    driver_
        ->startSpan(config_, request_headers_, stream_info_, operation_name_,
                    {Tracing::Reason::Sampling, true})
        ->finishSpan();

    // Verify observability.
    EXPECT_EQ(2U, stats_.counter("tracing.zipkin.spans_sent").value());
    EXPECT_EQ(2U, stats_.counter("tracing.zipkin.reports_skipped_no_cluster").value());
    EXPECT_EQ(0U, stats_.counter("tracing.zipkin.reports_sent").value());
    EXPECT_EQ(0U, stats_.counter("tracing.zipkin.reports_dropped").value());
    EXPECT_EQ(0U, stats_.counter("tracing.zipkin.reports_failed").value());
  }

  {
    // Simulate addition of the relevant cluster.
    Upstream::ThreadLocalClusterCommand command = [this]() -> Upstream::ThreadLocalCluster& {
      return cm_.thread_local_cluster_;
    };
    cluster_update_callbacks->onClusterAddOrUpdate(cm_.thread_local_cluster_.info()->name(),
                                                   command);

    // Verify that report will be sent.
    EXPECT_CALL(cm_.thread_local_cluster_, httpAsyncClient())
        .WillOnce(ReturnRef(cm_.thread_local_cluster_.async_client_));
    Http::MockAsyncClientRequest request(&cm_.thread_local_cluster_.async_client_);
    Http::AsyncClient::Callbacks* callback{};
    EXPECT_CALL(cm_.thread_local_cluster_.async_client_, send_(_, _, _))
        .WillOnce(DoAll(WithArg<1>(SaveArgAddress(&callback)), Return(&request)));

    // Trigger flush of a span.
    driver_
        ->startSpan(config_, request_headers_, stream_info_, operation_name_,
                    {Tracing::Reason::Sampling, true})
        ->finishSpan();

    // Complete in-flight request.
    callback->onFailure(request, Http::AsyncClient::FailureReason::Reset);

    // Verify observability.
    EXPECT_EQ(3U, stats_.counter("tracing.zipkin.spans_sent").value());
    EXPECT_EQ(2U, stats_.counter("tracing.zipkin.reports_skipped_no_cluster").value());
    EXPECT_EQ(0U, stats_.counter("tracing.zipkin.reports_sent").value());
    EXPECT_EQ(0U, stats_.counter("tracing.zipkin.reports_dropped").value());
    EXPECT_EQ(1U, stats_.counter("tracing.zipkin.reports_failed").value());
  }

  {
    // Simulate removal of an irrelevant cluster.
    cluster_update_callbacks->onClusterRemoval("unrelated_cluster");

    // Verify that report will be sent.
    EXPECT_CALL(cm_.thread_local_cluster_, httpAsyncClient())
        .WillOnce(ReturnRef(cm_.thread_local_cluster_.async_client_));
    Http::MockAsyncClientRequest request(&cm_.thread_local_cluster_.async_client_);
    Http::AsyncClient::Callbacks* callback{};
    EXPECT_CALL(cm_.thread_local_cluster_.async_client_, send_(_, _, _))
        .WillOnce(DoAll(WithArg<1>(SaveArgAddress(&callback)), Return(&request)));

    // Trigger flush of a span.
    driver_
        ->startSpan(config_, request_headers_, stream_info_, operation_name_,
                    {Tracing::Reason::Sampling, true})
        ->finishSpan();

    // Complete in-flight request.
    Http::ResponseMessagePtr msg(new Http::ResponseMessageImpl(
        Http::ResponseHeaderMapPtr{new Http::TestResponseHeaderMapImpl{{":status", "202"}}}));
    callback->onSuccess(request, std::move(msg));

    // Verify observability.
    EXPECT_EQ(4U, stats_.counter("tracing.zipkin.spans_sent").value());
    EXPECT_EQ(2U, stats_.counter("tracing.zipkin.reports_skipped_no_cluster").value());
    EXPECT_EQ(1U, stats_.counter("tracing.zipkin.reports_sent").value());
    EXPECT_EQ(0U, stats_.counter("tracing.zipkin.reports_dropped").value());
    EXPECT_EQ(1U, stats_.counter("tracing.zipkin.reports_failed").value());
  }
}

TEST_F(ZipkinDriverTest, CancelInflightRequestsOnDestruction) {
  setupValidDriver("HTTP_JSON");

  StrictMock<Http::MockAsyncClientRequest> request1(&cm_.thread_local_cluster_.async_client_),
      request2(&cm_.thread_local_cluster_.async_client_),
      request3(&cm_.thread_local_cluster_.async_client_),
      request4(&cm_.thread_local_cluster_.async_client_);
  Http::AsyncClient::Callbacks* callback{};
  const absl::optional<std::chrono::milliseconds> timeout(std::chrono::seconds(5));

  // Expect 4 separate report requests to be made.
  EXPECT_CALL(cm_.thread_local_cluster_.async_client_,
              send_(_, _, Http::AsyncClient::RequestOptions().setTimeout(timeout)))
      .WillOnce(DoAll(WithArg<1>(SaveArgAddress(&callback)), Return(&request1)))
      .WillOnce(Return(&request2))
      .WillOnce(Return(&request3))
      .WillOnce(Return(&request4));
  EXPECT_CALL(runtime_.snapshot_, getInteger("tracing.zipkin.min_flush_spans", 5))
      .Times(4)
      .WillRepeatedly(Return(1));
  EXPECT_CALL(runtime_.snapshot_, getInteger("tracing.zipkin.request_timeout", 5000U))
      .Times(4)
      .WillRepeatedly(Return(5000U));

  // Trigger 1st report request.
  driver_
      ->startSpan(config_, request_headers_, stream_info_, operation_name_,
                  {Tracing::Reason::Sampling, true})
      ->finishSpan();
  // Trigger 2nd report request.
  driver_
      ->startSpan(config_, request_headers_, stream_info_, operation_name_,
                  {Tracing::Reason::Sampling, true})
      ->finishSpan();
  // Trigger 3rd report request.
  driver_
      ->startSpan(config_, request_headers_, stream_info_, operation_name_,
                  {Tracing::Reason::Sampling, true})
      ->finishSpan();
  // Trigger 4th report request.
  driver_
      ->startSpan(config_, request_headers_, stream_info_, operation_name_,
                  {Tracing::Reason::Sampling, true})
      ->finishSpan();

  Http::ResponseMessagePtr msg(new Http::ResponseMessageImpl(
      Http::ResponseHeaderMapPtr{new Http::TestResponseHeaderMapImpl{{":status", "404"}}}));

  // Simulate completion of the 2nd report request.
  callback->onSuccess(request2, std::move(msg));

  // Simulate failure of the 3rd report request.
  callback->onFailure(request3, Http::AsyncClient::FailureReason::Reset);

  // Expect 1st and 4th requests to be cancelled on destruction.
  EXPECT_CALL(request1, cancel());
  EXPECT_CALL(request4, cancel());

  // Trigger destruction.
  driver_.reset();
}

TEST_F(ZipkinDriverTest, FlushSpansTimer) {
  setupValidDriver("HTTP_JSON");

  const absl::optional<std::chrono::milliseconds> timeout(std::chrono::seconds(5));
  EXPECT_CALL(cm_.thread_local_cluster_.async_client_,
              send_(_, _, Http::AsyncClient::RequestOptions().setTimeout(timeout)));

  EXPECT_CALL(runtime_.snapshot_, getInteger("tracing.zipkin.min_flush_spans", 5))
      .WillOnce(Return(5));

  Tracing::SpanPtr span = driver_->startSpan(config_, request_headers_, stream_info_,
                                             operation_name_, {Tracing::Reason::Sampling, true});
  span->finishSpan();

  // Timer should be re-enabled.
  EXPECT_CALL(*timer_, enableTimer(std::chrono::milliseconds(5000), _));
  EXPECT_CALL(runtime_.snapshot_, getInteger("tracing.zipkin.request_timeout", 5000U))
      .WillOnce(Return(5000U));
  EXPECT_CALL(runtime_.snapshot_, getInteger("tracing.zipkin.flush_interval_ms", 5000U))
      .WillOnce(Return(5000U));

  timer_->invokeCallback();

  EXPECT_EQ(1U, stats_.counter("tracing.zipkin.timer_flushed").value());
  EXPECT_EQ(1U, stats_.counter("tracing.zipkin.spans_sent").value());
}

TEST_F(ZipkinDriverTest, NoB3ContextSampledTrue) {
  setupValidDriver("HTTP_JSON");

  EXPECT_TRUE(!request_headers_.get(ZipkinCoreConstants::get().X_B3_SPAN_ID.key()).has_value());
  EXPECT_TRUE(!request_headers_.get(ZipkinCoreConstants::get().X_B3_TRACE_ID.key()).has_value());
  EXPECT_TRUE(!request_headers_.get(ZipkinCoreConstants::get().X_B3_SAMPLED.key()).has_value());

  Tracing::SpanPtr span = driver_->startSpan(config_, request_headers_, stream_info_,
                                             operation_name_, {Tracing::Reason::Sampling, true});

  ZipkinSpanPtr zipkin_span(dynamic_cast<ZipkinSpan*>(span.release()));
  EXPECT_TRUE(zipkin_span->span().sampled());
}

TEST_F(ZipkinDriverTest, NoB3ContextSampledFalse) {
  setupValidDriver("HTTP_JSON");

  EXPECT_TRUE(!request_headers_.get(ZipkinCoreConstants::get().X_B3_SPAN_ID.key()).has_value());
  EXPECT_TRUE(!request_headers_.get(ZipkinCoreConstants::get().X_B3_TRACE_ID.key()).has_value());
  EXPECT_TRUE(!request_headers_.get(ZipkinCoreConstants::get().X_B3_SAMPLED.key()).has_value());

  Tracing::SpanPtr span = driver_->startSpan(config_, request_headers_, stream_info_,
                                             operation_name_, {Tracing::Reason::Sampling, false});

  ZipkinSpanPtr zipkin_span(dynamic_cast<ZipkinSpan*>(span.release()));
  EXPECT_FALSE(zipkin_span->span().sampled());
}

TEST_F(ZipkinDriverTest, PropagateB3NoSampleDecisionSampleTrue) {
  setupValidDriver("HTTP_JSON");

  request_headers_.set(ZipkinCoreConstants::get().X_B3_TRACE_ID.key(),
                       Hex::uint64ToHex(generateRandom64()));
  request_headers_.set(ZipkinCoreConstants::get().X_B3_SPAN_ID.key(),
                       Hex::uint64ToHex(generateRandom64()));
  EXPECT_TRUE(!request_headers_.get(ZipkinCoreConstants::get().X_B3_SAMPLED.key()).has_value());

  Tracing::SpanPtr span = driver_->startSpan(config_, request_headers_, stream_info_,
                                             operation_name_, {Tracing::Reason::Sampling, true});

  ZipkinSpanPtr zipkin_span(dynamic_cast<ZipkinSpan*>(span.release()));
  EXPECT_TRUE(zipkin_span->span().sampled());
}

TEST_F(ZipkinDriverTest, PropagateB3NoSampleDecisionSampleFalse) {
  setupValidDriver("HTTP_JSON");

  request_headers_.set(ZipkinCoreConstants::get().X_B3_TRACE_ID.key(),
                       Hex::uint64ToHex(generateRandom64()));
  request_headers_.set(ZipkinCoreConstants::get().X_B3_SPAN_ID.key(),
                       Hex::uint64ToHex(generateRandom64()));
  EXPECT_TRUE(!request_headers_.get(ZipkinCoreConstants::get().X_B3_SAMPLED.key()).has_value());

  Tracing::SpanPtr span = driver_->startSpan(config_, request_headers_, stream_info_,
                                             operation_name_, {Tracing::Reason::Sampling, false});

  ZipkinSpanPtr zipkin_span(dynamic_cast<ZipkinSpan*>(span.release()));
  EXPECT_FALSE(zipkin_span->span().sampled());
}

TEST_F(ZipkinDriverTest, PropagateB3NotSampled) {
  setupValidDriver("HTTP_JSON");

  EXPECT_TRUE(!request_headers_.get(ZipkinCoreConstants::get().X_B3_SPAN_ID.key()).has_value());
  EXPECT_TRUE(!request_headers_.get(ZipkinCoreConstants::get().X_B3_TRACE_ID.key()).has_value());

  // Only context header set is B3 sampled to indicate trace should not be sampled
  request_headers_.set(ZipkinCoreConstants::get().X_B3_SAMPLED.key(), NOT_SAMPLED);
  Tracing::SpanPtr span = driver_->startSpan(config_, request_headers_, stream_info_,
                                             operation_name_, {Tracing::Reason::Sampling, true});

  request_headers_.remove(ZipkinCoreConstants::get().X_B3_SAMPLED.key());

  span->injectContext(request_headers_, Tracing::UpstreamContext());

  auto sampled_entry = request_headers_.get(ZipkinCoreConstants::get().X_B3_SAMPLED.key());

  // Check B3 sampled flag is set to not sample
  EXPECT_EQ(NOT_SAMPLED, sampled_entry.value());
}

TEST_F(ZipkinDriverTest, PropagateB3NotSampledWithFalse) {
  setupValidDriver("HTTP_JSON");

  EXPECT_TRUE(!request_headers_.get(ZipkinCoreConstants::get().X_B3_SPAN_ID.key()).has_value());
  EXPECT_TRUE(!request_headers_.get(ZipkinCoreConstants::get().X_B3_TRACE_ID.key()).has_value());

  // Only context header set is B3 sampled to indicate trace should not be sampled (using legacy
  // 'false' value)
  const std::string sampled = "false";
  request_headers_.set(ZipkinCoreConstants::get().X_B3_SAMPLED.key(), sampled);
  Tracing::SpanPtr span = driver_->startSpan(config_, request_headers_, stream_info_,
                                             operation_name_, {Tracing::Reason::Sampling, true});

  request_headers_.remove(ZipkinCoreConstants::get().X_B3_SAMPLED.key());

  span->injectContext(request_headers_, Tracing::UpstreamContext());

  auto sampled_entry = request_headers_.get(ZipkinCoreConstants::get().X_B3_SAMPLED.key());
  // Check B3 sampled flag is set to not sample
  EXPECT_EQ(NOT_SAMPLED, sampled_entry.value());
}

TEST_F(ZipkinDriverTest, PropagateB3SampledWithTrue) {
  setupValidDriver("HTTP_JSON");

  EXPECT_TRUE(!request_headers_.get(ZipkinCoreConstants::get().X_B3_SPAN_ID.key()).has_value());
  EXPECT_TRUE(!request_headers_.get(ZipkinCoreConstants::get().X_B3_TRACE_ID.key()).has_value());

  // Only context header set is B3 sampled to indicate trace should be sampled (using legacy
  // 'true' value)
  const std::string sampled = "true";
  request_headers_.set(ZipkinCoreConstants::get().X_B3_SAMPLED.key(), sampled);
  Tracing::SpanPtr span = driver_->startSpan(config_, request_headers_, stream_info_,
                                             operation_name_, {Tracing::Reason::Sampling, false});

  request_headers_.remove(ZipkinCoreConstants::get().X_B3_SAMPLED.key());

  span->injectContext(request_headers_, Tracing::UpstreamContext());

  auto sampled_entry = request_headers_.get(ZipkinCoreConstants::get().X_B3_SAMPLED.key());
  // Check B3 sampled flag is set to sample
  EXPECT_EQ(SAMPLED, sampled_entry.value());
}

TEST_F(ZipkinDriverTest, PropagateB3SampleFalse) {
  setupValidDriver("HTTP_JSON");

  request_headers_.set(ZipkinCoreConstants::get().X_B3_TRACE_ID.key(),
                       Hex::uint64ToHex(generateRandom64()));
  request_headers_.set(ZipkinCoreConstants::get().X_B3_SPAN_ID.key(),
                       Hex::uint64ToHex(generateRandom64()));
  request_headers_.set(ZipkinCoreConstants::get().X_B3_SAMPLED.key(), NOT_SAMPLED);

  Tracing::SpanPtr span = driver_->startSpan(config_, request_headers_, stream_info_,
                                             operation_name_, {Tracing::Reason::Sampling, true});

  ZipkinSpanPtr zipkin_span(dynamic_cast<ZipkinSpan*>(span.release()));
  EXPECT_FALSE(zipkin_span->span().sampled());
}

TEST_F(ZipkinDriverTest, ZipkinSpanTest) {
  setupValidDriver("HTTP_JSON");

  // ====
  // Test effective setTag()
  // ====

  request_headers_.remove(Http::CustomHeaders::get().OtSpanContext);

  // New span will have a CS annotation
  Tracing::SpanPtr span = driver_->startSpan(config_, request_headers_, stream_info_,
                                             operation_name_, {Tracing::Reason::Sampling, true});

  ZipkinSpanPtr zipkin_span(dynamic_cast<ZipkinSpan*>(span.release()));
  zipkin_span->setTag("key", "value");

  Span& zipkin_zipkin_span = zipkin_span->span();
  EXPECT_EQ(1ULL, zipkin_zipkin_span.binaryAnnotations().size());
  EXPECT_EQ("key", zipkin_zipkin_span.binaryAnnotations()[0].key());
  EXPECT_EQ("value", zipkin_zipkin_span.binaryAnnotations()[0].value());

  // ====
  // Test setTag() with SR annotated span
  // ====

  const std::string trace_id = Hex::uint64ToHex(generateRandom64());
  const std::string span_id = Hex::uint64ToHex(generateRandom64());
  const std::string parent_id = Hex::uint64ToHex(generateRandom64());
  const std::string context = trace_id + ";" + span_id + ";" + parent_id + ";" + CLIENT_SEND;

  request_headers_.set(Http::CustomHeaders::get().OtSpanContext, context);

  // New span will have an SR annotation
  Tracing::SpanPtr span2 = driver_->startSpan(config_, request_headers_, stream_info_,
                                              operation_name_, {Tracing::Reason::Sampling, true});

  ZipkinSpanPtr zipkin_span2(dynamic_cast<ZipkinSpan*>(span2.release()));
  zipkin_span2->setTag("key2", "value2");

  Span& zipkin_zipkin_span2 = zipkin_span2->span();
  EXPECT_EQ(1ULL, zipkin_zipkin_span2.binaryAnnotations().size());
  EXPECT_EQ("key2", zipkin_zipkin_span2.binaryAnnotations()[0].key());
  EXPECT_EQ("value2", zipkin_zipkin_span2.binaryAnnotations()[0].value());

  // ====
  // Test setTag() with empty annotations vector
  // ====
  Tracing::SpanPtr span3 = driver_->startSpan(config_, request_headers_, stream_info_,
                                              operation_name_, {Tracing::Reason::Sampling, true});
  ZipkinSpanPtr zipkin_span3(dynamic_cast<ZipkinSpan*>(span3.release()));
  Span& zipkin_zipkin_span3 = zipkin_span3->span();

  std::vector<Annotation> annotations;
  zipkin_zipkin_span3.setAnnotations(annotations);

  zipkin_span3->setTag("key3", "value3");
  EXPECT_EQ(1ULL, zipkin_zipkin_span3.binaryAnnotations().size());
  EXPECT_EQ("key3", zipkin_zipkin_span3.binaryAnnotations()[0].key());
  EXPECT_EQ("value3", zipkin_zipkin_span3.binaryAnnotations()[0].value());

  // ====
  // Test effective log()
  // ====

  Tracing::SpanPtr span4 = driver_->startSpan(config_, request_headers_, stream_info_,
                                              operation_name_, {Tracing::Reason::Sampling, true});
  const auto timestamp =
      SystemTime{std::chrono::duration_cast<SystemTime::duration>(std::chrono::hours{123})};
  const auto timestamp_count =
      std::chrono::duration_cast<std::chrono::microseconds>(timestamp.time_since_epoch()).count();
  span4->log(timestamp, "abc");

  ZipkinSpanPtr zipkin_span4(dynamic_cast<ZipkinSpan*>(span4.release()));
  Span& zipkin_zipkin_span4 = zipkin_span4->span();
  EXPECT_FALSE(zipkin_zipkin_span4.annotations().empty());
  EXPECT_EQ(timestamp_count, zipkin_zipkin_span4.annotations().back().timestamp());
  EXPECT_EQ("abc", zipkin_zipkin_span4.annotations().back().value());

  // ====
  // Test baggage noop
  // ====
  Tracing::SpanPtr span5 = driver_->startSpan(config_, request_headers_, stream_info_,
                                              operation_name_, {Tracing::Reason::Sampling, true});
  span5->setBaggage("baggage_key", "baggage_value");
  EXPECT_EQ("", span5->getBaggage("baggage_key"));

  // ====
  // Test trace id noop
  // ====
  Tracing::SpanPtr span6 = driver_->startSpan(config_, request_headers_, stream_info_,
                                              operation_name_, {Tracing::Reason::Sampling, true});
<<<<<<< HEAD
  EXPECT_EQ(span6->getTraceIdAsHex(), "0000000000000000");
  EXPECT_EQ(span6->getSpanId(), "");
=======
  EXPECT_EQ(span6->getTraceId(), "0000000000000000");
>>>>>>> 72d653e2
}

TEST_F(ZipkinDriverTest, ZipkinSpanContextFromB3HeadersTest) {
  setupValidDriver("HTTP_JSON");

  const std::string trace_id = Hex::uint64ToHex(generateRandom64());
  const std::string span_id = Hex::uint64ToHex(generateRandom64());
  const std::string parent_id = Hex::uint64ToHex(generateRandom64());

  request_headers_.set(ZipkinCoreConstants::get().X_B3_TRACE_ID.key(), trace_id);
  request_headers_.set(ZipkinCoreConstants::get().X_B3_SPAN_ID.key(), span_id);
  request_headers_.set(ZipkinCoreConstants::get().X_B3_PARENT_SPAN_ID.key(), parent_id);

  // New span will have an SR annotation - so its span and parent ids will be
  // the same as the supplied span context (i.e. shared context)
  Tracing::SpanPtr span = driver_->startSpan(config_, request_headers_, stream_info_,
                                             operation_name_, {Tracing::Reason::Sampling, true});

  ZipkinSpanPtr zipkin_span(dynamic_cast<ZipkinSpan*>(span.release()));

  EXPECT_EQ(trace_id, zipkin_span->span().traceIdAsHexString());
  EXPECT_EQ(span_id, zipkin_span->span().idAsHexString());
  EXPECT_EQ(parent_id, zipkin_span->span().parentIdAsHexString());
  EXPECT_TRUE(zipkin_span->span().sampled());
}

TEST_F(ZipkinDriverTest, ZipkinSpanContextFromB3HeadersEmptyParentSpanTest) {
  setupValidDriver("HTTP_JSON");

  // Root span so have same trace and span id
  const std::string id = Hex::uint64ToHex(generateRandom64());
  request_headers_.set(ZipkinCoreConstants::get().X_B3_TRACE_ID.key(), id);
  request_headers_.set(ZipkinCoreConstants::get().X_B3_SPAN_ID.key(), id);
  request_headers_.set(ZipkinCoreConstants::get().X_B3_SAMPLED.key(), SAMPLED);

  // Set parent span id to empty string, to ensure it is ignored
  const std::string parent_span_id = "";
  request_headers_.set(ZipkinCoreConstants::get().X_B3_PARENT_SPAN_ID.key(), parent_span_id);

  Tracing::SpanPtr span = driver_->startSpan(config_, request_headers_, stream_info_,
                                             operation_name_, {Tracing::Reason::Sampling, true});

  ZipkinSpanPtr zipkin_span(dynamic_cast<ZipkinSpan*>(span.release()));
  EXPECT_TRUE(zipkin_span->span().sampled());
}

TEST_F(ZipkinDriverTest, ZipkinSpanContextFromB3Headers128TraceIdTest) {
  setupValidDriver("HTTP_JSON");

  const uint64_t trace_id_high = generateRandom64();
  const uint64_t trace_id_low = generateRandom64();
  const std::string trace_id = Hex::uint64ToHex(trace_id_high) + Hex::uint64ToHex(trace_id_low);
  const std::string span_id = Hex::uint64ToHex(generateRandom64());
  const std::string parent_id = Hex::uint64ToHex(generateRandom64());

  request_headers_.set(ZipkinCoreConstants::get().X_B3_TRACE_ID.key(), trace_id);
  request_headers_.set(ZipkinCoreConstants::get().X_B3_SPAN_ID.key(), span_id);
  request_headers_.set(ZipkinCoreConstants::get().X_B3_PARENT_SPAN_ID.key(), parent_id);

  // New span will have an SR annotation - so its span and parent ids will be
  // the same as the supplied span context (i.e. shared context)
  Tracing::SpanPtr span = driver_->startSpan(config_, request_headers_, stream_info_,
                                             operation_name_, {Tracing::Reason::Sampling, true});

  ZipkinSpanPtr zipkin_span(dynamic_cast<ZipkinSpan*>(span.release()));

  EXPECT_EQ(trace_id_high, zipkin_span->span().traceIdHigh());
  EXPECT_EQ(trace_id_low, zipkin_span->span().traceId());
  EXPECT_EQ(trace_id, zipkin_span->span().traceIdAsHexString());
  EXPECT_EQ(span_id, zipkin_span->span().idAsHexString());
  EXPECT_EQ(parent_id, zipkin_span->span().parentIdAsHexString());
  EXPECT_TRUE(zipkin_span->span().sampled());
<<<<<<< HEAD
  EXPECT_EQ(trace_id, zipkin_span->getTraceIdAsHex());
  EXPECT_EQ("", zipkin_span->getSpanId());
=======
  EXPECT_EQ(trace_id, zipkin_span->getTraceId());
>>>>>>> 72d653e2
}

TEST_F(ZipkinDriverTest, ZipkinSpanContextFromInvalidTraceIdB3HeadersTest) {
  setupValidDriver("HTTP_JSON");

  request_headers_.set(ZipkinCoreConstants::get().X_B3_TRACE_ID.key(), std::string("xyz"));
  request_headers_.set(ZipkinCoreConstants::get().X_B3_SPAN_ID.key(),
                       Hex::uint64ToHex(generateRandom64()));
  request_headers_.set(ZipkinCoreConstants::get().X_B3_PARENT_SPAN_ID.key(),
                       Hex::uint64ToHex(generateRandom64()));

  Tracing::SpanPtr span = driver_->startSpan(config_, request_headers_, stream_info_,
                                             operation_name_, {Tracing::Reason::Sampling, true});
  EXPECT_NE(nullptr, dynamic_cast<Tracing::NullSpan*>(span.get()));
}

TEST_F(ZipkinDriverTest, ZipkinSpanContextFromInvalidSpanIdB3HeadersTest) {
  setupValidDriver("HTTP_JSON");

  request_headers_.set(ZipkinCoreConstants::get().X_B3_TRACE_ID.key(),
                       Hex::uint64ToHex(generateRandom64()));
  request_headers_.set(ZipkinCoreConstants::get().X_B3_SPAN_ID.key(), std::string("xyz"));
  request_headers_.set(ZipkinCoreConstants::get().X_B3_PARENT_SPAN_ID.key(),
                       Hex::uint64ToHex(generateRandom64()));

  Tracing::SpanPtr span = driver_->startSpan(config_, request_headers_, stream_info_,
                                             operation_name_, {Tracing::Reason::Sampling, true});
  EXPECT_NE(nullptr, dynamic_cast<Tracing::NullSpan*>(span.get()));
}

TEST_F(ZipkinDriverTest, ZipkinSpanContextFromInvalidParentIdB3HeadersTest) {
  setupValidDriver("HTTP_JSON");

  request_headers_.set(ZipkinCoreConstants::get().X_B3_TRACE_ID.key(),
                       Hex::uint64ToHex(generateRandom64()));
  request_headers_.set(ZipkinCoreConstants::get().X_B3_SPAN_ID.key(),
                       Hex::uint64ToHex(generateRandom64()));
  request_headers_.set(ZipkinCoreConstants::get().X_B3_PARENT_SPAN_ID.key(), std::string("xyz"));

  Tracing::SpanPtr span = driver_->startSpan(config_, request_headers_, stream_info_,
                                             operation_name_, {Tracing::Reason::Sampling, true});
  EXPECT_NE(nullptr, dynamic_cast<Tracing::NullSpan*>(span.get()));
}

TEST_F(ZipkinDriverTest, ExplicitlySetSampledFalse) {
  setupValidDriver("HTTP_JSON");

  Tracing::SpanPtr span = driver_->startSpan(config_, request_headers_, stream_info_,
                                             operation_name_, {Tracing::Reason::Sampling, true});

  span->setSampled(false);

  request_headers_.remove(ZipkinCoreConstants::get().X_B3_SAMPLED.key());

  span->injectContext(request_headers_, Tracing::UpstreamContext());

  auto sampled_entry = request_headers_.get(ZipkinCoreConstants::get().X_B3_SAMPLED.key());
  // Check B3 sampled flag is set to not sample
  EXPECT_EQ(NOT_SAMPLED, sampled_entry.value());
}

TEST_F(ZipkinDriverTest, ExplicitlySetSampledTrue) {
  setupValidDriver("HTTP_JSON");

  Tracing::SpanPtr span = driver_->startSpan(config_, request_headers_, stream_info_,
                                             operation_name_, {Tracing::Reason::Sampling, false});

  span->setSampled(true);

  request_headers_.remove(ZipkinCoreConstants::get().X_B3_SAMPLED.key());

  span->injectContext(request_headers_, Tracing::UpstreamContext());

  auto sampled_entry = request_headers_.get(ZipkinCoreConstants::get().X_B3_SAMPLED.key());
  // Check B3 sampled flag is set to sample
  EXPECT_EQ(SAMPLED, sampled_entry.value());
}

TEST_F(ZipkinDriverTest, DuplicatedHeader) {
  setupValidDriver("HTTP_JSON");
  request_headers_.set(ZipkinCoreConstants::get().X_B3_TRACE_ID.key(),
                       Hex::uint64ToHex(generateRandom64()));
  request_headers_.set(ZipkinCoreConstants::get().X_B3_SPAN_ID.key(),
                       Hex::uint64ToHex(generateRandom64()));
  request_headers_.set(ZipkinCoreConstants::get().X_B3_PARENT_SPAN_ID.key(),
                       Hex::uint64ToHex(generateRandom64()));
  Tracing::SpanPtr span = driver_->startSpan(config_, request_headers_, stream_info_,
                                             operation_name_, {Tracing::Reason::Sampling, false});

  using DupCallback = std::function<bool(absl::string_view key)>;
  DupCallback dup_callback = [](absl::string_view key) -> bool {
    static absl::flat_hash_map<std::string, bool> dup;
    if (dup.find(key) == dup.end()) {
      dup[key] = true;
      return false;
    }
    return true;
  };

  span->setSampled(true);
  span->injectContext(request_headers_, Tracing::UpstreamContext());
  request_headers_.forEach([&dup_callback](absl::string_view key, absl::string_view) -> bool {
    dup_callback(key);
    return true;
  });
}

} // namespace
} // namespace Zipkin
} // namespace Tracers
} // namespace Extensions
} // namespace Envoy<|MERGE_RESOLUTION|>--- conflicted
+++ resolved
@@ -725,12 +725,8 @@
   // ====
   Tracing::SpanPtr span6 = driver_->startSpan(config_, request_headers_, stream_info_,
                                               operation_name_, {Tracing::Reason::Sampling, true});
-<<<<<<< HEAD
-  EXPECT_EQ(span6->getTraceIdAsHex(), "0000000000000000");
+  EXPECT_EQ(span6->getTraceId(), "0000000000000000");
   EXPECT_EQ(span6->getSpanId(), "");
-=======
-  EXPECT_EQ(span6->getTraceId(), "0000000000000000");
->>>>>>> 72d653e2
 }
 
 TEST_F(ZipkinDriverTest, ZipkinSpanContextFromB3HeadersTest) {
@@ -803,12 +799,8 @@
   EXPECT_EQ(span_id, zipkin_span->span().idAsHexString());
   EXPECT_EQ(parent_id, zipkin_span->span().parentIdAsHexString());
   EXPECT_TRUE(zipkin_span->span().sampled());
-<<<<<<< HEAD
-  EXPECT_EQ(trace_id, zipkin_span->getTraceIdAsHex());
+  EXPECT_EQ(trace_id, zipkin_span->getTraceId());
   EXPECT_EQ("", zipkin_span->getSpanId());
-=======
-  EXPECT_EQ(trace_id, zipkin_span->getTraceId());
->>>>>>> 72d653e2
 }
 
 TEST_F(ZipkinDriverTest, ZipkinSpanContextFromInvalidTraceIdB3HeadersTest) {

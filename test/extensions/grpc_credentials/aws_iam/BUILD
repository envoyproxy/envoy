--- conflicted
+++ resolved
@@ -13,11 +13,7 @@
     name = "aws_iam_grpc_credentials_test",
     srcs = envoy_select_google_grpc(["aws_iam_grpc_credentials_test.cc"]),
     data = ["//test/config/integration/certs"],
-<<<<<<< HEAD
-    rbe_pool = "4core",
-=======
     rbe_pool = "6gig",
->>>>>>> ef96ec4f
     deps = [
         "//source/extensions/grpc_credentials/aws_iam:config",
         "//test/common/grpc:grpc_client_integration_test_harness_lib",

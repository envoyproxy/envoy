--- conflicted
+++ resolved
@@ -6,12 +6,8 @@
   source/common: 96.4
   source/common/api: 95.3  # some syscalls require sandboxing
   source/common/api/posix: 94.9  # setns requires Linux CAP_NET_ADMIN privileges
-<<<<<<< HEAD
   source/common/crypto: 92.5  # Static singleton initialization and OpenSSL internal error paths not testable
   source/common/event: 96.5  # Emulated edge events guards don't report LCOV and setns requires Linux CAP_NET_ADMIN privileges.
-=======
-  source/common/crypto: 95.5
->>>>>>> b56bbc5f
   source/common/filesystem/posix: 96.4  # FileReadToEndNotReadable fails in some env; createPath can't test all failure branches.
   source/common/http: 96.5
   source/common/http/http1: 93.4  # To be removed when http_inspector_use_balsa_parser is retired.

--- conflicted
+++ resolved
@@ -41,11 +41,7 @@
   source/extensions/filters/http/cache: 95.9
   source/extensions/filters/http/dynamic_forward_proxy: 94.8
   source/extensions/filters/http/decompressor: 95.9
-<<<<<<< HEAD
-  source/extensions/filters/http/ext_proc: 96.4
-=======
   source/extensions/filters/http/ext_proc: 96.4  # might be flaky: be careful adjusting
->>>>>>> 0bb61cf1
   source/extensions/filters/http/grpc_json_reverse_transcoder: 94.8
   source/extensions/filters/http/grpc_json_transcoder: 94.0  # TODO(#28232)
   source/extensions/filters/http/ip_tagging: 95.9
@@ -69,7 +65,7 @@
   source/extensions/rate_limit_descriptors/expr: 88.2
   source/extensions/stat_sinks/graphite_statsd: 82.8  # Death tests don't report LCOV
   source/extensions/stat_sinks/statsd: 85.2  # Death tests don't report LCOV
-  source/extensions/tracers/zipkin: 95.5
+  source/extensions/tracers/zipkin: 96.1
   source/extensions/transport_sockets/proxy_protocol: 96.2
   source/extensions/wasm_runtime/wamr: 0.0  # Not enabled in coverage build
   source/extensions/wasm_runtime/wasmtime: 0.0  # Not enabled in coverage build

--- conflicted
+++ resolved
@@ -35,15 +35,11 @@
 * Monitor email aliases.
 * Monitor Slack (delayed response is perfectly acceptable).
 * Triage GitHub issues and perform pull request reviews for other maintainers and the community.
-<<<<<<< HEAD
 * Participate when called upon in the [security release process](SECURITY_RELEASE_PROCESS.md). Note
   that although this should be a rare occurrence, if a serious vulnerability is found, the process
   may take up to several full days of work to implement. This reality should be taken into account
   when discussing time commitment obligations with employers.
 * In general continue to be willing to spend at least 25% of ones time working on Envoy (~1.25
-=======
-* In general continue to be willing to spend at least 25% of one's time working on Envoy (~1.25
->>>>>>> c2afcb15
   business days per week).
 * Note that currently the above is performed by all maintainers in a best-effort/haphazard way. In
   the future we may decide to move to an "on-call" rotation.

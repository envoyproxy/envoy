resources:
- "@type": type.googleapis.com/envoy.config.cluster.v3.Cluster
  name: example_proxy_cluster
  connect_timeout: 1s
  type: STRICT_DNS
<<<<<<< HEAD
    typed_extension_protocol_options:
      envoy.extensions.upstreams.http.v3.HttpProtocolOptions:
        "@type": type.googleapis.com/envoy.extensions.upstreams.http.v3.HttpProtocolOptions
        explicit_http_config:
          http2_protocol_options: {}
=======
  typed_extension_protocol_options:
    envoy.extensions.upstreams.http.v3.HttpProtocolOptions:
      "@type": type.googleapis.com/envoy.extensions.upstreams.http.v3.HttpProtocolOptions
      explicit_http_config:
        http2_protocol_options: {}
>>>>>>> 48c4fb87
  load_assignment:
    cluster_name: example_proxy_cluster
    endpoints:
    - lb_endpoints:
      - endpoint:
          address:
            socket_address:
              address: service1
              port_value: 8080<|MERGE_RESOLUTION|>--- conflicted
+++ resolved
@@ -3,19 +3,11 @@
   name: example_proxy_cluster
   connect_timeout: 1s
   type: STRICT_DNS
-<<<<<<< HEAD
-    typed_extension_protocol_options:
-      envoy.extensions.upstreams.http.v3.HttpProtocolOptions:
-        "@type": type.googleapis.com/envoy.extensions.upstreams.http.v3.HttpProtocolOptions
-        explicit_http_config:
-          http2_protocol_options: {}
-=======
   typed_extension_protocol_options:
     envoy.extensions.upstreams.http.v3.HttpProtocolOptions:
       "@type": type.googleapis.com/envoy.extensions.upstreams.http.v3.HttpProtocolOptions
       explicit_http_config:
         http2_protocol_options: {}
->>>>>>> 48c4fb87
   load_assignment:
     cluster_name: example_proxy_cluster
     endpoints:

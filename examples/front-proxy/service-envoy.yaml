static_resources:
  listeners:
<<<<<<< HEAD
    - address:
        socket_address:
          address: 0.0.0.0
          port_value: 80
      filter_chains:
        - filters:
            - name: envoy.http_connection_manager
              config:
                codec_type: auto
                stat_prefix: ingress_http
                route_config:
                  name: local_route
                  virtual_hosts:
                    - name: service
                      domains:
                        - "*"
                      routes:
                        - match:
                            prefix: "/service"
                          route:
                            cluster: local_service
                http_filters:
                  - name: envoy.router
                    config: {}
  clusters:
    - name: local_service
      connect_timeout: 0.25s
      type: strict_dns
      lb_policy: round_robin
      hosts:
        - socket_address:
            address: 127.0.0.1
            port_value: 8080
=======
  - address:
      socket_address:
        address: 0.0.0.0
        port_value: 80
    filter_chains:
    - filters:
      - name: envoy.http_connection_manager
        typed_config:
          "@type": type.googleapis.com/envoy.config.filter.network.http_connection_manager.v2.HttpConnectionManager
          codec_type: auto
          stat_prefix: ingress_http
          route_config:
            name: local_route
            virtual_hosts:
            - name: service
              domains:
              - "*"
              routes:
              - match:
                  prefix: "/service"
                route:
                  cluster: local_service
          http_filters:
          - name: envoy.router
            typed_config: {}
  clusters:
  - name: local_service
    connect_timeout: 0.25s
    type: strict_dns
    lb_policy: round_robin
    load_assignment:
      cluster_name: local_service
      endpoints:
      - lb_endpoints:
        - endpoint:
            address:
              socket_address:
                address: 127.0.0.1
                port_value: 8080
>>>>>>> b89162d8
admin:
  access_log_path: "/dev/null"
  address:
    socket_address:
      address: 0.0.0.0
port_value: 8081<|MERGE_RESOLUTION|>--- conflicted
+++ resolved
@@ -1,6 +1,5 @@
 static_resources:
   listeners:
-<<<<<<< HEAD
     - address:
         socket_address:
           address: 0.0.0.0
@@ -8,7 +7,8 @@
       filter_chains:
         - filters:
             - name: envoy.http_connection_manager
-              config:
+              typed_config:
+                "@type": type.googleapis.com/envoy.config.filter.network.http_connection_manager.v2.HttpConnectionManager
                 codec_type: auto
                 stat_prefix: ingress_http
                 route_config:
@@ -24,60 +24,24 @@
                             cluster: local_service
                 http_filters:
                   - name: envoy.router
-                    config: {}
+                    typed_config: {}
   clusters:
     - name: local_service
       connect_timeout: 0.25s
       type: strict_dns
       lb_policy: round_robin
-      hosts:
-        - socket_address:
-            address: 127.0.0.1
-            port_value: 8080
-=======
-  - address:
-      socket_address:
-        address: 0.0.0.0
-        port_value: 80
-    filter_chains:
-    - filters:
-      - name: envoy.http_connection_manager
-        typed_config:
-          "@type": type.googleapis.com/envoy.config.filter.network.http_connection_manager.v2.HttpConnectionManager
-          codec_type: auto
-          stat_prefix: ingress_http
-          route_config:
-            name: local_route
-            virtual_hosts:
-            - name: service
-              domains:
-              - "*"
-              routes:
-              - match:
-                  prefix: "/service"
-                route:
-                  cluster: local_service
-          http_filters:
-          - name: envoy.router
-            typed_config: {}
-  clusters:
-  - name: local_service
-    connect_timeout: 0.25s
-    type: strict_dns
-    lb_policy: round_robin
-    load_assignment:
-      cluster_name: local_service
-      endpoints:
-      - lb_endpoints:
-        - endpoint:
-            address:
-              socket_address:
-                address: 127.0.0.1
-                port_value: 8080
->>>>>>> b89162d8
+      load_assignment:
+        cluster_name: local_service
+        endpoints:
+          - lb_endpoints:
+              - endpoint:
+                  address:
+                    socket_address:
+                      address: 127.0.0.1
+                      port_value: 8080
 admin:
   access_log_path: "/dev/null"
   address:
     socket_address:
       address: 0.0.0.0
-port_value: 8081+      port_value: 8081
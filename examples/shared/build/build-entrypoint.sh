--- conflicted
+++ resolved
@@ -8,9 +8,6 @@
 fi
 
 chown envoybuild /output
-<<<<<<< HEAD
-=======
 chmod 1777 /tmp
->>>>>>> d0a1eb15
 
 exec gosu envoybuild "$@"
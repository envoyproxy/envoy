
parameters:
- name: name
  type: string
  default: envoy_build_image
- name: version
  type: string
  default: ""
- name: arch
  type: string
  default: ""
- name: key
  type: string
  default: ".devcontainer/Dockerfile"
- name: tmpDirectory
  type: string
  default: /mnt/docker_cache
- name: path
  type: string
  default: /mnt/docker
- name: cacheTimeoutWorkaround
  type: number
  default: 5
- name: prime
  type: boolean
  default: false


steps:
- script: sudo .azure-pipelines/docker/prepare_cache.sh "${{ parameters.tmpDirectory }}"
  displayName: "Cache/prepare (${{ parameters.name }})"
- task: Cache@2
  env:
    VSO_DEDUP_REDIRECT_TIMEOUT_IN_SEC: "${{ parameters.cacheTimeoutWorkaround }}"
  displayName: "Cache/fetch ${{ parameters.name }})"
  inputs:
    key: '${{ parameters.name }} | "${{ parameters.version }}" | "${{ parameters.arch }}" | ${{ parameters.key }}'
    path: "${{ parameters.tmpDirectory }}"
    cacheHitVar: CACHE_RESTORED

# Prime the cache for all jobs
<<<<<<< HEAD
- script: sudo .azure-pipelines/docker/prime_cache.sh "${{ parameters.tmpDirectory }}"
  displayName: "Cache/prime (${{ parameters.name }})"
=======
- script: sudo .azure-pipelines/docker/prime_cache.sh "${{ parameters.tmpDirectory }}" "${{ parameters.arch }}"
  displayName: "Cache/prime ${{ parameters.name }})"
>>>>>>> 1db37dc8
  # TODO(phlax): figure if there is a way to test cache without downloading it
  condition: and(not(canceled()), eq(${{ parameters.prime }}, true), ne(variables.CACHE_RESTORED, 'true'))

# Load the cache for a job
- script: sudo .azure-pipelines/docker/load_cache.sh "${{ parameters.tmpDirectory }}" "${{ parameters.path }}"
  displayName: "Cache/restore (${{ parameters.name }})"
  condition: and(not(canceled()), eq(${{ parameters.prime }}, false))<|MERGE_RESOLUTION|>--- conflicted
+++ resolved
@@ -39,13 +39,8 @@
     cacheHitVar: CACHE_RESTORED
 
 # Prime the cache for all jobs
-<<<<<<< HEAD
-- script: sudo .azure-pipelines/docker/prime_cache.sh "${{ parameters.tmpDirectory }}"
+- script: sudo .azure-pipelines/docker/prime_cache.sh "${{ parameters.tmpDirectory }}" "${{ parameters.arch }}"
   displayName: "Cache/prime (${{ parameters.name }})"
-=======
-- script: sudo .azure-pipelines/docker/prime_cache.sh "${{ parameters.tmpDirectory }}" "${{ parameters.arch }}"
-  displayName: "Cache/prime ${{ parameters.name }})"
->>>>>>> 1db37dc8
   # TODO(phlax): figure if there is a way to test cache without downloading it
   condition: and(not(canceled()), eq(${{ parameters.prime }}, true), ne(variables.CACHE_RESTORED, 'true'))
 

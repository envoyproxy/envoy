--- conflicted
+++ resolved
@@ -69,16 +69,10 @@
   cause a configuration load failure, unless the feature in question is
   explicitly overridden in
   [runtime](https://www.envoyproxy.io/docs/envoy/latest/configuration/operations/runtime#using-runtime-overrides-for-deprecated-features)
-<<<<<<< HEAD
-  config ([example](configs/using_deprecated_config.v2.yaml)), or if
+  config ([example](configs/using_deprecated_config.yaml)), or if
   `envoy.features.enable_all_deprecated_features` is set to true. Finally, following the deprecation
   of the API major version where the field was first marked deprecated, the entire implementation
   code will be removed from the Envoy implementation.
-=======
-  config ([example](configs/using_deprecated_config.yaml)). Finally, following the deprecation
-  of the API major version where the field was first
-  marked deprecated, the entire implementation code will be removed from the Envoy implementation.
->>>>>>> 8ad7e448
 * This policy means that organizations deploying master should have some time to get ready for
   breaking changes at the next major API version. This is typically a window of at least 12 months
   or until the organization moves to the next major API version.

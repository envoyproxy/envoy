load("@envoy//bazel:envoy_build_system.bzl", "envoy_cc_benchmark_binary", "envoy_cc_test", "envoy_package")

licenses(["notice"])  # Apache 2

envoy_package()

envoy_cc_test(
    name = "envoy_config_test",
    srcs = ["envoy_config_test.cc"],
    repository = "@envoy",
    deps = [
        "//library/cc:engine_builder_lib",
        "//library/cc:envoy_engine_cc_lib_no_stamp",
        "@envoy_build_config//:extension_registry",
    ],
)

<<<<<<< HEAD
envoy_cc_test(
    name = "request_headers_builder_test",
    srcs = ["request_headers_builder_test.cc"],
    repository = "@envoy",
    deps = [
=======
envoy_cc_benchmark_binary(
    name = "envoy_config_benchmark",
    srcs = ["envoy_config_benchmark.cc"],
    external_deps = [
        "benchmark",
    ],
    repository = "@envoy",
    deps = [
        "//library/cc:engine_builder_lib",
>>>>>>> 42329eb4
        "//library/cc:envoy_engine_cc_lib_no_stamp",
        "@envoy_build_config//:extension_registry",
    ],
)<|MERGE_RESOLUTION|>--- conflicted
+++ resolved
@@ -15,13 +15,16 @@
     ],
 )
 
-<<<<<<< HEAD
 envoy_cc_test(
     name = "request_headers_builder_test",
     srcs = ["request_headers_builder_test.cc"],
     repository = "@envoy",
     deps = [
-=======
+        "//library/cc:envoy_engine_cc_lib_no_stamp",
+        "@envoy_build_config//:extension_registry",
+    ],
+)
+
 envoy_cc_benchmark_binary(
     name = "envoy_config_benchmark",
     srcs = ["envoy_config_benchmark.cc"],
@@ -31,7 +34,6 @@
     repository = "@envoy",
     deps = [
         "//library/cc:engine_builder_lib",
->>>>>>> 42329eb4
         "//library/cc:envoy_engine_cc_lib_no_stamp",
         "@envoy_build_config//:extension_registry",
     ],

--- conflicted
+++ resolved
@@ -44,7 +44,8 @@
 
   override fun onDefaultNetworkChanged(network: Int) = Unit
 
-<<<<<<< HEAD
+  override fun onDefaultNetworkChangeEvent(network: Int) = Unit
+
   override fun onDefaultNetworkChangedV2(network_type: EnvoyConnectionType, net_id: Long) = Unit
 
   override fun onNetworkDisconnect(net_id: Long) = Unit
@@ -52,9 +53,6 @@
   override fun onNetworkConnect(network_type: EnvoyConnectionType, net_id: Long) = Unit
 
   override fun purgeActiveNetworkList(activeNetIds: LongArray) = Unit
-=======
-  override fun onDefaultNetworkChangeEvent(network: Int) = Unit
->>>>>>> a0a45b72
 
   override fun onDefaultNetworkUnavailable() = Unit
 

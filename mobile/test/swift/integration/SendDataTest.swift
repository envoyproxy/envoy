--- conflicted
+++ resolved
@@ -23,11 +23,7 @@
     let engine = EngineBuilder()
       .addLogLevel(.debug)
       .setLogger { _, msg in
-<<<<<<< HEAD
         print(msg, terminator: "")
-=======
-          print(msg, terminator: "")
->>>>>>> 3ada244b
       }
       .addNativeFilter(
         name: "test_logger",

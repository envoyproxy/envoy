@_spi(YAMLValidation)
@testable import Envoy
import EnvoyEngine
import Foundation
import XCTest

// swiftlint:disable file_length type_body_length

private let kMockTemplate =
"""
fixture_template:
- name: mock
  clusters:
#{custom_clusters}
  listeners:
#{custom_listeners}
  filters:
#{custom_filters}
  runtime:
#{custom_runtime}
  routes:
#{custom_routes}
"""

private struct TestFilter: Filter {}

final class EngineBuilderTests: XCTestCase {
  override func tearDown() {
    super.tearDown()
    MockEnvoyEngine.onRunWithConfig = nil
    MockEnvoyEngine.onRunWithTemplate = nil
  }

  func testMonitoringModeDefaultsToPathMonitor() {
    let builder = YAMLValidatingEngineBuilder()
    XCTAssertEqual(builder.monitoringMode, .pathMonitor)
  }

  func testMonitoringModeSetsToValue() {
    let builder = YAMLValidatingEngineBuilder()
      .setNetworkMonitoringMode(.disabled)
    XCTAssertEqual(builder.monitoringMode, .disabled)
    builder.setNetworkMonitoringMode(.reachability)
    XCTAssertEqual(builder.monitoringMode, .reachability)
  }

  func testCustomConfigTemplateUsesSpecifiedYAMLWhenRunningEnvoy() {
    let expectation = self.expectation(description: "Run called with expected data")
    MockEnvoyEngine.onRunWithTemplate = { yaml, _, _ in
      XCTAssertEqual("foobar", yaml)
      expectation.fulfill()
    }

    _ = EngineBuilder(yaml: "foobar")
      .addEngineType(MockEnvoyEngine.self)
      .build()
    self.waitForExpectations(timeout: 0.01)
  }

  func testAddingLogLevelAddsLogLevelWhenRunningEnvoy() {
    let expectation = self.expectation(description: "Run called with expected data")
    MockEnvoyEngine.onRunWithConfig = { _, logLevel in
      XCTAssertEqual("trace", logLevel)
      expectation.fulfill()
    }

    _ = YAMLValidatingEngineBuilder()
      .addEngineType(MockEnvoyEngine.self)
      .addLogLevel(.trace)
      .build()
    self.waitForExpectations(timeout: 0.01)
  }

  func testAdminInterfaceIsDisabledByDefault() {
    let expectation = self.expectation(description: "Run called with disabled admin interface")
    MockEnvoyEngine.onRunWithConfig = { config, _ in
      XCTAssertFalse(config.adminInterfaceEnabled)
      expectation.fulfill()
    }

    _ = YAMLValidatingEngineBuilder()
      .addEngineType(MockEnvoyEngine.self)
      .build()
    self.waitForExpectations(timeout: 0.01)
  }

#if ENVOY_ADMIN_FUNCTIONALITY
  func testEnablingAdminInterfaceAddsToConfigurationWhenRunningEnvoy() {
    let expectation = self.expectation(description: "Run called with enabled admin interface")
    MockEnvoyEngine.onRunWithConfig = { config, _ in
      XCTAssertTrue(config.adminInterfaceEnabled)
      expectation.fulfill()
    }

    _ = YAMLValidatingEngineBuilder()
      .addEngineType(MockEnvoyEngine.self)
      .enableAdminInterface()
      .build()
    self.waitForExpectations(timeout: 0.01)
  }
#endif

  func testEnablingHappyEyeballsAddsToConfigurationWhenRunningEnvoy() {
    let expectation = self.expectation(description: "Run called with enabled happy eyeballs")
    MockEnvoyEngine.onRunWithConfig = { config, _ in
      XCTAssertTrue(config.enableHappyEyeballs)
      expectation.fulfill()
    }

    _ = YAMLValidatingEngineBuilder()
      .addEngineType(MockEnvoyEngine.self)
      .enableHappyEyeballs(true)
      .build()
    self.waitForExpectations(timeout: 0.01)
  }

  func testEnablingInterfaceBindingAddsToConfigurationWhenRunningEnvoy() {
    let expectation = self.expectation(description: "Run called with enabled interface binding")
    MockEnvoyEngine.onRunWithConfig = { config, _ in
      XCTAssertTrue(config.enableInterfaceBinding)
      expectation.fulfill()
    }

    _ = YAMLValidatingEngineBuilder()
      .addEngineType(MockEnvoyEngine.self)
      .enableInterfaceBinding(true)
      .build()
    self.waitForExpectations(timeout: 0.01)
  }

  func testEnforcingTrustChainVerificationAddsToConfigurationWhenRunningEnvoy() {
    let expectation = self.expectation(description: "Run called with enforced cert verification")
    MockEnvoyEngine.onRunWithConfig = { config, _ in
      XCTAssertTrue(config.enforceTrustChainVerification)
      expectation.fulfill()
    }

    _ = YAMLValidatingEngineBuilder()
      .addEngineType(MockEnvoyEngine.self)
      .enforceTrustChainVerification(true)
      .build()
    self.waitForExpectations(timeout: 0.01)
  }

  func testForceIPv6AddsToConfigurationWhenRunningEnvoy() {
    let expectation = self.expectation(description: "Run called with force IPv6")
    MockEnvoyEngine.onRunWithConfig = { config, _ in
      XCTAssertTrue(config.forceIPv6)
      expectation.fulfill()
    }

    _ = YAMLValidatingEngineBuilder()
      .addEngineType(MockEnvoyEngine.self)
      .forceIPv6(true)
      .build()
    self.waitForExpectations(timeout: 0.01)
  }

  func testAddinggrpcStatsDomainAddsToConfigurationWhenRunningEnvoy() {
    let expectation = self.expectation(description: "Run called with expected data")
    MockEnvoyEngine.onRunWithConfig = { config, _ in
      XCTAssertEqual("stats.envoyproxy.io", config.grpcStatsDomain)
      expectation.fulfill()
    }

    _ = YAMLValidatingEngineBuilder()
      .addEngineType(MockEnvoyEngine.self)
      .addGrpcStatsDomain("stats.envoyproxy.io")
      .build()
    self.waitForExpectations(timeout: 0.01)
  }

  func testAddingConnectTimeoutSecondsAddsToConfigurationWhenRunningEnvoy() {
    let expectation = self.expectation(description: "Run called with expected data")
    MockEnvoyEngine.onRunWithConfig = { config, _ in
      XCTAssertEqual(12345, config.connectTimeoutSeconds)
      expectation.fulfill()
    }

    _ = YAMLValidatingEngineBuilder()
      .addEngineType(MockEnvoyEngine.self)
      .addConnectTimeoutSeconds(12345)
      .build()
    self.waitForExpectations(timeout: 0.01)
  }

  func testAddingDNSRefreshSecondsAddsToConfigurationWhenRunningEnvoy() {
    let expectation = self.expectation(description: "Run called with expected data")
    MockEnvoyEngine.onRunWithConfig = { config, _ in
      XCTAssertEqual(23, config.dnsRefreshSeconds)
      expectation.fulfill()
    }

    _ = YAMLValidatingEngineBuilder()
      .addEngineType(MockEnvoyEngine.self)
      .addDNSRefreshSeconds(23)
      .build()
    self.waitForExpectations(timeout: 0.01)
  }

  func testAddingDNSMinRefreshSecondsAddsToConfigurationWhenRunningEnvoy() {
    let expectation = self.expectation(description: "Run called with expected data")
    MockEnvoyEngine.onRunWithConfig = { config, _ in
      XCTAssertEqual(23, config.dnsMinRefreshSeconds)
      expectation.fulfill()
    }

    _ = YAMLValidatingEngineBuilder()
      .addEngineType(MockEnvoyEngine.self)
      .addDNSMinRefreshSeconds(23)
      .build()
    self.waitForExpectations(timeout: 0.01)
  }

  func testAddingDNSQueryTimeoutSecondsAddsToConfigurationWhenRunningEnvoy() {
    let expectation = self.expectation(description: "Run called with expected data")
    MockEnvoyEngine.onRunWithConfig = { config, _ in
      XCTAssertEqual(234, config.dnsQueryTimeoutSeconds)
      expectation.fulfill()
    }

    _ = YAMLValidatingEngineBuilder()
      .addEngineType(MockEnvoyEngine.self)
      .addDNSQueryTimeoutSeconds(234)
      .build()
    self.waitForExpectations(timeout: 0.01)
  }

  func testAddingDNSFailureRefreshSecondsAddsToConfigurationWhenRunningEnvoy() {
    let expectation = self.expectation(description: "Run called with expected data")
    MockEnvoyEngine.onRunWithConfig = { config, _ in
      XCTAssertEqual(1234, config.dnsFailureRefreshSecondsBase)
      XCTAssertEqual(5678, config.dnsFailureRefreshSecondsMax)
      expectation.fulfill()
    }

    _ = YAMLValidatingEngineBuilder()
      .addEngineType(MockEnvoyEngine.self)
      .addDNSFailureRefreshSeconds(base: 1234, max: 5678)
      .build()
    self.waitForExpectations(timeout: 0.01)
  }

  func testAddingH2ConnectionKeepaliveIdleIntervalMSAddsToConfigurationWhenRunningEnvoy() {
    let expectation = self.expectation(description: "Run called with expected data")
    MockEnvoyEngine.onRunWithConfig = { config, _ in
      XCTAssertEqual(234, config.h2ConnectionKeepaliveIdleIntervalMilliseconds)
      expectation.fulfill()
    }

    _ = YAMLValidatingEngineBuilder()
      .addEngineType(MockEnvoyEngine.self)
      .addH2ConnectionKeepaliveIdleIntervalMilliseconds(234)
      .build()
    self.waitForExpectations(timeout: 0.01)
  }

  func testAddingH2ConnectionKeepaliveTimeoutSecondsAddsToConfigurationWhenRunningEnvoy() {
    let expectation = self.expectation(description: "Run called with expected data")
    MockEnvoyEngine.onRunWithConfig = { config, _ in
      XCTAssertEqual(234, config.h2ConnectionKeepaliveTimeoutSeconds)
      expectation.fulfill()
    }

    _ = YAMLValidatingEngineBuilder()
      .addEngineType(MockEnvoyEngine.self)
      .addH2ConnectionKeepaliveTimeoutSeconds(234)
      .build()
    self.waitForExpectations(timeout: 0.01)
  }

  func testSettingMaxConnectionsPerHostAddsToConfigurationWhenRunningEnvoy() {
    let expectation = self.expectation(description: "Run called with expected data")
    MockEnvoyEngine.onRunWithConfig = { config, _ in
      XCTAssertEqual(23, config.maxConnectionsPerHost)
      expectation.fulfill()
    }

    _ = YAMLValidatingEngineBuilder()
      .addEngineType(MockEnvoyEngine.self)
      .setMaxConnectionsPerHost(23)
      .build()
    self.waitForExpectations(timeout: 0.01)
  }

  func testAddingPlatformFiltersToConfigurationWhenRunningEnvoy() {
    let expectation = self.expectation(description: "Run called with expected data")
    MockEnvoyEngine.onRunWithConfig = { config, _ in
      XCTAssertEqual(1, config.httpPlatformFilterFactories.count)
      expectation.fulfill()
    }

    _ = YAMLValidatingEngineBuilder()
      .addEngineType(MockEnvoyEngine.self)
      .addPlatformFilter(TestFilter.init)
      .build()
    self.waitForExpectations(timeout: 0.01)
  }

  func testAddingStatsFlushSecondsAddsToConfigurationWhenRunningEnvoy() {
    let expectation = self.expectation(description: "Run called with expected data")
    MockEnvoyEngine.onRunWithConfig = { config, _ in
      XCTAssertEqual(42, config.statsFlushSeconds)
      expectation.fulfill()
    }

    _ = YAMLValidatingEngineBuilder()
      .addEngineType(MockEnvoyEngine.self)
      .addStatsFlushSeconds(42)
      .build()
    self.waitForExpectations(timeout: 0.01)
  }

  func testAddingStreamIdleTimeoutSecondsAddsToConfigurationWhenRunningEnvoy() {
    let expectation = self.expectation(description: "Run called with expected data")
    MockEnvoyEngine.onRunWithConfig = { config, _ in
      XCTAssertEqual(42, config.streamIdleTimeoutSeconds)
      expectation.fulfill()
    }

    _ = YAMLValidatingEngineBuilder()
      .addEngineType(MockEnvoyEngine.self)
      .addStreamIdleTimeoutSeconds(42)
      .build()
    self.waitForExpectations(timeout: 0.01)
  }

  func testAddingPerTryIdleTimeoutSecondsAddsToConfigurationWhenRunningEnvoy() {
    let expectation = self.expectation(description: "Run called with expected data")
    MockEnvoyEngine.onRunWithConfig = { config, _ in
      XCTAssertEqual(21, config.perTryIdleTimeoutSeconds)
      expectation.fulfill()
    }

    _ = YAMLValidatingEngineBuilder()
      .addEngineType(MockEnvoyEngine.self)
      .addPerTryIdleTimeoutSeconds(21)
      .build()
    self.waitForExpectations(timeout: 0.01)
  }

  func testAddingAppVersionAddsToConfigurationWhenRunningEnvoy() {
    let expectation = self.expectation(description: "Run called with expected data")
    MockEnvoyEngine.onRunWithConfig = { config, _ in
      XCTAssertEqual("v1.2.3", config.appVersion)
      expectation.fulfill()
    }

    _ = YAMLValidatingEngineBuilder()
      .addEngineType(MockEnvoyEngine.self)
      .addAppVersion("v1.2.3")
      .build()
    self.waitForExpectations(timeout: 0.01)
  }

  func testAddingAppIdAddsToConfigurationWhenRunningEnvoy() {
    let expectation = self.expectation(description: "Run called with expected data")
    MockEnvoyEngine.onRunWithConfig = { config, _ in
      XCTAssertEqual("com.envoymobile.ios", config.appId)
      expectation.fulfill()
    }

    _ = YAMLValidatingEngineBuilder()
      .addEngineType(MockEnvoyEngine.self)
      .addAppId("com.envoymobile.ios")
      .build()
    self.waitForExpectations(timeout: 0.01)
  }

  func testAddingVirtualClustersAddsToConfigurationWhenRunningEnvoy() {
    let expectation = self.expectation(description: "Run called with expected data")
    MockEnvoyEngine.onRunWithConfig = { config, _ in
      XCTAssertEqual(["test"], config.virtualClusters)
      expectation.fulfill()
    }

    _ = YAMLValidatingEngineBuilder()
      .addEngineType(MockEnvoyEngine.self)
      .addVirtualClusters(["test"])
      .build()
    self.waitForExpectations(timeout: 0.01)
  }

  func testAddingNativeFiltersToConfigurationWhenRunningEnvoy() {
    let expectation = self.expectation(description: "Run called with expected data")
    MockEnvoyEngine.onRunWithConfig = { config, _ in
      XCTAssertEqual(1, config.nativeFilterChain.count)
      expectation.fulfill()
    }

    _ = YAMLValidatingEngineBuilder()
      .addEngineType(MockEnvoyEngine.self)
      .addNativeFilter(name: "test_name", typedConfig: "config")
      .build()
    self.waitForExpectations(timeout: 0.01)
  }

  func testAddingStringAccessorToConfigurationWhenRunningEnvoy() {
    let expectation = self.expectation(description: "Run called with expected data")
    MockEnvoyEngine.onRunWithConfig = { config, _ in
      XCTAssertEqual("hello", config.stringAccessors["name"]?.getEnvoyString())
      expectation.fulfill()
    }

    _ = YAMLValidatingEngineBuilder()
      .addEngineType(MockEnvoyEngine.self)
      .addStringAccessor(name: "name", accessor: { "hello" })
      .build()
    self.waitForExpectations(timeout: 0.01)
  }

  func testAddingKeyValueStoreToConfigurationWhenRunningEnvoy() {
    let expectation = self.expectation(description: "Run called with expected data")
    MockEnvoyEngine.onRunWithConfig = { config, _ in
      XCTAssertEqual("bar", config.keyValueStores["name"]?.readValue(forKey: "foo"))
      expectation.fulfill()
    }

    let testStore: KeyValueStore = {
      class TestStore: KeyValueStore {
        private var dict: [String: String] = [:]

        func readValue(forKey key: String) -> String? {
          return dict[key]
        }

        func saveValue(_ value: String, toKey key: String) {
          dict[key] = value
        }

        func removeKey(_ key: String) {
          dict[key] = nil
        }
      }

      return TestStore()
    }()

    testStore.saveValue("bar", toKey: "foo")

    _ = YAMLValidatingEngineBuilder()
      .addEngineType(MockEnvoyEngine.self)
      .addKeyValueStore(name: "name", keyValueStore: testStore)
      .build()
    self.waitForExpectations(timeout: 0.01)
  }

  func testResolvesYAMLWithIndividuallySetValues() throws {
#if ENVOY_ENABLE_QUIC
    let http3 = true
#else
    let http3 = false
#endif

    let config = EnvoyConfiguration(
      adminInterfaceEnabled: false,
      grpcStatsDomain: "stats.envoyproxy.io",
      connectTimeoutSeconds: 200,
      dnsRefreshSeconds: 300,
      dnsFailureRefreshSecondsBase: 400,
      dnsFailureRefreshSecondsMax: 500,
      dnsQueryTimeoutSeconds: 800,
      dnsMinRefreshSeconds: 100,
      dnsPreresolveHostnames: ["host1", "host2"],
      enableDNSCache: false,
      dnsCacheSaveIntervalSeconds: 0,
      enableHappyEyeballs: true,
      enableHttp3: http3,
      enableGzipDecompression: true,
      enableGzipCompression: false,
      enableBrotliDecompression: false,
      enableBrotliCompression: false,
      enableInterfaceBinding: true,
      enableDrainPostDnsRefresh: false,
      enforceTrustChainVerification: false,
      forceIPv6: false,
      enablePlatformCertificateValidation: false,
      h2ConnectionKeepaliveIdleIntervalMilliseconds: 1,
      h2ConnectionKeepaliveTimeoutSeconds: 333,
      maxConnectionsPerHost: 100,
      statsFlushSeconds: 600,
      streamIdleTimeoutSeconds: 700,
      perTryIdleTimeoutSeconds: 777,
      appVersion: "v1.2.3",
      appId: "com.envoymobile.ios",
      virtualClusters: ["test"],
      directResponseMatchers: "",
      directResponses: "",
<<<<<<< HEAD
      runtimeGuards: ["test_feature_false": true],
=======
      typedDirectResponses: [],
>>>>>>> 7850b6bb
      nativeFilterChain: [
        EnvoyNativeFilterConfig(name: "filter_name", typedConfig: "test_config"),
      ],
      platformFilterChain: [
        EnvoyHTTPFilterFactory(filterName: "TestFilter", factory: TestFilter.init),
      ],
      stringAccessors: [:],
      keyValueStores: [:],
      statsSinks: [],
      experimentalValidateYAMLCallback: nil,
      useLegacyBuilder: true
    )
    let resolvedYAML = try XCTUnwrap(config.resolveTemplate(kMockTemplate))
    XCTAssertTrue(resolvedYAML.contains("&connect_timeout 200s"))
    XCTAssertTrue(resolvedYAML.contains("&dns_refresh_rate 300s"))
    XCTAssertTrue(resolvedYAML.contains("&dns_fail_base_interval 400s"))
    XCTAssertTrue(resolvedYAML.contains("&dns_fail_max_interval 500s"))
    XCTAssertTrue(resolvedYAML.contains("&dns_query_timeout 800s"))
    XCTAssertTrue(resolvedYAML.contains("&dns_min_refresh_rate 100s"))
    XCTAssertTrue(
      resolvedYAML.contains(
#"""
&dns_preresolve_hostnames [{"address": "host1", "port_value": 443},\#
{"address": "host2", "port_value": 443}]
"""#
      )
    )
    XCTAssertTrue(resolvedYAML.contains("&dns_lookup_family ALL"))
    XCTAssertFalse(resolvedYAML.contains("&persistent_dns_cache_config"))
    XCTAssertTrue(resolvedYAML.contains("&enable_interface_binding true"))
    XCTAssertTrue(resolvedYAML.contains("&trust_chain_verification ACCEPT_UNTRUSTED"))
    XCTAssertTrue(resolvedYAML.contains("""
&validation_context
  trusted_ca:
    inline_string: *tls_root_certs
"""
        ))
    XCTAssertTrue(resolvedYAML.contains("&enable_drain_post_dns_refresh false"))

    // HTTP/2
    XCTAssertTrue(resolvedYAML.contains("&h2_connection_keepalive_idle_interval 0.001s"))
    XCTAssertTrue(resolvedYAML.contains("&h2_connection_keepalive_timeout 333s"))

    XCTAssertTrue(resolvedYAML.contains("&max_connections_per_host 100"))

    XCTAssertTrue(resolvedYAML.contains("&stream_idle_timeout 700s"))
    XCTAssertTrue(resolvedYAML.contains("&per_try_idle_timeout 777s"))

    XCTAssertFalse(resolvedYAML.contains("admin: *admin_interface"))

    // Compression
    XCTAssertTrue(resolvedYAML.contains(".decompressor.v3.Gzip"))
    XCTAssertFalse(resolvedYAML.contains(".compressor.v3.Gzip"))
    XCTAssertFalse(resolvedYAML.contains(".decompressor.v3.Brotli"))
    XCTAssertFalse(resolvedYAML.contains(".compressor.v3.Brotli"))

    // Metadata
    XCTAssertTrue(resolvedYAML.contains("device_os: iOS"))
    XCTAssertTrue(resolvedYAML.contains(#"app_version: "v1.2.3""#))
    XCTAssertTrue(resolvedYAML.contains(#"app_id: "com.envoymobile.ios""#))

    XCTAssertTrue(resolvedYAML.contains("&virtual_clusters [test]"))

    // Stats
    XCTAssertTrue(resolvedYAML.contains("&stats_domain stats.envoyproxy.io"))
    XCTAssertTrue(resolvedYAML.contains("&stats_flush_interval 600s"))

    // Filters
    XCTAssertTrue(resolvedYAML.contains("filter_name: TestFilter"))
    XCTAssertTrue(resolvedYAML.contains("name: filter_name"))
    XCTAssertTrue(resolvedYAML.contains("typed_config: test_config"))
    XCTAssertTrue(resolvedYAML.contains("test_feature_false: true"))
  }

  func testResolvesYAMLWithAlternateValues() throws {
    let config = EnvoyConfiguration(
      adminInterfaceEnabled: false,
      grpcStatsDomain: "stats.envoyproxy.io",
      connectTimeoutSeconds: 200,
      dnsRefreshSeconds: 300,
      dnsFailureRefreshSecondsBase: 400,
      dnsFailureRefreshSecondsMax: 500,
      dnsQueryTimeoutSeconds: 800,
      dnsMinRefreshSeconds: 100,
      dnsPreresolveHostnames: ["test"],
      enableDNSCache: true,
      dnsCacheSaveIntervalSeconds: 10,
      enableHappyEyeballs: false,
      enableHttp3: false,
      enableGzipDecompression: false,
      enableGzipCompression: true,
      enableBrotliDecompression: true,
      enableBrotliCompression: true,
      enableInterfaceBinding: false,
      enableDrainPostDnsRefresh: true,
      enforceTrustChainVerification: true,
      forceIPv6: false,
      enablePlatformCertificateValidation: true,
      h2ConnectionKeepaliveIdleIntervalMilliseconds: 1,
      h2ConnectionKeepaliveTimeoutSeconds: 333,
      maxConnectionsPerHost: 100,
      statsFlushSeconds: 600,
      streamIdleTimeoutSeconds: 700,
      perTryIdleTimeoutSeconds: 777,
      appVersion: "v1.2.3",
      appId: "com.envoymobile.ios",
      virtualClusters: ["test"],
      directResponseMatchers: "",
      directResponses: "",
<<<<<<< HEAD
      runtimeGuards: [:],
=======
      typedDirectResponses: [],
>>>>>>> 7850b6bb
      nativeFilterChain: [
        EnvoyNativeFilterConfig(name: "filter_name", typedConfig: "test_config"),
      ],
      platformFilterChain: [
        EnvoyHTTPFilterFactory(filterName: "TestFilter", factory: TestFilter.init),
      ],
      stringAccessors: [:],
      keyValueStores: [:],
      statsSinks: [],
      experimentalValidateYAMLCallback: nil,
      useLegacyBuilder: true
    )
    let resolvedYAML = try XCTUnwrap(config.resolveTemplate(kMockTemplate))
    XCTAssertTrue(resolvedYAML.contains("&dns_lookup_family V4_PREFERRED"))
// swiftlint:disable line_length
    XCTAssertTrue(resolvedYAML.contains(
"""
- &persistent_dns_cache_config
  config:
    name: "envoy.key_value.platform"
    typed_config:
      "@type": type.googleapis.com/envoymobile.extensions.key_value.platform.PlatformKeyValueStoreConfig
      key: dns_persistent_cache
      save_interval:
        seconds: *persistent_dns_cache_save_interval
      max_entries: 100
"""
    ))
    XCTAssertTrue(resolvedYAML.contains("&persistent_dns_cache_save_interval 10"))
// swiftlint:enable line_length
    XCTAssertTrue(resolvedYAML.contains("&enable_interface_binding false"))
    XCTAssertTrue(resolvedYAML.contains("&trust_chain_verification VERIFY_TRUST_CHAIN"))
    XCTAssertTrue(resolvedYAML.contains(
"""
&validation_context
  custom_validator_config:
    name: "envoy_mobile.cert_validator.platform_bridge_cert_validator"
"""
    ))
    XCTAssertTrue(resolvedYAML.contains("&enable_drain_post_dns_refresh true"))

    // Compression
    XCTAssertFalse(resolvedYAML.contains(".decompressor.v3.Gzip"))
    XCTAssertTrue(resolvedYAML.contains(".compressor.v3.Gzip"))
    XCTAssertTrue(resolvedYAML.contains(".decompressor.v3.Brotli"))
    XCTAssertTrue(resolvedYAML.contains(".compressor.v3.Brotli"))
  }

  func testReturnsNilWhenUnresolvedValueInTemplate() {
    let config = EnvoyConfiguration(
      adminInterfaceEnabled: true,
      grpcStatsDomain: "stats.envoyproxy.io",
      connectTimeoutSeconds: 200,
      dnsRefreshSeconds: 300,
      dnsFailureRefreshSecondsBase: 400,
      dnsFailureRefreshSecondsMax: 500,
      dnsQueryTimeoutSeconds: 800,
      dnsMinRefreshSeconds: 100,
      dnsPreresolveHostnames: ["test"],
      enableDNSCache: false,
      dnsCacheSaveIntervalSeconds: 0,
      enableHappyEyeballs: false,
      enableHttp3: false,
      enableGzipDecompression: false,
      enableGzipCompression: false,
      enableBrotliDecompression: false,
      enableBrotliCompression: false,
      enableInterfaceBinding: false,
      enableDrainPostDnsRefresh: false,
      enforceTrustChainVerification: true,
      forceIPv6: false,
      enablePlatformCertificateValidation: true,
      h2ConnectionKeepaliveIdleIntervalMilliseconds: 222,
      h2ConnectionKeepaliveTimeoutSeconds: 333,
      maxConnectionsPerHost: 100,
      statsFlushSeconds: 600,
      streamIdleTimeoutSeconds: 700,
      perTryIdleTimeoutSeconds: 700,
      appVersion: "v1.2.3",
      appId: "com.envoymobile.ios",
      virtualClusters: ["test"],
      directResponseMatchers: "",
      directResponses: "",
<<<<<<< HEAD
      runtimeGuards: [:],
=======
      typedDirectResponses: [],
>>>>>>> 7850b6bb
      nativeFilterChain: [],
      platformFilterChain: [],
      stringAccessors: [:],
      keyValueStores: [:],
      statsSinks: [],
      experimentalValidateYAMLCallback: nil,
      useLegacyBuilder: true
    )
    XCTAssertNil(config.resolveTemplate("{{ missing }}"))
  }
}<|MERGE_RESOLUTION|>--- conflicted
+++ resolved
@@ -486,11 +486,8 @@
       virtualClusters: ["test"],
       directResponseMatchers: "",
       directResponses: "",
-<<<<<<< HEAD
-      runtimeGuards: ["test_feature_false": true],
-=======
+      runtimeGuards: ["test_feature_false": "true"],
       typedDirectResponses: [],
->>>>>>> 7850b6bb
       nativeFilterChain: [
         EnvoyNativeFilterConfig(name: "filter_name", typedConfig: "test_config"),
       ],
@@ -600,11 +597,8 @@
       virtualClusters: ["test"],
       directResponseMatchers: "",
       directResponses: "",
-<<<<<<< HEAD
       runtimeGuards: [:],
-=======
       typedDirectResponses: [],
->>>>>>> 7850b6bb
       nativeFilterChain: [
         EnvoyNativeFilterConfig(name: "filter_name", typedConfig: "test_config"),
       ],
@@ -688,11 +682,8 @@
       virtualClusters: ["test"],
       directResponseMatchers: "",
       directResponses: "",
-<<<<<<< HEAD
       runtimeGuards: [:],
-=======
       typedDirectResponses: [],
->>>>>>> 7850b6bb
       nativeFilterChain: [],
       platformFilterChain: [],
       stringAccessors: [:],

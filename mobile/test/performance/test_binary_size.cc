--- conflicted
+++ resolved
@@ -6,13 +6,8 @@
 //
 // Please refer to the development docs for more information:
 // https://envoymobile.io/docs/envoy-mobile/latest/development/performance/binary_size.html
-<<<<<<< HEAD
-int main() { return reinterpret_cast<Envoy::InternalEngine*>(0)->run(nullptr); }
-=======
 int main() {
   Envoy::InternalEngine engine(nullptr, nullptr, nullptr);
-  const std::string config = "";
-  const std::string log_level = "";
-  engine.run(config, log_level);
-}
->>>>>>> 23d600ac
+  auto options = std::make_shared<Envoy::OptionsImplBase>();
+  engine.run(std::move(options));
+}
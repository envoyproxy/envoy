--- conflicted
+++ resolved
@@ -252,8 +252,6 @@
   return testing::AssertionSuccess();
 }
 
-<<<<<<< HEAD
-=======
 uint64_t BaseClientIntegrationTest::getGaugeValue(const std::string& name) {
   uint64_t gauge_value = 0UL;
   uint64_t* gauge_value_ptr = &gauge_value;
@@ -294,5 +292,4 @@
   fake_upstreams_.clear();
 }
 
->>>>>>> 88b56430
 } // namespace Envoy
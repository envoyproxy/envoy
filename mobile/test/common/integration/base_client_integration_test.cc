#include "base_client_integration_test.h"

#include <string>

#include "test/common/http/common.h"
#include "test/test_common/utility.h"

#include "absl/synchronization/notification.h"
#include "gtest/gtest.h"
#include "library/cc/bridge_utility.h"
#include "library/cc/log_level.h"
#include "library/common/config/internal.h"
#include "library/common/engine.h"
#include "library/common/engine_handle.h"
#include "library/common/http/header_utility.h"
#include "spdlog/spdlog.h"

namespace Envoy {
namespace {

void validateStreamIntel(const envoy_final_stream_intel& final_intel, bool expect_dns,
                         bool upstream_tls, bool is_first_request) {
  if (expect_dns) {
    EXPECT_NE(-1, final_intel.dns_start_ms);
    EXPECT_NE(-1, final_intel.dns_end_ms);
  }

  if (upstream_tls) {
    EXPECT_GT(final_intel.ssl_start_ms, 0);
    EXPECT_GT(final_intel.ssl_end_ms, 0);
  } else {
    EXPECT_EQ(-1, final_intel.ssl_start_ms);
    EXPECT_EQ(-1, final_intel.ssl_end_ms);
  }

  ASSERT_NE(-1, final_intel.stream_start_ms);
  ASSERT_NE(-1, final_intel.connect_start_ms);
  ASSERT_NE(-1, final_intel.connect_end_ms);
  ASSERT_NE(-1, final_intel.sending_start_ms);
  ASSERT_NE(-1, final_intel.sending_end_ms);
  ASSERT_NE(-1, final_intel.response_start_ms);
  ASSERT_NE(-1, final_intel.stream_end_ms);

  if (is_first_request) {
    ASSERT_LE(final_intel.stream_start_ms, final_intel.connect_start_ms);
  }
  ASSERT_LE(final_intel.connect_start_ms, final_intel.connect_end_ms);
  ASSERT_LE(final_intel.connect_end_ms, final_intel.sending_start_ms);
  ASSERT_LE(final_intel.sending_start_ms, final_intel.sending_end_ms);
  ASSERT_LE(final_intel.response_start_ms, final_intel.stream_end_ms);
}

// Gets the spdlog level from the test options and converts it to the Platform::LogLevel used by
// the Envoy Mobile engine.
Platform::LogLevel getPlatformLogLevelFromOptions() {
  switch (TestEnvironment::getOptions().logLevel()) {
  case spdlog::level::level_enum::trace:
    return Platform::LogLevel::trace;
  case spdlog::level::level_enum::debug:
    return Platform::LogLevel::debug;
  case spdlog::level::level_enum::info:
    return Platform::LogLevel::info;
  case spdlog::level::level_enum::warn:
    return Platform::LogLevel::warn;
  case spdlog::level::level_enum::err:
    return Platform::LogLevel::error;
  case spdlog::level::level_enum::critical:
    return Platform::LogLevel::critical;
  case spdlog::level::level_enum::off:
    return Platform::LogLevel::off;
  default:
    ENVOY_LOG_MISC(warn, "Couldn't map spdlog level {}. Using `info` level.",
                   TestEnvironment::getOptions().logLevel());
    return Platform::LogLevel::info;
  }
}

} // namespace

// Use the Envoy mobile default config as much as possible in this test.
// There are some config modifiers below which do result in deltas.
// Note: This function is only used to build the Engine if `override_builder_config_` is true.
std::string defaultConfig() {
  Platform::EngineBuilder builder;
  std::string config_str = absl::StrCat(config_header, builder.generateConfigStr());
  return config_str;
}

BaseClientIntegrationTest::BaseClientIntegrationTest(Network::Address::IpVersion ip_version,
                                                     const std::string& bootstrap_config)
    : BaseIntegrationTest(ip_version, bootstrap_config) {
  skip_tag_extraction_rule_check_ = true;
  full_dispatcher_ = api_->allocateDispatcher("fake_envoy_mobile");
  use_lds_ = false;
  autonomous_upstream_ = true;
  defer_listener_finalization_ = true;

  builder_.addLogLevel(getPlatformLogLevelFromOptions());
  // The admin interface gets added by default in the ConfigHelper's constructor. Since the admin
  // interface gets compiled out by default in Envoy Mobile, remove it from the ConfigHelper's
  // bootstrap config.
  config_helper_.addConfigModifier(
      [](envoy::config::bootstrap::v3::Bootstrap& bootstrap) { bootstrap.clear_admin(); });
}

void BaseClientIntegrationTest::initialize() {
  BaseIntegrationTest::initialize();
  stream_prototype_ = engine_->streamClient()->newStreamPrototype();

  stream_prototype_->setOnHeaders(
      [this](Platform::ResponseHeadersSharedPtr headers, bool, envoy_stream_intel intel) {
        cc_.on_headers_calls++;
        cc_.status = absl::StrCat(headers->httpStatus());
        cc_.on_header_consumed_bytes_from_response = intel.consumed_bytes_from_response;
      });
  stream_prototype_->setOnData([this](envoy_data c_data, bool) {
    cc_.on_data_calls++;
    release_envoy_data(c_data);
  });
  stream_prototype_->setOnComplete(
      [this](envoy_stream_intel, envoy_final_stream_intel final_intel) {
        if (expect_data_streams_) {
          validateStreamIntel(final_intel, expect_dns_, upstream_tls_, cc_.on_complete_calls == 0);
        }
        cc_.on_complete_received_byte_count = final_intel.received_byte_count;
        cc_.on_complete_calls++;
        cc_.terminal_callback->setReady();
      });
  stream_prototype_->setOnError(
      [this](Platform::EnvoyErrorSharedPtr, envoy_stream_intel, envoy_final_stream_intel) {
        cc_.on_error_calls++;
        cc_.terminal_callback->setReady();
      });
  stream_prototype_->setOnCancel([this](envoy_stream_intel, envoy_final_stream_intel final_intel) {
    EXPECT_NE(-1, final_intel.stream_start_ms);
    cc_.on_cancel_calls++;
    cc_.terminal_callback->setReady();
  });

  stream_ = (*stream_prototype_).start(explicit_flow_control_);
  HttpTestUtility::addDefaultHeaders(default_request_headers_);
  default_request_headers_.setHost(fake_upstreams_[0]->localAddress()->asStringView());
}

std::shared_ptr<Platform::RequestHeaders> BaseClientIntegrationTest::envoyToMobileHeaders(
    const Http::TestRequestHeaderMapImpl& request_headers) {

  Platform::RequestHeadersBuilder builder(
      Platform::RequestMethod::GET,
      std::string(default_request_headers_.Scheme()->value().getStringView()),
      std::string(default_request_headers_.Host()->value().getStringView()),
      std::string(default_request_headers_.Path()->value().getStringView()));
  if (upstreamProtocol() == Http::CodecType::HTTP2) {
    builder.addUpstreamHttpProtocol(Platform::UpstreamHttpProtocol::HTTP2);
  }

  request_headers.iterate(
      [&request_headers, &builder](const Http::HeaderEntry& header) -> Http::HeaderMap::Iterate {
        std::string key = std::string(header.key().getStringView());
        if (request_headers.formatter().has_value()) {
          const Envoy::Http::StatefulHeaderKeyFormatter& formatter =
              request_headers.formatter().value();
          key = formatter.format(key);
        }
        auto value = std::vector<std::string>();
        value.push_back(std::string(header.value().getStringView()));
        builder.set(key, value);
        return Http::HeaderMap::Iterate::Continue;
      });

  return std::make_shared<Platform::RequestHeaders>(builder.build());
}

void BaseClientIntegrationTest::threadRoutine(absl::Notification& engine_running) {
  builder_.setOnEngineRunning([&]() { engine_running.Notify(); });
  engine_ = builder_.build();
  full_dispatcher_->run(Event::Dispatcher::RunType::Block);
}

void BaseClientIntegrationTest::TearDown() {
  test_server_.reset();
  fake_upstreams_.clear();
<<<<<<< HEAD
  stream_.reset();
  stream_prototype_.reset();
  if (engine_) {
    engine_->terminate();
    engine_.reset();
  }
=======
  engine_.reset();
>>>>>>> 9434ee85
  full_dispatcher_->exit();
  if (envoy_thread_) {
    envoy_thread_->join();
    envoy_thread_.reset();
  }
}

void BaseClientIntegrationTest::createEnvoy() {
  std::vector<uint32_t> ports;
  for (auto& upstream : fake_upstreams_) {
    if (upstream->localAddress()->ip()) {
      ports.push_back(upstream->localAddress()->ip()->port());
    }
  }

  finalizeConfigWithPorts(config_helper_, ports, use_lds_);

  if (override_builder_config_) {
    ASSERT_FALSE(config_helper_.bootstrap().has_admin())
        << "Bootstrap config should not have `admin` configured in Envoy Mobile";
    builder_.setOverrideConfigForTests(
        MessageUtil::getYamlStringFromMessage(config_helper_.bootstrap()));
  } else {
    ENVOY_LOG_MISC(warn, "Using builder config and ignoring config modifiers");
  }

  absl::Notification engine_running;
  envoy_thread_ = api_->threadFactory().createThread(
      [this, &engine_running]() -> void { threadRoutine(engine_running); });
  engine_running.WaitForNotification();
}

uint64_t BaseClientIntegrationTest::getCounterValue(const std::string& name) {
  uint64_t counter_value = 0UL;
  uint64_t* counter_value_ptr = &counter_value;
  absl::Notification counter_value_set;
  EXPECT_EQ(ENVOY_SUCCESS,
            EngineHandle::runOnEngineDispatcher(
                rawEngine(), [counter_value_ptr, &name, &counter_value_set](Envoy::Engine& engine) {
                  Stats::CounterSharedPtr counter =
                      TestUtility::findCounter(engine.getStatsStore(), name);
                  if (counter != nullptr) {
                    *counter_value_ptr = counter->value();
                  }
                  counter_value_set.Notify();
                }));
  EXPECT_TRUE(counter_value_set.WaitForNotificationWithTimeout(absl::Seconds(5)));
  return counter_value;
}

testing::AssertionResult BaseClientIntegrationTest::waitForCounterGe(const std::string& name,
                                                                     uint64_t value) {
  constexpr std::chrono::milliseconds timeout = TestUtility::DefaultTimeout;
  Event::TestTimeSystem::RealTimeBound bound(timeout);
  while (getCounterValue(name) < value) {
    timeSystem().advanceTimeWait(std::chrono::milliseconds(10));
    if (timeout != std::chrono::milliseconds::zero() && !bound.withinBound()) {
      return testing::AssertionFailure()
             << fmt::format("timed out waiting for {} to be {}", name, value);
    }
  }
  return testing::AssertionSuccess();
}

void BaseClientIntegrationTest::cleanup() {
  if (xds_connection_ != nullptr) {
    cleanUpXdsConnection();
  }
  test_server_.reset();
  fake_upstreams_.clear();
}

} // namespace Envoy<|MERGE_RESOLUTION|>--- conflicted
+++ resolved
@@ -180,16 +180,12 @@
 void BaseClientIntegrationTest::TearDown() {
   test_server_.reset();
   fake_upstreams_.clear();
-<<<<<<< HEAD
-  stream_.reset();
-  stream_prototype_.reset();
   if (engine_) {
     engine_->terminate();
     engine_.reset();
   }
-=======
-  engine_.reset();
->>>>>>> 9434ee85
+  stream_.reset();
+  stream_prototype_.reset();
   full_dispatcher_->exit();
   if (envoy_thread_) {
     envoy_thread_->join();

--- conflicted
+++ resolved
@@ -92,7 +92,8 @@
     EXPECT_CALL(helper_handle_->mock_helper(), isCleartextPermitted(_))
         .WillRepeatedly(Return(true));
     EXPECT_CALL(helper_handle_->mock_helper(), validateCertificateChain(_, _)).Times(AnyNumber());
-    EXPECT_CALL(helper_handle_->mock_helper(), cleanupAfterCertificateValidation()).Times(AnyNumber());
+    EXPECT_CALL(helper_handle_->mock_helper(), cleanupAfterCertificateValidation())
+        .Times(AnyNumber());
   }
 
   void createEnvoy() override {
@@ -256,8 +257,7 @@
       absl::MutexLock l(&engine_lock_);
       stream_prototype = engine_->streamClient()->newStreamPrototype();
     }
-    Platform::StreamSharedPtr stream =
-        (*stream_prototype).start(explicit_flow_control_, min_delivery_size_);
+    Platform::StreamSharedPtr stream = (*stream_prototype).start(explicit_flow_control_);
     stream_prototype->setOnComplete(
         [this, &num_requests](envoy_stream_intel, envoy_final_stream_intel) {
           cc_.on_complete_calls++;
@@ -296,8 +296,7 @@
       absl::MutexLock l(&engine_lock_);
       stream_prototype = engine_->streamClient()->newStreamPrototype();
     }
-    Platform::StreamSharedPtr stream =
-        (*stream_prototype).start(explicit_flow_control_, min_delivery_size_);
+    Platform::StreamSharedPtr stream = (*stream_prototype).start(explicit_flow_control_);
     stream_prototype->setOnComplete(
         [this, &num_requests](envoy_stream_intel, envoy_final_stream_intel) {
           cc_.on_complete_calls++;
@@ -340,14 +339,12 @@
 }
 
 TEST_P(ClientIntegrationTest, ManyStreamExplicitFlowWithCancels) {
-  min_delivery_size_ = 0;
   explicit_flow_control_ = true;
   initialize();
   explicitFlowControlWithCancels();
 }
 
 TEST_P(ClientIntegrationTest, ManyStreamExplicitFlowWithCancelsHttp3) {
-  min_delivery_size_ = 0;
   initializeWithHttp3AndFakeDns();
 
   explicitFlowControlWithCancels();
@@ -402,29 +399,8 @@
 
 // Do HTTP/3 without doing the alt-svc-over-HTTP/2 dance.
 TEST_P(ClientIntegrationTest, Http3WithQuicHints) {
-<<<<<<< HEAD
   initializeWithHttp3AndFakeDns();
-=======
-  EXPECT_CALL(helper_handle_->mock_helper(), isCleartextPermitted(_)).Times(0);
-  EXPECT_CALL(helper_handle_->mock_helper(), validateCertificateChain(_, _));
-  EXPECT_CALL(helper_handle_->mock_helper(), cleanupAfterCertificateValidation());
-
-  setUpstreamProtocol(Http::CodecType::HTTP3);
-  builder_.enablePlatformCertificatesValidation(true);
-  // Create a k-v store for DNS lookup which createEnvoy() will use to point
-  // www.lyft.com -> fake H3 backend.
-  builder_.addKeyValueStore("reserved.platform_store", test_key_value_store_);
-  builder_.enableDnsCache(true, 1);
-  upstream_tls_ = true;
-  add_quic_hints_ = true;
-
-  initialize();
-
-  auto address = fake_upstreams_[0]->localAddress();
-  auto upstream_port = fake_upstreams_[0]->localAddress()->ip()->port();
-  default_request_headers_.setHost(fmt::format("www.lyft.com:{}", upstream_port));
-  default_request_headers_.setScheme("https");
->>>>>>> b2e7f4a4
+
   basicTest();
 
   {
@@ -588,7 +564,7 @@
   ASSERT_EQ(cc_.status, "200");
   ASSERT_EQ(cc_.on_complete_calls, 1);
 
-  // Now cancel.  As on_complete has been called cancel is a no-op but is
+  // Now cancel. As on_complete has been called cancel is a no-op but is
   // non-problematic.
   stream_->cancel();
   memset(&cc_.final_intel, 0, sizeof(cc_.final_intel));

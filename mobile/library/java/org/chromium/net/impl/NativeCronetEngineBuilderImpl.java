--- conflicted
+++ resolved
@@ -126,22 +126,12 @@
         mDnsFailureRefreshSecondsBase, mDnsFailureRefreshSecondsMax, mDnsQueryTimeoutSeconds,
         mDnsMinRefreshSeconds, mDnsPreresolveHostnames, mEnableDNSCache,
         mDnsCacheSaveIntervalSeconds, mEnableDrainPostDnsRefresh, quicEnabled(),
-<<<<<<< HEAD
-        mEnableGzipDecompression, mEnableGzipCompression, brotliEnabled(), mEnableBrotliCompression,
-        mEnableSocketTag, mEnableHappyEyeballs, mEnableInterfaceBinding,
-        mH2ConnectionKeepaliveIdleIntervalMilliseconds, mH2ConnectionKeepaliveTimeoutSeconds,
-        mMaxConnectionsPerHost, mStatsFlushSeconds, mStreamIdleTimeoutSeconds,
-        mPerTryIdleTimeoutSeconds, mAppVersion, mAppId, mTrustChainVerification, mVirtualClusters,
-        nativeFilterChain, platformFilterChain, stringAccessors, keyValueStores, statSinks,
-        mEnableSkipDNSLookupForProxiedRequests, mEnablePlatformCertificatesValidation);
-=======
         mEnableGzipDecompression, brotliEnabled(), mEnableSocketTag, mEnableHappyEyeballs,
         mEnableInterfaceBinding, mH2ConnectionKeepaliveIdleIntervalMilliseconds,
         mH2ConnectionKeepaliveTimeoutSeconds, mMaxConnectionsPerHost, mStatsFlushSeconds,
         mStreamIdleTimeoutSeconds, mPerTryIdleTimeoutSeconds, mAppVersion, mAppId,
         mTrustChainVerification, mVirtualClusters, nativeFilterChain, platformFilterChain,
         stringAccessors, keyValueStores, statSinks, mEnableSkipDNSLookupForProxiedRequests,
-        mEnablePlatformCertificatesValidation, false);
->>>>>>> 02d09172
+        mEnablePlatformCertificatesValidation);
   }
 }
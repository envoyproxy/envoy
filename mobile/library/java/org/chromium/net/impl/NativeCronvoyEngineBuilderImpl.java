--- conflicted
+++ resolved
@@ -137,23 +137,13 @@
         mDnsFailureRefreshSecondsBase, mDnsFailureRefreshSecondsMax, mDnsQueryTimeoutSeconds,
         mDnsMinRefreshSeconds, mDnsPreresolveHostnames, mEnableDNSCache,
         mDnsCacheSaveIntervalSeconds, mEnableDrainPostDnsRefresh, quicEnabled(),
-<<<<<<< HEAD
-        mEnableGzipDecompression, brotliEnabled(), mEnableSocketTag, mEnableHappyEyeballs,
-        mEnableInterfaceBinding, mH2ConnectionKeepaliveIdleIntervalMilliseconds,
-        mH2ConnectionKeepaliveTimeoutSeconds, mMaxConnectionsPerHost, mStatsFlushSeconds,
-        mStreamIdleTimeoutSeconds, mPerTryIdleTimeoutSeconds, mAppVersion, mAppId,
-        mTrustChainVerification, nativeFilterChain, platformFilterChain, stringAccessors,
-        keyValueStores, statSinks, runtimeGuards, mEnablePlatformCertificatesValidation,
-=======
         mEnableGzipDecompression, brotliEnabled(), mEnableSocketTag, mEnableInterfaceBinding,
         mH2ConnectionKeepaliveIdleIntervalMilliseconds, mH2ConnectionKeepaliveTimeoutSeconds,
         mMaxConnectionsPerHost, mStatsFlushSeconds, mStreamIdleTimeoutSeconds,
         mPerTryIdleTimeoutSeconds, mAppVersion, mAppId, mTrustChainVerification, nativeFilterChain,
         platformFilterChain, stringAccessors, keyValueStores, statSinks, runtimeGuards,
-        mEnableSkipDNSLookupForProxiedRequests, mEnablePlatformCertificatesValidation,
->>>>>>> e0a67c15
-        mRtdsLayerName, mRtdsTimeoutSeconds, mAdsAddress, mAdsPort, mAdsToken, mAdsTokenLifetime,
-        mAdsRootCerts, mNodeId, mNodeRegion, mNodeZone, mNodeSubZone, mCdsResourcesLocator,
-        mCdsTimeoutSeconds, mEnableCds);
+        mEnablePlatformCertificatesValidation, mRtdsLayerName, mRtdsTimeoutSeconds, mAdsAddress,
+        mAdsPort, mAdsToken, mAdsTokenLifetime, mAdsRootCerts, mNodeId, mNodeRegion, mNodeZone,
+        mNodeSubZone, mCdsResourcesLocator, mCdsTimeoutSeconds, mEnableCds);
   }
 }
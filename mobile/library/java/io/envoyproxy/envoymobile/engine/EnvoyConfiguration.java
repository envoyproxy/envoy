--- conflicted
+++ resolved
@@ -270,27 +270,15 @@
         grpcStatsDomain, connectTimeoutSeconds, dnsRefreshSeconds, dnsFailureRefreshSecondsBase,
         dnsFailureRefreshSecondsMax, dnsQueryTimeoutSeconds, dnsMinRefreshSeconds, dns_preresolve,
         enableDNSCache, dnsCacheSaveIntervalSeconds, enableDrainPostDnsRefresh, enableHttp3,
-<<<<<<< HEAD
         http3ConnectionOptions, http3ClientConnectionOptions, enableGzipDecompression,
         enableBrotliDecompression, enableSocketTagging, enableInterfaceBinding,
         h2ConnectionKeepaliveIdleIntervalMilliseconds, h2ConnectionKeepaliveTimeoutSeconds,
         maxConnectionsPerHost, statsFlushSeconds, streamIdleTimeoutSeconds,
         perTryIdleTimeoutSeconds, appVersion, appId, enforceTrustChainVerification, filter_chain,
         stats_sinks, enablePlatformCertificatesValidation, runtime_guards, rtdsResourceName,
-        rtdsTimeoutSeconds, xdsAddress, xdsPort, xdsJwtToken, xdsJwtTokenLifetime, xdsRootCerts,
+        rtdsTimeoutSeconds, xdsAddress, xdsPort, xdsAuthHeader, xdsAuthToken, xdsJwtToken, xdsJwtTokenLifetime, xdsRootCerts,
         xdsSni, nodeId, nodeRegion, nodeZone, nodeSubZone, cdsResourcesLocator, cdsTimeoutSeconds,
         enableCds);
-=======
-        enableGzipDecompression, enableBrotliDecompression, enableSocketTagging,
-        enableInterfaceBinding, h2ConnectionKeepaliveIdleIntervalMilliseconds,
-        h2ConnectionKeepaliveTimeoutSeconds, maxConnectionsPerHost, statsFlushSeconds,
-        streamIdleTimeoutSeconds, perTryIdleTimeoutSeconds, appVersion, appId,
-        enforceTrustChainVerification, filter_chain, stats_sinks,
-        enablePlatformCertificatesValidation, runtime_guards, rtdsResourceName, rtdsTimeoutSeconds,
-        xdsAddress, xdsPort, xdsAuthHeader, xdsAuthToken, xdsJwtToken, xdsJwtTokenLifetime,
-        xdsRootCerts, xdsSni, nodeId, nodeRegion, nodeZone, nodeSubZone, cdsResourcesLocator,
-        cdsTimeoutSeconds, enableCds);
->>>>>>> 69595b45
   }
 
   static class ConfigurationException extends RuntimeException {

package io.envoyproxy.envoymobile.engine;

import com.google.protobuf.Struct;
import java.util.Collections;
import java.util.List;
import java.util.ArrayList;
import java.util.Map;
import java.util.HashMap;
import java.util.regex.Pattern;

import io.envoyproxy.envoymobile.engine.types.EnvoyHTTPFilterFactory;
import io.envoyproxy.envoymobile.engine.types.EnvoyStringAccessor;
import io.envoyproxy.envoymobile.engine.types.EnvoyKeyValueStore;

/* Typed configuration that may be used for starting Envoy. */
public class EnvoyConfiguration {
  // Peer certificate verification mode.
  // Must match the CertificateValidationContext.TrustChainVerification proto enum.
  public enum TrustChainVerification {
    // Perform default certificate verification (e.g., against CA / verification lists)
    VERIFY_TRUST_CHAIN,
    // Connections where the certificate fails verification will be permitted.
    // For HTTP connections, the result of certificate verification can be used in route matching.
    // Used for testing.
    ACCEPT_UNTRUSTED;
  }

  public final String grpcStatsDomain;
  public final Integer connectTimeoutSeconds;
  public final Integer dnsRefreshSeconds;
  public final Integer dnsFailureRefreshSecondsBase;
  public final Integer dnsFailureRefreshSecondsMax;
  public final Integer dnsQueryTimeoutSeconds;
  public final Integer dnsMinRefreshSeconds;
  public final List<String> dnsPreresolveHostnames;
  public final Boolean enableDNSCache;
  public final Integer dnsCacheSaveIntervalSeconds;
  public final Boolean enableDrainPostDnsRefresh;
  public final Boolean enableHttp3;
  public final String http3ConnectionOptions;
  public final String http3ClientConnectionOptions;
  public final Map<String, String> quicHints;
  public final List<String> quicCanonicalSuffixes;
  public final Boolean enableGzipDecompression;
  public final Boolean enableBrotliDecompression;
  public final Boolean enableSocketTagging;
  public final Boolean enableInterfaceBinding;
  public final Integer h2ConnectionKeepaliveIdleIntervalMilliseconds;
  public final Integer h2ConnectionKeepaliveTimeoutSeconds;
  public final Integer maxConnectionsPerHost;
  public final List<EnvoyHTTPFilterFactory> httpPlatformFilterFactories;
  public final Integer statsFlushSeconds;
  public final Integer streamIdleTimeoutSeconds;
  public final Integer perTryIdleTimeoutSeconds;
  public final String appVersion;
  public final String appId;
  public final TrustChainVerification trustChainVerification;
  public final List<EnvoyNativeFilterConfig> nativeFilterChain;
  public final Map<String, EnvoyStringAccessor> stringAccessors;
  public final Map<String, EnvoyKeyValueStore> keyValueStores;
  public final List<String> statSinks;
  public final Map<String, String> runtimeGuards;
  public final Boolean enablePlatformCertificatesValidation;
  public final String rtdsResourceName;
  public final Integer rtdsTimeoutSeconds;
  public final String xdsAddress;
  public final Integer xdsPort;
  public final Map<String, String> xdsGrpcInitialMetadata;
  public final String xdsRootCerts;
  public final String xdsSni;
  public final String nodeId;
  public final String nodeRegion;
  public final String nodeZone;
  public final String nodeSubZone;
  public final Struct nodeMetadata;
  public final String cdsResourcesLocator;
  public final Integer cdsTimeoutSeconds;
  public final Boolean enableCds;

  private static final Pattern UNRESOLVED_KEY_PATTERN = Pattern.compile("\\{\\{ (.+) \\}\\}");

  /**
   * Create a new instance of the configuration.
   *
   * @param grpcStatsDomain                               the domain to flush stats to.
   * @param connectTimeoutSeconds                         timeout for new network connections to
   *     hosts in
   *                                                      the cluster.
   * @param dnsRefreshSeconds                             default rate in seconds at which to
   *     refresh DNS.
   * @param dnsFailureRefreshSecondsBase                  base rate in seconds to refresh DNS on
   *     failure.
   * @param dnsFailureRefreshSecondsMax                   max rate in seconds to refresh DNS on
   *     failure.
   * @param dnsQueryTimeoutSeconds                        rate in seconds to timeout DNS queries.
   * @param dnsMinRefreshSeconds                          minimum rate in seconds at which to
   *     refresh DNS.
   * @param dnsPreresolveHostnames                        hostnames to preresolve on Envoy Client
   *     construction.
   * @param enableDNSCache                                whether to enable DNS cache.
   * @param dnsCacheSaveIntervalSeconds                   the interval at which to save results to
   *     the configured key value store.
   * @param enableDrainPostDnsRefresh                     whether to drain connections after soft
   *     DNS refresh.
   * @param enableHttp3                                   whether to enable experimental support for
   *     HTTP/3 (QUIC).
   * @param http3ConnectionOptions                        connection options to be used in HTTP/3.
   * @param http3ClientConnectionOptions                  client connection options to be used in
   *     HTTP/3.
   * @param quicHints                                     A list of host port pairs that's known
   *     to speak QUIC.
   * @param quicCanonicalSuffixes                         A list of canonical suffixes that are
   *     known to speak QUIC.
   * @param enableGzipDecompression                       whether to enable response gzip
   *     decompression.
   *     compression.
   * @param enableBrotliDecompression                     whether to enable response brotli
   *     decompression.
   *     compression.
   * @param enableSocketTagging                           whether to enable socket tagging.
   * @param enableInterfaceBinding                        whether to allow interface binding.
   * @param h2ConnectionKeepaliveIdleIntervalMilliseconds rate in milliseconds seconds to send h2
   *                                                      pings on stream creation.
   * @param h2ConnectionKeepaliveTimeoutSeconds           rate in seconds to timeout h2 pings.
   * @param maxConnectionsPerHost                         maximum number of connections to open to a
   *                                                      single host.
   * @param statsFlushSeconds                             interval at which to flush Envoy stats.
   * @param streamIdleTimeoutSeconds                      idle timeout for HTTP streams.
   * @param perTryIdleTimeoutSeconds                      per try idle timeout for HTTP streams.
   * @param appVersion                                    the App Version of the App using this
   *     Envoy Client.
   * @param appId                                         the App ID of the App using this Envoy
   *     Client.
   * @param trustChainVerification                        whether to mute TLS Cert verification -
   *     for tests.
   * @param nativeFilterChain                             the configuration for native filters.
   * @param httpPlatformFilterFactories                   the configuration for platform filters.
   * @param stringAccessors                               platform string accessors to register.
   * @param keyValueStores                                platform key-value store implementations.
   * @param enablePlatformCertificatesValidation          whether to use the platform verifier.
   * @param rtdsResourceName                                 the RTDS layer name for this client.
   * @param rtdsTimeoutSeconds                            the timeout for RTDS fetches.
   * @param xdsAddress                                    the address for the xDS management server.
   * @param xdsPort                                       the port for the xDS server.
   * @param xdsGrpcInitialMetadata                        The Headers (as key/value pairs) that must
   *                                                      be included in the xDs gRPC stream's
   *                                                      initial metadata (as HTTP headers).
   * @param xdsRootCerts                                  the root certificates to use for the TLS
   *                                                      handshake during connection establishment
   *                                                      with the xDS management server.
   * @param xdsSni                                        the SNI (server name identification) to
   *                                                      use for the TLS handshake.
   * @param nodeId                                        the node ID in the Node metadata.
   * @param nodeRegion                                    the node region in the Node metadata.
   * @param nodeZone                                      the node zone in the Node metadata.
   * @param nodeSubZone                                   the node sub-zone in the Node metadata.
   * @param nodeMetadata                                  the node metadata.
   * @param cdsResourcesLocator                           the resources locator for CDS.
   * @param cdsTimeoutSeconds                             the timeout for CDS fetches.
   * @param enableCds                                     enables CDS, used because all CDS params
   *     could be empty.
   */
  public EnvoyConfiguration(
      String grpcStatsDomain, int connectTimeoutSeconds, int dnsRefreshSeconds,
      int dnsFailureRefreshSecondsBase, int dnsFailureRefreshSecondsMax, int dnsQueryTimeoutSeconds,
      int dnsMinRefreshSeconds, List<String> dnsPreresolveHostnames, boolean enableDNSCache,
      int dnsCacheSaveIntervalSeconds, boolean enableDrainPostDnsRefresh, boolean enableHttp3,
      String http3ConnectionOptions, String http3ClientConnectionOptions,
      Map<String, Integer> quicHints, List<String> quicCanonicalSuffixes,
      boolean enableGzipDecompression, boolean enableBrotliDecompression,
      boolean enableSocketTagging, boolean enableInterfaceBinding,
      int h2ConnectionKeepaliveIdleIntervalMilliseconds, int h2ConnectionKeepaliveTimeoutSeconds,
      int maxConnectionsPerHost, int statsFlushSeconds, int streamIdleTimeoutSeconds,
      int perTryIdleTimeoutSeconds, String appVersion, String appId,
      TrustChainVerification trustChainVerification,
      List<EnvoyNativeFilterConfig> nativeFilterChain,
      List<EnvoyHTTPFilterFactory> httpPlatformFilterFactories,
      Map<String, EnvoyStringAccessor> stringAccessors,
      Map<String, EnvoyKeyValueStore> keyValueStores, List<String> statSinks,
      Map<String, Boolean> runtimeGuards, boolean enablePlatformCertificatesValidation,
      String rtdsResourceName, Integer rtdsTimeoutSeconds, String xdsAddress, Integer xdsPort,
      Map<String, String> xdsGrpcInitialMetadata, String xdsRootCerts, String xdsSni, String nodeId,
      String nodeRegion, String nodeZone, String nodeSubZone, Struct nodeMetadata,
      String cdsResourcesLocator, Integer cdsTimeoutSeconds, boolean enableCds) {
    JniLibrary.load();
    this.grpcStatsDomain = grpcStatsDomain;
    this.connectTimeoutSeconds = connectTimeoutSeconds;
    this.dnsRefreshSeconds = dnsRefreshSeconds;
    this.dnsFailureRefreshSecondsBase = dnsFailureRefreshSecondsBase;
    this.dnsFailureRefreshSecondsMax = dnsFailureRefreshSecondsMax;
    this.dnsQueryTimeoutSeconds = dnsQueryTimeoutSeconds;
    this.dnsMinRefreshSeconds = dnsMinRefreshSeconds;
    this.dnsPreresolveHostnames = dnsPreresolveHostnames;
    this.enableDNSCache = enableDNSCache;
    this.dnsCacheSaveIntervalSeconds = dnsCacheSaveIntervalSeconds;
    this.enableDrainPostDnsRefresh = enableDrainPostDnsRefresh;
    this.enableHttp3 = enableHttp3;
    this.http3ConnectionOptions = http3ConnectionOptions;
    this.http3ClientConnectionOptions = http3ClientConnectionOptions;
    this.quicHints = new HashMap<>();
    for (Map.Entry<String, Integer> hostAndPort : quicHints.entrySet()) {
      this.quicHints.put(hostAndPort.getKey(), String.valueOf(hostAndPort.getValue()));
    }
    this.quicCanonicalSuffixes = quicCanonicalSuffixes;
    this.enableGzipDecompression = enableGzipDecompression;
    this.enableBrotliDecompression = enableBrotliDecompression;
    this.enableSocketTagging = enableSocketTagging;
    this.enableInterfaceBinding = enableInterfaceBinding;
    this.h2ConnectionKeepaliveIdleIntervalMilliseconds =
        h2ConnectionKeepaliveIdleIntervalMilliseconds;
    this.h2ConnectionKeepaliveTimeoutSeconds = h2ConnectionKeepaliveTimeoutSeconds;
    this.maxConnectionsPerHost = maxConnectionsPerHost;
    this.statsFlushSeconds = statsFlushSeconds;
    this.streamIdleTimeoutSeconds = streamIdleTimeoutSeconds;
    this.perTryIdleTimeoutSeconds = perTryIdleTimeoutSeconds;
    this.appVersion = appVersion;
    this.appId = appId;
    this.trustChainVerification = trustChainVerification;
    int index = 0;
    // Insert in this order to preserve prior ordering constraints.
    for (EnvoyHTTPFilterFactory filterFactory : httpPlatformFilterFactories) {
      String config =
          "{'@type': type.googleapis.com/envoymobile.extensions.filters.http.platform_bridge.PlatformBridge, platform_filter_name: " +
          filterFactory.getFilterName() + "}";
      EnvoyNativeFilterConfig ins =
          new EnvoyNativeFilterConfig("envoy.filters.http.platform_bridge", config);
      nativeFilterChain.add(index++, ins);
    }
    this.nativeFilterChain = nativeFilterChain;

    this.httpPlatformFilterFactories = httpPlatformFilterFactories;
    this.stringAccessors = stringAccessors;
    this.keyValueStores = keyValueStores;
    this.statSinks = statSinks;

    this.runtimeGuards = new HashMap<String, String>();
    for (Map.Entry<String, Boolean> guardAndValue : runtimeGuards.entrySet()) {
      this.runtimeGuards.put(guardAndValue.getKey(), String.valueOf(guardAndValue.getValue()));
    }
    this.enablePlatformCertificatesValidation = enablePlatformCertificatesValidation;
    this.rtdsResourceName = rtdsResourceName;
    this.rtdsTimeoutSeconds = rtdsTimeoutSeconds;
    this.xdsAddress = xdsAddress;
    this.xdsPort = xdsPort;
    this.xdsGrpcInitialMetadata = new HashMap<>(xdsGrpcInitialMetadata);
    this.xdsRootCerts = xdsRootCerts;
    this.xdsSni = xdsSni;
    this.nodeId = nodeId;
    this.nodeRegion = nodeRegion;
    this.nodeZone = nodeZone;
    this.nodeSubZone = nodeSubZone;
    this.nodeMetadata = nodeMetadata;
    this.cdsResourcesLocator = cdsResourcesLocator;
    this.cdsTimeoutSeconds = cdsTimeoutSeconds;
    this.enableCds = enableCds;
  }

  public long createBootstrap() {
    Boolean enforceTrustChainVerification =
        trustChainVerification == EnvoyConfiguration.TrustChainVerification.VERIFY_TRUST_CHAIN;
    List<EnvoyNativeFilterConfig> reverseFilterChain = new ArrayList<>(nativeFilterChain);
    Collections.reverse(reverseFilterChain);

    byte[][] filterChain = JniBridgeUtility.toJniBytes(reverseFilterChain);
    byte[][] statsSinks = JniBridgeUtility.stringsToJniBytes(statSinks);
    byte[][] dnsPreresolve = JniBridgeUtility.stringsToJniBytes(dnsPreresolveHostnames);
    byte[][] runtimeGuards = JniBridgeUtility.mapToJniBytes(this.runtimeGuards);
    byte[][] quicHints = JniBridgeUtility.mapToJniBytes(this.quicHints);
<<<<<<< HEAD
    byte[][] xdsGrpcInitialMetadata = JniBridgeUtility.mapToJniBytes(this.xdsGrpcInitialMetadata);
=======
    byte[][] quicSuffixes = JniBridgeUtility.stringsToJniBytes(quicCanonicalSuffixes);
>>>>>>> 75d395c4

    return JniLibrary.createBootstrap(
        grpcStatsDomain, connectTimeoutSeconds, dnsRefreshSeconds, dnsFailureRefreshSecondsBase,
        dnsFailureRefreshSecondsMax, dnsQueryTimeoutSeconds, dnsMinRefreshSeconds, dnsPreresolve,
        enableDNSCache, dnsCacheSaveIntervalSeconds, enableDrainPostDnsRefresh, enableHttp3,
<<<<<<< HEAD
        http3ConnectionOptions, http3ClientConnectionOptions, quicHints, enableGzipDecompression,
        enableBrotliDecompression, enableSocketTagging, enableInterfaceBinding,
        h2ConnectionKeepaliveIdleIntervalMilliseconds, h2ConnectionKeepaliveTimeoutSeconds,
        maxConnectionsPerHost, statsFlushSeconds, streamIdleTimeoutSeconds,
        perTryIdleTimeoutSeconds, appVersion, appId, enforceTrustChainVerification, filterChain,
        statsSinks, enablePlatformCertificatesValidation, runtimeGuards, rtdsResourceName,
        rtdsTimeoutSeconds, xdsAddress, xdsPort, xdsGrpcInitialMetadata, xdsRootCerts, xdsSni,
        nodeId, nodeRegion, nodeZone, nodeSubZone, nodeMetadata.toByteArray(), cdsResourcesLocator,
        cdsTimeoutSeconds, enableCds);
=======
        http3ConnectionOptions, http3ClientConnectionOptions, quicHints, quicSuffixes,
        enableGzipDecompression, enableBrotliDecompression, enableSocketTagging,
        enableInterfaceBinding, h2ConnectionKeepaliveIdleIntervalMilliseconds,
        h2ConnectionKeepaliveTimeoutSeconds, maxConnectionsPerHost, statsFlushSeconds,
        streamIdleTimeoutSeconds, perTryIdleTimeoutSeconds, appVersion, appId,
        enforceTrustChainVerification, filterChain, statsSinks,
        enablePlatformCertificatesValidation, runtimeGuards, rtdsResourceName, rtdsTimeoutSeconds,
        xdsAddress, xdsPort, xdsAuthHeader, xdsAuthToken, xdsRootCerts, xdsSni, nodeId, nodeRegion,
        nodeZone, nodeSubZone, nodeMetadata.toByteArray(), cdsResourcesLocator, cdsTimeoutSeconds,
        enableCds);
>>>>>>> 75d395c4
  }

  static class ConfigurationException extends RuntimeException {
    ConfigurationException(String unresolvedKey) {
      super("Unresolved template key: " + unresolvedKey);
    }
  }
}<|MERGE_RESOLUTION|>--- conflicted
+++ resolved
@@ -266,27 +266,13 @@
     byte[][] dnsPreresolve = JniBridgeUtility.stringsToJniBytes(dnsPreresolveHostnames);
     byte[][] runtimeGuards = JniBridgeUtility.mapToJniBytes(this.runtimeGuards);
     byte[][] quicHints = JniBridgeUtility.mapToJniBytes(this.quicHints);
-<<<<<<< HEAD
+    byte[][] quicSuffixes = JniBridgeUtility.stringsToJniBytes(quicCanonicalSuffixes);
     byte[][] xdsGrpcInitialMetadata = JniBridgeUtility.mapToJniBytes(this.xdsGrpcInitialMetadata);
-=======
-    byte[][] quicSuffixes = JniBridgeUtility.stringsToJniBytes(quicCanonicalSuffixes);
->>>>>>> 75d395c4
 
     return JniLibrary.createBootstrap(
         grpcStatsDomain, connectTimeoutSeconds, dnsRefreshSeconds, dnsFailureRefreshSecondsBase,
         dnsFailureRefreshSecondsMax, dnsQueryTimeoutSeconds, dnsMinRefreshSeconds, dnsPreresolve,
         enableDNSCache, dnsCacheSaveIntervalSeconds, enableDrainPostDnsRefresh, enableHttp3,
-<<<<<<< HEAD
-        http3ConnectionOptions, http3ClientConnectionOptions, quicHints, enableGzipDecompression,
-        enableBrotliDecompression, enableSocketTagging, enableInterfaceBinding,
-        h2ConnectionKeepaliveIdleIntervalMilliseconds, h2ConnectionKeepaliveTimeoutSeconds,
-        maxConnectionsPerHost, statsFlushSeconds, streamIdleTimeoutSeconds,
-        perTryIdleTimeoutSeconds, appVersion, appId, enforceTrustChainVerification, filterChain,
-        statsSinks, enablePlatformCertificatesValidation, runtimeGuards, rtdsResourceName,
-        rtdsTimeoutSeconds, xdsAddress, xdsPort, xdsGrpcInitialMetadata, xdsRootCerts, xdsSni,
-        nodeId, nodeRegion, nodeZone, nodeSubZone, nodeMetadata.toByteArray(), cdsResourcesLocator,
-        cdsTimeoutSeconds, enableCds);
-=======
         http3ConnectionOptions, http3ClientConnectionOptions, quicHints, quicSuffixes,
         enableGzipDecompression, enableBrotliDecompression, enableSocketTagging,
         enableInterfaceBinding, h2ConnectionKeepaliveIdleIntervalMilliseconds,
@@ -294,10 +280,9 @@
         streamIdleTimeoutSeconds, perTryIdleTimeoutSeconds, appVersion, appId,
         enforceTrustChainVerification, filterChain, statsSinks,
         enablePlatformCertificatesValidation, runtimeGuards, rtdsResourceName, rtdsTimeoutSeconds,
-        xdsAddress, xdsPort, xdsAuthHeader, xdsAuthToken, xdsRootCerts, xdsSni, nodeId, nodeRegion,
+        xdsAddress, xdsPort, xdsGrpcInitialMetadata, xdsRootCerts, xdsSni, nodeId, nodeRegion,
         nodeZone, nodeSubZone, nodeMetadata.toByteArray(), cdsResourcesLocator, cdsTimeoutSeconds,
         enableCds);
->>>>>>> 75d395c4
   }
 
   static class ConfigurationException extends RuntimeException {

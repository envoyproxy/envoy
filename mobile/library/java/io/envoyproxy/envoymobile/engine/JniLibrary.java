--- conflicted
+++ resolved
@@ -289,32 +289,6 @@
   public static native void callClearTestRootCertificateFromNative();
 
   /**
-<<<<<<< HEAD
-   * Uses the provided fields to generate an Envoy bootstrap proto, then convert into a YAML string.
-   *
-   * Returns the config yaml.
-   *
-   */
-  public static native String createYaml(
-      String grpcStatsDomain, boolean adminInterfaceEnabled, long connectTimeoutSeconds,
-      long dnsRefreshSeconds, long dnsFailureRefreshSecondsBase, long dnsFailureRefreshSecondsMax,
-      long dnsQueryTimeoutSeconds, long dnsMinRefreshSeconds, byte[][] dnsPreresolveHostnames,
-      boolean enableDNSCache, long dnsCacheSaveIntervalSeconds, boolean enableDrainPostDnsRefresh,
-      boolean enableHttp3, boolean enableGzipDecompression, boolean enableBrotliDecompression,
-      boolean enableSocketTagging, boolean enableHappyEyeballs, boolean enableInterfaceBinding,
-      long h2ConnectionKeepaliveIdleIntervalMilliseconds, long h2ConnectionKeepaliveTimeoutSeconds,
-      long maxConnectionsPerHost, long statsFlushSeconds, long streamIdleTimeoutSeconds,
-      long perTryIdleTimeoutSeconds, String appVersion, String appId,
-      boolean trustChainVerification, byte[][] virtualClusters, byte[][] filterChain,
-      byte[][] statSinks, boolean enablePlatformCertificatesValidation,
-      boolean enableSkipDNSLookupForProxiedRequests, byte[][] runtimeGuards, String rtdsLayerName,
-      long rtdsTimeoutSeconds, String adsAddress, long adsPort, String adsToken,
-      long adsTokenLifetime, String adsRootCerts, String nodeId, String nodeRegion, String nodeZone,
-      String nodeSubZone);
-
-  /**
-=======
->>>>>>> 20a83f51
    * Uses the provided fields to generate an Envoy bootstrap proto.
    * The returned pointer is "owned" by the caller until ownership is passed back to C++ via
    * runEngine.

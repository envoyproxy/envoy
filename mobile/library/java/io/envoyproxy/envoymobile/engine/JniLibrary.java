package io.envoyproxy.envoymobile.engine;

import io.envoyproxy.envoymobile.engine.types.EnvoyEventTracker;
import io.envoyproxy.envoymobile.engine.types.EnvoyLogger;
import io.envoyproxy.envoymobile.engine.types.EnvoyOnEngineRunning;

import java.nio.ByteBuffer;

public class JniLibrary {

  private static String envoyLibraryName = "envoy_jni";

  // Internal reference to helper object used to load and initialize the native
  // library.
  // Volatile to ensure double-checked locking works correctly.
  private static volatile JavaLoader loader = null;

  // Load test libraries based on the jvm_flag `envoy_jni_library_name`.
  // WARNING: This should only be used for testing.
  public static void loadTestLibrary() {
    if (System.getProperty("envoy_jni_library_name") != null) {
      envoyLibraryName = System.getProperty("envoy_jni_library_name");
    }
  }

  // Load and initialize Envoy and its dependencies, but only once.
  public static void load() {
    if (loader != null) {
      return;
    }

    synchronized (JavaLoader.class) {
      if (loader != null) {
        return;
      }

      loader = new JavaLoader();
    }
  }

  // Private helper class used by the load method to ensure the native library and
  // its
  // dependencies are loaded and initialized at most once.
  private static class JavaLoader {
    private JavaLoader() { System.loadLibrary(envoyLibraryName); }
  }

  /**
   * Initialize an underlying HTTP stream.
   *
   * @param engine, handle to the engine that will manage this stream.
   * @return long, handle to the underlying stream.
   */
  protected static native long initStream(long engine);

  /**
   * Open an underlying HTTP stream. Note: Streams must be started before other
   * other interaction can can occur.
   *
   * @param engine,  handle to the stream's associated engine.
   * @param stream,  handle to the stream to be started.
   * @param context, context that contains dispatch logic to fire callbacks
   *                 callbacks.
   * @param explicitFlowControl, whether explicit flow control should be enabled
   *                             for the stream.
   * @return envoy_stream, with a stream handle and a success status, or a failure
   * status.
   */
  protected static native int startStream(long engine, long stream, JvmCallbackContext context,
                                          boolean explicitFlowControl);

  /**
   * Send headers over an open HTTP stream. This method can be invoked once and
   * needs to be called before send_data.
   *
   * @param engine,    the stream's associated engine.
   * @param stream,    the stream to send headers over.
   * @param headers,   the headers to send.
   * @param endStream, supplies whether this is headers only.
   * @return int, the resulting status of the operation.
   */
  protected static native int sendHeaders(long engine, long stream, byte[][] headers,
                                          boolean endStream);

  /**
   * Send data over an open HTTP stream. This method can be invoked multiple
   * times.
   *
   * @param engine,    the stream's associated engine.
   * @param stream,    the stream to send data over.
   * @param data,      the data to send.
   * @param length,    the size in bytes of the data to send. 0 <= length <= data.length
   * @param endStream, supplies whether this is the last data in the stream.
   * @return int,      the resulting status of the operation.
   */
  protected static native int sendDataByteArray(long engine, long stream, byte[] data, int length,
                                                boolean endStream);

  /**
   * Send data over an open HTTP stream. This method can be invoked multiple
   * times.
   *
   * @param engine,    the stream's associated engine.
   * @param stream,    the stream to send data over.
   * @param data,      the data to send; must be a <b>direct</b> ByteBuffer.
   * @param length,    the size in bytes of the data to send. 0 <= length <= data.capacity()
   * @param endStream, supplies whether this is the last data in the stream.
   * @return int,      the resulting status of the operation.
   */
  protected static native int sendData(long engine, long stream, ByteBuffer data, int length,
                                       boolean endStream);

  /**
   * Read data from the response stream. Returns immediately.
   * Has no effect if explicit flow control is not enabled.
   *
   * @param engine,    the stream's associated engine.
   * @param stream,    the stream.
   * @param byteCount, Maximum number of bytes that may be be passed by the next data callback.
   * @return int, the resulting status of the operation.
   */
  protected static native int readData(long engine, long stream, long byteCount);

  /**
   * Send trailers over an open HTTP stream. This method can only be invoked once
   * per stream. Note that this method implicitly ends the stream.
   *
   * @param engine,   the stream's associated engine.
   * @param stream,   the stream to send trailers over.
   * @param trailers, the trailers to send.
   * @return int, the resulting status of the operation.
   */
  protected static native int sendTrailers(long engine, long stream, byte[][] trailers);

  /**
   * Detach all callbacks from a stream and send an interrupt upstream if
   * supported by transport.
   *
   * @param engine, the stream's associated engine.
   * @param stream, the stream to evict.
   * @return int, the resulting status of the operation.
   */
  protected static native int resetStream(long engine, long stream);

  /**
   * Register a factory for creating platform filter instances for each HTTP stream.
   *
   * @param filterName, unique name identifying this filter in the chain.
   * @param context,    context containing logic necessary to invoke a new filter instance.
   * @return int, the resulting status of the operation.
   */
  protected static native int registerFilterFactory(String filterName,
                                                    JvmFilterFactoryContext context);

  // Native entry point

  /**
   * Initialize an engine for handling network streams.
   *
   * @param runningCallback, called when the engine finishes its async startup and begins running.
   * @param logger,          the logging interface.
   * @param eventTracker     the event tracking interface.
   * @return envoy_engine_t, handle to the underlying engine.
   */
  protected static native long initEngine(EnvoyOnEngineRunning runningCallback, EnvoyLogger logger,
                                          EnvoyEventTracker eventTracker);

  /**
   * External entry point for library.
   *
   * This should be run either with a non-empty config, or a non-zero bootstrap.
   * If a bootstrap pointer is passed, the engine will take ownership of the proto.
   *
   * @param engine,          the engine to run.
   * @param config,          the configuration blob to run envoy with.
   * @param bootstrap,       a bootstrap pointer generated by createBootstrap, or 0 to use config.
   * @param logLevel,        the logging level to run envoy with.
   * @return int, the resulting status of the operation.
   */
  protected static native int runEngine(long engine, String config, long bootstrap,
                                        String logLevel);

  /**
   * Terminate the engine.
   *
   * @param engine handle for the engine to terminate.
   */
  protected static native void terminateEngine(long engine);

  // Other native methods

  /**
   * Increment a counter with the given count.
   *
   * @param engine,  handle to the engine that owns the counter.
   * @param elements Elements of the counter stat.
   * @param tags Tags of the counter.
   * @param count Amount to add to the counter.
   * @return A status indicating if the action was successful.
   */
  protected static native int recordCounterInc(long engine, String elements, byte[][] tags,
                                               int count);

  /**
   * Flush the stats sinks outside of a flushing interval.
   * Note: stat flushing is done asynchronously, this function will never block.
   * This is a noop if called before the underlying EnvoyEngine has started.
   *
   * @param engine engine whose stats should be flushed.
   */
  protected static native int flushStats(long engine);

  /**
   * Retrieve the value of all active stats. Note that this function may block for some time.
   * @return The list of active stats and their values, or empty string of the operation failed
   */
  protected static native String dumpStats();

  /**
   * Register a platform-provided key-value store implementation.
   *
   * @param name,    unique name identifying this key-value store.
   * @param context, context containing logic necessary to invoke the key-value store.
   * @return int,    the resulting status of the operation.
   */
  protected static native int registerKeyValueStore(String name, JvmKeyValueStoreContext context);

  /**
   * Register a string accessor to get strings from the platform.
   *
   * @param accessorName, unique name identifying this accessor.
   * @param context,      context containing logic necessary to invoke the accessor.
   * @return int, the resulting status of the operation.
   */
  protected static native int registerStringAccessor(String accessorName,
                                                     JvmStringAccessorContext context);

  /**
   * Refresh DNS, and drain connections owned by this Engine.
   *
   * @param engine Handle to the engine for which to drain connections.
   */
  protected static native int resetConnectivityState(long engine);

  /**
   * Update the network interface to the preferred network for opening new
   * streams. Note that this state is shared by all engines.
   *
   * @param engine  Handle to the engine whose preferred network will be set.
   * @param network the network to be preferred for new streams.
   * @return The resulting status of the operation.
   */
  protected static native int setPreferredNetwork(long engine, int network);

  /**
   * Update the proxy settings.
   *
   * @param engine Handle to the engine whose proxy settings should be updated.
   * @param host The proxy host.
   * @param port The proxy port.
   * @return The resulting status of the operation.
   */
  protected static native int setProxySettings(long engine, String host, int port);

  /**
   * Mimic a call to AndroidNetworkLibrary#verifyServerCertificates from native code.
   * To be used for testing only.
   *
   * @param certChain The ASN.1 DER encoded bytes for certificates.
   * @param authType The key exchange algorithm name (e.g. RSA).
   * @param host The hostname of the server.
   * @return Android certificate verification result code.
   */
  public static native Object callCertificateVerificationFromNative(byte[][] certChain,
                                                                    byte[] authType, byte[] host);
  /**
   * Mimic a call to AndroidNetworkLibrary#addTestRootCertificate from native code.
   * To be used for testing only.
   *
   * @param rootCert DER encoded bytes of the certificate.
   */
  public static native void callAddTestRootCertificateFromNative(byte[] cert);

  /**
   * Mimic a call to AndroidNetworkLibrary#clearTestRootCertificate from native code.
   * To be used for testing only.
   *
   */
  public static native void callClearTestRootCertificateFromNative();

  /**
   * Uses the provided fields to generate an Envoy bootstrap proto.
   * The returned pointer is "owned" by the caller until ownership is passed back to C++ via
   * runEngine.
   *
   * Returns a pointer to the bootstrap that can be used to run the engine.
   *
   */
  public static native long createBootstrap(
      String grpcStatsDomain, boolean adminInterfaceEnabled, long connectTimeoutSeconds,
      long dnsRefreshSeconds, long dnsFailureRefreshSecondsBase, long dnsFailureRefreshSecondsMax,
      long dnsQueryTimeoutSeconds, long dnsMinRefreshSeconds, byte[][] dnsPreresolveHostnames,
      boolean enableDNSCache, long dnsCacheSaveIntervalSeconds, boolean enableDrainPostDnsRefresh,
      boolean enableHttp3, boolean enableGzipDecompression, boolean enableBrotliDecompression,
      boolean enableSocketTagging, boolean enableHappyEyeballs, boolean enableInterfaceBinding,
      long h2ConnectionKeepaliveIdleIntervalMilliseconds, long h2ConnectionKeepaliveTimeoutSeconds,
      long maxConnectionsPerHost, long statsFlushSeconds, long streamIdleTimeoutSeconds,
      long perTryIdleTimeoutSeconds, String appVersion, String appId,
<<<<<<< HEAD
      boolean trustChainVerification, byte[][] virtualClustersLegacy, byte[][] virtualClusters,
      byte[][] filterChain, byte[][] statSinks, boolean enablePlatformCertificatesValidation,
=======
      boolean trustChainVerification, byte[][] filterChain, byte[][] statSinks,
      boolean enablePlatformCertificatesValidation, boolean enableSkipDNSLookupForProxiedRequests,
>>>>>>> 4dd9cbc3
      byte[][] runtimeGuards, String rtdsLayerName, long rtdsTimeoutSeconds, String adsAddress,
      long adsPort, String adsToken, long adsTokenLifetime, String adsRootCerts, String nodeId,
      String nodeRegion, String nodeZone, String nodeSubZone, String cdsResourcesLocator,
      long cdsTimeoutSeconds, boolean enableCds);
}<|MERGE_RESOLUTION|>--- conflicted
+++ resolved
@@ -306,15 +306,9 @@
       long h2ConnectionKeepaliveIdleIntervalMilliseconds, long h2ConnectionKeepaliveTimeoutSeconds,
       long maxConnectionsPerHost, long statsFlushSeconds, long streamIdleTimeoutSeconds,
       long perTryIdleTimeoutSeconds, String appVersion, String appId,
-<<<<<<< HEAD
-      boolean trustChainVerification, byte[][] virtualClustersLegacy, byte[][] virtualClusters,
-      byte[][] filterChain, byte[][] statSinks, boolean enablePlatformCertificatesValidation,
-=======
       boolean trustChainVerification, byte[][] filterChain, byte[][] statSinks,
-      boolean enablePlatformCertificatesValidation, boolean enableSkipDNSLookupForProxiedRequests,
->>>>>>> 4dd9cbc3
-      byte[][] runtimeGuards, String rtdsLayerName, long rtdsTimeoutSeconds, String adsAddress,
-      long adsPort, String adsToken, long adsTokenLifetime, String adsRootCerts, String nodeId,
-      String nodeRegion, String nodeZone, String nodeSubZone, String cdsResourcesLocator,
-      long cdsTimeoutSeconds, boolean enableCds);
+      boolean enablePlatformCertificatesValidation, byte[][] runtimeGuards, String rtdsLayerName,
+      long rtdsTimeoutSeconds, String adsAddress, long adsPort, String adsToken,
+      long adsTokenLifetime, String adsRootCerts, String nodeId, String nodeRegion, String nodeZone,
+      String nodeSubZone, String cdsResourcesLocator, long cdsTimeoutSeconds, boolean enableCds);
 }
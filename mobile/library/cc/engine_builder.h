#pragma once

#include <map>
#include <memory>
#include <string>
#include <vector>

#include "envoy/config/bootstrap/v3/bootstrap.pb.h"

#include "absl/container/flat_hash_map.h"
#include "absl/types/optional.h"
#include "direct_response_testing.h"
#include "engine.h"
#include "engine_callbacks.h"
#include "key_value_store.h"
#include "log_level.h"
#include "string_accessor.h"

namespace Envoy {
namespace Platform {

constexpr int DefaultJwtTokenLifetimeSeconds = 31536000; // 1 year
constexpr int DefaultXdsTimeout = 5;

// Represents the locality information in the Bootstrap's node.
struct NodeLocality {
  std::string region;
  std::string zone;
  std::string sub_zone;
};

// The C++ Engine builder supports 2 ways of building Envoy Mobile config, the 'legacy mode'
// which uses a yaml config header, blocks of well known yaml configs, and uses string manipulation
// to glue them together, and the 'bootstrap mode' which creates a structured bootstrap proto and
// modifies it to produce the same config. We retain the legacy mode to be able to regression
// test that changes to the config yaml are reflected in generateBootstrap, until all languages use
// the C++ bootstrap builder.
//
// Bootstrap mode will be used unless the config_template constructor is used.
class EngineBuilder {
public:
  EngineBuilder();
  // This constructor is not compatible with bootstrap mode.
  EngineBuilder(std::string config_template);

  // Use the experimental non-YAML config mode which uses the bootstrap proto directly.
  EngineBuilder& addLogLevel(LogLevel log_level);
  EngineBuilder& setOnEngineRunning(std::function<void()> closure);

  EngineBuilder& addGrpcStatsDomain(std::string stats_domain);
  EngineBuilder& addConnectTimeoutSeconds(int connect_timeout_seconds);
  EngineBuilder& addDnsRefreshSeconds(int dns_refresh_seconds);
  EngineBuilder& addDnsFailureRefreshSeconds(int base, int max);
  EngineBuilder& addDnsQueryTimeoutSeconds(int dns_query_timeout_seconds);
  EngineBuilder& addDnsMinRefreshSeconds(int dns_min_refresh_seconds);
  EngineBuilder& addMaxConnectionsPerHost(int max_connections_per_host);
  EngineBuilder& useDnsSystemResolver(bool use_system_resolver);
  EngineBuilder& addH2ConnectionKeepaliveIdleIntervalMilliseconds(
      int h2_connection_keepalive_idle_interval_milliseconds);
  EngineBuilder&
  addH2ConnectionKeepaliveTimeoutSeconds(int h2_connection_keepalive_timeout_seconds);
  EngineBuilder& addStatsFlushSeconds(int stats_flush_seconds);
  // Configures Envoy to use the PlatformBridge filter named `name`. An instance of
  // envoy_http_filter must be registered as a platform API with the same name.
  EngineBuilder& setAppVersion(std::string app_version);
  EngineBuilder& setAppId(std::string app_id);
  EngineBuilder& setDeviceOs(std::string app_id);
  EngineBuilder& setStreamIdleTimeoutSeconds(int stream_idle_timeout_seconds);
  EngineBuilder& setPerTryIdleTimeoutSeconds(int per_try_idle_timeout_seconds);
  EngineBuilder& enableGzipDecompression(bool gzip_decompression_on);
  EngineBuilder& enableBrotliDecompression(bool brotli_decompression_on);
  EngineBuilder& enableSocketTagging(bool socket_tagging_on);
  EngineBuilder& enableHappyEyeballs(bool happy_eyeballs_on);
#ifdef ENVOY_ENABLE_QUIC
  EngineBuilder& enableHttp3(bool http3_on);
#endif
  EngineBuilder& enableInterfaceBinding(bool interface_binding_on);
  EngineBuilder& enableDrainPostDnsRefresh(bool drain_post_dns_refresh_on);
  EngineBuilder& enforceTrustChainVerification(bool trust_chain_verification_on);
  EngineBuilder& enablePlatformCertificatesValidation(bool platform_certificates_validation_on);
<<<<<<< HEAD
  // Adds a CDS layer to default config. Requires that ADS be configured.
  EngineBuilder& addCdsLayer(int timeout_seconds = DefaultXdsTimeout);
  // Adds an RTDS layer to default config. Requires that ADS be configured
  EngineBuilder& addRtdsLayer(std::string layer_name, int timeout_seconds = DefaultXdsTimeout);
  // Adds an ADS layer.
  EngineBuilder& setAggregatedDiscoveryService(std::string api_type, std::string address,
                                               int port);
=======
  // Sets the node.id field in the Bootstrap configuration.
  EngineBuilder& setNodeId(std::string node_id);
  // Sets the node.locality field in the Bootstrap configuration.
  EngineBuilder& setNodeLocality(const NodeLocality& node_locality);
  // Adds an ADS layer. Note that only the state-of-the-world gRPC protocol is supported, not Delta
  // gRPC.
  EngineBuilder&
  setAggregatedDiscoveryService(const std::string& address, const int port,
                                std::string jwt_token = "",
                                int jwt_token_lifetime_seconds = DefaultJwtTokenLifetimeSeconds,
                                std::string ssl_root_certs = "");
  // Adds an RTDS layer to default config. Requires that ADS be configured.
  EngineBuilder& addRtdsLayer(const std::string& layer_name,
                              const int timeout_seconds = DefaultXdsTimeout);
  // Adds a CDS layer to default config. Requires that ADS be configured via
  // setAggregatedDiscoveryService(). If `cds_resources_locator` is non-empty, the xdstp namespace
  // is used for identifying resources. If not using xdstp, then set `cds_resources_locator` to the
  // empty string.
  EngineBuilder& addCdsLayer(std::string cds_resources_locator = "",
                             const int timeout_seconds = DefaultXdsTimeout);
>>>>>>> c91ee0da
  EngineBuilder& enableDnsCache(bool dns_cache_on, int save_interval_seconds = 1);
  EngineBuilder& setForceAlwaysUsev6(bool value);
  EngineBuilder& setSkipDnsLookupForProxiedRequests(bool value);
  EngineBuilder& addDnsPreresolveHostnames(const std::vector<std::string>& hostnames);
  EngineBuilder& addNativeFilter(std::string name, std::string typed_config);
#ifdef ENVOY_ADMIN_FUNCTIONALITY
  EngineBuilder& enableAdminInterface(bool admin_interface_on);
#endif
  EngineBuilder& addStatsSinks(std::vector<std::string> stat_sinks);
  EngineBuilder& addPlatformFilter(std::string name);
  EngineBuilder& addVirtualCluster(std::string virtual_cluster);
  EngineBuilder& setRuntimeGuard(std::string guard, bool value);

  // Add a direct response. For testing purposes only.
  // TODO(jpsim): Move this out of the main engine builder API
  EngineBuilder& addDirectResponse(DirectResponseTesting::DirectResponse direct_response);

  // These functions don't affect YAML but instead perform registrations.
  EngineBuilder& addKeyValueStore(std::string name, KeyValueStoreSharedPtr key_value_store);
  EngineBuilder& addStringAccessor(std::string name, StringAccessorSharedPtr accessor);

  // This is separated from build() for the sake of testability
  std::string generateConfigStr() const;
  std::unique_ptr<envoy::config::bootstrap::v3::Bootstrap> generateBootstrap() const;

  EngineSharedPtr build();

  // Generate the bootstrap config and compare it to the passed-in yaml.
  // Return true if the comparison is equivalent, false otherwise.
  bool generateBootstrapAndCompare(absl::string_view yaml) const;
  // Generate and return the bootstrap config and compare it to the passed-in yaml.
  // Asserts that the comparison was equivalent.
  std::unique_ptr<envoy::config::bootstrap::v3::Bootstrap>
  generateBootstrapAndCompareForTests(absl::string_view yaml) const;

protected:
  void setOverrideConfigForTests(std::string config) {
    config_bootstrap_incompatible_ = true;
    config_override_for_tests_ = config;
  }
  void setAdminAddressPathForTests(std::string admin) { admin_address_path_for_tests_ = admin; }

private:
  friend BaseClientIntegrationTest;
  struct NativeFilterConfig {
    NativeFilterConfig(std::string name, std::string typed_config)
        : name_(std::move(name)), typed_config_(std::move(typed_config)) {}

    std::string name_;
    std::string typed_config_;
  };

  LogLevel log_level_ = LogLevel::info;
  EngineCallbacksSharedPtr callbacks_;

  std::string config_template_;
  std::string stats_domain_;
  int connect_timeout_seconds_ = 30;
  int dns_refresh_seconds_ = 60;
  int dns_failure_refresh_seconds_base_ = 2;
  int dns_failure_refresh_seconds_max_ = 10;
  int dns_query_timeout_seconds_ = 25;
  bool use_system_resolver_ = true;
  int h2_connection_keepalive_idle_interval_milliseconds_ = 100000000;
  int h2_connection_keepalive_timeout_seconds_ = 10;
  int stats_flush_seconds_ = 60;
  std::string app_version_ = "unspecified";
  std::string app_id_ = "unspecified";
  std::string device_os_ = "unspecified";
  std::string config_override_for_tests_ = "";
  std::string admin_address_path_for_tests_ = "";
  int stream_idle_timeout_seconds_ = 15;
  int per_try_idle_timeout_seconds_ = 15;
  bool gzip_decompression_filter_ = true;
  bool gzip_compression_filter_ = false;
  bool brotli_decompression_filter_ = false;
  bool brotli_compression_filter_ = false;
  bool socket_tagging_filter_ = false;
  bool platform_certificates_validation_on_ = false;
  std::string rtds_layer_name_ = "";
  int rtds_timeout_seconds_;
  std::string node_id_;
  absl::optional<NodeLocality> node_locality_ = absl::nullopt;
  std::string ads_address_ = "";
  int ads_port_;
  std::string ads_jwt_token_;
  int ads_jwt_token_lifetime_seconds_;
  std::string ads_ssl_root_certs_;
  bool enable_cds_ = false;
  std::string cds_resources_locator_;
  int cds_timeout_seconds_;
  bool dns_cache_on_ = false;
  int dns_cache_save_interval_seconds_ = 1;

  absl::flat_hash_map<std::string, KeyValueStoreSharedPtr> key_value_stores_{};

  bool admin_interface_enabled_ = false;
  bool enable_happy_eyeballs_ = true;
  bool enable_interface_binding_ = false;
  bool enable_drain_post_dns_refresh_ = false;
  bool enforce_trust_chain_verification_ = true;
  bool h2_extend_keepalive_timeout_ = false;
  bool enable_http3_ = true;
  bool always_use_v6_ = false;
  int dns_min_refresh_seconds_ = 60;
  int max_connections_per_host_ = 7;
  std::vector<std::string> stats_sinks_;

  std::vector<NativeFilterConfig> native_filter_chain_;
  std::vector<std::string> dns_preresolve_hostnames_;
  std::vector<std::string> virtual_clusters_;
  std::vector<DirectResponseTesting::DirectResponse> direct_responses_;

  std::vector<std::pair<std::string, bool>> runtime_guards_;
  absl::flat_hash_map<std::string, StringAccessorSharedPtr> string_accessors_;
  bool config_bootstrap_incompatible_ = false;
  bool skip_dns_lookups_for_proxied_requests_ = false;
};

using EngineBuilderSharedPtr = std::shared_ptr<EngineBuilder>;

} // namespace Platform
} // namespace Envoy<|MERGE_RESOLUTION|>--- conflicted
+++ resolved
@@ -78,15 +78,6 @@
   EngineBuilder& enableDrainPostDnsRefresh(bool drain_post_dns_refresh_on);
   EngineBuilder& enforceTrustChainVerification(bool trust_chain_verification_on);
   EngineBuilder& enablePlatformCertificatesValidation(bool platform_certificates_validation_on);
-<<<<<<< HEAD
-  // Adds a CDS layer to default config. Requires that ADS be configured.
-  EngineBuilder& addCdsLayer(int timeout_seconds = DefaultXdsTimeout);
-  // Adds an RTDS layer to default config. Requires that ADS be configured
-  EngineBuilder& addRtdsLayer(std::string layer_name, int timeout_seconds = DefaultXdsTimeout);
-  // Adds an ADS layer.
-  EngineBuilder& setAggregatedDiscoveryService(std::string api_type, std::string address,
-                                               int port);
-=======
   // Sets the node.id field in the Bootstrap configuration.
   EngineBuilder& setNodeId(std::string node_id);
   // Sets the node.locality field in the Bootstrap configuration.
@@ -94,12 +85,12 @@
   // Adds an ADS layer. Note that only the state-of-the-world gRPC protocol is supported, not Delta
   // gRPC.
   EngineBuilder&
-  setAggregatedDiscoveryService(const std::string& address, const int port,
+  setAggregatedDiscoveryService(std::string address, const int port,
                                 std::string jwt_token = "",
                                 int jwt_token_lifetime_seconds = DefaultJwtTokenLifetimeSeconds,
                                 std::string ssl_root_certs = "");
   // Adds an RTDS layer to default config. Requires that ADS be configured.
-  EngineBuilder& addRtdsLayer(const std::string& layer_name,
+  EngineBuilder& addRtdsLayer(std::string layer_name,
                               const int timeout_seconds = DefaultXdsTimeout);
   // Adds a CDS layer to default config. Requires that ADS be configured via
   // setAggregatedDiscoveryService(). If `cds_resources_locator` is non-empty, the xdstp namespace
@@ -107,7 +98,6 @@
   // empty string.
   EngineBuilder& addCdsLayer(std::string cds_resources_locator = "",
                              const int timeout_seconds = DefaultXdsTimeout);
->>>>>>> c91ee0da
   EngineBuilder& enableDnsCache(bool dns_cache_on, int save_interval_seconds = 1);
   EngineBuilder& setForceAlwaysUsev6(bool value);
   EngineBuilder& setSkipDnsLookupForProxiedRequests(bool value);

#include "library/common/http/client.h"

#include "source/common/buffer/buffer_impl.h"
#include "source/common/common/dump_state_utils.h"
#include "source/common/common/scope_tracker.h"
#include "source/common/http/codes.h"
#include "source/common/http/header_map_impl.h"
#include "source/common/http/headers.h"
#include "source/common/http/utility.h"

#include "library/common/bridge/utility.h"
#include "library/common/buffer/bridge_fragment.h"
#include "library/common/data/utility.h"
#include "library/common/http/header_utility.h"
#include "library/common/http/headers.h"
#include "library/common/jni/android_jni_utility.h"
#include "library/common/network/connectivity_manager.h"
#include "library/common/stream_info/extra_stream_info.h"

namespace Envoy {
namespace Http {

/**
 * IMPORTANT: stream closure semantics in envoy mobile depends on the fact that the HCM fires a
 * stream reset when the remote side of the stream is closed but the local side remains open.
 * In other words the HCM (like the rest of Envoy) disallows locally half-open streams.
 * If this changes in Envoy, this file will need to change as well.
 * For implementation details @see Client::DirectStreamCallbacks::closeRemote.
 */

namespace {

constexpr auto SlowCallbackWarningTreshold = std::chrono::seconds(1);

} // namespace

Client::DirectStreamCallbacks::DirectStreamCallbacks(DirectStream& direct_stream,
                                                     envoy_http_callbacks bridge_callbacks,
                                                     Client& http_client)
    : direct_stream_(direct_stream), bridge_callbacks_(bridge_callbacks), http_client_(http_client),
      explicit_flow_control_(direct_stream_.explicit_flow_control_) {}

void Client::DirectStreamCallbacks::encodeHeaders(const ResponseHeaderMap& headers,
                                                  bool end_stream) {
  ScopeTrackerScopeState scope(&direct_stream_, http_client_.scopeTracker());
  ENVOY_LOG(debug, "[S{}] response headers for stream (end_stream={}):\n{}",
            direct_stream_.stream_handle_, end_stream, headers);

  ASSERT(http_client_.getStream(direct_stream_.stream_handle_,
                                GetStreamFilters::ALLOW_FOR_ALL_STREAMS));

  // Capture some metadata before potentially closing the stream.
  absl::string_view alpn = "";
  if (direct_stream_.request_decoder_) {
    direct_stream_.saveLatestStreamIntel();
    const auto& info = direct_stream_.request_decoder_->streamInfo();
    // Set the initial number of bytes consumed for the non terminal callbacks.
    direct_stream_.stream_intel_.consumed_bytes_from_response =
        info.getUpstreamBytesMeter() ? info.getUpstreamBytesMeter()->headerBytesReceived() : 0;
    // Capture the alpn if available.
    if (info.upstreamInfo() && info.upstreamInfo()->upstreamSslConnection()) {
      alpn = info.upstreamInfo()->upstreamSslConnection()->alpn();
    }
  }

  if (end_stream) {
    closeStream();
  }

  // Track success for later bookkeeping (stream could still be reset).
  uint64_t response_status = Utility::getResponseStatus(headers);
  success_ = CodeUtility::is2xx(response_status);

  ENVOY_LOG(debug, "[S{}] dispatching to platform response headers for stream (end_stream={}):\n{}",
            direct_stream_.stream_handle_, end_stream, headers);

  auto callback_time_ms = std::make_unique<Stats::HistogramCompletableTimespanImpl>(
      http_client_.stats().on_headers_callback_latency_, http_client_.timeSource());

  bridge_callbacks_.on_headers(Utility::toBridgeHeaders(headers, alpn), end_stream, streamIntel(),
                               bridge_callbacks_.context);

  callback_time_ms->complete();
  auto elapsed = callback_time_ms->elapsed();
  if (elapsed > SlowCallbackWarningTreshold) {
    ENVOY_LOG_EVENT(warn, "slow_on_headers_cb", std::to_string(elapsed.count()) + "ms");
  }

  response_headers_forwarded_ = true;
  if (end_stream) {
    onComplete();
  }
}

uint32_t calculateBytesToSend(const Buffer::Instance& data, uint32_t max_bytes) {
  if (max_bytes == 0) {
    return data.length();
  }
  return std::min<uint32_t>(max_bytes, data.length());
}

void Client::DirectStreamCallbacks::encodeData(Buffer::Instance& data, bool end_stream) {
  ScopeTrackerScopeState scope(&direct_stream_, http_client_.scopeTracker());
  ENVOY_LOG(debug, "[S{}] response data for stream (length={} end_stream={})",
            direct_stream_.stream_handle_, data.length(), end_stream);

  ASSERT(http_client_.getStream(direct_stream_.stream_handle_,
                                GetStreamFilters::ALLOW_FOR_ALL_STREAMS));
  direct_stream_.saveLatestStreamIntel();
  if (end_stream) {
    closeStream();
  }

  // The response_data_ is systematically assigned here because resumeData can
  // incur an asynchronous callback to sendDataToBridge.
  if (explicit_flow_control_ && !response_data_) {
    response_data_ = std::make_unique<Buffer::WatermarkBuffer>(
        [this]() -> void { onBufferedDataDrained(); }, [this]() -> void { onHasBufferedData(); },
        []() -> void {});
    // Default to 1M per stream. This is fairly arbitrary and will result in
    // Envoy buffering up to 1M + flow-control-window for HTTP/2 and HTTP/3,
    // and having local data of 1M + kernel-buffer-limit for HTTP/1.1
    response_data_->setWatermarks(1000000);
  }

  // Send data if in default flow control mode, or if resumeData has been called in explicit
  // flow control mode.
  if (bytes_to_send_ > 0 || !explicit_flow_control_) {
    ASSERT(!hasBufferedData());
    sendDataToBridge(data, end_stream);
  }

  // If not all the bytes have been sent up, buffer any remaining data in response_data.
  if (data.length() != 0) {
    ASSERT(explicit_flow_control_);
    ENVOY_LOG(
        debug, "[S{}] buffering {} bytes due to explicit flow control. {} total bytes buffered.",
        direct_stream_.stream_handle_, data.length(), data.length() + response_data_->length());
    response_data_->move(data);
  }
}

void Client::DirectStreamCallbacks::sendDataToBridge(Buffer::Instance& data, bool end_stream) {
  ASSERT(!explicit_flow_control_ || bytes_to_send_ > 0);

  // Cap by bytes_to_send_ if and only if applying explicit flow control.
  uint32_t bytes_to_send = calculateBytesToSend(data, bytes_to_send_);
  // Update the number of bytes consumed by this non terminal callback.
  direct_stream_.stream_intel_.consumed_bytes_from_response += bytes_to_send;
  // Only send end stream if all data is being sent.
  bool send_end_stream = end_stream && (bytes_to_send == data.length());

  ENVOY_LOG(debug,
            "[S{}] dispatching to platform response data for stream (length={} end_stream={})",
            direct_stream_.stream_handle_, bytes_to_send, send_end_stream);

  auto callback_time_ms = std::make_unique<Stats::HistogramCompletableTimespanImpl>(
      http_client_.stats().on_data_callback_latency_, http_client_.timeSource());

  bridge_callbacks_.on_data(Data::Utility::toBridgeData(data, bytes_to_send), send_end_stream,
                            streamIntel(), bridge_callbacks_.context);

  callback_time_ms->complete();
  auto elapsed = callback_time_ms->elapsed();
  if (elapsed > SlowCallbackWarningTreshold) {
    ENVOY_LOG_EVENT(warn, "slow_on_data_cb", std::to_string(elapsed.count()) + "ms");
  }

  if (send_end_stream) {
    onComplete();
  }
  // Make sure that when using explicit flow control this won't send more data until the next call
  // to resumeData.
  bytes_to_send_ = 0;
}

void Client::DirectStreamCallbacks::encodeTrailers(const ResponseTrailerMap& trailers) {
  ScopeTrackerScopeState scope(&direct_stream_, http_client_.scopeTracker());
  ENVOY_LOG(debug, "[S{}] response trailers for stream:\n{}", direct_stream_.stream_handle_,
            trailers);

  ASSERT(http_client_.getStream(direct_stream_.stream_handle_,
                                GetStreamFilters::ALLOW_FOR_ALL_STREAMS));
  direct_stream_.saveLatestStreamIntel();
  closeStream(); // Trailers always indicate the end of the stream.

  // For explicit flow control, don't send data unless prompted.
  if (explicit_flow_control_ && bytes_to_send_ == 0) {
    response_trailers_ = ResponseTrailerMapImpl::create();
    HeaderMapImpl::copyFrom(*response_trailers_, trailers);
    return;
  }

  sendTrailersToBridge(trailers);
}

void Client::DirectStreamCallbacks::sendTrailersToBridge(const ResponseTrailerMap& trailers) {
  ENVOY_LOG(debug, "[S{}] dispatching to platform response trailers for stream:\n{}",
            direct_stream_.stream_handle_, trailers);

  auto callback_time_ms = std::make_unique<Stats::HistogramCompletableTimespanImpl>(
      http_client_.stats().on_trailers_callback_latency_, http_client_.timeSource());

  bridge_callbacks_.on_trailers(Utility::toBridgeHeaders(trailers), streamIntel(),
                                bridge_callbacks_.context);

  callback_time_ms->complete();
  auto elapsed = callback_time_ms->elapsed();
  if (elapsed > SlowCallbackWarningTreshold) {
    ENVOY_LOG_EVENT(warn, "slow_on_trailers_cb", std::to_string(elapsed.count()) + "ms");
  }

  onComplete();
}

void Client::DirectStreamCallbacks::resumeData(int32_t bytes_to_send) {
  ASSERT(explicit_flow_control_);
  ASSERT(bytes_to_send > 0);

  bytes_to_send_ = bytes_to_send;

  ENVOY_LOG(debug, "[S{}] received resume data call for {} bytes", direct_stream_.stream_handle_,
            bytes_to_send_);

  // If there is buffered data, send up to bytes_to_send bytes.
  // Make sure to send end stream with data only if
  // 1) it has been received from the peer and
  // 2) there are no trailers
  if (hasBufferedData() ||
      (remote_end_stream_received_ && !remote_end_stream_forwarded_ && !response_trailers_)) {
    sendDataToBridge(*response_data_, remote_end_stream_received_ && !response_trailers_.get());
    bytes_to_send_ = 0;
  }

  // If all buffered data has been sent, send and free up trailers.
  if (!hasBufferedData() && response_trailers_.get() && bytes_to_send_ > 0) {
    sendTrailersToBridge(*response_trailers_);
    response_trailers_.reset();
    bytes_to_send_ = 0;
  }
}

void Client::DirectStreamCallbacks::closeStream() {
  remote_end_stream_received_ = true;
  // Latch stream intel on stream completion, as the stream info will go away.
  direct_stream_.saveFinalStreamIntel();

  auto& client = direct_stream_.parent_;
  auto stream = client.getStream(direct_stream_.stream_handle_, ALLOW_ONLY_FOR_OPEN_STREAMS);
  ASSERT(stream != nullptr);
  if (stream) {
    client.closed_streams_.emplace(direct_stream_.stream_handle_, std::move(stream));
    size_t erased = client.streams_.erase(direct_stream_.stream_handle_);
    ASSERT(erased == 1, "closeStream should always remove one entry from the streams map");
  }
  direct_stream_.request_decoder_ = nullptr;
}

void Client::DirectStreamCallbacks::onComplete() {
  direct_stream_.notifyAdapter(DirectStream::AdapterSignal::EncodeComplete);
  http_client_.removeStream(direct_stream_.stream_handle_);
  remote_end_stream_forwarded_ = true;
  ENVOY_LOG(debug, "[S{}] complete stream (success={})", direct_stream_.stream_handle_, success_);
  if (success_) {
    http_client_.stats().stream_success_.inc();
  } else {
    http_client_.stats().stream_failure_.inc();
  }

  auto callback_time_ms = std::make_unique<Stats::HistogramCompletableTimespanImpl>(
      http_client_.stats().on_complete_callback_latency_, http_client_.timeSource());

  bridge_callbacks_.on_complete(streamIntel(), finalStreamIntel(), bridge_callbacks_.context);

  callback_time_ms->complete();
  auto elapsed = callback_time_ms->elapsed();
  if (elapsed > SlowCallbackWarningTreshold) {
    ENVOY_LOG_EVENT(warn, "slow_on_complete_cb", std::to_string(elapsed.count()) + "ms");
  }
}

void Client::DirectStreamCallbacks::onError() {
  direct_stream_.notifyAdapter(DirectStream::AdapterSignal::Error);
  ScopeTrackerScopeState scope(&direct_stream_, http_client_.scopeTracker());
  ENVOY_LOG(debug, "[S{}] remote reset stream", direct_stream_.stream_handle_);

  // When using explicit flow control, if any response data has been sent (e.g. headers), response
  // errors must be deferred until after resumeData has been called.
  // TODO(goaway): What is the expected behavior when an error is received, held, and then another
  // error occurs (e.g., timeout)?
  if (explicit_flow_control_ && response_headers_forwarded_ && bytes_to_send_ == 0) {
    return;
  }

  error_ = streamError();

  http_client_.removeStream(direct_stream_.stream_handle_);
  // The stream should no longer be preset in the map, because onError() was either called from a
  // terminal callback that mapped to an error or it was called in response to a resetStream().
  ASSERT(!http_client_.getStream(direct_stream_.stream_handle_,
                                 GetStreamFilters::ALLOW_FOR_ALL_STREAMS));

  ENVOY_LOG(debug, "[S{}] dispatching to platform remote reset stream",
            direct_stream_.stream_handle_);
  http_client_.stats().stream_failure_.inc();

  auto callback_time_ms = std::make_unique<Stats::HistogramCompletableTimespanImpl>(
      http_client_.stats().on_error_callback_latency_, http_client_.timeSource());

  bridge_callbacks_.on_error(error_.value(), streamIntel(), finalStreamIntel(),
                             bridge_callbacks_.context);

  callback_time_ms->complete();
  auto elapsed = callback_time_ms->elapsed();
  if (elapsed > SlowCallbackWarningTreshold) {
    ENVOY_LOG_EVENT(warn, "slow_on_error_cb", std::to_string(elapsed.count()) + "ms");
  }
}

void Client::DirectStreamCallbacks::onSendWindowAvailable() {
  ENVOY_LOG(debug, "[S{}] remote send window available", direct_stream_.stream_handle_);
  bridge_callbacks_.on_send_window_available(streamIntel(), bridge_callbacks_.context);
}

void Client::DirectStreamCallbacks::onCancel() {
  ScopeTrackerScopeState scope(&direct_stream_, http_client_.scopeTracker());

  ENVOY_LOG(debug, "[S{}] dispatching to platform cancel stream", direct_stream_.stream_handle_);
  http_client_.stats().stream_cancel_.inc();

  // Attempt to latch the latest stream info. This will be a no-op if the stream
  // is already complete.
  direct_stream_.saveFinalStreamIntel();

  auto callback_time_ms = std::make_unique<Stats::HistogramCompletableTimespanImpl>(
      http_client_.stats().on_cancel_callback_latency_, http_client_.timeSource());

  bridge_callbacks_.on_cancel(streamIntel(), finalStreamIntel(), bridge_callbacks_.context);

  callback_time_ms->complete();
  auto elapsed = callback_time_ms->elapsed();
  if (elapsed > SlowCallbackWarningTreshold) {
    ENVOY_LOG_EVENT(warn, "slow_on_cancel_cb", std::to_string(elapsed.count()) + "ms");
  }
}

void Client::DirectStreamCallbacks::onHasBufferedData() {
  // This call is potentially asynchronous, and may occur for a closed stream.
  if (!remote_end_stream_received_) {
    direct_stream_.runHighWatermarkCallbacks();
  }
}

void Client::DirectStreamCallbacks::onBufferedDataDrained() {
  // This call is potentially asynchronous, and may occur for a closed stream.
  if (!remote_end_stream_received_) {
    direct_stream_.runLowWatermarkCallbacks();
  }
}

envoy_stream_intel Client::DirectStreamCallbacks::streamIntel() {
  return direct_stream_.stream_intel_;
}

envoy_final_stream_intel& Client::DirectStreamCallbacks::finalStreamIntel() {
  return direct_stream_.envoy_final_stream_intel_;
}

void Client::DirectStream::saveLatestStreamIntel() {
  const auto& info = request_decoder_->streamInfo();
  if (info.upstreamInfo()) {
    stream_intel_.connection_id = info.upstreamInfo()->upstreamConnectionId().value_or(-1);
  }
  stream_intel_.stream_id = static_cast<uint64_t>(stream_handle_);
  stream_intel_.attempt_count = info.attemptCount().value_or(0);
}

void Client::DirectStream::saveFinalStreamIntel() {
  if (!request_decoder_ || !parent_.getStream(stream_handle_, ALLOW_ONLY_FOR_OPEN_STREAMS)) {
    return;
  }
  StreamInfo::setFinalStreamIntel(request_decoder_->streamInfo(), parent_.dispatcher_.timeSource(),
                                  envoy_final_stream_intel_);
}

envoy_error Client::DirectStreamCallbacks::streamError() {
  const auto& info = direct_stream_.request_decoder_->streamInfo();
  envoy_error error{};

  if (info.responseCode().has_value()) {
    error.error_code = Bridge::Utility::errorCodeFromLocalStatus(
        static_cast<Http::Code>(info.responseCode().value()));
  } else if (StreamInfo::isStreamIdleTimeout(info)) {
    error.error_code = ENVOY_REQUEST_TIMEOUT;
  } else {
    error.error_code = ENVOY_STREAM_RESET;
  }

  if (info.responseCodeDetails().has_value()) {
    error.message = Data::Utility::copyToBridgeData(info.responseCodeDetails().value());
  } else {
    error.message = envoy_nodata;
  }

  error.attempt_count = info.attemptCount().value_or(0);
  return error;
}

Client::DirectStream::DirectStream(envoy_stream_t stream_handle, Client& http_client)
    : stream_handle_(stream_handle), parent_(http_client) {}

Client::DirectStream::~DirectStream() { ENVOY_LOG(debug, "[S{}] destroy stream", stream_handle_); }

// Correctly receiving resetStream() for errors in Http::Client relies on at least one filter
// resetting the stream when handling a pending local response. By default, the LocalReplyFilter
// has this responsibility.
void Client::DirectStream::resetStream(StreamResetReason reason) {
  // This seems in line with other codec implementations, and so the assumption is that this is in
  // line with upstream expectations.
  // TODO(goaway): explore an upstream fix to get the HCM to clean up ActiveStream itself.
  saveFinalStreamIntel(); // Take a snapshot now in case the stream gets destroyed.
  runResetCallbacks(reason);
  if (!parent_.getStream(stream_handle_, GetStreamFilters::ALLOW_FOR_ALL_STREAMS)) {
    // We don't assert here, because Envoy will issue a stream reset if a stream closes remotely
    // while still open locally. In this case the stream will already have been removed from
    // our stream maps due to the remote closure.
    return;
  }
  callbacks_->onError();
}

void Client::DirectStream::readDisable(bool disable) {
  if (disable) {
    ++read_disable_count_;
  } else {
    ASSERT(read_disable_count_ > 0);
    --read_disable_count_;
    if (read_disable_count_ == 0 && wants_write_notification_) {
      wants_write_notification_ = false;
      callbacks_->onSendWindowAvailable();
    }
  }
}

void Client::DirectStream::dumpState(std::ostream&, int indent_level) const {
  // TODO(junr03): output to ostream arg - https://github.com/envoyproxy/envoy-mobile/issues/1497.
  std::stringstream ss;
  const char* spaces = spacesForLevel(indent_level);

  ss << spaces << "DirectStream" << DUMP_MEMBER(stream_handle_) << std::endl;
  ENVOY_LOG(error, "\n{}", ss.str());
}

void Client::startStream(envoy_stream_t new_stream_handle, envoy_http_callbacks bridge_callbacks,
                         bool explicit_flow_control) {
  ASSERT(dispatcher_.isThreadSafe());
  Client::DirectStreamSharedPtr direct_stream{new DirectStream(new_stream_handle, *this)};
  direct_stream->explicit_flow_control_ = explicit_flow_control;
  direct_stream->callbacks_ =
      std::make_unique<DirectStreamCallbacks>(*direct_stream, bridge_callbacks, *this);

  // Note: streams created by Envoy Mobile are tagged as is_internally_created. This means that
  // the Http::ConnectionManager _will not_ sanitize headers when creating a stream.
  direct_stream->request_decoder_ =
      &api_listener_.newStream(*direct_stream->callbacks_, true /* is_internally_created */);

  streams_.emplace(new_stream_handle, std::move(direct_stream));
  ENVOY_LOG(debug, "[S{}] start stream", new_stream_handle);
}

void Client::sendHeaders(envoy_stream_t stream, envoy_headers headers, bool end_stream) {
  ASSERT(dispatcher_.isThreadSafe());
  Client::DirectStreamSharedPtr direct_stream =
      getStream(stream, GetStreamFilters::ALLOW_ONLY_FOR_OPEN_STREAMS);
  // If direct_stream is not found, it means the stream has already closed or been reset
  // and the appropriate callback has been issued to the caller. There's nothing to do here
  // except silently swallow this.
  // TODO: handle potential race condition with cancellation or failure get a stream in the
  // first place. Additionally it is possible to get a nullptr due to bogus envoy_stream_t
  // from the caller.
  // https://github.com/envoyproxy/envoy-mobile/issues/301
  if (direct_stream) {
    ScopeTrackerScopeState scope(direct_stream.get(), scopeTracker());
    RequestHeaderMapPtr internal_headers = Utility::toRequestHeaders(headers);

    // This is largely a check for the android platform: is_cleartext_permitted
    // is a no-op for other platforms.
    if (internal_headers->getSchemeValue() != "https" &&
        !is_cleartext_permitted(internal_headers->getHostValue())) {
      direct_stream->request_decoder_->sendLocalReply(
          Http::Code::BadRequest, "Cleartext is not permitted", nullptr, absl::nullopt, "");
      return;
    }

    setDestinationCluster(*internal_headers);
    // Set the x-forwarded-proto header to https because Envoy Mobile only has clusters with TLS
    // enabled. This is done here because the ApiListener's synthetic connection would make the
    // Http::ConnectionManager set the scheme to http otherwise. In the future we might want to
    // configure the connection instead of setting the header here.
    // https://github.com/envoyproxy/envoy/issues/10291
    //
    // Setting this header is also currently important because Envoy Mobile starts stream with the
    // ApiListener setting the is_internally_created bool to true. This means the
    // Http::ConnectionManager *will not* mutate Envoy Mobile's request headers. One of the
    // mutations done is adding the x-forwarded-proto header if not present. Unfortunately, the
    // router relies on the present of this header to determine if it should provided a route for
    // a request here:
    // https://github.com/envoyproxy/envoy/blob/c9e3b9d2c453c7fe56a0e3615f0c742ac0d5e768/source/common/router/config_impl.cc#L1091-L1096
    internal_headers->setReferenceForwardedProto(Headers::get().SchemeValues.Https);
    ENVOY_LOG(debug, "[S{}] request headers for stream (end_stream={}):\n{}", stream, end_stream,
              *internal_headers);
    direct_stream->request_decoder_->decodeHeaders(std::move(internal_headers), end_stream);
  }
}

void Client::readData(envoy_stream_t stream, size_t bytes_to_read) {
  ASSERT(dispatcher_.isThreadSafe());
  Client::DirectStreamSharedPtr direct_stream =
      getStream(stream, GetStreamFilters::ALLOW_FOR_ALL_STREAMS);
  // If direct_stream is not found, it means the stream has already closed or been reset
  // and the appropriate callback has been issued to the caller. There's nothing to do here
  // except silently swallow this.
  if (direct_stream) {
    direct_stream->callbacks_->resumeData(bytes_to_read);
  }
}

void Client::sendData(envoy_stream_t stream, envoy_data data, bool end_stream) {
  ASSERT(dispatcher_.isThreadSafe());
  Client::DirectStreamSharedPtr direct_stream =
      getStream(stream, GetStreamFilters::ALLOW_ONLY_FOR_OPEN_STREAMS);
  // If direct_stream is not found, it means the stream has already closed or been reset
  // and the appropriate callback has been issued to the caller. There's nothing to do here
  // except silently swallow this.
  // TODO: handle potential race condition with cancellation or failure get a stream in the
  // first place. Additionally it is possible to get a nullptr due to bogus envoy_stream_t
  // from the caller.
  // https://github.com/envoyproxy/envoy-mobile/issues/301
  if (direct_stream) {
    ScopeTrackerScopeState scope(direct_stream.get(), scopeTracker());
    // The buffer is moved internally, in a synchronous fashion, so we don't need the lifetime
    // of the InstancePtr to outlive this function call.
    Buffer::InstancePtr buf = Data::Utility::toInternalData(data);

    ENVOY_LOG(debug, "[S{}] request data for stream (length={} end_stream={})\n", stream,
              data.length, end_stream);
    direct_stream->request_decoder_->decodeData(*buf, end_stream);

    if (direct_stream->explicit_flow_control_ && !end_stream) {
      if (direct_stream->read_disable_count_ == 0) {
        // If there is still buffer space after the write, notify the sender
        // that send window is available, on the next dispatcher iteration so
        // that repeated writes do not starve reads.
        direct_stream->wants_write_notification_ = false;
        // A new callback must be scheduled each time to capture any changes to the
        // DirectStream's callbacks from call to call.
        scheduled_callback_ = dispatcher_.createSchedulableCallback(
            [direct_stream] { direct_stream->callbacks_->onSendWindowAvailable(); });
        scheduled_callback_->scheduleCallbackNextIteration();
      } else {
        // Otherwise, make sure the stack will send a notification when the
        // buffers are drained.
        direct_stream->wants_write_notification_ = true;
      }
    }
  }
}

void Client::sendMetadata(envoy_stream_t, envoy_headers) { PANIC("not implemented"); }

void Client::sendTrailers(envoy_stream_t stream, envoy_headers trailers) {
  ASSERT(dispatcher_.isThreadSafe());
  Client::DirectStreamSharedPtr direct_stream =
      getStream(stream, GetStreamFilters::ALLOW_ONLY_FOR_OPEN_STREAMS);
  // If direct_stream is not found, it means the stream has already closed or been reset
  // and the appropriate callback has been issued to the caller. There's nothing to do here
  // except silently swallow this.
  // TODO: handle potential race condition with cancellation or failure get a stream in the
  // first place. Additionally it is possible to get a nullptr due to bogus envoy_stream_t
  // from the caller.
  // https://github.com/envoyproxy/envoy-mobile/issues/301
  if (direct_stream) {
    ScopeTrackerScopeState scope(direct_stream.get(), scopeTracker());
    RequestTrailerMapPtr internal_trailers = Utility::toRequestTrailers(trailers);
    ENVOY_LOG(debug, "[S{}] request trailers for stream:\n{}", stream, *internal_trailers);
    direct_stream->request_decoder_->decodeTrailers(std::move(internal_trailers));
  }
}

void Client::cancelStream(envoy_stream_t stream) {
  ASSERT(dispatcher_.isThreadSafe());
  // This is the one place where downstream->upstream communication is allowed
  // for closed streams: if the client cancels the stream it should be canceled
  // whether it was closed or not.
  Client::DirectStreamSharedPtr direct_stream =
      getStream(stream, GetStreamFilters::ALLOW_FOR_ALL_STREAMS);
  scheduled_callback_ = nullptr;
  if (direct_stream) {
    // Attempt to latch the latest stream info. This will be a no-op if the stream
    // is already complete.
    direct_stream->saveFinalStreamIntel();
    bool stream_was_open =
        getStream(stream, GetStreamFilters::ALLOW_ONLY_FOR_OPEN_STREAMS) != nullptr;
    ScopeTrackerScopeState scope(direct_stream.get(), scopeTracker());
    direct_stream->notifyAdapter(DirectStream::AdapterSignal::Cancel);
    removeStream(direct_stream->stream_handle_);

    ENVOY_LOG(debug, "[S{}] application cancelled stream", stream);
    direct_stream->callbacks_->onCancel();

    // Since https://github.com/envoyproxy/envoy/pull/13052, the connection manager expects that
    // response code details are set on all possible paths for streams.
    direct_stream->setResponseDetails(getCancelDetails());

    // Only run the reset callback if the stream is still open.
    if (stream_was_open) {
      // The runResetCallbacks call synchronously causes Envoy to defer delete the HCM's
      // ActiveStream. We have some concern that this could potentially race a terminal callback
      // scheduled on the same iteration of the event loop. If we see violations in the callback
      // assertions checking stream presence, this is a likely potential culprit. However, it's
      // plausible that upstream guards will protect us here, given that Envoy allows streams to be
      // reset from a wide variety of contexts without apparent issue.
      direct_stream->runResetCallbacks(StreamResetReason::RemoteReset);
    }
  }
}

const HttpClientStats& Client::stats() const { return stats_; }

Client::DirectStreamSharedPtr Client::getStream(envoy_stream_t stream,
                                                GetStreamFilters get_stream_filters) {
  auto direct_stream_pair_it = streams_.find(stream);
  if (direct_stream_pair_it != streams_.end()) {
    return direct_stream_pair_it->second;
  }
  if (direct_stream_pair_it == streams_.end() && get_stream_filters == ALLOW_FOR_ALL_STREAMS) {
    direct_stream_pair_it = closed_streams_.find(stream);
    if (direct_stream_pair_it != closed_streams_.end()) {
      return direct_stream_pair_it->second;
    }
  }
  return nullptr;
}

void Client::removeStream(envoy_stream_t stream_handle) {
  RELEASE_ASSERT(
      dispatcher_.isThreadSafe(),
      fmt::format("[S{}] stream removeStream must be performed on the dispatcher_'s thread.",
                  stream_handle));
  Client::DirectStreamSharedPtr direct_stream =
      getStream(stream_handle, GetStreamFilters::ALLOW_FOR_ALL_STREAMS);
  RELEASE_ASSERT(
      direct_stream,
      fmt::format(
          "[S{}] removeStream is a private method that is only called with stream ids that exist",
          stream_handle));

  // The DirectStream should live through synchronous code that already has a reference to it.
  // Hence why it is scheduled for deferred deletion. If this was all that was needed then it
  // would be sufficient to return a shared_ptr in getStream. However, deferred deletion is still
  // required because in Client::resetStream the DirectStream needs to live for as long and
  // the HCM's ActiveStream lives. Hence its deletion needs to live beyond the synchronous code in
  // Client::resetStream.
  auto direct_stream_wrapper = std::make_unique<DirectStreamWrapper>(std::move(direct_stream));
  dispatcher_.deferredDelete(std::move(direct_stream_wrapper));
  // However, the entry in the map should not exist after removeStream.
  // Hence why it is synchronously erased from the streams map.
  size_t erased = streams_.erase(stream_handle);
  if (erased != 1) {
    erased = closed_streams_.erase(stream_handle);
  }
  ASSERT(erased == 1, "removeStream should always remove one entry from the streams map");
  ENVOY_LOG(debug, "[S{}] erased stream from streams container", stream_handle);
}

namespace {

const LowerCaseString ClusterHeader{"x-envoy-mobile-cluster"};
// TODO(alyssawilk) when both base_h2 and base_h3 are removed, remove this header.
const LowerCaseString ProtocolHeader{"x-envoy-mobile-upstream-protocol"};

const char* BaseCluster = "base";
<<<<<<< HEAD
const char* H3Cluster = "base_h3";
=======
const char* H2Cluster = "base_h2";
>>>>>>> 6fa11fc7
const char* ClearTextCluster = "base_clear";

} // namespace

void Client::setDestinationCluster(Http::RequestHeaderMap& headers) {
  // Determine upstream cluster:
  // - Use TLS with ALPN by default.
  // - Use http/2 or ALPN if requested explicitly via x-envoy-mobile-upstream-protocol.
  // - Force http/1.1 if request scheme is http (cleartext).
  const char* cluster{};
  auto protocol_header = headers.get(ProtocolHeader);
  if (headers.getSchemeValue() == Headers::get().SchemeValues.Http) {
    cluster = ClearTextCluster;
  } else if (!protocol_header.empty()) {
    ASSERT(protocol_header.size() == 1);
    const auto value = protocol_header[0]->value().getStringView();
    // Send explicit http/2 to the ALPN cluster, which will do HTTP/2 if available.
    if (value == "http2") {
<<<<<<< HEAD
      cluster = BaseCluster;
      // NOTE: This cluster will attempt to negotiate H3, but defaults to ALPN over TCP.
=======
      cluster = H2Cluster;
      // NOTE: This cluster will attempt to negotiate H3, but fails over to ALPN over TCP.
>>>>>>> 6fa11fc7
    } else if (value == "http3") {
      cluster = BaseCluster;
    } else if (value == "alpn" || value == "http1") {
      cluster = BaseCluster;
    } else {
      PANIC(fmt::format("using unsupported protocol version {}", value));
    }
  } else {
    cluster = BaseCluster;
  }

  if (!protocol_header.empty()) {
    headers.remove(ProtocolHeader);
  }

  headers.addCopy(ClusterHeader, std::string{cluster});
}

} // namespace Http
} // namespace Envoy<|MERGE_RESOLUTION|>--- conflicted
+++ resolved
@@ -676,53 +676,27 @@
 namespace {
 
 const LowerCaseString ClusterHeader{"x-envoy-mobile-cluster"};
-// TODO(alyssawilk) when both base_h2 and base_h3 are removed, remove this header.
-const LowerCaseString ProtocolHeader{"x-envoy-mobile-upstream-protocol"};
+const LowerCaseString LegacyProtocolHeader{"x-envoy-mobile-upstream-protocol"};
 
 const char* BaseCluster = "base";
-<<<<<<< HEAD
-const char* H3Cluster = "base_h3";
-=======
-const char* H2Cluster = "base_h2";
->>>>>>> 6fa11fc7
 const char* ClearTextCluster = "base_clear";
 
 } // namespace
 
 void Client::setDestinationCluster(Http::RequestHeaderMap& headers) {
   // Determine upstream cluster:
-  // - Use TLS with ALPN by default.
-  // - Use http/2 or ALPN if requested explicitly via x-envoy-mobile-upstream-protocol.
   // - Force http/1.1 if request scheme is http (cleartext).
+  // - Base cluster (best available protocol) for all secure traffic.
   const char* cluster{};
-  auto protocol_header = headers.get(ProtocolHeader);
   if (headers.getSchemeValue() == Headers::get().SchemeValues.Http) {
     cluster = ClearTextCluster;
-  } else if (!protocol_header.empty()) {
-    ASSERT(protocol_header.size() == 1);
-    const auto value = protocol_header[0]->value().getStringView();
-    // Send explicit http/2 to the ALPN cluster, which will do HTTP/2 if available.
-    if (value == "http2") {
-<<<<<<< HEAD
-      cluster = BaseCluster;
-      // NOTE: This cluster will attempt to negotiate H3, but defaults to ALPN over TCP.
-=======
-      cluster = H2Cluster;
-      // NOTE: This cluster will attempt to negotiate H3, but fails over to ALPN over TCP.
->>>>>>> 6fa11fc7
-    } else if (value == "http3") {
-      cluster = BaseCluster;
-    } else if (value == "alpn" || value == "http1") {
-      cluster = BaseCluster;
-    } else {
-      PANIC(fmt::format("using unsupported protocol version {}", value));
-    }
   } else {
     cluster = BaseCluster;
   }
 
+  auto protocol_header = headers.get(ProtocolHeader);
   if (!protocol_header.empty()) {
-    headers.remove(ProtocolHeader);
+    headers.remove(LegacyProtocolHeader);
   }
 
   headers.addCopy(ClusterHeader, std::string{cluster});

--- conflicted
+++ resolved
@@ -1207,15 +1207,8 @@
     jlong h2_connection_keepalive_timeout_seconds, jlong max_connections_per_host,
     jlong stats_flush_seconds, jlong stream_idle_timeout_seconds,
     jlong per_try_idle_timeout_seconds, jstring app_version, jstring app_id,
-<<<<<<< HEAD
-    jboolean trust_chain_verification, jobjectArray virtual_clusters_legacy,
-    jobjectArray virtual_clusters, jobjectArray filter_chain, jobjectArray stat_sinks,
+    jboolean trust_chain_verification, jobjectArray filter_chain, jobjectArray stat_sinks,
     jboolean enable_platform_certificates_validation, jobjectArray runtime_guards,
-=======
-    jboolean trust_chain_verification, jobjectArray filter_chain, jobjectArray stat_sinks,
-    jboolean enable_platform_certificates_validation,
-    jboolean enable_skip_dns_lookup_for_proxied_requests, jobjectArray runtime_guards,
->>>>>>> 4dd9cbc3
     jstring rtds_layer_name, jlong rtds_timeout_seconds, jstring ads_address, jlong ads_port,
     jstring ads_token, jlong ads_token_lifetime, jstring ads_root_certs, jstring node_id,
     jstring node_region, jstring node_zone, jstring node_sub_zone, jstring cds_resources_locator,
@@ -1313,15 +1306,8 @@
     jlong h2_connection_keepalive_timeout_seconds, jlong max_connections_per_host,
     jlong stats_flush_seconds, jlong stream_idle_timeout_seconds,
     jlong per_try_idle_timeout_seconds, jstring app_version, jstring app_id,
-<<<<<<< HEAD
-    jboolean trust_chain_verification, jobjectArray virtual_clusters_legacy,
-    jobjectArray virtual_clusters, jobjectArray filter_chain, jobjectArray stat_sinks,
+    jboolean trust_chain_verification, jobjectArray filter_chain, jobjectArray stat_sinks,
     jboolean enable_platform_certificates_validation, jobjectArray runtime_guards,
-=======
-    jboolean trust_chain_verification, jobjectArray filter_chain, jobjectArray stat_sinks,
-    jboolean enable_platform_certificates_validation,
-    jboolean enable_skip_dns_lookup_for_proxied_requests, jobjectArray runtime_guards,
->>>>>>> 4dd9cbc3
     jstring rtds_layer_name, jlong rtds_timeout_seconds, jstring ads_address, jlong ads_port,
     jstring ads_token, jlong ads_token_lifetime, jstring ads_root_certs, jstring node_id,
     jstring node_region, jstring node_zone, jstring node_sub_zone, jstring cds_resources_locator,
@@ -1337,15 +1323,8 @@
       enable_happy_eyeballs, enable_interface_binding,
       h2_connection_keepalive_idle_interval_milliseconds, h2_connection_keepalive_timeout_seconds,
       max_connections_per_host, stats_flush_seconds, stream_idle_timeout_seconds,
-<<<<<<< HEAD
-      per_try_idle_timeout_seconds, app_version, app_id, trust_chain_verification,
-      virtual_clusters_legacy, virtual_clusters, filter_chain, stat_sinks,
-      enable_platform_certificates_validation, runtime_guards, rtds_layer_name,
-=======
       per_try_idle_timeout_seconds, app_version, app_id, trust_chain_verification, filter_chain,
-      stat_sinks, enable_platform_certificates_validation,
-      enable_skip_dns_lookup_for_proxied_requests, runtime_guards, rtds_layer_name,
->>>>>>> 4dd9cbc3
+      stat_sinks, enable_platform_certificates_validation, runtime_guards, rtds_layer_name,
       rtds_timeout_seconds, ads_address, ads_port, ads_token, ads_token_lifetime, ads_root_certs,
       node_id, node_region, node_zone, node_sub_zone, cds_resources_locator, cds_timeout_seconds,
       enable_cds, builder);

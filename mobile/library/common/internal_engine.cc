#include "library/common/internal_engine.h"

#include <sys/resource.h>

#include "source/common/api/os_sys_calls_impl.h"
#include "source/common/common/lock_guard.h"
#include "source/common/common/utility.h"
#include "source/common/http/http_server_properties_cache_manager_impl.h"
#include "source/common/network/io_socket_handle_impl.h"
#include "source/common/runtime/runtime_features.h"

#include "absl/synchronization/notification.h"
#include "library/common/network/proxy_api.h"
#include "library/common/stats/utility.h"

namespace Envoy {
namespace {
constexpr absl::Duration ENGINE_RUNNING_TIMEOUT = absl::Seconds(30);
// Google DNS address used for IPv6 probes.
constexpr absl::string_view IPV6_PROBE_ADDRESS = "2001:4860:4860::8888";
constexpr uint32_t IPV6_PROBE_PORT = 53;
} // namespace

static std::atomic<envoy_stream_t> current_stream_handle_{0};

InternalEngine::InternalEngine(std::unique_ptr<EngineCallbacks> callbacks,
                               std::unique_ptr<EnvoyLogger> logger,
                               std::unique_ptr<EnvoyEventTracker> event_tracker,
                               absl::optional<int> thread_priority,
                               Thread::PosixThreadFactoryPtr thread_factory)
    : thread_factory_(std::move(thread_factory)), callbacks_(std::move(callbacks)),
      logger_(std::move(logger)), event_tracker_(std::move(event_tracker)),
      thread_priority_(thread_priority),
      dispatcher_(std::make_unique<Event::ProvisionalDispatcher>()) {
  ExtensionRegistry::registerFactories();

  Api::External::registerApi(std::string(ENVOY_EVENT_TRACKER_API_NAME), &event_tracker_);
}

InternalEngine::InternalEngine(std::unique_ptr<EngineCallbacks> callbacks,
                               std::unique_ptr<EnvoyLogger> logger,
                               std::unique_ptr<EnvoyEventTracker> event_tracker,
                               absl::optional<int> thread_priority)
    : InternalEngine(std::move(callbacks), std::move(logger), std::move(event_tracker),
                     thread_priority, Thread::PosixThreadFactory::create()) {}

envoy_stream_t InternalEngine::initStream() { return current_stream_handle_++; }

envoy_status_t InternalEngine::startStream(envoy_stream_t stream,
                                           EnvoyStreamCallbacks&& stream_callbacks,
                                           bool explicit_flow_control) {
  return dispatcher_->post(
      [&, stream, stream_callbacks = std::move(stream_callbacks), explicit_flow_control]() mutable {
        http_client_->startStream(stream, std::move(stream_callbacks), explicit_flow_control);
      });
}

envoy_status_t InternalEngine::sendHeaders(envoy_stream_t stream, Http::RequestHeaderMapPtr headers,
                                           bool end_stream, bool idempotent) {
  return dispatcher_->post(
      [this, stream, headers = std::move(headers), end_stream, idempotent]() mutable {
        http_client_->sendHeaders(stream, std::move(headers), end_stream, idempotent);
      });
  return ENVOY_SUCCESS;
}

envoy_status_t InternalEngine::readData(envoy_stream_t stream, size_t bytes_to_read) {
  return dispatcher_->post(
      [&, stream, bytes_to_read]() { http_client_->readData(stream, bytes_to_read); });
}

envoy_status_t InternalEngine::sendData(envoy_stream_t stream, Buffer::InstancePtr buffer,
                                        bool end_stream) {
  return dispatcher_->post([&, stream, buffer = std::move(buffer), end_stream]() mutable {
    http_client_->sendData(stream, std::move(buffer), end_stream);
  });
}

envoy_status_t InternalEngine::sendTrailers(envoy_stream_t stream,
                                            Http::RequestTrailerMapPtr trailers) {
  return dispatcher_->post([&, stream, trailers = std::move(trailers)]() mutable {
    http_client_->sendTrailers(stream, std::move(trailers));
  });
}

envoy_status_t InternalEngine::cancelStream(envoy_stream_t stream) {
  return dispatcher_->post([&, stream]() { http_client_->cancelStream(stream); });
}

// This function takes a `std::shared_ptr` instead of `std::unique_ptr` because `std::function` is a
// copy-constructible type, so it's not possible to move capture `std::unique_ptr` with
// `std::function`.
envoy_status_t InternalEngine::run(std::shared_ptr<Envoy::OptionsImplBase> options) {
  Thread::Options thread_options;
  thread_options.priority_ = thread_priority_;
  main_thread_ = thread_factory_->createThread([this, options]() mutable -> void { main(options); },
                                               thread_options, /* crash_on_failure= */ false);
  return (main_thread_ != nullptr) ? ENVOY_SUCCESS : ENVOY_FAILURE;
}

envoy_status_t InternalEngine::main(std::shared_ptr<Envoy::OptionsImplBase> options) {
  // Using unique_ptr ensures main_common's lifespan is strictly scoped to this function.
  std::unique_ptr<EngineCommon> main_common;
  {
    Thread::LockGuard lock(mutex_);
    TRY_NEEDS_AUDIT {
      if (event_tracker_ != nullptr) {
        assert_handler_registration_ =
            Assert::addDebugAssertionFailureRecordAction([this](const char* location) {
              absl::flat_hash_map<std::string, std::string> event{
                  {{"name", "assertion"}, {"location", std::string(location)}}};
              event_tracker_->on_track_(event);
            });
        bug_handler_registration_ =
            Assert::addEnvoyBugFailureRecordAction([this](const char* location) {
              absl::flat_hash_map<std::string, std::string> event{
                  {{"name", "bug"}, {"location", std::string(location)}}};
              event_tracker_->on_track_(event);
            });
      }

      // We let the thread clean up this log delegate pointer
      if (logger_ != nullptr) {
        log_delegate_ptr_ = std::make_unique<Logger::LambdaDelegate>(std::move(logger_),
                                                                     Logger::Registry::getSink());
      } else {
        log_delegate_ptr_ =
            std::make_unique<Logger::DefaultDelegate>(log_mutex_, Logger::Registry::getSink());
      }

      main_common = std::make_unique<EngineCommon>(options);
      server_ = main_common->server();
      event_dispatcher_ = &server_->dispatcher();

      // If proxy resolution APIs are configured on the Engine, set the main thread's dispatcher
      // on the proxy resolver for handling callbacks.
      auto* proxy_resolver = static_cast<Network::ProxyResolverApi*>(
          Api::External::retrieveApi("envoy_proxy_resolver", /*allow_absent=*/true));
      if (proxy_resolver != nullptr) {
        proxy_resolver->resolver->setDispatcher(event_dispatcher_);
      }

      cv_.notifyAll();
    }
    END_TRY
    CATCH(const Envoy::EnvoyException& e, { PANIC(e.what()); });

    // Note: We're waiting longer than we might otherwise to drain to the main thread's dispatcher.
    // This is because we're not simply waiting for its availability and for it to have started, but
    // also because we're waiting for clusters to have done their first attempt at DNS resolution.
    // When we improve synchronous failure handling and/or move to dynamic forwarding, we only need
    // to wait until the dispatcher is running (and can drain by enqueueing a drain callback on it,
    // as we did previously).

    postinit_callback_handler_ = main_common->server()->lifecycleNotifier().registerCallback(
        Envoy::Server::ServerLifecycleNotifier::Stage::PostInit, [this]() -> void {
          ASSERT(Thread::MainThread::isMainOrTestThread());

          Envoy::Server::GenericFactoryContextImpl generic_context(
              server_->serverFactoryContext(),
              server_->serverFactoryContext().messageValidationVisitor());
          connectivity_manager_ = Network::ConnectivityManagerFactory{generic_context}.get();
          if (Runtime::runtimeFeatureEnabled(
                  "envoy.reloadable_features.dns_cache_set_ip_version_to_remove")) {
            if (!hasIpV6Connectivity()) {
              connectivity_manager_->dnsCache()->setIpVersionToRemove(
                  {Network::Address::IpVersion::v6});
            }
          }
          auto v4_interfaces = connectivity_manager_->enumerateV4Interfaces();
          auto v6_interfaces = connectivity_manager_->enumerateV6Interfaces();
          logInterfaces("netconf_get_v4_interfaces", v4_interfaces);
          logInterfaces("netconf_get_v6_interfaces", v6_interfaces);
          client_scope_ = server_->serverFactoryContext().scope().createScope("pulse.");
          // StatNameSet is lock-free, the benefit of using it is being able to create StatsName
          // on-the-fly without risking contention on system with lots of threads.
          // It also comes with ease of programming.
          stat_name_set_ = client_scope_->symbolTable().makeSet("pulse");
          auto api_listener = server_->listenerManager().apiListener()->get().createHttpApiListener(
              server_->dispatcher());
          ASSERT(api_listener != nullptr);
          http_client_ = std::make_unique<Http::Client>(std::move(api_listener), *dispatcher_,
                                                        server_->serverFactoryContext().scope(),
                                                        server_->api().randomGenerator());
          dispatcher_->drain(server_->dispatcher());
          engine_running_.Notify();
          callbacks_->on_engine_running_();
        });
  } // mutex_

  // The main run loop must run without holding the mutex, so that the destructor can acquire it.
  bool run_success = main_common->run();
  // The above call is blocking; at this point the event loop has exited.

  // Ensure destructors run on Envoy's main thread.
  postinit_callback_handler_.reset(nullptr);
  connectivity_manager_.reset();
  client_scope_.reset();
  stat_name_set_.reset();
  main_common.reset(nullptr);
  bug_handler_registration_.reset(nullptr);
  assert_handler_registration_.reset(nullptr);

  if (event_tracker_ != nullptr) {
    event_tracker_->on_exit_();
  }
  callbacks_->on_exit_();

  return run_success ? ENVOY_SUCCESS : ENVOY_FAILURE;
}

envoy_status_t InternalEngine::terminate() {
  if (terminated_) {
    IS_ENVOY_BUG("attempted to double terminate engine");
    return ENVOY_FAILURE;
  }
  // The Engine could not be created.
  if (main_thread_ == nullptr) {
    return ENVOY_FAILURE;
  }
  // If main_thread_ has finished (or hasn't started), there's nothing more to do.
  if (!main_thread_->joinable()) {
    return ENVOY_FAILURE;
  }

  // Wait until the Engine is ready before calling terminate to avoid assertion failures.
  // TODO(fredyw): Fix this without having to wait.
  ASSERT(engine_running_.WaitForNotificationWithTimeout(ENGINE_RUNNING_TIMEOUT));

  // We need to be sure that MainCommon is finished being constructed so we can dispatch shutdown.
  {
    Thread::LockGuard lock(mutex_);

    if (!event_dispatcher_) {
      cv_.wait(mutex_);
    }

    ASSERT(event_dispatcher_);
    ASSERT(dispatcher_);

    // We must destroy the Http::ApiListener in the main thread.
    dispatcher_->post([this]() { http_client_->shutdownApiListener(); });

    // Exit the event loop and finish up in Engine::run(...)
    if (thread_factory_->currentPthreadId() == main_thread_->pthreadId()) {
      // TODO(goaway): figure out some way to support this.
      PANIC("Terminating the engine from its own main thread is currently unsupported.");
    } else {
      dispatcher_->terminate();
    }
  } // lock(_mutex)

  if (thread_factory_->currentPthreadId() != main_thread_->pthreadId()) {
    main_thread_->join();
  }
  terminated_ = true;
  return ENVOY_SUCCESS;
}

bool InternalEngine::isTerminated() const { return terminated_; }

InternalEngine::~InternalEngine() {
  if (!terminated_) {
    terminate();
  }
}

envoy_status_t InternalEngine::setProxySettings(const char* hostname, const uint16_t port) {
  return dispatcher_->post([&, host = std::string(hostname), port]() -> void {
    connectivity_manager_->setProxySettings(Network::ProxySettings::parseHostAndPort(host, port));
  });
}

envoy_status_t InternalEngine::resetConnectivityState() {
  return dispatcher_->post([&]() -> void { connectivity_manager_->resetConnectivityState(); });
}

void InternalEngine::onDefaultNetworkAvailable() {
  ENVOY_LOG_MISC(trace, "Calling the default network available callback");
}

<<<<<<< HEAD
void InternalEngine::onDefaultNetworkChanged(NetworkType network_type) {
=======
void InternalEngine::onDefaultNetworkChanged(int network) {
>>>>>>> 602a2b97
  ENVOY_LOG_MISC(trace, "Calling the default network changed callback");
  dispatcher_->post([&, network_type]() -> void {
    envoy_netconf_t configuration =
        Network::ConnectivityManagerImpl::setPreferredNetwork(network_type);
    if (Runtime::runtimeFeatureEnabled(
            "envoy.reloadable_features.dns_cache_set_ip_version_to_remove")) {
      // The IP version to remove flag must be set first before refreshing the DNS cache so that
      // the DNS cache will be updated with whether or not the IPv6 addresses will need to be
      // removed.
      if (!hasIpV6Connectivity()) {
        connectivity_manager_->dnsCache()->setIpVersionToRemove({Network::Address::IpVersion::v6});
      } else {
        connectivity_manager_->dnsCache()->setIpVersionToRemove(absl::nullopt);
      }
    }
    if (Runtime::runtimeFeatureEnabled("envoy.reloadable_features.drain_pools_on_network_change")) {
      ENVOY_LOG_EVENT(debug, "netconf_immediate_drain", "DrainAllHosts");
      connectivity_manager_->clusterManager().drainConnections(
          [](const Upstream::Host&) { return true; });
    }
    if (Runtime::runtimeFeatureEnabled(
            "envoy.reloadable_features.reset_brokenness_on_nework_change")) {
      Http::HttpServerPropertiesCacheManager& cache_manager =
          server_->httpServerPropertiesCacheManager();

      Http::HttpServerPropertiesCacheManager::CacheFn clear_brokenness =
          [](Http::HttpServerPropertiesCache& cache) { cache.resetBrokenness(); };
      cache_manager.forEachThreadLocalCache(clear_brokenness);
    }
    if (Runtime::runtimeFeatureEnabled("envoy.reloadable_features.quic_no_tcp_delay")) {
      Http::HttpServerPropertiesCacheManager& cache_manager =
          server_->httpServerPropertiesCacheManager();

      Http::HttpServerPropertiesCacheManager::CacheFn reset_status =
          [](Http::HttpServerPropertiesCache& cache) { cache.resetStatus(); };
      cache_manager.forEachThreadLocalCache(reset_status);
    }
    connectivity_manager_->refreshDns(configuration, true);
  });
}

void InternalEngine::onDefaultNetworkChangedAndroid(ConnectionType /*connection_type*/,
                                                    int64_t /*net_id*/) {
  ENVOY_LOG_MISC(trace, "Calling the default network changed callback on Android");
}

void InternalEngine::onNetworkDisconnectAndroid(int64_t /*net_id*/) {
  ENVOY_LOG_MISC(trace, "Calling network disconnect callback on Android");
}

void InternalEngine::onNetworkConnectAndroid(ConnectionType /*connection_type*/,
                                             int64_t /*net_id*/) {
  ENVOY_LOG_MISC(trace, "Calling network connect callback on Android");
}

void InternalEngine::purgeActiveNetworkListAndroid(
    const std::vector<int64_t>& /*active_network_ids*/) {
  ENVOY_LOG_MISC(trace, "Calling network purge callback on Android");
}

void InternalEngine::onDefaultNetworkUnavailable() {
  ENVOY_LOG_MISC(trace, "Calling the default network unavailable callback");
  dispatcher_->post([&]() -> void { connectivity_manager_->dnsCache()->stop(); });
}

envoy_status_t InternalEngine::recordCounterInc(absl::string_view elements, envoy_stats_tags tags,
                                                uint64_t count) {
  return dispatcher_->post(
      [&, name = Stats::Utility::sanitizeStatsName(elements), tags, count]() -> void {
        ENVOY_LOG(trace, "[pulse.{}] recordCounterInc", name);
        Stats::StatNameTagVector tags_vctr =
            Stats::Utility::transformToStatNameTagVector(tags, stat_name_set_);
        Stats::Utility::counterFromElements(*client_scope_, {Stats::DynamicName(name)}, tags_vctr)
            .add(count);
      });
}

Event::ProvisionalDispatcher& InternalEngine::dispatcher() const { return *dispatcher_; }

Thread::PosixThreadFactory& InternalEngine::threadFactory() const { return *thread_factory_; }

void statsAsText(const std::map<std::string, uint64_t>& all_stats,
                 const std::vector<Stats::ParentHistogramSharedPtr>& histograms,
                 Buffer::Instance& response) {
  for (const auto& stat : all_stats) {
    response.addFragments({stat.first, ": ", absl::StrCat(stat.second), "\n"});
  }
  std::map<std::string, std::string> all_histograms;
  for (const Stats::ParentHistogramSharedPtr& histogram : histograms) {
    if (histogram->used()) {
      all_histograms.emplace(histogram->name(), histogram->quantileSummary());
    }
  }
  for (const auto& histogram : all_histograms) {
    response.addFragments({histogram.first, ": ", histogram.second, "\n"});
  }
}

void handlerStats(Stats::Store& stats, Buffer::Instance& response) {
  std::map<std::string, uint64_t> all_stats;
  for (const Stats::CounterSharedPtr& counter : stats.counters()) {
    if (counter->used()) {
      all_stats.emplace(counter->name(), counter->value());
    }
  }

  for (const Stats::GaugeSharedPtr& gauge : stats.gauges()) {
    if (gauge->used()) {
      all_stats.emplace(gauge->name(), gauge->value());
    }
  }

  std::vector<Stats::ParentHistogramSharedPtr> histograms = stats.histograms();
  stats.symbolTable().sortByStatNames<Stats::ParentHistogramSharedPtr>(
      histograms.begin(), histograms.end(),
      [](const Stats::ParentHistogramSharedPtr& a) -> Stats::StatName { return a->statName(); });

  statsAsText(all_stats, histograms, response);
}

std::string InternalEngine::dumpStats() {
  if (!main_thread_->joinable()) {
    return "";
  }

  std::string stats;
  absl::Notification stats_received;
  if (dispatcher_->post([&]() -> void {
        Envoy::Buffer::OwnedImpl instance;
        handlerStats(server_->stats(), instance);
        stats = instance.toString();
        stats_received.Notify();
      }) == ENVOY_SUCCESS) {
    stats_received.WaitForNotification();
    return stats;
  }
  return stats;
}

Upstream::ClusterManager& InternalEngine::getClusterManager() {
  ASSERT(dispatcher_->isThreadSafe(),
         "getClusterManager must be called from the dispatcher's context");
  return server_->clusterManager();
}

Stats::Store& InternalEngine::getStatsStore() {
  ASSERT(dispatcher_->isThreadSafe(), "getStatsStore must be called from the dispatcher's context");
  return server_->stats();
}

void InternalEngine::logInterfaces(absl::string_view event,
                                   std::vector<Network::InterfacePair>& interfaces) {
  auto all_names_printer = [](std::vector<Network::InterfacePair>& interfaces) -> std::string {
    std::vector<std::string> names;
    names.resize(interfaces.size());
    std::transform(interfaces.begin(), interfaces.end(), names.begin(),
                   [](Network::InterfacePair& pair) { return std::get<0>(pair); });

    auto unique_end = std::unique(names.begin(), names.end());
    std::string all_names = std::accumulate(
        names.begin(), unique_end, std::string{}, [](std::string acc, std::string next) {
          return acc.empty() ? next : std::move(acc) + "," + next;
        });
    return all_names;
  };
  ENVOY_LOG_EVENT(debug, event, "{}", all_names_printer(interfaces));
}

bool InternalEngine::hasIpV6Connectivity() {
  // This probing IPv6 logic is borrowed from Chromium.
  // -
  // https://source.chromium.org/chromium/chromium/src/+/main:net/dns/host_resolver_manager.cc;l=154-157;drc=7b232da0f22e8cdf555d43c52b6491baeb87f729
  // -
  // https://source.chromium.org/chromium/chromium/src/+/main:net/dns/host_resolver_manager.cc;l=1467-1488;drc=7b232da0f22e8cdf555d43c52b6491baeb87f729
  ENVOY_LOG(trace, "Checking for IPv6 connectivity.");
  int domain = AF_INET6;
  const Api::SysCallSocketResult socket_result =
      Api::OsSysCallsSingleton::get().socket(domain, SOCK_DGRAM, /* protocol= */ 0);
  if (!SOCKET_VALID(socket_result.return_value_)) {
    ENVOY_LOG(trace, "Unable to create a datagram socket with errno: {}.", socket_result.errno_);
    return false;
  }
  Network::IoSocketHandleImpl socket_handle(socket_result.return_value_, /* socket_v6only= */ true,
                                            {domain});
  Api::SysCallIntResult connect_result =
      socket_handle.connect(std::make_shared<Network::Address::Ipv6Instance>(
          std::string(IPV6_PROBE_ADDRESS), IPV6_PROBE_PORT));
  bool has_ipv6_connectivity = connect_result.return_value_ == 0;
  if (has_ipv6_connectivity) {
    ENVOY_LOG(trace, "Found IPv6 connectivity.");
  } else {
    ENVOY_LOG(trace, "No IPv6 connectivity found with errno: {}.", connect_result.errno_);
  }
  return has_ipv6_connectivity;
}

} // namespace Envoy<|MERGE_RESOLUTION|>--- conflicted
+++ resolved
@@ -279,11 +279,7 @@
   ENVOY_LOG_MISC(trace, "Calling the default network available callback");
 }
 
-<<<<<<< HEAD
-void InternalEngine::onDefaultNetworkChanged(NetworkType network_type) {
-=======
-void InternalEngine::onDefaultNetworkChanged(int network) {
->>>>>>> 602a2b97
+void InternalEngine::onDefaultNetworkChanged(int network_type) {
   ENVOY_LOG_MISC(trace, "Calling the default network changed callback");
   dispatcher_->post([&, network_type]() -> void {
     envoy_netconf_t configuration =

--- conflicted
+++ resolved
@@ -24,12 +24,9 @@
     ],
     repository = "@envoy",
     deps = [
-<<<<<<< HEAD
         ":envoy_mobile_quic_network_observer_registry_factory_lib",
-=======
         ":network_type_socket_option_lib",
         ":network_types_lib",
->>>>>>> db557abb
         ":proxy_settings_lib",
         "//library/common:engine_types_lib",
         "//library/common/network:src_addr_socket_option_lib",

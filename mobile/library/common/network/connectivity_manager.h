--- conflicted
+++ resolved
@@ -12,11 +12,8 @@
 #include "source/extensions/common/dynamic_forward_proxy/dns_cache_impl.h"
 
 #include "library/common/engine_types.h"
-<<<<<<< HEAD
 #include "library/common/network/envoy_mobile_quic_network_observer_registry_factory.h"
-=======
 #include "library/common/network/network_types.h"
->>>>>>> db557abb
 #include "library/common/network/proxy_settings.h"
 #include "library/common/types/c_types.h"
 
@@ -267,18 +264,6 @@
 
   ConnectivityManagerImpl(Upstream::ClusterManager& cluster_manager,
                           DnsCacheManagerSharedPtr dns_cache_manager);
-<<<<<<< HEAD
-
-  // Extensions::Common::DynamicForwardProxy::DnsCache::UpdateCallbacks
-  void onDnsHostAddOrUpdate(
-      const std::string& /*host*/,
-      const Extensions::Common::DynamicForwardProxy::DnsHostInfoSharedPtr&) override {}
-  void onDnsHostRemove(const std::string& /*host*/) override {}
-  void onDnsResolutionComplete(const std::string& /*host*/,
-                               const Extensions::Common::DynamicForwardProxy::DnsHostInfoSharedPtr&,
-                               Network::DnsResolver::ResolutionStatus) override;
-=======
->>>>>>> db557abb
 
   // ConnectivityManager
   std::vector<InterfacePair> enumerateV4Interfaces() override;
@@ -330,15 +315,7 @@
 
   bool enable_interface_binding_{false};
   Upstream::ClusterManager& cluster_manager_;
-<<<<<<< HEAD
   Quic::EnvoyMobileQuicNetworkObserverRegistryFactory quic_observer_registry_factory_;
-  DnsCacheManagerSharedPtr dns_cache_manager_;
-  ProxySettingsConstSharedPtr proxy_settings_;
-  static NetworkState network_state_;
-  // If true, all QUIC connections will respond to network changes.
-  const bool quic_upstream_connection_handle_network_change_{Runtime::runtimeFeatureEnabled(
-      "envoy.reloadable_features.quic_upstream_connection_handle_network_change")};
-=======
   // nullptr if draining hosts after refreshing DNS is disabled via setDrainPostDnsRefreshEnabled().
   std::unique_ptr<RefreshDnsWithPostDrainHandler> dns_refresh_handler_;
   DnsCacheManagerSharedPtr dns_cache_manager_;
@@ -352,7 +329,6 @@
       connected_networks_ ABSL_GUARDED_BY(network_mutex_);
   DefaultNetworkChangeCallback default_network_change_callback_;
   NetworkChangeObserver* observer_{nullptr};
->>>>>>> db557abb
 };
 
 using ConnectivityManagerImplSharedPtr = std::shared_ptr<ConnectivityManagerImpl>;

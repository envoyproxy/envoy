--- conflicted
+++ resolved
@@ -136,39 +136,4 @@
   };
 };
 
-<<<<<<< HEAD
-/** Networks classified by the physical link. */
-enum class NetworkType : int {
-  // Includes VPN or cases where network characteristics are unknown.
-  Generic = 1, // 001
-  // Includes WiFi and other local area wireless networks.
-  WLAN = 2, // 010
-  // Includes all mobile phone networks.
-  WWAN = 4, // 100
-  // Includes 2G networks.
-  WWAN_2G = 8, // 1000
-  // Includes 3G networks.
-  WWAN_3G = 16, // 10000
-  // Includes 4G networks.
-  WWAN_4G = 32, // 100000
-  // Includes 5G networks.
-  WWAN_5G = 64, // 1000000
-};
-
-/** In sync with EnvoyConnectionType in EvnoyConnectionType.java */
-enum class ConnectionType : int {
-  CONNECTION_UNKNOWN = 0, // A connection exists, but its type is unknown.
-                          // Also used as a default value.
-  CONNECTION_ETHERNET = 1,
-  CONNECTION_WIFI = 2,
-  CONNECTION_2G = 3,
-  CONNECTION_3G = 4,
-  CONNECTION_4G = 5,
-  CONNECTION_NONE = 6, // No connection.
-  CONNECTION_BLUETOOTH = 7,
-  CONNECTION_5G = 8,
-};
-
-=======
->>>>>>> 8efd30d2
 } // namespace Envoy
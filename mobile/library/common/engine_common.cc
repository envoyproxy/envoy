#include "library/common/engine_common.h"

#include "source/common/common/random_generator.h"
#include "source/common/runtime/runtime_impl.h"

namespace Envoy {

<<<<<<< HEAD
// Allows for legacy TCP listener support when building with --copt=-DALLOW_TCP_LISTENERS
#ifndef ALLOW_TCP_LISTENERS
const char* listener_type = "envoy.listener_manager_impl.api";
#else
const char* listener_type = "envoy.listener_manager_impl.default";
#endif

EngineCommon::EngineCommon(int argc, const char* const* argv)
    : options_(argc, argv, &MainCommon::hotRestartVersion, spdlog::level::info, listener_type),
=======
std::string hotRestartVersion(bool) { return "disabled"; }

EngineCommon::EngineCommon(int argc, const char* const* argv)
    : options_(argc, argv, &hotRestartVersion, spdlog::level::info),
>>>>>>> 5db6783d
      base_(options_, real_time_system_, default_listener_hooks_, prod_component_factory_,
            std::make_unique<PlatformImpl>(), std::make_unique<Random::RandomGeneratorImpl>(),
            nullptr) {
  // Disabling signal handling in the options makes it so that the server's event dispatcher _does
  // not_ listen for termination signals such as SIGTERM, SIGINT, etc
  // (https://github.com/envoyproxy/envoy/blob/048f4231310fbbead0cbe03d43ffb4307fff0517/source/server/server.cc#L519).
  // Previous crashes in iOS were experienced due to early event loop exit as described in
  // https://github.com/envoyproxy/envoy-mobile/issues/831. Ignoring termination signals makes it
  // more likely that the event loop will only exit due to Engine destruction
  // https://github.com/envoyproxy/envoy-mobile/blob/a72a51e64543882ea05fba3c76178b5784d39cdc/library/common/engine.cc#L105.
  options_.setSignalHandling(false);
}

} // namespace Envoy<|MERGE_RESOLUTION|>--- conflicted
+++ resolved
@@ -5,7 +5,6 @@
 
 namespace Envoy {
 
-<<<<<<< HEAD
 // Allows for legacy TCP listener support when building with --copt=-DALLOW_TCP_LISTENERS
 #ifndef ALLOW_TCP_LISTENERS
 const char* listener_type = "envoy.listener_manager_impl.api";
@@ -13,14 +12,10 @@
 const char* listener_type = "envoy.listener_manager_impl.default";
 #endif
 
-EngineCommon::EngineCommon(int argc, const char* const* argv)
-    : options_(argc, argv, &MainCommon::hotRestartVersion, spdlog::level::info, listener_type),
-=======
 std::string hotRestartVersion(bool) { return "disabled"; }
 
 EngineCommon::EngineCommon(int argc, const char* const* argv)
-    : options_(argc, argv, &hotRestartVersion, spdlog::level::info),
->>>>>>> 5db6783d
+    : options_(argc, argv, &hotRestartVersion, spdlog::level::info, listener_type),
       base_(options_, real_time_system_, default_listener_hooks_, prod_component_factory_,
             std::make_unique<PlatformImpl>(), std::make_unique<Random::RandomGeneratorImpl>(),
             nullptr) {

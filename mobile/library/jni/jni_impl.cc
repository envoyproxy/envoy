--- conflicted
+++ resolved
@@ -33,8 +33,6 @@
 
 // JniLibrary
 
-<<<<<<< HEAD
-=======
 static void jvm_on_engine_running(void* context) {
   if (context == nullptr) {
     return;
@@ -54,7 +52,6 @@
   jni_helper.getEnv()->DeleteGlobalRef(j_context);
 }
 
->>>>>>> 61977416
 static void jvm_on_log(envoy_log_level log_level, envoy_data data, const void* context) {
   if (context == nullptr) {
     return;
@@ -73,8 +70,6 @@
   release_envoy_data(data);
 }
 
-<<<<<<< HEAD
-=======
 static void jvm_on_exit(void*) {
   // Note that this is not dispatched because the thread that
   // needs to be detached is the engine thread.
@@ -83,7 +78,6 @@
   Envoy::JNI::JavaVirtualMachine::detachCurrentThread();
 }
 
->>>>>>> 61977416
 static void jvm_on_track(envoy_map events, const void* context) {
   if (context == nullptr) {
     return;

package io.envoyproxy.envoymobile

import io.envoyproxy.envoymobile.engine.EnvoyConfiguration
import io.envoyproxy.envoymobile.engine.EnvoyConfiguration.TrustChainVerification
import io.envoyproxy.envoymobile.engine.EnvoyEngine
import io.envoyproxy.envoymobile.engine.EnvoyEngineImpl
import io.envoyproxy.envoymobile.engine.EnvoyNativeFilterConfig
import io.envoyproxy.envoymobile.engine.types.EnvoyHTTPFilterFactory
import io.envoyproxy.envoymobile.engine.types.EnvoyKeyValueStore
import io.envoyproxy.envoymobile.engine.types.EnvoyStringAccessor
import java.util.UUID

/**
 * Envoy engine configuration.
 */
sealed class BaseConfiguration

/**
 * The standard configuration.
 */
class Standard : BaseConfiguration()

/**
 * The configuration based off a custom yaml.
 *
 * @param yaml the custom config.
 */
class Custom(val yaml: String) : BaseConfiguration()

/**
 * Builder used for creating and running a new `Engine` instance.
 */
open class EngineBuilder(
  private val configuration: BaseConfiguration = Standard()
) {
  protected var onEngineRunning: (() -> Unit) = {}
  protected var logger: ((String) -> Unit)? = null
  protected var eventTracker: ((Map<String, String>) -> Unit)? = null
  protected var enableProxying = false
  private var runtimeGuards = mutableMapOf<String, Boolean>()
  private var enableSkipDNSLookupForProxiedRequests = false
  private var engineType: () -> EnvoyEngine = {
    EnvoyEngineImpl(onEngineRunning, logger, eventTracker)
  }
  private var logLevel = LogLevel.INFO
  internal var adminInterfaceEnabled = false
  private var grpcStatsDomain: String? = null
  private var connectTimeoutSeconds = 30
  private var dnsRefreshSeconds = 60
  private var dnsFailureRefreshSecondsBase = 2
  private var dnsFailureRefreshSecondsMax = 10
  private var dnsQueryTimeoutSeconds = 25
  private var dnsMinRefreshSeconds = 60
  private var dnsPreresolveHostnames = listOf<String>()
  private var enableDNSCache = false
  private var dnsCacheSaveIntervalSeconds = 1
  private var enableDrainPostDnsRefresh = false
  internal var enableHttp3 = true
  private var enableHappyEyeballs = true
  private var enableGzipDecompression = true
  private var enableBrotliDecompression = false
  private var enableSocketTagging = false
  private var enableInterfaceBinding = false
  private var h2ConnectionKeepaliveIdleIntervalMilliseconds = 1
  private var h2ConnectionKeepaliveTimeoutSeconds = 10
  private var maxConnectionsPerHost = 7
  private var statsFlushSeconds = 60
  private var streamIdleTimeoutSeconds = 15
  private var perTryIdleTimeoutSeconds = 15
  private var appVersion = "unspecified"
  private var appId = "unspecified"
  private var trustChainVerification = TrustChainVerification.VERIFY_TRUST_CHAIN
  private var virtualClusters = mutableListOf<String>()
  private var platformFilterChain = mutableListOf<EnvoyHTTPFilterFactory>()
  private var nativeFilterChain = mutableListOf<EnvoyNativeFilterConfig>()
  private var stringAccessors = mutableMapOf<String, EnvoyStringAccessor>()
  private var keyValueStores = mutableMapOf<String, EnvoyKeyValueStore>()
  private var statsSinks = listOf<String>()
  private var enablePlatformCertificatesValidation = false
  private var rtdsLayerName: String = ""
  private var rtdsTimeoutSeconds: Int = 0
  private var adsAddress: String = ""
  private var adsPort: Int = 0
  private var adsJwtToken: String = ""
  private var adsJwtTokenLifetimeSeconds: Int = 0
  private var adsSslRootCerts: String = ""
  private var nodeId: String = ""
  private var nodeRegion: String = ""
  private var nodeZone: String = ""
  private var nodeSubZone: String = ""
  private var cdsResourcesLocator: String = ""
  private var cdsTimeoutSeconds: Int = 0
  private var enableCds: Boolean = false

  /**
   * Add a log level to use with Envoy.
   *
   * @param logLevel the log level to use with Envoy.
   *
   * @return this builder.
   */
  fun addLogLevel(logLevel: LogLevel): EngineBuilder {
    this.logLevel = logLevel
    return this
  }

  /**
   * Specifies the domain (e.g. `example.com`) to use in the default gRPC stat sink to flush
   * stats.
   *
   * Setting this value enables the gRPC stat sink, which periodically flushes stats via the gRPC
   * MetricsService API. The flush interval is specified via addStatsFlushSeconds.
   *
   * @param grpcStatsDomain The domain to use for the gRPC stats sink.
   *
   * @return this builder.
   */
  fun addGrpcStatsDomain(grpcStatsDomain: String?): EngineBuilder {
    this.grpcStatsDomain = grpcStatsDomain
    return this
  }

  /**
   * Adds additional stats sinks, in the form of the raw YAML/JSON configuration.
   * Sinks added in this fashion will be included in addition to the gRPC stats sink
   * that may be enabled via addGrpcStatsDomain.
   *
   * @param statsSinks Configurations of stat sinks to add.
   *
   * @return this builder.
   */
  fun addStatsSinks(statsSinks: List<String>): EngineBuilder {
    this.statsSinks = statsSinks
    return this
  }

  /**
   * Add a timeout for new network connections to hosts in the cluster.
   *
   * @param connectTimeoutSeconds timeout for new network connections to hosts in the cluster.
   *
   * @return this builder.
   */
  fun addConnectTimeoutSeconds(connectTimeoutSeconds: Int): EngineBuilder {
    this.connectTimeoutSeconds = connectTimeoutSeconds
    return this
  }

  /**
   * Add a default rate at which to refresh DNS.
   *
   * @param dnsRefreshSeconds default rate in seconds at which to refresh DNS.
   *
   * @return this builder.
   */
  fun addDNSRefreshSeconds(dnsRefreshSeconds: Int): EngineBuilder {
    this.dnsRefreshSeconds = dnsRefreshSeconds
    return this
  }

  /**
   * Add a rate at which to refresh DNS in case of DNS failure.
   *
   * @param base rate in seconds.
   * @param max rate in seconds.
   *
   * @return this builder.
   */
  fun addDNSFailureRefreshSeconds(base: Int, max: Int): EngineBuilder {
    this.dnsFailureRefreshSecondsBase = base
    this.dnsFailureRefreshSecondsMax = max
    return this
  }

  /**
   * Add a rate at which to timeout DNS queries.
   *
   * @param dnsQueryTimeoutSeconds rate in seconds to timeout DNS queries.
   *
   * @return this builder.
   */
  fun addDNSQueryTimeoutSeconds(dnsQueryTimeoutSeconds: Int): EngineBuilder {
    this.dnsQueryTimeoutSeconds = dnsQueryTimeoutSeconds
    return this
  }

  /**
   * Add the minimum rate at which to refresh DNS. Once DNS has been resolved for a host, DNS TTL
   * will be respected, subject to this minimum. Defaults to 60 seconds.
   *
   * @param dnsMinRefreshSeconds minimum rate in seconds at which to refresh DNS.
   *
   * @return this builder.
   */
  fun addDNSMinRefreshSeconds(dnsMinRefreshSeconds: Int): EngineBuilder {
    this.dnsMinRefreshSeconds = dnsMinRefreshSeconds
    return this
  }

  /**
   * Add a list of hostnames to preresolve on Engine startup.
   *
   * @param dnsPreresolveHostnames hostnames to preresolve.
   *
   * @return this builder.
   */
  fun addDNSPreresolveHostnames(dnsPreresolveHostnames: List<String>): EngineBuilder {
    this.dnsPreresolveHostnames = dnsPreresolveHostnames
    return this
  }

  /**
   * Specify whether to drain connections after the resolution of a soft DNS refresh. A refresh may
   * be triggered directly via the Engine API, or as a result of a network status update provided by
   * the OS. Draining connections does not interrupt existing connections or requests, but will
   * establish new connections for any further requests.
   *
   * @param enableDrainPostDnsRefresh whether to drain connections after soft DNS refresh.
   *
   * @return This builder.
   */
  fun enableDrainPostDnsRefresh(enableDrainPostDnsRefresh: Boolean): EngineBuilder {
    this.enableDrainPostDnsRefresh = enableDrainPostDnsRefresh
    return this
  }

  /**
   * Specify whether to enable DNS cache.
   *
   * Note that DNS cache requires an addition of a key value store named
   * 'reserved.platform_store'.
   *
   * @param enableDNSCache whether to enable DNS cache. Disabled by default.
   * @param saveInterval   the interval at which to save results to the configured key value store.
   *
   * @return This builder.
   */
  fun enableDNSCache(enableDNSCache: Boolean, saveInterval: Int = 1): EngineBuilder {
    this.enableDNSCache = enableDNSCache
    this.dnsCacheSaveIntervalSeconds = saveInterval
    return this
  }

  /**
   * Specify whether to use Happy Eyeballs when multiple IP stacks may be supported. Defaults to
   * true.
   *
   * @param enableHappyEyeballs whether to enable RFC 6555 handling for IPv4/IPv6.
   *
   * @return This builder.
   */
  fun enableHappyEyeballs(enableHappyEyeballs: Boolean): EngineBuilder {
    this.enableHappyEyeballs = enableHappyEyeballs
    return this
  }

  /**
   * Specify whether to do gzip response decompression or not.  Defaults to true.
   *
   * @param enableGzipDecompression whether or not to gunzip responses.
   *
   * @return This builder.
   */
  fun enableGzipDecompression(enableGzipDecompression: Boolean): EngineBuilder {
    this.enableGzipDecompression = enableGzipDecompression
    return this
  }

  /**
   * Specify whether to do brotli response decompression or not.  Defaults to false.
   *
   * @param enableBrotliDecompression whether or not to brotli decompress responses.
   *
   * @return This builder.
   */
  fun enableBrotliDecompression(enableBrotliDecompression: Boolean): EngineBuilder {
    this.enableBrotliDecompression = enableBrotliDecompression
    return this
  }

  /**
   * Specify whether to support socket tagging or not. Defaults to false.
   *
   * @param enableSocketTagging whether or not support socket tagging.
   *
   * @return This builder.
   */
  fun enableSocketTagging(enableSocketTagging: Boolean): EngineBuilder {
    this.enableSocketTagging = enableSocketTagging
    return this
  }

  /**
   * Specify whether sockets may attempt to bind to a specific interface, based on network
   * conditions.
   *
   * @param enableInterfaceBinding whether to allow interface binding.
   *
   * @return This builder.
   */
  fun enableInterfaceBinding(enableInterfaceBinding: Boolean): EngineBuilder {
    this.enableInterfaceBinding = enableInterfaceBinding
    return this
  }

  /**
   * Specify whether system proxy settings should be respected. If yes, Envoy Mobile will
   * use Android APIs to query Android Proxy settings configured on a device and will
   * respect these settings when establishing connections with remote services.
   *
   * The method is introduced for experimentation purposes and as a safety guard against
   * critical issues in the implementation of the proxying feature. It's intended to be removed
   * after it's confirmed that proxies on Android work as expected.
   *
   * @param enableProxying whether to enable Envoy's support for proxies.
   *
   * @return This builder.
   */
  fun enableProxying(enableProxying: Boolean): EngineBuilder {
    this.enableProxying = enableProxying
    return this
  }

  /**
   * Allows Envoy to avoid having to wait on DNS response in the dynamic forward proxy filter
   * for requests that are proxied i.e., a proxied request that goes to example.com will
   * not have to wait for the DNS resolution for example.com domain if skipping of the DNS lookup
   * is enabled. Defaults to false.
   *
   * @param enableSkipDNSLookup whether to ship waiting for DNS responses in the
   *                            dynamic forward proxy filter for proxied requests.
   *
   * @return This builder.
   */
  fun enableSkipDNSLookupForProxiedRequests(enableSkipDNSLookup: Boolean): EngineBuilder {
    this.enableSkipDNSLookupForProxiedRequests = enableSkipDNSLookup
    return this
  }

  /**
   * Add a rate at which to ping h2 connections on new stream creation if the connection has
   * sat idle. Defaults to 1 millisecond which effectively enables h2 ping functionality
   * and results in a connection ping on every new stream creation. Set it to
   * 100000000 milliseconds to effectively disable the ping.
   *
   * @param idleIntervalMs rate in milliseconds.
   *
   * @return this builder.
   */
  fun addH2ConnectionKeepaliveIdleIntervalMilliseconds(idleIntervalMs: Int): EngineBuilder {
    this.h2ConnectionKeepaliveIdleIntervalMilliseconds = idleIntervalMs
    return this
  }

  /**
   * Add a rate at which to timeout h2 pings.
   *
   * @param timeoutSeconds rate in seconds to timeout h2 pings.
   *
   * @return this builder.
   */
  fun addH2ConnectionKeepaliveTimeoutSeconds(timeoutSeconds: Int): EngineBuilder {
    this.h2ConnectionKeepaliveTimeoutSeconds = timeoutSeconds
    return this
  }

  /**
   * Set the maximum number of connections to open to a single host. Default is 7.
   *
   * @param maxConnectionsPerHost the maximum number of connections per host.
   *
   * @return this builder.
   */
  fun setMaxConnectionsPerHost(maxConnectionsPerHost: Int): EngineBuilder {
    this.maxConnectionsPerHost = maxConnectionsPerHost
    return this
  }

  /**
   * Add an interval at which to flush Envoy stats.
   *
   * @param statsFlushSeconds interval at which to flush Envoy stats.
   *
   * @return this builder.
   */
  fun addStatsFlushSeconds(statsFlushSeconds: Int): EngineBuilder {
    this.statsFlushSeconds = statsFlushSeconds
    return this
  }

  /**
   * Add a custom idle timeout for HTTP streams. Defaults to 15 seconds.
   *
   * @param streamIdleTimeoutSeconds idle timeout for HTTP streams.
   *
   * @return this builder.
   */
  fun addStreamIdleTimeoutSeconds(streamIdleTimeoutSeconds: Int): EngineBuilder {
    this.streamIdleTimeoutSeconds = streamIdleTimeoutSeconds
    return this
  }

  /**
   * Add a custom per try idle timeout for HTTP streams. Defaults to 15 seconds.
   *
   * @param perTryIdleTimeoutSeconds per try idle timeout for HTTP streams.
   *
   * @return this builder.
   */
  fun addPerTryIdleTimeoutSeconds(perTryIdleTimeoutSeconds: Int): EngineBuilder {
    this.perTryIdleTimeoutSeconds = perTryIdleTimeoutSeconds
    return this
  }

  /**
   * Add an HTTP filter factory used to create platform filters for streams sent by this client.
   *
   * @param name Custom name to use for this filter factory. Useful for having
   *             more meaningful trace logs, but not required. Should be unique
   *             per factory registered.
   * @param factory closure returning an instantiated filter.
   *
   * @return this builder.
   */
  fun addPlatformFilter(name: String, factory: () -> Filter):
    EngineBuilder {
      this.platformFilterChain.add(FilterFactory(name, factory))
      return this
    }

  /**
   * Add an HTTP filter factory used to create platform filters for streams sent by this client.
   *
   * @param factory closure returning an instantiated filter.
   *
   * @return this builder.
   */
  fun addPlatformFilter(factory: () -> Filter):
    EngineBuilder {
      this.platformFilterChain.add(FilterFactory(UUID.randomUUID().toString(), factory))
      return this
    }

  /**
   * Add an HTTP filter config used to create native filters for streams sent by this client.
   *
   * @param name Custom name to use for this filter factory. Useful for having
   *             more meaningful trace logs, but not required. Should be unique
   *             per filter.
   * @param typedConfig config string for the filter.
   *
   * @return this builder.
   */
  fun addNativeFilter(name: String = UUID.randomUUID().toString(), typedConfig: String):
    EngineBuilder {
      this.nativeFilterChain.add(EnvoyNativeFilterConfig(name, typedConfig))
      return this
    }

  /**
   * Set a closure to be called when the engine finishes its async startup and begins running.
   *
   * @param closure the closure to be called.
   *
   * @return this builder.
   */
  fun setOnEngineRunning(closure: () -> Unit): EngineBuilder {
    this.onEngineRunning = closure
    return this
  }

  /**
   * Set a closure to be called when the engine's logger logs.
   * @param closure: The closure to be called.
   *
   * @return This builder.
   */
  fun setLogger(closure: (String) -> Unit): EngineBuilder {
    this.logger = closure
    return this
  }

  /**
   * Set event tracker for the engine to call when it emits an event.
   */
  fun setEventTracker(eventTracker: (Map<String, String>) -> Unit): EngineBuilder {
    this.eventTracker = eventTracker
    return this
  }

  /**
   * Add a string accessor to this Envoy Client.
   *
   * @param name the name of the accessor.
   * @param accessor the string accessor.
   *
   * @return this builder.
   */
  fun addStringAccessor(name: String, accessor: () -> String): EngineBuilder {
    this.stringAccessors.put(name, EnvoyStringAccessorAdapter(StringAccessor(accessor)))
    return this
  }

  /**
   * Register a key-value store implementation for internal use.
   *
   * @param name the name of the KV store.
   * @param keyValueStore the KV store implementation.
   *
   * @return this builder.
   */
  fun addKeyValueStore(name: String, keyValueStore: KeyValueStore): EngineBuilder {
    this.keyValueStores.put(name, keyValueStore)
    return this
  }

  /**
   * Add the App Version of the App using this Envoy Client.
   *
   * @param appVersion the version.
   *
   * @return this builder.
   */
  fun addAppVersion(appVersion: String): EngineBuilder {
    this.appVersion = appVersion
    return this
  }

  /**
   * Add the App ID of the App using this Envoy Client.
   *
   * @param appId the ID.
   *
   * @return this builder.
   */
  fun addAppId(appId: String): EngineBuilder {
    this.appId = appId
    return this
  }

  /**
   * Set how the TrustChainVerification must be handled.
   *
   * @param trustChainVerification whether to mute TLS Cert verification - intended for testing
   *
   * @return this builder.
   */
  fun setTrustChainVerification(trustChainVerification: TrustChainVerification): EngineBuilder {
    this.trustChainVerification = trustChainVerification
    return this
  }

  /**
   * Add virtual cluster configuration.
   *
   * @param cluster the JSON configuration string for a virtual cluster.
   *
   * @return this builder.
   */
  fun addVirtualCluster(cluster: String): EngineBuilder {
    this.virtualClusters.add(cluster)
    return this
  }

  /**
   * Sets the node.id field in the Bootstrap configuration.
   *
   * @param nodeId the node ID.
   *
   * @return this builder.
   */
  fun setNodeId(nodeId: String): EngineBuilder {
    this.nodeId = nodeId
    return this
  }

  /**
<<<<<<< HEAD
  * Adds a CDS layer.
  *
  * @param cdsResourcesLocator the locator for CDS resources.
  *
  * @param cdsTimeoutSeconds the connection timeout.
  *
  * @return this builder.
  */
  fun addCdsLayer(
    cdsResourcesLocator: String,
    cdsTimeoutSeconds: Int = 0,
  ): EngineBuilder {
    this.cdsResourcesLocator = cdsResourcesLocator
    this.cdsTimeoutSeconds = cdsTimeoutSeconds
    this.enableCds = true
    return this
  }


/**
* Adds an RTDS layer to default config. Requires that ADS be configured.
*
* @param layerName the layer name.
*
* @param timeoutSeconds the timeout.
*
* @return this builder.
*/
fun addRtdsLayer(layerName: String, timeoutSeconds: Int = 0): EngineBuilder {
  this.rtdsLayerName = layerName
  this.rtdsTimeoutSeconds = timeoutSeconds
  return this
}
=======
   * Sets the node.locality field in the Bootstrap configuration.
   *
   * @param region the region of the node locality.
   * @param zone the zone of the node locality.
   * @param subZone the sub-zone of the node locality.
   *
   * @return this builder.
   */
  fun setNodeLocality(region: String, zone: String, subZone: String): EngineBuilder {
    this.nodeRegion = region
    this.nodeZone = zone
    this.nodeSubZone = subZone
    return this
  }

  /**
  * Adds an ADS layer.
  * Note that only the state-of-the-world gRPC protocol is supported, not Delta gRPC.
  *
  * @param address the network address of the server.
  *
  * @param port the port of the server.
  *
  * @param jwtToken the JWT token.
  *
  * @param jwtTokenLifetimeSeconds the lifetime of the JWT token in seconds.
  *
  * @param sslRootCerts the SSL root certificates.
  *
  * @return this builder.
  */
  fun setAggregatedDiscoveryService(
    address: String,
    port: Int,
    jwtToken: String = "",
    jwtTokenLifetimeSeconds: Int = 0,
    sslRootCerts: String = ""
  ): EngineBuilder {
    this.adsAddress = address
    this.adsPort = port
    this.adsJwtToken = jwtToken
    this.adsJwtTokenLifetimeSeconds = jwtTokenLifetimeSeconds
    this.adsSslRootCerts = sslRootCerts
    return this
  }

  /**
  * Adds an RTDS layer to default config. Requires that ADS be configured.
  *
  * @param layerName the layer name.
  *
  * @param timeoutSeconds the timeout.
  *
  * @return this builder.
  */
  fun addRtdsLayer(layerName: String, timeoutSeconds: Int = 0): EngineBuilder {
    this.rtdsLayerName = layerName
    this.rtdsTimeoutSeconds = timeoutSeconds
    return this
  }
>>>>>>> 25944dc4

  /**
   * Set a runtime guard with the provided value.
   *
   * @param name the name of the runtime guard, e.g. test_feature_false.
   * @param value the value for the runtime guard.
   *
   * @return This builder.
   */
  fun setRuntimeGuard(name: String, value: Boolean): EngineBuilder {
    this.runtimeGuards.put(name, value)
    return this
  }

  /**
   * Builds and runs a new Engine instance with the provided configuration.
   *
   * @return A new instance of Envoy.
   */
  @Suppress("LongMethod")
  fun build(): Engine {
    val engineConfiguration = EnvoyConfiguration(
      adminInterfaceEnabled,
      grpcStatsDomain,
      connectTimeoutSeconds,
      dnsRefreshSeconds,
      dnsFailureRefreshSecondsBase,
      dnsFailureRefreshSecondsMax,
      dnsQueryTimeoutSeconds,
      dnsMinRefreshSeconds,
      dnsPreresolveHostnames,
      enableDNSCache,
      dnsCacheSaveIntervalSeconds,
      enableDrainPostDnsRefresh,
      enableHttp3,
      enableGzipDecompression,
      enableBrotliDecompression,
      enableSocketTagging,
      enableHappyEyeballs,
      enableInterfaceBinding,
      h2ConnectionKeepaliveIdleIntervalMilliseconds,
      h2ConnectionKeepaliveTimeoutSeconds,
      maxConnectionsPerHost,
      statsFlushSeconds,
      streamIdleTimeoutSeconds,
      perTryIdleTimeoutSeconds,
      appVersion,
      appId,
      trustChainVerification,
      virtualClusters,
      nativeFilterChain,
      platformFilterChain,
      stringAccessors,
      keyValueStores,
      statsSinks,
      runtimeGuards,
      enableSkipDNSLookupForProxiedRequests,
      enablePlatformCertificatesValidation,
      rtdsLayerName,
      rtdsTimeoutSeconds,
      adsAddress,
      adsPort,
      adsJwtToken,
      adsJwtTokenLifetimeSeconds,
      adsSslRootCerts,
      nodeId,
      nodeRegion,
      nodeZone,
      nodeSubZone,
      cdsResourcesLocator,
      cdsTimeoutSeconds,
      enableCds,
    )


    return when (configuration) {
      is Custom -> {
        EngineImpl(
          engineType(),
          engineConfiguration,
          configuration.yaml,
          logLevel
        )
      }
      is Standard -> {
        EngineImpl(
          engineType(),
          engineConfiguration,
          logLevel
        )
      }
    }
  }

  /**
   * Add a specific implementation of `EnvoyEngine` to use for starting Envoy.
   *
   * A new instance of this engine will be created when `build()` is called.
   */
  fun addEngineType(engineType: () -> EnvoyEngine): EngineBuilder {
    this.engineType = engineType
    return this
  }

  /**
   * Specify whether to use platform provided certificate validation APIs or Envoy built-in
   * validation logic. Defaults to false.
   *
   * @param enablePlatformCertificatesValidation true if using platform APIs is desired.
   *
   * @return This builder.
   */
  fun enablePlatformCertificatesValidation(enablePlatformCertificatesValidation: Boolean):
    EngineBuilder {
    this.enablePlatformCertificatesValidation = enablePlatformCertificatesValidation
    return this
  }
}<|MERGE_RESOLUTION|>--- conflicted
+++ resolved
@@ -575,41 +575,6 @@
   }
 
   /**
-<<<<<<< HEAD
-  * Adds a CDS layer.
-  *
-  * @param cdsResourcesLocator the locator for CDS resources.
-  *
-  * @param cdsTimeoutSeconds the connection timeout.
-  *
-  * @return this builder.
-  */
-  fun addCdsLayer(
-    cdsResourcesLocator: String,
-    cdsTimeoutSeconds: Int = 0,
-  ): EngineBuilder {
-    this.cdsResourcesLocator = cdsResourcesLocator
-    this.cdsTimeoutSeconds = cdsTimeoutSeconds
-    this.enableCds = true
-    return this
-  }
-
-
-/**
-* Adds an RTDS layer to default config. Requires that ADS be configured.
-*
-* @param layerName the layer name.
-*
-* @param timeoutSeconds the timeout.
-*
-* @return this builder.
-*/
-fun addRtdsLayer(layerName: String, timeoutSeconds: Int = 0): EngineBuilder {
-  this.rtdsLayerName = layerName
-  this.rtdsTimeoutSeconds = timeoutSeconds
-  return this
-}
-=======
    * Sets the node.locality field in the Bootstrap configuration.
    *
    * @param region the region of the node locality.
@@ -657,6 +622,26 @@
   }
 
   /**
+  * Adds a CDS layer.
+  *
+  * @param cdsResourcesLocator the locator for CDS resources.
+  *
+  * @param cdsTimeoutSeconds the connection timeout.
+  *
+  * @return this builder.
+  */
+  fun addCdsLayer(
+    cdsResourcesLocator: String,
+    cdsTimeoutSeconds: Int = 0,
+  ): EngineBuilder {
+    this.cdsResourcesLocator = cdsResourcesLocator
+    this.cdsTimeoutSeconds = cdsTimeoutSeconds
+    this.enableCds = true
+    return this
+  }
+
+
+  /**
   * Adds an RTDS layer to default config. Requires that ADS be configured.
   *
   * @param layerName the layer name.
@@ -670,7 +655,6 @@
     this.rtdsTimeoutSeconds = timeoutSeconds
     return this
   }
->>>>>>> 25944dc4
 
   /**
    * Set a runtime guard with the provided value.

--- conflicted
+++ resolved
@@ -261,17 +261,6 @@
     }
     builder.addStatsSinks(std::move(sinks));
   }
-<<<<<<< HEAD
-  builder.setNodeLocality([self.nodeRegion toCXXString], [self.nodeZone toCXXString],
-                          [self.nodeSubZone toCXXString]);
-  builder.setNodeId([self.nodeId toCXXString]);
-  builder.addRtdsLayer([self.rtdsLayerName toCXXString], self.rtdsTimeoutSeconds);
-  builder.setAggregatedDiscoveryService(
-      [self.adsAddress toCXXString], self.adsPort, [self.adsJwtToken toCXXString],
-      self.adsJwtTokenLifetimeSeconds, [self.adsSslRootCerts toCXXString]);
-  if (self.enableCds) {
-    builder.addCdsLayer([self.cdsResourcesLocator toCXXString], self.cdsTimeoutSeconds);
-=======
   if (self.nodeRegion != nil) {
     builder.setNodeLocality([self.nodeRegion toCXXString], [self.nodeZone toCXXString],
                             [self.nodeSubZone toCXXString]);
@@ -286,7 +275,9 @@
     builder.setAggregatedDiscoveryService(
         [self.adsAddress toCXXString], self.adsPort, [self.adsJwtToken toCXXString],
         self.adsJwtTokenLifetimeSeconds, [self.adsSslRootCerts toCXXString]);
->>>>>>> f1acd09b
+  }
+  if (self.enableCds) {
+    builder.addCdsLayer([self.cdsResourcesLocator toCXXString], self.cdsTimeoutSeconds);
   }
 #ifdef ENVOY_ADMIN_FUNCTIONALITY
   builder.enableAdminInterface(self.adminInterfaceEnabled);

--- conflicted
+++ resolved
@@ -262,13 +262,11 @@
     }
     builder.addStatsSinks(std::move(sinks));
   }
-<<<<<<< HEAD
-#ifdef ENVOY_GOOGLE_GRPC
-=======
   builder.addGrpcStatsDomain([self.grpcStatsDomain toCXXString]);
   builder.addStatsFlushSeconds(self.statsFlushSeconds);
 #endif
->>>>>>> bc5d1e73
+
+#ifdef ENVOY_GOOGLE_GRPC
   if (self.nodeRegion != nil) {
     builder.setNodeLocality([self.nodeRegion toCXXString], [self.nodeZone toCXXString],
                             [self.nodeSubZone toCXXString]);

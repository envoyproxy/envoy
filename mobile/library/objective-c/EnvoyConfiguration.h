--- conflicted
+++ resolved
@@ -57,14 +57,11 @@
 @property (nonatomic, strong, nullable) NSString *nodeRegion;
 @property (nonatomic, strong, nullable) NSString *nodeZone;
 @property (nonatomic, strong, nullable) NSString *nodeSubZone;
-<<<<<<< HEAD
 @property (nonatomic, strong) NSString *cdsResourcesLocator;
 @property (nonatomic, assign) UInt32 cdsTimeoutSeconds;
 @property (nonatomic, assign) BOOL enableCds;
-=======
 @property (nonatomic, assign) intptr_t bootstrapPointer;
 
->>>>>>> 7e4c5a8d
 /**
  Create a new instance of the configuration.
  */

--- conflicted
+++ resolved
@@ -40,12 +40,7 @@
 @property (nonatomic, strong) NSString *appVersion;
 @property (nonatomic, strong) NSString *appId;
 @property (nonatomic, strong) NSArray<NSString *> *virtualClusters;
-<<<<<<< HEAD
-=======
-@property (nonatomic, strong) NSString *directResponseMatchers;
-@property (nonatomic, strong) NSString *directResponses;
 @property (nonatomic, strong) NSDictionary<NSString *, NSString *> *runtimeGuards;
->>>>>>> 95a3faf6
 @property (nonatomic, strong) NSArray<EMODirectResponse *> *typedDirectResponses;
 @property (nonatomic, strong) NSArray<EnvoyNativeFilterConfig *> *nativeFilterChain;
 @property (nonatomic, strong) NSArray<EnvoyHTTPFilterFactory *> *httpPlatformFilterFactories;
@@ -86,13 +81,8 @@
                                        appVersion:(NSString *)appVersion
                                             appId:(NSString *)appId
                                   virtualClusters:(NSArray<NSString *> *)virtualClusters
-<<<<<<< HEAD
-=======
-                           directResponseMatchers:(NSString *)directResponseMatchers
-                                  directResponses:(NSString *)directResponses
                                     runtimeGuards:
                                         (NSDictionary<NSString *, NSString *> *)runtimeGuards
->>>>>>> 95a3faf6
                              typedDirectResponses:
                                  (NSArray<EMODirectResponse *> *)typedDirectResponses
                                 nativeFilterChain:

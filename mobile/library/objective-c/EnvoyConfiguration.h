#import <Foundation/Foundation.h>

@class EMODirectResponse;
@class EnvoyHTTPFilterFactory;
@class EnvoyNativeFilterConfig;
@class EnvoyStringAccessor;
@protocol EnvoyKeyValueStore;

NS_ASSUME_NONNULL_BEGIN

/// Typed configuration that may be used for starting Envoy.
@interface EnvoyConfiguration : NSObject

@property (nonatomic, assign) BOOL adminInterfaceEnabled;
@property (nonatomic, strong, nullable) NSString *grpcStatsDomain;
@property (nonatomic, assign) UInt32 connectTimeoutSeconds;
@property (nonatomic, assign) UInt32 dnsFailureRefreshSecondsBase;
@property (nonatomic, assign) UInt32 dnsFailureRefreshSecondsMax;
@property (nonatomic, assign) UInt32 dnsQueryTimeoutSeconds;
@property (nonatomic, assign) UInt32 dnsMinRefreshSeconds;
@property (nonatomic, strong) NSArray<NSString *> *dnsPreresolveHostnames;
@property (nonatomic, assign) UInt32 dnsRefreshSeconds;
@property (nonatomic, assign) BOOL enableDNSCache;
@property (nonatomic, assign) UInt32 dnsCacheSaveIntervalSeconds;
@property (nonatomic, assign) BOOL enableHappyEyeballs;
@property (nonatomic, assign) BOOL enableHttp3;
@property (nonatomic, assign) BOOL enableGzipDecompression;
@property (nonatomic, assign) BOOL enableBrotliDecompression;
@property (nonatomic, assign) BOOL enableInterfaceBinding;
@property (nonatomic, assign) BOOL enableDrainPostDnsRefresh;
@property (nonatomic, assign) BOOL enforceTrustChainVerification;
@property (nonatomic, assign) BOOL forceIPv6;
@property (nonatomic, assign) UInt32 h2ConnectionKeepaliveIdleIntervalMilliseconds;
@property (nonatomic, assign) UInt32 h2ConnectionKeepaliveTimeoutSeconds;
@property (nonatomic, assign) UInt32 maxConnectionsPerHost;
@property (nonatomic, assign) UInt32 statsFlushSeconds;
@property (nonatomic, assign) UInt32 streamIdleTimeoutSeconds;
@property (nonatomic, assign) UInt32 perTryIdleTimeoutSeconds;
@property (nonatomic, strong) NSString *appVersion;
@property (nonatomic, strong) NSString *appId;
@property (nonatomic, strong) NSArray<NSString *> *virtualClusters;
@property (nonatomic, strong) NSDictionary<NSString *, NSString *> *runtimeGuards;
@property (nonatomic, strong) NSArray<EMODirectResponse *> *typedDirectResponses;
@property (nonatomic, strong) NSArray<EnvoyNativeFilterConfig *> *nativeFilterChain;
@property (nonatomic, strong) NSArray<EnvoyHTTPFilterFactory *> *httpPlatformFilterFactories;
@property (nonatomic, strong) NSDictionary<NSString *, EnvoyStringAccessor *> *stringAccessors;
@property (nonatomic, strong) NSDictionary<NSString *, id<EnvoyKeyValueStore>> *keyValueStores;
@property (nonatomic, strong) NSArray<NSString *> *statsSinks;
@property (nonatomic, strong, nullable) NSString *rtdsLayerName;
@property (nonatomic, assign) UInt32 rtdsTimeoutSeconds;
@property (nonatomic, strong, nullable) NSString *adsAddress;
@property (nonatomic, assign) UInt32 adsPort;
@property (nonatomic, strong, nullable) NSString *adsJwtToken;
@property (nonatomic, assign) UInt32 adsJwtTokenLifetimeSeconds;
<<<<<<< HEAD
@property (nonatomic, strong) NSString *adsSslRootCerts;
@property (nonatomic, strong) NSString *nodeId;
@property (nonatomic, strong) NSString *nodeRegion;
@property (nonatomic, strong) NSString *nodeZone;
@property (nonatomic, strong) NSString *nodeSubZone;
@property (nonatomic, strong) NSString *cdsResourcesLocator;
@property (nonatomic, assign) UInt32 cdsTimeoutSeconds;
@property (nonatomic, assign) BOOL enableCds;
=======
@property (nonatomic, strong, nullable) NSString *adsSslRootCerts;
@property (nonatomic, strong, nullable) NSString *nodeId;
@property (nonatomic, strong, nullable) NSString *nodeRegion;
@property (nonatomic, strong, nullable) NSString *nodeZone;
@property (nonatomic, strong, nullable) NSString *nodeSubZone;
>>>>>>> f1acd09b
/**
 Create a new instance of the configuration.
 */
- (instancetype)initWithAdminInterfaceEnabled:(BOOL)adminInterfaceEnabled
                                  grpcStatsDomain:(nullable NSString *)grpcStatsDomain
                            connectTimeoutSeconds:(UInt32)connectTimeoutSeconds
                                dnsRefreshSeconds:(UInt32)dnsRefreshSeconds
                     dnsFailureRefreshSecondsBase:(UInt32)dnsFailureRefreshSecondsBase
                      dnsFailureRefreshSecondsMax:(UInt32)dnsFailureRefreshSecondsMax
                           dnsQueryTimeoutSeconds:(UInt32)dnsQueryTimeoutSeconds
                             dnsMinRefreshSeconds:(UInt32)dnsMinRefreshSeconds
                           dnsPreresolveHostnames:(NSArray<NSString *> *)dnsPreresolveHostnames
                                   enableDNSCache:(BOOL)enableDNSCache
                      dnsCacheSaveIntervalSeconds:(UInt32)dnsCacheSaveIntervalSeconds
                              enableHappyEyeballs:(BOOL)enableHappyEyeballs
                                      enableHttp3:(BOOL)enableHttp3
                          enableGzipDecompression:(BOOL)enableGzipDecompression
                        enableBrotliDecompression:(BOOL)enableBrotliDecompression
                           enableInterfaceBinding:(BOOL)enableInterfaceBinding
                        enableDrainPostDnsRefresh:(BOOL)enableDrainPostDnsRefresh
                    enforceTrustChainVerification:(BOOL)enforceTrustChainVerification
                                        forceIPv6:(BOOL)forceIPv6
    h2ConnectionKeepaliveIdleIntervalMilliseconds:
        (UInt32)h2ConnectionKeepaliveIdleIntervalMilliseconds
              h2ConnectionKeepaliveTimeoutSeconds:(UInt32)h2ConnectionKeepaliveTimeoutSeconds
                            maxConnectionsPerHost:(UInt32)maxConnectionsPerHost
                                statsFlushSeconds:(UInt32)statsFlushSeconds
                         streamIdleTimeoutSeconds:(UInt32)streamIdleTimeoutSeconds
                         perTryIdleTimeoutSeconds:(UInt32)perTryIdleTimeoutSeconds
                                       appVersion:(NSString *)appVersion
                                            appId:(NSString *)appId
                                  virtualClusters:(NSArray<NSString *> *)virtualClusters
                                    runtimeGuards:
                                        (NSDictionary<NSString *, NSString *> *)runtimeGuards
                             typedDirectResponses:
                                 (NSArray<EMODirectResponse *> *)typedDirectResponses
                                nativeFilterChain:
                                    (NSArray<EnvoyNativeFilterConfig *> *)nativeFilterChain
                              platformFilterChain:
                                  (NSArray<EnvoyHTTPFilterFactory *> *)httpPlatformFilterFactories
                                  stringAccessors:
                                      (NSDictionary<NSString *, EnvoyStringAccessor *> *)
                                          stringAccessors
                                   keyValueStores:
                                       (NSDictionary<NSString *, id<EnvoyKeyValueStore>> *)
                                           keyValueStores
                                       statsSinks:(NSArray<NSString *> *)statsSinks
                                    rtdsLayerName:(nullable NSString *)rtdsLayerName
                               rtdsTimeoutSeconds:(UInt32)rtdsTimeoutSeconds
                                       adsAddress:(nullable NSString *)adsAddress
                                          adsPort:(UInt32)adsPort
                                      adsJwtToken:(nullable NSString *)adsJwtToken
                       adsJwtTokenLifetimeSeconds:(UInt32)adsJwtTokenLifetimeSeconds
<<<<<<< HEAD
                                  adsSslRootCerts:(NSString *)adsSslRootCerts
                                           nodeId:(NSString *)nodeId
                                       nodeRegion:(NSString *)nodeRegion
                                         nodeZone:(NSString *)nodeZone
                                      nodeSubZone:(NSString *)nodeSubZone
                              cdsResourcesLocator:(NSString *)cdsResourcesLocator
                                cdsTimeoutSeconds:(UInt32)cdsTimeoutSeconds
                                        enableCds:(BOOL)enableCds;
=======
                                  adsSslRootCerts:(nullable NSString *)adsSslRootCerts
                                           nodeId:(nullable NSString *)nodeId
                                       nodeRegion:(nullable NSString *)nodeRegion
                                         nodeZone:(nullable NSString *)nodeZone
                                      nodeSubZone:(nullable NSString *)nodeSubZone;
>>>>>>> f1acd09b

/**
 Generate a string description of the C++ Envoy bootstrap from this configuration.
 For testing purposes only.
 */
- (NSString *)bootstrapDebugDescription;

@end

NS_ASSUME_NONNULL_END<|MERGE_RESOLUTION|>--- conflicted
+++ resolved
@@ -52,22 +52,14 @@
 @property (nonatomic, assign) UInt32 adsPort;
 @property (nonatomic, strong, nullable) NSString *adsJwtToken;
 @property (nonatomic, assign) UInt32 adsJwtTokenLifetimeSeconds;
-<<<<<<< HEAD
-@property (nonatomic, strong) NSString *adsSslRootCerts;
-@property (nonatomic, strong) NSString *nodeId;
-@property (nonatomic, strong) NSString *nodeRegion;
-@property (nonatomic, strong) NSString *nodeZone;
-@property (nonatomic, strong) NSString *nodeSubZone;
-@property (nonatomic, strong) NSString *cdsResourcesLocator;
-@property (nonatomic, assign) UInt32 cdsTimeoutSeconds;
-@property (nonatomic, assign) BOOL enableCds;
-=======
 @property (nonatomic, strong, nullable) NSString *adsSslRootCerts;
 @property (nonatomic, strong, nullable) NSString *nodeId;
 @property (nonatomic, strong, nullable) NSString *nodeRegion;
 @property (nonatomic, strong, nullable) NSString *nodeZone;
 @property (nonatomic, strong, nullable) NSString *nodeSubZone;
->>>>>>> f1acd09b
+@property (nonatomic, strong) NSString *cdsResourcesLocator;
+@property (nonatomic, assign) UInt32 cdsTimeoutSeconds;
+@property (nonatomic, assign) BOOL enableCds;
 /**
  Create a new instance of the configuration.
  */
@@ -121,22 +113,14 @@
                                           adsPort:(UInt32)adsPort
                                       adsJwtToken:(nullable NSString *)adsJwtToken
                        adsJwtTokenLifetimeSeconds:(UInt32)adsJwtTokenLifetimeSeconds
-<<<<<<< HEAD
-                                  adsSslRootCerts:(NSString *)adsSslRootCerts
-                                           nodeId:(NSString *)nodeId
-                                       nodeRegion:(NSString *)nodeRegion
-                                         nodeZone:(NSString *)nodeZone
-                                      nodeSubZone:(NSString *)nodeSubZone
-                              cdsResourcesLocator:(NSString *)cdsResourcesLocator
-                                cdsTimeoutSeconds:(UInt32)cdsTimeoutSeconds
-                                        enableCds:(BOOL)enableCds;
-=======
                                   adsSslRootCerts:(nullable NSString *)adsSslRootCerts
                                            nodeId:(nullable NSString *)nodeId
                                        nodeRegion:(nullable NSString *)nodeRegion
                                          nodeZone:(nullable NSString *)nodeZone
-                                      nodeSubZone:(nullable NSString *)nodeSubZone;
->>>>>>> f1acd09b
+                                      nodeSubZone:(nullable NSString *)nodeSubZone
+                              cdsResourcesLocator:(NSString *)cdsResourcesLocator
+                                cdsTimeoutSeconds:(UInt32)cdsTimeoutSeconds
+                                        enableCds:(BOOL)enableCds;
 
 /**
  Generate a string description of the C++ Envoy bootstrap from this configuration.

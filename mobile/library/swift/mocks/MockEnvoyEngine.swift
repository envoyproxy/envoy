--- conflicted
+++ resolved
@@ -3,15 +3,10 @@
 
 /// Mock implementation of `EnvoyEngine`. Used internally for testing the bridging layer & mocking.
 final class MockEnvoyEngine: NSObject {
-<<<<<<< HEAD
-  init(runningCallback onEngineRunning: (() -> Void)? = nil, logger: ((String) -> Void)? = nil,
+  init(runningCallback onEngineRunning: (() -> Void)? = nil,
+       logger: ((Int, String) -> Void)? = nil,
        eventTracker: (([String: String]) -> Void)? = nil, networkMonitoringMode: Int32 = 0,
        enableProxying: Bool = false) {}
-=======
-  init(runningCallback onEngineRunning: (() -> Void)? = nil,
-       logger: ((Int, String) -> Void)? = nil,
-       eventTracker: (([String: String]) -> Void)? = nil, networkMonitoringMode: Int32 = 0) {}
->>>>>>> faec4316
 
   /// Closure called when `run(withConfig:)` is called.
   static var onRunWithConfig: ((_ config: EnvoyConfiguration, _ logLevel: String?) -> Void)?

--- conflicted
+++ resolved
@@ -672,11 +672,8 @@
       directResponses: self.directResponses
         .map { $0.resolvedDirectResponseYAML() }
         .joined(separator: "\n"),
-<<<<<<< HEAD
       runtimeGuards: self.runtimeGuards,
-=======
       typedDirectResponses: self.directResponses.map({ $0.toObjC() }),
->>>>>>> 7850b6bb
       nativeFilterChain: self.nativeFilterChain,
       platformFilterChain: self.platformFilterChain,
       stringAccessors: self.stringAccessors,

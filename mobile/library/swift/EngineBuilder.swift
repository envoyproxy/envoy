#if canImport(EnvoyCxxSwiftInterop)
@_implementationOnly import EnvoyCxxSwiftInterop
#endif
@_implementationOnly import EnvoyEngine
import Foundation

/// Builder used for creating and running a new Engine instance.
@objcMembers
open class EngineBuilder: NSObject {
  // swiftlint:disable:previous type_body_length
  private let base: BaseConfiguration
#if canImport(EnvoyCxxSwiftInterop)
  private var engineType: EnvoyEngine.Type = SwiftEnvoyEngineImpl.self
#else
  private var engineType: EnvoyEngine.Type = EnvoyEngineImpl.self
#endif
  private var logLevel: LogLevel = .info

  private enum BaseConfiguration {
    case standard
    case custom(String)
  }

  private var adminInterfaceEnabled = false
  private var grpcStatsDomain: String?
  private var connectTimeoutSeconds: UInt32 = 30
  private var dnsFailureRefreshSecondsBase: UInt32 = 2
  private var dnsFailureRefreshSecondsMax: UInt32 = 10
  private var dnsQueryTimeoutSeconds: UInt32 = 25
  private var dnsMinRefreshSeconds: UInt32 = 60
  private var dnsPreresolveHostnames: [String] = []
  private var dnsRefreshSeconds: UInt32 = 60
  private var enableDNSCache: Bool = false
  private var dnsCacheSaveIntervalSeconds: UInt32 = 1
  private var enableHappyEyeballs: Bool = true
  private var enableGzipDecompression: Bool = true
  private var enableBrotliDecompression: Bool = false
#if ENVOY_ENABLE_QUIC
  private var enableHttp3: Bool = true
#else
  private var enableHttp3: Bool = false
#endif
  private var enableInterfaceBinding: Bool = false
  private var enforceTrustChainVerification: Bool = true
  private var enableDrainPostDnsRefresh: Bool = false
  private var forceIPv6: Bool = false
  private var h2ConnectionKeepaliveIdleIntervalMilliseconds: UInt32 = 1
  private var h2ConnectionKeepaliveTimeoutSeconds: UInt32 = 10
  private var maxConnectionsPerHost: UInt32 = 7
  private var statsFlushSeconds: UInt32 = 60
  private var streamIdleTimeoutSeconds: UInt32 = 15
  private var perTryIdleTimeoutSeconds: UInt32 = 15
  private var appVersion: String = "unspecified"
  private var appId: String = "unspecified"
  private var virtualClusters: [String] = []
  private var onEngineRunning: (() -> Void)?
  private var logger: ((String) -> Void)?
  private var eventTracker: (([String: String]) -> Void)?
  private(set) var monitoringMode: NetworkMonitoringMode = .pathMonitor
  private var nativeFilterChain: [EnvoyNativeFilterConfig] = []
  private var platformFilterChain: [EnvoyHTTPFilterFactory] = []
  private var stringAccessors: [String: EnvoyStringAccessor] = [:]
  private var keyValueStores: [String: EnvoyKeyValueStore] = [:]
  private var runtimeGuards: [String: Bool] = [:]
  private var directResponses: [DirectResponse] = []
  private var statsSinks: [String] = []
<<<<<<< HEAD
#if canImport(EnvoyCxxSwiftInterop)
  private(set) var useSwiftCxxInterop = true
#else
  private(set) var useSwiftCxxInterop = false
#endif
=======
  private var rtdsLayerName: String = ""
  private var rtdsTimeoutSeconds: UInt32 = 0
  private var adsAddress: String = ""
  private var adsPort: UInt32 = 0
  private var adsJwtToken: String = ""
  private var adsJwtTokenLifetimeSeconds: UInt32 = 0
  private var adsSslRootCerts: String = ""
  private var nodeID: String = ""
  private var nodeRegion: String = ""
  private var nodeZone: String = ""
  private var nodeSubZone: String = ""
>>>>>>> 47d28ec3

  // MARK: - Public

  /// Initialize a new builder with standard HTTP library configuration.
  public override init() {
    self.base = .standard
  }

  /// Initialize a new builder with a custom full YAML configuration.
  /// Setting other attributes in this builder will have no effect.
  ///
  /// - parameter yaml: Contents of a YAML file to use for configuration.
  public init(yaml: String) {
    self.base = .custom(yaml)
  }

  /// Add a stats domain for Envoy to flush stats to.
  /// Passing nil disables stats emission.
  ///
  /// - parameter grpcStatsDomain: The domain to use for stats.
  ///
  /// - returns: This builder.
  @discardableResult
  public func addGrpcStatsDomain(_ grpcStatsDomain: String?) -> Self {
    self.grpcStatsDomain = grpcStatsDomain
    return self
  }

  /// Adds additional stats sink, in the form of the raw YAML/JSON configuration.
  /// Sinks added in this fashion will be included in addition to the gRPC stats sink
  /// that may be enabled via addGrpcStatsDomain.
  ///
  /// - parameter statsSinks: Configurations of stat sinks to add.
  ///
  /// - returns: This builder.
  @discardableResult
  public func addStatsSinks(_ statsSinks: [String]) -> Self {
    self.statsSinks = statsSinks
    return self
  }

  /// Add a log level to use with Envoy.
  ///
  /// - parameter logLevel: The log level to use with Envoy.
  ///
  /// - returns: This builder.
  @discardableResult
  public func addLogLevel(_ logLevel: LogLevel) -> Self {
    self.logLevel = logLevel
    return self
  }

  /// Add a timeout for new network connections to hosts in the cluster.
  ///
  /// - parameter connectTimeoutSeconds: Timeout for new network
  ///                                    connections to hosts in the cluster.
  ///
  /// - returns: This builder.
  @discardableResult
  public func addConnectTimeoutSeconds(_ connectTimeoutSeconds: UInt32) -> Self {
    self.connectTimeoutSeconds = connectTimeoutSeconds
    return self
  }

  /// Add a rate at which to refresh DNS in case of DNS failure.
  ///
  /// - parameter base: Base rate in seconds.
  /// - parameter max:  Max rate in seconds.
  ///
  /// - returns: This builder.
  @discardableResult
  public func addDNSFailureRefreshSeconds(base: UInt32, max: UInt32) -> Self {
    self.dnsFailureRefreshSecondsBase = base
    self.dnsFailureRefreshSecondsMax = max
    return self
  }

  /// Add a rate at which to timeout DNS queries.
  ///
  /// - parameter dnsQueryTimeoutSeconds: Rate in seconds to timeout DNS queries.
  ///
  /// - returns: This builder.
  @discardableResult
  public func addDNSQueryTimeoutSeconds(_ dnsQueryTimeoutSeconds: UInt32) -> Self {
    self.dnsQueryTimeoutSeconds = dnsQueryTimeoutSeconds
    return self
  }

  /// Add the minimum rate at which to refresh DNS. Once DNS has been resolved for a host, DNS TTL
  /// will be respected, subject to this minimum. Defaults to 60 seconds.
  ///
  /// - parameter dnsMinRefreshSeconds: Minimum rate in seconds at which to refresh DNS.
  ///
  /// - returns: This builder.
  @discardableResult
  public func addDNSMinRefreshSeconds(_ dnsMinRefreshSeconds: UInt32) -> Self {
    self.dnsMinRefreshSeconds = dnsMinRefreshSeconds
    return self
  }

  /// Add a list of hostnames to preresolve on Engine startup.
  ///
  /// - parameter dnsPreresolveHostnames: the hostnames to resolve.
  ///
  /// - returns: This builder.
  @discardableResult
  public func addDNSPreresolveHostnames(dnsPreresolveHostnames: [String]) -> Self {
    self.dnsPreresolveHostnames = dnsPreresolveHostnames
    return self
  }

  /// Add a default rate at which to refresh DNS.
  ///
  /// - parameter dnsRefreshSeconds: Default rate in seconds at which to refresh DNS.
  ///
  /// - returns: This builder.
  @discardableResult
  public func addDNSRefreshSeconds(_ dnsRefreshSeconds: UInt32) -> Self {
    self.dnsRefreshSeconds = dnsRefreshSeconds
    return self
  }

  /// Specify whether to enable DNS cache.
  ///
  /// Note that DNS cache requires an addition of a key value store named
  /// 'reserved.platform_store'.
  ///
  /// - parameter enableDNSCache: whether to enable DNS cache. Disabled by default.
  /// - parameter saveInterval:   the interval at which to save results to the configured
  ///                             key value store.
  ///
  /// - returns: This builder.
  @discardableResult
  public func enableDNSCache(_ enableDNSCache: Bool, saveInterval: UInt32 = 1) -> Self {
    self.enableDNSCache = enableDNSCache
    self.dnsCacheSaveIntervalSeconds = saveInterval
    return self
  }

  /// Specify whether to use Happy Eyeballs when multiple IP stacks may be supported. Defaults to
  /// true.
  ///
  /// - parameter enableHappyEyeballs: whether to enable RFC 6555 handling for IPv4/IPv6.
  ///
  /// - returns: This builder.
  @discardableResult
  public func enableHappyEyeballs(_ enableHappyEyeballs: Bool) -> Self {
    self.enableHappyEyeballs = enableHappyEyeballs
    return self
  }

  /// Specify whether to do gzip response decompression or not.  Defaults to true.
  ///
  /// - parameter enableGzipDecompression: whether or not to gunzip responses.
  ///
  /// - returns: This builder.
  @discardableResult
  public func enableGzipDecompression(_ enableGzipDecompression: Bool) -> Self {
    self.enableGzipDecompression = enableGzipDecompression
    return self
  }

  /// Specify whether to do brotli response decompression or not.  Defaults to false.
  ///
  /// - parameter enableBrotliDecompression: whether or not to brotli decompress responses.
  ///
  /// - returns: This builder.
  @discardableResult
  public func enableBrotliDecompression(_ enableBrotliDecompression: Bool) -> Self {
    self.enableBrotliDecompression = enableBrotliDecompression
    return self
  }

#if ENVOY_ENABLE_QUIC
  /// Specify whether to enable support for HTTP/3 or not.  Defaults to true.
  ///
  /// - parameter enableHttp3: whether or not to enable HTTP/3.
  ///
  /// - returns: This builder.
  @discardableResult
  public func enableHttp3(_ enableHttp3: Bool) -> Self {
    self.enableHttp3 = enableHttp3
    return self
  }
#endif

  /// Specify whether sockets may attempt to bind to a specific interface, based on network
  /// conditions.
  ///
  /// - parameter enableInterfaceBinding: whether to allow interface binding.
  ///
  /// - returns: This builder.
  @discardableResult
  public func enableInterfaceBinding(_ enableInterfaceBinding: Bool) -> Self {
    self.enableInterfaceBinding = enableInterfaceBinding
    return self
  }

  /// Specify whether to drain connections after the resolution of a soft DNS refresh.
  /// A refresh may be triggered directly via the Engine API, or as a result of a network
  /// status update provided by the OS. Draining connections does not interrupt existing
  /// connections or requests, but will establish new connections for any further requests.
  ///
  /// - parameter enableDrainPostDnsRefresh: whether to drain connections after soft DNS refresh.
  ///
  /// - returns: This builder.
  @discardableResult
  public func enableDrainPostDnsRefresh(_ enableDrainPostDnsRefresh: Bool) -> Self {
    self.enableDrainPostDnsRefresh = enableDrainPostDnsRefresh
    return self
  }

  /// Specify whether to enforce TLS trust chain verification for secure sockets.
  ///
  /// - parameter enforceTrustChainVerification: whether to enforce trust chain verification.
  ///
  /// - returns: This builder.
  @discardableResult
  public func enforceTrustChainVerification(_ enforceTrustChainVerification: Bool) -> Self {
    self.enforceTrustChainVerification = enforceTrustChainVerification
    return self
  }

  /// Specify whether to remap IPv4 addresses to the IPv6 space and always force connections
  /// to use IPv6. Note this is an experimental option and should be enabled with caution.
  ///
  /// - parameter forceIPv6: whether to force connections to use IPv6.
  ///
  /// - returns: This builder.
  @discardableResult
  public func forceIPv6(_ forceIPv6: Bool) -> Self {
    self.forceIPv6 = forceIPv6
    return self
  }

  /// Add a rate at which to ping h2 connections on new stream creation if the connection has
  /// sat idle. Defaults to 1 millisecond which effectively enables h2 ping functionality
  /// and results in a connection ping on every new stream creation. Set it to
  /// 100000000 milliseconds to effectively disable the ping.
  ///
  /// - parameter h2ConnectionKeepaliveIdleIntervalMilliseconds: Rate in milliseconds.
  ///
  /// - returns: This builder.
  @discardableResult
  public func addH2ConnectionKeepaliveIdleIntervalMilliseconds(
    _ h2ConnectionKeepaliveIdleIntervalMilliseconds: UInt32) -> Self {
    self.h2ConnectionKeepaliveIdleIntervalMilliseconds =
      h2ConnectionKeepaliveIdleIntervalMilliseconds
    return self
  }

  /// Add a rate at which to timeout h2 pings.
  ///
  /// - parameter h2ConnectionKeepaliveTimeoutSeconds: Rate in seconds to timeout h2 pings.
  ///
  /// - returns: This builder.
  @discardableResult
  public func addH2ConnectionKeepaliveTimeoutSeconds(
    _ h2ConnectionKeepaliveTimeoutSeconds: UInt32) -> Self {
    self.h2ConnectionKeepaliveTimeoutSeconds = h2ConnectionKeepaliveTimeoutSeconds
    return self
  }

  /// Set the maximum number of connections to open to a single host. Default is 7.
  ///
  /// - parameter maxConnectionsPerHost: the maximum number of connections per host.
  ///
  /// - returns: This builder.
  @discardableResult
  public func setMaxConnectionsPerHost(_ maxConnectionsPerHost: UInt32) -> Self {
    self.maxConnectionsPerHost = maxConnectionsPerHost
    return self
  }

  /// Add an interval at which to flush Envoy stats.
  ///
  /// - parameter statsFlushSeconds: Interval at which to flush Envoy stats.
  ///
  /// - returns: This builder.
  @discardableResult
  public func addStatsFlushSeconds(_ statsFlushSeconds: UInt32) -> Self {
    self.statsFlushSeconds = statsFlushSeconds
    return self
  }

  /// Add a custom idle timeout for HTTP streams. Defaults to 15 seconds.
  ///
  /// - parameter streamIdleTimeoutSeconds: Idle timeout for HTTP streams.
  ///
  /// - returns: This builder.
  @discardableResult
  public func addStreamIdleTimeoutSeconds(_ streamIdleTimeoutSeconds: UInt32) -> Self {
    self.streamIdleTimeoutSeconds = streamIdleTimeoutSeconds
    return self
  }

  /// Add a custom per try idle timeout for HTTP streams. Defaults to 15 seconds.
  ///
  /// - parameter perTryIdleTimeoutSeconds: Idle timeout for HTTP streams.
  ///
  /// - returns: This builder.
  @discardableResult
  public func addPerTryIdleTimeoutSeconds(_ perTryIdleTimeoutSeconds: UInt32) -> Self {
    self.perTryIdleTimeoutSeconds = perTryIdleTimeoutSeconds
    return self
  }

  /// Add an HTTP platform filter factory used to construct filters for streams sent by this client.
  ///
  /// - parameter name:    Custom name to use for this filter factory. Useful for having
  ///                      more meaningful trace logs, but not required. Should be unique
  ///                      per factory registered.
  /// - parameter factory: Closure returning an instantiated filter. Called once per stream.
  ///
  /// - returns: This builder.
  @discardableResult
  public func addPlatformFilter(name: String,
                                factory: @escaping () -> Filter) -> Self
  {
    self.platformFilterChain.append(EnvoyHTTPFilterFactory(filterName: name, factory: factory))
    return self
  }

  /// Add an HTTP platform filter factory used to construct filters for streams sent by this client.
  ///
  /// - parameter factory: Closure returning an instantiated filter. Called once per stream.
  ///
  /// - returns: This builder.
  @discardableResult
  public func addPlatformFilter(_ factory: @escaping () -> Filter) -> Self
  {
    self.platformFilterChain.append(
      EnvoyHTTPFilterFactory(filterName: UUID().uuidString, factory: factory)
    )
    return self
  }

  /// Add an HTTP native filter factory used to construct filters for streams sent by this client.
  ///
  /// - parameter name:        Custom name to use for this filter factory. Useful for having
  ///                          more meaningful trace logs, but not required. Should be unique
  ///                          per factory registered.
  /// - parameter typedConfig: Config string for the filter.
  ///
  /// - returns: This builder.
  @discardableResult
  public func addNativeFilter(name: String = UUID().uuidString, typedConfig: String) -> Self {
    self.nativeFilterChain.append(EnvoyNativeFilterConfig(name: name, typedConfig: typedConfig))
    return self
  }

  /// Add a string accessor to this Envoy Client.
  ///
  /// - parameter name:     the name of the accessor.
  /// - parameter accessor: lambda to access a string from the platform layer.
  ///
  /// - returns: This builder.
  @discardableResult
  public func addStringAccessor(name: String, accessor: @escaping () -> String) -> Self {
    self.stringAccessors[name] = EnvoyStringAccessor(block: accessor)
    return self
  }

  /// Register a key-value store implementation for internal use.
  ///
  /// - parameter name:          the name of the KV store.
  /// - parameter keyValueStore: the KV store implementation.
  ///
  /// - returns: This builder.
  @discardableResult
  public func addKeyValueStore(name: String, keyValueStore: KeyValueStore) -> Self {
    self.keyValueStores[name] = KeyValueStoreImpl(implementation: keyValueStore)
    return self
  }

  /// Set a runtime guard with the provided value.
  ///
  /// - parameter name:  the name of the runtime guard, e.g. test_feature_false.
  /// - parameter value: the value for the runtime guard.
  ///
  /// - returns: This builder.
  @discardableResult
  public func setRuntimeGuard(_ name: String, _ value: Bool) -> Self {
    self.runtimeGuards[name] = value
    return self
  }

  /// Set a closure to be called when the engine finishes its async startup and begins running.
  ///
  /// - parameter closure: The closure to be called.
  ///
  /// - returns: This builder.
  @discardableResult
  public func setOnEngineRunning(closure: @escaping () -> Void) -> Self {
    self.onEngineRunning = closure
    return self
  }

  /// Set a closure to be called when the engine's logger logs.
  ///
  /// - parameter closure: The closure to be called.
  ///
  /// - returns: This builder.
  @discardableResult
  public func setLogger(closure: @escaping (String) -> Void) -> Self {
    self.logger = closure
    return self
  }

  /// Set a closure to be called when the engine emits an event.
  ///
  /// - parameter closure: The closure to be called.
  ///
  /// - returns: This builder.
  @discardableResult
  public func setEventTracker(closure: @escaping ([String: String]) -> Void) -> Self {
    self.eventTracker = closure
    return self
  }

  /// Configure how the engine observes network reachability state changes.
  /// Defaults to `.pathMonitor`.
  ///
  /// - parameter mode: The mode to use.
  ///
  /// - returns: This builder.
  @discardableResult
  public func setNetworkMonitoringMode(_ mode: NetworkMonitoringMode) -> Self {
    self.monitoringMode = mode
    return self
  }

  /// Add the App Version of the App using this Envoy Client.
  ///
  /// - parameter appVersion: The version.
  ///
  /// - returns: This builder.
  @discardableResult
  public func addAppVersion(_ appVersion: String) -> Self {
    self.appVersion = appVersion
    return self
  }

  /// Add the App ID of the App using this Envoy Client.
  ///
  /// - parameter appId: The ID.
  ///
  /// - returns: This builder.
  @discardableResult
  public func addAppId(_ appId: String) -> Self {
    self.appId = appId
    return self
  }

  /// Add virtual cluster configuration.
  ///
  /// - parameter virtualCluster: The JSON configuration string for a virtual cluster.
  ///
  /// - returns: This builder.
  @discardableResult
  public func addVirtualCluster(_ virtualCluster: String) -> Self {
    self.virtualClusters.append(virtualCluster)
    return self
  }

  /// Add virtual cluster configurations.
  ///
  /// - parameter virtualClusters: The JSON configuration strings for virtual clusters.
  ///
  /// - returns: This builder.
  @discardableResult
  public func addVirtualClusters(_ virtualClusters: [String]) -> Self {
    self.virtualClusters.append(contentsOf: virtualClusters)
    return self
  }

  /// Sets the node.id field in the Bootstrap configuration.
  ///
  /// - parameter nodeID: The node ID.
  ///
  /// - returns: This builder.
  @discardableResult
  public func setNodeID(_ nodeID: String) -> Self {
    self.nodeID = nodeID
    return self
  }

  /// Sets the node locality in the Bootstrap configuration.
  ///
  /// - parameter region:  The region.
  /// - parameter zone:    The zone.
  /// - parameter subZone: The sub-zone.
  ///
  /// - returns: This builder.
  @discardableResult
  public func setNodeLocality(
    region: String,
    zone: String,
    subZone: String
  ) -> Self {
    self.nodeRegion = region
    self.nodeZone = zone
    self.nodeSubZone = subZone
    return self
  }

  /// Adds an aggregated discovery service layer to the configuration.
  ///
  /// - parameter address:                 The network address of the server.
  /// - parameter port:                    The port of the server.
  /// - parameter jwtToken:                The JWT token.
  /// - parameter jwtTokenLifetimeSeconds: The JWT token lifetime in seconds.
  /// - parameter sslRootCerts:            The SSL root certificates.
  ///
  /// - returns: This builder.
  @discardableResult
  public func setAggregatedDiscoveryService(
    address: String,
    port: UInt32,
    jwtToken: String = "",
    jwtTokenLifetimeSeconds: UInt32 = 0,
    sslRootCerts: String = ""
  ) -> Self {
    self.adsAddress = address
    self.adsPort = port
    self.adsJwtToken = jwtToken
    self.adsJwtTokenLifetimeSeconds = jwtTokenLifetimeSeconds
    self.adsSslRootCerts = sslRootCerts
    return self
  }

  /// Adds an RTDS layer to the configuration.
  ///
  /// - parameter layerName:      The layer name.
  /// - parameter timeoutSeconds: The timeout in seconds.
  ///
  /// - returns: This builder.
  @discardableResult
  public func addRTDSLayer(name layerName: String, timeoutSeconds: UInt32 = 0) -> Self {
    self.rtdsLayerName = layerName
    self.rtdsTimeoutSeconds = timeoutSeconds
    return self
  }

#if ENVOY_ADMIN_FUNCTIONALITY
  /// Enable admin interface on 127.0.0.1:9901 address. Admin interface is intended to be
  /// used for development/debugging purposes only. Enabling it in production may open
  /// your app to security vulnerabilities.
  ///
  /// Note this will not work with the default production build, as it builds with admin
  /// functionality disabled via --define=admin_functionality=disabled
  ///
  /// - returns: This builder.
  @discardableResult
  public func enableAdminInterface() -> Self {
    self.adminInterfaceEnabled = true
    return self
  }
#endif

#if canImport(EnvoyCxxSwiftInterop)
  /// Use Swift's experimental C++ interop support to interact with Envoy directly
  /// instead of going through the Objective-C layer.
  ///
  /// - parameter useSwiftCxxInterop: Whether or not to use the Swift / C++ interop
  ///                                 code paths.
  ///
  /// - returns: This builder.
  @discardableResult
  public func useSwiftCxxInterop(_ useSwiftCxxInterop: Bool) -> Self {
    self.useSwiftCxxInterop = useSwiftCxxInterop
    return self
  }
#endif

  /// Builds and runs a new `Engine` instance with the provided configuration.
  ///
  /// - note: Must be strongly retained in order for network requests to be performed correctly.
  ///
  /// - returns: The built `Engine`.
  public func build() -> Engine {
#if canImport(EnvoyCxxSwiftInterop)
    if !self.useSwiftCxxInterop && self.engineType == SwiftEnvoyEngineImpl.self {
      self.engineType = EnvoyEngineImpl.self
    }
#endif

    let engine = self.engineType.init(runningCallback: self.onEngineRunning, logger: self.logger,
                                      eventTracker: self.eventTracker,
                                      networkMonitoringMode: Int32(self.monitoringMode.rawValue))
    let config = self.makeConfig()

    switch self.base {
    case .custom(let yaml):
      return EngineImpl(yaml: yaml, config: config, logLevel: self.logLevel, engine: engine)
    case .standard:
#if canImport(EnvoyCxxSwiftInterop)
      if self.useSwiftCxxInterop && self.engineType == SwiftEnvoyEngineImpl.self {
        return EngineImpl(
          config: config,
          bootstrap: self.generateBootstrap(),
          logLevel: self.logLevel,
          engine: engine
        )
      }
#endif
      return EngineImpl(config: config, logLevel: self.logLevel, engine: engine)
    }
  }

  // MARK: - Internal

  /// Add a specific implementation of `EnvoyEngine` to use for starting Envoy.
  /// A new instance of this engine will be created when `build()` is called.
  /// Used for testing, as initializing with `EnvoyEngine.Type` results in a
  /// segfault: https://github.com/envoyproxy/envoy-mobile/issues/334
  ///
  /// - parameter engineType: The specific implementation of `EnvoyEngine` to use for starting
  ///                         Envoy.
  ///
  /// - returns: This builder.
  @discardableResult
  func addEngineType(_ engineType: EnvoyEngine.Type) -> Self {
#if canImport(EnvoyCxxSwiftInterop)
    if self.useSwiftCxxInterop && engineType != SwiftEnvoyEngineImpl.self {
      self.useSwiftCxxInterop = false
    }
#endif
    self.engineType = engineType
    return self
  }

  /// Add a direct response to be used when configuring the engine.
  /// This function is internal so it is not publicly exposed to production builders,
  /// but is available for use by the `TestEngineBuilder`.
  ///
  /// - parameter directResponse: The response configuration to add.
  func addDirectResponseInternal(_ directResponse: DirectResponse) {
    self.directResponses.append(directResponse)
  }

  func makeConfig() -> EnvoyConfiguration {
    EnvoyConfiguration(
      adminInterfaceEnabled: self.adminInterfaceEnabled,
      grpcStatsDomain: self.grpcStatsDomain,
      connectTimeoutSeconds: self.connectTimeoutSeconds,
      dnsRefreshSeconds: self.dnsRefreshSeconds,
      dnsFailureRefreshSecondsBase: self.dnsFailureRefreshSecondsBase,
      dnsFailureRefreshSecondsMax: self.dnsFailureRefreshSecondsMax,
      dnsQueryTimeoutSeconds: self.dnsQueryTimeoutSeconds,
      dnsMinRefreshSeconds: self.dnsMinRefreshSeconds,
      dnsPreresolveHostnames: self.dnsPreresolveHostnames,
      enableDNSCache: self.enableDNSCache,
      dnsCacheSaveIntervalSeconds: self.dnsCacheSaveIntervalSeconds,
      enableHappyEyeballs: self.enableHappyEyeballs,
      enableHttp3: self.enableHttp3,
      enableGzipDecompression: self.enableGzipDecompression,
      enableBrotliDecompression: self.enableBrotliDecompression,
      enableInterfaceBinding: self.enableInterfaceBinding,
      enableDrainPostDnsRefresh: self.enableDrainPostDnsRefresh,
      enforceTrustChainVerification: self.enforceTrustChainVerification,
      forceIPv6: self.forceIPv6,
      h2ConnectionKeepaliveIdleIntervalMilliseconds:
        self.h2ConnectionKeepaliveIdleIntervalMilliseconds,
      h2ConnectionKeepaliveTimeoutSeconds: self.h2ConnectionKeepaliveTimeoutSeconds,
      maxConnectionsPerHost: self.maxConnectionsPerHost,
      statsFlushSeconds: self.statsFlushSeconds,
      streamIdleTimeoutSeconds: self.streamIdleTimeoutSeconds,
      perTryIdleTimeoutSeconds: self.perTryIdleTimeoutSeconds,
      appVersion: self.appVersion,
      appId: self.appId,
      virtualClusters: self.virtualClusters,
      runtimeGuards: self.runtimeGuards.mapValues({ "\($0)" }),
      typedDirectResponses: self.directResponses.map({ $0.toObjC() }),
      nativeFilterChain: self.nativeFilterChain,
      platformFilterChain: self.platformFilterChain,
      stringAccessors: self.stringAccessors,
      keyValueStores: self.keyValueStores,
      statsSinks: self.statsSinks,
      rtdsLayerName: self.rtdsLayerName,
      rtdsTimeoutSeconds: self.rtdsTimeoutSeconds,
      adsAddress: self.adsAddress,
      adsPort: self.adsPort,
      adsJwtToken: self.adsJwtToken,
      adsJwtTokenLifetimeSeconds: self.adsJwtTokenLifetimeSeconds,
      adsSslRootCerts: self.adsSslRootCerts,
      nodeId: self.nodeID,
      nodeRegion: self.nodeRegion,
      nodeZone: self.nodeZone,
      nodeSubZone: self.nodeSubZone
    )
  }

  func bootstrapDebugDescription() -> String {
    self.makeConfig().bootstrapDebugDescription()
  }
}

#if canImport(EnvoyCxxSwiftInterop)
private extension EngineBuilder {
  func generateBootstrap() -> Bootstrap {
    var cxxBuilder = Envoy.Platform.EngineBuilder()
    cxxBuilder.addLogLevel(self.logLevel.toCXX())
#if ENVOY_ADMIN_FUNCTIONALITY
    cxxBuilder.enableAdminInterface(self.adminInterfaceEnabled)
#endif
    if let grpcStatsDomain = self.grpcStatsDomain {
      cxxBuilder.addGrpcStatsDomain(grpcStatsDomain.toCXX())
    }

    cxxBuilder.addConnectTimeoutSeconds(Int32(self.connectTimeoutSeconds))
    cxxBuilder.addDnsRefreshSeconds(Int32(self.dnsRefreshSeconds))
    cxxBuilder.addDnsFailureRefreshSeconds(Int32(self.dnsFailureRefreshSecondsBase),
                                           Int32(self.dnsFailureRefreshSecondsMax))
    cxxBuilder.addDnsQueryTimeoutSeconds(Int32(self.dnsQueryTimeoutSeconds))
    cxxBuilder.addDnsMinRefreshSeconds(Int32(self.dnsMinRefreshSeconds))
    cxxBuilder.addDnsPreresolveHostnames(self.dnsPreresolveHostnames.toCXX())
    cxxBuilder.enableDnsCache(self.enableDNSCache, Int32(self.dnsCacheSaveIntervalSeconds))
    cxxBuilder.enableHappyEyeballs(self.enableHappyEyeballs)
#if ENVOY_ENABLE_QUIC
    cxxBuilder.enableHttp3(self.enableHttp3)
#endif
    cxxBuilder.enableGzipDecompression(self.enableGzipDecompression)
    cxxBuilder.enableBrotliDecompression(self.enableBrotliDecompression)
    cxxBuilder.enableInterfaceBinding(self.enableInterfaceBinding)
    cxxBuilder.enableDrainPostDnsRefresh(self.enableDrainPostDnsRefresh)
    cxxBuilder.enforceTrustChainVerification(self.enforceTrustChainVerification)
    cxxBuilder.setForceAlwaysUsev6(self.forceIPv6)
    cxxBuilder.enablePlatformCertificatesValidation(self.enablePlatformCertificateValidation)
    cxxBuilder.addH2ConnectionKeepaliveIdleIntervalMilliseconds(
      Int32(self.h2ConnectionKeepaliveIdleIntervalMilliseconds)
    )
    cxxBuilder.addH2ConnectionKeepaliveTimeoutSeconds(
      Int32(self.h2ConnectionKeepaliveTimeoutSeconds)
    )
    cxxBuilder.addMaxConnectionsPerHost(Int32(self.maxConnectionsPerHost))
    cxxBuilder.addStatsFlushSeconds(Int32(self.statsFlushSeconds))
    cxxBuilder.setStreamIdleTimeoutSeconds(Int32(self.streamIdleTimeoutSeconds))
    cxxBuilder.setPerTryIdleTimeoutSeconds(Int32(self.perTryIdleTimeoutSeconds))
    cxxBuilder.setAppVersion(self.appVersion.toCXX())
    cxxBuilder.setAppId(self.appId.toCXX())
    cxxBuilder.setDeviceOs("iOS".toCXX())
    for cluster in self.virtualClusters {
      cxxBuilder.addVirtualCluster(cluster.toCXX())
    }

    for (runtimeGuard, value) in self.runtimeGuards {
      cxxBuilder.setRuntimeGuard(runtimeGuard.toCXX(), value)
    }

    for directResponse in self.directResponses {
      cxxBuilder.addDirectResponse(directResponse.toCXX())
    }

    for filter in self.nativeFilterChain.reversed() {
      cxxBuilder.addNativeFilter(filter.name.toCXX(), filter.typedConfig.toCXX())
    }

    for filter in self.platformFilterChain.reversed() {
      cxxBuilder.addPlatformFilter(filter.filterName.toCXX())
    }

    cxxBuilder.addStatsSinks(self.statsSinks.toCXX())
    return cxxBuilder.generateBootstrap()
  }
}
#endif<|MERGE_RESOLUTION|>--- conflicted
+++ resolved
@@ -64,13 +64,6 @@
   private var runtimeGuards: [String: Bool] = [:]
   private var directResponses: [DirectResponse] = []
   private var statsSinks: [String] = []
-<<<<<<< HEAD
-#if canImport(EnvoyCxxSwiftInterop)
-  private(set) var useSwiftCxxInterop = true
-#else
-  private(set) var useSwiftCxxInterop = false
-#endif
-=======
   private var rtdsLayerName: String = ""
   private var rtdsTimeoutSeconds: UInt32 = 0
   private var adsAddress: String = ""
@@ -82,7 +75,11 @@
   private var nodeRegion: String = ""
   private var nodeZone: String = ""
   private var nodeSubZone: String = ""
->>>>>>> 47d28ec3
+#if canImport(EnvoyCxxSwiftInterop)
+  private(set) var useSwiftCxxInterop = true
+#else
+  private(set) var useSwiftCxxInterop = false
+#endif
 
   // MARK: - Public
 
@@ -784,6 +781,7 @@
 #if canImport(EnvoyCxxSwiftInterop)
 private extension EngineBuilder {
   func generateBootstrap() -> Bootstrap {
+    // TODO(jpsim): Incorporate https://github.com/envoyproxy/envoy/pull/25638
     var cxxBuilder = Envoy.Platform.EngineBuilder()
     cxxBuilder.addLogLevel(self.logLevel.toCXX())
 #if ENVOY_ADMIN_FUNCTIONALITY
@@ -811,7 +809,7 @@
     cxxBuilder.enableDrainPostDnsRefresh(self.enableDrainPostDnsRefresh)
     cxxBuilder.enforceTrustChainVerification(self.enforceTrustChainVerification)
     cxxBuilder.setForceAlwaysUsev6(self.forceIPv6)
-    cxxBuilder.enablePlatformCertificatesValidation(self.enablePlatformCertificateValidation)
+    cxxBuilder.enablePlatformCertificatesValidation(true)
     cxxBuilder.addH2ConnectionKeepaliveIdleIntervalMilliseconds(
       Int32(self.h2ConnectionKeepaliveIdleIntervalMilliseconds)
     )

--- conflicted
+++ resolved
@@ -26,16 +26,11 @@
   private var enableDNSCache: Bool = false
   private var dnsCacheSaveIntervalSeconds: UInt32 = 1
   private var enableHappyEyeballs: Bool = true
-<<<<<<< HEAD
-  private var enableGzip: Bool = true
-  private var enableBrotli: Bool = false
-#if ENVOY_ENABLE_QUIC
-=======
   private var enableGzipDecompression: Bool = true
   private var enableGzipCompression: Bool = false
   private var enableBrotliDecompression: Bool = false
   private var enableBrotliCompression: Bool = false
->>>>>>> 84ca17ad
+#if ENVOY_ENABLE_QUIC
   private var enableHttp3: Bool = true
 #else
   private var enableHttp3: Bool = false

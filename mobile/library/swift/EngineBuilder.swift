--- conflicted
+++ resolved
@@ -73,13 +73,10 @@
   private var nodeRegion: String?
   private var nodeZone: String?
   private var nodeSubZone: String?
-<<<<<<< HEAD
   private var cdsResourcesLocator: String = ""
   private var cdsTimeoutSeconds: UInt32 = 0
   private var enableCds: Bool = false
-=======
   private var enableSwiftBootstrap = false
->>>>>>> 7e4c5a8d
 
   // MARK: - Public
 

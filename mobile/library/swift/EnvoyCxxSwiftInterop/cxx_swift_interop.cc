#include "cxx_swift_interop.h"

#include "source/server/options_impl.h"

#include "library/common/engine.h"

namespace Envoy {
namespace CxxSwift {

<<<<<<< HEAD
spdlog::level::level_enum logLevelToSpdlog(Platform::LogLevel log_level) {
  switch (log_level) {
  case Logger::Logger::trace:
    return spdlog::level::trace;
  case Logger::Logger::debug:
    return spdlog::level::debug;
  case Logger::Logger::info:
    return spdlog::level::info;
  case Logger::Logger::warn:
    return spdlog::level::warn;
  case Logger::Logger::error:
    return spdlog::level::err;
  case Logger::Logger::critical:
    return spdlog::level::critical;
  case Logger::Logger::off:
    return spdlog::level::off;
  }
}

=======
>>>>>>> 47d28ec3
void run(BootstrapPtr bootstrap_ptr, Platform::LogLevel log_level, envoy_engine_t engine_handle) {
  auto options = std::make_unique<Envoy::OptionsImpl>();
  auto bootstrap =
      absl::WrapUnique(reinterpret_cast<envoy::config::bootstrap::v3::Bootstrap*>(bootstrap_ptr));
  options->setConfigProto(std::move(bootstrap));
<<<<<<< HEAD
  options->setLogLevel(logLevelToSpdlog(log_level));
=======
  options->setLogLevel(static_cast<spdlog::level::level_enum>(log_level));
>>>>>>> 47d28ec3
  options->setConcurrency(1);
  reinterpret_cast<Envoy::Engine*>(engine_handle)->run(std::move(options));
}

} // namespace CxxSwift
} // namespace Envoy<|MERGE_RESOLUTION|>--- conflicted
+++ resolved
@@ -7,38 +7,12 @@
 namespace Envoy {
 namespace CxxSwift {
 
-<<<<<<< HEAD
-spdlog::level::level_enum logLevelToSpdlog(Platform::LogLevel log_level) {
-  switch (log_level) {
-  case Logger::Logger::trace:
-    return spdlog::level::trace;
-  case Logger::Logger::debug:
-    return spdlog::level::debug;
-  case Logger::Logger::info:
-    return spdlog::level::info;
-  case Logger::Logger::warn:
-    return spdlog::level::warn;
-  case Logger::Logger::error:
-    return spdlog::level::err;
-  case Logger::Logger::critical:
-    return spdlog::level::critical;
-  case Logger::Logger::off:
-    return spdlog::level::off;
-  }
-}
-
-=======
->>>>>>> 47d28ec3
 void run(BootstrapPtr bootstrap_ptr, Platform::LogLevel log_level, envoy_engine_t engine_handle) {
   auto options = std::make_unique<Envoy::OptionsImpl>();
   auto bootstrap =
       absl::WrapUnique(reinterpret_cast<envoy::config::bootstrap::v3::Bootstrap*>(bootstrap_ptr));
   options->setConfigProto(std::move(bootstrap));
-<<<<<<< HEAD
-  options->setLogLevel(logLevelToSpdlog(log_level));
-=======
   options->setLogLevel(static_cast<spdlog::level::level_enum>(log_level));
->>>>>>> 47d28ec3
   options->setConcurrency(1);
   reinterpret_cast<Envoy::Engine*>(engine_handle)->run(std::move(options));
 }

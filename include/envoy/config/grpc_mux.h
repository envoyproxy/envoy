--- conflicted
+++ resolved
@@ -27,32 +27,11 @@
  * Struct definition for all control plane stats. @see stats_macros.h
  */
 struct ControlPlaneStats {
-<<<<<<< HEAD
   ALL_CONTROL_PLANE_STATS(GENERATE_COUNTER_STRUCT, GENERATE_GAUGE_STRUCT,
                           GENERATE_TEXT_READOUT_STRUCT)
 };
 
-/**
- * Handle on a muxed gRPC subscription. The subscription is canceled on destruction.
- */
-class GrpcMuxWatch {
-public:
-  virtual ~GrpcMuxWatch() = default;
-
-  /**
-   * Updates the set of resources that the watch is interested in.
-   * @param resources set of resource names to watch for
-   */
-  virtual void update(const std::set<std::string>& resources) PURE;
-};
-
-using GrpcMuxWatchPtr = std::unique_ptr<GrpcMuxWatch>;
-=======
-  ALL_CONTROL_PLANE_STATS(GENERATE_COUNTER_STRUCT, GENERATE_GAUGE_STRUCT)
-};
-
 struct Watch;
->>>>>>> 23b8270c
 
 /**
  * Manage one or more gRPC subscriptions on a single stream to management server. This can be used
@@ -72,14 +51,10 @@
    * for LDS or CDS and don't want a flood of updates for RDS or EDS respectively. Discovery
    * requests may later be resumed with resume().
    * @param type_url type URL corresponding to xDS API, e.g.
-<<<<<<< HEAD
    * type.googleapis.com/envoy.api.v2.Cluster.
    *
    * @return a ScopedResume object, which when destructed, resumes the paused discovery requests.
    * A discovery request will be sent if one would have been sent during the pause.
-=======
-   * type.googleapis.com/envoy.api.v2.Cluster
->>>>>>> 23b8270c
    */
   ABSL_MUST_USE_RESULT virtual ScopedResume pause(const std::string& type_url) PURE;
 
@@ -96,7 +71,6 @@
   ABSL_MUST_USE_RESULT virtual ScopedResume pause(const std::vector<std::string> type_urls) PURE;
 
   /**
-<<<<<<< HEAD
    * Start a configuration subscription asynchronously for some API type and resources.
    * @param type_url type URL corresponding to xDS API, e.g.
    * type.googleapis.com/envoy.api.v2.Cluster.
@@ -108,37 +82,22 @@
    * @param use_namespace_matching if namespace watch should be created. This is used for creating
    * watches on collections of resources; individual members of a collection are identified by the
    * namespace in resource name.
-   * @return GrpcMuxWatchPtr a handle to cancel the subscription with. E.g. when a cluster goes
-   * away, its EDS updates should be cancelled by destroying the GrpcMuxWatchPtr.
+   * @return Watch* an opaque watch token added or updated, to be used in future addOrUpdateWatch
+   *                calls.
    */
-  virtual GrpcMuxWatchPtr addWatch(const std::string& type_url,
+  virtual Watch* addWatch(const std::string& type_url,
                                    const std::set<std::string>& resources,
                                    SubscriptionCallbacks& callbacks,
                                    OpaqueResourceDecoder& resource_decoder,
+				   std::chrono::milliseconds init_fetch_timeout,
                                    const bool use_namespace_matching) PURE;
 
-  virtual void requestOnDemandUpdate(const std::string& type_url,
-                                     const std::set<std::string>& for_update) PURE;
+  // Updates the list of resource names watched by the given watch. If an added name is new across
+  // the whole subscription, or if a removed name has no other watch interested in it, then the
+  // subscription will enqueue and attempt to send an appropriate discovery request.
+  virtual void updateWatch(const std::string& type_url, Watch* watch,
+                   const std::set<std::string>& resources, const bool creating_namespace_watch) PURE;
 
-  using TypeUrlMap = absl::flat_hash_map<std::string, std::string>;
-  static TypeUrlMap& typeUrlMap() { MUTABLE_CONSTRUCT_ON_FIRST_USE(TypeUrlMap, {}); }
-=======
-   * Registers a GrpcSubscription with the GrpcMux. 'watch' may be null (meaning this is an add),
-   * or it may be the Watch* previously returned by this function (which makes it an update).
-   * @param type_url type URL corresponding to xDS API e.g. type.googleapis.com/envoy.api.v2.Cluster
-   * @param watch the Watch* to be updated, or nullptr to add one.
-   * @param resources the set of resource names for 'watch' to start out interested in. If empty,
-   *                  'watch' is treated as interested in *all* resources (of type type_url).
-   * @param callbacks the callbacks that receive updates for 'resources' when they arrive.
-   * @param init_fetch_timeout how long to wait for this new subscription's first update. Ignored
-   *                           unless the addOrUpdateWatch() call is the first for 'type_url'.
-   * @return Watch* the opaque watch token added or updated, to be used in future addOrUpdateWatch
-   *                calls.
-   */
-  virtual Watch* addOrUpdateWatch(const std::string& type_url, Watch* watch,
-                                  const std::set<std::string>& resources,
-                                  SubscriptionCallbacks& callbacks,
-                                  std::chrono::milliseconds init_fetch_timeout) PURE;
 
   /**
    * Cleanup of a Watch* added by addOrUpdateWatch(). Receiving a Watch* from addOrUpdateWatch()
@@ -161,7 +120,12 @@
    * definitive happens with the initial fetch: either an update is successfully received,
    * or some sort of error happened.*/
   virtual void disableInitFetchTimeoutTimer() PURE;
->>>>>>> 23b8270c
+
+  virtual void requestOnDemandUpdate(const std::string& type_url,
+                                     const std::set<std::string>& for_update) PURE;
+
+  using TypeUrlMap = absl::flat_hash_map<std::string, std::string>;
+  static TypeUrlMap& typeUrlMap() { MUTABLE_CONSTRUCT_ON_FIRST_USE(TypeUrlMap, {}); }
 };
 
 using GrpcMuxPtr = std::unique_ptr<GrpcMux>;

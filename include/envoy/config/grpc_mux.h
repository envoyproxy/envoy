#pragma once

#include "envoy/common/exception.h"
#include "envoy/common/pure.h"
#include "envoy/config/subscription.h"
#include "envoy/config/watch_map.h"
#include "envoy/stats/stats_macros.h"

#include "common/protobuf/protobuf.h"

namespace Envoy {
namespace Config {

/**
 * All control plane related stats. @see stats_macros.h
 */
#define ALL_CONTROL_PLANE_STATS(COUNTER, GAUGE)                                                    \
  COUNTER(rate_limit_enforced)                                                                     \
  GAUGE(connected_state, NeverImport)                                                              \
  GAUGE(pending_requests, Accumulate)

/**
 * Struct definition for all control plane stats. @see stats_macros.h
 */
struct ControlPlaneStats {
  ALL_CONTROL_PLANE_STATS(GENERATE_COUNTER_STRUCT, GENERATE_GAUGE_STRUCT)
};

class GrpcMuxCallbacks {
public:
  virtual ~GrpcMuxCallbacks() = default;

  /**
   * Called when a configuration update is received.
   * @param resources vector of fetched resources corresponding to the configuration update.
   * @param version_info update version.
   * @throw EnvoyException with reason if the configuration is rejected. Otherwise the configuration
   *        is accepted. Accepted configurations have their version_info reflected in subsequent
   *        requests.
   */
  virtual void onConfigUpdate(const Protobuf::RepeatedPtrField<ProtobufWkt::Any>& resources,
                              const std::string& version_info) PURE;

  /**
   * Called when either the subscription is unable to fetch a config update or when onConfigUpdate
   * invokes an exception.
   * @param e supplies any exception data on why the fetch failed. May be nullptr.
   */
  virtual void onConfigUpdateFailed(const EnvoyException* e) PURE;

  /**
   * Obtain the "name" of a v2 API resource in a google.protobuf.Any, e.g. the route config name for
   * a RouteConfiguration, based on the underlying resource type.
   */
  virtual std::string resourceName(const ProtobufWkt::Any& resource) PURE;
};

/**
 * Handle on an muxed gRPC subscription. The subscription is canceled on destruction.
 */
class GrpcMuxWatch {
public:
  virtual ~GrpcMuxWatch() = default;
};

using GrpcMuxWatchPtr = std::unique_ptr<GrpcMuxWatch>;

/**
 * Manage one or more gRPC subscriptions on a single stream to management server. This can be used
 * for a single xDS API, e.g. EDS, or to combined multiple xDS APIs for ADS.
 */
class GrpcMux {
public:
  virtual ~GrpcMux() = default;

  /**
   * Initiate stream with management server.
   */
  virtual void start() PURE;

  /**
   * Start a configuration subscription asynchronously for some API type and resources.
   * @param type_url type URL corresponding to xDS API, e.g.
   * type.googleapis.com/envoy.api.v2.Cluster.
   * @param resources set of resource names to watch for. If this is empty, then all
   *                  resources for type_url will result in callbacks.
   * @param callbacks the callbacks to be notified of configuration updates. These must be valid
   *                  until GrpcMuxWatch is destroyed.
   * @return GrpcMuxWatchPtr a handle to cancel the subscription with. E.g. when a cluster goes
   * away, its EDS updates should be cancelled by destroying the GrpcMuxWatchPtr.
   */
  virtual GrpcMuxWatchPtr subscribe(const std::string& type_url,
                                    const std::set<std::string>& resources,
                                    GrpcMuxCallbacks& callbacks) PURE;

  /**
   * Pause discovery requests for a given API type. This is useful when we're processing an update
   * for LDS or CDS and don't want a flood of updates for RDS or EDS respectively. Discovery
   * requests may later be resumed with resume().
   * @param type_url type URL corresponding to xDS API, e.g.
   * type.googleapis.com/envoy.api.v2.Cluster.
   */
  virtual void pause(const std::string& type_url) PURE;

  /**
   * Resume discovery requests for a given API type. This will send a discovery request if one would
   * have been sent during the pause.
   * @param type_url type URL corresponding to xDS API e.g. type.googleapis.com/envoy.api.v2.Cluster
   */
  virtual void resume(const std::string& type_url) PURE;

<<<<<<< HEAD
  // For delta
  virtual void addOrUpdateWatch(const std::string& type_url, WatchPtr& watch,
                                const std::set<std::string>& resources,
                                SubscriptionCallbacks& callbacks,
                                std::chrono::milliseconds init_fetch_timeout) PURE;
=======
  /**
   * Retrieves the current pause state as set by pause()/resume().
   * @param type_url type URL corresponding to xDS API, e.g.
   * type.googleapis.com/envoy.api.v2.Cluster
   * @return bool whether the API is paused.
   */
  virtual bool paused(const std::string& type_url) const PURE;
>>>>>>> 54e22406
};

using GrpcMuxPtr = std::unique_ptr<GrpcMux>;

/**
 * A grouping of callbacks that a GrpcMux should provide to its GrpcStream.
 */
template <class ResponseProto> class GrpcStreamCallbacks {
public:
  virtual ~GrpcStreamCallbacks() {}

  /**
   * For the GrpcStream to prompt the context to take appropriate action in response to the
   * gRPC stream having been successfully established.
   */
  virtual void onStreamEstablished() PURE;

  /**
   * For the GrpcStream to prompt the context to take appropriate action in response to
   * failure to establish the gRPC stream.
   */
  virtual void onEstablishmentFailure() PURE;

  /**
   * For the GrpcStream to pass received protos to the context.
   */
  virtual void onDiscoveryResponse(std::unique_ptr<ResponseProto>&& message) PURE;

  /**
   * For the GrpcStream to call when its rate limiting logic allows more requests to be sent.
   */
  virtual void onWriteable() PURE;
};

} // namespace Config
} // namespace Envoy<|MERGE_RESOLUTION|>--- conflicted
+++ resolved
@@ -109,13 +109,12 @@
    */
   virtual void resume(const std::string& type_url) PURE;
 
-<<<<<<< HEAD
   // For delta
   virtual void addOrUpdateWatch(const std::string& type_url, WatchPtr& watch,
                                 const std::set<std::string>& resources,
                                 SubscriptionCallbacks& callbacks,
                                 std::chrono::milliseconds init_fetch_timeout) PURE;
-=======
+
   /**
    * Retrieves the current pause state as set by pause()/resume().
    * @param type_url type URL corresponding to xDS API, e.g.
@@ -123,7 +122,6 @@
    * @return bool whether the API is paused.
    */
   virtual bool paused(const std::string& type_url) const PURE;
->>>>>>> 54e22406
 };
 
 using GrpcMuxPtr = std::unique_ptr<GrpcMux>;

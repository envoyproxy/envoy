--- conflicted
+++ resolved
@@ -29,10 +29,6 @@
     name = "typed_metadata_interface",
     hdrs = ["typed_metadata.h"],
     deps = [
-<<<<<<< HEAD
-        "//include/envoy/stream_info:filter_state_interface",
-=======
->>>>>>> 46bb1ce9
         "//source/common/protobuf",
     ],
 )
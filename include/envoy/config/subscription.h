#pragma once

#include <string>
#include <vector>

#include "envoy/api/v2/discovery.pb.h"
#include "envoy/common/exception.h"
#include "envoy/common/pure.h"
#include "envoy/stats/stats_macros.h"

#include "common/protobuf/protobuf.h"

namespace Envoy {
namespace Config {

class SubscriptionCallbacks {
public:
<<<<<<< HEAD
  typedef Protobuf::RepeatedPtrField<ProtobufWkt::Any> ResourceVector;

  virtual ~SubscriptionCallbacks() {}
=======
  virtual ~SubscriptionCallbacks() = default;
>>>>>>> c90d0d4c

  /**
   * Called when a configuration update is received.
   * @param resources vector of fetched resources corresponding to the configuration update.
   * @param version_info supplies the version information as supplied by the xDS discovery response.
   * @throw EnvoyException with reason if the configuration is rejected. Otherwise the configuration
   *        is accepted. Accepted configurations have their version_info reflected in subsequent
   *        requests.
   */
  virtual void onConfigUpdate(const Protobuf::RepeatedPtrField<ProtobufWkt::Any>& resources,
                              const std::string& version_info) PURE;

  // TODO(fredlas) it is a HACK that there are two of these. After delta CDS is merged,
  //               I intend to reimplement all state-of-the-world xDSes' use of onConfigUpdate
  //               in terms of this delta-style one (and remove the original).
  /**
   * Called when a delta configuration update is received.
   * @param added_resources resources newly added since the previous fetch.
   * @param removed_resources names of resources that this fetch instructed to be removed.
   * @param system_version_info aggregate response data "version", for debugging.
   * @throw EnvoyException with reason if the config changes are rejected. Otherwise the changes
   *        are accepted. Accepted changes have their version_info reflected in subsequent requests.
   */
  virtual void
  onConfigUpdate(const Protobuf::RepeatedPtrField<envoy::api::v2::Resource>& added_resources,
                 const Protobuf::RepeatedPtrField<std::string>& removed_resources,
                 const std::string& system_version_info) PURE;

  /**
   * Called when either the Subscription is unable to fetch a config update or when onConfigUpdate
   * invokes an exception.
   * @param e supplies any exception data on why the fetch failed. May be nullptr.
   */
  virtual void onConfigUpdateFailed(const EnvoyException* e) PURE;

  /**
   * Obtain the "name" of a v2 API resource in a google.protobuf.Any, e.g. the route config name for
   * a RouteConfiguration, based on the underlying resource type.
   */
  virtual std::string resourceName(const ProtobufWkt::Any& resource) PURE;
};

/**
 * Common abstraction for subscribing to versioned config updates. This may be implemented via bidi
 * gRPC streams, periodic/long polling REST or inotify filesystem updates.
 */
class Subscription {
public:
  virtual ~Subscription() = default;

  /**
   * Start a configuration subscription asynchronously. This should be called once and will continue
   * to fetch throughout the lifetime of the Subscription object.
   * @param resources vector of resource names to fetch.
   * @param callbacks the callbacks to be notified of configuration updates. The callback must not
   *        result in the deletion of the Subscription object.
   */
  virtual void start(const std::vector<std::string>& resources,
                     SubscriptionCallbacks& callbacks) PURE;

  /**
   * Update the resources to fetch.
   * @param resources vector of resource names to fetch.
   */
  virtual void updateResources(const std::vector<std::string>& resources) PURE;
};

/**
 * Per subscription stats. @see stats_macros.h
 */
// clang-format off
#define ALL_SUBSCRIPTION_STATS(COUNTER, GAUGE) \
  COUNTER(update_attempt)                      \
  COUNTER(update_success)                      \
  COUNTER(update_failure)                      \
  COUNTER(update_rejected)                     \
  GAUGE(version)
// clang-format on

/**
 * Struct definition for per subscription stats. @see stats_macros.h
 */
struct SubscriptionStats {
  ALL_SUBSCRIPTION_STATS(GENERATE_COUNTER_STRUCT, GENERATE_GAUGE_STRUCT)
};

} // namespace Config
} // namespace Envoy<|MERGE_RESOLUTION|>--- conflicted
+++ resolved
@@ -15,13 +15,7 @@
 
 class SubscriptionCallbacks {
 public:
-<<<<<<< HEAD
-  typedef Protobuf::RepeatedPtrField<ProtobufWkt::Any> ResourceVector;
-
-  virtual ~SubscriptionCallbacks() {}
-=======
   virtual ~SubscriptionCallbacks() = default;
->>>>>>> c90d0d4c
 
   /**
    * Called when a configuration update is received.

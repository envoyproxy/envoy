#pragma once

#include <chrono>
#include <cstdint>
#include <string>

#include "envoy/common/pure.h"
#include "envoy/common/time.h"
#include "envoy/config/core/v3/base.pb.h"
#include "envoy/http/header_map.h"
#include "envoy/http/protocol.h"
#include "envoy/http/request_id_extension.h"
#include "envoy/ssl/connection.h"
#include "envoy/stream_info/filter_state.h"
#include "envoy/upstream/host_description.h"

#include "common/common/assert.h"
#include "common/protobuf/protobuf.h"
#include "common/singleton/const_singleton.h"

#include "absl/types/optional.h"

namespace Envoy {

namespace Router {
class RouteEntry;
} // namespace Router

namespace Upstream {
class ClusterInfo;
using ClusterInfoConstSharedPtr = std::shared_ptr<const ClusterInfo>;
} // namespace Upstream

namespace StreamInfo {

enum ResponseFlag {
  // Local server healthcheck failed.
  FailedLocalHealthCheck = 0x1,
  // No healthy upstream.
  NoHealthyUpstream = 0x2,
  // Request timeout on upstream.
  UpstreamRequestTimeout = 0x4,
  // Local codec level reset was sent on the stream.
  LocalReset = 0x8,
  // Remote codec level reset was received on the stream.
  UpstreamRemoteReset = 0x10,
  // Local reset by a connection pool due to an initial connection failure.
  UpstreamConnectionFailure = 0x20,
  // If the stream was locally reset due to connection termination.
  UpstreamConnectionTermination = 0x40,
  // The stream was reset because of a resource overflow.
  UpstreamOverflow = 0x80,
  // No route found for a given request.
  NoRouteFound = 0x100,
  // Request was delayed before proxying.
  DelayInjected = 0x200,
  // Abort with error code was injected.
  FaultInjected = 0x400,
  // Request was ratelimited locally by rate limit filter.
  RateLimited = 0x800,
  // Request was unauthorized by external authorization service.
  UnauthorizedExternalService = 0x1000,
  // Unable to call Ratelimit service.
  RateLimitServiceError = 0x2000,
  // If the stream was reset due to a downstream connection termination.
  DownstreamConnectionTermination = 0x4000,
  // Exceeded upstream retry limit.
  UpstreamRetryLimitExceeded = 0x8000,
  // Request hit the stream idle timeout, triggering a 408.
  StreamIdleTimeout = 0x10000,
  // Request specified x-envoy-* header values that failed strict header checks.
  InvalidEnvoyRequestHeaders = 0x20000,
  // Downstream request had an HTTP protocol error
  DownstreamProtocolError = 0x40000,
  // Upstream request reached to user defined max stream duration.
  UpstreamMaxStreamDurationReached = 0x80000,
  // True if the response was served from an Envoy cache filter.
  ResponseFromCacheFilter = 0x100000,
  // Filter config was not received within the permitted warming deadline.
  NoFilterConfigFound = 0x200000,
<<<<<<< HEAD
  // Request was unauthorized and rejected by RBAC filter.
  UnauthorizedRBAC = 0x400000,
  // ATTENTION: MAKE SURE THIS REMAINS EQUAL TO THE LAST FLAG.
  LastFlag = UnauthorizedRBAC
=======
  // Request or connection exceeded the downstream connection duration.
  DurationTimeout = 0x400000,
  // ATTENTION: MAKE SURE THIS REMAINS EQUAL TO THE LAST FLAG.
  LastFlag = DurationTimeout
>>>>>>> 9eeba8fd
};

/**
 * Constants for the response code details field of StreamInfo for details sent
 * by core (non-extension) code.
 *
 * These provide details about the stream state such as whether the
 * response is from the upstream or from envoy (in case of a local reply).
 * Custom extensions can define additional values provided they are appropriately
 * scoped to avoid collisions.
 */
struct ResponseCodeDetailValues {
  // Response code was set by the upstream.
  const std::string ViaUpstream = "via_upstream";
  // Envoy is doing non-streaming proxying, and the request payload exceeded
  // configured limits.
  const std::string RequestPayloadTooLarge = "request_payload_too_large";
  // Envoy is doing non-streaming proxying, and the response payload exceeded
  // configured limits.
  const std::string ResponsePayloadTooLarge = "response_payload_too_large";
  // Envoy is doing streaming proxying, but too much data arrived while waiting
  // to attempt a retry.
  const std::string RequestPayloadExceededRetryBufferLimit =
      "request_payload_exceeded_retry_buffer_limit";
  // Envoy is doing non-streaming proxying, and the response payload exceeded
  // configured limits.
  const std::string ResponsePayloadTooLArge = "response_payload_too_large";
  // The per-stream keepalive timeout was exceeded.
  const std::string StreamIdleTimeout = "stream_idle_timeout";
  // The per-stream max duration timeout was exceeded.
  const std::string MaxDurationTimeout = "max_duration_timeout";
  // The per-stream total request timeout was exceeded
  const std::string RequestOverallTimeout = "request_overall_timeout";
  // The request was rejected due to the Overload Manager reaching configured resource limits.
  const std::string Overload = "overload";
  // The HTTP/1.0 or HTTP/0.9 request was rejected due to HTTP/1.0 support not being configured.
  const std::string LowVersion = "low_version";
  // The request was rejected due to the Host: or :authority field missing
  const std::string MissingHost = "missing_host_header";
  // The request was rejected due to x-envoy-* headers failing strict header validation.
  const std::string InvalidEnvoyRequestHeaders = "request_headers_failed_strict_check";
  // The request was rejected due to the Path or :path header field missing.
  const std::string MissingPath = "missing_path_rejected";
  // The request was rejected due to using an absolute path on a route not supporting them.
  const std::string AbsolutePath = "absolute_path_rejected";
  // The request was rejected because path normalization was configured on and failed, probably due
  // to an invalid path.
  const std::string PathNormalizationFailed = "path_normalization_failed";
  // The request was rejected because it attempted an unsupported upgrade.
  const std::string UpgradeFailed = "upgrade_failed";

  // The request was rejected by the HCM because there was no route configuration found.
  const std::string RouteConfigurationNotFound = "route_configuration_not_found";
  // The request was rejected by the router filter because there was no route found.
  const std::string RouteNotFound = "route_not_found";
  // A direct response was generated by the router filter.
  const std::string DirectResponse = "direct_response";
  // The request was rejected by the router filter because there was no cluster found for the
  // selected route.
  const std::string ClusterNotFound = "cluster_not_found";
  // The request was rejected by the router filter because the cluster was in maintenance mode.
  const std::string MaintenanceMode = "maintenance_mode";
  // The request was rejected by the router filter because there was no healthy upstream found.
  const std::string NoHealthyUpstream = "no_healthy_upstream";
  // The upstream response timed out
  const std::string UpstreamTimeout = "upstream_response_timeout";
  // The final upstream try timed out
  const std::string UpstreamPerTryTimeout = "upstream_per_try_timeout";
  // The request was destroyed because of user defined max stream duration.
  const std::string UpstreamMaxStreamDurationReached = "upstream_max_stream_duration_reached";
  // The upstream connection was reset before a response was started. This
  // will generally be accompanied by details about why the reset occurred.
  const std::string EarlyUpstreamReset = "upstream_reset_before_response_started";
  // The upstream connection was reset after a response was started. This
  // will generally be accompanied by details about why the reset occurred but
  // indicates that original "success" headers may have been sent downstream
  // despite the subsequent failure.
  const std::string LateUpstreamReset = "upstream_reset_after_response_started";
  // The connection is rejected due to no matching filter chain.
  const std::string FilterChainNotFound = "filter_chain_not_found";
  // The client disconnected unexpectedly.
  const std::string DownstreamRemoteDisconnect = "downstream_remote_disconnect";
  // The client connection was locally closed for an unspecified reason.
  const std::string DownstreamLocalDisconnect = "downstream_local_disconnect";
  // The max connection duration was exceeded.
  const std::string DurationTimeout = "duration_timeout";
  // The response was generated by the admin filter.
  const std::string AdminFilterResponse = "admin_filter_response";
  // The original stream was replaced with an internal redirect.
  const std::string InternalRedirect = "internal_redirect";
};

using ResponseCodeDetails = ConstSingleton<ResponseCodeDetailValues>;

struct UpstreamTiming {
  /**
   * Sets the time when the first byte of the request was sent upstream.
   */
  void onFirstUpstreamTxByteSent(TimeSource& time_source) {
    ASSERT(!first_upstream_tx_byte_sent_);
    first_upstream_tx_byte_sent_ = time_source.monotonicTime();
  }

  /**
   * Sets the time when the first byte of the response is received from upstream.
   */
  void onLastUpstreamTxByteSent(TimeSource& time_source) {
    ASSERT(!last_upstream_tx_byte_sent_);
    last_upstream_tx_byte_sent_ = time_source.monotonicTime();
  }

  /**
   * Sets the time when the last byte of the response is received from upstream.
   */
  void onFirstUpstreamRxByteReceived(TimeSource& time_source) {
    ASSERT(!first_upstream_rx_byte_received_);
    first_upstream_rx_byte_received_ = time_source.monotonicTime();
  }

  /**
   * Sets the time when the last byte of the request was sent upstream.
   */
  void onLastUpstreamRxByteReceived(TimeSource& time_source) {
    ASSERT(!last_upstream_rx_byte_received_);
    last_upstream_rx_byte_received_ = time_source.monotonicTime();
  }

  absl::optional<MonotonicTime> first_upstream_tx_byte_sent_;
  absl::optional<MonotonicTime> last_upstream_tx_byte_sent_;
  absl::optional<MonotonicTime> first_upstream_rx_byte_received_;
  absl::optional<MonotonicTime> last_upstream_rx_byte_received_;
};

/**
 * Additional information about a completed request for logging.
 */
class StreamInfo {
public:
  virtual ~StreamInfo() = default;

  /**
   * @param response_flag the response flag. Each filter can set independent response flags. The
   * flags are accumulated.
   */
  virtual void setResponseFlag(ResponseFlag response_flag) PURE;

  /**
   * @param rc_details the response code details string to set for this request.
   * See ResponseCodeDetailValues above for well-known constants.
   */
  virtual void setResponseCodeDetails(absl::string_view rc_details) PURE;

  /**
   * @param response_flags the response_flags to intersect with.
   * @return true if the intersection of the response_flags argument and the currently set response
   * flags is non-empty.
   */
  virtual bool intersectResponseFlags(uint64_t response_flags) const PURE;

  /**
   * @param host the selected upstream host for the request.
   */
  virtual void onUpstreamHostSelected(Upstream::HostDescriptionConstSharedPtr host) PURE;

  /**
   * @param std::string name denotes the name of the route.
   */
  virtual void setRouteName(absl::string_view name) PURE;

  /**
   * @return std::string& the name of the route.
   */
  virtual const std::string& getRouteName() const PURE;
  /**
   * @param bytes_received denotes number of bytes to add to total received bytes.
   */
  virtual void addBytesReceived(uint64_t bytes_received) PURE;

  /**
   * @return the number of body bytes received in the request.
   */
  virtual uint64_t bytesReceived() const PURE;

  /**
   * @return the protocol of the request.
   */
  virtual absl::optional<Http::Protocol> protocol() const PURE;

  /**
   * @param protocol the request's protocol.
   */
  virtual void protocol(Http::Protocol protocol) PURE;

  /**
   * @return the response code.
   */
  virtual absl::optional<uint32_t> responseCode() const PURE;

  /**
   * @return the response code details.
   */
  virtual const absl::optional<std::string>& responseCodeDetails() const PURE;

  /**
   * @return the time that the first byte of the request was received.
   */
  virtual SystemTime startTime() const PURE;

  /**
   * @return the monotonic time that the first byte of the request was received. Duration
   * calculations should be made relative to this value.
   */
  virtual MonotonicTime startTimeMonotonic() const PURE;

  /**
   * @return the duration between the last byte of the request was received and the start of the
   * request.
   */
  virtual absl::optional<std::chrono::nanoseconds> lastDownstreamRxByteReceived() const PURE;

  /**
   * Sets the time when the last byte of the request was received.
   */
  virtual void onLastDownstreamRxByteReceived() PURE;

  /**
   * Sets the upstream timing information for this stream. This is useful for
   * when multiple upstream requests are issued and we want to save timing
   * information for the one that "wins".
   */
  virtual void setUpstreamTiming(const UpstreamTiming& upstream_timing) PURE;

  /**
   * @return the duration between the first byte of the request was sent upstream and the start of
   * the request. There may be a considerable delta between lastDownstreamByteReceived and this
   * value due to filters.
   */
  virtual absl::optional<std::chrono::nanoseconds> firstUpstreamTxByteSent() const PURE;

  /**
   * @return the duration between the last byte of the request was sent upstream and the start of
   * the request.
   */
  virtual absl::optional<std::chrono::nanoseconds> lastUpstreamTxByteSent() const PURE;

  /**
   * @return the duration between the first byte of the response is received from upstream and the
   * start of the request.
   */
  virtual absl::optional<std::chrono::nanoseconds> firstUpstreamRxByteReceived() const PURE;

  /**
   * @return the duration between the last byte of the response is received from upstream and the
   * start of the request.
   */
  virtual absl::optional<std::chrono::nanoseconds> lastUpstreamRxByteReceived() const PURE;
  /**
   * @return the duration between the first byte of the response is sent downstream and the start of
   * the request. There may be a considerable delta between lastUpstreamByteReceived and this value
   * due to filters.
   */
  virtual absl::optional<std::chrono::nanoseconds> firstDownstreamTxByteSent() const PURE;

  /**
   * Sets the time when the first byte of the response is sent downstream.
   */
  virtual void onFirstDownstreamTxByteSent() PURE;

  /**
   * @return the duration between the last byte of the response is sent downstream and the start of
   * the request.
   */
  virtual absl::optional<std::chrono::nanoseconds> lastDownstreamTxByteSent() const PURE;

  /**
   * Sets the time when the last byte of the response is sent downstream.
   */
  virtual void onLastDownstreamTxByteSent() PURE;

  /**
   * @return the total duration of the request (i.e., when the request's ActiveStream is destroyed)
   * and may be longer than lastDownstreamTxByteSent.
   */
  virtual absl::optional<std::chrono::nanoseconds> requestComplete() const PURE;

  /**
   * Sets the end time for the request. This method is called once the request has been fully
   * completed (i.e., when the request's ActiveStream is destroyed).
   */
  virtual void onRequestComplete() PURE;

  /**
   * @param bytes_sent denotes the number of bytes to add to total sent bytes.
   */
  virtual void addBytesSent(uint64_t bytes_sent) PURE;

  /**
   * @return the number of body bytes sent in the response.
   */
  virtual uint64_t bytesSent() const PURE;

  /**
   * @return whether response flag is set or not.
   */
  virtual bool hasResponseFlag(ResponseFlag response_flag) const PURE;

  /**
   * @return whether any response flag is set or not.
   */
  virtual bool hasAnyResponseFlag() const PURE;

  /**
   * @return response flags encoded as an integer.
   */
  virtual uint64_t responseFlags() const PURE;

  /**
   * @return upstream host description.
   */
  virtual Upstream::HostDescriptionConstSharedPtr upstreamHost() const PURE;

  /**
   * @param upstream_local_address sets the local address of the upstream connection. Note that it
   * can be different than the local address of the downstream connection.
   */
  virtual void setUpstreamLocalAddress(
      const Network::Address::InstanceConstSharedPtr& upstream_local_address) PURE;

  /**
   * @return the upstream local address.
   */
  virtual const Network::Address::InstanceConstSharedPtr& upstreamLocalAddress() const PURE;

  /**
   * @return whether the request is a health check request or not.
   */
  virtual bool healthCheck() const PURE;

  /**
   * @param is_health_check whether the request is a health check request or not.
   */
  virtual void healthCheck(bool is_health_check) PURE;

  /**
   * @param downstream_local_address sets the local address of the downstream connection. Note that
   * it can be different than the local address of the upstream connection.
   */
  virtual void setDownstreamLocalAddress(
      const Network::Address::InstanceConstSharedPtr& downstream_local_address) PURE;

  /**
   * @return the downstream local address. Note that this will never be nullptr.
   */
  virtual const Network::Address::InstanceConstSharedPtr& downstreamLocalAddress() const PURE;

  /**
   * @param downstream_direct_remote_address sets the direct physical address of downstream
   * connection.
   */
  virtual void setDownstreamDirectRemoteAddress(
      const Network::Address::InstanceConstSharedPtr& downstream_direct_remote_address) PURE;

  /**
   * @return the downstream directly connected address. This will never be nullptr. This is
   * equivalent to the address of the physical connection.
   */
  virtual const Network::Address::InstanceConstSharedPtr&
  downstreamDirectRemoteAddress() const PURE;

  /**
   * @param downstream_remote_address sets the remote address of downstream connection.
   */
  virtual void setDownstreamRemoteAddress(
      const Network::Address::InstanceConstSharedPtr& downstream_remote_address) PURE;

  /**
   * @return the downstream remote address. Note that this will never be nullptr. This may be
   * equivalent to downstreamDirectRemoteAddress, unless the remote address is inferred from a
   * proxy proto, x-forwarded-for, etc.
   */
  virtual const Network::Address::InstanceConstSharedPtr& downstreamRemoteAddress() const PURE;

  /**
   * @param connection_info sets the downstream ssl connection.
   */
  virtual void
  setDownstreamSslConnection(const Ssl::ConnectionInfoConstSharedPtr& ssl_connection_info) PURE;

  /**
   * @return the downstream SSL connection. This will be nullptr if the downstream
   * connection does not use SSL.
   */
  virtual Ssl::ConnectionInfoConstSharedPtr downstreamSslConnection() const PURE;

  /**
   * @param connection_info sets the upstream ssl connection.
   */
  virtual void
  setUpstreamSslConnection(const Ssl::ConnectionInfoConstSharedPtr& ssl_connection_info) PURE;

  /**
   * @return the upstream SSL connection. This will be nullptr if the upstream
   * connection does not use SSL.
   */
  virtual Ssl::ConnectionInfoConstSharedPtr upstreamSslConnection() const PURE;

  /**
   * @return const Router::RouteEntry* Get the route entry selected for this request. Note: this
   * will be nullptr if no route was selected.
   */
  virtual const Router::RouteEntry* routeEntry() const PURE;

  /**
   * @return const envoy::config::core::v3::Metadata& the dynamic metadata associated with this
   * request
   */
  virtual envoy::config::core::v3::Metadata& dynamicMetadata() PURE;
  virtual const envoy::config::core::v3::Metadata& dynamicMetadata() const PURE;

  /**
   * @param name the namespace used in the metadata in reverse DNS format, for example:
   * envoy.test.my_filter.
   * @param value the struct to set on the namespace. A merge will be performed with new values for
   * the same key overriding existing.
   */
  virtual void setDynamicMetadata(const std::string& name, const ProtobufWkt::Struct& value) PURE;

  /**
   * Object on which filters can share data on a per-request basis. For singleton data objects, only
   * one filter can produce a named data object. List data objects can be updated by multiple
   * filters (append only). Both object types can be consumed by multiple filters.
   * @return the filter state associated with this request.
   */
  virtual const FilterStateSharedPtr& filterState() PURE;
  virtual const FilterState& filterState() const PURE;

  /**
   * Filter State object to be shared between upstream and downstream filters.
   * @param pointer to upstream connections filter state.
   * @return pointer to filter state to be used by upstream connections.
   */
  virtual const FilterStateSharedPtr& upstreamFilterState() const PURE;
  virtual void setUpstreamFilterState(const FilterStateSharedPtr& filter_state) PURE;

  /**
   * @param SNI value requested.
   */
  virtual void setRequestedServerName(const absl::string_view requested_server_name) PURE;

  /**
   * @return SNI value for downstream host.
   */
  virtual const std::string& requestedServerName() const PURE;

  /**
   * @param failure_reason the upstream transport failure reason.
   */
  virtual void setUpstreamTransportFailureReason(absl::string_view failure_reason) PURE;

  /**
   * @return const std::string& the upstream transport failure reason, e.g. certificate validation
   *         failed.
   */
  virtual const std::string& upstreamTransportFailureReason() const PURE;

  /**
   * @param headers request headers.
   */
  virtual void setRequestHeaders(const Http::RequestHeaderMap& headers) PURE;

  /**
   * @return request headers.
   */
  virtual const Http::RequestHeaderMap* getRequestHeaders() const PURE;

  /**
   * @param Upstream Connection's ClusterInfo.
   */
  virtual void
  setUpstreamClusterInfo(const Upstream::ClusterInfoConstSharedPtr& upstream_cluster_info) PURE;

  /**
   * @return Upstream Connection's ClusterInfo.
   * This returns an optional to differentiate between unset(absl::nullopt),
   * no route or cluster does not exist(nullptr), and set to a valid cluster(not nullptr).
   */
  virtual absl::optional<Upstream::ClusterInfoConstSharedPtr> upstreamClusterInfo() const PURE;

  /**
   * @param utils The requestID utils implementation this stream uses
   */
  virtual void setRequestIDExtension(Http::RequestIDExtensionSharedPtr utils) PURE;

  /**
   * @return A shared pointer to the request ID utils for this stream
   */
  virtual Http::RequestIDExtensionSharedPtr getRequestIDExtension() const PURE;
};

} // namespace StreamInfo
} // namespace Envoy<|MERGE_RESOLUTION|>--- conflicted
+++ resolved
@@ -78,17 +78,12 @@
   ResponseFromCacheFilter = 0x100000,
   // Filter config was not received within the permitted warming deadline.
   NoFilterConfigFound = 0x200000,
-<<<<<<< HEAD
+  // Request or connection exceeded the downstream connection duration.
+  DurationTimeout = 0x400000,
   // Request was unauthorized and rejected by RBAC filter.
-  UnauthorizedRBAC = 0x400000,
+  UnauthorizedRBAC = 0x800000,
   // ATTENTION: MAKE SURE THIS REMAINS EQUAL TO THE LAST FLAG.
   LastFlag = UnauthorizedRBAC
-=======
-  // Request or connection exceeded the downstream connection duration.
-  DurationTimeout = 0x400000,
-  // ATTENTION: MAKE SURE THIS REMAINS EQUAL TO THE LAST FLAG.
-  LastFlag = DurationTimeout
->>>>>>> 9eeba8fd
 };
 
 /**

#pragma once

#include <chrono>

#include "envoy/common/pure.h"

namespace Envoy {
/**
 * Less typing for common system time and steady time type.
 *
 * SystemTime should be used when getting a time to present to the user, e.g. for logging.
 * MonotonicTime should be used when tracking time for computing an interval.
 */
typedef std::chrono::time_point<std::chrono::system_clock> SystemTime;
typedef std::chrono::time_point<std::chrono::steady_clock> MonotonicTime;

/**
 * Abstraction for getting the current system time. Useful for testing.
 *
 * TODO(#4160): eliminate this class and pass TimeSource everywhere.
 */
class SystemTimeSource {
public:
  virtual ~SystemTimeSource() {}

  /**
   * @return the current system time.
   */
  virtual SystemTime currentTime() PURE;
};

/**
 * Abstraction for getting the current monotonically increasing time. Useful for
 * testing.
 *
 * TODO(#4160): eliminate this class and pass TimeSource everywhere.
 */
class MonotonicTimeSource {
public:
  virtual ~MonotonicTimeSource() {}

  /**
   * @return the current monotonic time.
   */
  virtual MonotonicTime currentTime() PURE;
};

/**
 * Captures a system-time source, capable of computing both monotonically increasing
 * and real time.
 *
 * TODO(#4160): currently this is just a container for SystemTimeSource and
 * MonotonicTimeSource but we should clean that up and just have this as the
 * base class. Once that's done, TimeSource will be a pure interface.
 */
class TimeSource {
public:
  TimeSource(SystemTimeSource& system, MonotonicTimeSource& monotonic)
<<<<<<< HEAD
      : system_(&system), monotonic_(&monotonic) {}
  TimeSource(const TimeSource& src) : system_(src.system_), monotonic_(src.monotonic_) {}
  TimeSource& operator=(const TimeSource& src) {
    if (&src != this) {
      system_ = src.system_;
      monotonic_ = src.monotonic_;
    }
    return *this;
  }
=======
      : system_(system), monotonic_(monotonic) {}
>>>>>>> 9281a726

  /**
   * @return the current system time; not guaranteed to be monotonically increasing.
   */
<<<<<<< HEAD
  SystemTime systemTime() { return system_->currentTime(); }
=======
  SystemTime systemTime() { return system_.currentTime(); }
>>>>>>> 9281a726

  /**
   * @return the current monotonic time.
   */
<<<<<<< HEAD
  MonotonicTime monotonicTime() { return monotonic_->currentTime(); }
=======
  MonotonicTime monotonicTime() { return monotonic_.currentTime(); }
>>>>>>> 9281a726

  /**
   * Compares two time-sources for equality; this is needed for mocks.
   */
  bool operator==(const TimeSource& ts) const {
<<<<<<< HEAD
    return system_ == ts.system_ && monotonic_ == ts.monotonic_;
=======
    return &system_ == &ts.system_ && &monotonic_ == &ts.monotonic_;
>>>>>>> 9281a726
  }

  // TODO(jmarantz): Eliminate these methods and the SystemTimeSource and MonotonicTimeSource
  // classes, and change method calls to work directly off of TimeSource.
<<<<<<< HEAD
  SystemTimeSource& system() { return *system_; }
  MonotonicTimeSource& monotonic() { return *monotonic_; }

private:
  // These are pointers rather than references in order to support assignment.
  SystemTimeSource* system_;
  MonotonicTimeSource* monotonic_;
=======
  SystemTimeSource& system() { return system_; }
  MonotonicTimeSource& monotonic() { return monotonic_; }

private:
  // These are pointers rather than references in order to support assignment.
  SystemTimeSource& system_;
  MonotonicTimeSource& monotonic_;
>>>>>>> 9281a726
};

} // namespace Envoy<|MERGE_RESOLUTION|>--- conflicted
+++ resolved
@@ -56,60 +56,27 @@
 class TimeSource {
 public:
   TimeSource(SystemTimeSource& system, MonotonicTimeSource& monotonic)
-<<<<<<< HEAD
-      : system_(&system), monotonic_(&monotonic) {}
-  TimeSource(const TimeSource& src) : system_(src.system_), monotonic_(src.monotonic_) {}
-  TimeSource& operator=(const TimeSource& src) {
-    if (&src != this) {
-      system_ = src.system_;
-      monotonic_ = src.monotonic_;
-    }
-    return *this;
-  }
-=======
       : system_(system), monotonic_(monotonic) {}
->>>>>>> 9281a726
 
   /**
    * @return the current system time; not guaranteed to be monotonically increasing.
    */
-<<<<<<< HEAD
-  SystemTime systemTime() { return system_->currentTime(); }
-=======
   SystemTime systemTime() { return system_.currentTime(); }
->>>>>>> 9281a726
 
   /**
    * @return the current monotonic time.
    */
-<<<<<<< HEAD
-  MonotonicTime monotonicTime() { return monotonic_->currentTime(); }
-=======
   MonotonicTime monotonicTime() { return monotonic_.currentTime(); }
->>>>>>> 9281a726
 
   /**
    * Compares two time-sources for equality; this is needed for mocks.
    */
   bool operator==(const TimeSource& ts) const {
-<<<<<<< HEAD
-    return system_ == ts.system_ && monotonic_ == ts.monotonic_;
-=======
     return &system_ == &ts.system_ && &monotonic_ == &ts.monotonic_;
->>>>>>> 9281a726
   }
 
   // TODO(jmarantz): Eliminate these methods and the SystemTimeSource and MonotonicTimeSource
   // classes, and change method calls to work directly off of TimeSource.
-<<<<<<< HEAD
-  SystemTimeSource& system() { return *system_; }
-  MonotonicTimeSource& monotonic() { return *monotonic_; }
-
-private:
-  // These are pointers rather than references in order to support assignment.
-  SystemTimeSource* system_;
-  MonotonicTimeSource* monotonic_;
-=======
   SystemTimeSource& system() { return system_; }
   MonotonicTimeSource& monotonic() { return monotonic_; }
 
@@ -117,7 +84,6 @@
   // These are pointers rather than references in order to support assignment.
   SystemTimeSource& system_;
   MonotonicTimeSource& monotonic_;
->>>>>>> 9281a726
 };
 
 } // namespace Envoy
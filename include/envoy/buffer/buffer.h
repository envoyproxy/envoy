--- conflicted
+++ resolved
@@ -87,7 +87,6 @@
 using ReservationSlicesOwnerPtr = std::unique_ptr<ReservationSlicesOwner>;
 
 /**
-<<<<<<< HEAD
  * Minimal Bidirectional iterator for data underlying Instance.
  * @details Iterators and abstract classes don't play nice for example:
  * 1. Iterators must be returned by reference by begin/end but references to temporaries cannot be
@@ -112,8 +111,8 @@
 using Equals = std::function<bool(const uint8_t lhs, const uint8_t rhs)>;
 
 using IteratorPtr = std::unique_ptr<Iterator>;
-=======
- * An interface for accounting for the usage for byte tracking in buffers.
+
+ /* An interface for accounting for the usage for byte tracking in buffers.
  *
  * Currently this is only used by L7 streams to track the amount of memory
  * allocated in buffers by the stream.
@@ -140,7 +139,6 @@
 
 using BufferMemoryAccountSharedPtr = std::shared_ptr<BufferMemoryAccount>;
 
->>>>>>> cc981690
 /**
  * A basic buffer abstraction.
  */

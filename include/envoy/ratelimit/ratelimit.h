#pragma once

#include <string>
#include <vector>

#include "envoy/config/typed_config.h"
#include "envoy/http/header_map.h"
#include "envoy/protobuf/message_validator.h"
#include "envoy/stream_info/stream_info.h"
#include "envoy/type/v3/ratelimit_unit.pb.h"

#include "absl/time/time.h"
#include "absl/types/optional.h"

namespace Envoy {
namespace RateLimit {

/**
 * An optional dynamic override for the rate limit. See ratelimit.proto
 */
struct RateLimitOverride {
  uint32_t requests_per_unit_;
  envoy::type::v3::RateLimitUnit unit_;
};

/**
 * A single rate limit request descriptor entry. See ratelimit.proto.
 */
struct DescriptorEntry {
  std::string key_;
  std::string value_;

  friend bool operator==(const DescriptorEntry& lhs, const DescriptorEntry& rhs) {
    return lhs.key_ == rhs.key_ && lhs.value_ == rhs.value_;
  }
};

/**
 * A single rate limit request descriptor. See ratelimit.proto.
 */
struct Descriptor {
  std::vector<DescriptorEntry> entries_;
  absl::optional<RateLimitOverride> limit_ = absl::nullopt;
};

/**
<<<<<<< HEAD
 * A single token bucket. See token_bucket.proto.
 */
struct TokenBucket {
  uint32_t max_tokens_;
  uint32_t tokens_per_fill_;
  absl::Duration fill_interval_;

  friend bool operator==(const TokenBucket& lhs, const TokenBucket& rhs) {
    return lhs.max_tokens_ == rhs.max_tokens_ && lhs.tokens_per_fill_ == rhs.tokens_per_fill_ &&
           lhs.fill_interval_ == rhs.fill_interval_;
  }

  // Support absl::Hash.
  template <typename H>
  friend H AbslHashValue(H h, const TokenBucket& d) { // NOLINT(readability-identifier-naming)
    h = H::combine(std::move(h), d.max_tokens_, d.tokens_per_fill_, d.fill_interval_);
    return h;
  }
};

/**
 * A single rate limit request descriptor. See ratelimit.proto.
 */
struct LocalDescriptor {
  std::vector<DescriptorEntry> entries_;
  TokenBucket token_bucket_;

  friend bool operator==(const LocalDescriptor& lhs, const LocalDescriptor& rhs) {
    return lhs.entries_ == rhs.entries_ && lhs.token_bucket_ == rhs.token_bucket_;
  }

  // Support absl::Hash.
  template <typename H>
  friend H AbslHashValue(H h, const LocalDescriptor& d) { // NOLINT(readability-identifier-naming)
    for (const auto& entry : d.entries_) {
      h = H::combine(std::move(h), entry.key_, entry.value_);
    }
    h = H::combine(std::move(h), d.token_bucket_);
    return h;
  }
=======
 * Base interface for generic rate limit descriptor producer.
 */
class DescriptorProducer {
public:
  virtual ~DescriptorProducer() = default;

  /**
   * Potentially append a descriptor entry to the end of descriptor.
   * @param descriptor supplies the descriptor to optionally fill.
   * @param local_service_cluster supplies the name of the local service cluster.
   * @param headers supplies the header for the request.
   * @param info stream info associated with the request
   * @return true if the producer populated the descriptor.
   */
  virtual bool populateDescriptor(Descriptor& descriptor, const std::string& local_service_cluster,
                                  const Http::RequestHeaderMap& headers,
                                  const StreamInfo::StreamInfo& info) const PURE;
};

using DescriptorProducerPtr = std::unique_ptr<DescriptorProducer>;

/**
 * Implemented by each custom rate limit descriptor extension and registered via
 * Registry::registerFactory() or the convenience class RegisterFactory.
 */
class DescriptorProducerFactory : public Config::TypedFactory {
public:
  ~DescriptorProducerFactory() override = default;

  /**
   * Creates a particular DescriptorProducer implementation.
   *
   * @param config supplies the configuration for the descriptor extension.
   * @param validator configuration validation visitor.
   * @return DescriptorProducerPtr the rate limit descriptor producer which will be used to populate
   * rate limit descriptors.
   */
  virtual DescriptorProducerPtr
  createDescriptorProducerFromProto(const Protobuf::Message& config,
                                    ProtobufMessage::ValidationVisitor& validator) PURE;

  std::string category() const override { return "envoy.rate_limit_descriptors"; }
>>>>>>> 8a4b701c
};

} // namespace RateLimit
} // namespace Envoy<|MERGE_RESOLUTION|>--- conflicted
+++ resolved
@@ -44,7 +44,6 @@
 };
 
 /**
-<<<<<<< HEAD
  * A single token bucket. See token_bucket.proto.
  */
 struct TokenBucket {
@@ -85,7 +84,8 @@
     h = H::combine(std::move(h), d.token_bucket_);
     return h;
   }
-=======
+
+/*
  * Base interface for generic rate limit descriptor producer.
  */
 class DescriptorProducer {
@@ -93,14 +93,14 @@
   virtual ~DescriptorProducer() = default;
 
   /**
-   * Potentially append a descriptor entry to the end of descriptor.
+   * Potentially fill a descriptor entry to the end of descriptor.
    * @param descriptor supplies the descriptor to optionally fill.
    * @param local_service_cluster supplies the name of the local service cluster.
    * @param headers supplies the header for the request.
    * @param info stream info associated with the request
    * @return true if the producer populated the descriptor.
    */
-  virtual bool populateDescriptor(Descriptor& descriptor, const std::string& local_service_cluster,
+  virtual bool populateDescriptor(DescriptorEntry& descriptor, const std::string& local_service_cluster,
                                   const Http::RequestHeaderMap& headers,
                                   const StreamInfo::StreamInfo& info) const PURE;
 };
@@ -128,7 +128,6 @@
                                     ProtobufMessage::ValidationVisitor& validator) PURE;
 
   std::string category() const override { return "envoy.rate_limit_descriptors"; }
->>>>>>> 8a4b701c
 };
 
 } // namespace RateLimit

--- conflicted
+++ resolved
@@ -8,11 +8,7 @@
 namespace Envoy {
 namespace Grpc {
 
-<<<<<<< HEAD
-struct GoogleGrpcStatNames;
-=======
 struct StatNames;
->>>>>>> ee412636
 
 /**
  * Captures grpc-related structures with cardinality of one per server.
@@ -86,15 +82,9 @@
                                          const RequestNames& request_names, uint64_t amount) PURE;
 
   /**
-<<<<<<< HEAD
-   * @return a struct containing StatNames for google RPC stat tokens.
-   */
-  virtual GoogleGrpcStatNames& googleGrpcStatNames() PURE;
-=======
    * @return a struct containing StatNames for gRPC stat tokens.
    */
   virtual StatNames& statNames() PURE;
->>>>>>> ee412636
 };
 
 using ContextPtr = std::unique_ptr<Context>;

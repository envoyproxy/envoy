#pragma once

#include <memory>
#include <string>
#include <vector>

#include "envoy/common/pure.h"

namespace Envoy {
namespace Stats {

class StatsMatcher {
public:
  virtual ~StatsMatcher() {}

  /**
   * Take a metric name and report whether or not it should be instantiated.
   * @param the name of a Stats::Metric.
   * @return bool true if that stat should not be instantiated.
   */
  virtual bool rejects(const std::string& name) const PURE;

  /**
<<<<<<< HEAD
   * @return bool whether StatsMatcher trivially accepts all stats.
=======
   * Helps determine whether the matcher needs to be called. This can be used
   * to short-circuit elaboration of stats names.
   *
   * @return bool whether StatsMatcher can be statically determined to accept
   *              all stats. It's possible to construct a matcher where
   *              acceptsAll() returns false, but rejects() is always false.
>>>>>>> 94133b5a
   */
  virtual bool acceptsAll() const PURE;

  /**
<<<<<<< HEAD
   * @return bool whether StatsMatcher trivially rejects all stats.
=======
   * Helps determine whether the matcher needs to be called. This can be used
   * to short-circuit elaboration of stats names.
   *
   * @return bool whether StatsMatcher can be statically determined to reject
   *              all stats. It's possible to construct a matcher where
   *              rejectsAll() returns false, but rejects() is always true.
>>>>>>> 94133b5a
   */
  virtual bool rejectsAll() const PURE;
};

typedef std::unique_ptr<const StatsMatcher> StatsMatcherPtr;

} // namespace Stats
} // namespace Envoy<|MERGE_RESOLUTION|>--- conflicted
+++ resolved
@@ -21,30 +21,22 @@
   virtual bool rejects(const std::string& name) const PURE;
 
   /**
-<<<<<<< HEAD
-   * @return bool whether StatsMatcher trivially accepts all stats.
-=======
    * Helps determine whether the matcher needs to be called. This can be used
    * to short-circuit elaboration of stats names.
    *
    * @return bool whether StatsMatcher can be statically determined to accept
    *              all stats. It's possible to construct a matcher where
    *              acceptsAll() returns false, but rejects() is always false.
->>>>>>> 94133b5a
    */
   virtual bool acceptsAll() const PURE;
 
   /**
-<<<<<<< HEAD
-   * @return bool whether StatsMatcher trivially rejects all stats.
-=======
    * Helps determine whether the matcher needs to be called. This can be used
    * to short-circuit elaboration of stats names.
    *
    * @return bool whether StatsMatcher can be statically determined to reject
    *              all stats. It's possible to construct a matcher where
    *              rejectsAll() returns false, but rejects() is always true.
->>>>>>> 94133b5a
    */
   virtual bool rejectsAll() const PURE;
 };

#pragma once

#include <cstdint>
#include <memory>

#include "envoy/common/pure.h"
#include "envoy/stats/histogram.h"
#include "envoy/stats/stats_options.h"
#include "envoy/stats/symbol_table.h"

namespace Envoy {
namespace Stats {

class Counter;
class Gauge;
class Histogram;
class Scope;
class StatsOptions;
class NullGaugeImpl;

typedef std::unique_ptr<Scope> ScopePtr;
typedef std::shared_ptr<Scope> ScopeSharedPtr;

/**
 * A named scope for stats. Scopes are a grouping of stats that can be acted on as a unit if needed
 * (for example to free/delete all of them).
 */
class Scope {
public:
  virtual ~Scope() {}

  /**
   * Allocate a new scope. NOTE: The implementation should correctly handle overlapping scopes
   * that point to the same reference counted backing stats. This allows a new scope to be
   * gracefully swapped in while an old scope with the same name is being destroyed.
   * @param name supplies the scope's namespace prefix.
   */
  virtual ScopePtr createScope(const std::string& name) PURE;

  /**
   * Deliver an individual histogram value to all registered sinks.
   */
  virtual void deliverHistogramToSinks(const Histogram& histogram, uint64_t value) PURE;

  /**
   * @return a counter within the scope's namespace.
   */
  virtual Counter& counterFromStatName(StatName name) PURE;
  virtual Counter& counter(const std::string& name) PURE;

  /**
   * @return a gauge within the scope's namespace.
   */
  virtual Gauge& gaugeFromStatName(StatName name) PURE;
  virtual Gauge& gauge(const std::string& name) PURE;

  /**
   * @return a null gauge within the scope's namespace.
   */
<<<<<<< HEAD
  virtual BoolIndicator& boolIndicatorFromStatName(StatName name) PURE;
  virtual BoolIndicator& boolIndicator(const std::string& name) PURE;
=======
  virtual NullGaugeImpl& nullGauge(const std::string& name) PURE;
>>>>>>> b84c1f9d

  /**
   * @return a histogram within the scope's namespace with a particular value type.
   */
  virtual Histogram& histogramFromStatName(StatName name) PURE;
  virtual Histogram& histogram(const std::string& name) PURE;

  /**
   * @return a reference to the top-level StatsOptions struct, containing information about the
   * maximum allowable object name length and stat suffix length.
   */
  virtual const Stats::StatsOptions& statsOptions() const PURE;

  /**
   * @return a reference to the symbol table.
   */
  virtual const SymbolTable& symbolTable() const PURE;
  virtual SymbolTable& symbolTable() PURE;
};

} // namespace Stats
} // namespace Envoy<|MERGE_RESOLUTION|>--- conflicted
+++ resolved
@@ -57,12 +57,7 @@
   /**
    * @return a null gauge within the scope's namespace.
    */
-<<<<<<< HEAD
-  virtual BoolIndicator& boolIndicatorFromStatName(StatName name) PURE;
-  virtual BoolIndicator& boolIndicator(const std::string& name) PURE;
-=======
   virtual NullGaugeImpl& nullGauge(const std::string& name) PURE;
->>>>>>> b84c1f9d
 
   /**
    * @return a histogram within the scope's namespace with a particular value type.

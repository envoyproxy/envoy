--- conflicted
+++ resolved
@@ -66,7 +66,6 @@
    */
   virtual bool used() const PURE;
 
-<<<<<<< HEAD
   /**
    * Flags:
    * Used: used by all stats types to figure out whether they have been used.
@@ -79,10 +78,8 @@
     static const uint8_t LogicNeverImport = 0x08;
     static const uint8_t LogicKnown = LogicAccumulate | LogicUnusedOnly | LogicNeverImport;
   };
-=======
   virtual SymbolTable& symbolTable() PURE;
   virtual const SymbolTable& symbolTable() const PURE;
->>>>>>> 304ec569
 };
 
 /**

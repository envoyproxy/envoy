--- conflicted
+++ resolved
@@ -24,24 +24,10 @@
   virtual Network::ActiveUdpListenerFactoryPtr
   createActiveUdpListenerFactory(const Protobuf::Message& message) PURE;
 
-<<<<<<< HEAD
-  /**
-   * Used to identify which udp listener to create: quic or raw udp.
-   */
-  virtual std::string name() PURE;
-
-  /**
-   * @return std::string the identifying category name for objects
-   * created by this factory. Used for automatic registration with
-   * FactoryCategoryRegistry.
-   */
-  static std::string category() {
+  std::string category() const override {
     static const char FACTORY_CATEGORY[] = "udp_listeners";
     return FACTORY_CATEGORY;
   }
-=======
-  std::string category() const override { return "udp_listeners"; }
->>>>>>> ab6f9ba0
 };
 
 } // namespace Server

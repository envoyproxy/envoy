--- conflicted
+++ resolved
@@ -55,14 +55,7 @@
   virtual ResourceMonitorPtr createResourceMonitor(const Protobuf::Message& config,
                                                    ResourceMonitorFactoryContext& context) PURE;
 
-<<<<<<< HEAD
-  std::string category() const override {
-    static const char FACTORY_CATEGORY[] = "resource_monitors";
-    return FACTORY_CATEGORY;
-  }
-=======
   std::string category() const override { return "envoy.resource_monitors"; }
->>>>>>> f5efe4a9
 };
 
 } // namespace Configuration

#pragma once

#include <string>

#include "envoy/access_log/access_log.h"
#include "envoy/config/typed_config.h"
#include "envoy/server/filter_config.h"

#include "common/protobuf/protobuf.h"

namespace Envoy {
namespace Server {
namespace Configuration {

/**
 * Implemented for each AccessLog::Instance and registered via Registry::registerFactory or the
 * convenience class RegisterFactory.
 */
class AccessLogInstanceFactory : public Config::TypedFactory {
public:
  virtual ~AccessLogInstanceFactory() = default;

  /**
   * Create a particular AccessLog::Instance implementation from a config proto. If the
   * implementation is unable to produce a factory with the provided parameters, it should throw an
   * EnvoyException. The returned pointer should never be nullptr.
   * @param config the custom configuration for this access log type.
   * @param filter filter to determine whether a particular request should be logged. If no filter
   * was specified in the configuration, argument will be nullptr.
   * @param context general filter context through which persistent resources can be accessed.
   */
  virtual AccessLog::InstanceSharedPtr createAccessLogInstance(const Protobuf::Message& config,
                                                               AccessLog::FilterPtr&& filter,
                                                               FactoryContext& context) PURE;

<<<<<<< HEAD
  /**
   * @return ProtobufTypes::MessagePtr create empty config proto message for v2. The config, which
   * arrives in an opaque google.protobuf.Struct message, will be converted to JSON and then parsed
   * into this empty proto.
   */
  virtual ProtobufTypes::MessagePtr createEmptyConfigProto() PURE;

  /**
   * @return std::string the identifying name for a particular AccessLog::Instance implementation
   * produced by the factory.
   */
  virtual std::string name() const PURE;

  /**
   * @return std::string the identifying category name for objects
   * created by this factory. Used for automatic registration with
   * FactoryCategoryRegistry.
   */
  static std::string category() {
    static const char FACTORY_CATEGORY[] = "access_loggers";
    return FACTORY_CATEGORY;
  }
=======
  std::string category() const override { return "access_loggers"; }
>>>>>>> ab6f9ba0
};

} // namespace Configuration
} // namespace Server
} // namespace Envoy<|MERGE_RESOLUTION|>--- conflicted
+++ resolved
@@ -33,32 +33,10 @@
                                                                AccessLog::FilterPtr&& filter,
                                                                FactoryContext& context) PURE;
 
-<<<<<<< HEAD
-  /**
-   * @return ProtobufTypes::MessagePtr create empty config proto message for v2. The config, which
-   * arrives in an opaque google.protobuf.Struct message, will be converted to JSON and then parsed
-   * into this empty proto.
-   */
-  virtual ProtobufTypes::MessagePtr createEmptyConfigProto() PURE;
-
-  /**
-   * @return std::string the identifying name for a particular AccessLog::Instance implementation
-   * produced by the factory.
-   */
-  virtual std::string name() const PURE;
-
-  /**
-   * @return std::string the identifying category name for objects
-   * created by this factory. Used for automatic registration with
-   * FactoryCategoryRegistry.
-   */
-  static std::string category() {
+  std::string category() const override {
     static const char FACTORY_CATEGORY[] = "access_loggers";
     return FACTORY_CATEGORY;
   }
-=======
-  std::string category() const override { return "access_loggers"; }
->>>>>>> ab6f9ba0
 };
 
 } // namespace Configuration

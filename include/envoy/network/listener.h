--- conflicted
+++ resolved
@@ -164,7 +164,6 @@
   virtual const std::vector<AccessLog::InstanceSharedPtr>& accessLogs() const PURE;
 
   /**
-<<<<<<< HEAD
    * @return the dispatcher of the master thread.
    */
   virtual Event::Dispatcher& dispatcher() PURE;
@@ -175,11 +174,11 @@
   virtual void
   rebuildFilterChain(const envoy::config::listener::v3::FilterChain* const& filter_chain,
                      const std::string& worker_name) PURE;
-=======
+
+  /**
    * @return pending connection backlog for TCP listeners.
    */
   virtual uint32_t tcpBacklogSize() const PURE;
->>>>>>> 5a602e8d
 };
 
 /**

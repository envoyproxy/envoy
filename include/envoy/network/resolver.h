--- conflicted
+++ resolved
@@ -29,25 +29,10 @@
   virtual InstanceConstSharedPtr
   resolve(const envoy::config::core::v3alpha::SocketAddress& socket_address) PURE;
 
-<<<<<<< HEAD
-  /**
-   * @return std::string the identifying name for a particular implementation of
-   * a resolver.
-   */
-  virtual std::string name() const PURE;
-
-  /**
-   * @return std::string the identifying category name for objects
-   * created by this factory. Used for automatic registration with
-   * FactoryCategoryRegistry.
-   */
-  static std::string category() {
+  std::string category() const override {
     static const char FACTORY_CATEGORY[] = "resolvers";
     return FACTORY_CATEGORY;
   }
-=======
-  std::string category() const override { return "resolvers"; }
->>>>>>> ab6f9ba0
 };
 
 } // namespace Address

#pragma once

#include <memory>

#include "envoy/api/io_error.h"
#include "envoy/common/platform.h"
#include "envoy/common/pure.h"
#include "envoy/network/address.h"

#include "absl/container/fixed_array.h"
#include "absl/types/optional.h"

namespace Envoy {
namespace Buffer {
struct RawSlice;
} // namespace Buffer

using RawSliceArrays = absl::FixedArray<absl::FixedArray<Buffer::RawSlice>>;

namespace Network {

/**
 * IoHandle: an abstract interface for all I/O operations
 */
class IoHandle {
public:
  virtual ~IoHandle() = default;

  /**
   * Return data associated with IoHandle.
   *
   * TODO(danzh) move it to IoSocketHandle after replacing the calls to it with
   * calls to IoHandle API's everywhere.
   */
  virtual os_fd_t fd() const PURE;

  /**
   * Clean up IoHandle resources
   */
  virtual Api::IoCallUint64Result close() PURE;

  /**
   * Return true if close() hasn't been called.
   */
  virtual bool isOpen() const PURE;

  /**
   * Read data into given slices.
   * @param max_length supplies the maximum length to read.
   * @param slices points to the output location.
   * @param num_slice indicates the number of slices |slices| contains.
   * @return a Api::IoCallUint64Result with err_ = an Api::IoError instance or
   * err_ = nullptr and rc_ = the bytes read for success.
   */
  virtual Api::IoCallUint64Result readv(uint64_t max_length, Buffer::RawSlice* slices,
                                        uint64_t num_slice) PURE;

  /**
   * Write the data in slices out.
   * @param slices points to the location of data to be written.
   * @param num_slice indicates number of slices |slices| contains.
   * @return a Api::IoCallUint64Result with err_ = an Api::IoError instance or
   * err_ = nullptr and rc_ = the bytes written for success.
   */
  virtual Api::IoCallUint64Result writev(const Buffer::RawSlice* slices, uint64_t num_slice) PURE;

  /**
   * Send a message to the address.
   * @param slices points to the location of data to be sent.
   * @param num_slice indicates number of slices |slices| contains.
   * @param self_ip is the source address whose port should be ignored. Nullptr
   * if caller wants kernel to select source address.
   * @param peer_address is the destination address.
   * @return a Api::IoCallUint64Result with err_ = an Api::IoError instance or
   * err_ = nullptr and rc_ = the bytes written for success.
   */
  virtual Api::IoCallUint64Result sendmsg(const Buffer::RawSlice* slices, uint64_t num_slice,
                                          int flags, const Address::Ip* self_ip,
                                          const Address::Instance& peer_address) PURE;

  struct RecvMsgPerPacketInfo {
    // The destination address from transport header.
    Address::InstanceConstSharedPtr local_address_;
    // The the source address from transport header.
    Address::InstanceConstSharedPtr peer_address_;
    // The payload length of this packet.
    unsigned int msg_len_{0};
    // The gso_size, if specified in the transport header
    unsigned int gso_size_{0};
  };

  /**
   * The output parameter type for recvmsg and recvmmsg.
   */
  struct RecvMsgOutput {
    /*
     * @param num_packets_per_call is the max number of packets allowed per
     * recvmmsg call. For recvmsg call, any value larger than 0 is allowed, but
     * only one packet will be returned.
     * @param dropped_packets points to a variable to store how many packets are
     * dropped so far. If nullptr, recvmsg() won't try to get this information
     * from transport header.
     */
    RecvMsgOutput(size_t num_packets_per_call, uint32_t* dropped_packets)
        : dropped_packets_(dropped_packets), msg_(num_packets_per_call) {}

    // If not nullptr, its value is the total number of packets dropped. recvmsg() will update it
    // when more packets are dropped.
    uint32_t* dropped_packets_;

    // Packet headers for each received packet. It's populated according to packet receive order.
    // Only the first entry is used to return per packet information by recvmsg.
    absl::FixedArray<RecvMsgPerPacketInfo> msg_;
  };

  /**
   * Receive a message into given slices, output overflow, source/destination
   * addresses via passed-in parameters upon success.
   * @param slices points to the location of receiving buffer.
   * @param num_slice indicates number of slices |slices| contains.
   * @param self_port the port this handle is assigned to. This is used to populate
   * local_address because local port can't be retrieved from control message.
   * @param output modified upon each call to return fields requested in it.
   * @return a Api::IoCallUint64Result with err_ = an Api::IoError instance or
   * err_ = nullptr and rc_ = the bytes received for success.
   */
  virtual Api::IoCallUint64Result recvmsg(Buffer::RawSlice* slices, const uint64_t num_slice,
                                          uint32_t self_port, RecvMsgOutput& output) PURE;

  /**
   * If the platform supports, receive multiple messages into given slices, output overflow,
   * source/destination addresses per message via passed-in parameters upon success.
   * @param slices are the receive buffers for the messages. Each message
   * received are stored in an individual entry of |slices|.
   * @param self_port is the same as the one in recvmsg().
   * @param output is modified upon each call and each message received.
   */
  virtual Api::IoCallUint64Result recvmmsg(RawSliceArrays& slices, uint32_t self_port,
                                           RecvMsgOutput& output) PURE;

  /**
   * return true if the platform supports recvmmsg() and sendmmsg().
   */
  virtual bool supportsMmsg() const PURE;

  /**
<<<<<<< HEAD
   * return true if the platform supports udp_gro
   */
  virtual bool supportsUdpGro() const PURE;
=======
   * Bind to address. The handle should have been created with a call to socket()
   * @param address address to bind to.
   * @param addrlen address length
   * @return a Api::SysCallIntResult with rc_ = 0 for success and rc_ = -1 for failure. If the call
   *   is successful, errno_ shouldn't be used.
   */
  virtual Api::SysCallIntResult bind(const sockaddr* address, socklen_t addrlen) PURE;

  /**
   * Listen on bound handle.
   * @param backlog maximum number of pending connections for listener
   * @return a Api::SysCallIntResult with rc_ = 0 for success and rc_ = -1 for failure. If the call
   *   is successful, errno_ shouldn't be used.
   */
  virtual Api::SysCallIntResult listen(int backlog) PURE;

  /**
   * Connect to address. The handle should have been created with a call to socket()
   * on this object.
   * @param address remote address to connect to.
   * @param addrlen remote address length
   * @return a Api::SysCallIntResult with rc_ = 0 for success and rc_ = -1 for failure. If the call
   *   is successful, errno_ shouldn't be used.
   */
  virtual Api::SysCallIntResult connect(const sockaddr* address, socklen_t addrlen) PURE;

  /**
   * Set option (see man 2 setsockopt)
   */
  virtual Api::SysCallIntResult setOption(int level, int optname, const void* optval,
                                          socklen_t optlen) PURE;

  /**
   * Get option (see man 2 getsockopt)
   */
  virtual Api::SysCallIntResult getOption(int level, int optname, void* optval,
                                          socklen_t* optlen) PURE;

  /**
   * Toggle blocking behavior
   * @param blocking flag to set/unset blocking state
   * @return a Api::SysCallIntResult with rc_ = 0 for success and rc_ = -1 for failure. If the call
   * is successful, errno_ shouldn't be used.
   */
  virtual Api::SysCallIntResult setBlocking(bool blocking) PURE;

  /**
   * Get domain used by underlying socket (see man 2 socket)
   * @param domain updated to the underlying socket's domain if call is successful
   * @return a Api::SysCallIntResult with rc_ = 0 for success and rc_ = -1 for failure. If the call
   * is successful, errno_ shouldn't be used.
   */
  virtual absl::optional<int> domain() PURE;

  /**
   * Get local address (ip:port pair)
   * @return local address as @ref Address::InstanceConstSharedPtr
   */
  virtual Address::InstanceConstSharedPtr localAddress() PURE;

  /**
   * Get peer's address (ip:port pair)
   * @return peer's address as @ref Address::InstanceConstSharedPtr
   */
  virtual Address::InstanceConstSharedPtr peerAddress() PURE;
>>>>>>> 7e6c71b2
};

using IoHandlePtr = std::unique_ptr<IoHandle>;

} // namespace Network
} // namespace Envoy<|MERGE_RESOLUTION|>--- conflicted
+++ resolved
@@ -144,11 +144,11 @@
   virtual bool supportsMmsg() const PURE;
 
   /**
-<<<<<<< HEAD
    * return true if the platform supports udp_gro
    */
   virtual bool supportsUdpGro() const PURE;
-=======
+  
+  /**
    * Bind to address. The handle should have been created with a call to socket()
    * @param address address to bind to.
    * @param addrlen address length
@@ -214,7 +214,6 @@
    * @return peer's address as @ref Address::InstanceConstSharedPtr
    */
   virtual Address::InstanceConstSharedPtr peerAddress() PURE;
->>>>>>> 7e6c71b2
 };
 
 using IoHandlePtr = std::unique_ptr<IoHandle>;

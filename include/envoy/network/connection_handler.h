#pragma once

#include <cstdint>
#include <memory>

#include "envoy/network/connection.h"
#include "envoy/network/filter.h"
#include "envoy/network/listen_socket.h"
#include "envoy/network/listener.h"
#include "envoy/ssl/context.h"

namespace Envoy {
namespace Network {

/**
 * Abstract connection handler.
 */
class ConnectionHandler {
public:
  virtual ~ConnectionHandler() = default;

  /**
   * @return uint64_t the number of active connections owned by the handler.
   */
  virtual uint64_t numConnections() PURE;

  /**
   * Increment the return value of numConnections() by one.
   * TODO(mattklein123): re-visit the connection accounting interface. Make TCP
   * listener to do accounting through these interfaces instead of directly
   * access the counter.
   */
  virtual void incNumConnections() PURE;

  /**
   * Decrement the return value of numConnections() by one.
   */
  virtual void decNumConnections() PURE;

  /**
   * Adds a listener to the handler.
   * @param config listener configuration options.
   */
  virtual void addListener(ListenerConfig& config) PURE;

  /**
   * Find a listener based on the provided listener address value.
   * @param address supplies the address value.
   * @return a pointer to the listener or nullptr if not found.
   * Ownership of the listener is NOT transferred
   */
  virtual Network::Listener* findListenerByAddress(const Network::Address::Instance& address) PURE;

  /**
   * Remove listeners using the listener tag as a key. All connections owned by the removed
   * listeners will be closed.
   * @param listener_tag supplies the tag passed to addListener().
   */
  virtual void removeListeners(uint64_t listener_tag) PURE;

  /**
   * Stop listeners using the listener tag as a key. This will not close any connections and is used
   * for draining.
   * @param listener_tag supplies the tag passed to addListener().
   */
  virtual void stopListeners(uint64_t listener_tag) PURE;

  /**
   * Stop all listeners. This will not close any connections and is used for draining.
   */
  virtual void stopListeners() PURE;

  /**
   * Disable all listeners. This will not close any connections and is used to temporarily
   * stop accepting connections on all listeners.
   */
  virtual void disableListeners() PURE;

  /**
   * Enable all listeners. This is used to re-enable accepting connections on all listeners
   * after they have been temporarily disabled.
   */
  virtual void enableListeners() PURE;

  /**
   * @return the stat prefix used for per-handler stats.
   */
  virtual const std::string& statPrefix() PURE;

  /**
   * Used by ConnectionHandler to manage listeners.
   */
  class ActiveListener {
  public:
    virtual ~ActiveListener() = default;

    /**
     * @return the tag value as configured.
     */
    virtual uint64_t listenerTag() PURE;

    /**
     * @return the actual Listener object.
     */
    virtual Listener* listener() PURE;

    /**
     * Destroy the actual Listener it wraps.
     */
    virtual void destroy() PURE;
  };

  using ActiveListenerPtr = std::unique_ptr<ActiveListener>;
};

using ConnectionHandlerPtr = std::unique_ptr<ConnectionHandler>;

/**
 * A registered factory interface to create different kinds of ActiveUdpListener.
 */
class ActiveUdpListenerFactory {
public:
  virtual ~ActiveUdpListenerFactory() = default;

  /**
   * Creates an ActiveUdpListener object and a corresponding UdpListener
   * according to given config.
   * @param parent is the owner of the created ActiveListener objects.
   * @param dispatcher is used to create actual UDP listener.
   * @param config provides information needed to create ActiveUdpListener and
   * UdpListener objects.
   * @return the ActiveUdpListener created.
   */
  virtual ConnectionHandler::ActiveListenerPtr
  createActiveUdpListener(ConnectionHandler& parent, Event::Dispatcher& disptacher,
<<<<<<< HEAD
                          Network::ListenerConfig& config) const PURE;
=======
                          spdlog::logger& logger, Network::ListenerConfig& config) const PURE;

  /**
   * @return true if the UDP passing through listener doesn't form stateful connections.
   */
  virtual bool isTransportConnectionless() const PURE;
>>>>>>> 272ee70a
};

using ActiveUdpListenerFactoryPtr = std::unique_ptr<ActiveUdpListenerFactory>;

} // namespace Network
} // namespace Envoy<|MERGE_RESOLUTION|>--- conflicted
+++ resolved
@@ -133,16 +133,12 @@
    */
   virtual ConnectionHandler::ActiveListenerPtr
   createActiveUdpListener(ConnectionHandler& parent, Event::Dispatcher& disptacher,
-<<<<<<< HEAD
                           Network::ListenerConfig& config) const PURE;
-=======
-                          spdlog::logger& logger, Network::ListenerConfig& config) const PURE;
 
   /**
    * @return true if the UDP passing through listener doesn't form stateful connections.
    */
   virtual bool isTransportConnectionless() const PURE;
->>>>>>> 272ee70a
 };
 
 using ActiveUdpListenerFactoryPtr = std::unique_ptr<ActiveUdpListenerFactory>;

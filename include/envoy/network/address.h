--- conflicted
+++ resolved
@@ -152,13 +152,8 @@
   /**
    * Create a socket for this address.
    * @param type supplies the socket type to create.
-<<<<<<< HEAD
-   * @return the IoHandl;e address naming the socket.In case of a failure, the program
-   *  would be aborted.
-=======
    * @return the fd naming the socket. In case of a failure, the program would be
    *   aborted.
->>>>>>> 10651206
    */
   virtual IoHandlePtr socket(SocketType type) const PURE;
 

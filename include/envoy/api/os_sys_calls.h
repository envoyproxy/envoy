--- conflicted
+++ resolved
@@ -19,30 +19,6 @@
 namespace Envoy {
 namespace Api {
 
-<<<<<<< HEAD
-/**
- * SysCallResult holds the rc and errno values resulting from a system call.
- */
-template <typename T> struct SysCallResult {
-
-  /**
-   * The return code from the system call.
-   */
-  T rc_;
-
-  /**
-   * The errno value as captured after the system call.
-   */
-  int errno_;
-};
-
-typedef SysCallResult<int> SysCallIntResult;
-typedef SysCallResult<ssize_t> SysCallSizeResult;
-typedef SysCallResult<void*> SysCallPtrResult;
-typedef SysCallResult<std::string> SysCallStringResult;
-
-=======
->>>>>>> f59a30eb
 class OsSysCalls {
 public:
   virtual ~OsSysCalls() {}

--- conflicted
+++ resolved
@@ -32,35 +32,6 @@
 using RateLimitOverrideActionPtr = std::unique_ptr<RateLimitOverrideAction>;
 
 /**
-<<<<<<< HEAD
- * Base interface for generic rate limit action.
- */
-class RateLimitAction {
-public:
-  virtual ~RateLimitAction() = default;
-
-  /**
-   * Potentially fill a descriptor entry to the end of descriptor.
-   * @param route supplies the target route for the request.
-   * @param descriptor supplies the descriptor to optionally fill.
-   * @param local_service_cluster supplies the name of the local service cluster.
-   * @param headers supplies the header for the request.
-   * @param remote_address supplies the trusted downstream address for the connection.
-   * @param dynamic_metadata supplies the dynamic metadata for the request
-   * @return true if the RateLimitAction populated the descriptor.
-   */
-  virtual bool
-  populateDescriptor(const RouteEntry& route, RateLimit::DescriptorEntry& descriptor,
-                     const std::string& local_service_cluster, const Http::HeaderMap& headers,
-                     const Network::Address::Instance& remote_address,
-                     const envoy::config::core::v3::Metadata* dynamic_metadata) const PURE;
-};
-
-using RateLimitActionPtr = std::unique_ptr<RateLimitAction>;
-
-/**
-=======
->>>>>>> 8a4b701c
  * Rate limit configuration.
  */
 class RateLimitPolicyEntry {
@@ -84,34 +55,22 @@
    * @param headers supplies the header for the request.
    * @param info stream info associated with the request
    */
-<<<<<<< HEAD
-  virtual void
-  populateDescriptors(const RouteEntry& route, std::vector<RateLimit::Descriptor>& descriptors,
-                      const std::string& local_service_cluster, const Http::HeaderMap& headers,
-                      const Network::Address::Instance& remote_address,
-                      const envoy::config::core::v3::Metadata* dynamic_metadata) const PURE;
-
-  /**
-   * Potentially populate the local descriptor array with new local descriptors to query.
-   * @param route supplies the target route for the request.
-   * @param descriptors supplies the descriptor array to optionally fill.
-   * @param local_service_cluster supplies the name of the local service cluster.
-   * @param headers supplies the header for the request.
-   * @param remote_address supplies the trusted downstream address for the connection.
-   * @param dynamic_metadata supplies the dynamic metadata for the request.
-   */
-  virtual void
-  populateLocalDescriptors(const RouteEntry& route,
-                           std::vector<RateLimit::LocalDescriptor>& descriptors,
-                           const std::string& local_service_cluster, const Http::HeaderMap& headers,
-                           const Network::Address::Instance& remote_address,
-                           const envoy::config::core::v3::Metadata* dynamic_metadata) const PURE;
-=======
   virtual void populateDescriptors(std::vector<RateLimit::Descriptor>& descriptors,
                                    const std::string& local_service_cluster,
                                    const Http::RequestHeaderMap& headers,
                                    const StreamInfo::StreamInfo& info) const PURE;
->>>>>>> 8a4b701c
+
+  /**
+   * Potentially populate the local descriptor array with new descriptors to query.
+   * @param descriptors supplies the descriptor array to optionally fill.
+   * @param local_service_cluster supplies the name of the local service cluster.
+   * @param headers supplies the header for the request.
+   * @param info stream info associated with the request
+   */
+  virtual void populateDescriptors(std::vector<RateLimit::LocalDescriptor>& descriptors,
+                                   const std::string& local_service_cluster,
+                                   const Http::RequestHeaderMap& headers,
+                                   const StreamInfo::StreamInfo& info) const PURE;
 };
 
 /**

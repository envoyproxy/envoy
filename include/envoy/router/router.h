#pragma once

#include <chrono>
#include <cstdint>
#include <functional>
#include <list>
#include <map>
#include <memory>
#include <string>

#include "envoy/access_log/access_log.h"
#include "envoy/common/conn_pool.h"
#include "envoy/common/matchers.h"
#include "envoy/config/core/v3/base.pb.h"
#include "envoy/config/route/v3/route_components.pb.h"
#include "envoy/config/typed_metadata.h"
#include "envoy/http/codec.h"
#include "envoy/http/codes.h"
#include "envoy/http/conn_pool.h"
#include "envoy/http/hash_policy.h"
#include "envoy/http/header_map.h"
#include "envoy/router/internal_redirect.h"
#include "envoy/tcp/conn_pool.h"
#include "envoy/tracing/http_tracer.h"
#include "envoy/type/v3/percent.pb.h"
#include "envoy/upstream/resource_manager.h"
#include "envoy/upstream/retry.h"

#include "common/protobuf/protobuf.h"
#include "common/protobuf/utility.h"

#include "absl/types/optional.h"

namespace Envoy {

namespace Upstream {
class ClusterManager;
class LoadBalancerContext;
class ThreadLocalCluster;
} // namespace Upstream

namespace Router {

/**
 * Functionality common among routing primitives, such as DirectResponseEntry and RouteEntry.
 */
class ResponseEntry {
public:
  virtual ~ResponseEntry() = default;

  /**
   * Do potentially destructive header transforms on response headers prior to forwarding. For
   * example, adding or removing headers. This should only be called ONCE immediately after
   * obtaining the initial response headers.
   * @param headers supplies the response headers, which may be modified during this call.
   * @param stream_info holds additional information about the request.
   */
  virtual void finalizeResponseHeaders(Http::ResponseHeaderMap& headers,
                                       const StreamInfo::StreamInfo& stream_info) const PURE;
};

/**
 * A routing primitive that specifies a direct (non-proxied) HTTP response.
 */
class DirectResponseEntry : public ResponseEntry {
public:
  ~DirectResponseEntry() override = default;

  /**
   * Returns the HTTP status code to return.
   * @return Http::Code the response Code.
   */
  virtual Http::Code responseCode() const PURE;

  /**
   * Returns the redirect path based on the request headers.
   * @param headers supplies the request headers.
   * @return std::string the redirect URL if this DirectResponseEntry is a redirect,
   *         or an empty string otherwise.
   */
  virtual std::string newPath(const Http::RequestHeaderMap& headers) const PURE;

  /**
   * Returns the response body to send with direct responses.
   * @return std::string& the response body specified in the route configuration,
   *         or an empty string if no response body is specified.
   */
  virtual const std::string& responseBody() const PURE;

  /**
   * Do potentially destructive header transforms on Path header prior to redirection. For
   * example prefix rewriting for redirects etc. This should only be called ONCE
   * immediately prior to redirecting.
   * @param headers supplies the request headers, which may be modified during this call.
   * @param insert_envoy_original_path insert x-envoy-original-path header?
   */
  virtual void rewritePathHeader(Http::RequestHeaderMap& headers,
                                 bool insert_envoy_original_path) const PURE;

  /**
   * @return std::string& the name of the route.
   */
  virtual const std::string& routeName() const PURE;
};

/**
 * CorsPolicy for Route and VirtualHost.
 */
class CorsPolicy {
public:
  virtual ~CorsPolicy() = default;

  /**
   * @return std::vector<StringMatcherPtr>& access-control-allow-origin matchers.
   */
  virtual const std::vector<Matchers::StringMatcherPtr>& allowOrigins() const PURE;

  /**
   * @return std::string access-control-allow-methods value.
   */
  virtual const std::string& allowMethods() const PURE;

  /**
   * @return std::string access-control-allow-headers value.
   */
  virtual const std::string& allowHeaders() const PURE;

  /**
   * @return std::string access-control-expose-headers value.
   */
  virtual const std::string& exposeHeaders() const PURE;

  /**
   * @return std::string access-control-max-age value.
   */
  virtual const std::string& maxAge() const PURE;

  /**
   * @return const absl::optional<bool>& Whether access-control-allow-credentials should be true.
   */
  virtual const absl::optional<bool>& allowCredentials() const PURE;

  /**
   * @return bool Whether CORS is enabled for the route or virtual host.
   */
  virtual bool enabled() const PURE;

  /**
   * @return bool Whether CORS policies are evaluated when filter is off.
   */
  virtual bool shadowEnabled() const PURE;
};

/**
 * An interface to be implemented by rate limited reset header parsers.
 */
class ResetHeaderParser {
public:
  virtual ~ResetHeaderParser() = default;

  /**
   * Iterate over the headers, choose the first one that matches by name, and try to parse its
   * value.
   */
  virtual absl::optional<std::chrono::milliseconds>
  parseInterval(TimeSource& time_source, const Http::HeaderMap& headers) const PURE;
};

using ResetHeaderParserSharedPtr = std::shared_ptr<ResetHeaderParser>;

/**
 * Route level retry policy.
 */
class RetryPolicy {
public:
  // clang-format off
  static const uint32_t RETRY_ON_5XX                     = 0x1;
  static const uint32_t RETRY_ON_GATEWAY_ERROR           = 0x2;
  static const uint32_t RETRY_ON_CONNECT_FAILURE         = 0x4;
  static const uint32_t RETRY_ON_RETRIABLE_4XX           = 0x8;
  static const uint32_t RETRY_ON_REFUSED_STREAM          = 0x10;
  static const uint32_t RETRY_ON_GRPC_CANCELLED          = 0x20;
  static const uint32_t RETRY_ON_GRPC_DEADLINE_EXCEEDED  = 0x40;
  static const uint32_t RETRY_ON_GRPC_RESOURCE_EXHAUSTED = 0x80;
  static const uint32_t RETRY_ON_GRPC_UNAVAILABLE        = 0x100;
  static const uint32_t RETRY_ON_GRPC_INTERNAL           = 0x200;
  static const uint32_t RETRY_ON_RETRIABLE_STATUS_CODES  = 0x400;
  static const uint32_t RETRY_ON_RESET                   = 0x800;
  static const uint32_t RETRY_ON_RETRIABLE_HEADERS       = 0x1000;
  static const uint32_t RETRY_ON_ENVOY_RATE_LIMITED      = 0x2000;
  // clang-format on

  virtual ~RetryPolicy() = default;

  /**
   * @return std::chrono::milliseconds timeout per retry attempt.
   */
  virtual std::chrono::milliseconds perTryTimeout() const PURE;

  /**
   * @return uint32_t the number of retries to allow against the route.
   */
  virtual uint32_t numRetries() const PURE;

  /**
   * @return uint32_t a local OR of RETRY_ON values above.
   */
  virtual uint32_t retryOn() const PURE;

  /**
   * Initializes a new set of RetryHostPredicates to be used when retrying with this retry policy.
   * @return list of RetryHostPredicates to use
   */
  virtual std::vector<Upstream::RetryHostPredicateSharedPtr> retryHostPredicates() const PURE;

  /**
   * Initializes a RetryPriority to be used when retrying with this retry policy.
   * @return the RetryPriority to use when determining priority load for retries, or nullptr
   * if none should be used.
   */
  virtual Upstream::RetryPrioritySharedPtr retryPriority() const PURE;

  /**
   * Number of times host selection should be reattempted when selecting a host
   * for a retry attempt.
   */
  virtual uint32_t hostSelectionMaxAttempts() const PURE;

  /**
   * List of status codes that should trigger a retry when the retriable-status-codes retry
   * policy is enabled.
   */
  virtual const std::vector<uint32_t>& retriableStatusCodes() const PURE;

  /**
   * @return std::vector<Http::HeaderMatcherSharedPtr>& list of response header matchers that
   * will be checked when the 'retriable-headers' retry policy is enabled.
   */
  virtual const std::vector<Http::HeaderMatcherSharedPtr>& retriableHeaders() const PURE;

  /**
   * @return std::vector<Http::HeaderMatcherSharedPt>& list of request header
   * matchers that will be checked before enabling retries.
   */
  virtual const std::vector<Http::HeaderMatcherSharedPtr>& retriableRequestHeaders() const PURE;

  /**
   * @return absl::optional<std::chrono::milliseconds> base retry interval
   */
  virtual absl::optional<std::chrono::milliseconds> baseInterval() const PURE;

  /**
   * @return absl::optional<std::chrono::milliseconds> maximum retry interval
   */
  virtual absl::optional<std::chrono::milliseconds> maxInterval() const PURE;

  /**
   * @return std::vector<Http::ResetHeaderParserSharedPtr>& list of reset header
   * parsers that will be used to extract a retry back-off interval from response headers.
   */
  virtual const std::vector<ResetHeaderParserSharedPtr>& resetHeaders() const PURE;

  /**
   * @return std::chrono::milliseconds upper limit placed on a retry
   * back-off interval parsed from response headers.
   */
  virtual std::chrono::milliseconds resetMaxInterval() const PURE;
};

/**
 * RetryStatus whether request should be retried or not.
 */
enum class RetryStatus { No, NoOverflow, NoRetryLimitExceeded, Yes };

/**
 * InternalRedirectPolicy from the route configuration.
 */
class InternalRedirectPolicy {
public:
  virtual ~InternalRedirectPolicy() = default;

  /**
   * @return whether internal redirect is enabled on this route.
   */
  virtual bool enabled() const PURE;

  /**
   * @param response_code the response code from the upstream.
   * @return whether the given response_code should trigger an internal redirect on this route.
   */
  virtual bool shouldRedirectForResponseCode(const Http::Code& response_code) const PURE;

  /**
   * Creates the target route predicates. This should really be called only once for each upstream
   * redirect response. Creating the predicates lazily to avoid wasting CPU cycles on non-redirect
   * responses, which should be the most common case.
   * @return a vector of newly constructed InternalRedirectPredicate instances.
   */
  virtual std::vector<InternalRedirectPredicateSharedPtr> predicates() const PURE;

  /**
   * @return the maximum number of allowed internal redirects on this route.
   */
  virtual uint32_t maxInternalRedirects() const PURE;

  /**
   * @return if it is allowed to follow the redirect with a different scheme in
   *         the target URI than the downstream request.
   */
  virtual bool isCrossSchemeRedirectAllowed() const PURE;
};

/**
 * Wraps retry state for an active routed request.
 */
class RetryState {
public:
  using DoRetryCallback = std::function<void()>;

  virtual ~RetryState() = default;

  /**
   * @return true if a policy is in place for the active request that allows retries.
   */
  virtual bool enabled() PURE;

  /**
   * Attempts to parse any matching rate limited reset headers (RFC 7231), either in the form of an
   * interval directly, or in the form of a unix timestamp relative to the current system time.
   * @return the interval if parsing was successful.
   */
  virtual absl::optional<std::chrono::milliseconds>
  parseResetInterval(const Http::ResponseHeaderMap& response_headers) const PURE;

  /**
   * Determine whether a request should be retried based on the response headers.
   * @param response_headers supplies the response headers.
   * @param callback supplies the callback that will be invoked when the retry should take place.
   *                 This is used to add timed backoff, etc. The callback will never be called
   *                 inline.
   * @return RetryStatus if a retry should take place. @param callback will be called at some point
   *         in the future. Otherwise a retry should not take place and the callback will never be
   *         called. Calling code should proceed with error handling.
   */
  virtual RetryStatus shouldRetryHeaders(const Http::ResponseHeaderMap& response_headers,
                                         DoRetryCallback callback) PURE;

  /**
   * Determines whether given response headers would be retried by the retry policy, assuming
   * sufficient retry budget and circuit breaker headroom. This is useful in cases where
   * the information about whether a response is "good" or not is useful, but a retry should
   * not be attempted for other reasons.
   * @param response_headers supplies the response headers.
   * @return bool true if a retry would be warranted based on the retry policy.
   */
  virtual bool wouldRetryFromHeaders(const Http::ResponseHeaderMap& response_headers) PURE;

  /**
   * Determine whether a request should be retried after a reset based on the reason for the reset.
   * @param reset_reason supplies the reset reason.
   * @param callback supplies the callback that will be invoked when the retry should take place.
   *                 This is used to add timed backoff, etc. The callback will never be called
   *                 inline.
   * @return RetryStatus if a retry should take place. @param callback will be called at some point
   *         in the future. Otherwise a retry should not take place and the callback will never be
   *         called. Calling code should proceed with error handling.
   */
  virtual RetryStatus shouldRetryReset(const Http::StreamResetReason reset_reason,
                                       DoRetryCallback callback) PURE;

  /**
   * Determine whether a "hedged" retry should be sent after the per try
   * timeout expires. This means the original request is not canceled, but a
   * new one is sent to hedge against the original request taking even longer.
   * @param callback supplies the callback that will be invoked when the retry should take place.
   *                 This is used to add timed backoff, etc. The callback will never be called
   *                 inline.
   * @return RetryStatus if a retry should take place. @param callback will be called at some point
   *         in the future. Otherwise a retry should not take place and the callback will never be
   *         called. Calling code should proceed with error handling.
   */
  virtual RetryStatus shouldHedgeRetryPerTryTimeout(DoRetryCallback callback) PURE;

  /**
   * Called when a host was attempted but the request failed and is eligible for another retry.
   * Should be used to update whatever internal state depends on previously attempted hosts.
   * @param host the previously attempted host.
   */
  virtual void onHostAttempted(Upstream::HostDescriptionConstSharedPtr host) PURE;

  /**
   * Determine whether host selection should be reattempted. Applies to host selection during
   * retries, and is used to provide configurable host selection for retries.
   * @param host the host under consideration
   * @return whether host selection should be reattempted
   */
  virtual bool shouldSelectAnotherHost(const Upstream::Host& host) PURE;

  /**
   * Returns a reference to the PriorityLoad that should be used for the next retry.
   * @param priority_set current priority set.
   * @param original_priority_load original priority load.
   * @param priority_mapping_func see @Upstream::RetryPriority::PriorityMappingFunc.
   * @return HealthyAndDegradedLoad that should be used to select a priority for the next retry.
   */
  virtual const Upstream::HealthyAndDegradedLoad& priorityLoadForRetry(
      const Upstream::PrioritySet& priority_set,
      const Upstream::HealthyAndDegradedLoad& original_priority_load,
      const Upstream::RetryPriority::PriorityMappingFunc& priority_mapping_func) PURE;
  /**
   * return how many times host selection should be reattempted during host selection.
   */
  virtual uint32_t hostSelectionMaxAttempts() const PURE;
};

using RetryStatePtr = std::unique_ptr<RetryState>;

/**
 * Per route policy for request shadowing.
 */
class ShadowPolicy {
public:
  virtual ~ShadowPolicy() = default;

  /**
   * @return the name of the cluster that a matching request should be shadowed to. Returns empty
   *         string if no shadowing should take place.
   */
  virtual const std::string& cluster() const PURE;

  /**
   * @return the runtime key that will be used to determine whether an individual request should
   *         be shadowed. The lack of a key means that all requests will be shadowed. If a key is
   *         present it will be used to drive random selection in the range 0-10000 for 0.01%
   *         increments.
   */
  virtual const std::string& runtimeKey() const PURE;

  /**
   * @return the default fraction of traffic the should be shadowed, if the runtime key is not
   *         present.
   */
  virtual const envoy::type::v3::FractionalPercent& defaultValue() const PURE;

  /**
   * @return true if the trace span should be sampled.
   */
  virtual bool traceSampled() const PURE;
};

using ShadowPolicyPtr = std::unique_ptr<ShadowPolicy>;

/**
 * All virtual cluster stats. @see stats_macro.h
 */
#define ALL_VIRTUAL_CLUSTER_STATS(COUNTER, GAUGE, HISTOGRAM, TEXT_READOUT, STATNAME)               \
  COUNTER(upstream_rq_retry)                                                                       \
  COUNTER(upstream_rq_retry_limit_exceeded)                                                        \
  COUNTER(upstream_rq_retry_overflow)                                                              \
  COUNTER(upstream_rq_retry_success)                                                               \
  COUNTER(upstream_rq_timeout)                                                                     \
  COUNTER(upstream_rq_total)                                                                       \
<<<<<<< HEAD
  STATNAME(other)
=======
  STATNAME(other)                                                                                  \
  STATNAME(vcluster)                                                                               \
  STATNAME(vhost)
>>>>>>> c1519364

/**
 * Struct definition for all virtual cluster stats. @see stats_macro.h
 */
MAKE_STAT_NAMES_STRUCT(VirtualClusterStatNames, ALL_VIRTUAL_CLUSTER_STATS);
MAKE_STATS_STRUCT(VirtualClusterStats, VirtualClusterStatNames, ALL_VIRTUAL_CLUSTER_STATS);

/**
 * Virtual cluster definition (allows splitting a virtual host into virtual clusters orthogonal to
 * routes for stat tracking and priority purposes).
 */
class VirtualCluster {
public:
  virtual ~VirtualCluster() = default;

  /**
   * @return the stat-name of the virtual cluster.
   */
  virtual Stats::StatName statName() const PURE;

  /**
   * @return VirtualClusterStats& strongly named stats for this virtual cluster.
   */
  virtual VirtualClusterStats& stats() const PURE;

  static VirtualClusterStats generateStats(Stats::Scope& scope,
                                           const VirtualClusterStatNames& stat_names) {
    return VirtualClusterStats(stat_names, scope);
  }
};

class RateLimitPolicy;
class Config;

/**
 * All route specific config returned by the method at
 *   NamedHttpFilterConfigFactory::createRouteSpecificFilterConfig
 * should be derived from this class.
 */
class RouteSpecificFilterConfig {
public:
  virtual ~RouteSpecificFilterConfig() = default;
};
using RouteSpecificFilterConfigConstSharedPtr = std::shared_ptr<const RouteSpecificFilterConfig>;

/**
 * Virtual host definition.
 */
class VirtualHost {
public:
  virtual ~VirtualHost() = default;

  /**
   * @return const CorsPolicy* the CORS policy for this virtual host.
   */
  virtual const CorsPolicy* corsPolicy() const PURE;

  /**
   * @return the stat-name of the virtual host.
   */
  virtual Stats::StatName statName() const PURE;

  /**
   * @return const RateLimitPolicy& the rate limit policy for the virtual host.
   */
  virtual const RateLimitPolicy& rateLimitPolicy() const PURE;

  /**
   * @return const Config& the RouteConfiguration that owns this virtual host.
   */
  virtual const Config& routeConfig() const PURE;

  /**
   * @return const RouteSpecificFilterConfig* the per-filter config pre-processed object for
   *  the given filter name. If there is not per-filter config, or the filter factory returns
   *  nullptr, nullptr is returned.
   */
  virtual const RouteSpecificFilterConfig* perFilterConfig(const std::string& name) const PURE;

  /**
   * This is a helper on top of perFilterConfig() that casts the return object to the specified
   * type.
   */
  template <class Derived> const Derived* perFilterConfigTyped(const std::string& name) const {
    return dynamic_cast<const Derived*>(perFilterConfig(name));
  }

  /**
   * @return bool whether to include the request count header in upstream requests.
   */
  virtual bool includeAttemptCountInRequest() const PURE;

  /**
   * @return bool whether to include the request count header in the downstream response.
   */
  virtual bool includeAttemptCountInResponse() const PURE;

  /**
   * @return uint32_t any route cap on bytes which should be buffered for shadowing or retries.
   *         This is an upper bound so does not necessarily reflect the bytes which will be buffered
   *         as other limits may apply.
   *         If a per route limit exists, it takes precedence over this configuration.
   *         Unlike some other buffer limits, 0 here indicates buffering should not be performed
   *         rather than no limit applies.
   */
  virtual uint32_t retryShadowBufferLimit() const PURE;
};

/**
 * Route level hedging policy.
 */
class HedgePolicy {
public:
  virtual ~HedgePolicy() = default;

  /**
   * @return number of upstream requests that should be sent initially.
   */
  virtual uint32_t initialRequests() const PURE;

  /**
   * @return percent chance that an additional upstream request should be sent
   * on top of the value from initialRequests().
   */
  virtual const envoy::type::v3::FractionalPercent& additionalRequestChance() const PURE;

  /**
   * @return bool indicating whether request hedging should occur when a request
   * is retried due to a per try timeout. The alternative is the original request
   * will be canceled immediately.
   */
  virtual bool hedgeOnPerTryTimeout() const PURE;
};

class MetadataMatchCriterion {
public:
  virtual ~MetadataMatchCriterion() = default;

  /*
   * @return const std::string& the name of the metadata key
   */
  virtual const std::string& name() const PURE;

  /*
   * @return const Envoy::HashedValue& the value for the metadata key
   */
  virtual const HashedValue& value() const PURE;
};

using MetadataMatchCriterionConstSharedPtr = std::shared_ptr<const MetadataMatchCriterion>;

class MetadataMatchCriteria;
using MetadataMatchCriteriaConstPtr = std::unique_ptr<const MetadataMatchCriteria>;

class MetadataMatchCriteria {
public:
  virtual ~MetadataMatchCriteria() = default;

  /*
   * @return std::vector<MetadataMatchCriterionConstSharedPtr>& a vector of
   * metadata to be matched against upstream endpoints when load
   * balancing, sorted lexically by name.
   */
  virtual const std::vector<MetadataMatchCriterionConstSharedPtr>&
  metadataMatchCriteria() const PURE;

  /**
   * Creates a new MetadataMatchCriteria, merging existing
   * metadata criteria with the provided criteria. The result criteria is the
   * combination of both sets of criteria, with those from the metadata_matches
   * ProtobufWkt::Struct taking precedence.
   * @param metadata_matches supplies the new criteria.
   * @return MetadataMatchCriteriaConstPtr the result criteria.
   */
  virtual MetadataMatchCriteriaConstPtr
  mergeMatchCriteria(const ProtobufWkt::Struct& metadata_matches) const PURE;

  /**
   * Creates a new MetadataMatchCriteria with criteria vector reduced to given names
   * @param names names of metadata keys to preserve
   * @return MetadataMatchCriteriaConstPtr the result criteria. Returns nullptr if the result
   * criteria are empty.
   */
  virtual MetadataMatchCriteriaConstPtr
  filterMatchCriteria(const std::set<std::string>& names) const PURE;
};

/**
 * Criterion that a route entry uses for matching TLS connection context.
 */
class TlsContextMatchCriteria {
public:
  virtual ~TlsContextMatchCriteria() = default;

  /**
   * @return bool indicating whether the client presented credentials.
   */
  virtual const absl::optional<bool>& presented() const PURE;

  /**
   * @return bool indicating whether the client credentials successfully validated against the TLS
   * context validation context.
   */
  virtual const absl::optional<bool>& validated() const PURE;
};

using TlsContextMatchCriteriaConstPtr = std::unique_ptr<const TlsContextMatchCriteria>;

/**
 * Type of path matching that a route entry uses.
 */
enum class PathMatchType {
  None,
  Prefix,
  Exact,
  Regex,
};

/**
 * Criterion that a route entry uses for matching a particular path.
 */
class PathMatchCriterion {
public:
  virtual ~PathMatchCriterion() = default;

  /**
   * @return PathMatchType type of path match.
   */
  virtual PathMatchType matchType() const PURE;

  /**
   * @return const std::string& the string with which to compare paths.
   */
  virtual const std::string& matcher() const PURE;
};

/**
 * Base class for all route typed metadata factories.
 */
class HttpRouteTypedMetadataFactory : public Envoy::Config::TypedMetadataFactory {};

/**
 * An individual resolved route entry.
 */
class RouteEntry : public ResponseEntry {
public:
  ~RouteEntry() override = default;

  /**
   * @return const std::string& the upstream cluster that owns the route.
   */
  virtual const std::string& clusterName() const PURE;

  /**
   * Returns the HTTP status code to use when configured cluster is not found.
   * @return Http::Code to use when configured cluster is not found.
   */
  virtual Http::Code clusterNotFoundResponseCode() const PURE;

  /**
   * @return const CorsPolicy* the CORS policy for this virtual host.
   */
  virtual const CorsPolicy* corsPolicy() const PURE;

  /**
   * Do potentially destructive header transforms on request headers prior to forwarding. For
   * example URL prefix rewriting, adding headers, etc. This should only be called ONCE
   * immediately prior to forwarding. It is done this way vs. copying for performance reasons.
   * @param headers supplies the request headers, which may be modified during this call.
   * @param stream_info holds additional information about the request.
   * @param insert_envoy_original_path insert x-envoy-original-path header if path rewritten?
   */
  virtual void finalizeRequestHeaders(Http::RequestHeaderMap& headers,
                                      const StreamInfo::StreamInfo& stream_info,
                                      bool insert_envoy_original_path) const PURE;

  /**
   * @return const HashPolicy* the optional hash policy for the route.
   */
  virtual const Http::HashPolicy* hashPolicy() const PURE;

  /**
   * @return const HedgePolicy& the hedge policy for the route. All routes have a hedge policy even
   *         if it is empty and does not allow for hedged requests.
   */
  virtual const HedgePolicy& hedgePolicy() const PURE;

  /**
   * @return the priority of the route.
   */
  virtual Upstream::ResourcePriority priority() const PURE;

  /**
   * @return const RateLimitPolicy& the rate limit policy for the route.
   */
  virtual const RateLimitPolicy& rateLimitPolicy() const PURE;

  /**
   * @return const RetryPolicy& the retry policy for the route. All routes have a retry policy even
   *         if it is empty and does not allow retries.
   */
  virtual const RetryPolicy& retryPolicy() const PURE;

  /**
   * @return const InternalRedirectPolicy& the internal redirect policy for the route. All routes
   *         have a internal redirect policy even if it is not enabled, which means redirects are
   *         simply proxied as normal responses.
   */
  virtual const InternalRedirectPolicy& internalRedirectPolicy() const PURE;

  /**
   * @return uint32_t any route cap on bytes which should be buffered for shadowing or retries.
   *         This is an upper bound so does not necessarily reflect the bytes which will be buffered
   *         as other limits may apply.
   *         Unlike some other buffer limits, 0 here indicates buffering should not be performed
   *         rather than no limit applies.
   */
  virtual uint32_t retryShadowBufferLimit() const PURE;

  /**
   * @return const std::vector<ShadowPolicy>& the shadow policies for the route. The vector is empty
   *         if no shadowing takes place.
   */
  virtual const std::vector<ShadowPolicyPtr>& shadowPolicies() const PURE;

  /**
   * @return std::chrono::milliseconds the route's timeout.
   */
  virtual std::chrono::milliseconds timeout() const PURE;

  /**
   * @return optional<std::chrono::milliseconds> the route's idle timeout. Zero indicates a
   *         disabled idle timeout, while nullopt indicates deference to the global timeout.
   */
  virtual absl::optional<std::chrono::milliseconds> idleTimeout() const PURE;

  /**
   * @return optional<std::chrono::milliseconds> the route's maximum stream duration.
   */
  virtual absl::optional<std::chrono::milliseconds> maxStreamDuration() const PURE;

  /**
   * @return optional<std::chrono::milliseconds> the max grpc-timeout this route will allow.
   */
  virtual absl::optional<std::chrono::milliseconds> grpcTimeoutHeaderMax() const PURE;

  /**
   * @return optional<std::chrono::milliseconds> the delta between grpc-timeout and enforced grpc
   *         timeout.
   */
  virtual absl::optional<std::chrono::milliseconds> grpcTimeoutHeaderOffset() const PURE;

  /**
   * @return absl::optional<std::chrono::milliseconds> the maximum allowed timeout value derived
   * from 'grpc-timeout' header of a gRPC request. Non-present value disables use of 'grpc-timeout'
   * header, while 0 represents infinity.
   */
  virtual absl::optional<std::chrono::milliseconds> maxGrpcTimeout() const PURE;

  /**
   * @return absl::optional<std::chrono::milliseconds> the timeout offset to apply to the timeout
   * provided by the 'grpc-timeout' header of a gRPC request. This value will be positive and should
   * be subtracted from the value provided by the header.
   */
  virtual absl::optional<std::chrono::milliseconds> grpcTimeoutOffset() const PURE;

  /**
   * Determine whether a specific request path belongs to a virtual cluster for use in stats, etc.
   * @param headers supplies the request headers.
   * @return the virtual cluster or nullptr if there is no match.
   */
  virtual const VirtualCluster* virtualCluster(const Http::HeaderMap& headers) const PURE;

  /**
   * @return const VirtualHost& the virtual host that owns the route.
   */
  virtual const VirtualHost& virtualHost() const PURE;

  /**
   * @return bool true if the :authority header should be overwritten with the upstream hostname.
   */
  virtual bool autoHostRewrite() const PURE;

  /**
   * @return MetadataMatchCriteria* the metadata that a subset load balancer should match when
   * selecting an upstream host
   */
  virtual const MetadataMatchCriteria* metadataMatchCriteria() const PURE;

  /**
   * @return const std::multimap<std::string, std::string> the opaque configuration associated
   *         with the route
   */
  virtual const std::multimap<std::string, std::string>& opaqueConfig() const PURE;

  /**
   * @return bool true if the virtual host rate limits should be included.
   */
  virtual bool includeVirtualHostRateLimits() const PURE;

  /**
   * @return const Envoy::Config::TypedMetadata& return the typed metadata provided in the config
   * for this route.
   */
  virtual const Envoy::Config::TypedMetadata& typedMetadata() const PURE;

  /**
   * @return const envoy::config::core::v3::Metadata& return the metadata provided in the config for
   * this route.
   */
  virtual const envoy::config::core::v3::Metadata& metadata() const PURE;

  /**
   * @return TlsContextMatchCriteria* the tls context match criterion for this route. If there is no
   * tls context match criteria, nullptr is returned.
   */
  virtual const TlsContextMatchCriteria* tlsContextMatchCriteria() const PURE;

  /**
   * @return const PathMatchCriterion& the match criterion for this route.
   */
  virtual const PathMatchCriterion& pathMatchCriterion() const PURE;

  /**
   * @return const RouteSpecificFilterConfig* the per-filter config pre-processed object for
   *  the given filter name. If there is not per-filter config, or the filter factory returns
   *  nullptr, nullptr is returned.
   */
  virtual const RouteSpecificFilterConfig* perFilterConfig(const std::string& name) const PURE;

  /**
   * This is a helper on top of perFilterConfig() that casts the return object to the specified
   * type.
   */
  template <class Derived> const Derived* perFilterConfigTyped(const std::string& name) const {
    return dynamic_cast<const Derived*>(perFilterConfig(name));
  };

  /**
   * This is a helper to get the route's per-filter config if it exists, otherwise the virtual
   * host's. Or nullptr if none of them exist.
   */
  template <class Derived>
  const Derived* mostSpecificPerFilterConfigTyped(const std::string& name) const {
    const Derived* config = perFilterConfigTyped<Derived>(name);
    return config ? config : virtualHost().perFilterConfigTyped<Derived>(name);
  }

  /**
   * True if the virtual host this RouteEntry belongs to is configured to include the attempt
   * count header.
   * @return bool whether x-envoy-attempt-count should be included on the upstream request.
   */
  virtual bool includeAttemptCountInRequest() const PURE;

  /**
   * True if the virtual host this RouteEntry belongs to is configured to include the attempt
   * count header.
   * @return bool whether x-envoy-attempt-count should be included on the downstream response.
   */
  virtual bool includeAttemptCountInResponse() const PURE;

  using UpgradeMap = std::map<std::string, bool>;
  /**
   * @return a map of route-specific upgrades to their enabled/disabled status.
   */
  virtual const UpgradeMap& upgradeMap() const PURE;

  using ConnectConfig = envoy::config::route::v3::RouteAction::UpgradeConfig::ConnectConfig;
  /**
   * If present, informs how to handle proxying CONNECT requests on this route.
   */
  virtual const absl::optional<ConnectConfig>& connectConfig() const PURE;

  /**
   * @return std::string& the name of the route.
   */
  virtual const std::string& routeName() const PURE;
};

/**
 * An interface representing the Decorator.
 */
class Decorator {
public:
  virtual ~Decorator() = default;

  /**
   * This method decorates the supplied span.
   * @param Tracing::Span& the span.
   */
  virtual void apply(Tracing::Span& span) const PURE;

  /**
   * This method returns the operation name.
   * @return the operation name
   */
  virtual const std::string& getOperation() const PURE;

  /**
   * This method returns whether the decorator information
   * should be propagated to other services.
   * @return whether to propagate
   */
  virtual bool propagate() const PURE;
};

using DecoratorConstPtr = std::unique_ptr<const Decorator>;

/**
 * An interface representing the Tracing for the route configuration.
 */
class RouteTracing {
public:
  virtual ~RouteTracing() = default;

  /**
   * This method returns the client sampling percentage.
   * @return the client sampling percentage
   */
  virtual const envoy::type::v3::FractionalPercent& getClientSampling() const PURE;

  /**
   * This method returns the random sampling percentage.
   * @return the random sampling percentage
   */
  virtual const envoy::type::v3::FractionalPercent& getRandomSampling() const PURE;

  /**
   * This method returns the overall sampling percentage.
   * @return the overall sampling percentage
   */
  virtual const envoy::type::v3::FractionalPercent& getOverallSampling() const PURE;

  /**
   * This method returns the route level tracing custom tags.
   * @return the tracing custom tags.
   */
  virtual const Tracing::CustomTagMap& getCustomTags() const PURE;
};

using RouteTracingConstPtr = std::unique_ptr<const RouteTracing>;

/**
 * An interface that holds a DirectResponseEntry or RouteEntry for a request.
 */
class Route {
public:
  virtual ~Route() = default;

  /**
   * @return the direct response entry or nullptr if there is no direct response for the request.
   */
  virtual const DirectResponseEntry* directResponseEntry() const PURE;

  /**
   * @return the route entry or nullptr if there is no matching route for the request.
   */
  virtual const RouteEntry* routeEntry() const PURE;

  /**
   * @return the decorator or nullptr if not defined for the request.
   */
  virtual const Decorator* decorator() const PURE;

  /**
   * @return the tracing config or nullptr if not defined for the request.
   */
  virtual const RouteTracing* tracingConfig() const PURE;

  /**
   * @return const RouteSpecificFilterConfig* the per-filter config pre-processed object for
   *  the given filter name. If there is not per-filter config, or the filter factory returns
   *  nullptr, nullptr is returned.
   */
  virtual const RouteSpecificFilterConfig* perFilterConfig(const std::string& name) const PURE;

  /**
   * This is a helper on top of perFilterConfig() that casts the return object to the specified
   * type.
   */
  template <class Derived> const Derived* perFilterConfigTyped(const std::string& name) const {
    return dynamic_cast<const Derived*>(perFilterConfig(name));
  }
};

using RouteConstSharedPtr = std::shared_ptr<const Route>;

/**
 * RouteCallback, returns one of these enums to the route matcher to indicate
 * if the matched route has been accepted or it wants the route matching to
 * continue.
 */
enum class RouteMatchStatus {
  // Continue matching route
  Continue,
  // Accept matched route
  Accept
};

/**
 * RouteCallback is passed this enum to indicate if more routes are available for evaluation.
 */
enum class RouteEvalStatus {
  // Has more routes that can be evaluated for match.
  HasMoreRoutes,
  // All routes have been evaluated for match.
  NoMoreRoutes
};

/**
 * RouteCallback can be used to override routing decision made by the Route::Config::route,
 * this callback is passed the RouteConstSharedPtr, when a matching route is found, and
 * RouteEvalStatus indicating whether there are more routes available for evaluation.
 *
 * RouteCallback will be called back only when at least one matching route is found, if no matching
 * routes are found RouteCallback will not be invoked. RouteCallback can return one of the
 * RouteMatchStatus enum to indicate if the match has been accepted or should the route match
 * evaluation continue.
 *
 * Returning RouteMatchStatus::Continue, when no more routes available for evaluation will result in
 * no further callbacks and no route is deemed to be accepted and nullptr is returned to the caller
 * of Route::Config::route.
 */
using RouteCallback = std::function<RouteMatchStatus(RouteConstSharedPtr, RouteEvalStatus)>;

/**
 * The router configuration.
 */
class Config {
public:
  virtual ~Config() = default;

  /**
   * Based on the incoming HTTP request headers, determine the target route (containing either a
   * route entry or a direct response entry) for the request.
   * @param headers supplies the request headers.
   * @param random_value supplies the random seed to use if a runtime choice is required. This
   *        allows stable choices between calls if desired.
   * @return the route or nullptr if there is no matching route for the request.
   */
  virtual RouteConstSharedPtr route(const Http::RequestHeaderMap& headers,
                                    const StreamInfo::StreamInfo& stream_info,
                                    uint64_t random_value) const PURE;

  /**
   * Based on the incoming HTTP request headers, determine the target route (containing either a
   * route entry or a direct response entry) for the request.
   *
   * Invokes callback with matched route, callback can choose to accept the route by returning
   * RouteStatus::Stop or continue route match from last matched route by returning
   * RouteMatchStatus::Continue, when more routes are available.
   *
   * @param cb supplies callback to be invoked upon route match.
   * @param headers supplies the request headers.
   * @param random_value supplies the random seed to use if a runtime choice is required. This
   *        allows stable choices between calls if desired.
   * @return the route accepted by the callback or nullptr if no match found or none of route is
   * accepted by the callback.
   */
  virtual RouteConstSharedPtr route(const RouteCallback& cb, const Http::RequestHeaderMap& headers,
                                    const StreamInfo::StreamInfo& stream_info,
                                    uint64_t random_value) const PURE;

  /**
   * Return a list of headers that will be cleaned from any requests that are not from an internal
   * (RFC1918) source.
   */
  virtual const std::list<Http::LowerCaseString>& internalOnlyHeaders() const PURE;

  /**
   * @return const std::string the RouteConfiguration name.
   */
  virtual const std::string& name() const PURE;

  /**
   * @return whether router configuration uses VHDS.
   */
  virtual bool usesVhds() const PURE;

  /**
   * @return bool whether most specific header mutations should take precedence. The default
   * evaluation order is route level, then virtual host level and finally global connection
   * manager level.
   */
  virtual bool mostSpecificHeaderMutationsWins() const PURE;
};

using ConfigConstSharedPtr = std::shared_ptr<const Config>;

class GenericConnectionPoolCallbacks;
class GenericUpstream;

/**
 * An API for wrapping either an HTTP or a TCP connection pool.
 *
 * The GenericConnPool exists to create a GenericUpstream handle via a call to
 * newStream resulting in an eventual call to onPoolReady
 */
class GenericConnPool {
public:
  virtual ~GenericConnPool() = default;

  /**
   * Called to create a new HTTP stream or TCP connection for "CONNECT streams".
   *
   * The implementation of the GenericConnPool will either call
   * GenericConnectionPoolCallbacks::onPoolReady
   * when a stream is available or GenericConnectionPoolCallbacks::onPoolFailure
   * if stream creation fails.
   *
   * The caller is responsible for calling cancelAnyPendingStream() if stream
   * creation is no longer desired. newStream may only be called once per
   * GenericConnPool.
   *
   * @param callbacks callbacks to communicate stream failure or creation on.
   */
  virtual void newStream(GenericConnectionPoolCallbacks* callbacks) PURE;
  /**
   * Called to cancel any pending newStream request,
   */
  virtual bool cancelAnyPendingStream() PURE;
  /**
   * @return optionally returns the host for the connection pool.
   */
  virtual Upstream::HostDescriptionConstSharedPtr host() const PURE;
};

/**
 * An API for the interactions the upstream stream needs to have with the downstream stream
 * and/or router components
 */
class UpstreamToDownstream : public Http::ResponseDecoder, public Http::StreamCallbacks {
public:
  /**
   * @return return the routeEntry for the downstream stream.
   */
  virtual const RouteEntry& routeEntry() const PURE;
  /**
   * @return return the connection for the downstream stream.
   */
  virtual const Network::Connection& connection() const PURE;
};

/**
 * An API for wrapping callbacks from either an HTTP or a TCP connection pool.
 *
 * Just like the connection pool callbacks, the GenericConnectionPoolCallbacks
 * will either call onPoolReady when a GenericUpstream is ready, or
 * onPoolFailure if a connection/stream can not be established.
 */
class GenericConnectionPoolCallbacks {
public:
  virtual ~GenericConnectionPoolCallbacks() = default;

  /**
   * Called to indicate a failure for GenericConnPool::newStream to establish a stream.
   *
   * @param reason supplies the failure reason.
   * @param transport_failure_reason supplies the details of the transport failure reason.
   * @param host supplies the description of the host that caused the failure. This may be nullptr
   *             if no host was involved in the failure (for example overflow).
   */
  virtual void onPoolFailure(ConnectionPool::PoolFailureReason reason,
                             absl::string_view transport_failure_reason,
                             Upstream::HostDescriptionConstSharedPtr host) PURE;
  /**
   * Called when GenericConnPool::newStream has established a new stream.
   *
   * @param upstream supplies the generic upstream for the stream.
   * @param host supplies the description of the host that will carry the request. For logical
   *             connection pools the description may be different each time this is called.
   * @param upstream_local_address supplies the local address of the upstream connection.
   * @param info supplies the stream info object associated with the upstream connection.
   * @param protocol supplies the protocol associated with the upstream connection.
   */
  virtual void onPoolReady(std::unique_ptr<GenericUpstream>&& upstream,
                           Upstream::HostDescriptionConstSharedPtr host,
                           const Network::Address::InstanceConstSharedPtr& upstream_local_address,
                           const StreamInfo::StreamInfo& info,
                           absl::optional<Http::Protocol> protocol) PURE;

  // @return the UpstreamToDownstream interface for this stream.
  //
  // This is the interface for all interactions the upstream stream needs to have with the
  // downstream stream. It is in the GenericConnectionPoolCallbacks as the GenericConnectionPool
  // creates the GenericUpstream, and the GenericUpstream will need this interface.
  virtual UpstreamToDownstream& upstreamToDownstream() PURE;
};

/**
 * An API for sending information to either a TCP or HTTP upstream.
 *
 * It is similar logically to RequestEncoder, only without the getStream interface.
 */
class GenericUpstream {
public:
  virtual ~GenericUpstream() = default;
  /**
   * Encode a data frame.
   * @param data supplies the data to encode. The data may be moved by the encoder.
   * @param end_stream supplies whether this is the last data frame.
   */
  virtual void encodeData(Buffer::Instance& data, bool end_stream) PURE;
  /**
   * Encode metadata.
   * @param metadata_map_vector is the vector of metadata maps to encode.
   */
  virtual void encodeMetadata(const Http::MetadataMapVector& metadata_map_vector) PURE;
  /**
   * Encode headers, optionally indicating end of stream.
   * @param headers supplies the header map to encode.
   * @param end_stream supplies whether this is a header only request.
   * @return status indicating success. Encoding will fail if headers do not have required HTTP
   * headers.
   */
  virtual Http::Status encodeHeaders(const Http::RequestHeaderMap& headers, bool end_stream) PURE;
  /**
   * Encode trailers. This implicitly ends the stream.
   * @param trailers supplies the trailers to encode.
   */
  virtual void encodeTrailers(const Http::RequestTrailerMap& trailers) PURE;
  /**
   * Enable/disable further data from this stream.
   */
  virtual void readDisable(bool disable) PURE;
  /**
   * Reset the stream. No events will fire beyond this point.
   * @param reason supplies the reset reason.
   */
  virtual void resetStream() PURE;
};

using GenericConnPoolPtr = std::unique_ptr<GenericConnPool>;

/*
 * A factory for creating generic connection pools.
 */
class GenericConnPoolFactory : public Envoy::Config::TypedFactory {
public:
  ~GenericConnPoolFactory() override = default;

  /*
   * @param options for creating the transport socket
   * @return may be null
   */
  virtual GenericConnPoolPtr
  createGenericConnPool(Upstream::ThreadLocalCluster& thread_local_cluster, bool is_connect,
                        const RouteEntry& route_entry,
                        absl::optional<Http::Protocol> downstream_protocol,
                        Upstream::LoadBalancerContext* ctx) const PURE;
};

using GenericConnPoolFactoryPtr = std::unique_ptr<GenericConnPoolFactory>;

} // namespace Router
} // namespace Envoy<|MERGE_RESOLUTION|>--- conflicted
+++ resolved
@@ -460,13 +460,9 @@
   COUNTER(upstream_rq_retry_success)                                                               \
   COUNTER(upstream_rq_timeout)                                                                     \
   COUNTER(upstream_rq_total)                                                                       \
-<<<<<<< HEAD
-  STATNAME(other)
-=======
   STATNAME(other)                                                                                  \
   STATNAME(vcluster)                                                                               \
   STATNAME(vhost)
->>>>>>> c1519364
 
 /**
  * Struct definition for all virtual cluster stats. @see stats_macro.h

--- conflicted
+++ resolved
@@ -630,18 +630,16 @@
    */
   virtual bool includeAttemptCount() const PURE;
 
-<<<<<<< HEAD
+  typedef std::map<std::string, bool> UpgradeMap;
+  /**
+   * @return a map of route-specific upgrades to their enabled/disabled status.
+   */
+  virtual const UpgradeMap& upgradeMap() const PURE;
+
   /**
    * @returns the internal redirect action which should be taken on this route.
    */
   virtual InternalRedirectAction internalRedirectAction() const PURE;
-=======
-  typedef std::map<std::string, bool> UpgradeMap;
-  /**
-   * @return a map of route-specific upgrades to their enabled/disabled status.
-   */
-  virtual const UpgradeMap& upgradeMap() const PURE;
->>>>>>> 1b699a2b
 };
 
 /**

--- conflicted
+++ resolved
@@ -151,11 +151,8 @@
   static const uint32_t RETRY_ON_GRPC_DEADLINE_EXCEEDED  = 0x40;
   static const uint32_t RETRY_ON_GRPC_RESOURCE_EXHAUSTED = 0x80;
   static const uint32_t RETRY_ON_GRPC_UNAVAILABLE        = 0x100;
-<<<<<<< HEAD
   static const uint32_t RETRY_ON_GRPC_INTERNAL           = 0x200;
-=======
-  static const uint32_t RETRY_ON_RETRIABLE_STATUS_CODES  = 0x200;
->>>>>>> 48339101
+  static const uint32_t RETRY_ON_RETRIABLE_STATUS_CODES  = 0x400;
   // clang-format on
 
   virtual ~RetryPolicy() {}

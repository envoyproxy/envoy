--- conflicted
+++ resolved
@@ -19,10 +19,7 @@
 class FactoryContext;
 }
 } // namespace Server
-<<<<<<< HEAD
-
-=======
->>>>>>> c8fb3a56
+
 namespace Matcher {
 
 // This file describes a MatchTree<DataType>, which traverses a tree of matches until it

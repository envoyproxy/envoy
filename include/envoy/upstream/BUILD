licenses(["notice"])  # Apache 2

load(
    "//bazel:envoy_build_system.bzl",
    "envoy_cc_library",
    "envoy_package",
)

envoy_package()

envoy_cc_library(
    name = "cluster_manager_interface",
    hdrs = ["cluster_manager.h"],
    protobuf_cc_deps = [
        "@envoy_api//envoy/api/v2:cds_cc",
        "@envoy_api//envoy/config/bootstrap/v2:bootstrap_cc",
    ],
    deps = [
        ":health_checker_interface",
        ":load_balancer_interface",
        ":thread_local_cluster_interface",
        ":upstream_interface",
        "//include/envoy/access_log:access_log_interface",
        "//include/envoy/config:grpc_mux_interface",
        "//include/envoy/grpc:async_client_manager_interface",
        "//include/envoy/http:async_client_interface",
        "//include/envoy/http:conn_pool_interface",
        "//include/envoy/local_info:local_info_interface",
        "//include/envoy/runtime:runtime_interface",
        "//include/envoy/secret:secret_manager_interface",
        "//include/envoy/server:admin_interface",
<<<<<<< HEAD
=======
        "//include/envoy/tcp:conn_pool_interface",
        "@envoy_api//envoy/api/v2:cds_cc",
        "@envoy_api//envoy/config/bootstrap/v2:bootstrap_cc",
>>>>>>> b1f870aa
    ],
)

envoy_cc_library(
    name = "health_checker_interface",
    hdrs = ["health_checker.h"],
    deps = [
        ":upstream_interface",
        "@envoy_api//envoy/data/core/v2alpha:health_check_event_cc",
    ],
)

envoy_cc_library(
    name = "health_check_host_monitor_interface",
    hdrs = ["health_check_host_monitor.h"],
)

envoy_cc_library(
    name = "host_description_interface",
    hdrs = ["host_description.h"],
    protobuf_cc_deps = [
        "@envoy_api//envoy/api/v2/core:base_cc",
    ],
    deps = [
        ":health_check_host_monitor_interface",
        ":outlier_detection_interface",
        "//include/envoy/network:address_interface",
        "//include/envoy/stats:stats_macros",
    ],
)

envoy_cc_library(
    name = "load_balancer_interface",
    hdrs = ["load_balancer.h"],
    deps = [
        ":upstream_interface",
        "//include/envoy/router:router_interface",
    ],
)

envoy_cc_library(
    name = "load_balancer_type_interface",
    hdrs = ["load_balancer_type.h"],
    protobuf_cc_deps = [
        "@envoy_api//envoy/api/v2:cds_cc",
    ],
    deps = [
        "//source/common/protobuf",
    ],
)

envoy_cc_library(
    name = "outlier_detection_interface",
    hdrs = ["outlier_detection.h"],
    external_deps = ["abseil_optional"],
    deps = [
        "//include/envoy/common:time_interface",
    ],
)

envoy_cc_library(
    name = "resource_manager_interface",
    hdrs = ["resource_manager.h"],
)

envoy_cc_library(
    name = "thread_local_cluster_interface",
    hdrs = ["thread_local_cluster.h"],
)

envoy_cc_library(
    name = "upstream_interface",
    hdrs = ["upstream.h"],
    external_deps = ["abseil_optional"],
    deps = [
        ":health_check_host_monitor_interface",
        ":load_balancer_type_interface",
        ":resource_manager_interface",
        "//include/envoy/common:callback",
        "//include/envoy/http:codec_interface",
        "//include/envoy/network:connection_interface",
        "//include/envoy/network:transport_socket_interface",
        "//include/envoy/ssl:context_interface",
    ],
)<|MERGE_RESOLUTION|>--- conflicted
+++ resolved
@@ -29,12 +29,7 @@
         "//include/envoy/runtime:runtime_interface",
         "//include/envoy/secret:secret_manager_interface",
         "//include/envoy/server:admin_interface",
-<<<<<<< HEAD
-=======
         "//include/envoy/tcp:conn_pool_interface",
-        "@envoy_api//envoy/api/v2:cds_cc",
-        "@envoy_api//envoy/config/bootstrap/v2:bootstrap_cc",
->>>>>>> b1f870aa
     ],
 )
 

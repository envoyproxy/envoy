#pragma once

#include <chrono>
#include <functional>
#include <memory>
#include <string>
#include <unordered_map>

#include "envoy/access_log/access_log.h"
#include "envoy/api/api.h"
#include "envoy/api/v2/cds.pb.h"
#include "envoy/config/bootstrap/v2/bootstrap.pb.h"
#include "envoy/config/grpc_mux.h"
#include "envoy/config/subscription_factory.h"
#include "envoy/grpc/async_client_manager.h"
#include "envoy/http/async_client.h"
#include "envoy/http/conn_pool.h"
#include "envoy/local_info/local_info.h"
#include "envoy/runtime/runtime.h"
#include "envoy/secret/secret_manager.h"
#include "envoy/server/admin.h"
#include "envoy/singleton/manager.h"
#include "envoy/ssl/context_manager.h"
#include "envoy/stats/store.h"
#include "envoy/tcp/conn_pool.h"
#include "envoy/thread_local/thread_local.h"
#include "envoy/upstream/health_checker.h"
#include "envoy/upstream/load_balancer.h"
#include "envoy/upstream/thread_local_cluster.h"
#include "envoy/upstream/upstream.h"

namespace Envoy {
namespace Upstream {

/**
 * ClusterUpdateCallbacks provide a way to exposes Cluster lifecycle events in the
 * ClusterManager.
 */
class ClusterUpdateCallbacks {
public:
  virtual ~ClusterUpdateCallbacks() = default;

  /**
   * onClusterAddOrUpdate is called when a new cluster is added or an existing cluster
   * is updated in the ClusterManager.
   * @param cluster is the ThreadLocalCluster that represents the updated
   * cluster.
   */
  virtual void onClusterAddOrUpdate(ThreadLocalCluster& cluster) PURE;

  /**
   * onClusterRemoval is called when a cluster is removed; the argument is the cluster name.
   * @param cluster_name is the name of the removed cluster.
   */
  virtual void onClusterRemoval(const std::string& cluster_name) PURE;
};

/**
 * ClusterUpdateCallbacksHandle is a RAII wrapper for a ClusterUpdateCallbacks. Deleting
 * the ClusterUpdateCallbacksHandle will remove the callbacks from ClusterManager in O(1).
 */
class ClusterUpdateCallbacksHandle {
public:
  virtual ~ClusterUpdateCallbacksHandle() = default;
};

using ClusterUpdateCallbacksHandlePtr = std::unique_ptr<ClusterUpdateCallbacksHandle>;

class ClusterManagerFactory;

/**
 * Manages connection pools and load balancing for upstream clusters. The cluster manager is
 * persistent and shared among multiple ongoing requests/connections.
 */
class ClusterManager {
public:
  virtual ~ClusterManager() = default;
<<<<<<< HEAD
=======

  /**
   * Warming state a cluster is currently in. Used as an argument for the ClusterWarmingCallback.
   */
  enum class ClusterWarmingState {
    // Sent after cluster warming has finished.
    Finished = 0,
    // Sent just before cluster warming is about to start.
    Starting = 1,
  };

  /**
   * Called by the ClusterManager when cluster's warming state changes
   *
   * @param cluster_name name of the cluster.
   * @param warming_state state the cluster transitioned to.
   */
  using ClusterWarmingCallback =
      std::function<void(const std::string& cluster_name, ClusterWarmingState warming_state)>;
>>>>>>> 294d0d73

  /**
   * Add or update a cluster via API. The semantics of this API are:
   * 1) The hash of the config is used to determine if an already existing cluster has changed.
   *    Nothing is done if the hash matches the previously running configuration.
   * 2) Statically defined clusters (those present when Envoy starts) can not be updated via API.
   *
   * @param cluster supplies the cluster configuration.
   * @param version_info supplies the xDS version of the cluster.
   * @return true if the action results in an add/update of a cluster.
   */
  virtual bool addOrUpdateCluster(const envoy::api::v2::Cluster& cluster,
                                  const std::string& version_info) PURE;

  /**
   * Set a callback that will be invoked when all owned clusters have been initialized.
   */
  virtual void setInitializedCb(std::function<void()> callback) PURE;

  using ClusterInfoMap = std::unordered_map<std::string, std::reference_wrapper<const Cluster>>;

  /**
   * @return ClusterInfoMap all current clusters. These are the primary (not thread local)
   * clusters which should only be used for stats/admin.
   */
  virtual ClusterInfoMap clusters() PURE;

  /**
   * @return ThreadLocalCluster* the thread local cluster with the given name or nullptr if it
   * does not exist. This is thread safe.
   *
   * NOTE: The pointer returned by this function is ONLY safe to use in the context of the owning
   * call (or if the caller knows that the cluster is fully static and will never be deleted). In
   * the case of dynamic clusters, subsequent event loop iterations may invalidate this pointer.
   * If information about the cluster needs to be kept, use the ThreadLocalCluster::info() method to
   * obtain cluster information that is safe to store.
   */
  virtual ThreadLocalCluster* get(absl::string_view cluster) PURE;

  /**
   * Allocate a load balanced HTTP connection pool for a cluster. This is *per-thread* so that
   * callers do not need to worry about per thread synchronization. The load balancing policy that
   * is used is the one defined on the cluster when it was created.
   *
   * Can return nullptr if there is no host available in the cluster or if the cluster does not
   * exist.
   */
  virtual Http::ConnectionPool::Instance* httpConnPoolForCluster(const std::string& cluster,
                                                                 ResourcePriority priority,
                                                                 Http::Protocol protocol,
                                                                 LoadBalancerContext* context) PURE;

  /**
   * Allocate a load balanced TCP connection pool for a cluster. This is *per-thread* so that
   * callers do not need to worry about per thread synchronization. The load balancing policy that
   * is used is the one defined on the cluster when it was created.
   *
   * Can return nullptr if there is no host available in the cluster or if the cluster does not
   * exist.
   */
  virtual Tcp::ConnectionPool::Instance*
  tcpConnPoolForCluster(const std::string& cluster, ResourcePriority priority,
                        LoadBalancerContext* context,
                        Network::TransportSocketOptionsSharedPtr transport_socket_options) PURE;

  /**
   * Allocate a load balanced TCP connection for a cluster. The created connection is already
   * bound to the correct *per-thread* dispatcher, so no further synchronization is needed. The
   * load balancing policy that is used is the one defined on the cluster when it was created.
   *
   * Returns both a connection and the host that backs the connection. Both can be nullptr if there
   * is no host available in the cluster.
   */
  virtual Host::CreateConnectionData
  tcpConnForCluster(const std::string& cluster, LoadBalancerContext* context,
                    Network::TransportSocketOptionsSharedPtr transport_socket_options) PURE;

  /**
   * Returns a client that can be used to make async HTTP calls against the given cluster. The
   * client may be backed by a connection pool or by a multiplexed connection. The cluster manager
   * owns the client.
   */
  virtual Http::AsyncClient& httpAsyncClientForCluster(const std::string& cluster) PURE;

  /**
   * Remove a cluster via API. Only clusters added via addOrUpdateCluster() can
   * be removed in this manner. Statically defined clusters present when Envoy starts cannot be
   * removed.
   *
   * @return true if the action results in the removal of a cluster.
   */
  virtual bool removeCluster(const std::string& cluster) PURE;

  /**
   * Shutdown the cluster manager prior to destroying connection pools and other thread local data.
   */
  virtual void shutdown() PURE;

  /**
   * @return const envoy::api::v2::core::BindConfig& cluster manager wide bind configuration for new
   *         upstream connections.
   */
  virtual const envoy::api::v2::core::BindConfig& bindConfig() const PURE;

  /**
   * Return a reference to the singleton ADS provider for upstream control plane muxing of xDS. This
   * is treated somewhat as a special case in ClusterManager, since it does not relate logically to
   * the management of clusters but instead is required early in ClusterManager/server
   * initialization and in various sites that need ClusterManager for xDS API interfacing.
   *
   * @return GrpcMux& ADS API provider referencee.
   */
  virtual Config::GrpcMux& adsMux() PURE;

  /**
   * @return Grpc::AsyncClientManager& the cluster manager's gRPC client manager.
   */
  virtual Grpc::AsyncClientManager& grpcAsyncClientManager() PURE;

  /**
   * Return the local cluster name, if it was configured.
   *
   * @return std::string the local cluster name, or "" if no local cluster was configured.
   */
  virtual const std::string& localClusterName() const PURE;

  /**
   * This method allows to register callbacks for cluster lifecycle events in the ClusterManager.
   * The callbacks will be registered in a thread local slot and the callbacks will be executed
   * on the thread that registered them.
   * To be executed on all threads, Callbacks need to be registered on all threads.
   *
   * @param callbacks are the ClusterUpdateCallbacks to add or remove to the cluster manager.
   * @return ClusterUpdateCallbacksHandlePtr a RAII that needs to be deleted to
   * unregister the callback.
   */
  virtual ClusterUpdateCallbacksHandlePtr
  addThreadLocalClusterUpdateCallbacks(ClusterUpdateCallbacks& callbacks) PURE;

  virtual ClusterManagerFactory& clusterManagerFactory() PURE;

  /**
   * Obtain the subscription factory for the cluster manager. Since subscriptions may have an
   * upstream component, the factory is a facet of the cluster manager.
   *
   * @return Config::SubscriptionFactory& the subscription factory.
   */
  virtual Config::SubscriptionFactory& subscriptionFactory() PURE;

  virtual std::size_t warmingClusterCount() const PURE;
};

using ClusterManagerPtr = std::unique_ptr<ClusterManager>;

/**
 * Abstract interface for a CDS API provider.
 */
class CdsApi {
public:
  virtual ~CdsApi() = default;

  /**
   * Start the first fetch of CDS data.
   */
  virtual void initialize() PURE;

  /**
   * Set a callback that will be called when the CDS API has done an initial load from the remote
   * server. If the initial load fails, the callback will also be called.
   */
  virtual void setInitializedCb(std::function<void()> callback) PURE;

  /**
   * @return std::string last accepted version from fetch.
   */
  virtual const std::string versionInfo() const PURE;
};

using CdsApiPtr = std::unique_ptr<CdsApi>;

/**
 * Factory for objects needed during cluster manager operation.
 */
class ClusterManagerFactory {
public:
  virtual ~ClusterManagerFactory() = default;

  /**
   * Allocate a cluster manager from configuration proto.
   */
  virtual ClusterManagerPtr
  clusterManagerFromProto(const envoy::config::bootstrap::v2::Bootstrap& bootstrap) PURE;

  /**
   * Allocate an HTTP connection pool for the host. Pools are separated by 'priority',
   * 'protocol', and 'options->hashKey()', if any.
   */
  virtual Http::ConnectionPool::InstancePtr
  allocateConnPool(Event::Dispatcher& dispatcher, HostConstSharedPtr host,
                   ResourcePriority priority, Http::Protocol protocol,
                   const Network::ConnectionSocket::OptionsSharedPtr& options) PURE;

  /**
   * Allocate a TCP connection pool for the host. Pools are separated by 'priority' and
   * 'options->hashKey()', if any.
   */
  virtual Tcp::ConnectionPool::InstancePtr
  allocateTcpConnPool(Event::Dispatcher& dispatcher, HostConstSharedPtr host,
                      ResourcePriority priority,
                      const Network::ConnectionSocket::OptionsSharedPtr& options,
                      Network::TransportSocketOptionsSharedPtr transport_socket_options) PURE;

  /**
   * Allocate a cluster from configuration proto.
   */
  virtual std::pair<ClusterSharedPtr, ThreadAwareLoadBalancerPtr>
  clusterFromProto(const envoy::api::v2::Cluster& cluster, ClusterManager& cm,
                   Outlier::EventLoggerSharedPtr outlier_event_logger, bool added_via_api) PURE;

  /**
   * Create a CDS API provider from configuration proto.
   */
  virtual CdsApiPtr createCds(const envoy::api::v2::core::ConfigSource& cds_config,
                              ClusterManager& cm) PURE;

  /**
   * Returns the secret manager.
   */
  virtual Secret::SecretManager& secretManager() PURE;
};

/**
 * Factory for creating ClusterInfo
 */
class ClusterInfoFactory {
public:
  virtual ~ClusterInfoFactory() = default;

  /**
   * Parameters for createClusterInfo().
   */
  struct CreateClusterInfoParams {
    Server::Admin& admin_;
    Runtime::Loader& runtime_;
    const envoy::api::v2::Cluster& cluster_;
    const envoy::api::v2::core::BindConfig& bind_config_;
    Stats::Store& stats_;
    Ssl::ContextManager& ssl_context_manager_;
    const bool added_via_api_;
    ClusterManager& cm_;
    const LocalInfo::LocalInfo& local_info_;
    Event::Dispatcher& dispatcher_;
    Runtime::RandomGenerator& random_;
    Singleton::Manager& singleton_manager_;
    ThreadLocal::SlotAllocator& tls_;
    ProtobufMessage::ValidationVisitor& validation_visitor_;
    Api::Api& api_;
  };

  /**
   * This method returns a Upstream::ClusterInfoConstSharedPtr given construction parameters.
   */
  virtual Upstream::ClusterInfoConstSharedPtr
  createClusterInfo(const CreateClusterInfoParams& params) PURE;
};

} // namespace Upstream
} // namespace Envoy<|MERGE_RESOLUTION|>--- conflicted
+++ resolved
@@ -75,28 +75,6 @@
 class ClusterManager {
 public:
   virtual ~ClusterManager() = default;
-<<<<<<< HEAD
-=======
-
-  /**
-   * Warming state a cluster is currently in. Used as an argument for the ClusterWarmingCallback.
-   */
-  enum class ClusterWarmingState {
-    // Sent after cluster warming has finished.
-    Finished = 0,
-    // Sent just before cluster warming is about to start.
-    Starting = 1,
-  };
-
-  /**
-   * Called by the ClusterManager when cluster's warming state changes
-   *
-   * @param cluster_name name of the cluster.
-   * @param warming_state state the cluster transitioned to.
-   */
-  using ClusterWarmingCallback =
-      std::function<void(const std::string& cluster_name, ClusterWarmingState warming_state)>;
->>>>>>> 294d0d73
 
   /**
    * Add or update a cluster via API. The semantics of this API are:

#pragma once

#include <chrono>
#include <functional>
#include <memory>
#include <string>
#include <unordered_map>

#include "envoy/access_log/access_log.h"
#include "envoy/http/async_client.h"
#include "envoy/http/conn_pool.h"
#include "envoy/json/json_object.h"
#include "envoy/local_info/local_info.h"
#include "envoy/runtime/runtime.h"
#include "envoy/upstream/load_balancer.h"
#include "envoy/upstream/thread_local_cluster.h"
#include "envoy/upstream/upstream.h"

#include "api/bootstrap.pb.h"
#include "api/cds.pb.h"

namespace Envoy {
namespace Upstream {

/**
 * Manages connection pools and load balancing for upstream clusters. The cluster manager is
 * persistent and shared among multiple ongoing requests/connections.
 */
class ClusterManager {
public:
  virtual ~ClusterManager() {}

  /**
   * Add or update a cluster via API. The semantics of this API are:
   * 1) The hash of the config is used to determine if an already existing cluser has changed.
   *    Nothing is done if the hash matches the previously running configuration.
   * 2) Statically defined clusters (those present when Envoy starts) can not be updated via API.
   *
   * @return true if the action results in an add/update of a cluster.
   */
  virtual bool addOrUpdatePrimaryCluster(const envoy::api::v2::Cluster& cluster) PURE;

  /**
   * Set a callback that will be invoked when all owned clusters have been initialized.
   */
  virtual void setInitializedCb(std::function<void()> callback) PURE;

  typedef std::unordered_map<std::string, std::reference_wrapper<const Cluster>> ClusterInfoMap;

  /**
   * @return ClusterInfoMap all current clusters. These are the primary (not thread local)
   * clusters which should only be used for stats/admin.
   */
  virtual ClusterInfoMap clusters() PURE;

  /**
   * @return ThreadLocalCluster* the thread local cluster with the given name or nullptr if it
   * does not exist. This is thread safe.
   *
   * NOTE: The pointer returned by this function is ONLY safe to use in the context of the owning
   * call (or if the caller knows that the cluster is fully static and will never be deleted). In
   * the case of dynamic clusters, subsequent event loop iterations may invalidate this pointer.
   * If information about the cluster needs to be kept, use the ThreadLocalCluster::info() method to
   * obtain cluster information that is safe to store.
   */
  virtual ThreadLocalCluster* get(const std::string& cluster) PURE;

  /**
   * Allocate a load balanced HTTP connection pool for a cluster. This is *per-thread* so that
   * callers do not need to worry about per thread synchronization. The load balancing policy that
   * is used is the one defined on the cluster when it was created.
   *
   * Can return nullptr if there is no host available in the cluster or if the cluster does not
   * exist.
   */
  virtual Http::ConnectionPool::Instance* httpConnPoolForCluster(const std::string& cluster,
                                                                 ResourcePriority priority,
                                                                 LoadBalancerContext* context) PURE;

  /**
   * Allocate a load balanced TCP connection for a cluster. The created connection is already
   * bound to the correct *per-thread* dispatcher, so no further synchronization is needed. The
   * load balancing policy that is used is the one defined on the cluster when it was created.
   *
   * Returns both a connection and the host that backs the connection. Both can be nullptr if there
   * is no host available in the cluster.
   */
  virtual Host::CreateConnectionData tcpConnForCluster(const std::string& cluster,
                                                       LoadBalancerContext* context) PURE;

  /**
   * Returns a client that can be used to make async HTTP calls against the given cluster. The
   * client may be backed by a connection pool or by a multiplexed connection. The cluster manager
   * owns the client.
   */
  virtual Http::AsyncClient& httpAsyncClientForCluster(const std::string& cluster) PURE;

  /**
   * Remove a primary cluster via API. Only clusters added via addOrUpdatePrimaryCluster() can
   * be removed in this manner. Statically defined clusters present when Envoy starts cannot be
   * removed.
   *
   * @return true if the action results in the removal of a cluster.
   */
  virtual bool removePrimaryCluster(const std::string& cluster) PURE;

  /**
   * Shutdown the cluster manager prior to destroying connection pools and other thread local data.
   */
  virtual void shutdown() PURE;
};

typedef std::unique_ptr<ClusterManager> ClusterManagerPtr;

/**
 * Global configuration for any SDS clusters.
 */
struct SdsConfig {
  std::string sds_cluster_name_;
  std::chrono::milliseconds refresh_delay_;
};

/**
 * Abstract interface for a CDS API provider.
 */
class CdsApi {
public:
  virtual ~CdsApi() {}

  /**
   * Start the first fetch of CDS data.
   */
  virtual void initialize() PURE;

  /**
   * Set a callback that will be called when the CDS API has done an initial load from the remote
   * server. If the initial load fails, the callback will also be called.
   */
  virtual void setInitializedCb(std::function<void()> callback) PURE;
};

typedef std::unique_ptr<CdsApi> CdsApiPtr;

/**
 * Factory for objects needed during cluster manager operation.
 */
class ClusterManagerFactory {
public:
  virtual ~ClusterManagerFactory() {}

  /**
   * Allocate a cluster manager from configuration JSON.
   * TODO(htuch): Once bootstrap is sufficiently capable, switch to a translation from the JSON v1
   * cluster manager config -> v2 proto and drop the config parameter.
   */
  virtual ClusterManagerPtr
  clusterManagerFromJson(const Json::Object& config, const envoy::api::v2::Bootstrap& bootstrap,
                         Stats::Store& stats, ThreadLocal::Instance& tls, Runtime::Loader& runtime,
                         Runtime::RandomGenerator& random, const LocalInfo::LocalInfo& local_info,
                         AccessLog::AccessLogManager& log_manager) PURE;

  /**
   * Allocate an HTTP connection pool.
   */
  virtual Http::ConnectionPool::InstancePtr allocateConnPool(Event::Dispatcher& dispatcher,
                                                             HostConstSharedPtr host,
                                                             ResourcePriority priority) PURE;

  /**
   * Allocate a cluster from configuration proto.
   */
<<<<<<< HEAD
  virtual ClusterSharedPtr clusterFromJson(const Json::Object& cluster, ClusterManager& cm,
                                           const Optional<SdsConfig>& sds_config,
                                           Outlier::EventLoggerSharedPtr outlier_event_logger,
                                           bool added_via_api) PURE;
=======
  virtual ClusterPtr clusterFromProto(const envoy::api::v2::Cluster& cluster, ClusterManager& cm,
                                      Outlier::EventLoggerSharedPtr outlier_event_logger,
                                      bool added_via_api) PURE;
>>>>>>> 701f0366

  /**
   * Create a CDS API provider from configuration proto.
   */
  virtual CdsApiPtr createCds(const envoy::api::v2::ConfigSource& cds_config,
                              const Optional<SdsConfig>& sds_config, ClusterManager& cm) PURE;
};

} // namespace Upstream
} // namespace Envoy<|MERGE_RESOLUTION|>--- conflicted
+++ resolved
@@ -169,16 +169,10 @@
   /**
    * Allocate a cluster from configuration proto.
    */
-<<<<<<< HEAD
-  virtual ClusterSharedPtr clusterFromJson(const Json::Object& cluster, ClusterManager& cm,
-                                           const Optional<SdsConfig>& sds_config,
-                                           Outlier::EventLoggerSharedPtr outlier_event_logger,
-                                           bool added_via_api) PURE;
-=======
-  virtual ClusterPtr clusterFromProto(const envoy::api::v2::Cluster& cluster, ClusterManager& cm,
-                                      Outlier::EventLoggerSharedPtr outlier_event_logger,
-                                      bool added_via_api) PURE;
->>>>>>> 701f0366
+  virtual ClusterSharedPtr clusterFromProto(const envoy::api::v2::Cluster& cluster,
+                                            ClusterManager& cm,
+                                            Outlier::EventLoggerSharedPtr outlier_event_logger,
+                                            bool added_via_api) PURE;
 
   /**
    * Create a CDS API provider from configuration proto.

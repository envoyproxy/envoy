--- conflicted
+++ resolved
@@ -140,14 +140,7 @@
   create(const envoy::config::cluster::v3alpha::Cluster& cluster,
          ClusterFactoryContext& context) PURE;
 
-<<<<<<< HEAD
-  std::string category() const override {
-    static const char FACTORY_CATEGORY[] = "clusters";
-    return FACTORY_CATEGORY;
-  }
-=======
   std::string category() const override { return "envoy.clusters"; }
->>>>>>> f5efe4a9
 };
 
 } // namespace Upstream

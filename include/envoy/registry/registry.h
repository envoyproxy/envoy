--- conflicted
+++ resolved
@@ -31,12 +31,9 @@
 public:
   virtual ~FactoryRegistryProxy() = default;
   virtual std::vector<absl::string_view> registeredNames() const PURE;
-<<<<<<< HEAD
   virtual absl::optional<envoy::api::v2::core::BuildVersion>
   getFactoryVersion(absl::string_view name) const PURE;
-=======
   virtual bool disableFactory(absl::string_view) PURE;
->>>>>>> 6fca7c5f
 };
 
 template <class Base> class FactoryRegistryProxyImpl : public FactoryRegistryProxy {
@@ -47,14 +44,13 @@
     return FactoryRegistry::registeredNames();
   }
 
-<<<<<<< HEAD
   absl::optional<envoy::api::v2::core::BuildVersion>
   getFactoryVersion(absl::string_view name) const override {
     return FactoryRegistry::getFactoryVersion(name);
-=======
+  }
+
   bool disableFactory(absl::string_view name) override {
     return FactoryRegistry::disableFactory(name);
->>>>>>> 6fca7c5f
   }
 };
 
@@ -195,7 +191,6 @@
   }
 
   /**
-<<<<<<< HEAD
    * version is used for registering vendor specific factories that are versioned
    * independently of Envoy.
    */
@@ -210,7 +205,9 @@
     if (!instead_value.empty()) {
       deprecatedFactoryNames().emplace(std::make_pair(name, instead_value));
     }
-=======
+  }
+
+  /**
    * Permanently disables the named factory by setting the corresponding
    * factory pointer to null. If the factory is registered under multiple
    * (deprecated) names, all the possible names are disabled.
@@ -237,7 +234,6 @@
 
     // Finally, disable the factory by its canonical name.
     return disable(canonicalName);
->>>>>>> 6fca7c5f
   }
 
   /**
@@ -370,15 +366,16 @@
    * Constructor that registers an instance of the factory with the FactoryRegistry along with
    * vendor specific version.
    */
-  explicit RegisterFactory(uint32_t major, uint32_t minor, uint32_t patch,
-                           std::initializer_list<absl::string_view> labels) {
+  RegisterFactory(uint32_t major, uint32_t minor, uint32_t patch,
+                  std::initializer_list<absl::string_view> labels) {
     if (!instance_.name().empty()) {
       FactoryRegistry<Base>::registerFactory(instance_, instance_.name(),
                                              MakeBuildVersion(major, minor, patch, labels));
     }
 
     if (!FactoryCategoryRegistry::isRegistered(Base::category())) {
-      FactoryCategoryRegistry::registerCategory(Base::category(), new FactoryCategoryNames<Base>());
+      FactoryCategoryRegistry::registerCategory(Base::category(),
+                                                new FactoryRegistryProxyImpl<Base>());
     }
   }
 
@@ -386,9 +383,9 @@
    * Constructor that registers an instance of the factory with the FactoryRegistry along with
    * vendor specific version and deprecated names.
    */
-  explicit RegisterFactory(uint32_t major, uint32_t minor, uint32_t patch,
-                           std::initializer_list<absl::string_view> labels,
-                           std::initializer_list<absl::string_view> deprecated_names) {
+  RegisterFactory(uint32_t major, uint32_t minor, uint32_t patch,
+                  std::initializer_list<absl::string_view> labels,
+                  std::initializer_list<absl::string_view> deprecated_names) {
     auto version = MakeBuildVersion(major, minor, patch, labels);
     if (!instance_.name().empty()) {
       FactoryRegistry<Base>::registerFactory(instance_, instance_.name(), version);
@@ -402,7 +399,8 @@
     }
 
     if (!FactoryCategoryRegistry::isRegistered(Base::category())) {
-      FactoryCategoryRegistry::registerCategory(Base::category(), new FactoryCategoryNames<Base>());
+      FactoryCategoryRegistry::registerCategory(Base::category(),
+                                                new FactoryRegistryProxyImpl<Base>());
     }
   }
 

--- conflicted
+++ resolved
@@ -284,30 +284,6 @@
   virtual HeaderMap& addDecodedTrailers() PURE;
 
   /**
-<<<<<<< HEAD
-   * A wrapper for legacy sendLocalReply replies without the details parameter.
-   * See sendLocalReply below for usage
-   */
-  // TODO(alyssawilk) send an email to envoy-dev for API change, add for all other filters, and
-  // delete this placeholder.
-  void sendLocalReply(Code response_code, absl::string_view body_text,
-                      std::function<void(HeaderMap& headers)> modify_headers,
-                      const absl::optional<Grpc::Status::GrpcStatus> grpc_status) {
-    sendLocalReply(response_code, body_text, modify_headers, grpc_status, "");
-  }
-
-  /**
-   * Adds decoded metadata. This function can only be called in
-   * StreamDecoderFilter::decodeHeaders/Data/Trailers(). Do not call in
-   * StreamDecoderFilter::decodeMetadata().
-   *
-   * @return a reference to metadata map vector, where new metadata map can be added.
-   */
-  virtual MetadataMapVector& addDecodedMetadata() PURE;
-
-  /**
-=======
->>>>>>> 4b0b6540
    * Create a locally generated response using the provided response_code and body_text parameters.
    * If the request was a gRPC request the local reply will be encoded as a gRPC response with a 200
    * HTTP response code and grpc-status and grpc-message headers mapped from the provided
@@ -327,6 +303,15 @@
                               absl::string_view details) PURE;
 
   /**
+   * Adds decoded metadata. This function can only be called in
+   * StreamDecoderFilter::decodeHeaders/Data/Trailers(). Do not call in
+   * StreamDecoderFilter::decodeMetadata().
+   *
+   * @return a reference to metadata map vector, where new metadata map can be added.
+   */
+  virtual MetadataMapVector& addDecodedMetadata() PURE;
+
+  /**
    * Called with 100-Continue headers to be encoded.
    *
    * This is not folded into encodeHeaders because most Envoy users and filters

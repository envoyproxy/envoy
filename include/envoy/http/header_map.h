#pragma once

#include <string.h>

#include <algorithm>
#include <cstdint>
#include <iostream>
#include <memory>
#include <string>
#include <unordered_set>
#include <vector>

#include "envoy/common/pure.h"

#include "common/common/assert.h"
#include "common/common/hash.h"

#include "absl/strings/string_view.h"

namespace Envoy {
namespace Http {

/**
 * Wrapper for a lower case string used in header operations to generally avoid needless case
 * insensitive compares.
 */
class LowerCaseString {
public:
  LowerCaseString(LowerCaseString&& rhs) : string_(std::move(rhs.string_)) { ASSERT(valid()); }
  LowerCaseString(const LowerCaseString& rhs) : string_(rhs.string_) { ASSERT(valid()); }
  explicit LowerCaseString(const std::string& new_string) : string_(new_string) {
    ASSERT(valid());
    lower();
  }

  const std::string& get() const { return string_; }
  bool operator==(const LowerCaseString& rhs) const { return string_ == rhs.string_; }
  bool operator!=(const LowerCaseString& rhs) const { return string_ != rhs.string_; }
  bool operator<(const LowerCaseString& rhs) const { return string_.compare(rhs.string_) < 0; }

private:
  void lower() { std::transform(string_.begin(), string_.end(), string_.begin(), tolower); }
  // Used by ASSERTs to validate internal consistency. E.g. valid HTTP header keys/values should
  // never contain embedded NULLs.
  bool valid() const { return string_.find('\0') == std::string::npos; }

  std::string string_;
};

/**
 * Lower case string hasher.
 */
struct LowerCaseStringHash {
  size_t operator()(const LowerCaseString& value) const { return HashUtil::xxHash64(value.get()); }
};

/**
 * Convenient type for unordered set of lower case string.
 */
typedef std::unordered_set<LowerCaseString, LowerCaseStringHash> LowerCaseStrUnorderedSet;

/**
 * Convenient type for a vector of lower case string and string pair.
 */
typedef std::vector<std::pair<const Http::LowerCaseString, const std::string>>
    LowerCaseStrPairVector;

/**
 * This is a string implementation for use in header processing. It is heavily optimized for
 * performance. It supports 3 different types of storage and can switch between them:
 * 1) A reference.
 * 2) Interned string.
 * 3) Heap allocated storage.
 */
class HeaderString {
public:
  enum class Type { Inline, Reference, Dynamic };

  /**
   * Default constructor. Sets up for inline storage.
   */
  HeaderString();

  /**
   * Constructor for a string reference.
   * @param ref_value MUST point to data that will live beyond the lifetime of any request/response
   *        using the string (since a codec may optimize for zero copy).
   */
  explicit HeaderString(const LowerCaseString& ref_value);

  /**
   * Constructor for a string reference.
   * @param ref_value MUST point to data that will live beyond the lifetime of any request/response
   *        using the string (since a codec may optimize for zero copy).
   */
  explicit HeaderString(const std::string& ref_value);

  HeaderString(HeaderString&& move_value);
  ~HeaderString();

  /**
   * Append data to an existing string. If the string is a reference string the reference data is
   * not copied.
   */
  void append(const char* data, uint32_t size);

  /**
   * @return the modifiable backing buffer (either inline or heap allocated).
   */
  char* buffer() { return buffer_.dynamic_; }

  /**
   * @return a null terminated C string.
   */
  const char* c_str() const { return buffer_.ref_; }

  /**
   * @return an absl::string_view.
   */
  absl::string_view getStringView() const {
    return absl::string_view(buffer_.ref_, string_length_);
  }

  /**
   * Return the string to a default state. Reference strings are not touched. Both inline/dynamic
   * strings are reset to zero size.
   */
  void clear();

  /**
   * @return whether the string is empty or not.
   */
  bool empty() const { return string_length_ == 0; }

  /**
   * @return whether a substring exists in the string.
   */
  bool find(const char* str) const { return strstr(c_str(), str); }

  /**
   * Set the value of the string by copying data into it. This overwrites any existing string.
   */
  void setCopy(const char* data, uint32_t size);

  /**
   * Set the value of the string to an integer. This overwrites any existing string.
   */
  void setInteger(uint64_t value);

  /**
   * Set the value of the string to a string reference.
   * @param ref_value MUST point to data that will live beyond the lifetime of any request/response
   *        using the string (since a codec may optimize for zero copy).
   */
  void setReference(const std::string& ref_value);

  /**
   * @return the size of the string, not including the null terminator.
   */
  uint32_t size() const { return string_length_; }

  /**
   * @return the type of backing storage for the string.
   */
  Type type() const { return type_; }

  bool operator==(const char* rhs) const { return 0 == strcmp(c_str(), rhs); }
  bool operator!=(const char* rhs) const { return 0 != strcmp(c_str(), rhs); }

private:
  union Buffer {
    // This should reference inline_buffer_ for Type::Inline.
    char* dynamic_;
    const char* ref_;
  } buffer_;

  // Capacity in both Type::Inline and Type::Dynamic cases must be at least MinDynamicCapacity in
  // header_map_impl.cc.
  union {
    char inline_buffer_[128];
    // Since this is a union, this is only valid for type_ == Type::Dynamic.
    uint32_t dynamic_capacity_;
  };

  void freeDynamic();
  // Used by ASSERTs to validate internal consistency. E.g. valid HTTP header keys/values should
  // never contain embedded NULLs.
  bool valid() const;

  uint32_t string_length_;
  Type type_;
};

/**
 * Encapsulates an individual header entry (including both key and value).
 */
class HeaderEntry {
public:
  virtual ~HeaderEntry() {}

  /**
   * @return the header key.
   */
  virtual const HeaderString& key() const PURE;

  /**
   * Set the header value by copying data into it (deprecated, use absl::string_view variant
   * instead).
   * TODO(htuch): Cleanup deprecated call sites.
   */
  virtual void value(const char* value, uint32_t size) PURE;

  /**
   * Set the header value by copying data into it.
   */
  virtual void value(absl::string_view value) PURE;

  /**
   * Set the header value by copying an integer into it.
   */
  virtual void value(uint64_t value) PURE;

  /**
   * Set the header value by copying the value in another header entry.
   */
  virtual void value(const HeaderEntry& header) PURE;

  /**
   * @return the header value.
   */
  virtual const HeaderString& value() const PURE;

  /**
   * @return the header value.
   */
  virtual HeaderString& value() PURE;

private:
  void value(const char*); // Do not allow auto conversion to std::string
};

/**
 * The following defines all headers that Envoy allows direct access to inside of the header map.
 * In practice, these are all headers used during normal Envoy request flow processing. This allows
 * O(1) access to these headers without even a hash lookup.
 */
#define ALL_INLINE_HEADERS(HEADER_FUNC)                                                            \
  HEADER_FUNC(Accept)                                                                              \
  HEADER_FUNC(AcceptEncoding)                                                                      \
  HEADER_FUNC(AccessControlRequestHeaders)                                                         \
  HEADER_FUNC(AccessControlRequestMethod)                                                          \
  HEADER_FUNC(AccessControlAllowOrigin)                                                            \
  HEADER_FUNC(AccessControlAllowHeaders)                                                           \
  HEADER_FUNC(AccessControlAllowMethods)                                                           \
  HEADER_FUNC(AccessControlAllowCredentials)                                                       \
  HEADER_FUNC(AccessControlExposeHeaders)                                                          \
  HEADER_FUNC(AccessControlMaxAge)                                                                 \
  HEADER_FUNC(Authorization)                                                                       \
  HEADER_FUNC(CacheControl)                                                                        \
  HEADER_FUNC(ClientTraceId)                                                                       \
  HEADER_FUNC(Connection)                                                                          \
  HEADER_FUNC(ContentEncoding)                                                                     \
  HEADER_FUNC(ContentLength)                                                                       \
  HEADER_FUNC(ContentType)                                                                         \
  HEADER_FUNC(Date)                                                                                \
  HEADER_FUNC(EnvoyAttemptCount)                                                                   \
  HEADER_FUNC(EnvoyDegraded)                                                                       \
  HEADER_FUNC(EnvoyDecoratorOperation)                                                             \
  HEADER_FUNC(EnvoyDownstreamServiceCluster)                                                       \
  HEADER_FUNC(EnvoyDownstreamServiceNode)                                                          \
  HEADER_FUNC(EnvoyExpectedRequestTimeoutMs)                                                       \
  HEADER_FUNC(EnvoyExternalAddress)                                                                \
  HEADER_FUNC(EnvoyForceTrace)                                                                     \
  HEADER_FUNC(EnvoyImmediateHealthCheckFail)                                                       \
  HEADER_FUNC(EnvoyInternalRequest)                                                                \
  HEADER_FUNC(EnvoyIpTags)                                                                         \
  HEADER_FUNC(EnvoyMaxRetries)                                                                     \
  HEADER_FUNC(EnvoyOriginalPath)                                                                   \
  HEADER_FUNC(EnvoyOriginalUrl)                                                                    \
  HEADER_FUNC(EnvoyOverloaded)                                                                     \
  HEADER_FUNC(EnvoyRateLimited)                                                                    \
  HEADER_FUNC(EnvoyRetryOn)                                                                        \
  HEADER_FUNC(EnvoyRetryGrpcOn)                                                                    \
  HEADER_FUNC(EnvoyRetriableStatusCodes)                                                           \
  HEADER_FUNC(EnvoyUpstreamAltStatName)                                                            \
  HEADER_FUNC(EnvoyUpstreamCanary)                                                                 \
  HEADER_FUNC(EnvoyUpstreamHealthCheckedCluster)                                                   \
  HEADER_FUNC(EnvoyUpstreamRequestPerTryTimeoutMs)                                                 \
  HEADER_FUNC(EnvoyUpstreamRequestTimeoutAltResponse)                                              \
  HEADER_FUNC(EnvoyUpstreamRequestTimeoutMs)                                                       \
  HEADER_FUNC(EnvoyUpstreamServiceTime)                                                            \
  HEADER_FUNC(Etag)                                                                                \
  HEADER_FUNC(Expect)                                                                              \
  HEADER_FUNC(ForwardedClientCert)                                                                 \
  HEADER_FUNC(ForwardedFor)                                                                        \
  HEADER_FUNC(ForwardedProto)                                                                      \
  HEADER_FUNC(GrpcAcceptEncoding)                                                                  \
  HEADER_FUNC(GrpcMessage)                                                                         \
  HEADER_FUNC(GrpcStatus)                                                                          \
  HEADER_FUNC(GrpcTimeout)                                                                         \
  HEADER_FUNC(Host)                                                                                \
  HEADER_FUNC(KeepAlive)                                                                           \
  HEADER_FUNC(LastModified)                                                                        \
  HEADER_FUNC(Location)                                                                            \
  HEADER_FUNC(Method)                                                                              \
  HEADER_FUNC(NoChunks)                                                                            \
  HEADER_FUNC(Origin)                                                                              \
  HEADER_FUNC(OtSpanContext)                                                                       \
  HEADER_FUNC(Path)                                                                                \
  HEADER_FUNC(Protocol)                                                                            \
  HEADER_FUNC(ProxyConnection)                                                                     \
  HEADER_FUNC(Referer)                                                                             \
  HEADER_FUNC(RequestId)                                                                           \
  HEADER_FUNC(Scheme)                                                                              \
  HEADER_FUNC(Server)                                                                              \
  HEADER_FUNC(Status)                                                                              \
  HEADER_FUNC(TE)                                                                                  \
  HEADER_FUNC(TransferEncoding)                                                                    \
  HEADER_FUNC(Upgrade)                                                                             \
  HEADER_FUNC(UserAgent)                                                                           \
  HEADER_FUNC(Vary)                                                                                \
<<<<<<< HEAD
  HEADER_FUNC(Via)                                                                                 \
  HEADER_FUNC(XB3TraceId)                                                                          \
  HEADER_FUNC(XB3SpanId)                                                                           \
  HEADER_FUNC(XB3ParentSpanId)                                                                     \
  HEADER_FUNC(XB3Sampled)                                                                          \
  HEADER_FUNC(XB3Flags)                                                                            \
  HEADER_FUNC(XAmznTraceId)
=======
  HEADER_FUNC(Via)
>>>>>>> b89162d8

/**
 * The following functions are defined for each inline header above. E.g., for ContentLength we
 * have:
 *
 * ContentLength() -> returns the header entry if it exists or nullptr.
 * insertContentLength() -> inserts the header if it does not exist, and returns a reference to it.
 * removeContentLength() -> removes the header if it exists.
 */
#define DEFINE_INLINE_HEADER(name)                                                                 \
  virtual const HeaderEntry* name() const PURE;                                                    \
  virtual HeaderEntry* name() PURE;                                                                \
  virtual HeaderEntry& insert##name() PURE;                                                        \
  virtual void remove##name() PURE;

/**
 * Wraps a set of HTTP headers.
 */
class HeaderMap {
public:
  virtual ~HeaderMap() {}

  ALL_INLINE_HEADERS(DEFINE_INLINE_HEADER)

  /**
   * Add a reference header to the map. Both key and value MUST point to data that will live beyond
   * the lifetime of any request/response using the string (since a codec may optimize for zero
   * copy). The key will not be copied and a best effort will be made not to
   * copy the value (but this may happen when comma concatenating, see below).
   *
   * Calling addReference multiple times for the same header will result in:
   * - Comma concatenation for predefined inline headers.
   * - Multiple headers being present in the HeaderMap for other headers.
   *
   * @param key specifies the name of the header to add; it WILL NOT be copied.
   * @param value specifies the value of the header to add; it WILL NOT be copied.
   */
  virtual void addReference(const LowerCaseString& key, const std::string& value) PURE;

  /**
   * Add a header with a reference key to the map. The key MUST point to data that will live beyond
   * the lifetime of any request/response using the string (since a codec may optimize for zero
   * copy). The value will be copied.
   *
   * Calling addReference multiple times for the same header will result in:
   * - Comma concatenation for predefined inline headers.
   * - Multiple headers being present in the HeaderMap for other headers.
   *
   * @param key specifies the name of the header to add; it WILL NOT be copied.
   * @param value specifies the value of the header to add; it WILL be copied.
   */
  virtual void addReferenceKey(const LowerCaseString& key, uint64_t value) PURE;

  /**
   * Add a header with a reference key to the map. The key MUST point to point to data that will
   * live beyond the lifetime of any request/response using the string (since a codec may optimize
   * for zero copy). The value will be copied.
   *
   * Calling addReference multiple times for the same header will result in:
   * - Comma concatenation for predefined inline headers.
   * - Multiple headers being present in the HeaderMap for other headers.
   *
   * @param key specifies the name of the header to add; it WILL NOT be copied.
   * @param value specifies the value of the header to add; it WILL be copied.
   */
  virtual void addReferenceKey(const LowerCaseString& key, const std::string& value) PURE;

  /**
   * Add a header by copying both the header key and the value.
   *
   * Calling addCopy multiple times for the same header will result in:
   * - Comma concatenation for predefined inline headers.
   * - Multiple headers being present in the HeaderMap for other headers.
   *
   * @param key specifies the name of the header to add; it WILL be copied.
   * @param value specifies the value of the header to add; it WILL be copied.
   */
  virtual void addCopy(const LowerCaseString& key, uint64_t value) PURE;

  /**
   * Add a header by copying both the header key and the value.
   *
   * Calling addCopy multiple times for the same header will result in:
   * - Comma concatenation for predefined inline headers.
   * - Multiple headers being present in the HeaderMap for other headers.
   *
   * @param key specifies the name of the header to add; it WILL be copied.
   * @param value specifies the value of the header to add; it WILL be copied.
   */
  virtual void addCopy(const LowerCaseString& key, const std::string& value) PURE;

  /**
   * Set a reference header in the map. Both key and value MUST point to data that will live beyond
   * the lifetime of any request/response using the string (since a codec may optimize for zero
   * copy). Nothing will be copied.
   *
   * Calling setReference multiple times for the same header will result in only the last header
   * being present in the HeaderMap.
   *
   * @param key specifies the name of the header to set; it WILL NOT be copied.
   * @param value specifies the value of the header to set; it WILL NOT be copied.
   */
  virtual void setReference(const LowerCaseString& key, const std::string& value) PURE;

  /**
   * Set a header with a reference key in the map. The key MUST point to point to data that will
   * live beyond the lifetime of any request/response using the string (since a codec may optimize
   * for zero copy). The value will be copied.
   *
   * Calling setReferenceKey multiple times for the same header will result in only the last header
   * being present in the HeaderMap.
   *
   * @param key specifies the name of the header to set; it WILL NOT be copied.
   * @param value specifies the value of the header to set; it WILL be copied.
   */
  virtual void setReferenceKey(const LowerCaseString& key, const std::string& value) PURE;

  /**
   * @return uint64_t the approximate size of the header map in bytes.
   */
  virtual uint64_t byteSize() const PURE;

  /**
   * Get a header by key.
   * @param key supplies the header key.
   * @return the header entry if it exists otherwise nullptr.
   */
  virtual const HeaderEntry* get(const LowerCaseString& key) const PURE;
  virtual HeaderEntry* get(const LowerCaseString& key) PURE;

  // aliases to make iterate() and iterateReverse() callbacks easier to read
  enum class Iterate { Continue, Break };

  /**
   * Callback when calling iterate() over a const header map.
   * @param header supplies the header entry.
   * @param context supplies the context passed to iterate().
   * @return Iterate::Continue to continue iteration.
   */
  typedef Iterate (*ConstIterateCb)(const HeaderEntry& header, void* context);

  /**
   * Iterate over a constant header map.
   * @param cb supplies the iteration callback.
   * @param context supplies the context that will be passed to the callback.
   */
  virtual void iterate(ConstIterateCb cb, void* context) const PURE;

  /**
   * Iterate over a constant header map in reverse order.
   * @param cb supplies the iteration callback.
   * @param context supplies the context that will be passed to the callback.
   */
  virtual void iterateReverse(ConstIterateCb cb, void* context) const PURE;

  enum class Lookup { Found, NotFound, NotSupported };

  /**
   * Lookup one of the predefined inline headers (see ALL_INLINE_HEADERS below) by key.
   * @param key supplies the header key.
   * @param entry is set to the header entry if it exists and if key is one of the predefined inline
   * headers; otherwise, nullptr.
   * @return Lookup::Found if lookup was successful, Lookup::NotFound if the header entry doesn't
   * exist, or Lookup::NotSupported if key is not one of the predefined inline headers.
   */
  virtual Lookup lookup(const LowerCaseString& key, const HeaderEntry** entry) const PURE;

  /**
   * Remove all instances of a header by key.
   * @param key supplies the header key to remove.
   */
  virtual void remove(const LowerCaseString& key) PURE;

  /**
   * Remove all instances of headers where the key begins with the supplied prefix.
   * @param prefix supplies the prefix to match header keys against.
   */
  virtual void removePrefix(const LowerCaseString& prefix) PURE;

  /**
   * @return the number of headers in the map.
   */
  virtual size_t size() const PURE;

  /**
   * Allow easy pretty-printing of the key/value pairs in HeaderMap
   * @param os supplies the ostream to print to.
   * @param headers the headers to print.
   */
  friend std::ostream& operator<<(std::ostream& os, const HeaderMap& headers) {
    headers.iterate(
        [](const HeaderEntry& header, void* context) -> HeaderMap::Iterate {
          *static_cast<std::ostream*>(context)
              << "'" << header.key().c_str() << "', '" << header.value().c_str() << "'\n";
          return HeaderMap::Iterate::Continue;
        },
        &os);
    return os;
  }
};

typedef std::unique_ptr<HeaderMap> HeaderMapPtr;

/**
 * Convenient container type for storing Http::LowerCaseString and std::string key/value pairs.
 */
typedef std::vector<std::pair<LowerCaseString, std::string>> HeaderVector;

} // namespace Http
} // namespace Envoy<|MERGE_RESOLUTION|>--- conflicted
+++ resolved
@@ -319,17 +319,8 @@
   HEADER_FUNC(Upgrade)                                                                             \
   HEADER_FUNC(UserAgent)                                                                           \
   HEADER_FUNC(Vary)                                                                                \
-<<<<<<< HEAD
-  HEADER_FUNC(Via)                                                                                 \
-  HEADER_FUNC(XB3TraceId)                                                                          \
-  HEADER_FUNC(XB3SpanId)                                                                           \
-  HEADER_FUNC(XB3ParentSpanId)                                                                     \
-  HEADER_FUNC(XB3Sampled)                                                                          \
-  HEADER_FUNC(XB3Flags)                                                                            \
-  HEADER_FUNC(XAmznTraceId)
-=======
+  HEADER_FUNC(XAmznTraceId)                                                                        \
   HEADER_FUNC(Via)
->>>>>>> b89162d8
 
 /**
  * The following functions are defined for each inline header above. E.g., for ContentLength we

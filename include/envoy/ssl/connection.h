--- conflicted
+++ resolved
@@ -24,18 +24,13 @@
   virtual bool peerCertificatePresented() const PURE;
 
   /**
-<<<<<<< HEAD
-   * @return std::string the URIs in the SAN field of the local certificate. Returns {} if there is
-   *         no local certificate, or no SAN field, or no URI.
-=======
    * @return bool whether the peer certificate was validated.
    **/
   virtual bool peerCertificateValidated() const PURE;
 
   /**
-   * @return std::string the URI in the SAN feld of the local certificate. Returns "" if there is no
-   *         local certificate, or no SAN field, or no URI.
->>>>>>> 2ad5014f
+   * @return std::string the URIs in the SAN field of the local certificate. Returns {} if there is
+   *         no local certificate, or no SAN field, or no URI.
    **/
   virtual std::vector<std::string> uriSanLocalCertificate() const PURE;
 

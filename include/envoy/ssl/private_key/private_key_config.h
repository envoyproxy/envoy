--- conflicted
+++ resolved
@@ -25,14 +25,7 @@
       const envoy::extensions::transport_sockets::tls::v3alpha::PrivateKeyProvider& config,
       Server::Configuration::TransportSocketFactoryContext& factory_context) PURE;
 
-<<<<<<< HEAD
-  std::string category() const override {
-    static const char FACTORY_CATEGORY[] = "tls.key_providers";
-    return FACTORY_CATEGORY;
-  }
-=======
   std::string category() const override { return "envoy.tls.key_providers"; };
->>>>>>> f5efe4a9
 };
 
 } // namespace Ssl

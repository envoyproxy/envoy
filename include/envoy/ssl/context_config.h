--- conflicted
+++ resolved
@@ -93,15 +93,14 @@
   virtual const std::vector<std::string>& verifyCertificateHashList() const PURE;
 
   /**
-<<<<<<< HEAD
+   * @return A list of a hex-encoded SHA-256 SPKI hashes to be verified.
+   */
+  virtual const std::vector<std::string>& verifyCertificateSpkiList() const PURE;
+
+  /**
    * @return whether to ignore expired certificates (both too new and too old).
    */
   virtual bool allowExpiredCertificate() const PURE;
-=======
-   * @return A list of a hex-encoded SHA-256 SPKI hashes to be verified.
-   */
-  virtual const std::vector<std::string>& verifyCertificateSpkiList() const PURE;
->>>>>>> 28cea916
 
   /**
    * @return The minimum TLS protocol version to negotiate.

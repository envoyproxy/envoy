syntax = "proto3";

package envoy.extensions.common.dynamic_forward_proxy.v3;

import "envoy/config/cluster/v3/cluster.proto";
import "envoy/config/core/v3/resolver.proto";

import "google/protobuf/duration.proto";
import "google/protobuf/wrappers.proto";

import "udpa/annotations/status.proto";
import "udpa/annotations/versioning.proto";
import "validate/validate.proto";

option java_package = "io.envoyproxy.envoy.extensions.common.dynamic_forward_proxy.v3";
option java_outer_classname = "DnsCacheProto";
option java_multiple_files = true;
option (udpa.annotations.file_status).package_version_status = ACTIVE;

// [#protodoc-title: Dynamic forward proxy common configuration]

// Configuration of circuit breakers for resolver.
message DnsCacheCircuitBreakers {
  // The maximum number of pending requests that Envoy will allow to the
  // resolver. If not specified, the default is 1024.
  google.protobuf.UInt32Value max_pending_requests = 1;
}

// Configuration for the dynamic forward proxy DNS cache. See the :ref:`architecture overview
// <arch_overview_http_dynamic_forward_proxy>` for more information.
// [#next-free-field: 10]
message DnsCacheConfig {
  option (udpa.annotations.versioning).previous_message_type =
      "envoy.config.common.dynamic_forward_proxy.v2alpha.DnsCacheConfig";

  // The name of the cache. Multiple named caches allow independent dynamic forward proxy
  // configurations to operate within a single Envoy process using different configurations. All
  // configurations with the same name *must* otherwise have the same settings when referenced
  // from different configuration components. Configuration will fail to load if this is not
  // the case.
  string name = 1 [(validate.rules).string = {min_len: 1}];

  // The DNS lookup family to use during resolution.
  //
  // [#comment:TODO(mattklein123): Figure out how to support IPv4/IPv6 "happy eyeballs" mode. The
  // way this might work is a new lookup family which returns both IPv4 and IPv6 addresses, and
  // then configures a host to have a primary and fall back address. With this, we could very
  // likely build a "happy eyeballs" connection pool which would race the primary / fall back
  // address and return the one that wins. This same method could potentially also be used for
  // QUIC to TCP fall back.]
  config.cluster.v3.Cluster.DnsLookupFamily dns_lookup_family = 2
      [(validate.rules).enum = {defined_only: true}];

  // The DNS refresh rate for currently cached DNS hosts. If not specified defaults to 60s.
  //
  // .. note:
  //
  //  The returned DNS TTL is not currently used to alter the refresh rate. This feature will be
  //  added in a future change.
  //
  // .. note:
  //
  // The refresh rate is rounded to the closest millisecond, and must be at least 1ms.
  google.protobuf.Duration dns_refresh_rate = 3
      [(validate.rules).duration = {gte {nanos: 1000000}}];

  // The TTL for hosts that are unused. Hosts that have not been used in the configured time
  // interval will be purged. If not specified defaults to 5m.
  //
  // .. note:
  //
  //   The TTL is only checked at the time of DNS refresh, as specified by *dns_refresh_rate*. This
  //   means that if the configured TTL is shorter than the refresh rate the host may not be removed
  //   immediately.
  //
  //  .. note:
  //
  //   The TTL has no relation to DNS TTL and is only used to control Envoy's resource usage.
  google.protobuf.Duration host_ttl = 4 [(validate.rules).duration = {gt {}}];

  // The maximum number of hosts that the cache will hold. If not specified defaults to 1024.
  //
  // .. note:
  //
  //   The implementation is approximate and enforced independently on each worker thread, thus
  //   it is possible for the maximum hosts in the cache to go slightly above the configured
  //   value depending on timing. This is similar to how other circuit breakers work.
  google.protobuf.UInt32Value max_hosts = 5 [(validate.rules).uint32 = {gt: 0}];

  // If the DNS failure refresh rate is specified,
  // this is used as the cache's DNS refresh rate when DNS requests are failing. If this setting is
  // not specified, the failure refresh rate defaults to the dns_refresh_rate.
  config.cluster.v3.Cluster.RefreshRate dns_failure_refresh_rate = 6;

  // The config of circuit breakers for resolver. It provides a configurable threshold.
  // Envoy will use dns cache circuit breakers with default settings even if this value is not set.
  DnsCacheCircuitBreakers dns_cache_circuit_breaker = 7;

  // [#next-major-version: Reconcile DNS options in a single message.]
  // Always use TCP queries instead of UDP queries for DNS lookups.
  // Setting this value causes failure if the
  // ``envoy.restart_features.use_apple_api_for_dns_lookups`` runtime value is true during
  // server startup. Apple' API only uses UDP for DNS resolution.
  bool use_tcp_for_dns_lookups = 8;

  // DNS resolver configuration
  // If specified, DNS cache will perform resolution via the underlying DNS resolvers.
<<<<<<< HEAD
  // Otherwise, default resolvers from /etc/resolv.conf will be used.
=======
  // Otherwise, the default system resolvers (e.g., /etc/resolv.conf) will be used.
>>>>>>> 80b95ea9
  config.core.v3.DnsResolver dns_resolver = 9;
}<|MERGE_RESOLUTION|>--- conflicted
+++ resolved
@@ -105,10 +105,6 @@
 
   // DNS resolver configuration
   // If specified, DNS cache will perform resolution via the underlying DNS resolvers.
-<<<<<<< HEAD
-  // Otherwise, default resolvers from /etc/resolv.conf will be used.
-=======
   // Otherwise, the default system resolvers (e.g., /etc/resolv.conf) will be used.
->>>>>>> 80b95ea9
   config.core.v3.DnsResolver dns_resolver = 9;
 }
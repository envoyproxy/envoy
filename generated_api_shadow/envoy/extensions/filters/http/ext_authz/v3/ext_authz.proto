syntax = "proto3";

package envoy.extensions.filters.http.ext_authz.v3;

import "envoy/config/core/v3/base.proto";
import "envoy/config/core/v3/config_source.proto";
import "envoy/config/core/v3/grpc_service.proto";
import "envoy/config/core/v3/http_uri.proto";
import "envoy/type/matcher/v3/metadata.proto";
import "envoy/type/matcher/v3/string.proto";
import "envoy/type/v3/http_status.proto";

import "envoy/annotations/deprecation.proto";
import "udpa/annotations/status.proto";
import "udpa/annotations/versioning.proto";
import "validate/validate.proto";

option java_package = "io.envoyproxy.envoy.extensions.filters.http.ext_authz.v3";
option java_outer_classname = "ExtAuthzProto";
option java_multiple_files = true;
option (udpa.annotations.file_status).package_version_status = ACTIVE;

// [#protodoc-title: External Authorization]
// External Authorization :ref:`configuration overview <config_http_filters_ext_authz>`.
// [#extension: envoy.filters.http.ext_authz]

// [#next-free-field: 15]
message ExtAuthz {
  option (udpa.annotations.versioning).previous_message_type =
      "envoy.config.filter.http.ext_authz.v2.ExtAuthz";

  // External authorization service configuration.
  oneof services {
    // gRPC service configuration (default timeout: 200ms).
    config.core.v3.GrpcService grpc_service = 1;

    // HTTP service configuration (default timeout: 200ms).
    HttpService http_service = 3;
  }

  // API version for ext_authz transport protocol. This describes the ext_authz gRPC endpoint and
  // version of messages used on the wire.
  config.core.v3.ApiVersion transport_api_version = 12
      [(validate.rules).enum = {defined_only: true}];

  //  Changes filter's behaviour on errors:
  //
  //  1. When set to true, the filter will *accept* client request even if the communication with
  //  the authorization service has failed, or if the authorization service has returned a HTTP 5xx
  //  error.
  //
  //  2. When set to false, ext-authz will *reject* client requests and return a *Forbidden*
  //  response if the communication with the authorization service has failed, or if the
  //  authorization service has returned a HTTP 5xx error.
  //
  // Note that errors can be *always* tracked in the :ref:`stats
  // <config_http_filters_ext_authz_stats>`.
  bool failure_mode_allow = 2;

  // Enables filter to buffer the client request body and send it within the authorization request.
  // A ``x-envoy-auth-partial-body: false|true`` metadata header will be added to the authorization
  // request message indicating if the body data is partial.
  BufferSettings with_request_body = 5;

  // Clears route cache in order to allow the external authorization service to correctly affect
  // routing decisions. Filter clears all cached routes when:
  //
  // 1. The field is set to *true*.
  //
  // 2. The status returned from the authorization service is a HTTP 200 or gRPC 0.
  //
  // 3. At least one *authorization response header* is added to the client request, or is used for
  // altering another client request header.
  //
  bool clear_route_cache = 6;

  // Sets the HTTP status that is returned to the client when there is a network error between the
  // filter and the authorization server. The default status is HTTP 403 Forbidden.
  type.v3.HttpStatus status_on_error = 7;

  // Specifies a list of metadata namespaces whose values, if present, will be passed to the
  // ext_authz service as an opaque *protobuf::Struct*.
  //
  // For example, if the *jwt_authn* filter is used and :ref:`payload_in_metadata
  // <envoy_api_field_extensions.filters.http.jwt_authn.v3.JwtProvider.payload_in_metadata>` is set,
  // then the following will pass the jwt payload to the authorization server.
  //
  // .. code-block:: yaml
  //
  //    metadata_context_namespaces:
  //    - envoy.filters.http.jwt_authn
  //
  repeated string metadata_context_namespaces = 8;

  // Specifies if the filter is enabled.
  //
  // If :ref:`runtime_key <envoy_api_field_config.core.v3.RuntimeFractionalPercent.runtime_key>` is specified,
  // Envoy will lookup the runtime key to get the percentage of requests to filter.
  //
  // If this field is not specified, the filter will be enabled for all requests.
  config.core.v3.RuntimeFractionalPercent filter_enabled = 9;

  // Specifies if the filter is enabled with metadata matcher.
  // If this field is not specified, the filter will be enabled for all requests.
  type.matcher.v3.MetadataMatcher filter_enabled_metadata = 14;

  // Specifies whether to deny the requests, when the filter is disabled.
  // If :ref:`runtime_key <envoy_api_field_config.core.v3.RuntimeFeatureFlag.runtime_key>` is specified,
  // Envoy will lookup the runtime key to determine whether to deny request for
  // filter protected path at filter disabling. If filter is disabled in
  // typed_per_filter_config for the path, requests will not be denied.
  //
  // If this field is not specified, all requests will be allowed when disabled.
  config.core.v3.RuntimeFeatureFlag deny_at_disable = 11;

  // Specifies if the peer certificate is sent to the external service.
  //
  // When this field is true, Envoy will include the peer X.509 certificate, if available, in the
  // :ref:`certificate<envoy_api_field_service.auth.v3.AttributeContext.Peer.certificate>`.
  bool include_peer_certificate = 10;

  // Optional additional prefix to use when emitting statistics. This allows to distinguish
  // emitted statistics between configured *ext_authz* filters in an HTTP filter chain. For example:
  //
  // .. code-block:: yaml
  //
  //   http_filters:
  //     - name: envoy.filters.http.ext_authz
  //       typed_config:
  //         "@type": type.googleapis.com/envoy.extensions.filters.http.ext_authz.v3.ExtAuthz
  //         stat_prefix: waf # This emits ext_authz.waf.ok, ext_authz.waf.denied, etc.
  //     - name: envoy.filters.http.ext_authz
  //       typed_config:
  //         "@type": type.googleapis.com/envoy.extensions.filters.http.ext_authz.v3.ExtAuthz
  //         stat_prefix: blocker # This emits ext_authz.blocker.ok, ext_authz.blocker.denied, etc.
  //
  string stat_prefix = 13;

  bool hidden_envoy_deprecated_use_alpha = 4
      [deprecated = true, (envoy.annotations.disallowed_by_default) = true];
}

// Configuration for buffering the request data.
message BufferSettings {
  option (udpa.annotations.versioning).previous_message_type =
      "envoy.config.filter.http.ext_authz.v2.BufferSettings";

  // Sets the maximum size of a message body that the filter will hold in memory. Envoy will return
  // *HTTP 413* and will *not* initiate the authorization process when buffer reaches the number
  // set in this field. Note that this setting will have precedence over :ref:`failure_mode_allow
  // <envoy_api_field_extensions.filters.http.ext_authz.v3.ExtAuthz.failure_mode_allow>`.
  uint32 max_request_bytes = 1 [(validate.rules).uint32 = {gt: 0}];

  // When this field is true, Envoy will buffer the message until *max_request_bytes* is reached.
  // The authorization request will be dispatched and no 413 HTTP error will be returned by the
  // filter.
  bool allow_partial_message = 2;

  // If true, the body sent to the external authorization service is set with raw bytes, it sets
  // the :ref:`raw_body<envoy_v3_api_field_service.auth.v3.AttributeContext.HttpRequest.raw_body>`
  // field of HTTP request attribute context. Otherwise, :ref:`
  // body<envoy_v3_api_field_service.auth.v3.AttributeContext.HttpRequest.body>` will be filled
  // with UTF-8 string request body.
  bool pack_as_bytes = 3;
}

// HttpService is used for raw HTTP communication between the filter and the authorization service.
// When configured, the filter will parse the client request and use these attributes to call the
// authorization server. Depending on the response, the filter may reject or accept the client
// request. Note that in any of these events, metadata can be added, removed or overridden by the
// filter:
//
// *On authorization request*, a list of allowed request headers may be supplied. See
// :ref:`allowed_headers
// <envoy_api_field_extensions.filters.http.ext_authz.v3.AuthorizationRequest.allowed_headers>`
// for details. Additional headers metadata may be added to the authorization request. See
// :ref:`headers_to_add
// <envoy_api_field_extensions.filters.http.ext_authz.v3.AuthorizationRequest.headers_to_add>` for
// details.
//
// On authorization response status HTTP 200 OK, the filter will allow traffic to the upstream and
// additional headers metadata may be added to the original client request. See
// :ref:`allowed_upstream_headers
// <envoy_api_field_extensions.filters.http.ext_authz.v3.AuthorizationResponse.allowed_upstream_headers>`
// for details. Additionally, the filter may add additional headers to the client's response. See
// :ref:`allowed_client_headers_on_success
// <envoy_api_field_extensions.filters.http.ext_authz.v3.AuthorizationResponse.allowed_client_headers_on_success>`
// for details.
//
// On other authorization response statuses, the filter will not allow traffic. Additional headers
// metadata as well as body may be added to the client's response. See :ref:`allowed_client_headers
// <envoy_api_field_extensions.filters.http.ext_authz.v3.AuthorizationResponse.allowed_client_headers>`
// for details.
// [#next-free-field: 9]
message HttpService {
  option (udpa.annotations.versioning).previous_message_type =
      "envoy.config.filter.http.ext_authz.v2.HttpService";

  reserved 3, 4, 5, 6;

  // Sets the HTTP server URI which the authorization requests must be sent to.
  config.core.v3.HttpUri server_uri = 1;

  // Sets a prefix to the value of authorization request header *Path*.
  string path_prefix = 2;

  // Settings used for controlling authorization request metadata.
  AuthorizationRequest authorization_request = 7;

  // Settings used for controlling authorization response metadata.
  AuthorizationResponse authorization_response = 8;
}

message AuthorizationRequest {
  option (udpa.annotations.versioning).previous_message_type =
      "envoy.config.filter.http.ext_authz.v2.AuthorizationRequest";

  // Authorization request will include the client request headers that have a correspondent match
  // in the :ref:`list <envoy_api_msg_type.matcher.v3.ListStringMatcher>`. Note that in addition to the
  // user's supplied matchers:
  //
  // 1. *Host*, *Method*, *Path* and *Content-Length* are automatically included to the list.
  //
  // 2. *Content-Length* will be set to 0 and the request to the authorization service will not have
  // a message body. However, the authorization request can include the buffered client request body
  // (controlled by :ref:`with_request_body
  // <envoy_api_field_extensions.filters.http.ext_authz.v3.ExtAuthz.with_request_body>` setting),
  // consequently the value of *Content-Length* of the authorization request reflects the size of
  // its payload size.
  //
  type.matcher.v3.ListStringMatcher allowed_headers = 1;

  // Sets a list of headers that will be included to the request to authorization service. Note that
  // client request of the same key will be overridden.
  repeated config.core.v3.HeaderValue headers_to_add = 2;
}

// [#next-free-field: 6]
message AuthorizationResponse {
  option (udpa.annotations.versioning).previous_message_type =
      "envoy.config.filter.http.ext_authz.v2.AuthorizationResponse";

  // When this :ref:`list <envoy_api_msg_type.matcher.v3.ListStringMatcher>` is set, authorization
  // response headers that have a correspondent match will be added to the original client request.
  // Note that coexistent headers will be overridden.
  type.matcher.v3.ListStringMatcher allowed_upstream_headers = 1;

  // When this :ref:`list <envoy_api_msg_type.matcher.v3.ListStringMatcher>` is set, authorization
  // response headers that have a correspondent match will be added to the client's response. Note
  // that coexistent headers will be appended.
  type.matcher.v3.ListStringMatcher allowed_upstream_headers_to_append = 3;

  // When this :ref:`list <envoy_api_msg_type.matcher.v3.ListStringMatcher>` is set, authorization
  // response headers that have a correspondent match will be added to the client's response. Note
  // that when this list is *not* set, all the authorization response headers, except *Authority
  // (Host)* will be in the response to the client. When a header is included in this list, *Path*,
  // *Status*, *Content-Length*, *WWWAuthenticate* and *Location* are automatically added.
  type.matcher.v3.ListStringMatcher allowed_client_headers = 2;

<<<<<<< HEAD
  // When this :ref:`list <envoy_api_msg_type.matcher.v3.ListStringMatcher>` is set, authorization
  // response headers that have a correspondent match will be emitted as dynamic metadata, whose keys
  // correspond to the name of the matched header and whose values are the respective values. When this
  // list is *not* set, no additional dynamic metadata will be emitted. This metadata lives in a namespace
  // specified by the canonical name of extension filter that requires it:
  //
  // - :ref:`envoy.filters.http.ext_authz <config_http_filters_ext_authz_dynamic_metadata>` for HTTP filter.
  // - :ref:`envoy.filters.network.ext_authz <config_network_filters_ext_authz_dynamic_metadata>` for network filter.
  type.matcher.v3.ListStringMatcher dynamic_metadata_from_headers = 5;
=======
  // When this :ref:`list <envoy_api_msg_type.matcher.v3.ListStringMatcher>`. is set, authorization
  // response headers that have a correspondent match will be added to the client's response when
  // the authorization response itself is successful, i.e. not failed or denied. When this list is
  // *not* set, no additional headers will be added to the client's response on success.
  type.matcher.v3.ListStringMatcher allowed_client_headers_on_success = 4;
>>>>>>> ac9a2637
}

// Extra settings on a per virtualhost/route/weighted-cluster level.
message ExtAuthzPerRoute {
  option (udpa.annotations.versioning).previous_message_type =
      "envoy.config.filter.http.ext_authz.v2.ExtAuthzPerRoute";

  oneof override {
    option (validate.required) = true;

    // Disable the ext auth filter for this particular vhost or route.
    // If disabled is specified in multiple per-filter-configs, the most specific one will be used.
    bool disabled = 1 [(validate.rules).bool = {const: true}];

    // Check request settings for this route.
    CheckSettings check_settings = 2 [(validate.rules).message = {required: true}];
  }
}

// Extra settings for the check request.
message CheckSettings {
  option (udpa.annotations.versioning).previous_message_type =
      "envoy.config.filter.http.ext_authz.v2.CheckSettings";

  // Context extensions to set on the CheckRequest's
  // :ref:`AttributeContext.context_extensions<envoy_api_field_service.auth.v3.AttributeContext.context_extensions>`
  //
  // You can use this to provide extra context for the external authorization server on specific
  // virtual hosts/routes. For example, adding a context extension on the virtual host level can
  // give the ext-authz server information on what virtual host is used without needing to parse the
  // host header. If CheckSettings is specified in multiple per-filter-configs, they will be merged
  // in order, and the result will be used.
  //
  // Merge semantics for this field are such that keys from more specific configs override.
  //
  // .. note::
  //
  //   These settings are only applied to a filter configured with a
  //   :ref:`grpc_service<envoy_api_field_extensions.filters.http.ext_authz.v3.ExtAuthz.grpc_service>`.
  map<string, string> context_extensions = 1;

  // When set to true, disable the configured :ref:`with_request_body
  // <envoy_api_field_extensions.filters.http.ext_authz.v3.ExtAuthz.with_request_body>` for a route.
  bool disable_request_body_buffering = 2;
}<|MERGE_RESOLUTION|>--- conflicted
+++ resolved
@@ -257,7 +257,12 @@
   // *Status*, *Content-Length*, *WWWAuthenticate* and *Location* are automatically added.
   type.matcher.v3.ListStringMatcher allowed_client_headers = 2;
 
-<<<<<<< HEAD
+  // When this :ref:`list <envoy_api_msg_type.matcher.v3.ListStringMatcher>`. is set, authorization
+  // response headers that have a correspondent match will be added to the client's response when
+  // the authorization response itself is successful, i.e. not failed or denied. When this list is
+  // *not* set, no additional headers will be added to the client's response on success.
+  type.matcher.v3.ListStringMatcher allowed_client_headers_on_success = 4;
+
   // When this :ref:`list <envoy_api_msg_type.matcher.v3.ListStringMatcher>` is set, authorization
   // response headers that have a correspondent match will be emitted as dynamic metadata, whose keys
   // correspond to the name of the matched header and whose values are the respective values. When this
@@ -267,13 +272,6 @@
   // - :ref:`envoy.filters.http.ext_authz <config_http_filters_ext_authz_dynamic_metadata>` for HTTP filter.
   // - :ref:`envoy.filters.network.ext_authz <config_network_filters_ext_authz_dynamic_metadata>` for network filter.
   type.matcher.v3.ListStringMatcher dynamic_metadata_from_headers = 5;
-=======
-  // When this :ref:`list <envoy_api_msg_type.matcher.v3.ListStringMatcher>`. is set, authorization
-  // response headers that have a correspondent match will be added to the client's response when
-  // the authorization response itself is successful, i.e. not failed or denied. When this list is
-  // *not* set, no additional headers will be added to the client's response on success.
-  type.matcher.v3.ListStringMatcher allowed_client_headers_on_success = 4;
->>>>>>> ac9a2637
 }
 
 // Extra settings on a per virtualhost/route/weighted-cluster level.

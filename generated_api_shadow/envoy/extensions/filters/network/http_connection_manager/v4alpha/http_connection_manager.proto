syntax = "proto3";

package envoy.extensions.filters.network.http_connection_manager.v4alpha;

import "envoy/config/accesslog/v4alpha/accesslog.proto";
import "envoy/config/core/v4alpha/base.proto";
import "envoy/config/core/v4alpha/config_source.proto";
import "envoy/config/core/v4alpha/extension.proto";
import "envoy/config/core/v4alpha/protocol.proto";
import "envoy/config/core/v4alpha/substitution_format_string.proto";
import "envoy/config/route/v4alpha/route.proto";
import "envoy/config/route/v4alpha/scoped_route.proto";
import "envoy/config/trace/v4alpha/http_tracer.proto";
import "envoy/type/http/v3/path_transformation.proto";
import "envoy/type/tracing/v3/custom_tag.proto";
import "envoy/type/v3/percent.proto";

import "google/protobuf/any.proto";
import "google/protobuf/duration.proto";
import "google/protobuf/wrappers.proto";

import "udpa/annotations/security.proto";
import "udpa/annotations/status.proto";
import "udpa/annotations/versioning.proto";
import "validate/validate.proto";

option java_package = "io.envoyproxy.envoy.extensions.filters.network.http_connection_manager.v4alpha";
option java_outer_classname = "HttpConnectionManagerProto";
option java_multiple_files = true;
option (udpa.annotations.file_status).package_version_status = NEXT_MAJOR_VERSION_CANDIDATE;

// [#protodoc-title: HTTP connection manager]
// HTTP connection manager :ref:`configuration overview <config_http_conn_man>`.
// [#extension: envoy.filters.network.http_connection_manager]

// [#next-free-field: 44]
message HttpConnectionManager {
  option (udpa.annotations.versioning).previous_message_type =
      "envoy.extensions.filters.network.http_connection_manager.v3.HttpConnectionManager";

  enum CodecType {
    // For every new connection, the connection manager will determine which
    // codec to use. This mode supports both ALPN for TLS listeners as well as
    // protocol inference for plaintext listeners. If ALPN data is available, it
    // is preferred, otherwise protocol inference is used. In almost all cases,
    // this is the right option to choose for this setting.
    AUTO = 0;

    // The connection manager will assume that the client is speaking HTTP/1.1.
    HTTP1 = 1;

    // The connection manager will assume that the client is speaking HTTP/2
    // (Envoy does not require HTTP/2 to take place over TLS or to use ALPN.
    // Prior knowledge is allowed).
    HTTP2 = 2;

    // [#not-implemented-hide:] QUIC implementation is not production ready yet. Use this enum with
    // caution to prevent accidental execution of QUIC code. I.e. `!= HTTP2` is no longer sufficient
    // to distinguish HTTP1 and HTTP2 traffic.
    HTTP3 = 3;
  }

  enum ServerHeaderTransformation {
    // Overwrite any Server header with the contents of server_name.
    OVERWRITE = 0;

    // If no Server header is present, append Server server_name
    // If a Server header is present, pass it through.
    APPEND_IF_ABSENT = 1;

    // Pass through the value of the server header, and do not append a header
    // if none is present.
    PASS_THROUGH = 2;
  }

  // How to handle the :ref:`config_http_conn_man_headers_x-forwarded-client-cert` (XFCC) HTTP
  // header.
  enum ForwardClientCertDetails {
    // Do not send the XFCC header to the next hop. This is the default value.
    SANITIZE = 0;

    // When the client connection is mTLS (Mutual TLS), forward the XFCC header
    // in the request.
    FORWARD_ONLY = 1;

    // When the client connection is mTLS, append the client certificate
    // information to the request’s XFCC header and forward it.
    APPEND_FORWARD = 2;

    // When the client connection is mTLS, reset the XFCC header with the client
    // certificate information and send it to the next hop.
    SANITIZE_SET = 3;

    // Always forward the XFCC header in the request, regardless of whether the
    // client connection is mTLS.
    ALWAYS_FORWARD_ONLY = 4;
  }

  // [#next-free-field: 10]
  message Tracing {
    option (udpa.annotations.versioning).previous_message_type =
        "envoy.extensions.filters.network.http_connection_manager.v3.HttpConnectionManager.Tracing";

    enum OperationName {
      // The HTTP listener is used for ingress/incoming requests.
      INGRESS = 0;

      // The HTTP listener is used for egress/outgoing requests.
      EGRESS = 1;
    }

    reserved 1, 2;

    reserved "operation_name", "request_headers_for_tags";

    // Target percentage of requests managed by this HTTP connection manager that will be force
    // traced if the :ref:`x-client-trace-id <config_http_conn_man_headers_x-client-trace-id>`
    // header is set. This field is a direct analog for the runtime variable
    // 'tracing.client_sampling' in the :ref:`HTTP Connection Manager
    // <config_http_conn_man_runtime>`.
    // Default: 100%
    type.v3.Percent client_sampling = 3;

    // Target percentage of requests managed by this HTTP connection manager that will be randomly
    // selected for trace generation, if not requested by the client or not forced. This field is
    // a direct analog for the runtime variable 'tracing.random_sampling' in the
    // :ref:`HTTP Connection Manager <config_http_conn_man_runtime>`.
    // Default: 100%
    type.v3.Percent random_sampling = 4;

    // Target percentage of requests managed by this HTTP connection manager that will be traced
    // after all other sampling checks have been applied (client-directed, force tracing, random
    // sampling). This field functions as an upper limit on the total configured sampling rate. For
    // instance, setting client_sampling to 100% but overall_sampling to 1% will result in only 1%
    // of client requests with the appropriate headers to be force traced. This field is a direct
    // analog for the runtime variable 'tracing.global_enabled' in the
    // :ref:`HTTP Connection Manager <config_http_conn_man_runtime>`.
    // Default: 100%
    type.v3.Percent overall_sampling = 5;

    // Whether to annotate spans with additional data. If true, spans will include logs for stream
    // events.
    bool verbose = 6;

    // Maximum length of the request path to extract and include in the HttpUrl tag. Used to
    // truncate lengthy request paths to meet the needs of a tracing backend.
    // Default: 256
    google.protobuf.UInt32Value max_path_tag_length = 7;

    // A list of custom tags with unique tag name to create tags for the active span.
    repeated type.tracing.v3.CustomTag custom_tags = 8;

    // Configuration for an external tracing provider.
    // If not specified, no tracing will be performed.
    //
    // .. attention::
    //   Please be aware that *envoy.tracers.opencensus* provider can only be configured once
    //   in Envoy lifetime.
    //   Any attempts to reconfigure it or to use different configurations for different HCM filters
    //   will be rejected.
    //   Such a constraint is inherent to OpenCensus itself. It cannot be overcome without changes
    //   on OpenCensus side.
    config.trace.v4alpha.Tracing.Http provider = 9;
  }

  message InternalAddressConfig {
    option (udpa.annotations.versioning).previous_message_type =
        "envoy.extensions.filters.network.http_connection_manager.v3.HttpConnectionManager."
        "InternalAddressConfig";

    // Whether unix socket addresses should be considered internal.
    bool unix_sockets = 1;
  }

  // [#next-free-field: 7]
  message SetCurrentClientCertDetails {
    option (udpa.annotations.versioning).previous_message_type =
        "envoy.extensions.filters.network.http_connection_manager.v3.HttpConnectionManager."
        "SetCurrentClientCertDetails";

    reserved 2;

    // Whether to forward the subject of the client cert. Defaults to false.
    google.protobuf.BoolValue subject = 1;

    // Whether to forward the entire client cert in URL encoded PEM format. This will appear in the
    // XFCC header comma separated from other values with the value Cert="PEM".
    // Defaults to false.
    bool cert = 3;

    // Whether to forward the entire client cert chain (including the leaf cert) in URL encoded PEM
    // format. This will appear in the XFCC header comma separated from other values with the value
    // Chain="PEM".
    // Defaults to false.
    bool chain = 6;

    // Whether to forward the DNS type Subject Alternative Names of the client cert.
    // Defaults to false.
    bool dns = 4;

    // Whether to forward the URI type Subject Alternative Name of the client cert. Defaults to
    // false.
    bool uri = 5;
  }

  // The configuration for HTTP upgrades.
  // For each upgrade type desired, an UpgradeConfig must be added.
  //
  // .. warning::
  //
  //    The current implementation of upgrade headers does not handle
  //    multi-valued upgrade headers. Support for multi-valued headers may be
  //    added in the future if needed.
  //
  // .. warning::
  //    The current implementation of upgrade headers does not work with HTTP/2
  //    upstreams.
  message UpgradeConfig {
    option (udpa.annotations.versioning).previous_message_type =
        "envoy.extensions.filters.network.http_connection_manager.v3.HttpConnectionManager."
        "UpgradeConfig";

    // The case-insensitive name of this upgrade, e.g. "websocket".
    // For each upgrade type present in upgrade_configs, requests with
    // Upgrade: [upgrade_type]
    // will be proxied upstream.
    string upgrade_type = 1;

    // If present, this represents the filter chain which will be created for
    // this type of upgrade. If no filters are present, the filter chain for
    // HTTP connections will be used for this upgrade type.
    repeated HttpFilter filters = 2;

    // Determines if upgrades are enabled or disabled by default. Defaults to true.
    // This can be overridden on a per-route basis with :ref:`cluster
    // <envoy_api_field_config.route.v4alpha.RouteAction.upgrade_configs>` as documented in the
    // :ref:`upgrade documentation <arch_overview_upgrades>`.
    google.protobuf.BoolValue enabled = 3;
  }

  // [#not-implemented-hide] Transformations that apply to path headers. Transformations are applied
  // before any processing of requests by HTTP filters, routing, and matching. Only the normalized
  // path will be visible internally if a transformation is enabled. Any path rewrites that the
  // router performs (e.g. :ref:`regex_rewrite
  // <envoy_api_field_config.route.v4alpha.RouteAction.regex_rewrite>` or :ref:`prefix_rewrite
  // <envoy_api_field_config.route.v4alpha.RouteAction.prefix_rewrite>`) will apply to the *:path* header
  // destined for the upstream.
  //
  // Note: access logging and tracing will show the original *:path* header.
  message PathNormalizationOptions {
    option (udpa.annotations.versioning).previous_message_type =
        "envoy.extensions.filters.network.http_connection_manager.v3.HttpConnectionManager."
        "PathNormalizationOptions";

    // [#not-implemented-hide] Normalization applies internally before any processing of requests by
    // HTTP filters, routing, and matching *and* will affect the forwarded *:path* header. Defaults
    // to :ref:`NormalizePathRFC3986
    // <envoy_api_msg_type.http.v3.PathTransformation.Operation.NormalizePathRFC3986>`. When not
    // specified, this value may be overridden by the runtime variable
    // :ref:`http_connection_manager.normalize_path<config_http_conn_man_runtime_normalize_path>`.
    // Envoy will respond with 400 to paths that are malformed (e.g. for paths that fail RFC 3986
    // normalization due to disallowed characters.)
    type.http.v3.PathTransformation forwarding_transformation = 1;

    // [#not-implemented-hide] Normalization only applies internally before any processing of
    // requests by HTTP filters, routing, and matching. These will be applied after full
    // transformation is applied. The *:path* header before this transformation will be restored in
    // the router filter and sent upstream unless it was mutated by a filter. Defaults to no
    // transformations.
    // Multiple actions can be applied in the same Transformation, forming a sequential
    // pipeline. The transformations will be performed in the order that they appear. Envoy will
    // respond with 400 to paths that are malformed (e.g. for paths that fail RFC 3986
    // normalization due to disallowed characters.)
    type.http.v3.PathTransformation http_filter_transformation = 2;
  }

  reserved 27, 11;

  reserved "idle_timeout";

  // Supplies the type of codec that the connection manager should use.
  CodecType codec_type = 1 [(validate.rules).enum = {defined_only: true}];

  // The human readable prefix to use when emitting statistics for the
  // connection manager. See the :ref:`statistics documentation <config_http_conn_man_stats>` for
  // more information.
  string stat_prefix = 2 [(validate.rules).string = {min_len: 1}];

  oneof route_specifier {
    option (validate.required) = true;

    // The connection manager’s route table will be dynamically loaded via the RDS API.
    Rds rds = 3;

    // The route table for the connection manager is static and is specified in this property.
    config.route.v4alpha.RouteConfiguration route_config = 4;

    // A route table will be dynamically assigned to each request based on request attributes
    // (e.g., the value of a header). The "routing scopes" (i.e., route tables) and "scope keys" are
    // specified in this message.
    ScopedRoutes scoped_routes = 31;
  }

  // A list of individual HTTP filters that make up the filter chain for
  // requests made to the connection manager. :ref:`Order matters <arch_overview_http_filters_ordering>`
  // as the filters are processed sequentially as request events happen.
  repeated HttpFilter http_filters = 5;

  // Whether the connection manager manipulates the :ref:`config_http_conn_man_headers_user-agent`
  // and :ref:`config_http_conn_man_headers_downstream-service-cluster` headers. See the linked
  // documentation for more information. Defaults to false.
  google.protobuf.BoolValue add_user_agent = 6;

  // Presence of the object defines whether the connection manager
  // emits :ref:`tracing <arch_overview_tracing>` data to the :ref:`configured tracing provider
  // <envoy_api_msg_config.trace.v4alpha.Tracing>`.
  Tracing tracing = 7;

  // Additional settings for HTTP requests handled by the connection manager. These will be
  // applicable to both HTTP1 and HTTP2 requests.
  config.core.v4alpha.HttpProtocolOptions common_http_protocol_options = 35
      [(udpa.annotations.security).configure_for_untrusted_downstream = true];

  // Additional HTTP/1 settings that are passed to the HTTP/1 codec.
  config.core.v4alpha.Http1ProtocolOptions http_protocol_options = 8;

  // Additional HTTP/2 settings that are passed directly to the HTTP/2 codec.
  config.core.v4alpha.Http2ProtocolOptions http2_protocol_options = 9
      [(udpa.annotations.security).configure_for_untrusted_downstream = true];

  // An optional override that the connection manager will write to the server
  // header in responses. If not set, the default is *envoy*.
  string server_name = 10
      [(validate.rules).string = {well_known_regex: HTTP_HEADER_VALUE strict: false}];

  // Defines the action to be applied to the Server header on the response path.
  // By default, Envoy will overwrite the header with the value specified in
  // server_name.
  ServerHeaderTransformation server_header_transformation = 34
      [(validate.rules).enum = {defined_only: true}];

  // The maximum request headers size for incoming connections.
  // If unconfigured, the default max request headers allowed is 60 KiB.
  // Requests that exceed this limit will receive a 431 response.
  // The max configurable limit is 96 KiB, based on current implementation
  // constraints.
  google.protobuf.UInt32Value max_request_headers_kb = 29
      [(validate.rules).uint32 = {lte: 96 gt: 0}];

  // The stream idle timeout for connections managed by the connection manager.
  // If not specified, this defaults to 5 minutes. The default value was selected
  // so as not to interfere with any smaller configured timeouts that may have
  // existed in configurations prior to the introduction of this feature, while
  // introducing robustness to TCP connections that terminate without a FIN.
  //
  // This idle timeout applies to new streams and is overridable by the
  // :ref:`route-level idle_timeout
  // <envoy_api_field_config.route.v4alpha.RouteAction.idle_timeout>`. Even on a stream in
  // which the override applies, prior to receipt of the initial request
  // headers, the :ref:`stream_idle_timeout
  // <envoy_api_field_extensions.filters.network.http_connection_manager.v4alpha.HttpConnectionManager.stream_idle_timeout>`
  // applies. Each time an encode/decode event for headers or data is processed
  // for the stream, the timer will be reset. If the timeout fires, the stream
  // is terminated with a 408 Request Timeout error code if no upstream response
  // header has been received, otherwise a stream reset occurs.
  //
  // This timeout also specifies the amount of time that Envoy will wait for the peer to open enough
  // window to write any remaining stream data once the entirety of stream data (local end stream is
  // true) has been buffered pending available window. In other words, this timeout defends against
  // a peer that does not release enough window to completely write the stream, even though all
  // data has been proxied within available flow control windows. If the timeout is hit in this
  // case, the :ref:`tx_flush_timeout <config_http_conn_man_stats_per_codec>` counter will be
  // incremented. Note that :ref:`max_stream_duration
  // <envoy_api_field_config.core.v4alpha.HttpProtocolOptions.max_stream_duration>` does not apply to
  // this corner case.
  //
  // If the :ref:`overload action <config_overload_manager_overload_actions>` "envoy.overload_actions.reduce_timeouts"
  // is configured, this timeout is scaled according to the value for
  // :ref:`HTTP_DOWNSTREAM_STREAM_IDLE <envoy_api_enum_value_config.overload.v3.ScaleTimersOverloadActionConfig.TimerType.HTTP_DOWNSTREAM_STREAM_IDLE>`.
  //
  // Note that it is possible to idle timeout even if the wire traffic for a stream is non-idle, due
  // to the granularity of events presented to the connection manager. For example, while receiving
  // very large request headers, it may be the case that there is traffic regularly arriving on the
  // wire while the connection manage is only able to observe the end-of-headers event, hence the
  // stream may still idle timeout.
  //
  // A value of 0 will completely disable the connection manager stream idle
  // timeout, although per-route idle timeout overrides will continue to apply.
  google.protobuf.Duration stream_idle_timeout = 24
      [(udpa.annotations.security).configure_for_untrusted_downstream = true];

  // The amount of time that Envoy will wait for the entire request to be received.
  // The timer is activated when the request is initiated, and is disarmed when the last byte of the
  // request is sent upstream (i.e. all decoding filters have processed the request), OR when the
  // response is initiated. If not specified or set to 0, this timeout is disabled.
  google.protobuf.Duration request_timeout = 28
      [(udpa.annotations.security).configure_for_untrusted_downstream = true];

  // The amount of time that Envoy will wait for the request headers to be received. The timer is
  // activated when the first byte of the headers is received, and is disarmed when the last byte of
  // the headers has been received. If not specified or set to 0, this timeout is disabled.
  google.protobuf.Duration request_headers_timeout = 41 [
    (validate.rules).duration = {gte {}},
    (udpa.annotations.security).configure_for_untrusted_downstream = true
  ];

  // The time that Envoy will wait between sending an HTTP/2 “shutdown
  // notification” (GOAWAY frame with max stream ID) and a final GOAWAY frame.
  // This is used so that Envoy provides a grace period for new streams that
  // race with the final GOAWAY frame. During this grace period, Envoy will
  // continue to accept new streams. After the grace period, a final GOAWAY
  // frame is sent and Envoy will start refusing new streams. Draining occurs
  // both when a connection hits the idle timeout or during general server
  // draining. The default grace period is 5000 milliseconds (5 seconds) if this
  // option is not specified.
  google.protobuf.Duration drain_timeout = 12;

  // The delayed close timeout is for downstream connections managed by the HTTP connection manager.
  // It is defined as a grace period after connection close processing has been locally initiated
  // during which Envoy will wait for the peer to close (i.e., a TCP FIN/RST is received by Envoy
  // from the downstream connection) prior to Envoy closing the socket associated with that
  // connection.
  // NOTE: This timeout is enforced even when the socket associated with the downstream connection
  // is pending a flush of the write buffer. However, any progress made writing data to the socket
  // will restart the timer associated with this timeout. This means that the total grace period for
  // a socket in this state will be
  // <total_time_waiting_for_write_buffer_flushes>+<delayed_close_timeout>.
  //
  // Delaying Envoy's connection close and giving the peer the opportunity to initiate the close
  // sequence mitigates a race condition that exists when downstream clients do not drain/process
  // data in a connection's receive buffer after a remote close has been detected via a socket
  // write(). This race leads to such clients failing to process the response code sent by Envoy,
  // which could result in erroneous downstream processing.
  //
  // If the timeout triggers, Envoy will close the connection's socket.
  //
  // The default timeout is 1000 ms if this option is not specified.
  //
  // .. NOTE::
  //    To be useful in avoiding the race condition described above, this timeout must be set
  //    to *at least* <max round trip time expected between clients and Envoy>+<100ms to account for
  //    a reasonable "worst" case processing time for a full iteration of Envoy's event loop>.
  //
  // .. WARNING::
  //    A value of 0 will completely disable delayed close processing. When disabled, the downstream
  //    connection's socket will be closed immediately after the write flush is completed or will
  //    never close if the write flush does not complete.
  google.protobuf.Duration delayed_close_timeout = 26;

  // Configuration for :ref:`HTTP access logs <arch_overview_access_logs>`
  // emitted by the connection manager.
  repeated config.accesslog.v4alpha.AccessLog access_log = 13;

  // If set to true, the connection manager will use the real remote address
  // of the client connection when determining internal versus external origin and manipulating
  // various headers. If set to false or absent, the connection manager will use the
  // :ref:`config_http_conn_man_headers_x-forwarded-for` HTTP header. See the documentation for
  // :ref:`config_http_conn_man_headers_x-forwarded-for`,
  // :ref:`config_http_conn_man_headers_x-envoy-internal`, and
  // :ref:`config_http_conn_man_headers_x-envoy-external-address` for more information.
  google.protobuf.BoolValue use_remote_address = 14
      [(udpa.annotations.security).configure_for_untrusted_downstream = true];

  // The number of additional ingress proxy hops from the right side of the
  // :ref:`config_http_conn_man_headers_x-forwarded-for` HTTP header to trust when
  // determining the origin client's IP address. The default is zero if this option
  // is not specified. See the documentation for
  // :ref:`config_http_conn_man_headers_x-forwarded-for` for more information.
  uint32 xff_num_trusted_hops = 19;

  // Configures what network addresses are considered internal for stats and header sanitation
  // purposes. If unspecified, only RFC1918 IP addresses will be considered internal.
  // See the documentation for :ref:`config_http_conn_man_headers_x-envoy-internal` for more
  // information about internal/external addresses.
  InternalAddressConfig internal_address_config = 25;

  // If set, Envoy will not append the remote address to the
  // :ref:`config_http_conn_man_headers_x-forwarded-for` HTTP header. This may be used in
  // conjunction with HTTP filters that explicitly manipulate XFF after the HTTP connection manager
  // has mutated the request headers. While :ref:`use_remote_address
  // <envoy_api_field_extensions.filters.network.http_connection_manager.v4alpha.HttpConnectionManager.use_remote_address>`
  // will also suppress XFF addition, it has consequences for logging and other
  // Envoy uses of the remote address, so *skip_xff_append* should be used
  // when only an elision of XFF addition is intended.
  bool skip_xff_append = 21;

  // Via header value to append to request and response headers. If this is
  // empty, no via header will be appended.
  string via = 22;

  // Whether the connection manager will generate the :ref:`x-request-id
  // <config_http_conn_man_headers_x-request-id>` header if it does not exist. This defaults to
  // true. Generating a random UUID4 is expensive so in high throughput scenarios where this feature
  // is not desired it can be disabled.
  google.protobuf.BoolValue generate_request_id = 15;

  // Whether the connection manager will keep the :ref:`x-request-id
  // <config_http_conn_man_headers_x-request-id>` header if passed for a request that is edge
  // (Edge request is the request from external clients to front Envoy) and not reset it, which
  // is the current Envoy behaviour. This defaults to false.
  bool preserve_external_request_id = 32;

  // If set, Envoy will always set :ref:`x-request-id <config_http_conn_man_headers_x-request-id>` header in response.
  // If this is false or not set, the request ID is returned in responses only if tracing is forced using
  // :ref:`x-envoy-force-trace <config_http_conn_man_headers_x-envoy-force-trace>` header.
  bool always_set_request_id_in_response = 37;

  // How to handle the :ref:`config_http_conn_man_headers_x-forwarded-client-cert` (XFCC) HTTP
  // header.
  ForwardClientCertDetails forward_client_cert_details = 16
      [(validate.rules).enum = {defined_only: true}];

  // This field is valid only when :ref:`forward_client_cert_details
  // <envoy_api_field_extensions.filters.network.http_connection_manager.v4alpha.HttpConnectionManager.forward_client_cert_details>`
  // is APPEND_FORWARD or SANITIZE_SET and the client connection is mTLS. It specifies the fields in
  // the client certificate to be forwarded. Note that in the
  // :ref:`config_http_conn_man_headers_x-forwarded-client-cert` header, *Hash* is always set, and
  // *By* is always set when the client certificate presents the URI type Subject Alternative Name
  // value.
  SetCurrentClientCertDetails set_current_client_cert_details = 17;

  // If proxy_100_continue is true, Envoy will proxy incoming "Expect:
  // 100-continue" headers upstream, and forward "100 Continue" responses
  // downstream. If this is false or not set, Envoy will instead strip the
  // "Expect: 100-continue" header, and send a "100 Continue" response itself.
  bool proxy_100_continue = 18;

  // If
  // :ref:`use_remote_address
  // <envoy_api_field_extensions.filters.network.http_connection_manager.v4alpha.HttpConnectionManager.use_remote_address>`
  // is true and represent_ipv4_remote_address_as_ipv4_mapped_ipv6 is true and the remote address is
  // an IPv4 address, the address will be mapped to IPv6 before it is appended to *x-forwarded-for*.
  // This is useful for testing compatibility of upstream services that parse the header value. For
  // example, 50.0.0.1 is represented as ::FFFF:50.0.0.1. See `IPv4-Mapped IPv6 Addresses
  // <https://tools.ietf.org/html/rfc4291#section-2.5.5.2>`_ for details. This will also affect the
  // :ref:`config_http_conn_man_headers_x-envoy-external-address` header. See
  // :ref:`http_connection_manager.represent_ipv4_remote_address_as_ipv4_mapped_ipv6
  // <config_http_conn_man_runtime_represent_ipv4_remote_address_as_ipv4_mapped_ipv6>` for runtime
  // control.
  // [#not-implemented-hide:]
  bool represent_ipv4_remote_address_as_ipv4_mapped_ipv6 = 20;

  repeated UpgradeConfig upgrade_configs = 23;

  // Should paths be normalized according to RFC 3986 before any processing of
  // requests by HTTP filters or routing? This affects the upstream *:path* header
  // as well. For paths that fail this check, Envoy will respond with 400 to
  // paths that are malformed. This defaults to false currently but will default
  // true in the future. When not specified, this value may be overridden by the
  // runtime variable
  // :ref:`http_connection_manager.normalize_path<config_http_conn_man_runtime_normalize_path>`.
  // See `Normalization and Comparison <https://tools.ietf.org/html/rfc3986#section-6>`_
  // for details of normalization.
  // Note that Envoy does not perform
  // `case normalization <https://tools.ietf.org/html/rfc3986#section-6.2.2.1>`_
  google.protobuf.BoolValue normalize_path = 30;

  // Determines if adjacent slashes in the path are merged into one before any processing of
  // requests by HTTP filters or routing. This affects the upstream *:path* header as well. Without
  // setting this option, incoming requests with path `//dir///file` will not match against route
  // with `prefix` match set to `/dir`. Defaults to `false`. Note that slash merging is not part of
  // `HTTP spec <https://tools.ietf.org/html/rfc3986>`_ and is provided for convenience.
  bool merge_slashes = 33;

  // The configuration of the request ID extension. This includes operations such as
  // generation, validation, and associated tracing operations. If empty, the
  // :ref:`UuidRequestIdConfig <envoy_v3_api_msg_extensions.request_id.uuid.v3.UuidRequestIdConfig>`
  // default extension is used with default parameters. See the documentation for that extension
  // for details on what it does. Customizing the configuration for the default extension can be
  // achieved by configuring it explicitly here. For example, to disable trace reason packing,
  // the following configuration can be used:
  //
  // .. validated-code-block:: yaml
  //   :type-name: envoy.extensions.filters.network.http_connection_manager.v3.RequestIDExtension
  //
  //   typed_config:
  //     "@type": type.googleapis.com/envoy.extensions.request_id.uuid.v3.UuidRequestIdConfig
  //     pack_trace_reason: false
  //
  // [#extension-category: envoy.request_id]
  RequestIDExtension request_id_extension = 36;

  // The configuration to customize local reply returned by Envoy. It can customize status code,
  // body text and response content type. If not specified, status code and text body are hard
  // coded in Envoy, the response content type is plain text.
  LocalReplyConfig local_reply_config = 38;

  oneof strip_port_mode {
    // Determines if the port part should be removed from host/authority header before any processing
    // of request by HTTP filters or routing. The port would be removed only if it is equal to the :ref:`listener's<envoy_api_field_config.listener.v4alpha.Listener.address>`
    // local port and request method is not CONNECT. This affects the upstream host header as well.
    // Without setting this option, incoming requests with host `example:443` will not match against
    // route with :ref:`domains<envoy_api_field_config.route.v4alpha.VirtualHost.domains>` match set to `example`. Defaults to `false`. Note that port removal is not part
    // of `HTTP spec <https://tools.ietf.org/html/rfc3986>`_ and is provided for convenience.
    // Only one of `strip_matching_host_port` or `strip_any_host_port` can be set.
    bool strip_matching_host_port = 39;

    // Determines if the port part should be removed from host/authority header before any processing
    // of request by HTTP filters or routing. The port would be removed only if request method is not CONNECT.
    // This affects the upstream host header as well.
    // Without setting this option, incoming requests with host `example:443` will not match against
    // route with :ref:`domains<envoy_api_field_config.route.v4alpha.VirtualHost.domains>` match set to `example`. Defaults to `false`. Note that port removal is not part
    // of `HTTP spec <https://tools.ietf.org/html/rfc3986>`_ and is provided for convenience.
    // Only one of `strip_matching_host_port` or `strip_any_host_port` can be set.
    bool strip_any_host_port = 42;
  }

  // Governs Envoy's behavior when receiving invalid HTTP from downstream.
  // If this option is false (default), Envoy will err on the conservative side handling HTTP
  // errors, terminating both HTTP/1.1 and HTTP/2 connections when receiving an invalid request.
  // If this option is set to true, Envoy will be more permissive, only resetting the invalid
  // stream in the case of HTTP/2 and leaving the connection open where possible (if the entire
  // request is read for HTTP/1.1)
  // In general this should be true for deployments receiving trusted traffic (L2 Envoys,
  // company-internal mesh) and false when receiving untrusted traffic (edge deployments).
  //
  // If different behaviors for invalid_http_message for HTTP/1 and HTTP/2 are
  // desired, one should use the new HTTP/1 option :ref:`override_stream_error_on_invalid_http_message
  // <envoy_v3_api_field_config.core.v3.Http1ProtocolOptions.override_stream_error_on_invalid_http_message>` or the new HTTP/2 option
  // :ref:`override_stream_error_on_invalid_http_message
  // <envoy_v3_api_field_config.core.v3.Http2ProtocolOptions.override_stream_error_on_invalid_http_message>`
  // *not* the deprecated but similarly named :ref:`stream_error_on_invalid_http_messaging
  // <envoy_v3_api_field_config.core.v3.Http2ProtocolOptions.stream_error_on_invalid_http_messaging>`
  google.protobuf.BoolValue stream_error_on_invalid_http_message = 40;

  // [#not-implemented-hide:] Path normalization configuration. This includes
  // configurations for transformations (e.g. RFC 3986 normalization or merge
  // adjacent slashes) and the policy to apply them. The policy determines
  // whether transformations affect the forwarded *:path* header. RFC 3986 path
  // normalization is enabled by default and the default policy is that the
  // normalized header will be forwarded. See :ref:`PathNormalizationOptions
  // <envoy_api_msg_extensions.filters.network.http_connection_manager.v3.PathNormalizationOptions>`
  // for details.
  PathNormalizationOptions path_normalization_options = 43;
}

// The configuration to customize local reply returned by Envoy.
message LocalReplyConfig {
  option (udpa.annotations.versioning).previous_message_type =
      "envoy.extensions.filters.network.http_connection_manager.v3.LocalReplyConfig";

  // Configuration of list of mappers which allows to filter and change local response.
  // The mappers will be checked by the specified order until one is matched.
  repeated ResponseMapper mappers = 1;

  // The configuration to form response body from the :ref:`command operators <config_access_log_command_operators>`
  // and to specify response content type as one of: plain/text or application/json.
  //
  // Example one: "plain/text" ``body_format``.
  //
  // .. validated-code-block:: yaml
  //   :type-name: envoy.config.core.v3.SubstitutionFormatString
  //
  //   text_format: "%LOCAL_REPLY_BODY%:%RESPONSE_CODE%:path=%REQ(:path)%\n"
  //
  // The following response body in "plain/text" format will be generated for a request with
  // local reply body of "upstream connection error", response_code=503 and path=/foo.
  //
  // .. code-block:: text
  //
  //   upstream connect error:503:path=/foo
  //
  // Example two: "application/json" ``body_format``.
  //
  // .. validated-code-block:: yaml
  //   :type-name: envoy.config.core.v3.SubstitutionFormatString
  //
  //   json_format:
  //     status: "%RESPONSE_CODE%"
  //     message: "%LOCAL_REPLY_BODY%"
  //     path: "%REQ(:path)%"
  //
  // The following response body in "application/json" format would be generated for a request with
  // local reply body of "upstream connection error", response_code=503 and path=/foo.
  //
  // .. code-block:: json
  //
  //  {
  //    "status": 503,
  //    "message": "upstream connection error",
  //    "path": "/foo"
  //  }
  //
  config.core.v4alpha.SubstitutionFormatString body_format = 2;
}

// The configuration to filter and change local response.
// [#next-free-field: 6]
message ResponseMapper {
  option (udpa.annotations.versioning).previous_message_type =
      "envoy.extensions.filters.network.http_connection_manager.v3.ResponseMapper";

  // Filter to determine if this mapper should apply.
  config.accesslog.v4alpha.AccessLogFilter filter = 1 [(validate.rules).message = {required: true}];

  // The new response status code if specified.
  google.protobuf.UInt32Value status_code = 2 [(validate.rules).uint32 = {lt: 600 gte: 200}];

  // The new local reply body text if specified. It will be used in the `%LOCAL_REPLY_BODY%`
  // command operator in the `body_format`.
  config.core.v4alpha.DataSource body = 3;

  // A per mapper `body_format` to override the :ref:`body_format <envoy_v3_api_field_extensions.filters.network.http_connection_manager.v3.LocalReplyConfig.body_format>`.
  // It will be used when this mapper is matched.
  config.core.v4alpha.SubstitutionFormatString body_format_override = 4;

  // HTTP headers to add to a local reply. This allows the response mapper to append, to add
  // or to override headers of any local reply before it is sent to a downstream client.
  repeated config.core.v4alpha.HeaderValueOption headers_to_add = 5
      [(validate.rules).repeated = {max_items: 1000}];
}

message Rds {
  option (udpa.annotations.versioning).previous_message_type =
      "envoy.extensions.filters.network.http_connection_manager.v3.Rds";

  // Configuration source specifier for RDS.
  config.core.v4alpha.ConfigSource config_source = 1 [(validate.rules).message = {required: true}];

  // The name of the route configuration. This name will be passed to the RDS
  // API. This allows an Envoy configuration with multiple HTTP listeners (and
  // associated HTTP connection manager filters) to use different route
  // configurations.
  string route_config_name = 2;
}

// This message is used to work around the limitations with 'oneof' and repeated fields.
message ScopedRouteConfigurationsList {
  option (udpa.annotations.versioning).previous_message_type =
      "envoy.extensions.filters.network.http_connection_manager.v3.ScopedRouteConfigurationsList";

  repeated config.route.v4alpha.ScopedRouteConfiguration scoped_route_configurations = 1
      [(validate.rules).repeated = {min_items: 1}];
}

// [#next-free-field: 6]
message ScopedRoutes {
  option (udpa.annotations.versioning).previous_message_type =
      "envoy.extensions.filters.network.http_connection_manager.v3.ScopedRoutes";

  // Specifies the mechanism for constructing "scope keys" based on HTTP request attributes. These
  // keys are matched against a set of :ref:`Key<envoy_api_msg_config.route.v4alpha.ScopedRouteConfiguration.Key>`
  // objects assembled from :ref:`ScopedRouteConfiguration<envoy_api_msg_config.route.v4alpha.ScopedRouteConfiguration>`
  // messages distributed via SRDS (the Scoped Route Discovery Service) or assigned statically via
  // :ref:`scoped_route_configurations_list<envoy_api_field_extensions.filters.network.http_connection_manager.v4alpha.ScopedRoutes.scoped_route_configurations_list>`.
  //
  // Upon receiving a request's headers, the Router will build a key using the algorithm specified
  // by this message. This key will be used to look up the routing table (i.e., the
  // :ref:`RouteConfiguration<envoy_api_msg_config.route.v4alpha.RouteConfiguration>`) to use for the request.
  message ScopeKeyBuilder {
    option (udpa.annotations.versioning).previous_message_type =
        "envoy.extensions.filters.network.http_connection_manager.v3.ScopedRoutes.ScopeKeyBuilder";

    // Specifies the mechanism for constructing key fragments which are composed into scope keys.
    message FragmentBuilder {
      option (udpa.annotations.versioning).previous_message_type =
          "envoy.extensions.filters.network.http_connection_manager.v3.ScopedRoutes."
          "ScopeKeyBuilder.FragmentBuilder";

      // Specifies how the value of a header should be extracted.
      // The following example maps the structure of a header to the fields in this message.
      //
      // .. code::
      //
      //              <0> <1>   <-- index
      //    X-Header: a=b;c=d
      //    |         || |
      //    |         || \----> <element_separator>
      //    |         ||
      //    |         |\----> <element.separator>
      //    |         |
      //    |         \----> <element.key>
      //    |
      //    \----> <name>
      //
      //    Each 'a=b' key-value pair constitutes an 'element' of the header field.
      message HeaderValueExtractor {
        option (udpa.annotations.versioning).previous_message_type =
            "envoy.extensions.filters.network.http_connection_manager.v3.ScopedRoutes."
            "ScopeKeyBuilder.FragmentBuilder.HeaderValueExtractor";

        // Specifies a header field's key value pair to match on.
        message KvElement {
          option (udpa.annotations.versioning).previous_message_type =
              "envoy.extensions.filters.network.http_connection_manager.v3.ScopedRoutes."
              "ScopeKeyBuilder.FragmentBuilder.HeaderValueExtractor.KvElement";

          // The separator between key and value (e.g., '=' separates 'k=v;...').
          // If an element is an empty string, the element is ignored.
          // If an element contains no separator, the whole element is parsed as key and the
          // fragment value is an empty string.
          // If there are multiple values for a matched key, the first value is returned.
          string separator = 1 [(validate.rules).string = {min_len: 1}];

          // The key to match on.
          string key = 2 [(validate.rules).string = {min_len: 1}];
        }

        // The name of the header field to extract the value from.
        //
        // .. note::
        //
        //   If the header appears multiple times only the first value is used.
        string name = 1 [(validate.rules).string = {min_len: 1}];

        // The element separator (e.g., ';' separates 'a;b;c;d').
        // Default: empty string. This causes the entirety of the header field to be extracted.
        // If this field is set to an empty string and 'index' is used in the oneof below, 'index'
        // must be set to 0.
        string element_separator = 2;

        oneof extract_type {
          // Specifies the zero based index of the element to extract.
          // Note Envoy concatenates multiple values of the same header key into a comma separated
          // string, the splitting always happens after the concatenation.
          uint32 index = 3;

          // Specifies the key value pair to extract the value from.
          KvElement element = 4;
        }
      }

      oneof type {
        option (validate.required) = true;

        // Specifies how a header field's value should be extracted.
        HeaderValueExtractor header_value_extractor = 1;
      }
    }

    // The final(built) scope key consists of the ordered union of these fragments, which are compared in order with the
    // fragments of a :ref:`ScopedRouteConfiguration<envoy_api_msg_config.route.v4alpha.ScopedRouteConfiguration>`.
    // A missing fragment during comparison will make the key invalid, i.e., the computed key doesn't match any key.
    repeated FragmentBuilder fragments = 1 [(validate.rules).repeated = {min_items: 1}];
  }

  // The name assigned to the scoped routing configuration.
  string name = 1 [(validate.rules).string = {min_len: 1}];

  // The algorithm to use for constructing a scope key for each request.
  ScopeKeyBuilder scope_key_builder = 2 [(validate.rules).message = {required: true}];

  // Configuration source specifier for RDS.
  // This config source is used to subscribe to RouteConfiguration resources specified in
  // ScopedRouteConfiguration messages.
  config.core.v4alpha.ConfigSource rds_config_source = 3
      [(validate.rules).message = {required: true}];

  oneof config_specifier {
    option (validate.required) = true;

    // The set of routing scopes corresponding to the HCM. A scope is assigned to a request by
    // matching a key constructed from the request's attributes according to the algorithm specified
    // by the
    // :ref:`ScopeKeyBuilder<envoy_api_msg_extensions.filters.network.http_connection_manager.v4alpha.ScopedRoutes.ScopeKeyBuilder>`
    // in this message.
    ScopedRouteConfigurationsList scoped_route_configurations_list = 4;

    // The set of routing scopes associated with the HCM will be dynamically loaded via the SRDS
    // API. A scope is assigned to a request by matching a key constructed from the request's
    // attributes according to the algorithm specified by the
    // :ref:`ScopeKeyBuilder<envoy_api_msg_extensions.filters.network.http_connection_manager.v4alpha.ScopedRoutes.ScopeKeyBuilder>`
    // in this message.
    ScopedRds scoped_rds = 5;
  }
}

message ScopedRds {
  option (udpa.annotations.versioning).previous_message_type =
      "envoy.extensions.filters.network.http_connection_manager.v3.ScopedRds";

  // Configuration source specifier for scoped RDS.
  config.core.v4alpha.ConfigSource scoped_rds_config_source = 1
      [(validate.rules).message = {required: true}];
}

// [#next-free-field: 7]
message HttpFilter {
  option (udpa.annotations.versioning).previous_message_type =
      "envoy.extensions.filters.network.http_connection_manager.v3.HttpFilter";

  reserved 3, 2;

  reserved "config";

  // The name of the filter configuration. The name is used as a fallback to
  // select an extension if the type of the configuration proto is not
  // sufficient. It also serves as a resource name in ExtensionConfigDS.
  string name = 1 [(validate.rules).string = {min_len: 1}];

  oneof config_type {
    // Filter specific configuration which depends on the filter being instantiated. See the supported
    // filters for further documentation.
<<<<<<< HEAD
    //
    // To support configuring a :ref:`match tree <arch_overview_matching_api>`, use an
    // :ref:`ExtensionWithMatcher <envoy_api_msg_extensions.common.matching.v4alpha.ExtensionWithMatcher>`
    // with the desired HTTP filter.
=======
    // [#extension-category: envoy.filters.http]
>>>>>>> 5b875969
    google.protobuf.Any typed_config = 4;

    // Configuration source specifier for an extension configuration discovery service.
    // In case of a failure and without the default configuration, the HTTP listener responds with code 500.
    // Extension configs delivered through this mechanism are not expected to require warming (see https://github.com/envoyproxy/envoy/issues/12061).
    //
    // To support configuring a :ref:`match tree <arch_overview_matching_api>`, use an
    // :ref:`ExtensionWithMatcher <envoy_api_msg_extensions.common.matching.v4alpha.ExtensionWithMatcher>`
    // with the desired HTTP filter. This works for both the default filter configuration as well
    // as for filters provided via the API.
    config.core.v4alpha.ExtensionConfigSource config_discovery = 5;
  }

  // If true, clients that do not support this filter may ignore the
  // filter but otherwise accept the config.
  // Otherwise, clients that do not support this filter must reject the config.
  // [#not-implemented-hide:]
  bool is_optional = 6;
}

message RequestIDExtension {
  option (udpa.annotations.versioning).previous_message_type =
      "envoy.extensions.filters.network.http_connection_manager.v3.RequestIDExtension";

  // Request ID extension specific configuration.
  google.protobuf.Any typed_config = 1;
}<|MERGE_RESOLUTION|>--- conflicted
+++ resolved
@@ -891,14 +891,11 @@
   oneof config_type {
     // Filter specific configuration which depends on the filter being instantiated. See the supported
     // filters for further documentation.
-<<<<<<< HEAD
     //
     // To support configuring a :ref:`match tree <arch_overview_matching_api>`, use an
     // :ref:`ExtensionWithMatcher <envoy_api_msg_extensions.common.matching.v4alpha.ExtensionWithMatcher>`
     // with the desired HTTP filter.
-=======
     // [#extension-category: envoy.filters.http]
->>>>>>> 5b875969
     google.protobuf.Any typed_config = 4;
 
     // Configuration source specifier for an extension configuration discovery service.

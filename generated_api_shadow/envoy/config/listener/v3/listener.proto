--- conflicted
+++ resolved
@@ -92,11 +92,7 @@
   message InternalListenerConfig {
   }
 
-<<<<<<< HEAD
-  reserved 14;
-=======
   reserved 14, 23;
->>>>>>> ecf90111
 
   // The unique name by which this listener is known. If no name is provided,
   // Envoy will allocate an internal UUID for the listener. If the listener is to be dynamically

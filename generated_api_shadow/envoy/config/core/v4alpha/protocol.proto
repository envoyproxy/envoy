syntax = "proto3";

package envoy.config.core.v4alpha;

import "envoy/config/core/v4alpha/extension.proto";
import "envoy/type/v3/percent.proto";

import "google/protobuf/duration.proto";
import "google/protobuf/wrappers.proto";

import "envoy/annotations/deprecation.proto";
import "udpa/annotations/status.proto";
import "udpa/annotations/versioning.proto";
import "validate/validate.proto";

option java_package = "io.envoyproxy.envoy.config.core.v4alpha";
option java_outer_classname = "ProtocolProto";
option java_multiple_files = true;
option (udpa.annotations.file_status).package_version_status = NEXT_MAJOR_VERSION_CANDIDATE;

// [#protodoc-title: Protocol options]

// [#not-implemented-hide:]
message TcpProtocolOptions {
  option (udpa.annotations.versioning).previous_message_type =
      "envoy.config.core.v3.TcpProtocolOptions";
}

// QUIC protocol options which apply to both downstream and upstream connections.
message QuicProtocolOptions {
  option (udpa.annotations.versioning).previous_message_type =
      "envoy.config.core.v3.QuicProtocolOptions";

  // Maximum number of streams that the client can negotiate per connection. 100
  // if not specified.
  google.protobuf.UInt32Value max_concurrent_streams = 1;

  // `Initial stream-level flow-control receive window
  // <https://tools.ietf.org/html/draft-ietf-quic-transport-34#section-4.1>`_ size. Valid values range from
  // 1 to 16777216 (2^24, maximum supported by QUICHE) and defaults to 65536 (2^16).
  //
  // NOTE: 16384 (2^14) is the minimum window size supported in Google QUIC. If configured smaller than it, we will use 16384 instead.
  // QUICHE IETF Quic implementation supports 1 bytes window. We only support increasing the default window size now, so it's also the minimum.
  //
  // This field also acts as a soft limit on the number of bytes Envoy will buffer per-stream in the
  // QUIC stream send and receive buffers. Once the buffer reaches this pointer, watermark callbacks will fire to
  // stop the flow of data to the stream buffers.
  google.protobuf.UInt32Value initial_stream_window_size = 2
      [(validate.rules).uint32 = {lte: 16777216 gte: 1}];

  // Similar to *initial_stream_window_size*, but for connection-level
  // flow-control. Valid values rage from 1 to 25165824 (24MB, maximum supported by QUICHE) and defaults to 65536 (2^16).
  // window. Currently, this has the same minimum/default as *initial_stream_window_size*.
  //
  // NOTE: 16384 (2^14) is the minimum window size supported in Google QUIC. We only support increasing the default
  // window size now, so it's also the minimum.
  google.protobuf.UInt32Value initial_connection_window_size = 3
      [(validate.rules).uint32 = {lte: 25165824 gte: 1}];
}

message UpstreamHttpProtocolOptions {
  option (udpa.annotations.versioning).previous_message_type =
      "envoy.config.core.v3.UpstreamHttpProtocolOptions";

  // Set transport socket `SNI <https://en.wikipedia.org/wiki/Server_Name_Indication>`_ for new
  // upstream connections based on the downstream HTTP host/authority header, as seen by the
  // :ref:`router filter <config_http_filters_router>`.
  bool auto_sni = 1;

  // Automatic validate upstream presented certificate for new upstream connections based on the
  // downstream HTTP host/authority header, as seen by the
  // :ref:`router filter <config_http_filters_router>`.
  // This field is intended to set with `auto_sni` field.
  bool auto_san_validation = 2;
}

<<<<<<< HEAD
// [#next-free-field: 7]
=======
// Configures the alternate protocols cache which tracks alternate protocols that can be used to
// make an HTTP connection to an origin server. See https://tools.ietf.org/html/rfc7838 for
// HTTP Alternate Services and https://datatracker.ietf.org/doc/html/draft-ietf-dnsop-svcb-https-04
// for the "HTTPS" DNS resource record.
message AlternateProtocolsCacheOptions {
  option (udpa.annotations.versioning).previous_message_type =
      "envoy.config.core.v3.AlternateProtocolsCacheOptions";

  // The name of the cache. Multiple named caches allow independent alternate protocols cache
  // configurations to operate within a single Envoy process using different configurations. All
  // alternate protocols cache options with the same name *must* be equal in all fields when
  // referenced from different configuration components. Configuration will fail to load if this is
  // not the case.
  string name = 1 [(validate.rules).string = {min_len: 1}];

  // The maximum number of entries that the cache will hold. If not specified defaults to 1024.
  //
  // .. note:
  //
  //   The implementation is approximate and enforced independently on each worker thread, thus
  //   it is possible for the maximum entries in the cache to go slightly above the configured
  //   value depending on timing. This is similar to how other circuit breakers work.
  google.protobuf.UInt32Value max_entries = 2 [(validate.rules).uint32 = {gt: 0}];
}

// [#next-free-field: 6]
>>>>>>> ef0fb39e
message HttpProtocolOptions {
  option (udpa.annotations.versioning).previous_message_type =
      "envoy.config.core.v3.HttpProtocolOptions";

  // Action to take when Envoy receives client request with header names containing underscore
  // characters.
  // Underscore character is allowed in header names by the RFC-7230 and this behavior is implemented
  // as a security measure due to systems that treat '_' and '-' as interchangeable. Envoy by default allows client request headers with underscore
  // characters.
  enum HeadersWithUnderscoresAction {
    // Allow headers with underscores. This is the default behavior.
    ALLOW = 0;

    // Reject client request. HTTP/1 requests are rejected with the 400 status. HTTP/2 requests
    // end with the stream reset. The "httpN.requests_rejected_with_underscores_in_headers" counter
    // is incremented for each rejected request.
    REJECT_REQUEST = 1;

    // Drop the header with name containing underscores. The header is dropped before the filter chain is
    // invoked and as such filters will not see dropped headers. The
    // "httpN.dropped_headers_with_underscores" is incremented for each dropped header.
    DROP_HEADER = 2;
  }

  // The idle timeout for connections. The idle timeout is defined as the
  // period in which there are no active requests. When the
  // idle timeout is reached the connection will be closed. If the connection is an HTTP/2
  // downstream connection a drain sequence will occur prior to closing the connection, see
  // :ref:`drain_timeout
  // <envoy_v3_api_field_extensions.filters.network.http_connection_manager.v3.HttpConnectionManager.drain_timeout>`.
  // Note that request based timeouts mean that HTTP/2 PINGs will not keep the connection alive.
  // If not specified, this defaults to 1 hour. To disable idle timeouts explicitly set this to 0.
  //
  // .. warning::
  //   Disabling this timeout has a highly likelihood of yielding connection leaks due to lost TCP
  //   FIN packets, etc.
  //
  // If the :ref:`overload action <config_overload_manager_overload_actions>` "envoy.overload_actions.reduce_timeouts"
  // is configured, this timeout is scaled for downstream connections according to the value for
  // :ref:`HTTP_DOWNSTREAM_CONNECTION_IDLE <envoy_v3_api_enum_value_config.overload.v3.ScaleTimersOverloadActionConfig.TimerType.HTTP_DOWNSTREAM_CONNECTION_IDLE>`.
  google.protobuf.Duration idle_timeout = 1;

  // The maximum duration of a connection. The duration is defined as a period since a connection
  // was established. If not set, there is no max duration. When max_connection_duration is reached
  // the connection will be closed. Drain sequence will occur prior to closing the connection if
  // if's applicable. See :ref:`drain_timeout
  // <envoy_v3_api_field_extensions.filters.network.http_connection_manager.v3.HttpConnectionManager.drain_timeout>`.
  // Note: not implemented for upstream connections.
  google.protobuf.Duration max_connection_duration = 3;

  // The maximum number of headers. If unconfigured, the default
  // maximum number of request headers allowed is 100. Requests that exceed this limit will receive
  // a 431 response for HTTP/1.x and cause a stream reset for HTTP/2.
  google.protobuf.UInt32Value max_headers_count = 2 [(validate.rules).uint32 = {gte: 1}];

  // Total duration to keep alive an HTTP request/response stream. If the time limit is reached the stream will be
  // reset independent of any other timeouts. If not specified, this value is not set.
  google.protobuf.Duration max_stream_duration = 4;

  // Action to take when a client request with a header name containing underscore characters is received.
  // If this setting is not specified, the value defaults to ALLOW.
  // Note: upstream responses are not affected by this setting.
  HeadersWithUnderscoresAction headers_with_underscores_action = 5;

  // Optional maximum requests for a downstream connection.
  // If not specified, there is no limit.
  uint32 max_requests_per_connection = 6;
}

// [#next-free-field: 8]
message Http1ProtocolOptions {
  option (udpa.annotations.versioning).previous_message_type =
      "envoy.config.core.v3.Http1ProtocolOptions";

  // [#next-free-field: 9]
  message HeaderKeyFormat {
    option (udpa.annotations.versioning).previous_message_type =
        "envoy.config.core.v3.Http1ProtocolOptions.HeaderKeyFormat";

    message ProperCaseWords {
      option (udpa.annotations.versioning).previous_message_type =
          "envoy.config.core.v3.Http1ProtocolOptions.HeaderKeyFormat.ProperCaseWords";
    }

    oneof header_format {
      option (validate.required) = true;

      // Formats the header by proper casing words: the first character and any character following
      // a special character will be capitalized if it's an alpha character. For example,
      // "content-type" becomes "Content-Type", and "foo$b#$are" becomes "Foo$B#$Are".
      // Note that while this results in most headers following conventional casing, certain headers
      // are not covered. For example, the "TE" header will be formatted as "Te".
      ProperCaseWords proper_case_words = 1;

      // Configuration for stateful formatter extensions that allow using received headers to
      // affect the output of encoding headers. E.g., preserving case during proxying.
      // [#extension-category: envoy.http.stateful_header_formatters]
      TypedExtensionConfig stateful_formatter = 8;
    }
  }

  // Handle HTTP requests with absolute URLs in the requests. These requests
  // are generally sent by clients to forward/explicit proxies. This allows clients to configure
  // envoy as their HTTP proxy. In Unix, for example, this is typically done by setting the
  // *http_proxy* environment variable.
  google.protobuf.BoolValue allow_absolute_url = 1;

  // Handle incoming HTTP/1.0 and HTTP 0.9 requests.
  // This is off by default, and not fully standards compliant. There is support for pre-HTTP/1.1
  // style connect logic, dechunking, and handling lack of client host iff
  // *default_host_for_http_10* is configured.
  bool accept_http_10 = 2;

  // A default host for HTTP/1.0 requests. This is highly suggested if *accept_http_10* is true as
  // Envoy does not otherwise support HTTP/1.0 without a Host header.
  // This is a no-op if *accept_http_10* is not true.
  string default_host_for_http_10 = 3;

  // Describes how the keys for response headers should be formatted. By default, all header keys
  // are lower cased.
  HeaderKeyFormat header_key_format = 4;

  // Enables trailers for HTTP/1. By default the HTTP/1 codec drops proxied trailers.
  //
  // .. attention::
  //
  //   Note that this only happens when Envoy is chunk encoding which occurs when:
  //   - The request is HTTP/1.1.
  //   - Is neither a HEAD only request nor a HTTP Upgrade.
  //   - Not a response to a HEAD request.
  //   - The content length header is not present.
  bool enable_trailers = 5;

  // Allows Envoy to process requests/responses with both `Content-Length` and `Transfer-Encoding`
  // headers set. By default such messages are rejected, but if option is enabled - Envoy will
  // remove Content-Length header and process message.
  // See `RFC7230, sec. 3.3.3 <https://tools.ietf.org/html/rfc7230#section-3.3.3>` for details.
  //
  // .. attention::
  //   Enabling this option might lead to request smuggling vulnerability, especially if traffic
  //   is proxied via multiple layers of proxies.
  bool allow_chunked_length = 6;

  // Allows invalid HTTP messaging. When this option is false, then Envoy will terminate
  // HTTP/1.1 connections upon receiving an invalid HTTP message. However,
  // when this option is true, then Envoy will leave the HTTP/1.1 connection
  // open where possible.
  // If set, this overrides any HCM :ref:`stream_error_on_invalid_http_messaging
  // <envoy_v3_api_field_extensions.filters.network.http_connection_manager.v3.HttpConnectionManager.stream_error_on_invalid_http_message>`.
  google.protobuf.BoolValue override_stream_error_on_invalid_http_message = 7;
}

message KeepaliveSettings {
  option (udpa.annotations.versioning).previous_message_type =
      "envoy.config.core.v3.KeepaliveSettings";

  // Send HTTP/2 PING frames at this period, in order to test that the connection is still alive.
  google.protobuf.Duration interval = 1 [(validate.rules).duration = {
    required: true
    gte {nanos: 1000000}
  }];

  // How long to wait for a response to a keepalive PING. If a response is not received within this
  // time period, the connection will be aborted.
  google.protobuf.Duration timeout = 2 [(validate.rules).duration = {
    required: true
    gte {nanos: 1000000}
  }];

  // A random jitter amount as a percentage of interval that will be added to each interval.
  // A value of zero means there will be no jitter.
  // The default value is 15%.
  type.v3.Percent interval_jitter = 3;
}

// [#next-free-field: 16]
message Http2ProtocolOptions {
  option (udpa.annotations.versioning).previous_message_type =
      "envoy.config.core.v3.Http2ProtocolOptions";

  // Defines a parameter to be sent in the SETTINGS frame.
  // See `RFC7540, sec. 6.5.1 <https://tools.ietf.org/html/rfc7540#section-6.5.1>`_ for details.
  message SettingsParameter {
    option (udpa.annotations.versioning).previous_message_type =
        "envoy.config.core.v3.Http2ProtocolOptions.SettingsParameter";

    // The 16 bit parameter identifier.
    google.protobuf.UInt32Value identifier = 1 [
      (validate.rules).uint32 = {lte: 65535 gte: 0},
      (validate.rules).message = {required: true}
    ];

    // The 32 bit parameter value.
    google.protobuf.UInt32Value value = 2 [(validate.rules).message = {required: true}];
  }

  // `Maximum table size <https://httpwg.org/specs/rfc7541.html#rfc.section.4.2>`_
  // (in octets) that the encoder is permitted to use for the dynamic HPACK table. Valid values
  // range from 0 to 4294967295 (2^32 - 1) and defaults to 4096. 0 effectively disables header
  // compression.
  google.protobuf.UInt32Value hpack_table_size = 1;

  // `Maximum concurrent streams <https://httpwg.org/specs/rfc7540.html#rfc.section.5.1.2>`_
  // allowed for peer on one HTTP/2 connection. Valid values range from 1 to 2147483647 (2^31 - 1)
  // and defaults to 2147483647.
  //
  // For upstream connections, this also limits how many streams Envoy will initiate concurrently
  // on a single connection. If the limit is reached, Envoy may queue requests or establish
  // additional connections (as allowed per circuit breaker limits).
  //
  // This acts as an upper bound: Envoy will lower the max concurrent streams allowed on a given
  // connection based on upstream settings. Config dumps will reflect the configured upper bound,
  // not the per-connection negotiated limits.
  google.protobuf.UInt32Value max_concurrent_streams = 2
      [(validate.rules).uint32 = {lte: 2147483647 gte: 1}];

  // `Initial stream-level flow-control window
  // <https://httpwg.org/specs/rfc7540.html#rfc.section.6.9.2>`_ size. Valid values range from 65535
  // (2^16 - 1, HTTP/2 default) to 2147483647 (2^31 - 1, HTTP/2 maximum) and defaults to 268435456
  // (256 * 1024 * 1024).
  //
  // NOTE: 65535 is the initial window size from HTTP/2 spec. We only support increasing the default
  // window size now, so it's also the minimum.
  //
  // This field also acts as a soft limit on the number of bytes Envoy will buffer per-stream in the
  // HTTP/2 codec buffers. Once the buffer reaches this pointer, watermark callbacks will fire to
  // stop the flow of data to the codec buffers.
  google.protobuf.UInt32Value initial_stream_window_size = 3
      [(validate.rules).uint32 = {lte: 2147483647 gte: 65535}];

  // Similar to *initial_stream_window_size*, but for connection-level flow-control
  // window. Currently, this has the same minimum/maximum/default as *initial_stream_window_size*.
  google.protobuf.UInt32Value initial_connection_window_size = 4
      [(validate.rules).uint32 = {lte: 2147483647 gte: 65535}];

  // Allows proxying Websocket and other upgrades over H2 connect.
  bool allow_connect = 5;

  // [#not-implemented-hide:] Hiding until envoy has full metadata support.
  // Still under implementation. DO NOT USE.
  //
  // Allows metadata. See [metadata
  // docs](https://github.com/envoyproxy/envoy/blob/main/source/docs/h2_metadata.md) for more
  // information.
  bool allow_metadata = 6;

  // Limit the number of pending outbound downstream frames of all types (frames that are waiting to
  // be written into the socket). Exceeding this limit triggers flood mitigation and connection is
  // terminated. The ``http2.outbound_flood`` stat tracks the number of terminated connections due
  // to flood mitigation. The default limit is 10000.
  // NOTE: flood and abuse mitigation for upstream connections is presently enabled by the
  // `envoy.reloadable_features.upstream_http2_flood_checks` flag.
  google.protobuf.UInt32Value max_outbound_frames = 7 [(validate.rules).uint32 = {gte: 1}];

  // Limit the number of pending outbound downstream frames of types PING, SETTINGS and RST_STREAM,
  // preventing high memory utilization when receiving continuous stream of these frames. Exceeding
  // this limit triggers flood mitigation and connection is terminated. The
  // ``http2.outbound_control_flood`` stat tracks the number of terminated connections due to flood
  // mitigation. The default limit is 1000.
  // NOTE: flood and abuse mitigation for upstream connections is presently enabled by the
  // `envoy.reloadable_features.upstream_http2_flood_checks` flag.
  google.protobuf.UInt32Value max_outbound_control_frames = 8 [(validate.rules).uint32 = {gte: 1}];

  // Limit the number of consecutive inbound frames of types HEADERS, CONTINUATION and DATA with an
  // empty payload and no end stream flag. Those frames have no legitimate use and are abusive, but
  // might be a result of a broken HTTP/2 implementation. The `http2.inbound_empty_frames_flood``
  // stat tracks the number of connections terminated due to flood mitigation.
  // Setting this to 0 will terminate connection upon receiving first frame with an empty payload
  // and no end stream flag. The default limit is 1.
  // NOTE: flood and abuse mitigation for upstream connections is presently enabled by the
  // `envoy.reloadable_features.upstream_http2_flood_checks` flag.
  google.protobuf.UInt32Value max_consecutive_inbound_frames_with_empty_payload = 9;

  // Limit the number of inbound PRIORITY frames allowed per each opened stream. If the number
  // of PRIORITY frames received over the lifetime of connection exceeds the value calculated
  // using this formula::
  //
  //   max_inbound_priority_frames_per_stream * (1 + opened_streams)
  //
  // the connection is terminated. For downstream connections the `opened_streams` is incremented when
  // Envoy receives complete response headers from the upstream server. For upstream connection the
  // `opened_streams` is incremented when Envoy send the HEADERS frame for a new stream. The
  // ``http2.inbound_priority_frames_flood`` stat tracks
  // the number of connections terminated due to flood mitigation. The default limit is 100.
  // NOTE: flood and abuse mitigation for upstream connections is presently enabled by the
  // `envoy.reloadable_features.upstream_http2_flood_checks` flag.
  google.protobuf.UInt32Value max_inbound_priority_frames_per_stream = 10;

  // Limit the number of inbound WINDOW_UPDATE frames allowed per DATA frame sent. If the number
  // of WINDOW_UPDATE frames received over the lifetime of connection exceeds the value calculated
  // using this formula::
  //
  //   5 + 2 * (opened_streams +
  //            max_inbound_window_update_frames_per_data_frame_sent * outbound_data_frames)
  //
  // the connection is terminated. For downstream connections the `opened_streams` is incremented when
  // Envoy receives complete response headers from the upstream server. For upstream connections the
  // `opened_streams` is incremented when Envoy sends the HEADERS frame for a new stream. The
  // ``http2.inbound_priority_frames_flood`` stat tracks the number of connections terminated due to
  // flood mitigation. The default max_inbound_window_update_frames_per_data_frame_sent value is 10.
  // Setting this to 1 should be enough to support HTTP/2 implementations with basic flow control,
  // but more complex implementations that try to estimate available bandwidth require at least 2.
  // NOTE: flood and abuse mitigation for upstream connections is presently enabled by the
  // `envoy.reloadable_features.upstream_http2_flood_checks` flag.
  google.protobuf.UInt32Value max_inbound_window_update_frames_per_data_frame_sent = 11
      [(validate.rules).uint32 = {gte: 1}];

  // Allows invalid HTTP messaging and headers. When this option is disabled (default), then
  // the whole HTTP/2 connection is terminated upon receiving invalid HEADERS frame. However,
  // when this option is enabled, only the offending stream is terminated.
  //
  // This is overridden by HCM :ref:`stream_error_on_invalid_http_messaging
  // <envoy_v3_api_field_extensions.filters.network.http_connection_manager.v3.HttpConnectionManager.stream_error_on_invalid_http_message>`
  // iff present.
  //
  // This is deprecated in favor of :ref:`override_stream_error_on_invalid_http_message
  // <envoy_v3_api_field_config.core.v3.Http2ProtocolOptions.override_stream_error_on_invalid_http_message>`
  //
  // See `RFC7540, sec. 8.1 <https://tools.ietf.org/html/rfc7540#section-8.1>`_ for details.
  bool hidden_envoy_deprecated_stream_error_on_invalid_http_messaging = 12
      [deprecated = true, (envoy.annotations.deprecated_at_minor_version) = "3.0"];

  // Allows invalid HTTP messaging and headers. When this option is disabled (default), then
  // the whole HTTP/2 connection is terminated upon receiving invalid HEADERS frame. However,
  // when this option is enabled, only the offending stream is terminated.
  //
  // This overrides any HCM :ref:`stream_error_on_invalid_http_messaging
  // <envoy_v3_api_field_extensions.filters.network.http_connection_manager.v3.HttpConnectionManager.stream_error_on_invalid_http_message>`
  //
  // See `RFC7540, sec. 8.1 <https://tools.ietf.org/html/rfc7540#section-8.1>`_ for details.
  google.protobuf.BoolValue override_stream_error_on_invalid_http_message = 14;

  // [#not-implemented-hide:]
  // Specifies SETTINGS frame parameters to be sent to the peer, with two exceptions:
  //
  // 1. SETTINGS_ENABLE_PUSH (0x2) is not configurable as HTTP/2 server push is not supported by
  // Envoy.
  //
  // 2. SETTINGS_ENABLE_CONNECT_PROTOCOL (0x8) is only configurable through the named field
  // 'allow_connect'.
  //
  // Note that custom parameters specified through this field can not also be set in the
  // corresponding named parameters:
  //
  // .. code-block:: text
  //
  //   ID    Field Name
  //   ----------------
  //   0x1   hpack_table_size
  //   0x3   max_concurrent_streams
  //   0x4   initial_stream_window_size
  //
  // Collisions will trigger config validation failure on load/update. Likewise, inconsistencies
  // between custom parameters with the same identifier will trigger a failure.
  //
  // See `IANA HTTP/2 Settings
  // <https://www.iana.org/assignments/http2-parameters/http2-parameters.xhtml#settings>`_ for
  // standardized identifiers.
  repeated SettingsParameter custom_settings_parameters = 13;

  // Send HTTP/2 PING frames to verify that the connection is still healthy. If the remote peer
  // does not respond within the configured timeout, the connection will be aborted.
  KeepaliveSettings connection_keepalive = 15;
}

// [#not-implemented-hide:]
message GrpcProtocolOptions {
  option (udpa.annotations.versioning).previous_message_type =
      "envoy.config.core.v3.GrpcProtocolOptions";

  Http2ProtocolOptions http2_protocol_options = 1;
}

// A message which allows using HTTP/3.
message Http3ProtocolOptions {
  option (udpa.annotations.versioning).previous_message_type =
      "envoy.config.core.v3.Http3ProtocolOptions";

  QuicProtocolOptions quic_protocol_options = 1;

  // Allows invalid HTTP messaging and headers. When this option is disabled (default), then
  // the whole HTTP/3 connection is terminated upon receiving invalid HEADERS frame. However,
  // when this option is enabled, only the offending stream is terminated.
  //
  // If set, this overrides any HCM :ref:`stream_error_on_invalid_http_messaging
  // <envoy_v3_api_field_extensions.filters.network.http_connection_manager.v3.HttpConnectionManager.stream_error_on_invalid_http_message>`.
  google.protobuf.BoolValue override_stream_error_on_invalid_http_message = 2;
}<|MERGE_RESOLUTION|>--- conflicted
+++ resolved
@@ -74,9 +74,6 @@
   bool auto_san_validation = 2;
 }
 
-<<<<<<< HEAD
-// [#next-free-field: 7]
-=======
 // Configures the alternate protocols cache which tracks alternate protocols that can be used to
 // make an HTTP connection to an origin server. See https://tools.ietf.org/html/rfc7838 for
 // HTTP Alternate Services and https://datatracker.ietf.org/doc/html/draft-ietf-dnsop-svcb-https-04
@@ -102,8 +99,7 @@
   google.protobuf.UInt32Value max_entries = 2 [(validate.rules).uint32 = {gt: 0}];
 }
 
-// [#next-free-field: 6]
->>>>>>> ef0fb39e
+// [#next-free-field: 7]
 message HttpProtocolOptions {
   option (udpa.annotations.versioning).previous_message_type =
       "envoy.config.core.v3.HttpProtocolOptions";

--- conflicted
+++ resolved
@@ -4,11 +4,7 @@
   ubuntu-build:
     description: "A regular build executor based on ubuntu image"
     docker:
-<<<<<<< HEAD
       - image: envoyproxy/envoy-build:111781fa2823535762e9c514db0c5c41a119b4b1
-=======
-      - image: envoyproxy/envoy-build:d1646d643b492ea070c96d0b67caf5bb2c8ca854
->>>>>>> 655e91bb
     resource_class: xlarge
     working_directory: /source
 

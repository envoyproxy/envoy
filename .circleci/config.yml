--- conflicted
+++ resolved
@@ -4,11 +4,7 @@
   ubuntu-build:
     description: "A regular build executor based on ubuntu image"
     docker:
-<<<<<<< HEAD
-      - image: envoyproxy/envoy-build:0fbb7247f27b9bf0605e664fd40ecd95a2df49e6
-=======
       - image: envoyproxy/envoy-build:33447a5c7124ac9df726b8fe8332c857b0695454
->>>>>>> 0a7d1941
     resource_class: xlarge
     working_directory: /source
 

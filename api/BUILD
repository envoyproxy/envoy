# DO NOT EDIT. This file is generated by tools/proto_format/proto_sync.py.

load("@rules_proto//proto:defs.bzl", "proto_descriptor_set", "proto_library")

licenses(["notice"])  # Apache 2

proto_library(
    name = "v2_protos",
    visibility = ["//visibility:public"],
    deps = [
        "//envoy/admin/v2alpha:pkg",
        "//envoy/api/v2:pkg",
        "//envoy/api/v2/auth:pkg",
        "//envoy/api/v2/cluster:pkg",
        "//envoy/api/v2/core:pkg",
        "//envoy/api/v2/endpoint:pkg",
        "//envoy/api/v2/listener:pkg",
        "//envoy/api/v2/ratelimit:pkg",
        "//envoy/api/v2/route:pkg",
        "//envoy/config/bootstrap/v2:pkg",
        "//envoy/config/cluster/dynamic_forward_proxy/v2alpha:pkg",
        "//envoy/config/common/dynamic_forward_proxy/v2alpha:pkg",
        "//envoy/config/common/tap/v2alpha:pkg",
        "//envoy/config/filter/accesslog/v2:pkg",
        "//envoy/config/filter/fault/v2:pkg",
        "//envoy/config/filter/http/compressor/v2:pkg",
        "//envoy/config/filter/http/dynamic_forward_proxy/v2alpha:pkg",
        "//envoy/config/filter/http/gzip/v2:pkg",
        "//envoy/config/filter/http/rate_limit/v2:pkg",
        "//envoy/config/filter/http/rbac/v2:pkg",
        "//envoy/config/filter/network/dubbo_proxy/v2alpha1:pkg",
        "//envoy/config/filter/network/http_connection_manager/v2:pkg",
        "//envoy/config/filter/network/rate_limit/v2:pkg",
        "//envoy/config/filter/network/rbac/v2:pkg",
        "//envoy/config/filter/network/redis_proxy/v2:pkg",
        "//envoy/config/filter/network/tcp_proxy/v2:pkg",
        "//envoy/config/filter/network/thrift_proxy/v2alpha1:pkg",
        "//envoy/config/filter/thrift/rate_limit/v2alpha1:pkg",
        "//envoy/config/filter/thrift/router/v2alpha1:pkg",
        "//envoy/config/health_checker/redis/v2:pkg",
        "//envoy/config/listener/v2:pkg",
        "//envoy/config/metrics/v2:pkg",
        "//envoy/config/overload/v2alpha:pkg",
        "//envoy/config/ratelimit/v2:pkg",
        "//envoy/config/rbac/v2:pkg",
        "//envoy/config/resource_monitor/fixed_heap/v2alpha:pkg",
        "//envoy/config/resource_monitor/injected_resource/v2alpha:pkg",
        "//envoy/config/retry/omit_canary_hosts/v2:pkg",
        "//envoy/config/retry/previous_hosts/v2:pkg",
        "//envoy/config/trace/v2:pkg",
        "//envoy/config/trace/v2alpha:pkg",
        "//envoy/config/transport_socket/alts/v2alpha:pkg",
        "//envoy/config/transport_socket/tap/v2alpha:pkg",
        "//envoy/data/accesslog/v2:pkg",
        "//envoy/data/tap/v2alpha:pkg",
        "//envoy/service/accesslog/v2:pkg",
        "//envoy/service/auth/v2:pkg",
        "//envoy/service/discovery/v2:pkg",
        "//envoy/service/load_stats/v2:pkg",
        "//envoy/service/metrics/v2:pkg",
        "//envoy/service/ratelimit/v2:pkg",
        "//envoy/service/status/v2:pkg",
        "//envoy/service/tap/v2alpha:pkg",
        "//envoy/type:pkg",
        "//envoy/type/matcher:pkg",
        "//envoy/type/metadata/v2:pkg",
        "//envoy/type/tracing/v2:pkg",
    ],
)

proto_library(
    name = "v3_protos",
    visibility = ["//visibility:public"],
    deps = [
        "//contrib/envoy/extensions/filters/http/dynamo/v3:pkg",
        "//contrib/envoy/extensions/filters/http/language/v3alpha:pkg",
        "//contrib/envoy/extensions/filters/http/squash/v3:pkg",
        "//contrib/envoy/extensions/filters/http/sxg/v3alpha:pkg",
        "//contrib/envoy/extensions/filters/network/client_ssl_auth/v3:pkg",
        "//contrib/envoy/extensions/filters/network/generic_proxy/action/v3:pkg",
        "//contrib/envoy/extensions/filters/network/generic_proxy/codecs/dubbo/v3:pkg",
        "//contrib/envoy/extensions/filters/network/generic_proxy/matcher/v3:pkg",
        "//contrib/envoy/extensions/filters/network/generic_proxy/router/v3:pkg",
        "//contrib/envoy/extensions/filters/network/generic_proxy/v3:pkg",
        "//contrib/envoy/extensions/filters/network/kafka_broker/v3:pkg",
        "//contrib/envoy/extensions/filters/network/kafka_mesh/v3alpha:pkg",
        "//contrib/envoy/extensions/filters/network/mysql_proxy/v3:pkg",
        "//contrib/envoy/extensions/filters/network/postgres_proxy/v3alpha:pkg",
        "//contrib/envoy/extensions/filters/network/rocketmq_proxy/v3:pkg",
        "//contrib/envoy/extensions/filters/network/sip_proxy/router/v3alpha:pkg",
        "//contrib/envoy/extensions/filters/network/sip_proxy/tra/v3alpha:pkg",
        "//contrib/envoy/extensions/filters/network/sip_proxy/v3alpha:pkg",
        "//contrib/envoy/extensions/matching/input_matchers/hyperscan/v3alpha:pkg",
        "//contrib/envoy/extensions/network/connection_balance/dlb/v3alpha:pkg",
        "//contrib/envoy/extensions/private_key_providers/cryptomb/v3alpha:pkg",
        "//contrib/envoy/extensions/private_key_providers/qat/v3alpha:pkg",
        "//contrib/envoy/extensions/regex_engines/hyperscan/v3alpha:pkg",
        "//contrib/envoy/extensions/vcl/v3alpha:pkg",
        "//envoy/admin/v3:pkg",
        "//envoy/config/accesslog/v3:pkg",
        "//envoy/config/bootstrap/v3:pkg",
        "//envoy/config/cluster/v3:pkg",
        "//envoy/config/common/key_value/v3:pkg",
        "//envoy/config/common/matcher/v3:pkg",
        "//envoy/config/common/mutation_rules/v3:pkg",
        "//envoy/config/core/v3:pkg",
        "//envoy/config/endpoint/v3:pkg",
        "//envoy/config/filter/thrift/router/v2alpha1:pkg",
        "//envoy/config/grpc_credential/v3:pkg",
        "//envoy/config/health_checker/redis/v2:pkg",
        "//envoy/config/listener/v3:pkg",
        "//envoy/config/metrics/v3:pkg",
        "//envoy/config/overload/v3:pkg",
        "//envoy/config/ratelimit/v3:pkg",
        "//envoy/config/rbac/v3:pkg",
        "//envoy/config/resource_monitor/fixed_heap/v2alpha:pkg",
        "//envoy/config/resource_monitor/injected_resource/v2alpha:pkg",
        "//envoy/config/retry/omit_canary_hosts/v2:pkg",
        "//envoy/config/retry/previous_hosts/v2:pkg",
        "//envoy/config/route/v3:pkg",
        "//envoy/config/tap/v3:pkg",
        "//envoy/config/trace/v3:pkg",
        "//envoy/data/accesslog/v3:pkg",
        "//envoy/data/cluster/v3:pkg",
        "//envoy/data/core/v3:pkg",
        "//envoy/data/dns/v3:pkg",
        "//envoy/data/tap/v3:pkg",
        "//envoy/extensions/access_loggers/file/v3:pkg",
        "//envoy/extensions/access_loggers/filters/cel/v3:pkg",
        "//envoy/extensions/access_loggers/grpc/v3:pkg",
        "//envoy/extensions/access_loggers/open_telemetry/v3:pkg",
        "//envoy/extensions/access_loggers/stream/v3:pkg",
        "//envoy/extensions/access_loggers/wasm/v3:pkg",
        "//envoy/extensions/bootstrap/internal_listener/v3:pkg",
        "//envoy/extensions/clusters/aggregate/v3:pkg",
        "//envoy/extensions/clusters/dynamic_forward_proxy/v3:pkg",
        "//envoy/extensions/clusters/redis/v3:pkg",
        "//envoy/extensions/common/async_files/v3:pkg",
        "//envoy/extensions/common/dynamic_forward_proxy/v3:pkg",
        "//envoy/extensions/common/matching/v3:pkg",
        "//envoy/extensions/common/ratelimit/v3:pkg",
        "//envoy/extensions/common/tap/v3:pkg",
        "//envoy/extensions/compression/brotli/compressor/v3:pkg",
        "//envoy/extensions/compression/brotli/decompressor/v3:pkg",
        "//envoy/extensions/compression/gzip/compressor/v3:pkg",
        "//envoy/extensions/compression/gzip/decompressor/v3:pkg",
        "//envoy/extensions/compression/zstd/compressor/v3:pkg",
        "//envoy/extensions/compression/zstd/decompressor/v3:pkg",
        "//envoy/extensions/config/validators/minimum_clusters/v3:pkg",
        "//envoy/extensions/early_data/v3:pkg",
        "//envoy/extensions/filters/common/dependency/v3:pkg",
        "//envoy/extensions/filters/common/fault/v3:pkg",
        "//envoy/extensions/filters/common/matcher/action/v3:pkg",
        "//envoy/extensions/filters/http/adaptive_concurrency/v3:pkg",
        "//envoy/extensions/filters/http/admission_control/v3:pkg",
        "//envoy/extensions/filters/http/alternate_protocols_cache/v3:pkg",
        "//envoy/extensions/filters/http/aws_lambda/v3:pkg",
        "//envoy/extensions/filters/http/aws_request_signing/v3:pkg",
        "//envoy/extensions/filters/http/bandwidth_limit/v3:pkg",
        "//envoy/extensions/filters/http/buffer/v3:pkg",
        "//envoy/extensions/filters/http/cache/v3:pkg",
        "//envoy/extensions/filters/http/cdn_loop/v3:pkg",
        "//envoy/extensions/filters/http/composite/v3:pkg",
        "//envoy/extensions/filters/http/compressor/v3:pkg",
        "//envoy/extensions/filters/http/cors/v3:pkg",
        "//envoy/extensions/filters/http/csrf/v3:pkg",
        "//envoy/extensions/filters/http/custom_response/v3:pkg",
        "//envoy/extensions/filters/http/decompressor/v3:pkg",
        "//envoy/extensions/filters/http/dynamic_forward_proxy/v3:pkg",
        "//envoy/extensions/filters/http/ext_authz/v3:pkg",
        "//envoy/extensions/filters/http/ext_proc/v3:pkg",
        "//envoy/extensions/filters/http/fault/v3:pkg",
        "//envoy/extensions/filters/http/file_system_buffer/v3:pkg",
        "//envoy/extensions/filters/http/gcp_authn/v3:pkg",
        "//envoy/extensions/filters/http/grpc_http1_bridge/v3:pkg",
        "//envoy/extensions/filters/http/grpc_http1_reverse_bridge/v3:pkg",
        "//envoy/extensions/filters/http/grpc_json_transcoder/v3:pkg",
        "//envoy/extensions/filters/http/grpc_stats/v3:pkg",
        "//envoy/extensions/filters/http/grpc_web/v3:pkg",
        "//envoy/extensions/filters/http/gzip/v3:pkg",
        "//envoy/extensions/filters/http/header_to_metadata/v3:pkg",
        "//envoy/extensions/filters/http/health_check/v3:pkg",
        "//envoy/extensions/filters/http/ip_tagging/v3:pkg",
        "//envoy/extensions/filters/http/jwt_authn/v3:pkg",
        "//envoy/extensions/filters/http/kill_request/v3:pkg",
        "//envoy/extensions/filters/http/local_ratelimit/v3:pkg",
        "//envoy/extensions/filters/http/lua/v3:pkg",
        "//envoy/extensions/filters/http/oauth2/v3:pkg",
        "//envoy/extensions/filters/http/on_demand/v3:pkg",
        "//envoy/extensions/filters/http/original_src/v3:pkg",
        "//envoy/extensions/filters/http/rate_limit_quota/v3:pkg",
        "//envoy/extensions/filters/http/ratelimit/v3:pkg",
        "//envoy/extensions/filters/http/rbac/v3:pkg",
        "//envoy/extensions/filters/http/router/v3:pkg",
        "//envoy/extensions/filters/http/set_metadata/v3:pkg",
        "//envoy/extensions/filters/http/stateful_session/v3:pkg",
        "//envoy/extensions/filters/http/tap/v3:pkg",
        "//envoy/extensions/filters/http/upstream_codec/v3:pkg",
        "//envoy/extensions/filters/http/wasm/v3:pkg",
        "//envoy/extensions/filters/listener/http_inspector/v3:pkg",
        "//envoy/extensions/filters/listener/original_dst/v3:pkg",
        "//envoy/extensions/filters/listener/original_src/v3:pkg",
        "//envoy/extensions/filters/listener/proxy_protocol/v3:pkg",
        "//envoy/extensions/filters/listener/tls_inspector/v3:pkg",
        "//envoy/extensions/filters/network/connection_limit/v3:pkg",
        "//envoy/extensions/filters/network/direct_response/v3:pkg",
        "//envoy/extensions/filters/network/dubbo_proxy/router/v3:pkg",
        "//envoy/extensions/filters/network/dubbo_proxy/v3:pkg",
        "//envoy/extensions/filters/network/echo/v3:pkg",
        "//envoy/extensions/filters/network/ext_authz/v3:pkg",
        "//envoy/extensions/filters/network/http_connection_manager/v3:pkg",
        "//envoy/extensions/filters/network/local_ratelimit/v3:pkg",
        "//envoy/extensions/filters/network/mongo_proxy/v3:pkg",
        "//envoy/extensions/filters/network/ratelimit/v3:pkg",
        "//envoy/extensions/filters/network/rbac/v3:pkg",
        "//envoy/extensions/filters/network/redis_proxy/v3:pkg",
        "//envoy/extensions/filters/network/sni_cluster/v3:pkg",
        "//envoy/extensions/filters/network/sni_dynamic_forward_proxy/v3:pkg",
        "//envoy/extensions/filters/network/tcp_proxy/v3:pkg",
        "//envoy/extensions/filters/network/thrift_proxy/filters/header_to_metadata/v3:pkg",
        "//envoy/extensions/filters/network/thrift_proxy/filters/payload_to_metadata/v3:pkg",
        "//envoy/extensions/filters/network/thrift_proxy/filters/ratelimit/v3:pkg",
        "//envoy/extensions/filters/network/thrift_proxy/router/v3:pkg",
        "//envoy/extensions/filters/network/thrift_proxy/v3:pkg",
        "//envoy/extensions/filters/network/wasm/v3:pkg",
        "//envoy/extensions/filters/network/zookeeper_proxy/v3:pkg",
        "//envoy/extensions/filters/udp/dns_filter/v3:pkg",
        "//envoy/extensions/filters/udp/udp_proxy/v3:pkg",
        "//envoy/extensions/formatter/metadata/v3:pkg",
        "//envoy/extensions/formatter/req_without_query/v3:pkg",
        "//envoy/extensions/health_checkers/redis/v3:pkg",
        "//envoy/extensions/health_checkers/thrift/v3:pkg",
        "//envoy/extensions/http/cache/file_system_http_cache/v3:pkg",
        "//envoy/extensions/http/cache/simple_http_cache/v3:pkg",
        "//envoy/extensions/http/custom_response/local_response_policy/v3:pkg",
        "//envoy/extensions/http/custom_response/redirect_policy/v3:pkg",
        "//envoy/extensions/http/early_header_mutation/header_mutation/v3:pkg",
        "//envoy/extensions/http/header_formatters/preserve_case/v3:pkg",
        "//envoy/extensions/http/header_validators/envoy_default/v3:pkg",
        "//envoy/extensions/http/original_ip_detection/custom_header/v3:pkg",
        "//envoy/extensions/http/original_ip_detection/xff/v3:pkg",
        "//envoy/extensions/http/stateful_session/cookie/v3:pkg",
        "//envoy/extensions/http/stateful_session/header/v3:pkg",
        "//envoy/extensions/internal_redirect/allow_listed_routes/v3:pkg",
        "//envoy/extensions/internal_redirect/previous_routes/v3:pkg",
        "//envoy/extensions/internal_redirect/safe_cross_scheme/v3:pkg",
        "//envoy/extensions/key_value/file_based/v3:pkg",
<<<<<<< HEAD
        "//envoy/extensions/load_balancing_policies/least_request/v3:pkg",
=======
        "//envoy/extensions/load_balancing_policies/common/v3:pkg",
        "//envoy/extensions/load_balancing_policies/least_request/v3:pkg",
        "//envoy/extensions/load_balancing_policies/maglev/v3:pkg",
        "//envoy/extensions/load_balancing_policies/random/v3:pkg",
        "//envoy/extensions/load_balancing_policies/ring_hash/v3:pkg",
        "//envoy/extensions/load_balancing_policies/round_robin/v3:pkg",
        "//envoy/extensions/load_balancing_policies/wrr_locality/v3:pkg",
>>>>>>> 367763e5
        "//envoy/extensions/matching/common_inputs/environment_variable/v3:pkg",
        "//envoy/extensions/matching/common_inputs/network/v3:pkg",
        "//envoy/extensions/matching/common_inputs/ssl/v3:pkg",
        "//envoy/extensions/matching/input_matchers/consistent_hashing/v3:pkg",
        "//envoy/extensions/matching/input_matchers/ip/v3:pkg",
        "//envoy/extensions/network/dns_resolver/apple/v3:pkg",
        "//envoy/extensions/network/dns_resolver/cares/v3:pkg",
        "//envoy/extensions/network/dns_resolver/getaddrinfo/v3:pkg",
        "//envoy/extensions/network/socket_interface/v3:pkg",
        "//envoy/extensions/path/match/uri_template/v3:pkg",
        "//envoy/extensions/path/rewrite/uri_template/v3:pkg",
        "//envoy/extensions/quic/connection_id_generator/v3:pkg",
        "//envoy/extensions/quic/crypto_stream/v3:pkg",
        "//envoy/extensions/quic/proof_source/v3:pkg",
        "//envoy/extensions/rate_limit_descriptors/expr/v3:pkg",
        "//envoy/extensions/rbac/matchers/upstream_ip_port/v3:pkg",
        "//envoy/extensions/regex_engines/v3:pkg",
        "//envoy/extensions/request_id/uuid/v3:pkg",
        "//envoy/extensions/resource_monitors/downstream_connections/v3:pkg",
        "//envoy/extensions/resource_monitors/fixed_heap/v3:pkg",
        "//envoy/extensions/resource_monitors/injected_resource/v3:pkg",
        "//envoy/extensions/retry/host/omit_canary_hosts/v3:pkg",
        "//envoy/extensions/retry/host/omit_host_metadata/v3:pkg",
        "//envoy/extensions/retry/host/previous_hosts/v3:pkg",
        "//envoy/extensions/retry/priority/previous_priorities/v3:pkg",
        "//envoy/extensions/stat_sinks/graphite_statsd/v3:pkg",
        "//envoy/extensions/stat_sinks/wasm/v3:pkg",
        "//envoy/extensions/transport_sockets/alts/v3:pkg",
        "//envoy/extensions/transport_sockets/http_11_proxy/v3:pkg",
        "//envoy/extensions/transport_sockets/internal_upstream/v3:pkg",
        "//envoy/extensions/transport_sockets/proxy_protocol/v3:pkg",
        "//envoy/extensions/transport_sockets/quic/v3:pkg",
        "//envoy/extensions/transport_sockets/raw_buffer/v3:pkg",
        "//envoy/extensions/transport_sockets/s2a/v3:pkg",
        "//envoy/extensions/transport_sockets/starttls/v3:pkg",
        "//envoy/extensions/transport_sockets/tap/v3:pkg",
        "//envoy/extensions/transport_sockets/tcp_stats/v3:pkg",
        "//envoy/extensions/transport_sockets/tls/v3:pkg",
        "//envoy/extensions/udp_packet_writer/v3:pkg",
        "//envoy/extensions/upstreams/http/generic/v3:pkg",
        "//envoy/extensions/upstreams/http/http/v3:pkg",
        "//envoy/extensions/upstreams/http/tcp/v3:pkg",
        "//envoy/extensions/upstreams/http/v3:pkg",
        "//envoy/extensions/upstreams/tcp/generic/v3:pkg",
        "//envoy/extensions/wasm/v3:pkg",
        "//envoy/extensions/watchdog/profile_action/v3:pkg",
        "//envoy/service/accesslog/v3:pkg",
        "//envoy/service/auth/v3:pkg",
        "//envoy/service/cluster/v3:pkg",
        "//envoy/service/discovery/v3:pkg",
        "//envoy/service/endpoint/v3:pkg",
        "//envoy/service/event_reporting/v3:pkg",
        "//envoy/service/ext_proc/v3:pkg",
        "//envoy/service/extension/v3:pkg",
        "//envoy/service/health/v3:pkg",
        "//envoy/service/listener/v3:pkg",
        "//envoy/service/load_stats/v3:pkg",
        "//envoy/service/metrics/v3:pkg",
        "//envoy/service/rate_limit_quota/v3:pkg",
        "//envoy/service/ratelimit/v3:pkg",
        "//envoy/service/route/v3:pkg",
        "//envoy/service/runtime/v3:pkg",
        "//envoy/service/secret/v3:pkg",
        "//envoy/service/status/v3:pkg",
        "//envoy/service/tap/v3:pkg",
        "//envoy/service/trace/v3:pkg",
        "//envoy/type/http/v3:pkg",
        "//envoy/type/matcher/v3:pkg",
        "//envoy/type/metadata/v3:pkg",
        "//envoy/type/tracing/v3:pkg",
        "//envoy/type/v3:pkg",
        "//envoy/watchdog/v3:pkg",
    ],
)

proto_library(
    name = "xds_protos",
    visibility = ["//visibility:public"],
    deps = [
        "@com_github_cncf_udpa//xds/core/v3:pkg",
        "@com_github_cncf_udpa//xds/type/matcher/v3:pkg",
        "@com_github_cncf_udpa//xds/type/v3:pkg",
    ],
)

proto_library(
    name = "all_protos",
    visibility = ["//visibility:public"],
    deps = [
        ":v2_protos",
        ":v3_protos",
        ":xds_protos",
    ],
)

filegroup(
    name = "proto_breaking_change_detector_buf_config",
    srcs = [
        "buf.yaml",
    ],
    visibility = ["//visibility:public"],
)

proto_descriptor_set(
    name = "v3_proto_set",
    visibility = ["//visibility:public"],
    deps = [
        ":v3_protos",
        ":xds_protos",
    ],
)<|MERGE_RESOLUTION|>--- conflicted
+++ resolved
@@ -245,9 +245,6 @@
         "//envoy/extensions/internal_redirect/previous_routes/v3:pkg",
         "//envoy/extensions/internal_redirect/safe_cross_scheme/v3:pkg",
         "//envoy/extensions/key_value/file_based/v3:pkg",
-<<<<<<< HEAD
-        "//envoy/extensions/load_balancing_policies/least_request/v3:pkg",
-=======
         "//envoy/extensions/load_balancing_policies/common/v3:pkg",
         "//envoy/extensions/load_balancing_policies/least_request/v3:pkg",
         "//envoy/extensions/load_balancing_policies/maglev/v3:pkg",
@@ -255,7 +252,6 @@
         "//envoy/extensions/load_balancing_policies/ring_hash/v3:pkg",
         "//envoy/extensions/load_balancing_policies/round_robin/v3:pkg",
         "//envoy/extensions/load_balancing_policies/wrr_locality/v3:pkg",
->>>>>>> 367763e5
         "//envoy/extensions/matching/common_inputs/environment_variable/v3:pkg",
         "//envoy/extensions/matching/common_inputs/network/v3:pkg",
         "//envoy/extensions/matching/common_inputs/ssl/v3:pkg",

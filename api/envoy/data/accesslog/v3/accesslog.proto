syntax = "proto3";

package envoy.data.accesslog.v3;

import "envoy/config/core/v3/address.proto";
import "envoy/config/core/v3/base.proto";

import "google/protobuf/any.proto";
import "google/protobuf/duration.proto";
import "google/protobuf/timestamp.proto";
import "google/protobuf/wrappers.proto";

import "udpa/annotations/status.proto";
import "udpa/annotations/versioning.proto";
import "validate/validate.proto";

option java_package = "io.envoyproxy.envoy.data.accesslog.v3";
option java_outer_classname = "AccesslogProto";
option java_multiple_files = true;
option (udpa.annotations.file_status).package_version_status = ACTIVE;

// [#protodoc-title: gRPC access logs]
// Envoy access logs describe incoming interaction with Envoy over a fixed
// period of time, and typically cover a single request/response exchange,
// (e.g. HTTP), stream (e.g. over HTTP/gRPC), or proxied connection (e.g. TCP).
// Access logs contain fields defined in protocol-specific protobuf messages.
//
// Except where explicitly declared otherwise, all fields describe
// *downstream* interaction between Envoy and a connected client.
// Fields describing *upstream* interaction will explicitly include ``upstream``
// in their name.

message TCPAccessLogEntry {
  option (udpa.annotations.versioning).previous_message_type =
      "envoy.data.accesslog.v2.TCPAccessLogEntry";

  // Common properties shared by all Envoy access logs.
  AccessLogCommon common_properties = 1;

  // Properties of the TCP connection.
  ConnectionProperties connection_properties = 2;
}

message HTTPAccessLogEntry {
  option (udpa.annotations.versioning).previous_message_type =
      "envoy.data.accesslog.v2.HTTPAccessLogEntry";

  // HTTP version
  enum HTTPVersion {
    PROTOCOL_UNSPECIFIED = 0;
    HTTP10 = 1;
    HTTP11 = 2;
    HTTP2 = 3;
    HTTP3 = 4;
  }

  // Common properties shared by all Envoy access logs.
  AccessLogCommon common_properties = 1;

  HTTPVersion protocol_version = 2;

  // Description of the incoming HTTP request.
  HTTPRequestProperties request = 3;

  // Description of the outgoing HTTP response.
  HTTPResponseProperties response = 4;
}

// Defines fields for a connection
message ConnectionProperties {
  option (udpa.annotations.versioning).previous_message_type =
      "envoy.data.accesslog.v2.ConnectionProperties";

  // Number of bytes received from downstream.
  uint64 received_bytes = 1;

  // Number of bytes sent to downstream.
  uint64 sent_bytes = 2;
}

// Defines fields that are shared by all Envoy access logs.
// [#next-free-field: 22]
message AccessLogCommon {
  option (udpa.annotations.versioning).previous_message_type =
      "envoy.data.accesslog.v2.AccessLogCommon";

  // [#not-implemented-hide:]
  // This field indicates the rate at which this log entry was sampled.
  // Valid range is (0.0, 1.0].
  double sample_rate = 1 [(validate.rules).double = {lte: 1.0 gt: 0.0}];

  // This field is the remote/origin address on which the request from the user was received.
  // Note: This may not be the physical peer. E.g, if the remote address is inferred from for
  // example the x-forwarder-for header, proxy protocol, etc.
  config.core.v3.Address downstream_remote_address = 2;

  // This field is the local/destination address on which the request from the user was received.
  config.core.v3.Address downstream_local_address = 3;

  // If the connection is secure,S this field will contain TLS properties.
  TLSProperties tls_properties = 4;

  // The time that Envoy started servicing this request. This is effectively the time that the first
  // downstream byte is received.
  google.protobuf.Timestamp start_time = 5;

  // Interval between the first downstream byte received and the last
  // downstream byte received (i.e. time it takes to receive a request).
  google.protobuf.Duration time_to_last_rx_byte = 6;

  // Interval between the first downstream byte received and the first upstream byte sent. There may
  // by considerable delta between *time_to_last_rx_byte* and this value due to filters.
  // Additionally, the same caveats apply as documented in *time_to_last_downstream_tx_byte* about
  // not accounting for kernel socket buffer time, etc.
  google.protobuf.Duration time_to_first_upstream_tx_byte = 7;

  // Interval between the first downstream byte received and the last upstream byte sent. There may
  // by considerable delta between *time_to_last_rx_byte* and this value due to filters.
  // Additionally, the same caveats apply as documented in *time_to_last_downstream_tx_byte* about
  // not accounting for kernel socket buffer time, etc.
  google.protobuf.Duration time_to_last_upstream_tx_byte = 8;

  // Interval between the first downstream byte received and the first upstream
  // byte received (i.e. time it takes to start receiving a response).
  google.protobuf.Duration time_to_first_upstream_rx_byte = 9;

  // Interval between the first downstream byte received and the last upstream
  // byte received (i.e. time it takes to receive a complete response).
  google.protobuf.Duration time_to_last_upstream_rx_byte = 10;

  // Interval between the first downstream byte received and the first downstream byte sent.
  // There may be a considerable delta between the *time_to_first_upstream_rx_byte* and this field
  // due to filters. Additionally, the same caveats apply as documented in
  // *time_to_last_downstream_tx_byte* about not accounting for kernel socket buffer time, etc.
  google.protobuf.Duration time_to_first_downstream_tx_byte = 11;

  // Interval between the first downstream byte received and the last downstream byte sent.
  // Depending on protocol, buffering, windowing, filters, etc. there may be a considerable delta
  // between *time_to_last_upstream_rx_byte* and this field. Note also that this is an approximate
  // time. In the current implementation it does not include kernel socket buffer time. In the
  // current implementation it also does not include send window buffering inside the HTTP/2 codec.
  // In the future it is likely that work will be done to make this duration more accurate.
  google.protobuf.Duration time_to_last_downstream_tx_byte = 12;

  // The upstream remote/destination address that handles this exchange. This does not include
  // retries.
  config.core.v3.Address upstream_remote_address = 13;

  // The upstream local/origin address that handles this exchange. This does not include retries.
  config.core.v3.Address upstream_local_address = 14;

  // The upstream cluster that *upstream_remote_address* belongs to.
  string upstream_cluster = 15;

  // Flags indicating occurrences during request/response processing.
  ResponseFlags response_flags = 16;

  // All metadata encountered during request processing, including endpoint
  // selection.
  //
  // This can be used to associate IDs attached to the various configurations
  // used to process this request with the access log entry. For example, a
  // route created from a higher level forwarding rule with some ID can place
  // that ID in this field and cross reference later. It can also be used to
  // determine if a canary endpoint was used or not.
  config.core.v3.Metadata metadata = 17;

  // If upstream connection failed due to transport socket (e.g. TLS handshake), provides the
  // failure reason from the transport socket. The format of this field depends on the configured
  // upstream transport socket. Common TLS failures are in
  // :ref:`TLS trouble shooting <arch_overview_ssl_trouble_shooting>`.
  string upstream_transport_failure_reason = 18;

  // The name of the route
  string route_name = 19;

  // This field is the downstream direct remote address on which the request from the user was
  // received. Note: This is always the physical peer, even if the remote address is inferred from
  // for example the x-forwarder-for header, proxy protocol, etc.
  config.core.v3.Address downstream_direct_remote_address = 20;

  // Map of filter state in stream info that have been configured to be logged. If the filter
  // state serialized to any message other than `google.protobuf.Any` it will be packed into
  // `google.protobuf.Any`.
  map<string, google.protobuf.Any> filter_state_objects = 21;
}

// Flags indicating occurrences during request/response processing.
// [#next-free-field: 25]
message ResponseFlags {
  option (udpa.annotations.versioning).previous_message_type =
      "envoy.data.accesslog.v2.ResponseFlags";

  message Unauthorized {
    option (udpa.annotations.versioning).previous_message_type =
        "envoy.data.accesslog.v2.ResponseFlags.Unauthorized";

    // Reasons why the request was unauthorized
    enum Reason {
      REASON_UNSPECIFIED = 0;

      // The request was denied by the external authorization service.
      EXTERNAL_SERVICE = 1;
    }

    Reason reason = 1;
  }

  // Indicates local server healthcheck failed.
  bool failed_local_healthcheck = 1;

  // Indicates there was no healthy upstream.
  bool no_healthy_upstream = 2;

  // Indicates an there was an upstream request timeout.
  bool upstream_request_timeout = 3;

  // Indicates local codec level reset was sent on the stream.
  bool local_reset = 4;

  // Indicates remote codec level reset was received on the stream.
  bool upstream_remote_reset = 5;

  // Indicates there was a local reset by a connection pool due to an initial connection failure.
  bool upstream_connection_failure = 6;

  // Indicates the stream was reset due to an upstream connection termination.
  bool upstream_connection_termination = 7;

  // Indicates the stream was reset because of a resource overflow.
  bool upstream_overflow = 8;

  // Indicates no route was found for the request.
  bool no_route_found = 9;

  // Indicates that the request was delayed before proxying.
  bool delay_injected = 10;

  // Indicates that the request was aborted with an injected error code.
  bool fault_injected = 11;

  // Indicates that the request was rate-limited locally.
  bool rate_limited = 12;

  // Indicates if the request was deemed unauthorized and the reason for it.
  Unauthorized unauthorized_details = 13;

  // Indicates that the request was rejected because there was an error in rate limit service.
  bool rate_limit_service_error = 14;

  // Indicates the stream was reset due to a downstream connection termination.
  bool downstream_connection_termination = 15;

  // Indicates that the upstream retry limit was exceeded, resulting in a downstream error.
  bool upstream_retry_limit_exceeded = 16;

  // Indicates that the stream idle timeout was hit, resulting in a downstream 408.
  bool stream_idle_timeout = 17;

  // Indicates that the request was rejected because an envoy request header failed strict
  // validation.
  bool invalid_envoy_request_headers = 18;

  // Indicates there was an HTTP protocol error on the downstream request.
  bool downstream_protocol_error = 19;

  // Indicates there was a max stream duration reached on the upstream request.
  bool upstream_max_stream_duration_reached = 20;

  // Indicates the response was served from a cache filter.
  bool response_from_cache_filter = 21;

  // Indicates that a filter configuration is not available.
  bool no_filter_config_found = 22;

  // Indicates that request or connection exceeded the downstream connection duration.
  bool duration_timeout = 23;

<<<<<<< HEAD
  // Indicates no cluster was found for the request.
  bool no_cluster_found = 24;
=======
  // Indicates there was an HTTP protocol error in the upstream response.
  bool upstream_protocol_error = 24;
>>>>>>> c53c32fc
}

// Properties of a negotiated TLS connection.
// [#next-free-field: 7]
message TLSProperties {
  option (udpa.annotations.versioning).previous_message_type =
      "envoy.data.accesslog.v2.TLSProperties";

  enum TLSVersion {
    VERSION_UNSPECIFIED = 0;
    TLSv1 = 1;
    TLSv1_1 = 2;
    TLSv1_2 = 3;
    TLSv1_3 = 4;
  }

  message CertificateProperties {
    option (udpa.annotations.versioning).previous_message_type =
        "envoy.data.accesslog.v2.TLSProperties.CertificateProperties";

    message SubjectAltName {
      option (udpa.annotations.versioning).previous_message_type =
          "envoy.data.accesslog.v2.TLSProperties.CertificateProperties.SubjectAltName";

      oneof san {
        string uri = 1;

        // [#not-implemented-hide:]
        string dns = 2;
      }
    }

    // SANs present in the certificate.
    repeated SubjectAltName subject_alt_name = 1;

    // The subject field of the certificate.
    string subject = 2;
  }

  // Version of TLS that was negotiated.
  TLSVersion tls_version = 1;

  // TLS cipher suite negotiated during handshake. The value is a
  // four-digit hex code defined by the IANA TLS Cipher Suite Registry
  // (e.g. ``009C`` for ``TLS_RSA_WITH_AES_128_GCM_SHA256``).
  //
  // Here it is expressed as an integer.
  google.protobuf.UInt32Value tls_cipher_suite = 2;

  // SNI hostname from handshake.
  string tls_sni_hostname = 3;

  // Properties of the local certificate used to negotiate TLS.
  CertificateProperties local_certificate_properties = 4;

  // Properties of the peer certificate used to negotiate TLS.
  CertificateProperties peer_certificate_properties = 5;

  // The TLS session ID.
  string tls_session_id = 6;
}

// [#next-free-field: 14]
message HTTPRequestProperties {
  option (udpa.annotations.versioning).previous_message_type =
      "envoy.data.accesslog.v2.HTTPRequestProperties";

  // The request method (RFC 7231/2616).
  config.core.v3.RequestMethod request_method = 1 [(validate.rules).enum = {defined_only: true}];

  // The scheme portion of the incoming request URI.
  string scheme = 2;

  // HTTP/2 ``:authority`` or HTTP/1.1 ``Host`` header value.
  string authority = 3;

  // The port of the incoming request URI
  // (unused currently, as port is composed onto authority).
  google.protobuf.UInt32Value port = 4;

  // The path portion from the incoming request URI.
  string path = 5;

  // Value of the ``User-Agent`` request header.
  string user_agent = 6;

  // Value of the ``Referer`` request header.
  string referer = 7;

  // Value of the ``X-Forwarded-For`` request header.
  string forwarded_for = 8;

  // Value of the ``X-Request-Id`` request header
  //
  // This header is used by Envoy to uniquely identify a request.
  // It will be generated for all external requests and internal requests that
  // do not already have a request ID.
  string request_id = 9;

  // Value of the ``X-Envoy-Original-Path`` request header.
  string original_path = 10;

  // Size of the HTTP request headers in bytes.
  //
  // This value is captured from the OSI layer 7 perspective, i.e. it does not
  // include overhead from framing or encoding at other networking layers.
  uint64 request_headers_bytes = 11;

  // Size of the HTTP request body in bytes.
  //
  // This value is captured from the OSI layer 7 perspective, i.e. it does not
  // include overhead from framing or encoding at other networking layers.
  uint64 request_body_bytes = 12;

  // Map of additional headers that have been configured to be logged.
  map<string, string> request_headers = 13;
}

// [#next-free-field: 7]
message HTTPResponseProperties {
  option (udpa.annotations.versioning).previous_message_type =
      "envoy.data.accesslog.v2.HTTPResponseProperties";

  // The HTTP response code returned by Envoy.
  google.protobuf.UInt32Value response_code = 1;

  // Size of the HTTP response headers in bytes.
  //
  // This value is captured from the OSI layer 7 perspective, i.e. it does not
  // include overhead from framing or encoding at other networking layers.
  uint64 response_headers_bytes = 2;

  // Size of the HTTP response body in bytes.
  //
  // This value is captured from the OSI layer 7 perspective, i.e. it does not
  // include overhead from framing or encoding at other networking layers.
  uint64 response_body_bytes = 3;

  // Map of additional headers configured to be logged.
  map<string, string> response_headers = 4;

  // Map of trailers configured to be logged.
  map<string, string> response_trailers = 5;

  // The HTTP response code details.
  string response_code_details = 6;
}<|MERGE_RESOLUTION|>--- conflicted
+++ resolved
@@ -186,7 +186,7 @@
 }
 
 // Flags indicating occurrences during request/response processing.
-// [#next-free-field: 25]
+// [#next-free-field: 26]
 message ResponseFlags {
   option (udpa.annotations.versioning).previous_message_type =
       "envoy.data.accesslog.v2.ResponseFlags";
@@ -276,13 +276,11 @@
   // Indicates that request or connection exceeded the downstream connection duration.
   bool duration_timeout = 23;
 
-<<<<<<< HEAD
-  // Indicates no cluster was found for the request.
-  bool no_cluster_found = 24;
-=======
   // Indicates there was an HTTP protocol error in the upstream response.
   bool upstream_protocol_error = 24;
->>>>>>> c53c32fc
+
+  // Indicates no cluster was found for the request.
+  bool no_cluster_found = 25;
 }
 
 // Properties of a negotiated TLS connection.

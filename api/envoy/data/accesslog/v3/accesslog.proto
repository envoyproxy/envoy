--- conflicted
+++ resolved
@@ -80,11 +80,7 @@
 }
 
 // Defines fields that are shared by all Envoy access logs.
-<<<<<<< HEAD
-// [#next-free-field: 36]
-=======
-// [#next-free-field: 29]
->>>>>>> f506df70
+// [#next-free-field: 33]
 message AccessLogCommon {
   option (udpa.annotations.versioning).previous_message_type =
       "envoy.data.accesslog.v2.AccessLogCommon";
@@ -220,44 +216,26 @@
   // correlate all these intermediate log entries and final log entry.
   bool intermediate_log_entry = 27;
 
-<<<<<<< HEAD
-  // For HTTP: Total number of bytes sent to the downstream by the http stream.
-  // For TCP: Total number of bytes sent to the downstream by the tcp proxy.
-  uint64 downstream_wire_bytes_sent = 28;
-
-  // For HTTP: Total number of bytes received from the downstream by the http stream. Envoy over counts sizes of received HTTP/1.1 pipelined requests by adding up bytes of requests in the pipeline to the one currently being processed.
-  // For TCP: Total number of bytes received from the downstream by the tcp proxy.
-  uint64 downstream_wire_bytes_received = 29;
-
-  // For HTTP: Number of header bytes sent to the downstream by the http stream.
-  // For TCP: Not implemented (0).
-  uint64 downstream_header_bytes_sent = 30;
-
-  // For HTTP: Number of header bytes received from the downstream by the http stream.
-  // For TCP: Not implemented (0).
-  uint64 downstream_header_bytes_received = 31;
-
-  // For HTTP: Total number of bytes sent to the upstream by the http stream.
-  // For TCP: Total number of bytes sent to the upstream by the tcp proxy.
-  uint64 upstream_wire_bytes_sent = 32;
-
-  // For HTTP: Total number of bytes received from the upstream by the http stream.
-  // For TCP: Total number of bytes sent to the upstream by the tcp proxy.
-  uint64 upstream_wire_bytes_received = 33;
-
-  // For HTTP: Number of header bytes sent to the upstream by the http stream.
-  // For TCP: Not implemented (0).
-  uint64 upstream_header_bytes_sent = 34;
-
-  // For HTTP: Number of header bytes received from the upstream by the http stream.
-  // For TCP: Not implemented (0).
-  uint64 upstream_header_bytes_received = 35;
-=======
   // If downstream connection in listener failed due to transport socket (e.g. TLS handshake), provides the
   // failure reason from the transport socket. The format of this field depends on the configured downstream
   // transport socket. Common TLS failures are in :ref:`TLS trouble shooting <arch_overview_ssl_trouble_shooting>`.
   string downstream_transport_failure_reason = 28;
->>>>>>> f506df70
+
+  // For HTTP: Total number of bytes sent to the downstream by the http stream.
+  // For TCP: Total number of bytes sent to the downstream by the tcp proxy.
+  uint64 downstream_wire_bytes_sent = 29;
+
+  // For HTTP: Total number of bytes received from the downstream by the http stream. Envoy over counts sizes of received HTTP/1.1 pipelined requests by adding up bytes of requests in the pipeline to the one currently being processed.
+  // For TCP: Total number of bytes received from the downstream by the tcp proxy.
+  uint64 downstream_wire_bytes_received = 30;
+
+  // For HTTP: Total number of bytes sent to the upstream by the http stream. This value accumulates during upstream retries.
+  // For TCP: Total number of bytes sent to the upstream by the tcp proxy.
+  uint64 upstream_wire_bytes_sent = 31;
+
+  // For HTTP: Total number of bytes received from the upstream by the http stream.
+  // For TCP: Total number of bytes sent to the upstream by the tcp proxy.
+  uint64 upstream_wire_bytes_received = 32;
 }
 
 // Flags indicating occurrences during request/response processing.
@@ -427,7 +405,7 @@
   string ja3_fingerprint = 7;
 }
 
-// [#next-free-field: 14]
+// [#next-free-field: 16]
 message HTTPRequestProperties {
   option (udpa.annotations.versioning).previous_message_type =
       "envoy.data.accesslog.v2.HTTPRequestProperties";
@@ -481,9 +459,18 @@
 
   // Map of additional headers that have been configured to be logged.
   map<string, string> request_headers = 13;
-}
-
-// [#next-free-field: 7]
+
+  // Number of header bytes sent to the upstream by the http stream, including protocol overhead.
+  //
+  // This value accumulates during upstream retries.
+  uint64 upstream_header_bytes_sent = 14;
+
+  // Number of header bytes received from the downstream by the http stream, including protocol overhead.
+  uint64 downstream_header_bytes_received = 15;
+
+}
+
+// [#next-free-field: 9]
 message HTTPResponseProperties {
   option (udpa.annotations.versioning).previous_message_type =
       "envoy.data.accesslog.v2.HTTPResponseProperties";
@@ -494,7 +481,7 @@
   // Size of the HTTP response headers in bytes.
   //
   // This value is captured from the OSI layer 7 perspective, i.e. it does not
-  // include overhead from framing or encoding at other networking layers.
+  // include protocol overhead or overhead from framing or encoding at other networking layers.
   uint64 response_headers_bytes = 2;
 
   // Size of the HTTP response body in bytes.
@@ -511,4 +498,10 @@
 
   // The HTTP response code details.
   string response_code_details = 6;
+
+  // Number of header bytes received from the upstream by the http stream, including protocol overhead.
+  uint64 upstream_header_bytes_received = 7;
+
+  // Number of header bytes sent to the downstream by the http stream, including protocol overhead.
+  uint64 downstream_header_bytes_sent = 8;
 }
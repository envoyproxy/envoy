--- conflicted
+++ resolved
@@ -2,10 +2,6 @@
 
 licenses(["notice"])  # Apache 2
 
-<<<<<<< HEAD
-# TODO: trace_service grpc stubs require external language-specific dependencies which have only been mapped for Go and
-# therefore defines it's own grpc_library definitions eschewing the use of `has_services`.
-=======
 api_proto_package(
     has_services = True,
     deps = [
@@ -14,7 +10,6 @@
     ],
 )
 
->>>>>>> 99e3c658
 api_proto_library_internal(
     name = "trace_service",
     srcs = ["trace_service.proto"],

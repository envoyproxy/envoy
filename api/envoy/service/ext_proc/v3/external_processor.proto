syntax = "proto3";

package envoy.service.ext_proc.v3;

import "envoy/config/core/v3/base.proto";
import "envoy/extensions/filters/http/ext_proc/v3/processing_mode.proto";
import "envoy/type/v3/http_status.proto";

import "google/protobuf/duration.proto";
import "google/protobuf/struct.proto";

import "envoy/annotations/deprecation.proto";
import "udpa/annotations/status.proto";
import "validate/validate.proto";

option java_package = "io.envoyproxy.envoy.service.ext_proc.v3";
option java_outer_classname = "ExternalProcessorProto";
option java_multiple_files = true;
option go_package = "github.com/envoyproxy/go-control-plane/envoy/service/ext_proc/v3;ext_procv3";
option (udpa.annotations.file_status).package_version_status = ACTIVE;

// [#protodoc-title: External processing service]

// A service that can access and modify HTTP requests and responses
// as part of a filter chain.
// The overall external processing protocol works like this:
//
// 1. Envoy sends to the service information about the HTTP request.
// 2. The service sends back a ProcessingResponse message that directs Envoy
//    to either stop processing, continue without it, or send it the
//    next chunk of the message body.
// 3. If so requested, Envoy sends the server chunks of the message body,
//    or the entire body at once. In either case, the server sends back
//    a ProcessingResponse after each message it receives.
// 4. If so requested, Envoy sends the server the HTTP trailers,
//    and the server sends back a ProcessingResponse.
// 5. At this point, request processing is done, and we pick up again
//    at step 1 when Envoy receives a response from the upstream server.
// 6. At any point above, if the server closes the gRPC stream cleanly,
//    then Envoy proceeds without consulting the server.
// 7. At any point above, if the server closes the gRPC stream with an error,
//    then Envoy returns a 500 error to the client, unless the filter
//    was configured to ignore errors.
//
// In other words, the process is a request/response conversation, but
// using a gRPC stream to make it easier for the server to
// maintain state.
service ExternalProcessor {
  // This begins the bidirectional stream that Envoy will use to
  // give the server control over what the filter does. The actual
  // protocol is described by the ProcessingRequest and ProcessingResponse
  // messages below.
  rpc Process(stream ProcessingRequest) returns (stream ProcessingResponse) {
  }
}

// This represents the different types of messages that Envoy can send
// to an external processing server.
// [#next-free-field: 11]
message ProcessingRequest {
  reserved 1;

  reserved "async_mode";

  // Each request message will include one of the following sub-messages. Which
  // ones are set for a particular HTTP request/response depend on the
  // processing mode.
  oneof request {
    option (validate.required) = true;

    // Information about the HTTP request headers, as well as peer info and additional
    // properties. Unless ``observability_mode`` is ``true``, the server must send back a
    // HeaderResponse message, an ImmediateResponse message, or close the stream.
    HttpHeaders request_headers = 2;

    // Information about the HTTP response headers, as well as peer info and additional
    // properties. Unless ``observability_mode`` is ``true``, the server must send back a
    // HeaderResponse message or close the stream.
    HttpHeaders response_headers = 3;

    // A chunk of the HTTP request body. Unless ``observability_mode`` is true, the server must send back
    // a BodyResponse message, an ImmediateResponse message, or close the stream.
    HttpBody request_body = 4;

    // A chunk of the HTTP response body. Unless ``observability_mode`` is ``true``, the server must send back
    // a BodyResponse message or close the stream.
    HttpBody response_body = 5;

    // The HTTP trailers for the request path. Unless ``observability_mode`` is ``true``, the server
    // must send back a TrailerResponse message or close the stream.
    //
    // This message is only sent if the trailers processing mode is set to ``SEND`` and
    // the original downstream request has trailers.
    HttpTrailers request_trailers = 6;

    // The HTTP trailers for the response path. Unless ``observability_mode`` is ``true``, the server
    // must send back a TrailerResponse message or close the stream.
    //
    // This message is only sent if the trailers processing mode is set to ``SEND`` and
    // the original upstream response has trailers.
    HttpTrailers response_trailers = 7;
  }

  // Dynamic metadata associated with the request.
  config.core.v3.Metadata metadata_context = 8;

  // The values of properties selected by the ``request_attributes``
  // or ``response_attributes`` list in the configuration. Each entry
  // in the list is populated from the standard
  // :ref:`attributes <arch_overview_attributes>` supported across Envoy.
  map<string, google.protobuf.Struct> attributes = 9;

  // Specify whether the filter that sent this request is running in :ref:`observability_mode
  // <envoy_v3_api_field_extensions.filters.http.ext_proc.v3.ExternalProcessor.observability_mode>`
  // and defaults to false.
  //
  // * A value of ``false`` indicates that the server must respond
  //   to this message by either sending back a matching ProcessingResponse message,
  //   or by closing the stream.
  // * A value of ``true`` indicates that the server should not respond to this message, as any
  //   responses will be ignored. However, it may still close the stream to indicate that no more messages
  //   are needed.
  //
  bool observability_mode = 10;
}

// For every ProcessingRequest received by the server with the ``observability_mode`` field
// set to false, the server must send back exactly one ProcessingResponse message.
// [#next-free-field: 11]
message ProcessingResponse {
  // The response type that is sent by the server.
  oneof response {
    option (validate.required) = true;

    // The server must send back this message in response to a message with the
    // ``request_headers`` field set.
    HeadersResponse request_headers = 1;

    // The server must send back this message in response to a message with the
    // ``response_headers`` field set.
    HeadersResponse response_headers = 2;

    // The server must send back this message in response to a message with
    // the ``request_body`` field set.
    BodyResponse request_body = 3;

    // The server must send back this message in response to a message with
    // the ``response_body`` field set.
    BodyResponse response_body = 4;

    // The server must send back this message in response to a message with
    // the ``request_trailers`` field set.
    TrailersResponse request_trailers = 5;

    // The server must send back this message in response to a message with
    // the ``response_trailers`` field set.
    TrailersResponse response_trailers = 6;

    // If specified, attempt to create a locally generated response, send it
    // downstream, and stop processing additional filters and ignore any
    // additional messages received from the remote server for this request or
    // response. If a response has already started -- for example, if this
    // message is sent response to a ``response_body`` message -- then
    // this will either ship the reply directly to the downstream codec,
    // or reset the stream.
    ImmediateResponse immediate_response = 7;
  }

  // Optional metadata that will be emitted as dynamic metadata to be consumed by
  // following filters. This metadata will be placed in the namespace(s) specified by the top-level
  // field name(s) of the struct.
  google.protobuf.Struct dynamic_metadata = 8;

  // Override how parts of the HTTP request and response are processed
  // for the duration of this particular request/response only. Servers
  // may use this to intelligently control how requests are processed
  // based on the headers and other metadata that they see.
  // This field is only applicable when servers responding to the header requests.
  // If it is set in the response to the body or trailer requests, it will be ignored by Envoy.
  // It is also ignored by Envoy when the ext_proc filter config
  // :ref:`allow_mode_override
  // <envoy_v3_api_field_extensions.filters.http.ext_proc.v3.ExternalProcessor.allow_mode_override>`
  // is set to false, or
  // :ref:`send_body_without_waiting_for_header_response
  // <envoy_v3_api_field_extensions.filters.http.ext_proc.v3.ExternalProcessor.send_body_without_waiting_for_header_response>`
  // is set to true.
  envoy.extensions.filters.http.ext_proc.v3.ProcessingMode mode_override = 9;

  // When ext_proc server receives a request message, in case it needs more
  // time to process the message, it sends back a ProcessingResponse message
  // with a new timeout value. When Envoy receives this response message,
  // it ignores other fields in the response, just stop the original timer,
  // which has the timeout value specified in
  // :ref:`message_timeout
  // <envoy_v3_api_field_extensions.filters.http.ext_proc.v3.ExternalProcessor.message_timeout>`
  // and start a new timer with this ``override_message_timeout`` value and keep the
  // Envoy ext_proc filter state machine intact.
  // Has to be >= 1ms and <=
  // :ref:`max_message_timeout <envoy_v3_api_field_extensions.filters.http.ext_proc.v3.ExternalProcessor.max_message_timeout>`
  // Such message can be sent at most once in a particular Envoy ext_proc filter processing state.
  // To enable this API, one has to set ``max_message_timeout`` to a number >= 1ms.
  google.protobuf.Duration override_message_timeout = 10;
}

// The following are messages that are sent to the server.

// This message is sent to the external server when the HTTP request and responses
// are first received.
message HttpHeaders {
  // The HTTP request headers. All header keys will be
  // lower-cased, because HTTP header keys are case-insensitive.
  // The header value is encoded in the
  // :ref:`raw_value <envoy_v3_api_field_config.core.v3.HeaderValue.raw_value>` field.
  config.core.v3.HeaderMap headers = 1;

  // [#not-implemented-hide:]
  // This field is deprecated and not implemented. Attributes will be sent in
  // the  top-level :ref:`attributes <envoy_v3_api_field_service.ext_proc.v3.ProcessingRequest.attributes`
  // field.
  map<string, google.protobuf.Struct> attributes = 2
      [deprecated = true, (envoy.annotations.deprecated_at_minor_version) = "3.0"];

  // If ``true``, then there is no message body associated with this
  // request or response.
  bool end_of_stream = 3;
}

// This message is sent to the external server when the HTTP request and
// response bodies are received.
message HttpBody {
  // The contents of the body in the HTTP request/response. Note that in
  // streaming mode multiple ``HttpBody`` messages may be sent.
  bytes body = 1;

  // If ``true``, this will be the last ``HttpBody`` message that will be sent and no
  // trailers will be sent for the current request/response.
  bool end_of_stream = 2;
}

// This message is sent to the external server when the HTTP request and
// response trailers are received.
message HttpTrailers {
  // The header value is encoded in the
  // :ref:`raw_value <envoy_v3_api_field_config.core.v3.HeaderValue.raw_value>` field.
  config.core.v3.HeaderMap trailers = 1;
}

// The following are messages that may be sent back by the server.

// This message is sent by the external server to Envoy after ``HttpHeaders`` was
// sent to it.
message HeadersResponse {
  // Details the modifications (if any) to be made by Envoy to the current
  // request/response.
  CommonResponse response = 1;
}

// This message is sent by the external server to Envoy after ``HttpBody`` was
// sent to it.
message BodyResponse {
  // Details the modifications (if any) to be made by Envoy to the current
  // request/response.
  CommonResponse response = 1;
}

// This message is sent by the external server to Envoy after ``HttpTrailers`` was
// sent to it.
message TrailersResponse {
  // Details the modifications (if any) to be made by Envoy to the current
  // request/response trailers.
  HeaderMutation header_mutation = 1;
}

// This message contains common fields between header and body responses.
// [#next-free-field: 6]
message CommonResponse {
  // The status of the response.
  enum ResponseStatus {
    // Apply the mutation instructions in this message to the
    // request or response, and then continue processing the filter
    // stream as normal. This is the default.
    CONTINUE = 0;

    // Apply the specified header mutation, replace the body with the body
    // specified in the body mutation (if present), and do not send any
    // further messages for this request or response even if the processing
    // mode is configured to do so.
    //
    // When used in response to a request_headers or response_headers message,
    // this status makes it possible to either completely replace the body
    // while discarding the original body, or to add a body to a message that
    // formerly did not have one.
    //
    // In other words, this response makes it possible to turn an HTTP GET
    // into a POST, PUT, or PATCH.
    CONTINUE_AND_REPLACE = 1;
  }

  // If set, provide additional direction on how the Envoy proxy should
  // handle the rest of the HTTP filter chain.
  ResponseStatus status = 1 [(validate.rules).enum = {defined_only: true}];

  // Instructions on how to manipulate the headers. When responding to an
  // HttpBody request, header mutations will only take effect if
  // the current processing mode for the body is BUFFERED.
  HeaderMutation header_mutation = 2;

  // Replace the body of the last message sent to the remote server on this
  // stream. If responding to an HttpBody request, simply replace or clear
  // the body chunk that was sent with that request. Body mutations may take
  // effect in response either to ``header`` or ``body`` messages. When it is
  // in response to ``header`` messages, it only take effect if the
  // :ref:`status <envoy_v3_api_field_service.ext_proc.v3.CommonResponse.status>`
  // is set to CONTINUE_AND_REPLACE.
  BodyMutation body_mutation = 3;

  // [#not-implemented-hide:]
  // Add new trailers to the message. This may be used when responding to either a
  // HttpHeaders or HttpBody message, but only if this message is returned
  // along with the CONTINUE_AND_REPLACE status.
  // The header value is encoded in the
  // :ref:`raw_value <envoy_v3_api_field_config.core.v3.HeaderValue.raw_value>` field.
  config.core.v3.HeaderMap trailers = 4;

  // Clear the route cache for the current client request. This is necessary
  // if the remote server modified headers that are used to calculate the route.
  // This field is ignored in the response direction. This field is also ignored
  // if the Envoy ext_proc filter is in the upstream filter chain.
  bool clear_route_cache = 5;
}

// This message causes the filter to attempt to create a locally
// generated response, send it  downstream, stop processing
// additional filters, and ignore any additional messages received
// from the remote server for this request or response. If a response
// has already started, then  this will either ship the reply directly
// to the downstream codec, or reset the stream.
// [#next-free-field: 6]
message ImmediateResponse {
  // The response code to return.
  type.v3.HttpStatus status = 1 [(validate.rules).message = {required: true}];

  // Apply changes to the default headers, which will include content-type.
  HeaderMutation headers = 2;

  // The message body to return with the response which is sent using the
  // text/plain content type, or encoded in the grpc-message header.
  bytes body = 3;

  // If set, then include a gRPC status trailer.
  GrpcStatus grpc_status = 4;

  // A string detailing why this local reply was sent, which may be included
  // in log and debug output (e.g. this populates the %RESPONSE_CODE_DETAILS%
  // command operator field for use in access logging).
  string details = 5;
}

// This message specifies a gRPC status for an ImmediateResponse message.
message GrpcStatus {
  // The actual gRPC status.
  uint32 status = 1;
}

// Change HTTP headers or trailers by appending, replacing, or removing
// headers.
message HeaderMutation {
  // Add or replace HTTP headers. Attempts to set the value of
  // any ``x-envoy`` header, and attempts to set the ``:method``,
  // ``:authority``, ``:scheme``, or ``host`` headers will be ignored.
  // The header value is encoded in the
  // :ref:`raw_value <envoy_v3_api_field_config.core.v3.HeaderValue.raw_value>` field.
  repeated config.core.v3.HeaderValueOption set_headers = 1;

  // Remove these HTTP headers. Attempts to remove system headers --
  // any header starting with ``:``, plus ``host`` -- will be ignored.
  repeated string remove_headers = 2;
}

// [#not-implemented-hide:]
// The body response message corresponding to FULL_DUPLEX_STREAMED body mode.
message StreamedBodyResponse {
  // The body response chunk that will be passed to the upstream/downstream by Envoy.
  bytes body = 1;

  // The server sets this flag to true if it has received a body request with
  // :ref:`end_of_stream <envoy_v3_api_field_service.ext_proc.v3.HttpBody.end_of_stream>` set to true,
  // and this is the last chunk of body responses.
  bool end_of_stream = 2;
}

// This message specifies the body mutation the server sends to Envoy.
message BodyMutation {
  // The type of mutation for the body.
  oneof mutation {
    // The entire body to replace.
<<<<<<< HEAD
    // Should only be used when the corresponding ``BodySendMode`` in the
    // :ref:`processing_mode <envoy_v3_api_field_extensions.filters.http.ext_proc.v3.ExternalProcessor.processing_mode>`
    // is not set to ``FULL_DUPLEX_STREAMED``.
    bytes body = 1;

    // Clear the corresponding body chunk.
    // Should only be used when the corresponding ``BodySendMode`` in the
    // :ref:`processing_mode <envoy_v3_api_field_extensions.filters.http.ext_proc.v3.ExternalProcessor.processing_mode>`
    // is not set to ``FULL_DUPLEX_STREAMED``.
=======
    bytes body = 1;

    // Clear the corresponding body chunk.
>>>>>>> 2c847395
    bool clear_body = 2;

    // [#not-implemented-hide:]
    // Must be used when the corresponding ``BodySendMode`` in the
    // :ref:`processing_mode <envoy_v3_api_field_extensions.filters.http.ext_proc.v3.ExternalProcessor.processing_mode>`
    // is set to ``FULL_DUPLEX_STREAMED``.
    StreamedBodyResponse streamed_response = 3;
  }
}<|MERGE_RESOLUTION|>--- conflicted
+++ resolved
@@ -394,7 +394,6 @@
   // The type of mutation for the body.
   oneof mutation {
     // The entire body to replace.
-<<<<<<< HEAD
     // Should only be used when the corresponding ``BodySendMode`` in the
     // :ref:`processing_mode <envoy_v3_api_field_extensions.filters.http.ext_proc.v3.ExternalProcessor.processing_mode>`
     // is not set to ``FULL_DUPLEX_STREAMED``.
@@ -404,11 +403,7 @@
     // Should only be used when the corresponding ``BodySendMode`` in the
     // :ref:`processing_mode <envoy_v3_api_field_extensions.filters.http.ext_proc.v3.ExternalProcessor.processing_mode>`
     // is not set to ``FULL_DUPLEX_STREAMED``.
-=======
-    bytes body = 1;
-
     // Clear the corresponding body chunk.
->>>>>>> 2c847395
     bool clear_body = 2;
 
     // [#not-implemented-hide:]

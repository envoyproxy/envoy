--- conflicted
+++ resolved
@@ -36,23 +36,15 @@
     ALLOW = 0;
 
     // Reject client request. HTTP/1 requests are rejected with the 400 status. HTTP/2 requests
-<<<<<<< HEAD
-    // end with the stream reset. The "httpN.requests_rejected_with_underscores_in_headers" counter
-=======
     // end with the stream reset. The
     // :ref:`httpN.requests_rejected_with_underscores_in_headers <config_http_conn_man_stats_per_codec>` counter
->>>>>>> e0b5903f
     // is incremented for each rejected request.
     REJECT_REQUEST = 1;
 
     // Drop the client header with name containing underscores. The header is dropped before the filter chain is
     // invoked and as such filters will not see dropped headers. The
-<<<<<<< HEAD
-    // "httpN.dropped_headers_with_underscores" is incremented for each dropped header.
-=======
     // :ref:`httpN.dropped_headers_with_underscores <config_http_conn_man_stats_per_codec>` is incremented for
     // each dropped header.
->>>>>>> e0b5903f
     DROP_HEADER = 2;
   }
 

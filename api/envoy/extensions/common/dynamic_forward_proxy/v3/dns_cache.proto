--- conflicted
+++ resolved
@@ -3,11 +3,8 @@
 package envoy.extensions.common.dynamic_forward_proxy.v3;
 
 import "envoy/config/cluster/v3/cluster.proto";
-<<<<<<< HEAD
 import "envoy/config/core/v3/base.proto";
-=======
 import "envoy/config/core/v3/resolver.proto";
->>>>>>> e5b4a989
 
 import "google/protobuf/duration.proto";
 import "google/protobuf/wrappers.proto";
@@ -33,7 +30,7 @@
 
 // Configuration for the dynamic forward proxy DNS cache. See the :ref:`architecture overview
 // <arch_overview_http_dynamic_forward_proxy>` for more information.
-// [#next-free-field: 10]
+// [#next-free-field: 11]
 message DnsCacheConfig {
   option (udpa.annotations.versioning).previous_message_type =
       "envoy.config.common.dynamic_forward_proxy.v2alpha.DnsCacheConfig";
@@ -105,20 +102,16 @@
   // Setting this value causes failure if the
   // ``envoy.restart_features.use_apple_api_for_dns_lookups`` runtime value is true during
   // server startup. Apple' API only uses UDP for DNS resolution.
-<<<<<<< HEAD
   // This field is deprecated in favor of *dns_resolver_options*
   // which aggregates all of the DNS resolver options in a single message.
   bool use_tcp_for_dns_lookups = 8
       [deprecated = true, (envoy.annotations.deprecated_at_minor_version) = "3.0"];
 
   // Configuration of DNS resolver option flags which control the behavior of the DNS resolver.
-  config.core.v3.DnsResolverOptions dns_resolver_options = 9;
-=======
-  bool use_tcp_for_dns_lookups = 8;
+  config.core.v3.DnsResolverOptions dns_resolver_options = 10;
 
   // DNS resolver configuration
   // If specified, DNS cache will perform resolution via the underlying DNS resolvers.
   // Otherwise, the default system resolvers (e.g., /etc/resolv.conf) will be used.
   config.core.v3.DnsResolver dns_resolver = 9;
->>>>>>> e5b4a989
 }
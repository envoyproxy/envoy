--- conflicted
+++ resolved
@@ -126,10 +126,7 @@
   repeated config.accesslog.v3.AccessLog proxy_access_log = 10;
 
   // Optional session filters that will run for each UDP session.
-<<<<<<< HEAD
+  // Only one of use_per_packet_load_balancing or session_filters can be used.
   // [#extension-category: envoy.filters.udp.session]
-=======
-  // Only one of use_per_packet_load_balancing or session_filters can be used.
->>>>>>> 1a41521b
   repeated SessionFilter session_filters = 11;
 }
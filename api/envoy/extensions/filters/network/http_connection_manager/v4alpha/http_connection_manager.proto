--- conflicted
+++ resolved
@@ -33,7 +33,7 @@
 // HTTP connection manager :ref:`configuration overview <config_http_conn_man>`.
 // [#extension: envoy.filters.network.http_connection_manager]
 
-// [#next-free-field: 46]
+// [#next-free-field: 47]
 message HttpConnectionManager {
   option (udpa.annotations.versioning).previous_message_type =
       "envoy.extensions.filters.network.http_connection_manager.v3.HttpConnectionManager";
@@ -274,11 +274,7 @@
     type.http.v3.PathTransformation http_filter_transformation = 2;
   }
 
-<<<<<<< HEAD
-  reserved 27, 11, 19;
-=======
-  reserved 27, 11, 45;
->>>>>>> 6ca22105
+  reserved 27, 11, 45, 19;
 
   reserved "idle_timeout", "xff_num_trusted_hops";
 
@@ -498,7 +494,7 @@
   // succeeds, the HCM will fallback to using the remote address.
   //
   // [#extension-category: envoy.http.original_ip_detection]
-  repeated config.core.v4alpha.TypedExtensionConfig original_ip_detection_extensions = 45;
+  repeated config.core.v4alpha.TypedExtensionConfig original_ip_detection_extensions = 46;
 
   // Configures what network addresses are considered internal for stats and header sanitation
   // purposes. If unspecified, only RFC1918 IP addresses will be considered internal.

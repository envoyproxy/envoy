syntax = "proto3";

package envoy.extensions.filters.network.http_connection_manager.v4alpha;

import "envoy/config/accesslog/v4alpha/accesslog.proto";
import "envoy/config/core/v4alpha/base.proto";
import "envoy/config/core/v4alpha/config_source.proto";
import "envoy/config/core/v4alpha/extension.proto";
import "envoy/config/core/v4alpha/protocol.proto";
import "envoy/config/core/v4alpha/substitution_format_string.proto";
import "envoy/config/route/v4alpha/route.proto";
import "envoy/config/route/v4alpha/scoped_route.proto";
import "envoy/config/trace/v4alpha/http_tracer.proto";
import "envoy/type/http/v3/path_transformation.proto";
import "envoy/type/tracing/v3/custom_tag.proto";
import "envoy/type/v3/percent.proto";

import "google/protobuf/any.proto";
import "google/protobuf/duration.proto";
import "google/protobuf/wrappers.proto";

import "udpa/annotations/security.proto";
import "udpa/annotations/status.proto";
import "udpa/annotations/versioning.proto";
import "validate/validate.proto";

option java_package = "io.envoyproxy.envoy.extensions.filters.network.http_connection_manager.v4alpha";
option java_outer_classname = "HttpConnectionManagerProto";
option java_multiple_files = true;
option (udpa.annotations.file_status).package_version_status = NEXT_MAJOR_VERSION_CANDIDATE;

// [#protodoc-title: HTTP connection manager]
// HTTP connection manager :ref:`configuration overview <config_http_conn_man>`.
// [#extension: envoy.filters.network.http_connection_manager]

// [#next-free-field: 44]
message HttpConnectionManager {
  option (udpa.annotations.versioning).previous_message_type =
      "envoy.extensions.filters.network.http_connection_manager.v3.HttpConnectionManager";

  enum CodecType {
    // For every new connection, the connection manager will determine which
    // codec to use. This mode supports both ALPN for TLS listeners as well as
    // protocol inference for plaintext listeners. If ALPN data is available, it
    // is preferred, otherwise protocol inference is used. In almost all cases,
    // this is the right option to choose for this setting.
    AUTO = 0;

    // The connection manager will assume that the client is speaking HTTP/1.1.
    HTTP1 = 1;

    // The connection manager will assume that the client is speaking HTTP/2
    // (Envoy does not require HTTP/2 to take place over TLS or to use ALPN.
    // Prior knowledge is allowed).
    HTTP2 = 2;

    // [#not-implemented-hide:] QUIC implementation is not production ready yet. Use this enum with
    // caution to prevent accidental execution of QUIC code. I.e. `!= HTTP2` is no longer sufficient
    // to distinguish HTTP1 and HTTP2 traffic.
    HTTP3 = 3;
  }

  enum ServerHeaderTransformation {
    // Overwrite any Server header with the contents of server_name.
    OVERWRITE = 0;

    // If no Server header is present, append Server server_name
    // If a Server header is present, pass it through.
    APPEND_IF_ABSENT = 1;

    // Pass through the value of the server header, and do not append a header
    // if none is present.
    PASS_THROUGH = 2;
  }

  // How to handle the :ref:`config_http_conn_man_headers_x-forwarded-client-cert` (XFCC) HTTP
  // header.
  enum ForwardClientCertDetails {
    // Do not send the XFCC header to the next hop. This is the default value.
    SANITIZE = 0;

    // When the client connection is mTLS (Mutual TLS), forward the XFCC header
    // in the request.
    FORWARD_ONLY = 1;

    // When the client connection is mTLS, append the client certificate
    // information to the request’s XFCC header and forward it.
    APPEND_FORWARD = 2;

    // When the client connection is mTLS, reset the XFCC header with the client
    // certificate information and send it to the next hop.
    SANITIZE_SET = 3;

    // Always forward the XFCC header in the request, regardless of whether the
    // client connection is mTLS.
    ALWAYS_FORWARD_ONLY = 4;
  }

  // [#next-free-field: 10]
  message Tracing {
    option (udpa.annotations.versioning).previous_message_type =
        "envoy.extensions.filters.network.http_connection_manager.v3.HttpConnectionManager.Tracing";

    enum OperationName {
      // The HTTP listener is used for ingress/incoming requests.
      INGRESS = 0;

      // The HTTP listener is used for egress/outgoing requests.
      EGRESS = 1;
    }

    reserved 1, 2;

    reserved "operation_name", "request_headers_for_tags";

    // Target percentage of requests managed by this HTTP connection manager that will be force
    // traced if the :ref:`x-client-trace-id <config_http_conn_man_headers_x-client-trace-id>`
    // header is set. This field is a direct analog for the runtime variable
    // 'tracing.client_sampling' in the :ref:`HTTP Connection Manager
    // <config_http_conn_man_runtime>`.
    // Default: 100%
    type.v3.Percent client_sampling = 3;

    // Target percentage of requests managed by this HTTP connection manager that will be randomly
    // selected for trace generation, if not requested by the client or not forced. This field is
    // a direct analog for the runtime variable 'tracing.random_sampling' in the
    // :ref:`HTTP Connection Manager <config_http_conn_man_runtime>`.
    // Default: 100%
    type.v3.Percent random_sampling = 4;

    // Target percentage of requests managed by this HTTP connection manager that will be traced
    // after all other sampling checks have been applied (client-directed, force tracing, random
    // sampling). This field functions as an upper limit on the total configured sampling rate. For
    // instance, setting client_sampling to 100% but overall_sampling to 1% will result in only 1%
    // of client requests with the appropriate headers to be force traced. This field is a direct
    // analog for the runtime variable 'tracing.global_enabled' in the
    // :ref:`HTTP Connection Manager <config_http_conn_man_runtime>`.
    // Default: 100%
    type.v3.Percent overall_sampling = 5;

    // Whether to annotate spans with additional data. If true, spans will include logs for stream
    // events.
    bool verbose = 6;

    // Maximum length of the request path to extract and include in the HttpUrl tag. Used to
    // truncate lengthy request paths to meet the needs of a tracing backend.
    // Default: 256
    google.protobuf.UInt32Value max_path_tag_length = 7;

    // A list of custom tags with unique tag name to create tags for the active span.
    repeated type.tracing.v3.CustomTag custom_tags = 8;

    // Configuration for an external tracing provider.
    // If not specified, no tracing will be performed.
    //
    // .. attention::
    //   Please be aware that *envoy.tracers.opencensus* provider can only be configured once
    //   in Envoy lifetime.
    //   Any attempts to reconfigure it or to use different configurations for different HCM filters
    //   will be rejected.
    //   Such a constraint is inherent to OpenCensus itself. It cannot be overcome without changes
    //   on OpenCensus side.
    config.trace.v4alpha.Tracing.Http provider = 9;
  }

  message InternalAddressConfig {
    option (udpa.annotations.versioning).previous_message_type =
        "envoy.extensions.filters.network.http_connection_manager.v3.HttpConnectionManager."
        "InternalAddressConfig";

    // Whether unix socket addresses should be considered internal.
    bool unix_sockets = 1;
  }

  // [#next-free-field: 7]
  message SetCurrentClientCertDetails {
    option (udpa.annotations.versioning).previous_message_type =
        "envoy.extensions.filters.network.http_connection_manager.v3.HttpConnectionManager."
        "SetCurrentClientCertDetails";

    reserved 2;

    // Whether to forward the subject of the client cert. Defaults to false.
    google.protobuf.BoolValue subject = 1;

    // Whether to forward the entire client cert in URL encoded PEM format. This will appear in the
    // XFCC header comma separated from other values with the value Cert="PEM".
    // Defaults to false.
    bool cert = 3;

    // Whether to forward the entire client cert chain (including the leaf cert) in URL encoded PEM
    // format. This will appear in the XFCC header comma separated from other values with the value
    // Chain="PEM".
    // Defaults to false.
    bool chain = 6;

    // Whether to forward the DNS type Subject Alternative Names of the client cert.
    // Defaults to false.
    bool dns = 4;

    // Whether to forward the URI type Subject Alternative Name of the client cert. Defaults to
    // false.
    bool uri = 5;
  }

  // The configuration for HTTP upgrades.
  // For each upgrade type desired, an UpgradeConfig must be added.
  //
  // .. warning::
  //
  //    The current implementation of upgrade headers does not handle
  //    multi-valued upgrade headers. Support for multi-valued headers may be
  //    added in the future if needed.
  //
  // .. warning::
  //    The current implementation of upgrade headers does not work with HTTP/2
  //    upstreams.
  message UpgradeConfig {
    option (udpa.annotations.versioning).previous_message_type =
        "envoy.extensions.filters.network.http_connection_manager.v3.HttpConnectionManager."
        "UpgradeConfig";

    // The case-insensitive name of this upgrade, e.g. "websocket".
    // For each upgrade type present in upgrade_configs, requests with
    // Upgrade: [upgrade_type]
    // will be proxied upstream.
    string upgrade_type = 1;

    // If present, this represents the filter chain which will be created for
    // this type of upgrade. If no filters are present, the filter chain for
    // HTTP connections will be used for this upgrade type.
    repeated HttpFilter filters = 2;

    // Determines if upgrades are enabled or disabled by default. Defaults to true.
    // This can be overridden on a per-route basis with :ref:`cluster
    // <envoy_api_field_config.route.v4alpha.RouteAction.upgrade_configs>` as documented in the
    // :ref:`upgrade documentation <arch_overview_upgrades>`.
    google.protobuf.BoolValue enabled = 3;
  }

<<<<<<< HEAD
  reserved 27, 11, 19;
=======
  // [#not-implemented-hide] Transformations that apply to path headers. Transformations are applied
  // before any processing of requests by HTTP filters, routing, and matching. Only the normalized
  // path will be visible internally if a transformation is enabled. Any path rewrites that the
  // router performs (e.g. :ref:`regex_rewrite
  // <envoy_api_field_config.route.v4alpha.RouteAction.regex_rewrite>` or :ref:`prefix_rewrite
  // <envoy_api_field_config.route.v4alpha.RouteAction.prefix_rewrite>`) will apply to the *:path* header
  // destined for the upstream.
  //
  // Note: access logging and tracing will show the original *:path* header.
  message PathNormalizationOptions {
    option (udpa.annotations.versioning).previous_message_type =
        "envoy.extensions.filters.network.http_connection_manager.v3.HttpConnectionManager."
        "PathNormalizationOptions";

    // [#not-implemented-hide] Normalization applies internally before any processing of requests by
    // HTTP filters, routing, and matching *and* will affect the forwarded *:path* header. Defaults
    // to :ref:`NormalizePathRFC3986
    // <envoy_api_msg_type.http.v3.PathTransformation.Operation.NormalizePathRFC3986>`. When not
    // specified, this value may be overridden by the runtime variable
    // :ref:`http_connection_manager.normalize_path<config_http_conn_man_runtime_normalize_path>`.
    // Envoy will respond with 400 to paths that are malformed (e.g. for paths that fail RFC 3986
    // normalization due to disallowed characters.)
    type.http.v3.PathTransformation forwarding_transformation = 1;

    // [#not-implemented-hide] Normalization only applies internally before any processing of
    // requests by HTTP filters, routing, and matching. These will be applied after full
    // transformation is applied. The *:path* header before this transformation will be restored in
    // the router filter and sent upstream unless it was mutated by a filter. Defaults to no
    // transformations.
    // Multiple actions can be applied in the same Transformation, forming a sequential
    // pipeline. The transformations will be performed in the order that they appear. Envoy will
    // respond with 400 to paths that are malformed (e.g. for paths that fail RFC 3986
    // normalization due to disallowed characters.)
    type.http.v3.PathTransformation http_filter_transformation = 2;
  }

  reserved 27, 11;
>>>>>>> 236107df

  reserved "idle_timeout", "xff_num_trusted_hops";

  // Supplies the type of codec that the connection manager should use.
  CodecType codec_type = 1 [(validate.rules).enum = {defined_only: true}];

  // The human readable prefix to use when emitting statistics for the
  // connection manager. See the :ref:`statistics documentation <config_http_conn_man_stats>` for
  // more information.
  string stat_prefix = 2 [(validate.rules).string = {min_len: 1}];

  oneof route_specifier {
    option (validate.required) = true;

    // The connection manager’s route table will be dynamically loaded via the RDS API.
    Rds rds = 3;

    // The route table for the connection manager is static and is specified in this property.
    config.route.v4alpha.RouteConfiguration route_config = 4;

    // A route table will be dynamically assigned to each request based on request attributes
    // (e.g., the value of a header). The "routing scopes" (i.e., route tables) and "scope keys" are
    // specified in this message.
    ScopedRoutes scoped_routes = 31;
  }

  // A list of individual HTTP filters that make up the filter chain for
  // requests made to the connection manager. :ref:`Order matters <arch_overview_http_filters_ordering>`
  // as the filters are processed sequentially as request events happen.
  // [#extension-category: envoy.filters.http]
  repeated HttpFilter http_filters = 5;

  // Whether the connection manager manipulates the :ref:`config_http_conn_man_headers_user-agent`
  // and :ref:`config_http_conn_man_headers_downstream-service-cluster` headers. See the linked
  // documentation for more information. Defaults to false.
  google.protobuf.BoolValue add_user_agent = 6;

  // Presence of the object defines whether the connection manager
  // emits :ref:`tracing <arch_overview_tracing>` data to the :ref:`configured tracing provider
  // <envoy_api_msg_config.trace.v4alpha.Tracing>`.
  Tracing tracing = 7;

  // Additional settings for HTTP requests handled by the connection manager. These will be
  // applicable to both HTTP1 and HTTP2 requests.
  config.core.v4alpha.HttpProtocolOptions common_http_protocol_options = 35
      [(udpa.annotations.security).configure_for_untrusted_downstream = true];

  // Additional HTTP/1 settings that are passed to the HTTP/1 codec.
  config.core.v4alpha.Http1ProtocolOptions http_protocol_options = 8;

  // Additional HTTP/2 settings that are passed directly to the HTTP/2 codec.
  config.core.v4alpha.Http2ProtocolOptions http2_protocol_options = 9
      [(udpa.annotations.security).configure_for_untrusted_downstream = true];

  // An optional override that the connection manager will write to the server
  // header in responses. If not set, the default is *envoy*.
  string server_name = 10
      [(validate.rules).string = {well_known_regex: HTTP_HEADER_VALUE strict: false}];

  // Defines the action to be applied to the Server header on the response path.
  // By default, Envoy will overwrite the header with the value specified in
  // server_name.
  ServerHeaderTransformation server_header_transformation = 34
      [(validate.rules).enum = {defined_only: true}];

  // The maximum request headers size for incoming connections.
  // If unconfigured, the default max request headers allowed is 60 KiB.
  // Requests that exceed this limit will receive a 431 response.
  // The max configurable limit is 96 KiB, based on current implementation
  // constraints.
  google.protobuf.UInt32Value max_request_headers_kb = 29
      [(validate.rules).uint32 = {lte: 96 gt: 0}];

  // The stream idle timeout for connections managed by the connection manager.
  // If not specified, this defaults to 5 minutes. The default value was selected
  // so as not to interfere with any smaller configured timeouts that may have
  // existed in configurations prior to the introduction of this feature, while
  // introducing robustness to TCP connections that terminate without a FIN.
  //
  // This idle timeout applies to new streams and is overridable by the
  // :ref:`route-level idle_timeout
  // <envoy_api_field_config.route.v4alpha.RouteAction.idle_timeout>`. Even on a stream in
  // which the override applies, prior to receipt of the initial request
  // headers, the :ref:`stream_idle_timeout
  // <envoy_api_field_extensions.filters.network.http_connection_manager.v4alpha.HttpConnectionManager.stream_idle_timeout>`
  // applies. Each time an encode/decode event for headers or data is processed
  // for the stream, the timer will be reset. If the timeout fires, the stream
  // is terminated with a 408 Request Timeout error code if no upstream response
  // header has been received, otherwise a stream reset occurs.
  //
  // This timeout also specifies the amount of time that Envoy will wait for the peer to open enough
  // window to write any remaining stream data once the entirety of stream data (local end stream is
  // true) has been buffered pending available window. In other words, this timeout defends against
  // a peer that does not release enough window to completely write the stream, even though all
  // data has been proxied within available flow control windows. If the timeout is hit in this
  // case, the :ref:`tx_flush_timeout <config_http_conn_man_stats_per_codec>` counter will be
  // incremented. Note that :ref:`max_stream_duration
  // <envoy_api_field_config.core.v4alpha.HttpProtocolOptions.max_stream_duration>` does not apply to
  // this corner case.
  //
  // If the :ref:`overload action <config_overload_manager_overload_actions>` "envoy.overload_actions.reduce_timeouts"
  // is configured, this timeout is scaled according to the value for
  // :ref:`HTTP_DOWNSTREAM_STREAM_IDLE <envoy_api_enum_value_config.overload.v3.ScaleTimersOverloadActionConfig.TimerType.HTTP_DOWNSTREAM_STREAM_IDLE>`.
  //
  // Note that it is possible to idle timeout even if the wire traffic for a stream is non-idle, due
  // to the granularity of events presented to the connection manager. For example, while receiving
  // very large request headers, it may be the case that there is traffic regularly arriving on the
  // wire while the connection manage is only able to observe the end-of-headers event, hence the
  // stream may still idle timeout.
  //
  // A value of 0 will completely disable the connection manager stream idle
  // timeout, although per-route idle timeout overrides will continue to apply.
  google.protobuf.Duration stream_idle_timeout = 24
      [(udpa.annotations.security).configure_for_untrusted_downstream = true];

  // The amount of time that Envoy will wait for the entire request to be received.
  // The timer is activated when the request is initiated, and is disarmed when the last byte of the
  // request is sent upstream (i.e. all decoding filters have processed the request), OR when the
  // response is initiated. If not specified or set to 0, this timeout is disabled.
  google.protobuf.Duration request_timeout = 28
      [(udpa.annotations.security).configure_for_untrusted_downstream = true];

  // The amount of time that Envoy will wait for the request headers to be received. The timer is
  // activated when the first byte of the headers is received, and is disarmed when the last byte of
  // the headers has been received. If not specified or set to 0, this timeout is disabled.
  google.protobuf.Duration request_headers_timeout = 41 [
    (validate.rules).duration = {gte {}},
    (udpa.annotations.security).configure_for_untrusted_downstream = true
  ];

  // The time that Envoy will wait between sending an HTTP/2 “shutdown
  // notification” (GOAWAY frame with max stream ID) and a final GOAWAY frame.
  // This is used so that Envoy provides a grace period for new streams that
  // race with the final GOAWAY frame. During this grace period, Envoy will
  // continue to accept new streams. After the grace period, a final GOAWAY
  // frame is sent and Envoy will start refusing new streams. Draining occurs
  // both when a connection hits the idle timeout or during general server
  // draining. The default grace period is 5000 milliseconds (5 seconds) if this
  // option is not specified.
  google.protobuf.Duration drain_timeout = 12;

  // The delayed close timeout is for downstream connections managed by the HTTP connection manager.
  // It is defined as a grace period after connection close processing has been locally initiated
  // during which Envoy will wait for the peer to close (i.e., a TCP FIN/RST is received by Envoy
  // from the downstream connection) prior to Envoy closing the socket associated with that
  // connection.
  // NOTE: This timeout is enforced even when the socket associated with the downstream connection
  // is pending a flush of the write buffer. However, any progress made writing data to the socket
  // will restart the timer associated with this timeout. This means that the total grace period for
  // a socket in this state will be
  // <total_time_waiting_for_write_buffer_flushes>+<delayed_close_timeout>.
  //
  // Delaying Envoy's connection close and giving the peer the opportunity to initiate the close
  // sequence mitigates a race condition that exists when downstream clients do not drain/process
  // data in a connection's receive buffer after a remote close has been detected via a socket
  // write(). This race leads to such clients failing to process the response code sent by Envoy,
  // which could result in erroneous downstream processing.
  //
  // If the timeout triggers, Envoy will close the connection's socket.
  //
  // The default timeout is 1000 ms if this option is not specified.
  //
  // .. NOTE::
  //    To be useful in avoiding the race condition described above, this timeout must be set
  //    to *at least* <max round trip time expected between clients and Envoy>+<100ms to account for
  //    a reasonable "worst" case processing time for a full iteration of Envoy's event loop>.
  //
  // .. WARNING::
  //    A value of 0 will completely disable delayed close processing. When disabled, the downstream
  //    connection's socket will be closed immediately after the write flush is completed or will
  //    never close if the write flush does not complete.
  google.protobuf.Duration delayed_close_timeout = 26;

  // Configuration for :ref:`HTTP access logs <arch_overview_access_logs>`
  // emitted by the connection manager.
  repeated config.accesslog.v4alpha.AccessLog access_log = 13;

  // If set to true, the connection manager will use the real remote address
  // of the client connection when determining internal versus external origin and manipulating
  // various headers. If set to false or absent, the connection manager will use the
  // :ref:`config_http_conn_man_headers_x-forwarded-for` HTTP header. See the documentation for
  // :ref:`config_http_conn_man_headers_x-forwarded-for`,
  // :ref:`config_http_conn_man_headers_x-envoy-internal`, and
  // :ref:`config_http_conn_man_headers_x-envoy-external-address` for more information.
  google.protobuf.BoolValue use_remote_address = 14
      [(udpa.annotations.security).configure_for_untrusted_downstream = true];

  // Configures what network addresses are considered internal for stats and header sanitation
  // purposes. If unspecified, only RFC1918 IP addresses will be considered internal.
  // See the documentation for :ref:`config_http_conn_man_headers_x-envoy-internal` for more
  // information about internal/external addresses.
  InternalAddressConfig internal_address_config = 25;

  // If set, Envoy will not append the remote address to the
  // :ref:`config_http_conn_man_headers_x-forwarded-for` HTTP header. This may be used in
  // conjunction with HTTP filters that explicitly manipulate XFF after the HTTP connection manager
  // has mutated the request headers. While :ref:`use_remote_address
  // <envoy_api_field_extensions.filters.network.http_connection_manager.v4alpha.HttpConnectionManager.use_remote_address>`
  // will also suppress XFF addition, it has consequences for logging and other
  // Envoy uses of the remote address, so *skip_xff_append* should be used
  // when only an elision of XFF addition is intended.
  bool skip_xff_append = 21;

  // Via header value to append to request and response headers. If this is
  // empty, no via header will be appended.
  string via = 22;

  // Whether the connection manager will generate the :ref:`x-request-id
  // <config_http_conn_man_headers_x-request-id>` header if it does not exist. This defaults to
  // true. Generating a random UUID4 is expensive so in high throughput scenarios where this feature
  // is not desired it can be disabled.
  google.protobuf.BoolValue generate_request_id = 15;

  // Whether the connection manager will keep the :ref:`x-request-id
  // <config_http_conn_man_headers_x-request-id>` header if passed for a request that is edge
  // (Edge request is the request from external clients to front Envoy) and not reset it, which
  // is the current Envoy behaviour. This defaults to false.
  bool preserve_external_request_id = 32;

  // If set, Envoy will always set :ref:`x-request-id <config_http_conn_man_headers_x-request-id>` header in response.
  // If this is false or not set, the request ID is returned in responses only if tracing is forced using
  // :ref:`x-envoy-force-trace <config_http_conn_man_headers_x-envoy-force-trace>` header.
  bool always_set_request_id_in_response = 37;

  // How to handle the :ref:`config_http_conn_man_headers_x-forwarded-client-cert` (XFCC) HTTP
  // header.
  ForwardClientCertDetails forward_client_cert_details = 16
      [(validate.rules).enum = {defined_only: true}];

  // This field is valid only when :ref:`forward_client_cert_details
  // <envoy_api_field_extensions.filters.network.http_connection_manager.v4alpha.HttpConnectionManager.forward_client_cert_details>`
  // is APPEND_FORWARD or SANITIZE_SET and the client connection is mTLS. It specifies the fields in
  // the client certificate to be forwarded. Note that in the
  // :ref:`config_http_conn_man_headers_x-forwarded-client-cert` header, *Hash* is always set, and
  // *By* is always set when the client certificate presents the URI type Subject Alternative Name
  // value.
  SetCurrentClientCertDetails set_current_client_cert_details = 17;

  // If proxy_100_continue is true, Envoy will proxy incoming "Expect:
  // 100-continue" headers upstream, and forward "100 Continue" responses
  // downstream. If this is false or not set, Envoy will instead strip the
  // "Expect: 100-continue" header, and send a "100 Continue" response itself.
  bool proxy_100_continue = 18;

  // If
  // :ref:`use_remote_address
  // <envoy_api_field_extensions.filters.network.http_connection_manager.v4alpha.HttpConnectionManager.use_remote_address>`
  // is true and represent_ipv4_remote_address_as_ipv4_mapped_ipv6 is true and the remote address is
  // an IPv4 address, the address will be mapped to IPv6 before it is appended to *x-forwarded-for*.
  // This is useful for testing compatibility of upstream services that parse the header value. For
  // example, 50.0.0.1 is represented as ::FFFF:50.0.0.1. See `IPv4-Mapped IPv6 Addresses
  // <https://tools.ietf.org/html/rfc4291#section-2.5.5.2>`_ for details. This will also affect the
  // :ref:`config_http_conn_man_headers_x-envoy-external-address` header. See
  // :ref:`http_connection_manager.represent_ipv4_remote_address_as_ipv4_mapped_ipv6
  // <config_http_conn_man_runtime_represent_ipv4_remote_address_as_ipv4_mapped_ipv6>` for runtime
  // control.
  // [#not-implemented-hide:]
  bool represent_ipv4_remote_address_as_ipv4_mapped_ipv6 = 20;

  repeated UpgradeConfig upgrade_configs = 23;

  // Should paths be normalized according to RFC 3986 before any processing of
  // requests by HTTP filters or routing? This affects the upstream *:path* header
  // as well. For paths that fail this check, Envoy will respond with 400 to
  // paths that are malformed. This defaults to false currently but will default
  // true in the future. When not specified, this value may be overridden by the
  // runtime variable
  // :ref:`http_connection_manager.normalize_path<config_http_conn_man_runtime_normalize_path>`.
  // See `Normalization and Comparison <https://tools.ietf.org/html/rfc3986#section-6>`_
  // for details of normalization.
  // Note that Envoy does not perform
  // `case normalization <https://tools.ietf.org/html/rfc3986#section-6.2.2.1>`_
  google.protobuf.BoolValue normalize_path = 30;

  // Determines if adjacent slashes in the path are merged into one before any processing of
  // requests by HTTP filters or routing. This affects the upstream *:path* header as well. Without
  // setting this option, incoming requests with path `//dir///file` will not match against route
  // with `prefix` match set to `/dir`. Defaults to `false`. Note that slash merging is not part of
  // `HTTP spec <https://tools.ietf.org/html/rfc3986>`_ and is provided for convenience.
  bool merge_slashes = 33;

  // The configuration of the request ID extension. This includes operations such as
  // generation, validation, and associated tracing operations. If empty, the
  // :ref:`UuidRequestIdConfig <envoy_v3_api_msg_extensions.request_id.uuid.v3.UuidRequestIdConfig>`
  // default extension is used with default parameters. See the documentation for that extension
  // for details on what it does. Customizing the configuration for the default extension can be
  // achieved by configuring it explicitly here. For example, to disable trace reason packing,
  // the following configuration can be used:
  //
  // .. validated-code-block:: yaml
  //   :type-name: envoy.extensions.filters.network.http_connection_manager.v3.RequestIDExtension
  //
  //   typed_config:
  //     "@type": type.googleapis.com/envoy.extensions.request_id.uuid.v3.UuidRequestIdConfig
  //     pack_trace_reason: false
  //
  // [#extension-category: envoy.request_id]
  RequestIDExtension request_id_extension = 36;

  // The configuration to customize local reply returned by Envoy. It can customize status code,
  // body text and response content type. If not specified, status code and text body are hard
  // coded in Envoy, the response content type is plain text.
  LocalReplyConfig local_reply_config = 38;

  oneof strip_port_mode {
    // Determines if the port part should be removed from host/authority header before any processing
    // of request by HTTP filters or routing. The port would be removed only if it is equal to the :ref:`listener's<envoy_api_field_config.listener.v4alpha.Listener.address>`
    // local port and request method is not CONNECT. This affects the upstream host header as well.
    // Without setting this option, incoming requests with host `example:443` will not match against
    // route with :ref:`domains<envoy_api_field_config.route.v4alpha.VirtualHost.domains>` match set to `example`. Defaults to `false`. Note that port removal is not part
    // of `HTTP spec <https://tools.ietf.org/html/rfc3986>`_ and is provided for convenience.
    // Only one of `strip_matching_host_port` or `strip_any_host_port` can be set.
    bool strip_matching_host_port = 39;

    // Determines if the port part should be removed from host/authority header before any processing
    // of request by HTTP filters or routing. The port would be removed only if request method is not CONNECT.
    // This affects the upstream host header as well.
    // Without setting this option, incoming requests with host `example:443` will not match against
    // route with :ref:`domains<envoy_api_field_config.route.v4alpha.VirtualHost.domains>` match set to `example`. Defaults to `false`. Note that port removal is not part
    // of `HTTP spec <https://tools.ietf.org/html/rfc3986>`_ and is provided for convenience.
    // Only one of `strip_matching_host_port` or `strip_any_host_port` can be set.
    bool strip_any_host_port = 42;
  }

  // Governs Envoy's behavior when receiving invalid HTTP from downstream.
  // If this option is false (default), Envoy will err on the conservative side handling HTTP
  // errors, terminating both HTTP/1.1 and HTTP/2 connections when receiving an invalid request.
  // If this option is set to true, Envoy will be more permissive, only resetting the invalid
  // stream in the case of HTTP/2 and leaving the connection open where possible (if the entire
  // request is read for HTTP/1.1)
  // In general this should be true for deployments receiving trusted traffic (L2 Envoys,
  // company-internal mesh) and false when receiving untrusted traffic (edge deployments).
  //
  // If different behaviors for invalid_http_message for HTTP/1 and HTTP/2 are
  // desired, one should use the new HTTP/1 option :ref:`override_stream_error_on_invalid_http_message
  // <envoy_v3_api_field_config.core.v3.Http1ProtocolOptions.override_stream_error_on_invalid_http_message>` or the new HTTP/2 option
  // :ref:`override_stream_error_on_invalid_http_message
  // <envoy_v3_api_field_config.core.v3.Http2ProtocolOptions.override_stream_error_on_invalid_http_message>`
  // *not* the deprecated but similarly named :ref:`stream_error_on_invalid_http_messaging
  // <envoy_v3_api_field_config.core.v3.Http2ProtocolOptions.stream_error_on_invalid_http_messaging>`
  google.protobuf.BoolValue stream_error_on_invalid_http_message = 40;

<<<<<<< HEAD
  // The configuration for the original-IP detection extensions.
  //
  // By default, when the :ref:`use_remote_address
  // <envoy_api_field_extensions.filters.network.http_connection_manager.v4alpha.HttpConnectionManager.use_remote_address>`
  // option is not used, Envoy will rely on the :ref:`config_http_conn_man_headers_x-forwarded-for` header
  // and the deprecated :ref:`xff_num_trusted_hops
  // <envoy_api_field_extensions.filters.network.http_connection_manager.v4alpha.HttpConnectionManager.xff_num_trusted_hops>`
  // configuration option to detect the remote address. Once :ref:`xff_num_trusted_hops
  // <envoy_api_field_extensions.filters.network.http_connection_manager.v4alpha.HttpConnectionManager.xff_num_trusted_hops>`
  // is removed, leaving this field empty will retain the default behavior when that field is unset. See
  // the :ref:`xff extension <envoy_api_msg_extensions.original_ip_detection.xff.v3.XffConfig>` for how to
  // configure xff_num_trusted_hops when using extensions.
  //
  // Furthermore, relying on the :ref:`config_http_conn_man_headers_x-forwarded-for`
  // header doesn't necessarily work for all network configurations. For instance,
  // if the number of trusted hops isn't consistent for requests flowing into
  // Envoy this mechanism cannot be used reliably. For such cases, the following
  // option allows for a list of custom extensions to be provided.
  //
  // When configured the extensions will be called along with the request headers
  // and information about the downstream connection, such as direct connected address,
  // when the HCM needs to populate the final remote address. Each extension will then rely
  // on these parameters to decide the value of the request's final remote address.
  // If an extension fails to detect the original IP address and isn't configured to reject
  // the request when this happens, the HCM will then try the remaining configured extensions
  // until one succeeds or the request is rejected. If the request isn't rejected nor any extension
  // succeeds, the HCM will fallback to using the remote address.
  //
  // [#extension-category: envoy.http.original_ip_detection]
  repeated config.core.v4alpha.TypedExtensionConfig original_ip_detection_extensions = 43;
=======
  // [#not-implemented-hide:] Path normalization configuration. This includes
  // configurations for transformations (e.g. RFC 3986 normalization or merge
  // adjacent slashes) and the policy to apply them. The policy determines
  // whether transformations affect the forwarded *:path* header. RFC 3986 path
  // normalization is enabled by default and the default policy is that the
  // normalized header will be forwarded. See :ref:`PathNormalizationOptions
  // <envoy_api_msg_extensions.filters.network.http_connection_manager.v3.PathNormalizationOptions>`
  // for details.
  PathNormalizationOptions path_normalization_options = 43;
>>>>>>> 236107df
}

// The configuration to customize local reply returned by Envoy.
message LocalReplyConfig {
  option (udpa.annotations.versioning).previous_message_type =
      "envoy.extensions.filters.network.http_connection_manager.v3.LocalReplyConfig";

  // Configuration of list of mappers which allows to filter and change local response.
  // The mappers will be checked by the specified order until one is matched.
  repeated ResponseMapper mappers = 1;

  // The configuration to form response body from the :ref:`command operators <config_access_log_command_operators>`
  // and to specify response content type as one of: plain/text or application/json.
  //
  // Example one: "plain/text" ``body_format``.
  //
  // .. validated-code-block:: yaml
  //   :type-name: envoy.config.core.v3.SubstitutionFormatString
  //
  //   text_format: "%LOCAL_REPLY_BODY%:%RESPONSE_CODE%:path=%REQ(:path)%\n"
  //
  // The following response body in "plain/text" format will be generated for a request with
  // local reply body of "upstream connection error", response_code=503 and path=/foo.
  //
  // .. code-block:: text
  //
  //   upstream connect error:503:path=/foo
  //
  // Example two: "application/json" ``body_format``.
  //
  // .. validated-code-block:: yaml
  //   :type-name: envoy.config.core.v3.SubstitutionFormatString
  //
  //   json_format:
  //     status: "%RESPONSE_CODE%"
  //     message: "%LOCAL_REPLY_BODY%"
  //     path: "%REQ(:path)%"
  //
  // The following response body in "application/json" format would be generated for a request with
  // local reply body of "upstream connection error", response_code=503 and path=/foo.
  //
  // .. code-block:: json
  //
  //  {
  //    "status": 503,
  //    "message": "upstream connection error",
  //    "path": "/foo"
  //  }
  //
  config.core.v4alpha.SubstitutionFormatString body_format = 2;
}

// The configuration to filter and change local response.
// [#next-free-field: 6]
message ResponseMapper {
  option (udpa.annotations.versioning).previous_message_type =
      "envoy.extensions.filters.network.http_connection_manager.v3.ResponseMapper";

  // Filter to determine if this mapper should apply.
  config.accesslog.v4alpha.AccessLogFilter filter = 1 [(validate.rules).message = {required: true}];

  // The new response status code if specified.
  google.protobuf.UInt32Value status_code = 2 [(validate.rules).uint32 = {lt: 600 gte: 200}];

  // The new local reply body text if specified. It will be used in the `%LOCAL_REPLY_BODY%`
  // command operator in the `body_format`.
  config.core.v4alpha.DataSource body = 3;

  // A per mapper `body_format` to override the :ref:`body_format <envoy_v3_api_field_extensions.filters.network.http_connection_manager.v3.LocalReplyConfig.body_format>`.
  // It will be used when this mapper is matched.
  config.core.v4alpha.SubstitutionFormatString body_format_override = 4;

  // HTTP headers to add to a local reply. This allows the response mapper to append, to add
  // or to override headers of any local reply before it is sent to a downstream client.
  repeated config.core.v4alpha.HeaderValueOption headers_to_add = 5
      [(validate.rules).repeated = {max_items: 1000}];
}

message Rds {
  option (udpa.annotations.versioning).previous_message_type =
      "envoy.extensions.filters.network.http_connection_manager.v3.Rds";

  // Configuration source specifier for RDS.
  config.core.v4alpha.ConfigSource config_source = 1 [(validate.rules).message = {required: true}];

  // The name of the route configuration. This name will be passed to the RDS
  // API. This allows an Envoy configuration with multiple HTTP listeners (and
  // associated HTTP connection manager filters) to use different route
  // configurations.
  string route_config_name = 2;
}

// This message is used to work around the limitations with 'oneof' and repeated fields.
message ScopedRouteConfigurationsList {
  option (udpa.annotations.versioning).previous_message_type =
      "envoy.extensions.filters.network.http_connection_manager.v3.ScopedRouteConfigurationsList";

  repeated config.route.v4alpha.ScopedRouteConfiguration scoped_route_configurations = 1
      [(validate.rules).repeated = {min_items: 1}];
}

// [#next-free-field: 6]
message ScopedRoutes {
  option (udpa.annotations.versioning).previous_message_type =
      "envoy.extensions.filters.network.http_connection_manager.v3.ScopedRoutes";

  // Specifies the mechanism for constructing "scope keys" based on HTTP request attributes. These
  // keys are matched against a set of :ref:`Key<envoy_api_msg_config.route.v4alpha.ScopedRouteConfiguration.Key>`
  // objects assembled from :ref:`ScopedRouteConfiguration<envoy_api_msg_config.route.v4alpha.ScopedRouteConfiguration>`
  // messages distributed via SRDS (the Scoped Route Discovery Service) or assigned statically via
  // :ref:`scoped_route_configurations_list<envoy_api_field_extensions.filters.network.http_connection_manager.v4alpha.ScopedRoutes.scoped_route_configurations_list>`.
  //
  // Upon receiving a request's headers, the Router will build a key using the algorithm specified
  // by this message. This key will be used to look up the routing table (i.e., the
  // :ref:`RouteConfiguration<envoy_api_msg_config.route.v4alpha.RouteConfiguration>`) to use for the request.
  message ScopeKeyBuilder {
    option (udpa.annotations.versioning).previous_message_type =
        "envoy.extensions.filters.network.http_connection_manager.v3.ScopedRoutes.ScopeKeyBuilder";

    // Specifies the mechanism for constructing key fragments which are composed into scope keys.
    message FragmentBuilder {
      option (udpa.annotations.versioning).previous_message_type =
          "envoy.extensions.filters.network.http_connection_manager.v3.ScopedRoutes."
          "ScopeKeyBuilder.FragmentBuilder";

      // Specifies how the value of a header should be extracted.
      // The following example maps the structure of a header to the fields in this message.
      //
      // .. code::
      //
      //              <0> <1>   <-- index
      //    X-Header: a=b;c=d
      //    |         || |
      //    |         || \----> <element_separator>
      //    |         ||
      //    |         |\----> <element.separator>
      //    |         |
      //    |         \----> <element.key>
      //    |
      //    \----> <name>
      //
      //    Each 'a=b' key-value pair constitutes an 'element' of the header field.
      message HeaderValueExtractor {
        option (udpa.annotations.versioning).previous_message_type =
            "envoy.extensions.filters.network.http_connection_manager.v3.ScopedRoutes."
            "ScopeKeyBuilder.FragmentBuilder.HeaderValueExtractor";

        // Specifies a header field's key value pair to match on.
        message KvElement {
          option (udpa.annotations.versioning).previous_message_type =
              "envoy.extensions.filters.network.http_connection_manager.v3.ScopedRoutes."
              "ScopeKeyBuilder.FragmentBuilder.HeaderValueExtractor.KvElement";

          // The separator between key and value (e.g., '=' separates 'k=v;...').
          // If an element is an empty string, the element is ignored.
          // If an element contains no separator, the whole element is parsed as key and the
          // fragment value is an empty string.
          // If there are multiple values for a matched key, the first value is returned.
          string separator = 1 [(validate.rules).string = {min_len: 1}];

          // The key to match on.
          string key = 2 [(validate.rules).string = {min_len: 1}];
        }

        // The name of the header field to extract the value from.
        //
        // .. note::
        //
        //   If the header appears multiple times only the first value is used.
        string name = 1 [(validate.rules).string = {min_len: 1}];

        // The element separator (e.g., ';' separates 'a;b;c;d').
        // Default: empty string. This causes the entirety of the header field to be extracted.
        // If this field is set to an empty string and 'index' is used in the oneof below, 'index'
        // must be set to 0.
        string element_separator = 2;

        oneof extract_type {
          // Specifies the zero based index of the element to extract.
          // Note Envoy concatenates multiple values of the same header key into a comma separated
          // string, the splitting always happens after the concatenation.
          uint32 index = 3;

          // Specifies the key value pair to extract the value from.
          KvElement element = 4;
        }
      }

      oneof type {
        option (validate.required) = true;

        // Specifies how a header field's value should be extracted.
        HeaderValueExtractor header_value_extractor = 1;
      }
    }

    // The final(built) scope key consists of the ordered union of these fragments, which are compared in order with the
    // fragments of a :ref:`ScopedRouteConfiguration<envoy_api_msg_config.route.v4alpha.ScopedRouteConfiguration>`.
    // A missing fragment during comparison will make the key invalid, i.e., the computed key doesn't match any key.
    repeated FragmentBuilder fragments = 1 [(validate.rules).repeated = {min_items: 1}];
  }

  // The name assigned to the scoped routing configuration.
  string name = 1 [(validate.rules).string = {min_len: 1}];

  // The algorithm to use for constructing a scope key for each request.
  ScopeKeyBuilder scope_key_builder = 2 [(validate.rules).message = {required: true}];

  // Configuration source specifier for RDS.
  // This config source is used to subscribe to RouteConfiguration resources specified in
  // ScopedRouteConfiguration messages.
  config.core.v4alpha.ConfigSource rds_config_source = 3
      [(validate.rules).message = {required: true}];

  oneof config_specifier {
    option (validate.required) = true;

    // The set of routing scopes corresponding to the HCM. A scope is assigned to a request by
    // matching a key constructed from the request's attributes according to the algorithm specified
    // by the
    // :ref:`ScopeKeyBuilder<envoy_api_msg_extensions.filters.network.http_connection_manager.v4alpha.ScopedRoutes.ScopeKeyBuilder>`
    // in this message.
    ScopedRouteConfigurationsList scoped_route_configurations_list = 4;

    // The set of routing scopes associated with the HCM will be dynamically loaded via the SRDS
    // API. A scope is assigned to a request by matching a key constructed from the request's
    // attributes according to the algorithm specified by the
    // :ref:`ScopeKeyBuilder<envoy_api_msg_extensions.filters.network.http_connection_manager.v4alpha.ScopedRoutes.ScopeKeyBuilder>`
    // in this message.
    ScopedRds scoped_rds = 5;
  }
}

message ScopedRds {
  option (udpa.annotations.versioning).previous_message_type =
      "envoy.extensions.filters.network.http_connection_manager.v3.ScopedRds";

  // Configuration source specifier for scoped RDS.
  config.core.v4alpha.ConfigSource scoped_rds_config_source = 1
      [(validate.rules).message = {required: true}];
}

// [#next-free-field: 7]
message HttpFilter {
  option (udpa.annotations.versioning).previous_message_type =
      "envoy.extensions.filters.network.http_connection_manager.v3.HttpFilter";

  reserved 3, 2;

  reserved "config";

  // The name of the filter configuration. The name is used as a fallback to
  // select an extension if the type of the configuration proto is not
  // sufficient. It also serves as a resource name in ExtensionConfigDS.
  string name = 1 [(validate.rules).string = {min_len: 1}];

  oneof config_type {
    // Filter specific configuration which depends on the filter being instantiated. See the supported
    // filters for further documentation.
    google.protobuf.Any typed_config = 4;

    // Configuration source specifier for an extension configuration discovery service.
    // In case of a failure and without the default configuration, the HTTP listener responds with code 500.
    // Extension configs delivered through this mechanism are not expected to require warming (see https://github.com/envoyproxy/envoy/issues/12061).
    config.core.v4alpha.ExtensionConfigSource config_discovery = 5;
  }

  // If true, clients that do not support this filter may ignore the
  // filter but otherwise accept the config.
  // Otherwise, clients that do not support this filter must reject the config.
  // [#not-implemented-hide:]
  bool is_optional = 6;
}

message RequestIDExtension {
  option (udpa.annotations.versioning).previous_message_type =
      "envoy.extensions.filters.network.http_connection_manager.v3.RequestIDExtension";

  // Request ID extension specific configuration.
  google.protobuf.Any typed_config = 1;
}<|MERGE_RESOLUTION|>--- conflicted
+++ resolved
@@ -33,7 +33,7 @@
 // HTTP connection manager :ref:`configuration overview <config_http_conn_man>`.
 // [#extension: envoy.filters.network.http_connection_manager]
 
-// [#next-free-field: 44]
+// [#next-free-field: 45]
 message HttpConnectionManager {
   option (udpa.annotations.versioning).previous_message_type =
       "envoy.extensions.filters.network.http_connection_manager.v3.HttpConnectionManager";
@@ -238,9 +238,6 @@
     google.protobuf.BoolValue enabled = 3;
   }
 
-<<<<<<< HEAD
-  reserved 27, 11, 19;
-=======
   // [#not-implemented-hide] Transformations that apply to path headers. Transformations are applied
   // before any processing of requests by HTTP filters, routing, and matching. Only the normalized
   // path will be visible internally if a transformation is enabled. Any path rewrites that the
@@ -277,8 +274,7 @@
     type.http.v3.PathTransformation http_filter_transformation = 2;
   }
 
-  reserved 27, 11;
->>>>>>> 236107df
+  reserved 27, 11, 19;
 
   reserved "idle_timeout", "xff_num_trusted_hops";
 
@@ -621,7 +617,16 @@
   // <envoy_v3_api_field_config.core.v3.Http2ProtocolOptions.stream_error_on_invalid_http_messaging>`
   google.protobuf.BoolValue stream_error_on_invalid_http_message = 40;
 
-<<<<<<< HEAD
+  // [#not-implemented-hide:] Path normalization configuration. This includes
+  // configurations for transformations (e.g. RFC 3986 normalization or merge
+  // adjacent slashes) and the policy to apply them. The policy determines
+  // whether transformations affect the forwarded *:path* header. RFC 3986 path
+  // normalization is enabled by default and the default policy is that the
+  // normalized header will be forwarded. See :ref:`PathNormalizationOptions
+  // <envoy_api_msg_extensions.filters.network.http_connection_manager.v3.PathNormalizationOptions>`
+  // for details.
+  PathNormalizationOptions path_normalization_options = 43;
+
   // The configuration for the original-IP detection extensions.
   //
   // By default, when the :ref:`use_remote_address
@@ -651,18 +656,7 @@
   // succeeds, the HCM will fallback to using the remote address.
   //
   // [#extension-category: envoy.http.original_ip_detection]
-  repeated config.core.v4alpha.TypedExtensionConfig original_ip_detection_extensions = 43;
-=======
-  // [#not-implemented-hide:] Path normalization configuration. This includes
-  // configurations for transformations (e.g. RFC 3986 normalization or merge
-  // adjacent slashes) and the policy to apply them. The policy determines
-  // whether transformations affect the forwarded *:path* header. RFC 3986 path
-  // normalization is enabled by default and the default policy is that the
-  // normalized header will be forwarded. See :ref:`PathNormalizationOptions
-  // <envoy_api_msg_extensions.filters.network.http_connection_manager.v3.PathNormalizationOptions>`
-  // for details.
-  PathNormalizationOptions path_normalization_options = 43;
->>>>>>> 236107df
+  repeated config.core.v4alpha.TypedExtensionConfig original_ip_detection_extensions = 44;
 }
 
 // The configuration to customize local reply returned by Envoy.

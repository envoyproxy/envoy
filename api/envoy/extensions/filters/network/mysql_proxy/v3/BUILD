# DO NOT EDIT. This file is generated by tools/proto_format/proto_sync.py.

load("@envoy_api//bazel:api_build_system.bzl", "api_proto_package")

licenses(["notice"])  # Apache 2

api_proto_package(
<<<<<<< HEAD
    deps = [
        "//envoy/config/core/v3:pkg",
        "//envoy/config/filter/network/mysql_proxy/v1alpha1:pkg",
        "@com_github_cncf_udpa//udpa/annotations:pkg",
    ],
=======
    deps = ["@com_github_cncf_udpa//udpa/annotations:pkg"],
>>>>>>> 27b4f087
)<|MERGE_RESOLUTION|>--- conflicted
+++ resolved
@@ -5,13 +5,8 @@
 licenses(["notice"])  # Apache 2
 
 api_proto_package(
-<<<<<<< HEAD
     deps = [
         "//envoy/config/core/v3:pkg",
-        "//envoy/config/filter/network/mysql_proxy/v1alpha1:pkg",
         "@com_github_cncf_udpa//udpa/annotations:pkg",
     ],
-=======
-    deps = ["@com_github_cncf_udpa//udpa/annotations:pkg"],
->>>>>>> 27b4f087
 )
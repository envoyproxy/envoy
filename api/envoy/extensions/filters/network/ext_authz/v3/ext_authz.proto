syntax = "proto3";

package envoy.extensions.filters.network.ext_authz.v3;

import "envoy/config/core/v3/config_source.proto";
import "envoy/config/core/v3/grpc_service.proto";
import "envoy/type/matcher/v3/metadata.proto";

import "udpa/annotations/status.proto";
import "udpa/annotations/versioning.proto";
import "validate/validate.proto";

option java_package = "io.envoyproxy.envoy.extensions.filters.network.ext_authz.v3";
option java_outer_classname = "ExtAuthzProto";
option java_multiple_files = true;
option go_package = "github.com/envoyproxy/go-control-plane/envoy/extensions/filters/network/ext_authz/v3;ext_authzv3";
option (udpa.annotations.file_status).package_version_status = ACTIVE;

// [#protodoc-title: Network External Authorization ]
// The network layer external authorization service configuration
// :ref:`configuration overview <config_network_filters_ext_authz>`.
// [#extension: envoy.filters.network.ext_authz]

// External Authorization filter calls out to an external service over the
// gRPC Authorization API defined by
// :ref:`CheckRequest <envoy_v3_api_msg_service.auth.v3.CheckRequest>`.
// A failed check will cause this filter to close the TCP connection.
// [#next-free-field: 10]
message ExtAuthz {
  option (udpa.annotations.versioning).previous_message_type =
      "envoy.config.filter.network.ext_authz.v2.ExtAuthz";

  // The prefix to use when emitting statistics.
  string stat_prefix = 1 [(validate.rules).string = {min_len: 1}];

  // The external authorization gRPC service configuration.
  // The default timeout is set to 200ms by this filter.
  config.core.v3.GrpcService grpc_service = 2;

  // The filter's behaviour in case the external authorization service does
  // not respond back. When it is set to true, Envoy will also allow traffic in case of
  // communication failure between authorization service and the proxy.
  // Defaults to false.
  bool failure_mode_allow = 3;

  // Specifies if the peer certificate is sent to the external service.
  //
  // When this field is true, Envoy will include the peer X.509 certificate, if available, in the
  // :ref:`certificate<envoy_v3_api_field_service.auth.v3.AttributeContext.Peer.certificate>`.
  bool include_peer_certificate = 4;

  // API version for ext_authz transport protocol. This describes the ext_authz gRPC endpoint and
  // version of Check{Request,Response} used on the wire.
  config.core.v3.ApiVersion transport_api_version = 5
      [(validate.rules).enum = {defined_only: true}];

  // Specifies if the filter is enabled with metadata matcher.
  // If this field is not specified, the filter will be enabled for all requests.
  type.matcher.v3.MetadataMatcher filter_enabled_metadata = 6;

  // Optional labels that will be passed to :ref:`labels<envoy_v3_api_field_service.auth.v3.AttributeContext.Peer.labels>` in
  // :ref:`destination<envoy_v3_api_field_service.auth.v3.AttributeContext.destination>`.
  // The labels will be read from :ref:`metadata<envoy_v3_api_msg_config.core.v3.Node>` with the specified key.
  string bootstrap_metadata_labels_key = 7;

  // Specifies if the TLS session level details like SNI are sent to the external service.
  //
  // When this field is true, Envoy will include the SNI name used for TLSClientHello, if available, in the
  // :ref:`tls_session<envoy_v3_api_field_service.auth.v3.AttributeContext.tls_session>`.
  bool include_tls_session = 8;

<<<<<<< HEAD
  // Moves the check request from on data to on new connection.
  bool check_on_new_connection = 9;
=======
  // When set to ``true``, the filter will send a TLS ``access_denied(49)`` alert before closing
  // the connection when authorization is denied. This provides better visibility to TLS clients
  // about the reason for connection closure. This alert is only sent for TLS connections. The
  // non-TLS connections will be closed without sending an alert.
  //
  // Defaults to ``false``.
  bool send_tls_alert_on_denial = 9;
>>>>>>> ac742c65
}<|MERGE_RESOLUTION|>--- conflicted
+++ resolved
@@ -25,7 +25,7 @@
 // gRPC Authorization API defined by
 // :ref:`CheckRequest <envoy_v3_api_msg_service.auth.v3.CheckRequest>`.
 // A failed check will cause this filter to close the TCP connection.
-// [#next-free-field: 10]
+// [#next-free-field: 11]
 message ExtAuthz {
   option (udpa.annotations.versioning).previous_message_type =
       "envoy.config.filter.network.ext_authz.v2.ExtAuthz";
@@ -69,10 +69,6 @@
   // :ref:`tls_session<envoy_v3_api_field_service.auth.v3.AttributeContext.tls_session>`.
   bool include_tls_session = 8;
 
-<<<<<<< HEAD
-  // Moves the check request from on data to on new connection.
-  bool check_on_new_connection = 9;
-=======
   // When set to ``true``, the filter will send a TLS ``access_denied(49)`` alert before closing
   // the connection when authorization is denied. This provides better visibility to TLS clients
   // about the reason for connection closure. This alert is only sent for TLS connections. The
@@ -80,5 +76,9 @@
   //
   // Defaults to ``false``.
   bool send_tls_alert_on_denial = 9;
->>>>>>> ac742c65
+
+  // Moves the check request from on data to on new connection.
+  //
+  // Defaults to ``false``.
+  bool check_on_new_connection = 10;
 }
syntax = "proto3";

package envoy.extensions.filters.network.ext_proc.v3;

import "envoy/config/core/v3/grpc_service.proto";

import "google/protobuf/duration.proto";

import "xds/annotations/v3/status.proto";

import "udpa/annotations/status.proto";
import "validate/validate.proto";

option java_package = "io.envoyproxy.envoy.extensions.filters.network.ext_proc.v3";
option java_outer_classname = "ExtProcProto";
option java_multiple_files = true;
option go_package = "github.com/envoyproxy/go-control-plane/envoy/extensions/filters/network/ext_proc/v3;ext_procv3";
option (udpa.annotations.file_status).package_version_status = ACTIVE;
option (xds.annotations.v3.file_status).work_in_progress = true;

// [#protodoc-title: External Processing Filter]
// External Processing Filter: Process network traffic using an external service.
// [#extension: envoy.filters.network.ext_proc]

// The Network External Processing filter allows an external service to process raw TCP/UDP traffic
// in a flexible way using a bidirectional gRPC stream. Unlike the HTTP External Processing filter,
// this filter operates at the L4 (transport) layer, giving access to raw network traffic.
//
// The filter communicates with an external gRPC service that can:
//
// 1. Inspect traffic in both directions
// 2. Modify the network traffic
// 3. Control connection lifecycle (continue, close, or reset)
//
// By using the filter's processing mode, you can selectively choose which data
// directions to process (read, write or both), allowing for efficient processing.
// [#next-free-field: 6]
message NetworkExternalProcessor {
  // The gRPC service that will process network traffic.
  // This service must implement the NetworkExternalProcessor service
  // defined in the proto file /envoy/service/network_ext_proc/v3/external_processor.proto.
  config.core.v3.GrpcService grpc_service = 1;

  // By default, if the gRPC stream cannot be established, or if it is closed
  // prematurely with an error, the filter will fail, leading to the close of connection.
  // With this parameter set to true, however, then if the gRPC stream is prematurely closed
  // or could not be opened, processing continues without error.
  // [#not-implemented-hide:]
  bool failure_mode_allow = 2;

  // Options for controlling processing behavior.
  // [#not-implemented-hide:]
  ProcessingMode processing_mode = 3;

  // Specifies the timeout for each individual message sent on the stream and
  // when the filter is running in synchronous mode. Whenever
  // the proxy sends a message on the stream that requires a response, it will
  // reset this timer, and will stop processing and return an error (subject
  // to the processing mode) if the timer expires. Default is 200 ms.
  // [#not-implemented-hide:]
  google.protobuf.Duration message_timeout = 4 [(validate.rules).duration = {
    lte {seconds: 3600}
    gte {}
  }];

<<<<<<< HEAD
  // Options related to the sending and receiving of dynamic metadata.
  MetadataOptions metadata_options = 5;
=======
  string stat_prefix = 5 [(validate.rules).string = {min_len: 1}];
>>>>>>> 5b8331dc
}

// Options for controlling processing behavior.
// Filter will reject the config if both read and write are SKIP mode.
message ProcessingMode {
  // Defines how traffic should be handled by the external processor.
  enum DataSendMode {
    // Send the data to the external processor for processing whenever the data is ready.
    STREAMED = 0;

    // Skip sending the data to the external processor.
    SKIP = 1;
  }

  // Controls whether inbound (read) data from the client is sent to the external processor.
  // Default: STREAMED
  DataSendMode process_read = 1;

  // Controls whether outbound (write) data to the client is sent to the external processor.
  // Default: STREAMED
  DataSendMode process_write = 2;
}

// The MetadataOptions structure defines options for sending dynamic metadata. Specifically,
// which namespaces to send to the server.
message MetadataOptions {
  message MetadataNamespaces {
    // Specifies a list of metadata namespaces whose values, if present,
    // will be passed to the ext_proc service as an opaque *protobuf::Struct*.
    repeated string untyped = 1;

    // Specifies a list of metadata namespaces whose values, if present,
    // will be passed to the ext_proc service as a *protobuf::Any*. This allows
    // envoy and the external processing server to share the protobuf message
    // definition for safe parsing.
    repeated string typed = 2;
  }

  // Describes which typed or untyped dynamic metadata namespaces to forward to
  // the external processing server.
  MetadataNamespaces forwarding_namespaces = 1;
}<|MERGE_RESOLUTION|>--- conflicted
+++ resolved
@@ -34,7 +34,7 @@
 //
 // By using the filter's processing mode, you can selectively choose which data
 // directions to process (read, write or both), allowing for efficient processing.
-// [#next-free-field: 6]
+// [#next-free-field: 7]
 message NetworkExternalProcessor {
   // The gRPC service that will process network traffic.
   // This service must implement the NetworkExternalProcessor service
@@ -63,12 +63,10 @@
     gte {}
   }];
 
-<<<<<<< HEAD
+  string stat_prefix = 5 [(validate.rules).string = {min_len: 1}];
+
   // Options related to the sending and receiving of dynamic metadata.
-  MetadataOptions metadata_options = 5;
-=======
-  string stat_prefix = 5 [(validate.rules).string = {min_len: 1}];
->>>>>>> 5b8331dc
+  MetadataOptions metadata_options = 6;
 }
 
 // Options for controlling processing behavior.

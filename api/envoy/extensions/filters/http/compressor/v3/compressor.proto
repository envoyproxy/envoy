--- conflicted
+++ resolved
@@ -132,11 +132,7 @@
 }
 
 // Per-route overrides of ``ResponseDirectionConfig``. Anything added here should be optional,
-<<<<<<< HEAD
 // to allow overriding arbitrary subsets of configuration. Omitted fields must have no effect.
-=======
-// to allow overriding arbitrary subsets of configuration. Omitted fields must have no affect.
->>>>>>> a9ae08be
 message ResponseDirectionOverrides {
   // If set, overrides ``remove_accept_encoding_header`` on the filter's ``ResponseDirectionConfig``.
   google.protobuf.BoolValue remove_accept_encoding_header = 1;

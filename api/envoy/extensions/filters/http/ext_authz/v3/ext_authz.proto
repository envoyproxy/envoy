syntax = "proto3";

package envoy.extensions.filters.http.ext_authz.v3;

import "envoy/config/common/mutation_rules/v3/mutation_rules.proto";
import "envoy/config/core/v3/base.proto";
import "envoy/config/core/v3/config_source.proto";
import "envoy/config/core/v3/grpc_service.proto";
import "envoy/config/core/v3/http_uri.proto";
import "envoy/type/matcher/v3/metadata.proto";
import "envoy/type/matcher/v3/string.proto";
import "envoy/type/v3/http_status.proto";

import "google/protobuf/struct.proto";
import "google/protobuf/wrappers.proto";

import "envoy/annotations/deprecation.proto";
import "udpa/annotations/sensitive.proto";
import "udpa/annotations/status.proto";
import "udpa/annotations/versioning.proto";
import "validate/validate.proto";

option java_package = "io.envoyproxy.envoy.extensions.filters.http.ext_authz.v3";
option java_outer_classname = "ExtAuthzProto";
option java_multiple_files = true;
option go_package = "github.com/envoyproxy/go-control-plane/envoy/extensions/filters/http/ext_authz/v3;ext_authzv3";
option (udpa.annotations.file_status).package_version_status = ACTIVE;

// [#protodoc-title: External Authorization]
// External Authorization :ref:`configuration overview <config_http_filters_ext_authz>`.
// [#extension: envoy.filters.http.ext_authz]

// [#next-free-field: 28]
message ExtAuthz {
  option (udpa.annotations.versioning).previous_message_type =
      "envoy.config.filter.http.ext_authz.v3.ExtAuthz";

  reserved 4;

  reserved "use_alpha";

  // External authorization service configuration.
  oneof services {
    // gRPC service configuration (default timeout: 200ms).
    config.core.v3.GrpcService grpc_service = 1;

    // HTTP service configuration (default timeout: 200ms).
    HttpService http_service = 3;
  }

  // API version for ext_authz transport protocol. This describes the ext_authz gRPC endpoint and
  // version of messages used on the wire.
  config.core.v3.ApiVersion transport_api_version = 12
      [(validate.rules).enum = {defined_only: true}];

  //  Changes filter's behaviour on errors:
  //
  //  1. When set to true, the filter will ``accept`` client request even if the communication with
  //  the authorization service has failed, or if the authorization service has returned a HTTP 5xx
  //  error.
  //
  //  2. When set to false, ext-authz will ``reject`` client requests and return a ``Forbidden``
  //  response if the communication with the authorization service has failed, or if the
  //  authorization service has returned a HTTP 5xx error.
  //
  // Note that errors can be ``always`` tracked in the :ref:`stats
  // <config_http_filters_ext_authz_stats>`.
  bool failure_mode_allow = 2;

  // When ``failure_mode_allow`` and ``failure_mode_allow_header_add`` are both set to true,
  // ``x-envoy-auth-failure-mode-allowed: true`` will be added to request headers if the communication
  // with the authorization service has failed, or if the authorization service has returned a
  // HTTP 5xx error.
  bool failure_mode_allow_header_add = 19;

  // Enables filter to buffer the client request body and send it within the authorization request.
  // A ``x-envoy-auth-partial-body: false|true`` metadata header will be added to the authorization
  // request message indicating if the body data is partial.
  BufferSettings with_request_body = 5;

  // Clears route cache in order to allow the external authorization service to correctly affect
  // routing decisions. Filter clears all cached routes when:
  //
  // 1. The field is set to ``true``.
  //
  // 2. The status returned from the authorization service is a HTTP 200 or gRPC 0.
  //
  // 3. At least one ``authorization response header`` is added to the client request, or is used for
  // altering another client request header.
  //
  bool clear_route_cache = 6;

  // Sets the HTTP status that is returned to the client when the authorization server returns an error
  // or cannot be reached. The default status is HTTP 403 Forbidden.
  type.v3.HttpStatus status_on_error = 7;

  // When this is set to true, the filter will check the :ref:`ext_authz response
  // <envoy_v3_api_msg_service.auth.v3.CheckResponse>` for invalid header &
  // query parameter mutations. If the side stream response is invalid, it will send a local reply
  // to the downstream request with status HTTP 500 Internal Server Error.
  //
  // Note that headers_to_remove & query_parameters_to_remove are validated, but invalid elements in
  // those fields should not affect any headers & thus will not cause the filter to send a local
  // reply.
  //
  // When set to false, any invalid mutations will be visible to the rest of envoy and may cause
  // unexpected behavior.
  //
  // If you are using ext_authz with an untrusted ext_authz server, you should set this to true.
  bool validate_mutations = 24;

  // Specifies a list of metadata namespaces whose values, if present, will be passed to the
  // ext_authz service. The :ref:`filter_metadata <envoy_v3_api_field_config.core.v3.Metadata.filter_metadata>`
  // is passed as an opaque ``protobuf::Struct``.
  //
  // Please note that this field exclusively applies to the gRPC ext_authz service and has no effect on the HTTP service.
  //
  // For example, if the ``jwt_authn`` filter is used and :ref:`payload_in_metadata
  // <envoy_v3_api_field_extensions.filters.http.jwt_authn.v3.JwtProvider.payload_in_metadata>` is set,
  // then the following will pass the jwt payload to the authorization server.
  //
  // .. code-block:: yaml
  //
  //    metadata_context_namespaces:
  //    - envoy.filters.http.jwt_authn
  //
  repeated string metadata_context_namespaces = 8;

  // Specifies a list of metadata namespaces whose values, if present, will be passed to the
  // ext_authz service. :ref:`typed_filter_metadata <envoy_v3_api_field_config.core.v3.Metadata.typed_filter_metadata>`
  // is passed as a ``protobuf::Any``.
  //
  // Please note that this field exclusively applies to the gRPC ext_authz service and has no effect on the HTTP service.
  //
  // It works in a way similar to ``metadata_context_namespaces`` but allows Envoy and ext_authz server to share
  // the protobuf message definition in order to do a safe parsing.
  //
  repeated string typed_metadata_context_namespaces = 16;

  // Specifies a list of route metadata namespaces whose values, if present, will be passed to the
  // ext_authz service at :ref:`route_metadata_context <envoy_v3_api_field_service.auth.v3.AttributeContext.route_metadata_context>` in
  // :ref:`CheckRequest <envoy_v3_api_field_service.auth.v3.CheckRequest.attributes>`.
  // :ref:`filter_metadata <envoy_v3_api_field_config.core.v3.Metadata.filter_metadata>` is passed as an opaque ``protobuf::Struct``.
  repeated string route_metadata_context_namespaces = 21;

  // Specifies a list of route metadata namespaces whose values, if present, will be passed to the
  // ext_authz service at :ref:`route_metadata_context <envoy_v3_api_field_service.auth.v3.AttributeContext.route_metadata_context>` in
  // :ref:`CheckRequest <envoy_v3_api_field_service.auth.v3.CheckRequest.attributes>`.
  // :ref:`typed_filter_metadata <envoy_v3_api_field_config.core.v3.Metadata.typed_filter_metadata>` is passed as an ``protobuf::Any``.
  repeated string route_typed_metadata_context_namespaces = 22;

  // Specifies if the filter is enabled.
  //
  // If :ref:`runtime_key <envoy_v3_api_field_config.core.v3.RuntimeFractionalPercent.runtime_key>` is specified,
  // Envoy will lookup the runtime key to get the percentage of requests to filter.
  //
  // If this field is not specified, the filter will be enabled for all requests.
  config.core.v3.RuntimeFractionalPercent filter_enabled = 9;

  // Specifies if the filter is enabled with metadata matcher.
  // If this field is not specified, the filter will be enabled for all requests.
  type.matcher.v3.MetadataMatcher filter_enabled_metadata = 14;

  // Specifies whether to deny the requests, when the filter is disabled.
  // If :ref:`runtime_key <envoy_v3_api_field_config.core.v3.RuntimeFeatureFlag.runtime_key>` is specified,
  // Envoy will lookup the runtime key to determine whether to deny request for
  // filter protected path at filter disabling. If filter is disabled in
  // typed_per_filter_config for the path, requests will not be denied.
  //
  // If this field is not specified, all requests will be allowed when disabled.
  //
  // If a request is denied due to this setting, the response code in :ref:`status_on_error
  // <envoy_v3_api_field_extensions.filters.http.ext_authz.v3.ExtAuthz.status_on_error>` will
  // be returned.
  config.core.v3.RuntimeFeatureFlag deny_at_disable = 11;

  // Specifies if the peer certificate is sent to the external service.
  //
  // When this field is true, Envoy will include the peer X.509 certificate, if available, in the
  // :ref:`certificate<envoy_v3_api_field_service.auth.v3.AttributeContext.Peer.certificate>`.
  bool include_peer_certificate = 10;

  // Optional additional prefix to use when emitting statistics. This allows to distinguish
  // emitted statistics between configured ``ext_authz`` filters in an HTTP filter chain. For example:
  //
  // .. code-block:: yaml
  //
  //   http_filters:
  //     - name: envoy.filters.http.ext_authz
  //       typed_config:
  //         "@type": type.googleapis.com/envoy.extensions.filters.http.ext_authz.v3.ExtAuthz
  //         stat_prefix: waf # This emits ext_authz.waf.ok, ext_authz.waf.denied, etc.
  //     - name: envoy.filters.http.ext_authz
  //       typed_config:
  //         "@type": type.googleapis.com/envoy.extensions.filters.http.ext_authz.v3.ExtAuthz
  //         stat_prefix: blocker # This emits ext_authz.blocker.ok, ext_authz.blocker.denied, etc.
  //
  string stat_prefix = 13;

  // Optional labels that will be passed to :ref:`labels<envoy_v3_api_field_service.auth.v3.AttributeContext.Peer.labels>` in
  // :ref:`destination<envoy_v3_api_field_service.auth.v3.AttributeContext.destination>`.
  // The labels will be read from :ref:`metadata<envoy_v3_api_msg_config.core.v3.Node>` with the specified key.
  string bootstrap_metadata_labels_key = 15;

  // Check request to authorization server will include the client request headers that have a correspondent match
  // in the :ref:`list <envoy_v3_api_msg_type.matcher.v3.ListStringMatcher>`. If this option isn't specified, then
  // all client request headers are included in the check request to a gRPC authorization server, whereas no client request headers
  // (besides the ones allowed by default - see note below) are included in the check request to an HTTP authorization server.
  // This inconsistency between gRPC and HTTP servers is to maintain backwards compatibility with legacy behavior.
  //
  // .. note::
  //
  //  1. For requests to an HTTP authorization server: in addition to the the user's supplied matchers, ``Host``, ``Method``, ``Path``,
  //     ``Content-Length``, and ``Authorization`` are **additionally included** in the list.
  //
  // .. note::
  //
  //  2. For requests to an HTTP authorization server: *Content-Length* will be set to 0 and the request to the
  //  authorization server will not have a message body. However, the check request can include the buffered
  //  client request body (controlled by :ref:`with_request_body
  //  <envoy_v3_api_field_extensions.filters.http.ext_authz.v3.ExtAuthz.with_request_body>` setting),
  //  consequently the value of *Content-Length* of the authorization request reflects the size of
  //  its payload size.
  //
  // .. note::
  //
  //  3. This can be overridden by the field ``disallowed_headers`` below. That is, if a header
  //  matches for both ``allowed_headers`` and ``disallowed_headers``, the header will NOT be sent.
  type.matcher.v3.ListStringMatcher allowed_headers = 17;

  // If set, specifically disallow any header in this list to be forwarded to the external
  // authentication server. This overrides the above ``allowed_headers`` if a header matches both.
  type.matcher.v3.ListStringMatcher disallowed_headers = 25;

  // Specifies if the TLS session level details like SNI are sent to the external service.
  //
  // When this field is true, Envoy will include the SNI name used for TLSClientHello, if available, in the
  // :ref:`tls_session<envoy_v3_api_field_service.auth.v3.AttributeContext.tls_session>`.
  bool include_tls_session = 18;

  // Whether to increment cluster statistics (e.g. cluster.<cluster_name>.upstream_rq_*) on authorization failure.
  // Defaults to true.
  google.protobuf.BoolValue charge_cluster_response_stats = 20;

  // Whether to encode the raw headers (i.e. unsanitized values & unconcatenated multi-line headers)
  // in authentication request. Works with both HTTP and GRPC clients.
  //
  // When this is set to true, header values are not sanitized. Headers with the same key will also
  // not be combined into a single, comma-separated header.
  // Requests to GRPC services will populate the field
  // :ref:`header_map<envoy_v3_api_field_service.auth.v3.AttributeContext.HttpRequest.header_map>`.
  // Requests to HTTP services will be constructed with the unsanitized header values and preserved
  // multi-line headers with the same key.
  //
  // If this field is set to false, header values will be sanitized, with any non-UTF-8-compliant
  // bytes replaced with '!'. Headers with the same key will have their values concatenated into a
  // single comma-separated header value.
  // Requests to GRPC services will populate the field
  // :ref:`headers<envoy_v3_api_field_service.auth.v3.AttributeContext.HttpRequest.headers>`.
  // Requests to HTTP services will have their header values sanitized and will not preserve
  // multi-line headers with the same key.
  //
  // It's recommended you set this to true unless you already rely on the old behavior. False is the
  // default only for backwards compatibility.
  bool encode_raw_headers = 23;

  // Rules for what modifications an ext_authz server may make to the request headers before
  // continuing decoding / forwarding upstream.
  //
  // If set to anything, enables header mutation checking against configured rules. Note that
  // :ref:`HeaderMutationRules <envoy_v3_api_msg_config.common.mutation_rules.v3.HeaderMutationRules>`
  // has defaults that change ext_authz behavior. Also note that if this field is set to anything,
  // ext_authz can no longer append to :-prefixed headers.
  //
  // If empty, header mutation rule checking is completely disabled.
  //
  // Regardless of what is configured here, ext_authz cannot remove :-prefixed headers.
  //
  // This field and ``validate_mutations`` have different use cases. ``validate_mutations`` enables
  // correctness checks for all header / query parameter mutations (e.g. for invalid characters).
  // This field allows the filter to reject mutations to specific headers.
  config.common.mutation_rules.v3.HeaderMutationRules decoder_header_mutation_rules = 26;

<<<<<<< HEAD
  // Additional metadata to be added to the filter state for logging purposes. The metadata will be
  // added to StreamInfo's filter state under the namespace corresponding to the ext_authz filter
  // name.
  google.protobuf.Struct filter_metadata = 27;
=======
  // Enable / disable ingestion of dynamic metadata from ext_authz service.
  //
  // If false, the filter will ignore dynamic metadata injected by the ext_authz service. If the
  // ext_authz service tries injecting dynamic metadata, the filter will log, increment the
  // ``ignored_dynamic_metadata`` stat, then continue handling the response.
  //
  // If true, the filter will ingest dynamic metadata entries as normal.
  //
  // If unset, defaults to true.
  google.protobuf.BoolValue enable_dynamic_metadata_ingestion = 27;
>>>>>>> 3feff04e
}

// Configuration for buffering the request data.
message BufferSettings {
  option (udpa.annotations.versioning).previous_message_type =
      "envoy.config.filter.http.ext_authz.v2.BufferSettings";

  // Sets the maximum size of a message body that the filter will hold in memory. Envoy will return
  // ``HTTP 413`` and will *not* initiate the authorization process when buffer reaches the number
  // set in this field. Note that this setting will have precedence over :ref:`failure_mode_allow
  // <envoy_v3_api_field_extensions.filters.http.ext_authz.v3.ExtAuthz.failure_mode_allow>`.
  uint32 max_request_bytes = 1 [(validate.rules).uint32 = {gt: 0}];

  // When this field is true, Envoy will buffer the message until ``max_request_bytes`` is reached.
  // The authorization request will be dispatched and no 413 HTTP error will be returned by the
  // filter.
  bool allow_partial_message = 2;

  // If true, the body sent to the external authorization service is set with raw bytes, it sets
  // the :ref:`raw_body<envoy_v3_api_field_service.auth.v3.AttributeContext.HttpRequest.raw_body>`
  // field of HTTP request attribute context. Otherwise, :ref:`body
  // <envoy_v3_api_field_service.auth.v3.AttributeContext.HttpRequest.body>` will be filled
  // with UTF-8 string request body.
  //
  // This field only affects configurations using a :ref:`grpc_service
  // <envoy_v3_api_field_extensions.filters.http.ext_authz.v3.ExtAuthz.grpc_service>`. In configurations that use
  // an :ref:`http_service <envoy_v3_api_field_extensions.filters.http.ext_authz.v3.ExtAuthz.http_service>`, this
  // has no effect.
  bool pack_as_bytes = 3;
}

// HttpService is used for raw HTTP communication between the filter and the authorization service.
// When configured, the filter will parse the client request and use these attributes to call the
// authorization server. Depending on the response, the filter may reject or accept the client
// request. Note that in any of these events, metadata can be added, removed or overridden by the
// filter:
//
// *On authorization request*, a list of allowed request headers may be supplied. See
// :ref:`allowed_headers
// <envoy_v3_api_field_extensions.filters.http.ext_authz.v3.AuthorizationRequest.allowed_headers>`
// for details. Additional headers metadata may be added to the authorization request. See
// :ref:`headers_to_add
// <envoy_v3_api_field_extensions.filters.http.ext_authz.v3.AuthorizationRequest.headers_to_add>` for
// details.
//
// On authorization response status HTTP 200 OK, the filter will allow traffic to the upstream and
// additional headers metadata may be added to the original client request. See
// :ref:`allowed_upstream_headers
// <envoy_v3_api_field_extensions.filters.http.ext_authz.v3.AuthorizationResponse.allowed_upstream_headers>`
// for details. Additionally, the filter may add additional headers to the client's response. See
// :ref:`allowed_client_headers_on_success
// <envoy_v3_api_field_extensions.filters.http.ext_authz.v3.AuthorizationResponse.allowed_client_headers_on_success>`
// for details.
//
// On other authorization response statuses, the filter will not allow traffic. Additional headers
// metadata as well as body may be added to the client's response. See :ref:`allowed_client_headers
// <envoy_v3_api_field_extensions.filters.http.ext_authz.v3.AuthorizationResponse.allowed_client_headers>`
// for details.
// [#next-free-field: 9]
message HttpService {
  option (udpa.annotations.versioning).previous_message_type =
      "envoy.config.filter.http.ext_authz.v2.HttpService";

  reserved 3, 4, 5, 6;

  // Sets the HTTP server URI which the authorization requests must be sent to.
  config.core.v3.HttpUri server_uri = 1;

  // Sets a prefix to the value of authorization request header ``Path``.
  string path_prefix = 2;

  // Settings used for controlling authorization request metadata.
  AuthorizationRequest authorization_request = 7;

  // Settings used for controlling authorization response metadata.
  AuthorizationResponse authorization_response = 8;
}

message AuthorizationRequest {
  option (udpa.annotations.versioning).previous_message_type =
      "envoy.config.filter.http.ext_authz.v2.AuthorizationRequest";

  // Authorization request includes the client request headers that have a correspondent match
  // in the :ref:`list <envoy_v3_api_msg_type.matcher.v3.ListStringMatcher>`.
  // This field has been deprecated in favor of :ref:`allowed_headers
  // <envoy_v3_api_field_extensions.filters.http.ext_authz.v3.ExtAuthz.allowed_headers>`.
  //
  // .. note::
  //
  //   In addition to the the user's supplied matchers, ``Host``, ``Method``, ``Path``,
  //   ``Content-Length``, and ``Authorization`` are **automatically included** to the list.
  //
  // .. note::
  //
  //   By default, ``Content-Length`` header is set to ``0`` and the request to the authorization
  //   service has no message body. However, the authorization request *may* include the buffered
  //   client request body (controlled by :ref:`with_request_body
  //   <envoy_v3_api_field_extensions.filters.http.ext_authz.v3.ExtAuthz.with_request_body>`
  //   setting) hence the value of its ``Content-Length`` reflects the size of its payload size.
  //
  type.matcher.v3.ListStringMatcher allowed_headers = 1
      [deprecated = true, (envoy.annotations.deprecated_at_minor_version) = "3.0"];

  // Sets a list of headers that will be included to the request to authorization service. Note that
  // client request of the same key will be overridden.
  repeated config.core.v3.HeaderValue headers_to_add = 2;
}

// [#next-free-field: 6]
message AuthorizationResponse {
  option (udpa.annotations.versioning).previous_message_type =
      "envoy.config.filter.http.ext_authz.v2.AuthorizationResponse";

  // When this :ref:`list <envoy_v3_api_msg_type.matcher.v3.ListStringMatcher>` is set, authorization
  // response headers that have a correspondent match will be added to the original client request.
  // Note that coexistent headers will be overridden.
  type.matcher.v3.ListStringMatcher allowed_upstream_headers = 1;

  // When this :ref:`list <envoy_v3_api_msg_type.matcher.v3.ListStringMatcher>` is set, authorization
  // response headers that have a correspondent match will be added to the original client request.
  // Note that coexistent headers will be appended.
  type.matcher.v3.ListStringMatcher allowed_upstream_headers_to_append = 3;

  // When this :ref:`list <envoy_v3_api_msg_type.matcher.v3.ListStringMatcher>` is set, authorization
  // response headers that have a correspondent match will be added to the client's response. Note
  // that when this list is *not* set, all the authorization response headers, except ``Authority
  // (Host)`` will be in the response to the client. When a header is included in this list, ``Path``,
  // ``Status``, ``Content-Length``, ``WWWAuthenticate`` and ``Location`` are automatically added.
  type.matcher.v3.ListStringMatcher allowed_client_headers = 2;

  // When this :ref:`list <envoy_v3_api_msg_type.matcher.v3.ListStringMatcher>` is set, authorization
  // response headers that have a correspondent match will be added to the client's response when
  // the authorization response itself is successful, i.e. not failed or denied. When this list is
  // *not* set, no additional headers will be added to the client's response on success.
  type.matcher.v3.ListStringMatcher allowed_client_headers_on_success = 4;

  // When this :ref:`list <envoy_v3_api_msg_type.matcher.v3.ListStringMatcher>` is set, authorization
  // response headers that have a correspondent match will be emitted as dynamic metadata to be consumed
  // by the next filter. This metadata lives in a namespace specified by the canonical name of extension filter
  // that requires it:
  //
  // - :ref:`envoy.filters.http.ext_authz <config_http_filters_ext_authz_dynamic_metadata>` for HTTP filter.
  // - :ref:`envoy.filters.network.ext_authz <config_network_filters_ext_authz_dynamic_metadata>` for network filter.
  type.matcher.v3.ListStringMatcher dynamic_metadata_from_headers = 5;
}

// Extra settings on a per virtualhost/route/weighted-cluster level.
message ExtAuthzPerRoute {
  option (udpa.annotations.versioning).previous_message_type =
      "envoy.config.filter.http.ext_authz.v2.ExtAuthzPerRoute";

  oneof override {
    option (validate.required) = true;

    // Disable the ext auth filter for this particular vhost or route.
    // If disabled is specified in multiple per-filter-configs, the most specific one will be used.
    bool disabled = 1 [(validate.rules).bool = {const: true}];

    // Check request settings for this route.
    CheckSettings check_settings = 2 [(validate.rules).message = {required: true}];
  }
}

// Extra settings for the check request.
message CheckSettings {
  option (udpa.annotations.versioning).previous_message_type =
      "envoy.config.filter.http.ext_authz.v2.CheckSettings";

  // Context extensions to set on the CheckRequest's
  // :ref:`AttributeContext.context_extensions<envoy_v3_api_field_service.auth.v3.AttributeContext.context_extensions>`
  //
  // You can use this to provide extra context for the external authorization server on specific
  // virtual hosts/routes. For example, adding a context extension on the virtual host level can
  // give the ext-authz server information on what virtual host is used without needing to parse the
  // host header. If CheckSettings is specified in multiple per-filter-configs, they will be merged
  // in order, and the result will be used.
  //
  // Merge semantics for this field are such that keys from more specific configs override.
  //
  // .. note::
  //
  //   These settings are only applied to a filter configured with a
  //   :ref:`grpc_service<envoy_v3_api_field_extensions.filters.http.ext_authz.v3.ExtAuthz.grpc_service>`.
  map<string, string> context_extensions = 1 [(udpa.annotations.sensitive) = true];

  // When set to true, disable the configured :ref:`with_request_body
  // <envoy_v3_api_field_extensions.filters.http.ext_authz.v3.ExtAuthz.with_request_body>` for a specific route.
  //
  // Please note that only one of *disable_request_body_buffering* or
  // :ref:`with_request_body <envoy_v3_api_field_extensions.filters.http.ext_authz.v3.CheckSettings.with_request_body>`
  // may be specified.
  bool disable_request_body_buffering = 2;

  // Enable or override request body buffering, which is configured using the
  // :ref:`with_request_body <envoy_v3_api_field_extensions.filters.http.ext_authz.v3.ExtAuthz.with_request_body>`
  // option for a specific route.
  //
  // Please note that only only one of *with_request_body* or
  // :ref:`disable_request_body_buffering <envoy_v3_api_field_extensions.filters.http.ext_authz.v3.CheckSettings.disable_request_body_buffering>`
  // may be specified.
  BufferSettings with_request_body = 3;
}<|MERGE_RESOLUTION|>--- conflicted
+++ resolved
@@ -30,7 +30,7 @@
 // External Authorization :ref:`configuration overview <config_http_filters_ext_authz>`.
 // [#extension: envoy.filters.http.ext_authz]
 
-// [#next-free-field: 28]
+// [#next-free-field: 29]
 message ExtAuthz {
   option (udpa.annotations.versioning).previous_message_type =
       "envoy.config.filter.http.ext_authz.v3.ExtAuthz";
@@ -281,23 +281,21 @@
   // This field allows the filter to reject mutations to specific headers.
   config.common.mutation_rules.v3.HeaderMutationRules decoder_header_mutation_rules = 26;
 
-<<<<<<< HEAD
+  // Enable / disable ingestion of dynamic metadata from ext_authz service.
+  //
+  // If false, the filter will ignore dynamic metadata injected by the ext_authz service. If the
+  // ext_authz service tries injecting dynamic metadata, the filter will log, increment the
+  // ``ignored_dynamic_metadata`` stat, then continue handling the response.
+  //
+  // If true, the filter will ingest dynamic metadata entries as normal.
+  //
+  // If unset, defaults to true.
+  google.protobuf.BoolValue enable_dynamic_metadata_ingestion = 27;
+
   // Additional metadata to be added to the filter state for logging purposes. The metadata will be
   // added to StreamInfo's filter state under the namespace corresponding to the ext_authz filter
   // name.
-  google.protobuf.Struct filter_metadata = 27;
-=======
-  // Enable / disable ingestion of dynamic metadata from ext_authz service.
-  //
-  // If false, the filter will ignore dynamic metadata injected by the ext_authz service. If the
-  // ext_authz service tries injecting dynamic metadata, the filter will log, increment the
-  // ``ignored_dynamic_metadata`` stat, then continue handling the response.
-  //
-  // If true, the filter will ingest dynamic metadata entries as normal.
-  //
-  // If unset, defaults to true.
-  google.protobuf.BoolValue enable_dynamic_metadata_ingestion = 27;
->>>>>>> 3feff04e
+  google.protobuf.Struct filter_metadata = 28;
 }
 
 // Configuration for buffering the request data.

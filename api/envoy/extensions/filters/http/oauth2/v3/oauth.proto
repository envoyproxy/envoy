syntax = "proto3";

package envoy.extensions.filters.http.oauth2.v3;

import "envoy/config/core/v3/base.proto";
import "envoy/config/core/v3/http_uri.proto";
import "envoy/config/route/v3/route_components.proto";
import "envoy/extensions/transport_sockets/tls/v3/secret.proto";
import "envoy/type/matcher/v3/path.proto";

import "google/protobuf/duration.proto";
import "google/protobuf/wrappers.proto";

import "udpa/annotations/status.proto";
import "validate/validate.proto";

option java_package = "io.envoyproxy.envoy.extensions.filters.http.oauth2.v3";
option java_outer_classname = "OauthProto";
option java_multiple_files = true;
option go_package = "github.com/envoyproxy/go-control-plane/envoy/extensions/filters/http/oauth2/v3;oauth2v3";
option (udpa.annotations.file_status).package_version_status = ACTIVE;

// [#protodoc-title: OAuth]
// OAuth :ref:`configuration overview <config_http_filters_oauth>`.
// [#extension: envoy.filters.http.oauth2]
//

// [#next-free-field: 6]
message OAuth2Credentials {
  // [#next-free-field: 7]
  message CookieNames {
    // Cookie name to hold OAuth bearer token value. When the authentication server validates the
    // client and returns an authorization token back to the OAuth filter, no matter what format
    // that token is, if :ref:`forward_bearer_token <envoy_v3_api_field_extensions.filters.http.oauth2.v3.OAuth2Config.forward_bearer_token>`
    // is set to true the filter will send over the bearer token as a cookie with this name to the
    // upstream. Defaults to ``BearerToken``.
    string bearer_token = 1
        [(validate.rules).string = {well_known_regex: HTTP_HEADER_NAME ignore_empty: true}];

    // Cookie name to hold OAuth HMAC value. Defaults to ``OauthHMAC``.
    string oauth_hmac = 2
        [(validate.rules).string = {well_known_regex: HTTP_HEADER_NAME ignore_empty: true}];

    // Cookie name to hold OAuth expiry value. Defaults to ``OauthExpires``.
    string oauth_expires = 3
        [(validate.rules).string = {well_known_regex: HTTP_HEADER_NAME ignore_empty: true}];

    // Cookie name to hold the id token. Defaults to ``IdToken``.
    string id_token = 4
        [(validate.rules).string = {well_known_regex: HTTP_HEADER_NAME ignore_empty: true}];

    // Cookie name to hold the refresh token. Defaults to ``RefreshToken``.
    string refresh_token = 5
        [(validate.rules).string = {well_known_regex: HTTP_HEADER_NAME ignore_empty: true}];

    // Cookie name to hold the nonce value. Defaults to ``OauthNonce``.
    string oauth_nonce = 6
        [(validate.rules).string = {well_known_regex: HTTP_HEADER_NAME ignore_empty: true}];
  }

  // The client_id to be used in the authorize calls. This value will be URL encoded when sent to the OAuth server.
  string client_id = 1 [(validate.rules).string = {min_len: 1}];

  // The secret used to retrieve the access token. This value will be URL encoded when sent to the OAuth server.
  transport_sockets.tls.v3.SdsSecretConfig token_secret = 2
      [(validate.rules).message = {required: true}];

  // Configures how the secret token should be created.
  oneof token_formation {
    option (validate.required) = true;

    // If present, the secret token will be a HMAC using the provided secret.
    transport_sockets.tls.v3.SdsSecretConfig hmac_secret = 3
        [(validate.rules).message = {required: true}];
  }

  // The cookie names used in OAuth filters flow.
  CookieNames cookie_names = 4;

  // The domain to set the cookie on. If not set, the cookie will default to the host of the request, not including the subdomains.
  // This is useful when token cookies need to be shared across multiple subdomains.
  string cookie_domain = 5;
}

// OAuth config
//
<<<<<<< HEAD
// [#next-free-field: 20]
=======
// [#next-free-field: 19]
>>>>>>> a1e12cd1
message OAuth2Config {
  enum AuthType {
    // The ``client_id`` and ``client_secret`` will be sent in the URL encoded request body.
    // This type should only be used when Auth server does not support Basic authentication.
    URL_ENCODED_BODY = 0;

    // The ``client_id`` and ``client_secret`` will be sent using HTTP Basic authentication scheme.
    BASIC_AUTH = 1;
  }

  // Endpoint on the authorization server to retrieve the access token from.
  config.core.v3.HttpUri token_endpoint = 1;

  // Specifies the retry policy for requests to the OAuth server. If not specified, then no retries will be performed.
  config.core.v3.RetryPolicy retry_policy = 18;

  // The endpoint redirect to for authorization in response to unauthorized requests.
  string authorization_endpoint = 2 [(validate.rules).string = {min_len: 1}];

  // Credentials used for OAuth.
  OAuth2Credentials credentials = 3 [(validate.rules).message = {required: true}];

  // The redirect URI passed to the authorization endpoint. Supports header formatting
  // tokens. For more information, including details on header value syntax, see the
  // documentation on :ref:`custom request headers <config_http_conn_man_headers_custom_request_headers>`.
  //
  // This URI should not contain any query parameters.
  string redirect_uri = 4 [(validate.rules).string = {min_len: 1}];

  // Matching criteria used to determine whether a path appears to be the result of a redirect from the authorization server.
  type.matcher.v3.PathMatcher redirect_path_matcher = 5
      [(validate.rules).message = {required: true}];

  // The path to sign a user out, clearing their credential cookies.
  type.matcher.v3.PathMatcher signout_path = 6 [(validate.rules).message = {required: true}];

  // Forward the OAuth token as a Bearer to upstream web service.
  bool forward_bearer_token = 7;

  // If set to true, preserve the existing authorization header.
  // By default the client strips the existing authorization header before forwarding upstream.
  // Can not be set to true if forward_bearer_token is already set to true.
  // Default value is false.
  bool preserve_authorization_header = 16;

  // Any request that matches any of the provided matchers will be passed through without OAuth validation.
  repeated config.route.v3.HeaderMatcher pass_through_matcher = 8;

  // Optional list of OAuth scopes to be claimed in the authorization request. If not specified,
  // defaults to "user" scope.
  // OAuth RFC https://tools.ietf.org/html/rfc6749#section-3.3
  repeated string auth_scopes = 9;

  // Optional resource parameter for authorization request
  // RFC: https://tools.ietf.org/html/rfc8707
  repeated string resources = 10;

  // Defines how ``client_id`` and ``client_secret`` are sent in OAuth client to OAuth server requests.
  // RFC https://datatracker.ietf.org/doc/html/rfc6749#section-2.3.1
  AuthType auth_type = 11 [(validate.rules).enum = {defined_only: true}];

  // If set to true, allows automatic access token refresh using the associated refresh token (see
  // `RFC 6749 section 6 <https://datatracker.ietf.org/doc/html/rfc6749#section-6>`_), provided that the OAuth server supports that.
  // Default value is false.
  google.protobuf.BoolValue use_refresh_token = 12;

  // The default lifetime in seconds of the access token, if omitted by the authorization server.
  //
  // If this value is not set, it will default to ``0s``. In this case, the expiry must be set by
  // the authorization server or the OAuth flow will fail.
  google.protobuf.Duration default_expires_in = 13;

  // Any request that matches any of the provided matchers won't be redirected to OAuth server when tokens are not valid.
  // Automatic access token refresh will be performed for these requests, if enabled.
  // This behavior can be useful for AJAX requests.
  repeated config.route.v3.HeaderMatcher deny_redirect_matcher = 14;

  // The default lifetime in seconds of the refresh token, if the exp (expiration time) claim is omitted in the refresh token or the refresh token is not JWT.
  //
  // If this value is not set, it will default to ``604800s``. In this case, the cookie with the refresh token will be expired
  // in a week.
  // This setting is only considered if ``use_refresh_token`` is set to true, otherwise the authorization server expiration or ``default_expires_in`` is used.
  google.protobuf.Duration default_refresh_token_expires_in = 15;

  // If set to true, the client will not set a cookie for ID Token even if one is received from the Identity Provider. This may be useful in cases where the ID
  // Token is too large for HTTP cookies (longer than 4096 characters). Enabling this option will only disable setting the cookie response header, the filter
  // will still process incoming ID Tokens as part of the HMAC if they are there. This is to ensure compatibility while switching this setting on. Future
  // sessions would not set the IdToken cookie header.
  bool disable_id_token_set_cookie = 17;

  // If set to true, the client will not set a cookie for Access Token even if one is received from the Identity Provider.
  // Enabling this option will only disable setting the cookie response header, the filter
  // will still process incoming Access Tokens as part of the HMAC if they are there. This is to ensure compatibility while switching this setting on. Future
  // sessions would not set the Access Token cookie header.
  bool disable_access_token_set_cookie = 18;

  // If set to true, the client will not set a cookie for Refresh Token even if one is received from the Identity Provider.
  // Enabling this option will only disable setting the cookie response header, the filter
  // will still process incoming Refresh Tokens as part of the HMAC if they are there. This is to ensure compatibility while switching this setting on. Future
  // sessions would not set the Refresh Token cookie header.
  bool disable_refresh_token_set_cookie = 19;
}

// Filter config.
message OAuth2 {
  // Leave this empty to disable OAuth2 for a specific route, using per filter config.
  OAuth2Config config = 1;
}<|MERGE_RESOLUTION|>--- conflicted
+++ resolved
@@ -84,11 +84,7 @@
 
 // OAuth config
 //
-<<<<<<< HEAD
-// [#next-free-field: 20]
-=======
-// [#next-free-field: 19]
->>>>>>> a1e12cd1
+// [#next-free-field: 21]
 message OAuth2Config {
   enum AuthType {
     // The ``client_id`` and ``client_secret`` will be sent in the URL encoded request body.
@@ -183,13 +179,13 @@
   // Enabling this option will only disable setting the cookie response header, the filter
   // will still process incoming Access Tokens as part of the HMAC if they are there. This is to ensure compatibility while switching this setting on. Future
   // sessions would not set the Access Token cookie header.
-  bool disable_access_token_set_cookie = 18;
+  bool disable_access_token_set_cookie = 19;
 
   // If set to true, the client will not set a cookie for Refresh Token even if one is received from the Identity Provider.
   // Enabling this option will only disable setting the cookie response header, the filter
   // will still process incoming Refresh Tokens as part of the HMAC if they are there. This is to ensure compatibility while switching this setting on. Future
   // sessions would not set the Refresh Token cookie header.
-  bool disable_refresh_token_set_cookie = 19;
+  bool disable_refresh_token_set_cookie = 20;
 }
 
 // Filter config.

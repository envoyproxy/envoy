--- conflicted
+++ resolved
@@ -74,7 +74,7 @@
 
 // OAuth config
 //
-// [#next-free-field: 15]
+// [#next-free-field: 16]
 message OAuth2Config {
   enum AuthType {
     // The ``client_id`` and ``client_secret`` will be sent in the URL encoded request body.
@@ -138,18 +138,16 @@
   // the authorization server or the OAuth flow will fail.
   google.protobuf.Duration default_expires_in = 13;
 
-<<<<<<< HEAD
+  // Any request that matches any of the provided matchers won't be redirected to OAuth server when tokens are not valid.
+  // Automatic access token refresh will be performed for these requests, if enabled.
+  // This behavior can be useful for AJAX requests.
+  repeated config.route.v3.HeaderMatcher deny_redirect_matcher = 14;
+
   // The default lifetime in seconds of the refresh token, if the exp (expiration time) claim is omitted in the refresh token or the refresh token is not JWT.
   //
   // If this value is not set, it will default to ``604800s``. In this case, the cookie with the refresh token will be expired
   // in a week.
-  google.protobuf.Duration default_refresh_token_expires_in = 14;
-=======
-  // Any request that matches any of the provided matchers won't be redirected to OAuth server when tokens are not valid.
-  // Automatic access token refresh will be performed for these requests, if enabled.
-  // This behavior can be useful for AJAX requests.
-  repeated config.route.v3.HeaderMatcher deny_redirect_matcher = 14;
->>>>>>> 1ddf0f5d
+  google.protobuf.Duration default_refresh_token_expires_in = 15;
 }
 
 // Filter config.

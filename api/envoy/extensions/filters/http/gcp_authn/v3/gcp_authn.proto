syntax = "proto3";

package envoy.extensions.filters.http.gcp_authn.v3;

import "envoy/config/core/v3/base.proto";
import "envoy/config/core/v3/http_uri.proto";

import "google/protobuf/duration.proto";
import "google/protobuf/wrappers.proto";

import "envoy/annotations/deprecation.proto";
import "udpa/annotations/status.proto";
import "validate/validate.proto";

option java_package = "io.envoyproxy.envoy.extensions.filters.http.gcp_authn.v3";
option java_outer_classname = "GcpAuthnProto";
option java_multiple_files = true;
option go_package = "github.com/envoyproxy/go-control-plane/envoy/extensions/filters/http/gcp_authn/v3;gcp_authnv3";
option (udpa.annotations.file_status).package_version_status = ACTIVE;

// [#protodoc-title: GCP authentication]
// GCP authentication :ref:`configuration overview <config_http_filters_gcp_authn>`.
// [#extension: envoy.filters.http.gcp_authn]

// Filter configuration.
// [#next-free-field: 7]
message GcpAuthnFilterConfig {
  // The HTTP URI to fetch tokens from GCE Metadata Server(https://cloud.google.com/compute/docs/metadata/overview).
  // The URL format is "http://metadata.google.internal/computeMetadata/v1/instance/service-accounts/default/identity?audience=[AUDIENCE]"
  //
  // This field is deprecated because it does not match the API surface provided by the google auth libraries.
  // Control planes should not attempt to override the metadata server URI.
  // The cluster and timeout can be configured using the ``cluster`` and ``timeout`` fields instead.
  // For backward compatibility, the cluster and timeout configured in this field will be used
  // if the new ``cluster`` and ``timeout`` fields are not set.
  config.core.v3.HttpUri http_uri = 1
      [deprecated = true, (envoy.annotations.deprecated_at_minor_version) = "3.0"];

  // Retry policy for fetching tokens. This field is optional.
<<<<<<< HEAD
  // Not supported by all data planes.
=======
>>>>>>> 8a413e4b
  config.core.v3.RetryPolicy retry_policy = 2;

  // Token cache configuration. This field is optional.
  TokenCacheConfig cache_config = 3;

  // Request header location to extract the token. By default (i.e. if this field is not specified), the token
  // is extracted to the Authorization HTTP header, in the format "Authorization: Bearer <token>".
  // Not supported by all data planes.
  TokenHeader token_header = 4;

  // Cluster to send traffic to the GCE metadata server. Not supported
  // by all data planes; a data plane may instead have its own mechanism
  // for contacting the metadata server.
  string cluster = 5;

  // Timeout for fetching the tokens from the GCE metadata server.
  // Not supported by all data planes.
  google.protobuf.Duration timeout = 6 [(validate.rules).duration = {
    lt {seconds: 4294967296}
    gte {}
  }];
}

// Audience is the URL of the receiving service that performs token authentication.
// It will be provided to the filter through cluster's typed_filter_metadata.
message Audience {
  string url = 1 [(validate.rules).string = {min_len: 1}];
}

// Token Cache configuration.
message TokenCacheConfig {
  // The number of cache entries. The maximum number of entries is INT64_MAX as it is constrained by underlying cache implementation.
  // Default value 0 (i.e., proto3 defaults) disables the cache by default. Other default values will enable the cache.
  google.protobuf.UInt64Value cache_size = 1 [(validate.rules).uint64 = {lte: 9223372036854775807}];
}

message TokenHeader {
  // The HTTP header's name.
  string name = 1
      [(validate.rules).string = {min_len: 1 well_known_regex: HTTP_HEADER_NAME strict: false}];

  // The header's prefix. The format is "value_prefix<token>"
  // For example, for "Authorization: Bearer <token>", value_prefix="Bearer " with a space at the
  // end.
  string value_prefix = 2
      [(validate.rules).string = {well_known_regex: HTTP_HEADER_VALUE strict: false}];
}<|MERGE_RESOLUTION|>--- conflicted
+++ resolved
@@ -36,11 +36,8 @@
   config.core.v3.HttpUri http_uri = 1
       [deprecated = true, (envoy.annotations.deprecated_at_minor_version) = "3.0"];
 
-  // Retry policy for fetching tokens. This field is optional.
-<<<<<<< HEAD
+  // Retry policy for fetching tokens.
   // Not supported by all data planes.
-=======
->>>>>>> 8a413e4b
   config.core.v3.RetryPolicy retry_policy = 2;
 
   // Token cache configuration. This field is optional.

syntax = "proto3";

package envoy.extensions.filters.http.gcp_authn.v3;

import "envoy/config/core/v3/base.proto";
import "envoy/config/core/v3/http_uri.proto";

import "google/protobuf/wrappers.proto";

import "udpa/annotations/status.proto";
import "validate/validate.proto";

option java_package = "io.envoyproxy.envoy.extensions.filters.http.gcp_authn.v3";
option java_outer_classname = "GcpAuthnProto";
option java_multiple_files = true;
option go_package = "github.com/envoyproxy/go-control-plane/envoy/extensions/filters/http/gcp_authn/v3;gcp_authnv3";
option (udpa.annotations.file_status).package_version_status = ACTIVE;

// [#protodoc-title: GCP authentication]
// GCP authentication :ref:`configuration overview <config_http_filters_gcp_authn>`.
// [#extension: envoy.filters.http.gcp_authn]

// Filter configuration.
message GcpAuthnFilterConfig {
  // The HTTP URI to fetch tokens from GCE Metadata Server(https://cloud.google.com/compute/docs/metadata/overview).
  // The URL format is "http://metadata.google.internal/computeMetadata/v1/instance/service-accounts/default/identity?audience=[AUDIENCE]"
  config.core.v3.HttpUri http_uri = 1 [(validate.rules).message = {required: true}];

  // Retry policy for fetching tokens.
  // This field is optional. If it is not configured, the filter will be fail-closed (i.e., reject the requests).
  config.core.v3.RetryPolicy retry_policy = 2;

  // Token cache configuration. This field is optional.
  TokenCacheConfig cache_config = 3;

  // Request header location to extract the token. By default (i.e. if this field is not specified), the token
  // is extracted to the Authorization HTTP header, in the format "Authorization: Bearer <token>".
  TokenHeader token_header = 4;
}

// Audience is the URL of the receiving service that performs token authentication.
// It will be provided to the filter through cluster's typed_filter_metadata.
message Audience {
  string url = 1 [(validate.rules).string = {min_len: 1}];
}

// Token Cache configuration.
message TokenCacheConfig {
  // The number of cache entries. The maximum number of entries is INT64_MAX as it is constrained by underlying cache implementation.
  // Default value 0 (i.e., proto3 defaults) disables the cache by default. Other default values will enable the cache.
  google.protobuf.UInt64Value cache_size = 1 [(validate.rules).uint64 = {lte: 9223372036854775807}];
}

<<<<<<< HEAD
message GcpAuthnFilterPerRouteConfig {
  Audience audience = 1;
=======
message TokenHeader {
  // The HTTP header's name.
  string name = 1
      [(validate.rules).string = {min_len: 1 well_known_regex: HTTP_HEADER_NAME strict: false}];

  // The header's prefix. The format is "value_prefix<token>"
  // For example, for "Authorization: Bearer <token>", value_prefix="Bearer " with a space at the
  // end.
  string value_prefix = 2
      [(validate.rules).string = {well_known_regex: HTTP_HEADER_VALUE strict: false}];
>>>>>>> 4572f204
}<|MERGE_RESOLUTION|>--- conflicted
+++ resolved
@@ -51,10 +51,6 @@
   google.protobuf.UInt64Value cache_size = 1 [(validate.rules).uint64 = {lte: 9223372036854775807}];
 }
 
-<<<<<<< HEAD
-message GcpAuthnFilterPerRouteConfig {
-  Audience audience = 1;
-=======
 message TokenHeader {
   // The HTTP header's name.
   string name = 1
@@ -65,5 +61,8 @@
   // end.
   string value_prefix = 2
       [(validate.rules).string = {well_known_regex: HTTP_HEADER_VALUE strict: false}];
->>>>>>> 4572f204
+}
+
+message GcpAuthnFilterPerRouteConfig {
+  Audience audience = 1;
 }
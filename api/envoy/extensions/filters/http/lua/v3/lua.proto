--- conflicted
+++ resolved
@@ -109,19 +109,12 @@
   // For example:
   //
   // .. code-block:: lua
-<<<<<<< HEAD
-=======
   //
->>>>>>> a0f2cfb8
   //   function envoy_on_request(request_handle)
   //     local filter_context = request_handle:filterContext()
   //     local filter_context_value = filter_context["key"]
   //     -- Do something with filter_context_value.
   //   end
   //
-<<<<<<< HEAD
-  // [#not-implemented-hide:]
-=======
->>>>>>> a0f2cfb8
   google.protobuf.Struct filter_context = 4;
 }
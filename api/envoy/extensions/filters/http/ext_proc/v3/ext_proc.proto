--- conflicted
+++ resolved
@@ -98,7 +98,7 @@
 // <arch_overview_advanced_filter_state_sharing>` object in a namespace matching the filter
 // name.
 //
-// [#next-free-field: 20]
+// [#next-free-field: 21]
 message ExternalProcessor {
   // Describes the route cache action to be taken when an external processor response
   // is received in response to request headers.
@@ -257,21 +257,19 @@
   RouteCacheAction route_cache_action = 18
       [(udpa.annotations.field_migrate).oneof_promotion = "clear_route_cache_type"];
 
-<<<<<<< HEAD
-  // Specify the maximum limit of
-  // :ref:`more_chunks <envoy_v3_api_field_service.ext_proc.v3.BodyMutation.more_chunks>`
-  // the external processor can stream back at one occasion, i.e, the max limit of N in the M:N streaming.
-  // This is to avoid the external processor send infinite number of chunks to stall Envoy.
-  // BTW, there is no limit for M as that's controlled by Envoy itself.
-  uint32 max_more_chunks = 19;
-=======
   // Specifies the deferred closure timeout for gRPC stream that connects to external processor. Currently, the deferred stream closure
   // is only used in :ref:`observability_mode <envoy_v3_api_field_extensions.filters.http.ext_proc.v3.ExternalProcessor.observability_mode>`.
   // In observability mode, gRPC streams may be held open to the external processor longer than the lifetime of the regular client to
   // backend stream lifetime. In this case, Envoy will eventually timeout the external processor stream according to this time limit.
   // The default value is 5000 milliseconds (5 seconds) if not specified.
   google.protobuf.Duration deferred_close_timeout = 19;
->>>>>>> 56021dbf
+
+  // Specify the maximum limit of
+  // :ref:`more_chunks <envoy_v3_api_field_service.ext_proc.v3.BodyMutation.more_chunks>`
+  // the external processor can stream back at one occasion, i.e, the max limit of N in the M:N streaming.
+  // This is to avoid the external processor send infinite number of chunks to stall Envoy.
+  // BTW, there is no limit for M as that's controlled by Envoy itself.
+  uint32 max_more_chunks = 20;
 }
 
 // The MetadataOptions structure defines options for the sending and receiving of

syntax = "proto3";

package envoy.extensions.filters.http.ext_proc.v3;

import "envoy/config/common/mutation_rules/v3/mutation_rules.proto";
import "envoy/config/core/v3/base.proto";
import "envoy/config/core/v3/extension.proto";
import "envoy/config/core/v3/grpc_service.proto";
import "envoy/config/core/v3/http_service.proto";
import "envoy/extensions/filters/http/ext_proc/v3/processing_mode.proto";
import "envoy/type/matcher/v3/string.proto";

import "google/protobuf/duration.proto";
import "google/protobuf/struct.proto";
import "google/protobuf/wrappers.proto";

import "xds/annotations/v3/status.proto";

import "udpa/annotations/migrate.proto";
import "udpa/annotations/status.proto";
import "validate/validate.proto";

option java_package = "io.envoyproxy.envoy.extensions.filters.http.ext_proc.v3";
option java_outer_classname = "ExtProcProto";
option java_multiple_files = true;
option go_package = "github.com/envoyproxy/go-control-plane/envoy/extensions/filters/http/ext_proc/v3;ext_procv3";
option (udpa.annotations.file_status).package_version_status = ACTIVE;

// [#protodoc-title: External Processing Filter]
// External Processing Filter
// [#extension: envoy.filters.http.ext_proc]

// The External Processing filter allows an external service to act on HTTP traffic in a flexible way.

// The filter communicates with an external gRPC service called an "external processor"
// that can do a variety of things with the request and response:
//
// * Access and modify the HTTP headers on the request, response, or both.
// * Access and modify the HTTP request and response bodies.
// * Access and modify the dynamic stream metadata.
// * Immediately send an HTTP response downstream and terminate other processing.
//
// The filter communicates with the server using a gRPC bidirectional stream. After the initial
// request, the external server is in control over what additional data is sent to it
// and how it should be processed.
//
// By implementing the protocol specified by the stream, the external server can choose:
//
<<<<<<< HEAD
// * Whether it receives the response message at all
// * Whether it receives the message body at all, in separate chunks, or as a single buffer
// * To modify request or response trailers if they already exist
=======
// * Whether it receives the response message at all.
// * Whether it receives the message body at all, in separate chunks, or as a single buffer.
// * Whether subsequent HTTP requests are transmitted synchronously or whether they are
//   sent asynchronously.
// * To modify request or response trailers if they already exist.
>>>>>>> 72833bea
//
// The filter supports up to six different processing steps. Each is represented by
// a gRPC stream message that is sent to the external processor. For each message, the
// processor must send a matching response.
//
// * Request headers: Contains the headers from the original HTTP request.
<<<<<<< HEAD
// * Request body: If the body is present, the behavior depends on the
//   body send mode:
//   * BUFFERED or BUFFERED_PARTIAL: Entire body is sent to the external
//     processor in a single message.
//   * STREAMED or FULL_DUPLEX_STREAMED: Body will be split across
//     multiple messages sent to the external processor.
//   * GRPC: As each gRPC message arrives, it will be sent to the external
//     processor. There will be exactly one gRPC message in each message
//     sent to the external processor.
//   * NONE: Body will not be sent to the external processor.
=======
// * Request body: Delivered if they are present and sent in a single message if
//   the ``BUFFERED`` or ``BUFFERED_PARTIAL`` mode is chosen, in multiple messages if the
//   ``STREAMED`` mode is chosen, and not at all otherwise.
>>>>>>> 72833bea
// * Request trailers: Delivered if they are present and if the trailer mode is set
//   to ``SEND``.
// * Response headers: Contains the headers from the HTTP response. Keep in mind
//   that if the upstream system sends them before processing the request body that
//   this message may arrive before the complete body.
// * Response body: Sent according to the processing mode like the request body.
// * Response trailers: Delivered according to the processing mode like the
//   request trailers.
//
// By default, the processor sends only the request and response headers messages.
// This may be changed to include any of the six steps by changing the ``processing_mode``
// setting of the filter configuration, or by setting the ``mode_override`` of any response
// from the external processor. The latter is only enabled if ``allow_mode_override`` is
// set to true. This way, a processor may, for example, use information
// in the request header to determine whether the message body must be examined, or whether
// the data plane should simply stream it straight through.
//
// All of this together allows a server to process the filter traffic in fairly
// sophisticated ways. For example:
//
// * A server may choose to examine all or part of the HTTP message bodies depending
//   on the content of the headers.
// * A server may choose to immediately reject some messages based on their HTTP
//   headers (or other dynamic metadata) and more carefully examine others.
//
// The protocol itself is based on a bidirectional gRPC stream. The data plane will send the server
// :ref:`ProcessingRequest <envoy_v3_api_msg_service.ext_proc.v3.ProcessingRequest>`
// messages, and the server must reply with
// :ref:`ProcessingResponse <envoy_v3_api_msg_service.ext_proc.v3.ProcessingResponse>`.
//
// Stats about each gRPC call are recorded in a :ref:`dynamic filter state
// <arch_overview_advanced_filter_state_sharing>` object in a namespace matching the filter
// name.
//
// [#next-free-field: 24]
message ExternalProcessor {
  // Describes the route cache action to be taken when an external processor response
  // is received in response to request headers.
  enum RouteCacheAction {
    // The default behavior is to clear the route cache only when the
    // :ref:`clear_route_cache <envoy_v3_api_field_service.ext_proc.v3.CommonResponse.clear_route_cache>`
    // field is set in an external processor response.
    DEFAULT = 0;

    // Always clear the route cache irrespective of the ``clear_route_cache`` bit in
    // the external processor response.
    CLEAR = 1;

    // Do not clear the route cache irrespective of the ``clear_route_cache`` bit in
    // the external processor response. Setting to ``RETAIN`` is equivalent to setting the
    // :ref:`disable_clear_route_cache <envoy_v3_api_field_extensions.filters.http.ext_proc.v3.ExternalProcessor.disable_clear_route_cache>`
    // to true.
    RETAIN = 2;
  }

  reserved 4;

  reserved "async_mode";

  // Configuration for the gRPC service that the filter will communicate with.
  // Only one of ``grpc_service`` or ``http_service`` can be set.
  // It is required that one of them must be set.
  config.core.v3.GrpcService grpc_service = 1
      [(udpa.annotations.field_migrate).oneof_promotion = "ext_proc_service_type"];

  // Configuration for the HTTP service that the filter will communicate with.
  // Only one of ``http_service`` or
  // :ref:`grpc_service <envoy_v3_api_field_extensions.filters.http.ext_proc.v3.ExternalProcessor.grpc_service>`
  // can be set. It is required that one of them must be set.
  //
  // If ``http_service`` is set, the
  // :ref:`processing_mode <envoy_v3_api_field_extensions.filters.http.ext_proc.v3.ExternalProcessor.processing_mode>`
  // cannot be configured to send any body or trailers. i.e., ``http_service`` only supports
  // sending request or response headers to the side stream server.
  //
  // With this configuration, the data plane behavior is:
  //
  // 1. The headers are first put in a proto message
  // :ref:`ProcessingRequest <envoy_v3_api_msg_service.ext_proc.v3.ProcessingRequest>`.
  //
  // 2. This proto message is then transcoded into a JSON text.
  //
<<<<<<< HEAD
  // 3. The data plane then sends a HTTP POST message with content-type as "application/json",
=======
  // 3. Envoy then sends an HTTP POST message with content-type as "application/json",
>>>>>>> 72833bea
  // and this JSON text as body to the side stream server.
  //
  // After the side-stream receives this HTTP request message, it is expected to do as follows:
  //
  // 1. It converts the body, which is a JSON string, into a ``ProcessingRequest``
  // proto message to examine and mutate the headers.
  //
  // 2. It then sets the mutated headers into a new proto message
  // :ref:`ProcessingResponse <envoy_v3_api_msg_service.ext_proc.v3.ProcessingResponse>`.
  //
  // 3. It converts the ``ProcessingResponse`` proto message into a JSON text.
  //
<<<<<<< HEAD
  // 4. It then sends a HTTP response back to the data plane with status code as "200",
  // content-type as "application/json" and sets the JSON text as the body.
=======
  // 4. It then sends an HTTP response back to Envoy with status code as ``"200"``,
  // ``content-type`` as ``"application/json"`` and sets the JSON text as the body.
>>>>>>> 72833bea
  //
  ExtProcHttpService http_service = 20 [
    (udpa.annotations.field_migrate).oneof_promotion = "ext_proc_service_type",
    (xds.annotations.v3.field_status).work_in_progress = true
  ];

  // If the ``BodySendMode`` in the
  // :ref:`processing_mode <envoy_v3_api_field_extensions.filters.http.ext_proc.v3.ExternalProcessor.processing_mode>`
  // is set to ``FULL_DUPLEX_STREAMED``, ``failure_mode_allow`` can not be set to true.
  //
  // Otherwise, by default, if in the following cases:
  //
  // 1. The gRPC stream cannot be established.
  //
  // 2. The gRPC stream is closed prematurely with an error.
  //
  // 3. The external processing timeouts.
  //
  // 4. The ext_proc server sends back spurious response messages.
  //
  // The filter will fail and a local reply with error code
  // 504(for timeout case) or 500(for all other cases), will be sent to the downstream.
  //
  // However, with this parameter set to true and if the above cases happen, the processing
  // continues without error.
  //
  bool failure_mode_allow = 2;

  // Specifies default options for how HTTP headers, trailers, and bodies are
  // sent. See ``ProcessingMode`` for details.
  ProcessingMode processing_mode = 3;

  // The data plane provides a number of :ref:`attributes <arch_overview_attributes>`
  // for expressive policies. Each attribute name provided in this field will be
<<<<<<< HEAD
  // matched against that list and populated in the
  // :ref:`ProcessingRequest.attributes <envoy_v3_api_field_service.ext_proc.v3.ProcessingRequest.attributes>` field.
=======
  // matched against that list and populated in the ``request_headers`` message.
>>>>>>> 72833bea
  // See the :ref:`attribute documentation <arch_overview_request_attributes>`
  // for the list of supported attributes and their types.
  repeated string request_attributes = 5;

  // The data plane provides a number of :ref:`attributes <arch_overview_attributes>`
  // for expressive policies. Each attribute name provided in this field will be
<<<<<<< HEAD
  // matched against that list and populated in the
  // :ref:`ProcessingRequest.attributes <envoy_v3_api_field_service.ext_proc.v3.ProcessingRequest.attributes>` field.
=======
  // matched against that list and populated in the ``response_headers`` message.
>>>>>>> 72833bea
  // See the :ref:`attribute documentation <arch_overview_attributes>`
  // for the list of supported attributes and their types.
  repeated string response_attributes = 6;

  // Specifies the timeout for each individual message sent on the stream.
  // Whenever the data plane sends a message on the stream that requires a
  // response, it will reset this timer, and will stop processing and return
  // an error (subject to the processing mode) if the timer expires before a
  // matching response is received. There is no timeout when the filter is
  // running in observability mode. Zero is a valid config which means the
  // timer will be triggered immediately. If not configured, default is 200
  // milliseconds.
  google.protobuf.Duration message_timeout = 7 [(validate.rules).duration = {
    lte {seconds: 3600}
    gte {}
  }];

  // Optional additional prefix to use when emitting statistics. This allows to distinguish
  // emitted statistics between configured ``ext_proc`` filters in an HTTP filter chain.
  string stat_prefix = 8;

  // Rules that determine what modifications an external processing server may
  // make to message headers. If not set, all headers may be modified except
  // for "host", ":authority", ":scheme", ":method", and headers that start
  // with the header prefix set via
  // :ref:`header_prefix <envoy_v3_api_field_config.bootstrap.v3.Bootstrap.header_prefix>`
  // (which is usually "x-envoy").
  // Note that changing headers such as "host" or ":authority" may not in itself
  // change the data plane's routing decision, as routes can be cached. To also force the
  // route to be recomputed, set the
  // :ref:`clear_route_cache <envoy_v3_api_field_service.ext_proc.v3.CommonResponse.clear_route_cache>`
  // field to true in the same response.
  config.common.mutation_rules.v3.HeaderMutationRules mutation_rules = 9;

  // Specify the upper bound of
  // :ref:`override_message_timeout <envoy_v3_api_field_service.ext_proc.v3.ProcessingResponse.override_message_timeout>`
  // If not specified, by default it is 0, which will effectively disable the ``override_message_timeout`` API.
  google.protobuf.Duration max_message_timeout = 10 [(validate.rules).duration = {
    lte {seconds: 3600}
    gte {}
  }];

  // Allow headers matching the ``forward_rules`` to be forwarded to the external processing server.
  // If not set, all headers are forwarded to the external processing server.
  HeaderForwardingRules forward_rules = 12;

  // Additional metadata to be added to the filter state for logging purposes. The metadata
  // will be added to StreamInfo's filter state under the namespace corresponding to the
  // ext_proc filter name.
  google.protobuf.Struct filter_metadata = 13;

  // If ``allow_mode_override`` is set to true, the filter config :ref:`processing_mode
  // <envoy_v3_api_field_extensions.filters.http.ext_proc.v3.ExternalProcessor.processing_mode>`
  // can be overridden by the response message from the external processing server
  // :ref:`mode_override <envoy_v3_api_field_service.ext_proc.v3.ProcessingResponse.mode_override>`.
  // If not set, ``mode_override`` API in the response message will be ignored.
  bool allow_mode_override = 14;

  // If set to true, ignore the
  // :ref:`immediate_response <envoy_v3_api_field_service.ext_proc.v3.ProcessingResponse.immediate_response>`
  // message in an external processor response. In such case, no local reply will be sent.
  // Instead, the stream to the external processor will be closed. There will be no
  // more external processing for this stream from now on.
  bool disable_immediate_response = 15;

  // Options related to the sending and receiving of dynamic metadata.
  MetadataOptions metadata_options = 16;

  // If true, send each part of the HTTP request or response specified by ``ProcessingMode``
  // without pausing on filter chain iteration. It is "Send and Go" mode that can be used
  // by external processor to observe the request's data and status. In this mode:
  //
<<<<<<< HEAD
  // 1. Only STREAMED and GRPC body processing modes are supported and any other body processing modes will be
  // ignored. NONE mode(i.e., skip body processing) will still work as expected.
=======
  // 1. Only ``STREAMED`` body processing mode is supported and any other body processing modes will be
  // ignored. ``NONE`` mode (i.e., skip body processing) will still work as expected.
>>>>>>> 72833bea
  //
  // 2. External processor should not send back processing response, as any responses will be ignored.
  // This also means that
  // :ref:`message_timeout <envoy_v3_api_field_extensions.filters.http.ext_proc.v3.ExternalProcessor.message_timeout>`
  // restriction doesn't apply to this mode.
  //
  // 3. External processor may still close the stream to indicate that no more messages are needed.
  //
  // .. warning::
  //
  //    Flow control is a necessary mechanism to prevent the fast sender (either downstream client or upstream server)
  //    from overwhelming the external processor when its processing speed is slower.
  //    This protective measure is being explored and developed but has not been ready yet, so please use your own
  //    discretion when enabling this feature.
  //    This work is currently tracked under https://github.com/envoyproxy/envoy/issues/33319.
  //
  bool observability_mode = 17;

  // Prevents clearing the route-cache when the
  // :ref:`clear_route_cache <envoy_v3_api_field_service.ext_proc.v3.CommonResponse.clear_route_cache>`
  // field is set in an external processor response.
  // Only one of ``disable_clear_route_cache`` or ``route_cache_action`` can be set.
  // It is recommended to set ``route_cache_action`` which supersedes ``disable_clear_route_cache``.
  bool disable_clear_route_cache = 11
      [(udpa.annotations.field_migrate).oneof_promotion = "clear_route_cache_type"];

  // Specifies the action to be taken when an external processor response is
  // received in response to request headers. It is recommended to set this field rather than set
  // :ref:`disable_clear_route_cache <envoy_v3_api_field_extensions.filters.http.ext_proc.v3.ExternalProcessor.disable_clear_route_cache>`.
  // Only one of ``disable_clear_route_cache`` or ``route_cache_action`` can be set.
  RouteCacheAction route_cache_action = 18
      [(udpa.annotations.field_migrate).oneof_promotion = "clear_route_cache_type"];

  // Specifies the deferred closure timeout for gRPC stream that connects to external processor. Currently, the deferred stream closure
  // is only used in :ref:`observability_mode <envoy_v3_api_field_extensions.filters.http.ext_proc.v3.ExternalProcessor.observability_mode>`.
  // In observability mode, gRPC streams may be held open to the external processor longer than the lifetime of the regular client to
  // backend stream lifetime. In this case, the data plane will eventually timeout the external processor stream according to this time limit.
  // The default value is 5000 milliseconds (5 seconds) if not specified.
  google.protobuf.Duration deferred_close_timeout = 19;

  // Send body to the side stream server once it arrives without waiting for the header response from that server.
<<<<<<< HEAD
  // It only works for STREAMED and GRPC body processing modes. For any other body processing modes, it is ignored.
=======
  // It only works for ``STREAMED`` body processing mode. For any other body processing modes, it is ignored.
>>>>>>> 72833bea
  // The server has two options upon receiving a header request:
  //
  // 1. Instant Response: send the header response as soon as the header request is received.
  //
  // 2. Delayed Response: wait for the body before sending any response.
  //
  // In all scenarios, the header-body ordering must always be maintained.
  //
  // If enabled the data plane will ignore the
  // :ref:`mode_override <envoy_v3_api_field_service.ext_proc.v3.ProcessingResponse.mode_override>`
  // value that the server sends in the header response. This is because the data plane may have already
  // sent the body to the server, prior to processing the header response.
  bool send_body_without_waiting_for_header_response = 21;

  // When :ref:`allow_mode_override
  // <envoy_v3_api_field_extensions.filters.http.ext_proc.v3.ExternalProcessor.allow_mode_override>` is enabled and
  // ``allowed_override_modes`` is configured, the filter config :ref:`processing_mode
  // <envoy_v3_api_field_extensions.filters.http.ext_proc.v3.ExternalProcessor.processing_mode>`
  // can only be overridden by the response message from the external processing server iff the
  // :ref:`mode_override <envoy_v3_api_field_service.ext_proc.v3.ProcessingResponse.mode_override>` is allowed by
  // the ``allowed_override_modes`` allow-list below.
  // Since ``request_header_mode`` is not applicable in any way, it's ignored in comparison.
  repeated ProcessingMode allowed_override_modes = 22;

  // Decorator to introduce custom logic that runs after a message received from
  // the External Processor is processed, but before continuing filter chain iteration.
  //
  // .. note::
  //   Response processors are currently in alpha.
  //
  // [#extension-category: envoy.http.ext_proc.response_processors]
  config.core.v3.TypedExtensionConfig on_processing_response = 23
      [(xds.annotations.v3.field_status).work_in_progress = true];
}

// ExtProcHttpService is used for HTTP communication between the filter and the external processing service.
message ExtProcHttpService {
  // Sets the HTTP service which the external processing requests must be sent to.
  config.core.v3.HttpService http_service = 1;
}

// The MetadataOptions structure defines options for the sending and receiving of
// dynamic metadata. Specifically, which namespaces to send to the server, whether
// metadata returned by the server may be written, and how that metadata may be written.
message MetadataOptions {
  message MetadataNamespaces {
    // Specifies a list of metadata namespaces whose values, if present,
    // will be passed to the ``ext_proc`` service as an opaque ``protobuf::Struct``.
    repeated string untyped = 1;

    // Specifies a list of metadata namespaces whose values, if present,
    // will be passed to the ``ext_proc`` service as a ``protobuf::Any``. This allows
    // envoy and the external processing server to share the protobuf message
    // definition for safe parsing.
    repeated string typed = 2;
  }

  // Describes which typed or untyped dynamic metadata namespaces to forward to
  // the external processing server.
  MetadataNamespaces forwarding_namespaces = 1;

  // Describes which typed or untyped dynamic metadata namespaces to accept from
  // the external processing server. Set to empty or leave unset to disallow writing
  // any received dynamic metadata. Receiving of typed metadata is not supported.
  MetadataNamespaces receiving_namespaces = 2;
}

// The HeaderForwardingRules structure specifies what headers are
// allowed to be forwarded to the external processing server.
//
// This works as below:
//
//   1. If neither ``allowed_headers`` nor ``disallowed_headers`` is set, all headers are forwarded.
//   2. If both ``allowed_headers`` and ``disallowed_headers`` are set, only headers in the
//      ``allowed_headers`` but not in the ``disallowed_headers`` are forwarded.
//   3. If ``allowed_headers`` is set, and ``disallowed_headers`` is not set, only headers in
//      the ``allowed_headers`` are forwarded.
//   4. If ``disallowed_headers`` is set, and ``allowed_headers`` is not set, all headers except
//      headers in the ``disallowed_headers`` are forwarded.
message HeaderForwardingRules {
  // If set, specifically allow any header in this list to be forwarded to the external
  // processing server. This can be overridden by the below ``disallowed_headers``.
  type.matcher.v3.ListStringMatcher allowed_headers = 1;

  // If set, specifically disallow any header in this list to be forwarded to the external
  // processing server. This overrides the above ``allowed_headers`` if a header matches both.
  type.matcher.v3.ListStringMatcher disallowed_headers = 2;
}

// Extra settings that may be added to per-route configuration for a
// virtual host or cluster.
message ExtProcPerRoute {
  oneof override {
    option (validate.required) = true;

    // Disable the filter for this particular vhost or route.
    // If disabled is specified in multiple per-filter-configs, the most specific one will be used.
    bool disabled = 1 [(validate.rules).bool = {const: true}];

    // Override aspects of the configuration for this route. A set of
    // overrides in a more specific configuration will override a "disabled"
    // flag set in a less-specific one.
    ExtProcOverrides overrides = 2;
  }
}

// Overrides that may be set on a per-route basis
// [#next-free-field: 9]
message ExtProcOverrides {
  // Set a different processing mode for this route than the default.
  ProcessingMode processing_mode = 1;

  // [#not-implemented-hide:]
  // Set a different asynchronous processing option than the default.
  // Deprecated and not implemented.
  bool async_mode = 2
      [deprecated = true, (envoy.annotations.deprecated_at_minor_version) = "3.0"];

  // [#not-implemented-hide:]
  // Set different optional attributes than the default setting of the
  // ``request_attributes`` field.
  repeated string request_attributes = 3;

  // [#not-implemented-hide:]
  // Set different optional properties than the default setting of the
  // ``response_attributes`` field.
  repeated string response_attributes = 4;

  // Set a different gRPC service for this route than the default.
  config.core.v3.GrpcService grpc_service = 5;

  // Options related to the sending and receiving of dynamic metadata.
  // Lists of forwarding and receiving namespaces will be overridden in their entirety,
  // meaning the most-specific config that specifies this override will be the final
  // config used. It is the prerogative of the control plane to ensure this
  // most-specific config contains the correct final overrides.
  MetadataOptions metadata_options = 6;

  // Additional metadata to include into streams initiated to the ``ext_proc`` gRPC
  // service. This can be used for scenarios in which additional ad hoc
  // authorization headers (e.g. ``x-foo-bar: baz-key``) are to be injected or
  // when a route needs to partially override inherited metadata.
  repeated config.core.v3.HeaderValue grpc_initial_metadata = 7;

  // If true, the filter will not fail closed if the gRPC stream is prematurely closed
  // or could not be opened. This field is the per-route override of
  // :ref:`failure_mode_allow <envoy_v3_api_field_extensions.filters.http.ext_proc.v3.ExternalProcessor.failure_mode_allow>`.
  google.protobuf.BoolValue failure_mode_allow = 8;
}<|MERGE_RESOLUTION|>--- conflicted
+++ resolved
@@ -46,39 +46,25 @@
 //
 // By implementing the protocol specified by the stream, the external server can choose:
 //
-<<<<<<< HEAD
-// * Whether it receives the response message at all
-// * Whether it receives the message body at all, in separate chunks, or as a single buffer
-// * To modify request or response trailers if they already exist
-=======
 // * Whether it receives the response message at all.
 // * Whether it receives the message body at all, in separate chunks, or as a single buffer.
-// * Whether subsequent HTTP requests are transmitted synchronously or whether they are
-//   sent asynchronously.
 // * To modify request or response trailers if they already exist.
->>>>>>> 72833bea
 //
 // The filter supports up to six different processing steps. Each is represented by
 // a gRPC stream message that is sent to the external processor. For each message, the
 // processor must send a matching response.
 //
 // * Request headers: Contains the headers from the original HTTP request.
-<<<<<<< HEAD
 // * Request body: If the body is present, the behavior depends on the
 //   body send mode:
-//   * BUFFERED or BUFFERED_PARTIAL: Entire body is sent to the external
-//     processor in a single message.
-//   * STREAMED or FULL_DUPLEX_STREAMED: Body will be split across
+//   * ``BUFFERED`` or ``BUFFERED_PARTIAL``: Entire body is sent to the
+//     external processor in a single message.
+//   * ``STREAMED`` or ``FULL_DUPLEX_STREAMED``: Body will be split across
 //     multiple messages sent to the external processor.
-//   * GRPC: As each gRPC message arrives, it will be sent to the external
+//   * ``GRPC``: As each gRPC message arrives, it will be sent to the external
 //     processor. There will be exactly one gRPC message in each message
 //     sent to the external processor.
-//   * NONE: Body will not be sent to the external processor.
-=======
-// * Request body: Delivered if they are present and sent in a single message if
-//   the ``BUFFERED`` or ``BUFFERED_PARTIAL`` mode is chosen, in multiple messages if the
-//   ``STREAMED`` mode is chosen, and not at all otherwise.
->>>>>>> 72833bea
+//   * ``NONE``: Body will not be sent to the external processor.
 // * Request trailers: Delivered if they are present and if the trailer mode is set
 //   to ``SEND``.
 // * Response headers: Contains the headers from the HTTP response. Keep in mind
@@ -161,11 +147,7 @@
   //
   // 2. This proto message is then transcoded into a JSON text.
   //
-<<<<<<< HEAD
-  // 3. The data plane then sends a HTTP POST message with content-type as "application/json",
-=======
-  // 3. Envoy then sends an HTTP POST message with content-type as "application/json",
->>>>>>> 72833bea
+  // 3. The data plane then sends an HTTP POST message with content-type as "application/json",
   // and this JSON text as body to the side stream server.
   //
   // After the side-stream receives this HTTP request message, it is expected to do as follows:
@@ -178,13 +160,8 @@
   //
   // 3. It converts the ``ProcessingResponse`` proto message into a JSON text.
   //
-<<<<<<< HEAD
-  // 4. It then sends a HTTP response back to the data plane with status code as "200",
-  // content-type as "application/json" and sets the JSON text as the body.
-=======
-  // 4. It then sends an HTTP response back to Envoy with status code as ``"200"``,
+  // 4. It then sends an HTTP response back to the data plane with status code as ``"200"``,
   // ``content-type`` as ``"application/json"`` and sets the JSON text as the body.
->>>>>>> 72833bea
   //
   ExtProcHttpService http_service = 20 [
     (udpa.annotations.field_migrate).oneof_promotion = "ext_proc_service_type",
@@ -219,24 +196,16 @@
 
   // The data plane provides a number of :ref:`attributes <arch_overview_attributes>`
   // for expressive policies. Each attribute name provided in this field will be
-<<<<<<< HEAD
   // matched against that list and populated in the
   // :ref:`ProcessingRequest.attributes <envoy_v3_api_field_service.ext_proc.v3.ProcessingRequest.attributes>` field.
-=======
-  // matched against that list and populated in the ``request_headers`` message.
->>>>>>> 72833bea
   // See the :ref:`attribute documentation <arch_overview_request_attributes>`
   // for the list of supported attributes and their types.
   repeated string request_attributes = 5;
 
   // The data plane provides a number of :ref:`attributes <arch_overview_attributes>`
   // for expressive policies. Each attribute name provided in this field will be
-<<<<<<< HEAD
   // matched against that list and populated in the
   // :ref:`ProcessingRequest.attributes <envoy_v3_api_field_service.ext_proc.v3.ProcessingRequest.attributes>` field.
-=======
-  // matched against that list and populated in the ``response_headers`` message.
->>>>>>> 72833bea
   // See the :ref:`attribute documentation <arch_overview_attributes>`
   // for the list of supported attributes and their types.
   repeated string response_attributes = 6;
@@ -309,13 +278,9 @@
   // without pausing on filter chain iteration. It is "Send and Go" mode that can be used
   // by external processor to observe the request's data and status. In this mode:
   //
-<<<<<<< HEAD
-  // 1. Only STREAMED and GRPC body processing modes are supported and any other body processing modes will be
-  // ignored. NONE mode(i.e., skip body processing) will still work as expected.
-=======
-  // 1. Only ``STREAMED`` body processing mode is supported and any other body processing modes will be
-  // ignored. ``NONE`` mode (i.e., skip body processing) will still work as expected.
->>>>>>> 72833bea
+  // 1. Only ``STREAMED`` and ``GRPC`` body processing modes are supported and any other body
+  // processing modes will be ignored. ``NONE`` mode (i.e., skip body processing) will still
+  // work as expected.
   //
   // 2. External processor should not send back processing response, as any responses will be ignored.
   // This also means that
@@ -357,11 +322,8 @@
   google.protobuf.Duration deferred_close_timeout = 19;
 
   // Send body to the side stream server once it arrives without waiting for the header response from that server.
-<<<<<<< HEAD
-  // It only works for STREAMED and GRPC body processing modes. For any other body processing modes, it is ignored.
-=======
-  // It only works for ``STREAMED`` body processing mode. For any other body processing modes, it is ignored.
->>>>>>> 72833bea
+  // It only works for ``STREAMED`` and ``GRPC`` body processing modes. For any other body
+  // processing modes, it is ignored.
   // The server has two options upon receiving a header request:
   //
   // 1. Instant Response: send the header response as soon as the header request is received.

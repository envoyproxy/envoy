--- conflicted
+++ resolved
@@ -2,11 +2,8 @@
 
 package envoy.extensions.access_loggers.grpc.v3;
 
-<<<<<<< HEAD
 import "envoy/config/accesslog/v3/accesslog.proto";
-=======
 import "envoy/config/core/v3/base.proto";
->>>>>>> 7136c3ad
 import "envoy/config/core/v3/config_source.proto";
 import "envoy/config/core/v3/grpc_service.proto";
 
@@ -59,11 +56,7 @@
 }
 
 // Common configuration for gRPC access logs.
-<<<<<<< HEAD
-// [#next-free-field: 10]
-=======
-// [#next-free-field: 8]
->>>>>>> 7136c3ad
+// [#next-free-field: 11]
 message CommonGrpcAccessLogConfig {
   option (udpa.annotations.versioning).previous_message_type =
       "envoy.config.accesslog.v2.CommonGrpcAccessLogConfig";
@@ -96,23 +89,6 @@
   // Logger will call `FilterState::Object::serializeAsProto` to serialize the filter state object.
   repeated string filter_state_objects_to_log = 5;
 
-<<<<<<< HEAD
-  // Define the log condition for critical access logs.
-  // Logs that match the filter are not sent to `StreamAccessLogs`,
-  // but are sent to `CriticalAccessLogs`.
-  config.accesslog.v3.AccessLogFilter critical_buffer_log_filter = 7;
-
-  // The time to wait for an ACK message. If no ACK message is returned after this time,
-  // the message is considered undeliverable and the failed transmission is buffered again.
-  // The re-buffered message will be sent again at the next time a log matching *critical_buffer_log_filter* is queued.
-  google.protobuf.Duration message_ack_timeout = 8
-      [(validate.rules).duration = {gte {nanos: 1000000}}];
-
-  // Size limit (in bytes) of the buffer used to store messages during processing in a
-  // critical logger. A critical logger buffers messages until it receives an ACK from upstream.
-  // The default is 16384.
-  google.protobuf.UInt32Value max_pending_buffer_size_bytes = 9;
-=======
   // Sets the retry policy when the establishment of a gRPC stream fails.
   // If the stream succeeds once in establishing If the stream succeeds
   // at least once in establishing itself, no retry will be performed
@@ -121,5 +97,20 @@
   // will be used in this configuration. This feature is used only when you are using
   // :ref:`Envoy gRPC client <envoy_v3_api_field_config.core.v3.GrpcService.envoy_grpc>`.
   config.core.v3.RetryPolicy grpc_stream_retry_policy = 7;
->>>>>>> 7136c3ad
+
+  // Define the log condition for critical access logs.
+  // Logs that match the filter are not sent to `StreamAccessLogs`,
+  // but are sent to `CriticalAccessLogs`.
+  config.accesslog.v3.AccessLogFilter critical_buffer_log_filter = 8;
+
+  // The time to wait for an ACK message. If no ACK message is returned after this time,
+  // the message is considered undeliverable and the failed transmission is buffered again.
+  // The re-buffered message will be sent again at the next time a log matching *critical_buffer_log_filter* is queued.
+  google.protobuf.Duration message_ack_timeout = 9
+      [(validate.rules).duration = {gte {nanos: 1000000}}];
+
+  // Size limit (in bytes) of the buffer used to store messages during processing in a
+  // critical logger. A critical logger buffers messages until it receives an ACK from upstream.
+  // The default is 16384.
+  google.protobuf.UInt32Value max_pending_buffer_size_bytes = 10;
 }
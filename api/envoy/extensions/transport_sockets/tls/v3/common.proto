--- conflicted
+++ resolved
@@ -254,7 +254,6 @@
   string certificate_name = 2;
 }
 
-<<<<<<< HEAD
 // String matcher for subject alternative names, to match both type and value of the SAN.
 message SubjectAltNameMatcher {
   enum SanType {
@@ -269,9 +268,7 @@
   type.matcher.v3.StringMatcher matcher = 2;
 }
 
-=======
->>>>>>> 56e8c45b
-// [#next-free-field: 15]
+// [#next-free-field: 16]
 message CertificateValidationContext {
   option (udpa.annotations.versioning).previous_message_type =
       "envoy.api.v2.auth.CertificateValidationContext";
@@ -429,7 +426,7 @@
   //   Subject Alternative Names are easily spoofable and verifying only them is insecure,
   //   therefore this option must be used together with :ref:`trusted_ca
   //   <envoy_v3_api_field_extensions.transport_sockets.tls.v3.CertificateValidationContext.trusted_ca>`.
-  repeated SubjectAltNameMatcher match_typed_subject_alt_names = 14;
+  repeated SubjectAltNameMatcher match_typed_subject_alt_names = 15;
 
   // This field is deprecated in favor of ref:`match_typed_subject_alt_names
   // <envoy_v3_api_field_extensions.transport_sockets.tls.v3.CertificateValidationContext.match_typed_subject_alt_names>`

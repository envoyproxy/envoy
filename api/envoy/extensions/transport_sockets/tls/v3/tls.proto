--- conflicted
+++ resolved
@@ -257,14 +257,8 @@
 
   // Certificate provider instance for fetching TLS certs.
   //
-<<<<<<< HEAD
-  // Only one of *tls_certificates*, *tls_certificate_sds_secret_configs*,
-  // and *tls_certificate_provider_instance* may be used.
-=======
   // Only one of ``tls_certificates``, ``tls_certificate_sds_secret_configs``,
   // and ``tls_certificate_provider_instance`` may be used.
-  // [#not-implemented-hide:]
->>>>>>> 620609ba
   CertificateProviderPluginInstance tls_certificate_provider_instance = 14;
 
   // Certificate provider for fetching TLS certificates.

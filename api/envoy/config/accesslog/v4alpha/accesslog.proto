syntax = "proto3";

package envoy.config.accesslog.v4alpha;

import "envoy/config/core/v4alpha/base.proto";
import "envoy/config/route/v4alpha/route_components.proto";
import "envoy/type/matcher/v4alpha/metadata.proto";
import "envoy/type/v3/percent.proto";

import "google/protobuf/any.proto";
import "google/protobuf/wrappers.proto";

import "udpa/annotations/status.proto";
import "udpa/annotations/versioning.proto";
import "validate/validate.proto";

option java_package = "io.envoyproxy.envoy.config.accesslog.v4alpha";
option java_outer_classname = "AccesslogProto";
option java_multiple_files = true;
option (udpa.annotations.file_status).package_version_status = NEXT_MAJOR_VERSION_CANDIDATE;

// [#protodoc-title: Common access log types]

message AccessLog {
  option (udpa.annotations.versioning).previous_message_type =
      "envoy.config.accesslog.v3.AccessLog";

  reserved 3;

  reserved "config";

<<<<<<< HEAD
  // The name of the access log implementation to instantiate. The name must
  // match a statically registered access log. Current built-in loggers include:
  //
  // #. "envoy.access_loggers.file"
  // #. "envoy.access_loggers.http_grpc"
  // #. "envoy.access_loggers.tcp_grpc"
  // #. "envoy.access_loggers.open_telemetry"
=======
  // The name of the access log extension to instantiate.
  // The name must match one of the compiled in loggers.
  // See the :ref:`extensions listed in typed_config below <extension_category_envoy.access_loggers>` for the default list of available loggers.
>>>>>>> 11afcf98
  string name = 1;

  // Filter which is used to determine if the access log needs to be written.
  AccessLogFilter filter = 2;

  // Custom configuration that must be set according to the access logger extension being instantiated.
  // [#extension-category: envoy.access_loggers]
  oneof config_type {
    google.protobuf.Any typed_config = 4;
  }
}

// [#next-free-field: 13]
message AccessLogFilter {
  option (udpa.annotations.versioning).previous_message_type =
      "envoy.config.accesslog.v3.AccessLogFilter";

  oneof filter_specifier {
    option (validate.required) = true;

    // Status code filter.
    StatusCodeFilter status_code_filter = 1;

    // Duration filter.
    DurationFilter duration_filter = 2;

    // Not health check filter.
    NotHealthCheckFilter not_health_check_filter = 3;

    // Traceable filter.
    TraceableFilter traceable_filter = 4;

    // Runtime filter.
    RuntimeFilter runtime_filter = 5;

    // And filter.
    AndFilter and_filter = 6;

    // Or filter.
    OrFilter or_filter = 7;

    // Header filter.
    HeaderFilter header_filter = 8;

    // Response flag filter.
    ResponseFlagFilter response_flag_filter = 9;

    // gRPC status filter.
    GrpcStatusFilter grpc_status_filter = 10;

    // Extension filter.
    ExtensionFilter extension_filter = 11;

    // Metadata Filter
    MetadataFilter metadata_filter = 12;
  }
}

// Filter on an integer comparison.
message ComparisonFilter {
  option (udpa.annotations.versioning).previous_message_type =
      "envoy.config.accesslog.v3.ComparisonFilter";

  enum Op {
    // =
    EQ = 0;

    // >=
    GE = 1;

    // <=
    LE = 2;
  }

  // Comparison operator.
  Op op = 1 [(validate.rules).enum = {defined_only: true}];

  // Value to compare against.
  core.v4alpha.RuntimeUInt32 value = 2;
}

// Filters on HTTP response/status code.
message StatusCodeFilter {
  option (udpa.annotations.versioning).previous_message_type =
      "envoy.config.accesslog.v3.StatusCodeFilter";

  // Comparison.
  ComparisonFilter comparison = 1 [(validate.rules).message = {required: true}];
}

// Filters on total request duration in milliseconds.
message DurationFilter {
  option (udpa.annotations.versioning).previous_message_type =
      "envoy.config.accesslog.v3.DurationFilter";

  // Comparison.
  ComparisonFilter comparison = 1 [(validate.rules).message = {required: true}];
}

// Filters for requests that are not health check requests. A health check
// request is marked by the health check filter.
message NotHealthCheckFilter {
  option (udpa.annotations.versioning).previous_message_type =
      "envoy.config.accesslog.v3.NotHealthCheckFilter";
}

// Filters for requests that are traceable. See the tracing overview for more
// information on how a request becomes traceable.
message TraceableFilter {
  option (udpa.annotations.versioning).previous_message_type =
      "envoy.config.accesslog.v3.TraceableFilter";
}

// Filters for random sampling of requests.
message RuntimeFilter {
  option (udpa.annotations.versioning).previous_message_type =
      "envoy.config.accesslog.v3.RuntimeFilter";

  // Runtime key to get an optional overridden numerator for use in the
  // *percent_sampled* field. If found in runtime, this value will replace the
  // default numerator.
  string runtime_key = 1 [(validate.rules).string = {min_len: 1}];

  // The default sampling percentage. If not specified, defaults to 0% with
  // denominator of 100.
  type.v3.FractionalPercent percent_sampled = 2;

  // By default, sampling pivots on the header
  // :ref:`x-request-id<config_http_conn_man_headers_x-request-id>` being
  // present. If :ref:`x-request-id<config_http_conn_man_headers_x-request-id>`
  // is present, the filter will consistently sample across multiple hosts based
  // on the runtime key value and the value extracted from
  // :ref:`x-request-id<config_http_conn_man_headers_x-request-id>`. If it is
  // missing, or *use_independent_randomness* is set to true, the filter will
  // randomly sample based on the runtime key value alone.
  // *use_independent_randomness* can be used for logging kill switches within
  // complex nested :ref:`AndFilter
  // <envoy_api_msg_config.accesslog.v4alpha.AndFilter>` and :ref:`OrFilter
  // <envoy_api_msg_config.accesslog.v4alpha.OrFilter>` blocks that are easier to
  // reason about from a probability perspective (i.e., setting to true will
  // cause the filter to behave like an independent random variable when
  // composed within logical operator filters).
  bool use_independent_randomness = 3;
}

// Performs a logical “and” operation on the result of each filter in filters.
// Filters are evaluated sequentially and if one of them returns false, the
// filter returns false immediately.
message AndFilter {
  option (udpa.annotations.versioning).previous_message_type =
      "envoy.config.accesslog.v3.AndFilter";

  repeated AccessLogFilter filters = 1 [(validate.rules).repeated = {min_items: 2}];
}

// Performs a logical “or” operation on the result of each individual filter.
// Filters are evaluated sequentially and if one of them returns true, the
// filter returns true immediately.
message OrFilter {
  option (udpa.annotations.versioning).previous_message_type = "envoy.config.accesslog.v3.OrFilter";

  repeated AccessLogFilter filters = 2 [(validate.rules).repeated = {min_items: 2}];
}

// Filters requests based on the presence or value of a request header.
message HeaderFilter {
  option (udpa.annotations.versioning).previous_message_type =
      "envoy.config.accesslog.v3.HeaderFilter";

  // Only requests with a header which matches the specified HeaderMatcher will
  // pass the filter check.
  route.v4alpha.HeaderMatcher header = 1 [(validate.rules).message = {required: true}];
}

// Filters requests that received responses with an Envoy response flag set.
// A list of the response flags can be found
// in the access log formatter
// :ref:`documentation<config_access_log_format_response_flags>`.
message ResponseFlagFilter {
  option (udpa.annotations.versioning).previous_message_type =
      "envoy.config.accesslog.v3.ResponseFlagFilter";

  // Only responses with the any of the flags listed in this field will be
  // logged. This field is optional. If it is not specified, then any response
  // flag will pass the filter check.
  repeated string flags = 1 [(validate.rules).repeated = {
    items {
      string {
        in: "LH"
        in: "UH"
        in: "UT"
        in: "LR"
        in: "UR"
        in: "UF"
        in: "UC"
        in: "UO"
        in: "NR"
        in: "DI"
        in: "FI"
        in: "RL"
        in: "UAEX"
        in: "RLSE"
        in: "DC"
        in: "URX"
        in: "SI"
        in: "IH"
        in: "DPE"
        in: "UMSDR"
        in: "RFCF"
        in: "NFCF"
        in: "DT"
      }
    }
  }];
}

// Filters gRPC requests based on their response status. If a gRPC status is not
// provided, the filter will infer the status from the HTTP status code.
message GrpcStatusFilter {
  option (udpa.annotations.versioning).previous_message_type =
      "envoy.config.accesslog.v3.GrpcStatusFilter";

  enum Status {
    OK = 0;
    CANCELED = 1;
    UNKNOWN = 2;
    INVALID_ARGUMENT = 3;
    DEADLINE_EXCEEDED = 4;
    NOT_FOUND = 5;
    ALREADY_EXISTS = 6;
    PERMISSION_DENIED = 7;
    RESOURCE_EXHAUSTED = 8;
    FAILED_PRECONDITION = 9;
    ABORTED = 10;
    OUT_OF_RANGE = 11;
    UNIMPLEMENTED = 12;
    INTERNAL = 13;
    UNAVAILABLE = 14;
    DATA_LOSS = 15;
    UNAUTHENTICATED = 16;
  }

  // Logs only responses that have any one of the gRPC statuses in this field.
  repeated Status statuses = 1 [(validate.rules).repeated = {items {enum {defined_only: true}}}];

  // If included and set to true, the filter will instead block all responses
  // with a gRPC status or inferred gRPC status enumerated in statuses, and
  // allow all other responses.
  bool exclude = 2;
}

// Filters based on matching dynamic metadata.
// If the matcher path and key correspond to an existing key in dynamic
// metadata, the request is logged only if the matcher value is equal to the
// metadata value. If the matcher path and key *do not* correspond to an
// existing key in dynamic metadata, the request is logged only if
// match_if_key_not_found is "true" or unset.
message MetadataFilter {
  option (udpa.annotations.versioning).previous_message_type =
      "envoy.config.accesslog.v3.MetadataFilter";

  // Matcher to check metadata for specified value. For example, to match on the
  // access_log_hint metadata, set the filter to "envoy.common" and the path to
  // "access_log_hint", and the value to "true".
  type.matcher.v4alpha.MetadataMatcher matcher = 1;

  // Default result if the key does not exist in dynamic metadata: if unset or
  // true, then log; if false, then don't log.
  google.protobuf.BoolValue match_if_key_not_found = 2;
}

// Extension filter is statically registered at runtime.
message ExtensionFilter {
  option (udpa.annotations.versioning).previous_message_type =
      "envoy.config.accesslog.v3.ExtensionFilter";

  reserved 2;

  reserved "config";

  // The name of the filter implementation to instantiate. The name must
  // match a statically registered filter.
  string name = 1;

  // Custom configuration that depends on the filter being instantiated.
  oneof config_type {
    google.protobuf.Any typed_config = 3;
  }
}<|MERGE_RESOLUTION|>--- conflicted
+++ resolved
@@ -29,19 +29,9 @@
 
   reserved "config";
 
-<<<<<<< HEAD
-  // The name of the access log implementation to instantiate. The name must
-  // match a statically registered access log. Current built-in loggers include:
-  //
-  // #. "envoy.access_loggers.file"
-  // #. "envoy.access_loggers.http_grpc"
-  // #. "envoy.access_loggers.tcp_grpc"
-  // #. "envoy.access_loggers.open_telemetry"
-=======
   // The name of the access log extension to instantiate.
   // The name must match one of the compiled in loggers.
   // See the :ref:`extensions listed in typed_config below <extension_category_envoy.access_loggers>` for the default list of available loggers.
->>>>>>> 11afcf98
   string name = 1;
 
   // Filter which is used to determine if the access log needs to be written.

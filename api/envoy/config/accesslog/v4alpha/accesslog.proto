syntax = "proto3";

package envoy.config.accesslog.v4alpha;

import "envoy/config/core/v4alpha/base.proto";
import "envoy/config/route/v4alpha/route_components.proto";
import "envoy/type/matcher/v4alpha/metadata.proto";
import "envoy/type/v3/percent.proto";

import "google/protobuf/any.proto";
import "google/protobuf/wrappers.proto";

import "udpa/annotations/status.proto";
import "udpa/annotations/versioning.proto";
import "validate/validate.proto";

option java_package = "io.envoyproxy.envoy.config.accesslog.v4alpha";
option java_outer_classname = "AccesslogProto";
option java_multiple_files = true;
option (udpa.annotations.file_status).package_version_status = NEXT_MAJOR_VERSION_CANDIDATE;

// [#protodoc-title: Common access log types]

message AccessLog {
  option (udpa.annotations.versioning).previous_message_type =
      "envoy.config.accesslog.v3.AccessLog";

  reserved 3;

  reserved "config";

  // The name of the access log extension to instantiate.
  // The name must match one of the compiled in loggers.
  // See the :ref:`extensions listed in typed_config below <extension_category_envoy.access_loggers>` for the default list of available loggers.
  string name = 1;

  // Filter which is used to determine if the access log needs to be written.
  AccessLogFilter filter = 2;

  // Custom configuration that must be set according to the access logger extension being instantiated.
  // [#extension-category: envoy.access_loggers]
  oneof config_type {
    google.protobuf.Any typed_config = 4;
  }
}

// [#next-free-field: 13]
message AccessLogFilter {
  option (udpa.annotations.versioning).previous_message_type =
      "envoy.config.accesslog.v3.AccessLogFilter";

  oneof filter_specifier {
    option (validate.required) = true;

    // Status code filter.
    StatusCodeFilter status_code_filter = 1;

    // Duration filter.
    DurationFilter duration_filter = 2;

    // Not health check filter.
    NotHealthCheckFilter not_health_check_filter = 3;

    // Traceable filter.
    TraceableFilter traceable_filter = 4;

    // Runtime filter.
    RuntimeFilter runtime_filter = 5;

    // And filter.
    AndFilter and_filter = 6;

    // Or filter.
    OrFilter or_filter = 7;

    // Header filter.
    HeaderFilter header_filter = 8;

    // Response flag filter.
    ResponseFlagFilter response_flag_filter = 9;

    // gRPC status filter.
    GrpcStatusFilter grpc_status_filter = 10;

    // Extension filter.
    ExtensionFilter extension_filter = 11;

    // Metadata Filter
    MetadataFilter metadata_filter = 12;
  }
}

// Filter on an integer comparison.
message ComparisonFilter {
  option (udpa.annotations.versioning).previous_message_type =
      "envoy.config.accesslog.v3.ComparisonFilter";

  enum Op {
    // =
    EQ = 0;

    // >=
    GE = 1;

    // <=
    LE = 2;
  }

  // Comparison operator.
  Op op = 1 [(validate.rules).enum = {defined_only: true}];

  // Value to compare against.
  core.v4alpha.RuntimeUInt32 value = 2;
}

// Filters on HTTP response/status code.
message StatusCodeFilter {
  option (udpa.annotations.versioning).previous_message_type =
      "envoy.config.accesslog.v3.StatusCodeFilter";

  // Comparison.
  ComparisonFilter comparison = 1 [(validate.rules).message = {required: true}];
}

// Filters on total request duration in milliseconds.
message DurationFilter {
  option (udpa.annotations.versioning).previous_message_type =
      "envoy.config.accesslog.v3.DurationFilter";

  // Comparison.
  ComparisonFilter comparison = 1 [(validate.rules).message = {required: true}];
}

// Filters for requests that are not health check requests. A health check
// request is marked by the health check filter.
message NotHealthCheckFilter {
  option (udpa.annotations.versioning).previous_message_type =
      "envoy.config.accesslog.v3.NotHealthCheckFilter";
}

// Filters for requests that are traceable. See the tracing overview for more
// information on how a request becomes traceable.
message TraceableFilter {
  option (udpa.annotations.versioning).previous_message_type =
      "envoy.config.accesslog.v3.TraceableFilter";
}

// Filters for random sampling of requests.
message RuntimeFilter {
  option (udpa.annotations.versioning).previous_message_type =
      "envoy.config.accesslog.v3.RuntimeFilter";

  // Runtime key to get an optional overridden numerator for use in the
  // *percent_sampled* field. If found in runtime, this value will replace the
  // default numerator.
  string runtime_key = 1 [(validate.rules).string = {min_len: 1}];

  // The default sampling percentage. If not specified, defaults to 0% with
  // denominator of 100.
  type.v3.FractionalPercent percent_sampled = 2;

  // By default, sampling pivots on the header
  // :ref:`x-request-id<config_http_conn_man_headers_x-request-id>` being
  // present. If :ref:`x-request-id<config_http_conn_man_headers_x-request-id>`
  // is present, the filter will consistently sample across multiple hosts based
  // on the runtime key value and the value extracted from
  // :ref:`x-request-id<config_http_conn_man_headers_x-request-id>`. If it is
  // missing, or *use_independent_randomness* is set to true, the filter will
  // randomly sample based on the runtime key value alone.
  // *use_independent_randomness* can be used for logging kill switches within
  // complex nested :ref:`AndFilter
  // <envoy_api_msg_config.accesslog.v4alpha.AndFilter>` and :ref:`OrFilter
  // <envoy_api_msg_config.accesslog.v4alpha.OrFilter>` blocks that are easier to
  // reason about from a probability perspective (i.e., setting to true will
  // cause the filter to behave like an independent random variable when
  // composed within logical operator filters).
  bool use_independent_randomness = 3;
}

// Performs a logical “and” operation on the result of each filter in filters.
// Filters are evaluated sequentially and if one of them returns false, the
// filter returns false immediately.
message AndFilter {
  option (udpa.annotations.versioning).previous_message_type =
      "envoy.config.accesslog.v3.AndFilter";

  repeated AccessLogFilter filters = 1 [(validate.rules).repeated = {min_items: 2}];
}

// Performs a logical “or” operation on the result of each individual filter.
// Filters are evaluated sequentially and if one of them returns true, the
// filter returns true immediately.
message OrFilter {
  option (udpa.annotations.versioning).previous_message_type = "envoy.config.accesslog.v3.OrFilter";

  repeated AccessLogFilter filters = 2 [(validate.rules).repeated = {min_items: 2}];
}

// Filters requests based on the presence or value of a request header.
message HeaderFilter {
  option (udpa.annotations.versioning).previous_message_type =
      "envoy.config.accesslog.v3.HeaderFilter";

  // Only requests with a header which matches the specified HeaderMatcher will
  // pass the filter check.
  route.v4alpha.HeaderMatcher header = 1 [(validate.rules).message = {required: true}];
}

// Filters requests that received responses with an Envoy response flag set.
// A list of the response flags can be found
// in the access log formatter
// :ref:`documentation<config_access_log_format_response_flags>`.
message ResponseFlagFilter {
  option (udpa.annotations.versioning).previous_message_type =
      "envoy.config.accesslog.v3.ResponseFlagFilter";

  // Only responses with the any of the flags listed in this field will be
  // logged. This field is optional. If it is not specified, then any response
  // flag will pass the filter check.
  repeated string flags = 1 [(validate.rules).repeated = {
    items {
      string {
        in: "LH"
        in: "UH"
        in: "UT"
        in: "LR"
        in: "UR"
        in: "UF"
        in: "UC"
        in: "UO"
        in: "NR"
        in: "DI"
        in: "FI"
        in: "RL"
        in: "UAEX"
        in: "RLSE"
        in: "DC"
        in: "URX"
        in: "SI"
        in: "IH"
        in: "DPE"
        in: "UMSDR"
        in: "RFCF"
        in: "NFCF"
        in: "DT"
<<<<<<< HEAD
        in: "NC"
=======
        in: "UPE"
>>>>>>> c53c32fc
      }
    }
  }];
}

// Filters gRPC requests based on their response status. If a gRPC status is not
// provided, the filter will infer the status from the HTTP status code.
message GrpcStatusFilter {
  option (udpa.annotations.versioning).previous_message_type =
      "envoy.config.accesslog.v3.GrpcStatusFilter";

  enum Status {
    OK = 0;
    CANCELED = 1;
    UNKNOWN = 2;
    INVALID_ARGUMENT = 3;
    DEADLINE_EXCEEDED = 4;
    NOT_FOUND = 5;
    ALREADY_EXISTS = 6;
    PERMISSION_DENIED = 7;
    RESOURCE_EXHAUSTED = 8;
    FAILED_PRECONDITION = 9;
    ABORTED = 10;
    OUT_OF_RANGE = 11;
    UNIMPLEMENTED = 12;
    INTERNAL = 13;
    UNAVAILABLE = 14;
    DATA_LOSS = 15;
    UNAUTHENTICATED = 16;
  }

  // Logs only responses that have any one of the gRPC statuses in this field.
  repeated Status statuses = 1 [(validate.rules).repeated = {items {enum {defined_only: true}}}];

  // If included and set to true, the filter will instead block all responses
  // with a gRPC status or inferred gRPC status enumerated in statuses, and
  // allow all other responses.
  bool exclude = 2;
}

// Filters based on matching dynamic metadata.
// If the matcher path and key correspond to an existing key in dynamic
// metadata, the request is logged only if the matcher value is equal to the
// metadata value. If the matcher path and key *do not* correspond to an
// existing key in dynamic metadata, the request is logged only if
// match_if_key_not_found is "true" or unset.
message MetadataFilter {
  option (udpa.annotations.versioning).previous_message_type =
      "envoy.config.accesslog.v3.MetadataFilter";

  // Matcher to check metadata for specified value. For example, to match on the
  // access_log_hint metadata, set the filter to "envoy.common" and the path to
  // "access_log_hint", and the value to "true".
  type.matcher.v4alpha.MetadataMatcher matcher = 1;

  // Default result if the key does not exist in dynamic metadata: if unset or
  // true, then log; if false, then don't log.
  google.protobuf.BoolValue match_if_key_not_found = 2;
}

// Extension filter is statically registered at runtime.
message ExtensionFilter {
  option (udpa.annotations.versioning).previous_message_type =
      "envoy.config.accesslog.v3.ExtensionFilter";

  reserved 2;

  reserved "config";

  // The name of the filter implementation to instantiate. The name must
  // match a statically registered filter.
  string name = 1;

  // Custom configuration that depends on the filter being instantiated.
  oneof config_type {
    google.protobuf.Any typed_config = 3;
  }
}<|MERGE_RESOLUTION|>--- conflicted
+++ resolved
@@ -243,11 +243,8 @@
         in: "RFCF"
         in: "NFCF"
         in: "DT"
-<<<<<<< HEAD
+        in: "UPE"
         in: "NC"
-=======
-        in: "UPE"
->>>>>>> c53c32fc
       }
     }
   }];

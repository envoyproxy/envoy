syntax = "proto3";

package envoy.config.accesslog.v3;

import "envoy/config/core/v3/base.proto";
import "envoy/config/route/v3/route_components.proto";
import "envoy/type/matcher/v3/metadata.proto";
import "envoy/type/v3/percent.proto";

import "google/protobuf/any.proto";
import "google/protobuf/wrappers.proto";

import "udpa/annotations/status.proto";
import "udpa/annotations/versioning.proto";
import "validate/validate.proto";

option java_package = "io.envoyproxy.envoy.config.accesslog.v3";
option java_outer_classname = "AccesslogProto";
option java_multiple_files = true;
option (udpa.annotations.file_status).package_version_status = ACTIVE;

// [#protodoc-title: Common access log types]

message AccessLog {
  option (udpa.annotations.versioning).previous_message_type =
      "envoy.config.filter.accesslog.v2.AccessLog";

  reserved 3;

  reserved "config";

  // The name of the access log extension to instantiate.
  // The name must match one of the compiled in loggers.
  // See the :ref:`extensions listed in typed_config below <extension_category_envoy.access_loggers>` for the default list of available loggers.
  string name = 1;

  // Filter which is used to determine if the access log needs to be written.
  AccessLogFilter filter = 2;

  // Custom configuration that must be set according to the access logger extension being instantiated.
  // [#extension-category: envoy.access_loggers]
  oneof config_type {
    google.protobuf.Any typed_config = 4;
  }
}

// [#next-free-field: 13]
message AccessLogFilter {
  option (udpa.annotations.versioning).previous_message_type =
      "envoy.config.filter.accesslog.v2.AccessLogFilter";

  oneof filter_specifier {
    option (validate.required) = true;

    // Status code filter.
    StatusCodeFilter status_code_filter = 1;

    // Duration filter.
    DurationFilter duration_filter = 2;

    // Not health check filter.
    NotHealthCheckFilter not_health_check_filter = 3;

    // Traceable filter.
    TraceableFilter traceable_filter = 4;

    // Runtime filter.
    RuntimeFilter runtime_filter = 5;

    // And filter.
    AndFilter and_filter = 6;

    // Or filter.
    OrFilter or_filter = 7;

    // Header filter.
    HeaderFilter header_filter = 8;

    // Response flag filter.
    ResponseFlagFilter response_flag_filter = 9;

    // gRPC status filter.
    GrpcStatusFilter grpc_status_filter = 10;

    // Extension filter.
    ExtensionFilter extension_filter = 11;

    // Metadata Filter
    MetadataFilter metadata_filter = 12;
  }
}

// Filter on an integer comparison.
message ComparisonFilter {
  option (udpa.annotations.versioning).previous_message_type =
      "envoy.config.filter.accesslog.v2.ComparisonFilter";

  enum Op {
    // =
    EQ = 0;

    // >=
    GE = 1;

    // <=
    LE = 2;
  }

  // Comparison operator.
  Op op = 1 [(validate.rules).enum = {defined_only: true}];

  // Value to compare against.
  core.v3.RuntimeUInt32 value = 2;
}

// Filters on HTTP response/status code.
message StatusCodeFilter {
  option (udpa.annotations.versioning).previous_message_type =
      "envoy.config.filter.accesslog.v2.StatusCodeFilter";

  // Comparison.
  ComparisonFilter comparison = 1 [(validate.rules).message = {required: true}];
}

// Filters on total request duration in milliseconds.
message DurationFilter {
  option (udpa.annotations.versioning).previous_message_type =
      "envoy.config.filter.accesslog.v2.DurationFilter";

  // Comparison.
  ComparisonFilter comparison = 1 [(validate.rules).message = {required: true}];
}

// Filters for requests that are not health check requests. A health check
// request is marked by the health check filter.
message NotHealthCheckFilter {
  option (udpa.annotations.versioning).previous_message_type =
      "envoy.config.filter.accesslog.v2.NotHealthCheckFilter";
}

// Filters for requests that are traceable. See the tracing overview for more
// information on how a request becomes traceable.
message TraceableFilter {
  option (udpa.annotations.versioning).previous_message_type =
      "envoy.config.filter.accesslog.v2.TraceableFilter";
}

// Filters for random sampling of requests.
message RuntimeFilter {
  option (udpa.annotations.versioning).previous_message_type =
      "envoy.config.filter.accesslog.v2.RuntimeFilter";

  // Runtime key to get an optional overridden numerator for use in the
  // *percent_sampled* field. If found in runtime, this value will replace the
  // default numerator.
  string runtime_key = 1 [(validate.rules).string = {min_len: 1}];

  // The default sampling percentage. If not specified, defaults to 0% with
  // denominator of 100.
  type.v3.FractionalPercent percent_sampled = 2;

  // By default, sampling pivots on the header
  // :ref:`x-request-id<config_http_conn_man_headers_x-request-id>` being
  // present. If :ref:`x-request-id<config_http_conn_man_headers_x-request-id>`
  // is present, the filter will consistently sample across multiple hosts based
  // on the runtime key value and the value extracted from
  // :ref:`x-request-id<config_http_conn_man_headers_x-request-id>`. If it is
  // missing, or *use_independent_randomness* is set to true, the filter will
  // randomly sample based on the runtime key value alone.
  // *use_independent_randomness* can be used for logging kill switches within
  // complex nested :ref:`AndFilter
  // <envoy_api_msg_config.accesslog.v3.AndFilter>` and :ref:`OrFilter
  // <envoy_api_msg_config.accesslog.v3.OrFilter>` blocks that are easier to
  // reason about from a probability perspective (i.e., setting to true will
  // cause the filter to behave like an independent random variable when
  // composed within logical operator filters).
  bool use_independent_randomness = 3;
}

// Performs a logical “and” operation on the result of each filter in filters.
// Filters are evaluated sequentially and if one of them returns false, the
// filter returns false immediately.
message AndFilter {
  option (udpa.annotations.versioning).previous_message_type =
      "envoy.config.filter.accesslog.v2.AndFilter";

  repeated AccessLogFilter filters = 1 [(validate.rules).repeated = {min_items: 2}];
}

// Performs a logical “or” operation on the result of each individual filter.
// Filters are evaluated sequentially and if one of them returns true, the
// filter returns true immediately.
message OrFilter {
  option (udpa.annotations.versioning).previous_message_type =
      "envoy.config.filter.accesslog.v2.OrFilter";

  repeated AccessLogFilter filters = 2 [(validate.rules).repeated = {min_items: 2}];
}

// Filters requests based on the presence or value of a request header.
message HeaderFilter {
  option (udpa.annotations.versioning).previous_message_type =
      "envoy.config.filter.accesslog.v2.HeaderFilter";

  // Only requests with a header which matches the specified HeaderMatcher will
  // pass the filter check.
  route.v3.HeaderMatcher header = 1 [(validate.rules).message = {required: true}];
}

// Filters requests that received responses with an Envoy response flag set.
// A list of the response flags can be found
// in the access log formatter
// :ref:`documentation<config_access_log_format_response_flags>`.
message ResponseFlagFilter {
  option (udpa.annotations.versioning).previous_message_type =
      "envoy.config.filter.accesslog.v2.ResponseFlagFilter";

  // Only responses with the any of the flags listed in this field will be
  // logged. This field is optional. If it is not specified, then any response
  // flag will pass the filter check.
  repeated string flags = 1 [(validate.rules).repeated = {
    items {
      string {
        in: "LH"
        in: "UH"
        in: "UT"
        in: "LR"
        in: "UR"
        in: "UF"
        in: "UC"
        in: "UO"
        in: "NR"
        in: "DI"
        in: "FI"
        in: "RL"
        in: "UAEX"
        in: "RLSE"
        in: "DC"
        in: "URX"
        in: "SI"
        in: "IH"
        in: "DPE"
        in: "UMSDR"
        in: "RFCF"
        in: "NFCF"
        in: "DT"
<<<<<<< HEAD
        in: "NC"
=======
        in: "UPE"
>>>>>>> c53c32fc
      }
    }
  }];
}

// Filters gRPC requests based on their response status. If a gRPC status is not
// provided, the filter will infer the status from the HTTP status code.
message GrpcStatusFilter {
  option (udpa.annotations.versioning).previous_message_type =
      "envoy.config.filter.accesslog.v2.GrpcStatusFilter";

  enum Status {
    OK = 0;
    CANCELED = 1;
    UNKNOWN = 2;
    INVALID_ARGUMENT = 3;
    DEADLINE_EXCEEDED = 4;
    NOT_FOUND = 5;
    ALREADY_EXISTS = 6;
    PERMISSION_DENIED = 7;
    RESOURCE_EXHAUSTED = 8;
    FAILED_PRECONDITION = 9;
    ABORTED = 10;
    OUT_OF_RANGE = 11;
    UNIMPLEMENTED = 12;
    INTERNAL = 13;
    UNAVAILABLE = 14;
    DATA_LOSS = 15;
    UNAUTHENTICATED = 16;
  }

  // Logs only responses that have any one of the gRPC statuses in this field.
  repeated Status statuses = 1 [(validate.rules).repeated = {items {enum {defined_only: true}}}];

  // If included and set to true, the filter will instead block all responses
  // with a gRPC status or inferred gRPC status enumerated in statuses, and
  // allow all other responses.
  bool exclude = 2;
}

// Filters based on matching dynamic metadata.
// If the matcher path and key correspond to an existing key in dynamic
// metadata, the request is logged only if the matcher value is equal to the
// metadata value. If the matcher path and key *do not* correspond to an
// existing key in dynamic metadata, the request is logged only if
// match_if_key_not_found is "true" or unset.
message MetadataFilter {
  option (udpa.annotations.versioning).previous_message_type =
      "envoy.config.filter.accesslog.v2.MetadataFilter";

  // Matcher to check metadata for specified value. For example, to match on the
  // access_log_hint metadata, set the filter to "envoy.common" and the path to
  // "access_log_hint", and the value to "true".
  type.matcher.v3.MetadataMatcher matcher = 1;

  // Default result if the key does not exist in dynamic metadata: if unset or
  // true, then log; if false, then don't log.
  google.protobuf.BoolValue match_if_key_not_found = 2;
}

// Extension filter is statically registered at runtime.
message ExtensionFilter {
  option (udpa.annotations.versioning).previous_message_type =
      "envoy.config.filter.accesslog.v2.ExtensionFilter";

  reserved 2;

  reserved "config";

  // The name of the filter implementation to instantiate. The name must
  // match a statically registered filter.
  string name = 1;

  // Custom configuration that depends on the filter being instantiated.
  oneof config_type {
    google.protobuf.Any typed_config = 3;
  }
}<|MERGE_RESOLUTION|>--- conflicted
+++ resolved
@@ -244,11 +244,8 @@
         in: "RFCF"
         in: "NFCF"
         in: "DT"
-<<<<<<< HEAD
+        in: "UPE"
         in: "NC"
-=======
-        in: "UPE"
->>>>>>> c53c32fc
       }
     }
   }];

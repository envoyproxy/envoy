syntax = "proto3";

package envoy.config.core.v4alpha;

import "envoy/config/core/v4alpha/base.proto";
import "envoy/config/core/v4alpha/event_service_config.proto";
import "envoy/type/matcher/v4alpha/string.proto";
import "envoy/type/v3/http.proto";
import "envoy/type/v3/range.proto";

import "google/protobuf/any.proto";
import "google/protobuf/duration.proto";
import "google/protobuf/struct.proto";
import "google/protobuf/wrappers.proto";

import "udpa/annotations/status.proto";
import "udpa/annotations/versioning.proto";
import "validate/validate.proto";

option java_package = "io.envoyproxy.envoy.config.core.v4alpha";
option java_outer_classname = "HealthCheckProto";
option java_multiple_files = true;
option (udpa.annotations.file_status).package_version_status = NEXT_MAJOR_VERSION_CANDIDATE;

// [#protodoc-title: Health check]
// * Health checking :ref:`architecture overview <arch_overview_health_checking>`.
// * If health checking is configured for a cluster, additional statistics are emitted. They are
//   documented :ref:`here <config_cluster_manager_cluster_stats>`.

// Endpoint health status.
enum HealthStatus {
  // The health status is not known. This is interpreted by Envoy as *HEALTHY*.
  UNKNOWN = 0;

  // Healthy.
  HEALTHY = 1;

  // Unhealthy.
  UNHEALTHY = 2;

  // Connection draining in progress. E.g.,
  // `<https://aws.amazon.com/blogs/aws/elb-connection-draining-remove-instances-from-service-with-care/>`_
  // or
  // `<https://cloud.google.com/compute/docs/load-balancing/enabling-connection-draining>`_.
  // This is interpreted by Envoy as *UNHEALTHY*.
  DRAINING = 3;

  // Health check timed out. This is part of HDS and is interpreted by Envoy as
  // *UNHEALTHY*.
  TIMEOUT = 4;

  // Degraded.
  DEGRADED = 5;
}

// [#next-free-field: 25]
message HealthCheck {
  option (udpa.annotations.versioning).previous_message_type = "envoy.config.core.v3.HealthCheck";

  // Describes the encoding of the payload bytes in the payload.
  message Payload {
    option (udpa.annotations.versioning).previous_message_type =
        "envoy.config.core.v3.HealthCheck.Payload";

    oneof payload {
      option (validate.required) = true;

      // Hex encoded payload. E.g., "000000FF".
      string text = 1 [(validate.rules).string = {min_len: 1}];

      // [#not-implemented-hide:] Binary payload.
      bytes binary = 2;
    }
  }

  // [#next-free-field: 12]
  message HttpHealthCheck {
    option (udpa.annotations.versioning).previous_message_type =
        "envoy.config.core.v3.HealthCheck.HttpHealthCheck";

    reserved 5, 7;

    reserved "service_name", "use_http2";

    // The value of the host header in the HTTP health check request. If
    // left empty (default value), the name of the cluster this health check is associated
    // with will be used. The host header can be customized for a specific endpoint by setting the
<<<<<<< HEAD
    // :ref:`hostname <envoy_api_field_config.endpoint.v4alpha.Endpoint.HealthCheckConfig.hostname>` field.
=======
    // :ref:`hostname <envoy_v3_api_field_config.endpoint.v3.Endpoint.HealthCheckConfig.hostname>` field.
>>>>>>> 5afbb4dd
    string host = 1 [(validate.rules).string = {well_known_regex: HTTP_HEADER_VALUE strict: false}];

    // Specifies the HTTP path that will be requested during health checking. For example
    // */healthcheck*.
    string path = 2
        [(validate.rules).string = {min_len: 1 well_known_regex: HTTP_HEADER_VALUE strict: false}];

    // [#not-implemented-hide:] HTTP specific payload.
    Payload send = 3;

    // [#not-implemented-hide:] HTTP specific response.
    Payload receive = 4;

    // Specifies a list of HTTP headers that should be added to each request that is sent to the
    // health checked cluster. For more information, including details on header value syntax, see
    // the documentation on :ref:`custom request headers
    // <config_http_conn_man_headers_custom_request_headers>`.
    repeated HeaderValueOption request_headers_to_add = 6
        [(validate.rules).repeated = {max_items: 1000}];

    // Specifies a list of HTTP headers that should be removed from each request that is sent to the
    // health checked cluster.
    repeated string request_headers_to_remove = 8 [(validate.rules).repeated = {
      items {string {well_known_regex: HTTP_HEADER_NAME strict: false}}
    }];

    // Specifies a list of HTTP response statuses considered healthy. If provided, replaces default
    // 200-only policy - 200 must be included explicitly as needed. Ranges follow half-open
    // semantics of :ref:`Int64Range <envoy_v3_api_msg_type.v3.Int64Range>`. The start and end of each
    // range are required. Only statuses in the range [100, 600) are allowed.
    repeated type.v3.Int64Range expected_statuses = 9;

    // Use specified application protocol for health checks.
    type.v3.CodecClientType codec_client_type = 10 [(validate.rules).enum = {defined_only: true}];

    // An optional service name parameter which is used to validate the identity of
    // the health checked cluster using a :ref:`StringMatcher
    // <envoy_v3_api_msg_type.matcher.v3.StringMatcher>`. See the :ref:`architecture overview
    // <arch_overview_health_checking_identity>` for more information.
    type.matcher.v4alpha.StringMatcher service_name_matcher = 11;
  }

  message TcpHealthCheck {
    option (udpa.annotations.versioning).previous_message_type =
        "envoy.config.core.v3.HealthCheck.TcpHealthCheck";

    // Empty payloads imply a connect-only health check.
    Payload send = 1;

    // When checking the response, “fuzzy” matching is performed such that each
    // binary block must be found, and in the order specified, but not
    // necessarily contiguous.
    repeated Payload receive = 2;
  }

  message RedisHealthCheck {
    option (udpa.annotations.versioning).previous_message_type =
        "envoy.config.core.v3.HealthCheck.RedisHealthCheck";

    // If set, optionally perform ``EXISTS <key>`` instead of ``PING``. A return value
    // from Redis of 0 (does not exist) is considered a passing healthcheck. A return value other
    // than 0 is considered a failure. This allows the user to mark a Redis instance for maintenance
    // by setting the specified key to any value and waiting for traffic to drain.
    string key = 1;
  }

  // `grpc.health.v1.Health
  // <https://github.com/grpc/grpc/blob/master/src/proto/grpc/health/v1/health.proto>`_-based
  // healthcheck. See `gRPC doc <https://github.com/grpc/grpc/blob/master/doc/health-checking.md>`_
  // for details.
  message GrpcHealthCheck {
    option (udpa.annotations.versioning).previous_message_type =
        "envoy.config.core.v3.HealthCheck.GrpcHealthCheck";

    // An optional service name parameter which will be sent to gRPC service in
    // `grpc.health.v1.HealthCheckRequest
    // <https://github.com/grpc/grpc/blob/master/src/proto/grpc/health/v1/health.proto#L20>`_.
    // message. See `gRPC health-checking overview
    // <https://github.com/grpc/grpc/blob/master/doc/health-checking.md>`_ for more information.
    string service_name = 1;

    // The value of the :authority header in the gRPC health check request. If
    // left empty (default value), the name of the cluster this health check is associated
    // with will be used. The authority header can be customized for a specific endpoint by setting
<<<<<<< HEAD
    // the :ref:`hostname <envoy_api_field_config.endpoint.v4alpha.Endpoint.HealthCheckConfig.hostname>` field.
=======
    // the :ref:`hostname <envoy_v3_api_field_config.endpoint.v3.Endpoint.HealthCheckConfig.hostname>` field.
>>>>>>> 5afbb4dd
    string authority = 2
        [(validate.rules).string = {well_known_regex: HTTP_HEADER_VALUE strict: false}];
  }

  // Custom health check.
  message CustomHealthCheck {
    option (udpa.annotations.versioning).previous_message_type =
        "envoy.config.core.v3.HealthCheck.CustomHealthCheck";

    reserved 2;

    reserved "config";

    // The registered name of the custom health checker.
    string name = 1 [(validate.rules).string = {min_len: 1}];

    // A custom health checker specific configuration which depends on the custom health checker
    // being instantiated. See :api:`envoy/config/health_checker` for reference.
    // [#extension-category: envoy.health_checkers]
    oneof config_type {
      google.protobuf.Any typed_config = 3;
    }
  }

  // Health checks occur over the transport socket specified for the cluster. This implies that if a
  // cluster is using a TLS-enabled transport socket, the health check will also occur over TLS.
  //
  // This allows overriding the cluster TLS settings, just for health check connections.
  message TlsOptions {
    option (udpa.annotations.versioning).previous_message_type =
        "envoy.config.core.v3.HealthCheck.TlsOptions";

    // Specifies the ALPN protocols for health check connections. This is useful if the
    // corresponding upstream is using ALPN-based :ref:`FilterChainMatch
    // <envoy_v3_api_msg_config.listener.v3.FilterChainMatch>` along with different protocols for health checks
    // versus data connections. If empty, no ALPN protocols will be set on health check connections.
    repeated string alpn_protocols = 1;
  }

  reserved 10;

  // The time to wait for a health check response. If the timeout is reached the
  // health check attempt will be considered a failure.
  google.protobuf.Duration timeout = 1 [(validate.rules).duration = {
    required: true
    gt {}
  }];

  // The interval between health checks.
  google.protobuf.Duration interval = 2 [(validate.rules).duration = {
    required: true
    gt {}
  }];

  // An optional jitter amount in milliseconds. If specified, Envoy will start health
  // checking after for a random time in ms between 0 and initial_jitter. This only
  // applies to the first health check.
  google.protobuf.Duration initial_jitter = 20;

  // An optional jitter amount in milliseconds. If specified, during every
  // interval Envoy will add interval_jitter to the wait time.
  google.protobuf.Duration interval_jitter = 3;

  // An optional jitter amount as a percentage of interval_ms. If specified,
  // during every interval Envoy will add interval_ms *
  // interval_jitter_percent / 100 to the wait time.
  //
  // If interval_jitter_ms and interval_jitter_percent are both set, both of
  // them will be used to increase the wait time.
  uint32 interval_jitter_percent = 18;

  // The number of unhealthy health checks required before a host is marked
  // unhealthy. Note that for *http* health checking if a host responds with 503
  // this threshold is ignored and the host is considered unhealthy immediately.
  google.protobuf.UInt32Value unhealthy_threshold = 4 [(validate.rules).message = {required: true}];

  // The number of healthy health checks required before a host is marked
  // healthy. Note that during startup, only a single successful health check is
  // required to mark a host healthy.
  google.protobuf.UInt32Value healthy_threshold = 5 [(validate.rules).message = {required: true}];

  // [#not-implemented-hide:] Non-serving port for health checking.
  google.protobuf.UInt32Value alt_port = 6;

  // Reuse health check connection between health checks. Default is true.
  google.protobuf.BoolValue reuse_connection = 7;

  oneof health_checker {
    option (validate.required) = true;

    // HTTP health check.
    HttpHealthCheck http_health_check = 8;

    // TCP health check.
    TcpHealthCheck tcp_health_check = 9;

    // gRPC health check.
    GrpcHealthCheck grpc_health_check = 11;

    // Custom health check.
    CustomHealthCheck custom_health_check = 13;
  }

  // The "no traffic interval" is a special health check interval that is used when a cluster has
  // never had traffic routed to it. This lower interval allows cluster information to be kept up to
  // date, without sending a potentially large amount of active health checking traffic for no
  // reason. Once a cluster has been used for traffic routing, Envoy will shift back to using the
  // standard health check interval that is defined. Note that this interval takes precedence over
  // any other.
  //
  // The default value for "no traffic interval" is 60 seconds.
  google.protobuf.Duration no_traffic_interval = 12 [(validate.rules).duration = {gt {}}];

  // The "no traffic healthy interval" is a special health check interval that
  // is used for hosts that are currently passing active health checking
  // (including new hosts) when the cluster has received no traffic.
  //
  // This is useful for when we want to send frequent health checks with
  // `no_traffic_interval` but then revert to lower frequency `no_traffic_healthy_interval` once
  // a host in the cluster is marked as healthy.
  //
  // Once a cluster has been used for traffic routing, Envoy will shift back to using the
  // standard health check interval that is defined.
  //
  // If no_traffic_healthy_interval is not set, it will default to the
  // no traffic interval and send that interval regardless of health state.
  google.protobuf.Duration no_traffic_healthy_interval = 24 [(validate.rules).duration = {gt {}}];

  // The "unhealthy interval" is a health check interval that is used for hosts that are marked as
  // unhealthy. As soon as the host is marked as healthy, Envoy will shift back to using the
  // standard health check interval that is defined.
  //
  // The default value for "unhealthy interval" is the same as "interval".
  google.protobuf.Duration unhealthy_interval = 14 [(validate.rules).duration = {gt {}}];

  // The "unhealthy edge interval" is a special health check interval that is used for the first
  // health check right after a host is marked as unhealthy. For subsequent health checks
  // Envoy will shift back to using either "unhealthy interval" if present or the standard health
  // check interval that is defined.
  //
  // The default value for "unhealthy edge interval" is the same as "unhealthy interval".
  google.protobuf.Duration unhealthy_edge_interval = 15 [(validate.rules).duration = {gt {}}];

  // The "healthy edge interval" is a special health check interval that is used for the first
  // health check right after a host is marked as healthy. For subsequent health checks
  // Envoy will shift back to using the standard health check interval that is defined.
  //
  // The default value for "healthy edge interval" is the same as the default interval.
  google.protobuf.Duration healthy_edge_interval = 16 [(validate.rules).duration = {gt {}}];

  // Specifies the path to the :ref:`health check event log <arch_overview_health_check_logging>`.
  // If empty, no event log will be written.
  string event_log_path = 17;

  // [#not-implemented-hide:]
  // The gRPC service for the health check event service.
  // If empty, health check events won't be sent to a remote endpoint.
  EventServiceConfig event_service = 22;

  // If set to true, health check failure events will always be logged. If set to false, only the
  // initial health check failure event will be logged.
  // The default value is false.
  bool always_log_health_check_failures = 19;

  // This allows overriding the cluster TLS settings, just for health check connections.
  TlsOptions tls_options = 21;

  // Optional key/value pairs that will be used to match a transport socket from those specified in the cluster's
  // :ref:`tranport socket matches <envoy_v3_api_field_config.cluster.v3.Cluster.transport_socket_matches>`.
  // For example, the following match criteria
  //
  // .. code-block:: yaml
  //
  //  transport_socket_match_criteria:
  //    useMTLS: true
  //
  // Will match the following :ref:`cluster socket match <envoy_v3_api_msg_config.cluster.v3.Cluster.TransportSocketMatch>`
  //
  // .. code-block:: yaml
  //
  //  transport_socket_matches:
  //  - name: "useMTLS"
  //    match:
  //      useMTLS: true
  //    transport_socket:
  //      name: envoy.transport_sockets.tls
  //      config: { ... } # tls socket configuration
  //
  // If this field is set, then for health checks it will supersede an entry of *envoy.transport_socket* in the
<<<<<<< HEAD
  // :ref:`LbEndpoint.Metadata <envoy_api_field_config.endpoint.v4alpha.LbEndpoint.metadata>`.
=======
  // :ref:`LbEndpoint.Metadata <envoy_v3_api_field_config.endpoint.v3.LbEndpoint.metadata>`.
>>>>>>> 5afbb4dd
  // This allows using different transport socket capabilities for health checking versus proxying to the
  // endpoint.
  //
  // If the key/values pairs specified do not match any
  // :ref:`transport socket matches <envoy_v3_api_field_config.cluster.v3.Cluster.transport_socket_matches>`,
  // the cluster's :ref:`transport socket <envoy_v3_api_field_config.cluster.v3.Cluster.transport_socket>`
  // will be used for health check socket configuration.
  google.protobuf.Struct transport_socket_match_criteria = 23;
}<|MERGE_RESOLUTION|>--- conflicted
+++ resolved
@@ -85,11 +85,7 @@
     // The value of the host header in the HTTP health check request. If
     // left empty (default value), the name of the cluster this health check is associated
     // with will be used. The host header can be customized for a specific endpoint by setting the
-<<<<<<< HEAD
     // :ref:`hostname <envoy_api_field_config.endpoint.v4alpha.Endpoint.HealthCheckConfig.hostname>` field.
-=======
-    // :ref:`hostname <envoy_v3_api_field_config.endpoint.v3.Endpoint.HealthCheckConfig.hostname>` field.
->>>>>>> 5afbb4dd
     string host = 1 [(validate.rules).string = {well_known_regex: HTTP_HEADER_VALUE strict: false}];
 
     // Specifies the HTTP path that will be requested during health checking. For example
@@ -174,11 +170,7 @@
     // The value of the :authority header in the gRPC health check request. If
     // left empty (default value), the name of the cluster this health check is associated
     // with will be used. The authority header can be customized for a specific endpoint by setting
-<<<<<<< HEAD
     // the :ref:`hostname <envoy_api_field_config.endpoint.v4alpha.Endpoint.HealthCheckConfig.hostname>` field.
-=======
-    // the :ref:`hostname <envoy_v3_api_field_config.endpoint.v3.Endpoint.HealthCheckConfig.hostname>` field.
->>>>>>> 5afbb4dd
     string authority = 2
         [(validate.rules).string = {well_known_regex: HTTP_HEADER_VALUE strict: false}];
   }
@@ -368,11 +360,7 @@
   //      config: { ... } # tls socket configuration
   //
   // If this field is set, then for health checks it will supersede an entry of *envoy.transport_socket* in the
-<<<<<<< HEAD
   // :ref:`LbEndpoint.Metadata <envoy_api_field_config.endpoint.v4alpha.LbEndpoint.metadata>`.
-=======
-  // :ref:`LbEndpoint.Metadata <envoy_v3_api_field_config.endpoint.v3.LbEndpoint.metadata>`.
->>>>>>> 5afbb4dd
   // This allows using different transport socket capabilities for health checking versus proxying to the
   // endpoint.
   //

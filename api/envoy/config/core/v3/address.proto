--- conflicted
+++ resolved
@@ -98,11 +98,6 @@
   // IPv6 space as ``::FFFF:<IPv4-address>``.
   bool ipv4_compat = 6;
 
-<<<<<<< HEAD
-  // The Linux network namespace to bind the socket to. If this is set, Envoy will
-  // create the socket in the specified network namespace. Only supported on Linux.
-  // [#not-implemented-hide:]
-=======
   // Filepath that specifies the Linux network namespace this socket will be created in (see ``man 7
   // network_namespaces``).  If this field is set, Envoy will create the socket in the specified
   // network namespace.
@@ -112,7 +107,6 @@
   //
   // .. attention::
   //     Network namespaces are only configurable on Linux. Otherwise, this field has no effect.
->>>>>>> e4f1dace
   string network_namespace_filepath = 7;
 }
 

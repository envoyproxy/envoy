syntax = "proto3";

package envoy.config.core.v3;

import "envoy/config/core/v3/base.proto";

import "google/protobuf/any.proto";
import "google/protobuf/duration.proto";
import "google/protobuf/empty.proto";
import "google/protobuf/struct.proto";
import "google/protobuf/wrappers.proto";

import "udpa/annotations/sensitive.proto";
import "udpa/annotations/status.proto";
import "udpa/annotations/versioning.proto";
import "validate/validate.proto";

option java_package = "io.envoyproxy.envoy.config.core.v3";
option java_outer_classname = "GrpcServiceProto";
option java_multiple_files = true;
option go_package = "github.com/envoyproxy/go-control-plane/envoy/config/core/v3;corev3";
option (udpa.annotations.file_status).package_version_status = ACTIVE;

// [#protodoc-title: gRPC services]

// gRPC service configuration. This is used by :ref:`ApiConfigSource
// <envoy_v3_api_msg_config.core.v3.ApiConfigSource>` and filter configurations.
// [#next-free-field: 7]
message GrpcService {
  option (udpa.annotations.versioning).previous_message_type = "envoy.api.v2.core.GrpcService";

  // [#next-free-field: 6]
  message EnvoyGrpc {
    option (udpa.annotations.versioning).previous_message_type =
        "envoy.api.v2.core.GrpcService.EnvoyGrpc";

    // The name of the upstream gRPC cluster. SSL credentials will be supplied
    // in the :ref:`Cluster <envoy_v3_api_msg_config.cluster.v3.Cluster>` :ref:`transport_socket
    // <envoy_v3_api_field_config.cluster.v3.Cluster.transport_socket>`.
    string cluster_name = 1 [(validate.rules).string = {min_len: 1}];

    // The ``:authority`` header in the grpc request. If this field is not set, the authority header value will be ``cluster_name``.
    // Note that this authority does not override the SNI. The SNI is provided by the transport socket of the cluster.
    string authority = 2
        [(validate.rules).string =
             {min_len: 0 max_bytes: 16384 well_known_regex: HTTP_HEADER_VALUE strict: false}];

    // Indicates the retry policy for re-establishing the gRPC stream
    // This field is optional. If max interval is not provided, it will be set to ten times the provided base interval.
    // Currently only supported for xDS gRPC streams.
    // If not set, xDS gRPC streams default base interval:500ms, maximum interval:30s will be applied.
    RetryPolicy retry_policy = 3;

    // Maximum gRPC message size that is allowed to be received.
    // If a message over this limit is received, the gRPC stream is terminated with the RESOURCE_EXHAUSTED error.
    // This limit is applied to individual messages in the streaming response and not the total size of streaming response.
    // Defaults to 0, which means unlimited.
    google.protobuf.UInt32Value max_receive_message_length = 4;

    // This provides gRPC client level control over envoy generated headers.
    // If false, the header will be sent but it can be overridden by per stream option.
    // If true, the header will be removed and can not be overridden by per stream option.
    // Default to false.
    bool skip_envoy_headers = 5;
  }

  // [#next-free-field: 11]
  message GoogleGrpc {
    option (udpa.annotations.versioning).previous_message_type =
        "envoy.api.v2.core.GrpcService.GoogleGrpc";

    // See https://grpc.io/grpc/cpp/structgrpc_1_1_ssl_credentials_options.html.
    message SslCredentials {
      option (udpa.annotations.versioning).previous_message_type =
          "envoy.api.v2.core.GrpcService.GoogleGrpc.SslCredentials";

      // PEM encoded server root certificates.
      DataSource root_certs = 1;

      // PEM encoded client private key.
      DataSource private_key = 2 [(udpa.annotations.sensitive) = true];

      // PEM encoded client certificate chain.
      DataSource cert_chain = 3;
    }

    // Local channel credentials. Only UDS is supported for now.
    // See https://github.com/grpc/grpc/pull/15909.
    message GoogleLocalCredentials {
      option (udpa.annotations.versioning).previous_message_type =
          "envoy.api.v2.core.GrpcService.GoogleGrpc.GoogleLocalCredentials";
    }

    // See https://grpc.io/docs/guides/auth.html#credential-types to understand Channel and Call
    // credential types.
    message ChannelCredentials {
      option (udpa.annotations.versioning).previous_message_type =
          "envoy.api.v2.core.GrpcService.GoogleGrpc.ChannelCredentials";

      oneof credential_specifier {
        option (validate.required) = true;

        SslCredentials ssl_credentials = 1;

        // https://grpc.io/grpc/cpp/namespacegrpc.html#a6beb3ac70ff94bd2ebbd89b8f21d1f61
        google.protobuf.Empty google_default = 2;

        GoogleLocalCredentials local_credentials = 3;
      }
    }

    // [#next-free-field: 8]
    message CallCredentials {
      option (udpa.annotations.versioning).previous_message_type =
          "envoy.api.v2.core.GrpcService.GoogleGrpc.CallCredentials";

      message ServiceAccountJWTAccessCredentials {
        option (udpa.annotations.versioning).previous_message_type =
            "envoy.api.v2.core.GrpcService.GoogleGrpc.CallCredentials."
            "ServiceAccountJWTAccessCredentials";

        string json_key = 1;

        uint64 token_lifetime_seconds = 2;
      }

      message GoogleIAMCredentials {
        option (udpa.annotations.versioning).previous_message_type =
            "envoy.api.v2.core.GrpcService.GoogleGrpc.CallCredentials.GoogleIAMCredentials";

        string authorization_token = 1;

        string authority_selector = 2;
      }

      message MetadataCredentialsFromPlugin {
        option (udpa.annotations.versioning).previous_message_type =
            "envoy.api.v2.core.GrpcService.GoogleGrpc.CallCredentials."
            "MetadataCredentialsFromPlugin";

        reserved 2;

        reserved "config";

        string name = 1;

        // [#extension-category: envoy.grpc_credentials]
        oneof config_type {
          google.protobuf.Any typed_config = 3;
        }
      }

      // Security token service configuration that allows Google gRPC to
      // fetch security token from an OAuth 2.0 authorization server.
      // See https://tools.ietf.org/html/draft-ietf-oauth-token-exchange-16 and
      // https://github.com/grpc/grpc/pull/19587.
      // [#next-free-field: 10]
      message StsService {
        option (udpa.annotations.versioning).previous_message_type =
            "envoy.api.v2.core.GrpcService.GoogleGrpc.CallCredentials.StsService";

        // URI of the token exchange service that handles token exchange requests.
        // [#comment:TODO(asraa): Add URI validation when implemented. Tracked by
        // https://github.com/bufbuild/protoc-gen-validate/issues/303]
        string token_exchange_service_uri = 1;

        // Location of the target service or resource where the client
        // intends to use the requested security token.
        string resource = 2;

        // Logical name of the target service where the client intends to
        // use the requested security token.
        string audience = 3;

        // The desired scope of the requested security token in the
        // context of the service or resource where the token will be used.
        string scope = 4;

        // Type of the requested security token.
        string requested_token_type = 5;

        // The path of subject token, a security token that represents the
        // identity of the party on behalf of whom the request is being made.
        string subject_token_path = 6 [(validate.rules).string = {min_len: 1}];

        // Type of the subject token.
        string subject_token_type = 7 [(validate.rules).string = {min_len: 1}];

        // The path of actor token, a security token that represents the identity
        // of the acting party. The acting party is authorized to use the
        // requested security token and act on behalf of the subject.
        string actor_token_path = 8;

        // Type of the actor token.
        string actor_token_type = 9;
      }

      oneof credential_specifier {
        option (validate.required) = true;

        // Access token credentials.
        // https://grpc.io/grpc/cpp/namespacegrpc.html#ad3a80da696ffdaea943f0f858d7a360d.
        string access_token = 1;

        // Google Compute Engine credentials.
        // https://grpc.io/grpc/cpp/namespacegrpc.html#a6beb3ac70ff94bd2ebbd89b8f21d1f61
        google.protobuf.Empty google_compute_engine = 2;

        // Google refresh token credentials.
        // https://grpc.io/grpc/cpp/namespacegrpc.html#a96901c997b91bc6513b08491e0dca37c.
        string google_refresh_token = 3;

        // Service Account JWT Access credentials.
        // https://grpc.io/grpc/cpp/namespacegrpc.html#a92a9f959d6102461f66ee973d8e9d3aa.
        ServiceAccountJWTAccessCredentials service_account_jwt_access = 4;

        // Google IAM credentials.
        // https://grpc.io/grpc/cpp/namespacegrpc.html#a9fc1fc101b41e680d47028166e76f9d0.
        GoogleIAMCredentials google_iam = 5;

        // Custom authenticator credentials.
        // https://grpc.io/grpc/cpp/namespacegrpc.html#a823c6a4b19ffc71fb33e90154ee2ad07.
        // https://grpc.io/docs/guides/auth.html#extending-grpc-to-support-other-authentication-mechanisms.
        MetadataCredentialsFromPlugin from_plugin = 6;

        // Custom security token service which implements OAuth 2.0 token exchange.
        // https://tools.ietf.org/html/draft-ietf-oauth-token-exchange-16
        // See https://github.com/grpc/grpc/pull/19587.
        StsService sts_service = 7;
      }
    }

    // Channel arguments.
    message ChannelArgs {
      message Value {
        // Pointer values are not supported, since they don't make any sense when
        // delivered via the API.
        oneof value_specifier {
          option (validate.required) = true;

          string string_value = 1;

          int64 int_value = 2;
        }
      }

      // See grpc_types.h GRPC_ARG #defines for keys that work here.
      map<string, Value> args = 1;
    }

    // The target URI when using the `Google C++ gRPC client
<<<<<<< HEAD
    // <https://github.com/grpc/grpc>`_.
=======
    // <https://github.com/grpc/grpc>`_. SSL credentials will be supplied in
    // :ref:`channel_credentials <envoy_v3_api_field_config.core.v3.GrpcService.GoogleGrpc.channel_credentials>`.
>>>>>>> 7ebdf6da
    string target_uri = 1 [(validate.rules).string = {min_len: 1}];

    // The channel credentials to use. See `channel credentials
    // <https://grpc.io/docs/guides/auth.html#credential-types>`_.
    // Ignored if :ref:`channel_credentials_plugin
    // <envoy_api_field_config.core.v3.GrpcService.GoogleGrpc.channel_credentials_plugin>`
    // is set.
    ChannelCredentials channel_credentials = 2;

    // A list of channel credentials plugins.
    // The data plane will iterate over the list in order and stop at the first credential type
    // that it supports. This provides a mechanism for starting to use new credential types that
    // are not yet supported by all data planes.
    // [#not-implemented-hide:]
    repeated google.protobuf.Any channel_credentials_plugin = 9;

    // The call credentials to use. See `channel credentials
    // <https://grpc.io/docs/guides/auth.html#credential-types>`_.
    // Ignored if :ref:`call_credentials_plugin
    // <envoy_api_field_config.core.v3.GrpcService.GoogleGrpc.call_credentials_plugin>`
    // is set.
    repeated CallCredentials call_credentials = 3;

    // A list of call credentials plugins. All supported plugins will be used.
    // Unsupported plugin types will be ignored.
    // [#not-implemented-hide:]
    repeated google.protobuf.Any call_credentials_plugin = 10;

    // The human readable prefix to use when emitting statistics for the gRPC
    // service.
    //
    // .. csv-table::
    //    :header: Name, Type, Description
    //    :widths: 1, 1, 2
    //
    //    streams_total, Counter, Total number of streams opened
    //    streams_closed_<gRPC status code>, Counter, Total streams closed with <gRPC status code>
    string stat_prefix = 4 [(validate.rules).string = {min_len: 1}];

    // The name of the Google gRPC credentials factory to use. This must have been registered with
    // Envoy. If this is empty, a default credentials factory will be used that sets up channel
    // credentials based on other configuration parameters.
    string credentials_factory_name = 5;

    // Additional configuration for site-specific customizations of the Google
    // gRPC library.
    google.protobuf.Struct config = 6;

    // How many bytes each stream can buffer internally.
    // If not set an implementation defined default is applied (1MiB).
    google.protobuf.UInt32Value per_stream_buffer_limit_bytes = 7;

    // Custom channels args.
    ChannelArgs channel_args = 8;
  }

  reserved 4;

  oneof target_specifier {
    option (validate.required) = true;

    // Envoy's in-built gRPC client.
    // See the :ref:`gRPC services overview <arch_overview_grpc_services>`
    // documentation for discussion on gRPC client selection.
    EnvoyGrpc envoy_grpc = 1;

    // `Google C++ gRPC client <https://github.com/grpc/grpc>`_
    // See the :ref:`gRPC services overview <arch_overview_grpc_services>`
    // documentation for discussion on gRPC client selection.
    GoogleGrpc google_grpc = 2;
  }

  // The timeout for the gRPC request. This is the timeout for a specific
  // request.
  google.protobuf.Duration timeout = 3;

  // Additional metadata to include in streams initiated to the GrpcService. This can be used for
  // scenarios in which additional ad hoc authorization headers (e.g. ``x-foo-bar: baz-key``) are to
  // be injected. For more information, including details on header value syntax, see the
  // documentation on :ref:`custom request headers
  // <config_http_conn_man_headers_custom_request_headers>`.
  repeated HeaderValue initial_metadata = 5;

  // Optional default retry policy for streams toward the service.
  // If an async stream doesn't have retry policy configured in its stream options, this retry policy is used.
  RetryPolicy retry_policy = 6;
}<|MERGE_RESOLUTION|>--- conflicted
+++ resolved
@@ -249,12 +249,7 @@
     }
 
     // The target URI when using the `Google C++ gRPC client
-<<<<<<< HEAD
     // <https://github.com/grpc/grpc>`_.
-=======
-    // <https://github.com/grpc/grpc>`_. SSL credentials will be supplied in
-    // :ref:`channel_credentials <envoy_v3_api_field_config.core.v3.GrpcService.GoogleGrpc.channel_credentials>`.
->>>>>>> 7ebdf6da
     string target_uri = 1 [(validate.rules).string = {min_len: 1}];
 
     // The channel credentials to use. See `channel credentials

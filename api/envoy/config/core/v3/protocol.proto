syntax = "proto3";

package envoy.config.core.v3;

import "google/protobuf/duration.proto";
import "google/protobuf/wrappers.proto";

import "udpa/annotations/status.proto";
import "udpa/annotations/versioning.proto";
import "validate/validate.proto";

option java_package = "io.envoyproxy.envoy.config.core.v3";
option java_outer_classname = "ProtocolProto";
option java_multiple_files = true;
option (udpa.annotations.file_status).package_version_status = ACTIVE;

// [#protodoc-title: Protocol options]

// [#not-implemented-hide:]
message TcpProtocolOptions {
  option (udpa.annotations.versioning).previous_message_type =
      "envoy.api.v2.core.TcpProtocolOptions";
}

message UpstreamHttpProtocolOptions {
  option (udpa.annotations.versioning).previous_message_type =
      "envoy.api.v2.core.UpstreamHttpProtocolOptions";

  // Set transport socket `SNI <https://en.wikipedia.org/wiki/Server_Name_Indication>`_ for new
  // upstream connections based on the downstream HTTP host/authority header, as seen by the
  // :ref:`router filter <config_http_filters_router>`.
  bool auto_sni = 1;

  // Automatic validate upstream presented certificate for new upstream connections based on the
  // downstream HTTP host/authority header, as seen by the
  // :ref:`router filter <config_http_filters_router>`.
  // This field is intended to set with `auto_sni` field.
  bool auto_san_validation = 2;
}

// [#next-free-field: 6]
message HttpProtocolOptions {
  option (udpa.annotations.versioning).previous_message_type =
      "envoy.api.v2.core.HttpProtocolOptions";

  // Action to take when Envoy receives client request with header names containing underscore
  // characters.
  // Underscore character is allowed in header names by the RFC-7230 and this behavior is implemented
  // as a security measure due to systems that treat '_' and '-' as interchangeable. Envoy by default allows client request headers with underscore
  // characters.
  enum HeadersWithUnderscoresAction {
    // Allow headers with underscores. This is the default behavior.
    ALLOW = 0;

    // Reject client request. HTTP/1 requests are rejected with the 400 status. HTTP/2 requests
    // end with the stream reset. The "httpN.requests_rejected_with_underscores_in_headers" counter
    // is incremented for each rejected request.
    REJECT_REQUEST = 1;

    // Drop the header with name containing underscores. The header is dropped before the filter chain is
    // invoked and as such filters will not see dropped headers. The
    // "httpN.dropped_headers_with_underscores" is incremented for each dropped header.
    DROP_HEADER = 2;
  }

  // The idle timeout for connections. The idle timeout is defined as the
  // period in which there are no active requests. When the
  // idle timeout is reached the connection will be closed. If the connection is an HTTP/2
  // downstream connection a drain sequence will occur prior to closing the connection, see
  // :ref:`drain_timeout
  // <envoy_api_field_extensions.filters.network.http_connection_manager.v3.HttpConnectionManager.drain_timeout>`.
  // Note that request based timeouts mean that HTTP/2 PINGs will not keep the connection alive.
  // If not specified, this defaults to 1 hour. To disable idle timeouts explicitly set this to 0.
  //
  // .. warning::
  //   Disabling this timeout has a highly likelihood of yielding connection leaks due to lost TCP
  //   FIN packets, etc.
  google.protobuf.Duration idle_timeout = 1;

  // The maximum duration of a connection. The duration is defined as a period since a connection
  // was established. If not set, there is no max duration. When max_connection_duration is reached
  // the connection will be closed. Drain sequence will occur prior to closing the connection if
  // if's applicable. See :ref:`drain_timeout
  // <envoy_api_field_extensions.filters.network.http_connection_manager.v3.HttpConnectionManager.drain_timeout>`.
  // Note: not implemented for upstream connections.
  google.protobuf.Duration max_connection_duration = 3;

  // The maximum number of headers. If unconfigured, the default
  // maximum number of request headers allowed is 100. Requests that exceed this limit will receive
  // a 431 response for HTTP/1.x and cause a stream reset for HTTP/2.
  google.protobuf.UInt32Value max_headers_count = 2 [(validate.rules).uint32 = {gte: 1}];

  // Total duration to keep alive an HTTP request/response stream. If the time limit is reached the stream will be
  // reset independent of any other timeouts. If not specified, this value is not set.
  google.protobuf.Duration max_stream_duration = 4;

  // Action to take when a client request with a header name containing underscore characters is received.
  // If this setting is not specified, the value defaults to ALLOW.
  // Note: upstream responses are not affected by this setting.
  HeadersWithUnderscoresAction headers_with_underscores_action = 5;
}

// [#next-free-field: 7]
message Http1ProtocolOptions {
  option (udpa.annotations.versioning).previous_message_type =
      "envoy.api.v2.core.Http1ProtocolOptions";

  message HeaderKeyFormat {
    option (udpa.annotations.versioning).previous_message_type =
        "envoy.api.v2.core.Http1ProtocolOptions.HeaderKeyFormat";

    message ProperCaseWords {
      option (udpa.annotations.versioning).previous_message_type =
          "envoy.api.v2.core.Http1ProtocolOptions.HeaderKeyFormat.ProperCaseWords";
    }

    oneof header_format {
      option (validate.required) = true;

      // Formats the header by proper casing words: the first character and any character following
      // a special character will be capitalized if it's an alpha character. For example,
      // "content-type" becomes "Content-Type", and "foo$b#$are" becomes "Foo$B#$Are".
      // Note that while this results in most headers following conventional casing, certain headers
      // are not covered. For example, the "TE" header will be formatted as "Te".
      ProperCaseWords proper_case_words = 1;
    }
  }

  // Handle HTTP requests with absolute URLs in the requests. These requests
  // are generally sent by clients to forward/explicit proxies. This allows clients to configure
  // envoy as their HTTP proxy. In Unix, for example, this is typically done by setting the
  // *http_proxy* environment variable.
  google.protobuf.BoolValue allow_absolute_url = 1;

  // Handle incoming HTTP/1.0 and HTTP 0.9 requests.
  // This is off by default, and not fully standards compliant. There is support for pre-HTTP/1.1
  // style connect logic, dechunking, and handling lack of client host iff
  // *default_host_for_http_10* is configured.
  bool accept_http_10 = 2;

  // A default host for HTTP/1.0 requests. This is highly suggested if *accept_http_10* is true as
  // Envoy does not otherwise support HTTP/1.0 without a Host header.
  // This is a no-op if *accept_http_10* is not true.
  string default_host_for_http_10 = 3;

  // Describes how the keys for response headers should be formatted. By default, all header keys
  // are lower cased.
  HeaderKeyFormat header_key_format = 4;

  // Enables trailers for HTTP/1. By default the HTTP/1 codec drops proxied trailers.
  //
  // .. attention::
  //
  //   Note that this only happens when Envoy is chunk encoding which occurs when:
  //   - The request is HTTP/1.1.
  //   - Is neither a HEAD only request nor a HTTP Upgrade.
  //   - Not a response to a HEAD request.
  //   - The content length header is not present.
  bool enable_trailers = 5;

<<<<<<< HEAD
  // Allows invalid HTTP messaging. When this option is false, then Envoy will terminate
  // HTTP/1.1 connections upon receiving an invalid HTTP message. However,
  // when this option is true, then Envoy will leave the HTTP/1.1 connection
  // open where possible.
  // If set, this overrides any HCM :ref:`stream_error_on_invalid_http_messaging
  // <envoy_v3_api_field_extensions.filters.network.http_connection_manager.v3.HttpConnectionManager.stream_error_on_invalid_http_message>`.
  google.protobuf.BoolValue override_stream_error_on_invalid_http_message = 6;
=======
  // Allows Envoy to process requests/responses with both `Content-Length` and `Transfer-Encoding`
  // headers set. By default such messages are rejected, but if option is enabled - Envoy will
  // remove Content-Length header and process message.
  // See `RFC7230, sec. 3.3.3 <https://tools.ietf.org/html/rfc7230#section-3.3.3>` for details.
  //
  // .. attention::
  //   Enabling this option might lead to request smuggling vulnerability, especially if traffic
  //   is proxied via multiple layers of proxies.
  bool allow_chunked_length = 6;
>>>>>>> cb6618ef
}

// [#next-free-field: 15]
message Http2ProtocolOptions {
  option (udpa.annotations.versioning).previous_message_type =
      "envoy.api.v2.core.Http2ProtocolOptions";

  // Defines a parameter to be sent in the SETTINGS frame.
  // See `RFC7540, sec. 6.5.1 <https://tools.ietf.org/html/rfc7540#section-6.5.1>`_ for details.
  message SettingsParameter {
    option (udpa.annotations.versioning).previous_message_type =
        "envoy.api.v2.core.Http2ProtocolOptions.SettingsParameter";

    // The 16 bit parameter identifier.
    google.protobuf.UInt32Value identifier = 1 [
      (validate.rules).uint32 = {lte: 65535 gte: 0},
      (validate.rules).message = {required: true}
    ];

    // The 32 bit parameter value.
    google.protobuf.UInt32Value value = 2 [(validate.rules).message = {required: true}];
  }

  // `Maximum table size <https://httpwg.org/specs/rfc7541.html#rfc.section.4.2>`_
  // (in octets) that the encoder is permitted to use for the dynamic HPACK table. Valid values
  // range from 0 to 4294967295 (2^32 - 1) and defaults to 4096. 0 effectively disables header
  // compression.
  google.protobuf.UInt32Value hpack_table_size = 1;

  // `Maximum concurrent streams <https://httpwg.org/specs/rfc7540.html#rfc.section.5.1.2>`_
  // allowed for peer on one HTTP/2 connection. Valid values range from 1 to 2147483647 (2^31 - 1)
  // and defaults to 2147483647.
  //
  // For upstream connections, this also limits how many streams Envoy will initiate concurrently
  // on a single connection. If the limit is reached, Envoy may queue requests or establish
  // additional connections (as allowed per circuit breaker limits).
  google.protobuf.UInt32Value max_concurrent_streams = 2
      [(validate.rules).uint32 = {lte: 2147483647 gte: 1}];

  // `Initial stream-level flow-control window
  // <https://httpwg.org/specs/rfc7540.html#rfc.section.6.9.2>`_ size. Valid values range from 65535
  // (2^16 - 1, HTTP/2 default) to 2147483647 (2^31 - 1, HTTP/2 maximum) and defaults to 268435456
  // (256 * 1024 * 1024).
  //
  // NOTE: 65535 is the initial window size from HTTP/2 spec. We only support increasing the default
  // window size now, so it's also the minimum.
  //
  // This field also acts as a soft limit on the number of bytes Envoy will buffer per-stream in the
  // HTTP/2 codec buffers. Once the buffer reaches this pointer, watermark callbacks will fire to
  // stop the flow of data to the codec buffers.
  google.protobuf.UInt32Value initial_stream_window_size = 3
      [(validate.rules).uint32 = {lte: 2147483647 gte: 65535}];

  // Similar to *initial_stream_window_size*, but for connection-level flow-control
  // window. Currently, this has the same minimum/maximum/default as *initial_stream_window_size*.
  google.protobuf.UInt32Value initial_connection_window_size = 4
      [(validate.rules).uint32 = {lte: 2147483647 gte: 65535}];

  // Allows proxying Websocket and other upgrades over H2 connect.
  bool allow_connect = 5;

  // [#not-implemented-hide:] Hiding until envoy has full metadata support.
  // Still under implementation. DO NOT USE.
  //
  // Allows metadata. See [metadata
  // docs](https://github.com/envoyproxy/envoy/blob/master/source/docs/h2_metadata.md) for more
  // information.
  bool allow_metadata = 6;

  // Limit the number of pending outbound downstream frames of all types (frames that are waiting to
  // be written into the socket). Exceeding this limit triggers flood mitigation and connection is
  // terminated. The ``http2.outbound_flood`` stat tracks the number of terminated connections due
  // to flood mitigation. The default limit is 10000.
  // [#comment:TODO: implement same limits for upstream outbound frames as well.]
  google.protobuf.UInt32Value max_outbound_frames = 7 [(validate.rules).uint32 = {gte: 1}];

  // Limit the number of pending outbound downstream frames of types PING, SETTINGS and RST_STREAM,
  // preventing high memory utilization when receiving continuous stream of these frames. Exceeding
  // this limit triggers flood mitigation and connection is terminated. The
  // ``http2.outbound_control_flood`` stat tracks the number of terminated connections due to flood
  // mitigation. The default limit is 1000.
  // [#comment:TODO: implement same limits for upstream outbound frames as well.]
  google.protobuf.UInt32Value max_outbound_control_frames = 8 [(validate.rules).uint32 = {gte: 1}];

  // Limit the number of consecutive inbound frames of types HEADERS, CONTINUATION and DATA with an
  // empty payload and no end stream flag. Those frames have no legitimate use and are abusive, but
  // might be a result of a broken HTTP/2 implementation. The `http2.inbound_empty_frames_flood``
  // stat tracks the number of connections terminated due to flood mitigation.
  // Setting this to 0 will terminate connection upon receiving first frame with an empty payload
  // and no end stream flag. The default limit is 1.
  // [#comment:TODO: implement same limits for upstream inbound frames as well.]
  google.protobuf.UInt32Value max_consecutive_inbound_frames_with_empty_payload = 9;

  // Limit the number of inbound PRIORITY frames allowed per each opened stream. If the number
  // of PRIORITY frames received over the lifetime of connection exceeds the value calculated
  // using this formula::
  //
  //     max_inbound_priority_frames_per_stream * (1 + inbound_streams)
  //
  // the connection is terminated. The ``http2.inbound_priority_frames_flood`` stat tracks
  // the number of connections terminated due to flood mitigation. The default limit is 100.
  // [#comment:TODO: implement same limits for upstream inbound frames as well.]
  google.protobuf.UInt32Value max_inbound_priority_frames_per_stream = 10;

  // Limit the number of inbound WINDOW_UPDATE frames allowed per DATA frame sent. If the number
  // of WINDOW_UPDATE frames received over the lifetime of connection exceeds the value calculated
  // using this formula::
  //
  //     1 + 2 * (inbound_streams +
  //              max_inbound_window_update_frames_per_data_frame_sent * outbound_data_frames)
  //
  // the connection is terminated. The ``http2.inbound_priority_frames_flood`` stat tracks
  // the number of connections terminated due to flood mitigation. The default limit is 10.
  // Setting this to 1 should be enough to support HTTP/2 implementations with basic flow control,
  // but more complex implementations that try to estimate available bandwidth require at least 2.
  // [#comment:TODO: implement same limits for upstream inbound frames as well.]
  google.protobuf.UInt32Value max_inbound_window_update_frames_per_data_frame_sent = 11
      [(validate.rules).uint32 = {gte: 1}];

  // Allows invalid HTTP messaging and headers. When this option is disabled (default), then
  // the whole HTTP/2 connection is terminated upon receiving invalid HEADERS frame. However,
  // when this option is enabled, only the offending stream is terminated.
  //
  // This is overridden by HCM :ref:`stream_error_on_invalid_http_messaging
  // <envoy_v3_api_field_extensions.filters.network.http_connection_manager.v3.HttpConnectionManager.stream_error_on_invalid_http_message>`
  // iff present.
  //
  // This is deprecated in favor of :ref:`override_stream_error_on_invalid_http_message
  // <envoy_v3_api_field_config.core.v3.Http2ProtocolOptions.override_stream_error_on_invalid_http_message>`
  //
  // See `RFC7540, sec. 8.1 <https://tools.ietf.org/html/rfc7540#section-8.1>`_ for details.
  bool stream_error_on_invalid_http_messaging = 12 [deprecated = true];

  // Allows invalid HTTP messaging and headers. When this option is disabled (default), then
  // the whole HTTP/2 connection is terminated upon receiving invalid HEADERS frame. However,
  // when this option is enabled, only the offending stream is terminated.
  //
  // This overrides any HCM :ref:`stream_error_on_invalid_http_messaging
  // <envoy_v3_api_field_extensions.filters.network.http_connection_manager.v3.HttpConnectionManager.stream_error_on_invalid_http_message>`
  //
  // See `RFC7540, sec. 8.1 <https://tools.ietf.org/html/rfc7540#section-8.1>`_ for details.
  google.protobuf.BoolValue override_stream_error_on_invalid_http_message = 14;

  // [#not-implemented-hide:]
  // Specifies SETTINGS frame parameters to be sent to the peer, with two exceptions:
  //
  // 1. SETTINGS_ENABLE_PUSH (0x2) is not configurable as HTTP/2 server push is not supported by
  // Envoy.
  //
  // 2. SETTINGS_ENABLE_CONNECT_PROTOCOL (0x8) is only configurable through the named field
  // 'allow_connect'.
  //
  // Note that custom parameters specified through this field can not also be set in the
  // corresponding named parameters:
  //
  // .. code-block:: text
  //
  //   ID    Field Name
  //   ----------------
  //   0x1   hpack_table_size
  //   0x3   max_concurrent_streams
  //   0x4   initial_stream_window_size
  //
  // Collisions will trigger config validation failure on load/update. Likewise, inconsistencies
  // between custom parameters with the same identifier will trigger a failure.
  //
  // See `IANA HTTP/2 Settings
  // <https://www.iana.org/assignments/http2-parameters/http2-parameters.xhtml#settings>`_ for
  // standardized identifiers.
  repeated SettingsParameter custom_settings_parameters = 13;
}

// [#not-implemented-hide:]
message GrpcProtocolOptions {
  option (udpa.annotations.versioning).previous_message_type =
      "envoy.api.v2.core.GrpcProtocolOptions";

  Http2ProtocolOptions http2_protocol_options = 1;
}<|MERGE_RESOLUTION|>--- conflicted
+++ resolved
@@ -100,7 +100,7 @@
   HeadersWithUnderscoresAction headers_with_underscores_action = 5;
 }
 
-// [#next-free-field: 7]
+// [#next-free-field: 8]
 message Http1ProtocolOptions {
   option (udpa.annotations.versioning).previous_message_type =
       "envoy.api.v2.core.Http1ProtocolOptions";
@@ -158,25 +158,23 @@
   //   - The content length header is not present.
   bool enable_trailers = 5;
 
-<<<<<<< HEAD
+  // Allows Envoy to process requests/responses with both `Content-Length` and `Transfer-Encoding`
+  // headers set. By default such messages are rejected, but if option is enabled - Envoy will
+  // remove Content-Length header and process message.
+  // See `RFC7230, sec. 3.3.3 <https://tools.ietf.org/html/rfc7230#section-3.3.3>` for details.
+  //
+  // .. attention::
+  //   Enabling this option might lead to request smuggling vulnerability, especially if traffic
+  //   is proxied via multiple layers of proxies.
+  bool allow_chunked_length = 6;
+
   // Allows invalid HTTP messaging. When this option is false, then Envoy will terminate
   // HTTP/1.1 connections upon receiving an invalid HTTP message. However,
   // when this option is true, then Envoy will leave the HTTP/1.1 connection
   // open where possible.
   // If set, this overrides any HCM :ref:`stream_error_on_invalid_http_messaging
   // <envoy_v3_api_field_extensions.filters.network.http_connection_manager.v3.HttpConnectionManager.stream_error_on_invalid_http_message>`.
-  google.protobuf.BoolValue override_stream_error_on_invalid_http_message = 6;
-=======
-  // Allows Envoy to process requests/responses with both `Content-Length` and `Transfer-Encoding`
-  // headers set. By default such messages are rejected, but if option is enabled - Envoy will
-  // remove Content-Length header and process message.
-  // See `RFC7230, sec. 3.3.3 <https://tools.ietf.org/html/rfc7230#section-3.3.3>` for details.
-  //
-  // .. attention::
-  //   Enabling this option might lead to request smuggling vulnerability, especially if traffic
-  //   is proxied via multiple layers of proxies.
-  bool allow_chunked_length = 6;
->>>>>>> cb6618ef
+  google.protobuf.BoolValue override_stream_error_on_invalid_http_message = 7;
 }
 
 // [#next-free-field: 15]

--- conflicted
+++ resolved
@@ -16,25 +16,12 @@
 // Gzip :ref:`configuration overview <config_http_filters_gzip>`.
 
 message Gzip {
-<<<<<<< HEAD
-  // Value from 1 to 9 that controls the amount of internal memory used by zlib. Higher values
-  // use more memory, but are faster and produce better compression results. The default value is 5.
-  google.protobuf.UInt32Value memory_level = 1 [(validate.rules).uint32 = {gte: 1, lte: 9}];
-
-  // Minimum response length, in bytes, which will trigger compression. The default value is 30.
-  // .. attention:
-  //
-  //    **This field is deprecated**. Set the `compressor` field instead.
-  google.protobuf.UInt32Value content_length = 2
-      [(validate.rules).uint32.gte = 30, deprecated = true];
-=======
   enum CompressionStrategy {
     DEFAULT = 0;
     FILTERED = 1;
     HUFFMAN = 2;
     RLE = 3;
   }
->>>>>>> 1f7f90f7
 
   message CompressionLevel {
     enum Enum {
@@ -49,7 +36,11 @@
   google.protobuf.UInt32Value memory_level = 1 [(validate.rules).uint32 = {lte: 9 gte: 1}];
 
   // Minimum response length, in bytes, which will trigger compression. The default value is 30.
-  google.protobuf.UInt32Value content_length = 2 [(validate.rules).uint32 = {gte: 30}];
+  // .. attention:
+  //
+  //    **This field is deprecated**. Set the `compressor` field instead.
+  google.protobuf.UInt32Value content_length = 2
+      [(validate.rules).uint32 = {gte: 30}, deprecated = true];
 
   // A value used for selecting the zlib compression level. This setting will affect speed and
   // amount of compression applied to the content. "BEST" provides higher compression at the cost of
@@ -93,14 +84,10 @@
   // Larger window results in better compression at the expense of memory usage. The default is 12
   // which will produce a 4096 bytes window. For more details about this parameter, please refer to
   // zlib manual > deflateInit2.
-<<<<<<< HEAD
-  google.protobuf.UInt32Value window_bits = 9 [(validate.rules).uint32 = {gte: 9, lte: 15}];
+  google.protobuf.UInt32Value window_bits = 9 [(validate.rules).uint32 = {lte: 15 gte: 9}];
 
   // Set of configuration parameters common for all compression filters. If this field is set then
   // the fields `content_length`, `content_type`, `disable_on_etag_header` and
   // `remove_accept_encoding_header` are ignored.
   envoy.config.filter.http.compressor.v2.Compressor compressor = 10;
-=======
-  google.protobuf.UInt32Value window_bits = 9 [(validate.rules).uint32 = {lte: 15 gte: 9}];
->>>>>>> 1f7f90f7
 }
--- conflicted
+++ resolved
@@ -41,24 +41,27 @@
   // <config_http_filters_ext_authz_stats>`.
   bool failure_mode_allow = 2;
 
-<<<<<<< HEAD
+  // Sets the package version the gRPC service should use. This is particularly
+  // useful when transitioning from alpha to release versions assuming that both definitions are
+  // semantically compatible. Deprecation note: This field is deprecated and should only be used for
+  // version upgrade. See release notes for more details.
+  bool use_alpha = 4 [deprecated = true];
+
   // Enables filter to buffer and add the request body to the authorization request.
-  BufferSettings with_request_body = 4;
+  BufferSettings with_request_body = 5;
 }
 
 // Configuration for buffering the request data.
 message BufferSettings {
   // Sets the maximum size of a message body that the filter will hold in memory. Envoy will return
   // *HTTP 413* and will *not* initiate the authorization process when buffer reaches the number
-  // set in this field.
+  // set in this field. Note that this setting will have precedence over :ref:`failure_mode_allow
+  // <envoy_api_field_config.filter.http.ext_authz.v2.ExtAuthz.failure_mode_allow>`.
   uint32 max_request_bytes = 1 [(validate.rules).uint32.gt = 0];
-=======
-  // Sets the package version the gRPC service should use. This is particularly
-  // useful when transitioning from alpha to release versions assuming that both definitions are
-  // semantically compatible. Deprecation note: This field is deprecated and should only be used for
-  // version upgrade. See release notes for more details.
-  bool use_alpha = 4 [deprecated = true];
->>>>>>> 9612555c
+
+  // When this field is true, Envoy buffers until *max_request_bytes* is reached. The filter will
+  // dispatche the authorization request with instead of reject it with an *HTTP 413*.
+  bool allow_partial_request = 2;
 }
 
 // HttpService is used for raw HTTP communication between the filter and the authorization service.

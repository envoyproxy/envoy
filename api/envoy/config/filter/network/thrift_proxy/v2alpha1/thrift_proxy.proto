--- conflicted
+++ resolved
@@ -13,25 +13,6 @@
 
 // [#comment:next free field: 5]
 message ThriftProxy {
-<<<<<<< HEAD
-=======
-  enum TransportType {
-    option (gogoproto.goproto_enum_prefix) = false;
-
-    // For every new connection, the Thrift proxy will determine which transport to use.
-    AUTO_TRANSPORT = 0;
-
-    // The Thrift proxy will assume the client is using the Thrift framed transport.
-    FRAMED = 1;
-
-    // The Thrift proxy will assume the client is using the Thrift unframed transport.
-    UNFRAMED = 2;
-
-    // The Thrift proxy will assume the client is using the Thrift header transport.
-    HEADER = 3;
-  }
-
->>>>>>> 01f403ec
   // Supplies the type of transport that the Thrift proxy should use. Defaults to `AUTO_TRANSPORT`.
   TransportType transport = 2 [(validate.rules).enum.defined_only = true];
 
@@ -59,6 +40,9 @@
 
   // The Thrift proxy will use the Thrift unframed transport.
   UNFRAMED = 2;
+
+  // The Thrift proxy will assume the client is using the Thrift header transport.
+  HEADER = 3;
 }
 
 // Thrift Protocol types supported by Envoy.

--- conflicted
+++ resolved
@@ -9,26 +9,7 @@
         "//envoy/api/v3alpha:pkg",
         "//envoy/api/v3alpha/core:pkg",
         "//envoy/config/filter/accesslog/v3alpha:pkg",
-<<<<<<< HEAD
-        "//envoy/type",
-        "//envoy/type/tracing/v3alpha:tracing",
-    ],
-)
-
-api_proto_library_internal(
-    name = "http_connection_manager",
-    srcs = ["http_connection_manager.proto"],
-    deps = [
-        "//envoy/api/v3alpha:rds",
-        "//envoy/api/v3alpha:srds",
-        "//envoy/api/v3alpha/core:base",
-        "//envoy/api/v3alpha/core:config_source",
-        "//envoy/api/v3alpha/core:protocol",
-        "//envoy/config/filter/accesslog/v3alpha:accesslog",
-        "//envoy/type:percent",
-        "//envoy/type/tracing/v3alpha:custom_tag",
-=======
         "//envoy/type:pkg",
->>>>>>> 2cd917e1
+        "//envoy/type/tracing/v3alpha:pkg",
     ],
 )
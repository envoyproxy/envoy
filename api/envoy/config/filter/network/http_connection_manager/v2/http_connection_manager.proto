syntax = "proto3";

package envoy.config.filter.network.http_connection_manager.v2;

option java_outer_classname = "HttpConnectionManagerProto";
option java_multiple_files = true;
option java_package = "io.envoyproxy.envoy.config.filter.network.http_connection_manager.v2";

import "envoy/api/v2/core/config_source.proto";
import "envoy/api/v2/core/protocol.proto";
import "envoy/api/v2/rds.proto";
import "envoy/api/v2/srds.proto";
import "envoy/config/filter/accesslog/v2/accesslog.proto";
import "envoy/type/percent.proto";

import "google/protobuf/any.proto";
import "google/protobuf/duration.proto";
import "google/protobuf/struct.proto";
import "google/protobuf/wrappers.proto";

import "validate/validate.proto";

// [#protodoc-title: HTTP connection manager]
// HTTP connection manager :ref:`configuration overview <config_http_conn_man>`.

// [#comment:next free field: 36]
message HttpConnectionManager {
  enum CodecType {
    // For every new connection, the connection manager will determine which
    // codec to use. This mode supports both ALPN for TLS listeners as well as
    // protocol inference for plaintext listeners. If ALPN data is available, it
    // is preferred, otherwise protocol inference is used. In almost all cases,
    // this is the right option to choose for this setting.
    AUTO = 0;

    // The connection manager will assume that the client is speaking HTTP/1.1.
    HTTP1 = 1;

    // The connection manager will assume that the client is speaking HTTP/2
    // (Envoy does not require HTTP/2 to take place over TLS or to use ALPN.
    // Prior knowledge is allowed).
    HTTP2 = 2;
<<<<<<< HEAD
=======

    // [#not-implemented-hide:] QUIC implementation is not production ready yet. Use this enum with
    // caution to prevent accidental execution of QUIC code. I.e. `!= HTTP2` is no longer sufficient
    // to distinguish HTTP1 and HTTP2 traffic.
>>>>>>> ef4bec0c
    HTTP3 = 3;
  }

  enum ServerHeaderTransformation {
    // Overwrite any Server header with the contents of server_name.
    OVERWRITE = 0;

    // If no Server header is present, append Server server_name
    // If a Server header is present, pass it through.
    APPEND_IF_ABSENT = 1;

    // Pass through the value of the server header, and do not append a header
    // if none is present.
    PASS_THROUGH = 2;
  }

  // How to handle the :ref:`config_http_conn_man_headers_x-forwarded-client-cert` (XFCC) HTTP
  // header.
  enum ForwardClientCertDetails {
    // Do not send the XFCC header to the next hop. This is the default value.
    SANITIZE = 0;

    // When the client connection is mTLS (Mutual TLS), forward the XFCC header
    // in the request.
    FORWARD_ONLY = 1;

    // When the client connection is mTLS, append the client certificate
    // information to the request’s XFCC header and forward it.
    APPEND_FORWARD = 2;

    // When the client connection is mTLS, reset the XFCC header with the client
    // certificate information and send it to the next hop.
    SANITIZE_SET = 3;

    // Always forward the XFCC header in the request, regardless of whether the
    // client connection is mTLS.
    ALWAYS_FORWARD_ONLY = 4;
  }

  message Tracing {
    enum OperationName {
      // The HTTP listener is used for ingress/incoming requests.
      INGRESS = 0;

      // The HTTP listener is used for egress/outgoing requests.
      EGRESS = 1;
    }

    // The span name will be derived from this field. If
    // :ref:`traffic_direction <envoy_api_field_Listener.traffic_direction>` is
    // specified on the parent listener, then it is used instead of this field.
    //
    // .. attention::
    //  This field has been deprecated in favor of `traffic_direction`.
    OperationName operation_name = 1
        [(validate.rules).enum = {defined_only: true}, deprecated = true];

    // A list of header names used to create tags for the active span. The header name is used to
    // populate the tag name, and the header value is used to populate the tag value. The tag is
    // created if the specified header name is present in the request's headers.
    repeated string request_headers_for_tags = 2;

    // Target percentage of requests managed by this HTTP connection manager that will be force
    // traced if the :ref:`x-client-trace-id <config_http_conn_man_headers_x-client-trace-id>`
    // header is set. This field is a direct analog for the runtime variable
    // 'tracing.client_sampling' in the :ref:`HTTP Connection Manager
    // <config_http_conn_man_runtime>`.
    // Default: 100%
    type.Percent client_sampling = 3;

    // Target percentage of requests managed by this HTTP connection manager that will be randomly
    // selected for trace generation, if not requested by the client or not forced. This field is
    // a direct analog for the runtime variable 'tracing.random_sampling' in the
    // :ref:`HTTP Connection Manager <config_http_conn_man_runtime>`.
    // Default: 100%
    type.Percent random_sampling = 4;

    // Target percentage of requests managed by this HTTP connection manager that will be traced
    // after all other sampling checks have been applied (client-directed, force tracing, random
    // sampling). This field functions as an upper limit on the total configured sampling rate. For
    // instance, setting client_sampling to 100% but overall_sampling to 1% will result in only 1%
    // of client requests with the appropriate headers to be force traced. This field is a direct
    // analog for the runtime variable 'tracing.global_enabled' in the
    // :ref:`HTTP Connection Manager <config_http_conn_man_runtime>`.
    // Default: 100%
    type.Percent overall_sampling = 5;

    // Whether to annotate spans with additional data. If true, spans will include logs for stream
    // events.
    bool verbose = 6;

    // Maximum length of the request path to extract and include in the HttpUrl tag. Used to
    // truncate lengthy request paths to meet the needs of a tracing backend.
    // Default: 256
    google.protobuf.UInt32Value max_path_tag_length = 7;
  }

  message InternalAddressConfig {
    // Whether unix socket addresses should be considered internal.
    bool unix_sockets = 1;
  }

  // [#comment:next free field: 7]
  message SetCurrentClientCertDetails {
    reserved 2;

    // Whether to forward the subject of the client cert. Defaults to false.
    google.protobuf.BoolValue subject = 1;

    // Whether to forward the entire client cert in URL encoded PEM format. This will appear in the
    // XFCC header comma separated from other values with the value Cert="PEM".
    // Defaults to false.
    bool cert = 3;

    // Whether to forward the entire client cert chain (including the leaf cert) in URL encoded PEM
    // format. This will appear in the XFCC header comma separated from other values with the value
    // Chain="PEM".
    // Defaults to false.
    bool chain = 6;

    // Whether to forward the DNS type Subject Alternative Names of the client cert.
    // Defaults to false.
    bool dns = 4;

    // Whether to forward the URI type Subject Alternative Name of the client cert. Defaults to
    // false.
    bool uri = 5;
  }

  // The configuration for HTTP upgrades.
  // For each upgrade type desired, an UpgradeConfig must be added.
  //
  // .. warning::
  //
  //    The current implementation of upgrade headers does not handle
  //    multi-valued upgrade headers. Support for multi-valued headers may be
  //    added in the future if needed.
  //
  // .. warning::
  //    The current implementation of upgrade headers does not work with HTTP/2
  //    upstreams.
  message UpgradeConfig {
    // The case-insensitive name of this upgrade, e.g. "websocket".
    // For each upgrade type present in upgrade_configs, requests with
    // Upgrade: [upgrade_type]
    // will be proxied upstream.
    string upgrade_type = 1;

    // If present, this represents the filter chain which will be created for
    // this type of upgrade. If no filters are present, the filter chain for
    // HTTP connections will be used for this upgrade type.
    repeated HttpFilter filters = 2;

    // Determines if upgrades are enabled or disabled by default. Defaults to true.
    // This can be overridden on a per-route basis with :ref:`cluster
    // <envoy_api_field_route.RouteAction.upgrade_configs>` as documented in the
    // :ref:`upgrade documentation <arch_overview_websocket>`.
    google.protobuf.BoolValue enabled = 3;
  }

  reserved 27;

  // Supplies the type of codec that the connection manager should use.
  CodecType codec_type = 1 [(validate.rules).enum = {defined_only: true}];

  // The human readable prefix to use when emitting statistics for the
  // connection manager. See the :ref:`statistics documentation <config_http_conn_man_stats>` for
  // more information.
  string stat_prefix = 2 [(validate.rules).string = {min_bytes: 1}];

  oneof route_specifier {
    option (validate.required) = true;

    // The connection manager’s route table will be dynamically loaded via the RDS API.
    Rds rds = 3;

    // The route table for the connection manager is static and is specified in this property.
    api.v2.RouteConfiguration route_config = 4;

    // A route table will be dynamically assigned to each request based on request attributes
    // (e.g., the value of a header). The "routing scopes" (i.e., route tables) and "scope keys" are
    // specified in this message.
    ScopedRoutes scoped_routes = 31;
  }

  // A list of individual HTTP filters that make up the filter chain for
  // requests made to the connection manager. Order matters as the filters are
  // processed sequentially as request events happen.
  repeated HttpFilter http_filters = 5;

  // Whether the connection manager manipulates the :ref:`config_http_conn_man_headers_user-agent`
  // and :ref:`config_http_conn_man_headers_downstream-service-cluster` headers. See the linked
  // documentation for more information. Defaults to false.
  google.protobuf.BoolValue add_user_agent = 6;

  // Presence of the object defines whether the connection manager
  // emits :ref:`tracing <arch_overview_tracing>` data to the :ref:`configured tracing provider
  // <envoy_api_msg_config.trace.v2.Tracing>`.
  Tracing tracing = 7;

  // Additional settings for HTTP requests handled by the connection manager. These will be
  // applicable to both HTTP1 and HTTP2 requests.
  api.v2.core.HttpProtocolOptions common_http_protocol_options = 35;

  // Additional HTTP/1 settings that are passed to the HTTP/1 codec.
  api.v2.core.Http1ProtocolOptions http_protocol_options = 8;

  // Additional HTTP/2 settings that are passed directly to the HTTP/2 codec.
  api.v2.core.Http2ProtocolOptions http2_protocol_options = 9;

  // An optional override that the connection manager will write to the server
  // header in responses. If not set, the default is *envoy*.
  string server_name = 10;

  // Defines the action to be applied to the Server header on the response path.
  // By default, Envoy will overwrite the header with the value specified in
  // server_name.
  ServerHeaderTransformation server_header_transformation = 34
      [(validate.rules).enum = {defined_only: true}];

  // The maximum request headers size for incoming connections.
  // If unconfigured, the default max request headers allowed is 60 KiB.
  // Requests that exceed this limit will receive a 431 response.
  // The max configurable limit is 96 KiB, based on current implementation
  // constraints.
  google.protobuf.UInt32Value max_request_headers_kb = 29
      [(validate.rules).uint32 = {lte: 96 gt: 0}];

  // The idle timeout for connections managed by the connection manager. The
  // idle timeout is defined as the period in which there are no active
  // requests. If not set, there is no idle timeout. When the idle timeout is
  // reached the connection will be closed. If the connection is an HTTP/2
  // connection a drain sequence will occur prior to closing the connection.
  // This field is deprecated. Use :ref:`idle_timeout
  // <envoy_api_field_config.filter.network.http_connection_manager.v2.HttpConnectionManager.common_http_protocol_options>`
  // instead.
  google.protobuf.Duration idle_timeout = 11 [deprecated = true];

  // The stream idle timeout for connections managed by the connection manager.
  // If not specified, this defaults to 5 minutes. The default value was selected
  // so as not to interfere with any smaller configured timeouts that may have
  // existed in configurations prior to the introduction of this feature, while
  // introducing robustness to TCP connections that terminate without a FIN.
  //
  // This idle timeout applies to new streams and is overridable by the
  // :ref:`route-level idle_timeout
  // <envoy_api_field_route.RouteAction.idle_timeout>`. Even on a stream in
  // which the override applies, prior to receipt of the initial request
  // headers, the :ref:`stream_idle_timeout
  // <envoy_api_field_config.filter.network.http_connection_manager.v2.HttpConnectionManager.stream_idle_timeout>`
  // applies. Each time an encode/decode event for headers or data is processed
  // for the stream, the timer will be reset. If the timeout fires, the stream
  // is terminated with a 408 Request Timeout error code if no upstream response
  // header has been received, otherwise a stream reset occurs.
  //
  // Note that it is possible to idle timeout even if the wire traffic for a stream is non-idle, due
  // to the granularity of events presented to the connection manager. For example, while receiving
  // very large request headers, it may be the case that there is traffic regularly arriving on the
  // wire while the connection manage is only able to observe the end-of-headers event, hence the
  // stream may still idle timeout.
  //
  // A value of 0 will completely disable the connection manager stream idle
  // timeout, although per-route idle timeout overrides will continue to apply.
  google.protobuf.Duration stream_idle_timeout = 24;

  // A timeout for idle requests managed by the connection manager.
  // The timer is activated when the request is initiated, and is disarmed when the last byte of the
  // request is sent upstream (i.e. all decoding filters have processed the request), OR when the
  // response is initiated. If not specified or set to 0, this timeout is disabled.
  google.protobuf.Duration request_timeout = 28;

  // The time that Envoy will wait between sending an HTTP/2 “shutdown
  // notification” (GOAWAY frame with max stream ID) and a final GOAWAY frame.
  // This is used so that Envoy provides a grace period for new streams that
  // race with the final GOAWAY frame. During this grace period, Envoy will
  // continue to accept new streams. After the grace period, a final GOAWAY
  // frame is sent and Envoy will start refusing new streams. Draining occurs
  // both when a connection hits the idle timeout or during general server
  // draining. The default grace period is 5000 milliseconds (5 seconds) if this
  // option is not specified.
  google.protobuf.Duration drain_timeout = 12;

  // The delayed close timeout is for downstream connections managed by the HTTP connection manager.
  // It is defined as a grace period after connection close processing has been locally initiated
  // during which Envoy will wait for the peer to close (i.e., a TCP FIN/RST is received by Envoy
  // from the downstream connection) prior to Envoy closing the socket associated with that
  // connection.
  // NOTE: This timeout is enforced even when the socket associated with the downstream connection
  // is pending a flush of the write buffer. However, any progress made writing data to the socket
  // will restart the timer associated with this timeout. This means that the total grace period for
  // a socket in this state will be
  // <total_time_waiting_for_write_buffer_flushes>+<delayed_close_timeout>.
  //
  // Delaying Envoy's connection close and giving the peer the opportunity to initiate the close
  // sequence mitigates a race condition that exists when downstream clients do not drain/process
  // data in a connection's receive buffer after a remote close has been detected via a socket
  // write(). This race leads to such clients failing to process the response code sent by Envoy,
  // which could result in erroneous downstream processing.
  //
  // If the timeout triggers, Envoy will close the connection's socket.
  //
  // The default timeout is 1000 ms if this option is not specified.
  //
  // .. NOTE::
  //    To be useful in avoiding the race condition described above, this timeout must be set
  //    to *at least* <max round trip time expected between clients and Envoy>+<100ms to account for
  //    a reasonsable "worst" case processing time for a full iteration of Envoy's event loop>.
  //
  // .. WARNING::
  //    A value of 0 will completely disable delayed close processing. When disabled, the downstream
  //    connection's socket will be closed immediately after the write flush is completed or will
  //    never close if the write flush does not complete.
  google.protobuf.Duration delayed_close_timeout = 26;

  // Configuration for :ref:`HTTP access logs <arch_overview_access_logs>`
  // emitted by the connection manager.
  repeated accesslog.v2.AccessLog access_log = 13;

  // If set to true, the connection manager will use the real remote address
  // of the client connection when determining internal versus external origin and manipulating
  // various headers. If set to false or absent, the connection manager will use the
  // :ref:`config_http_conn_man_headers_x-forwarded-for` HTTP header. See the documentation for
  // :ref:`config_http_conn_man_headers_x-forwarded-for`,
  // :ref:`config_http_conn_man_headers_x-envoy-internal`, and
  // :ref:`config_http_conn_man_headers_x-envoy-external-address` for more information.
  google.protobuf.BoolValue use_remote_address = 14;

  // The number of additional ingress proxy hops from the right side of the
  // :ref:`config_http_conn_man_headers_x-forwarded-for` HTTP header to trust when
  // determining the origin client's IP address. The default is zero if this option
  // is not specified. See the documentation for
  // :ref:`config_http_conn_man_headers_x-forwarded-for` for more information.
  uint32 xff_num_trusted_hops = 19;

  // Configures what network addresses are considered internal for stats and header sanitation
  // purposes. If unspecified, only RFC1918 IP addresses will be considered internal.
  // See the documentation for :ref:`config_http_conn_man_headers_x-envoy-internal` for more
  // information about internal/external addresses.
  InternalAddressConfig internal_address_config = 25;

  // If set, Envoy will not append the remote address to the
  // :ref:`config_http_conn_man_headers_x-forwarded-for` HTTP header. This may be used in
  // conjunction with HTTP filters that explicitly manipulate XFF after the HTTP connection manager
  // has mutated the request headers. While :ref:`use_remote_address
  // <envoy_api_field_config.filter.network.http_connection_manager.v2.HttpConnectionManager.use_remote_address>`
  // will also suppress XFF addition, it has consequences for logging and other
  // Envoy uses of the remote address, so *skip_xff_append* should be used
  // when only an elision of XFF addition is intended.
  bool skip_xff_append = 21;

  // Via header value to append to request and response headers. If this is
  // empty, no via header will be appended.
  string via = 22;

  // Whether the connection manager will generate the :ref:`x-request-id
  // <config_http_conn_man_headers_x-request-id>` header if it does not exist. This defaults to
  // true. Generating a random UUID4 is expensive so in high throughput scenarios where this feature
  // is not desired it can be disabled.
  google.protobuf.BoolValue generate_request_id = 15;

  // Whether the connection manager will keep the :ref:`x-request-id
  // <config_http_conn_man_headers_x-request-id>` header if passed for a request that is edge
  // (Edge request is the request from external clients to front Envoy) and not reset it, which
  // is the current Envoy behaviour. This defaults to false.
  bool preserve_external_request_id = 32;

  // How to handle the :ref:`config_http_conn_man_headers_x-forwarded-client-cert` (XFCC) HTTP
  // header.
  ForwardClientCertDetails forward_client_cert_details = 16
      [(validate.rules).enum = {defined_only: true}];

  // This field is valid only when :ref:`forward_client_cert_details
  // <envoy_api_field_config.filter.network.http_connection_manager.v2.HttpConnectionManager.forward_client_cert_details>`
  // is APPEND_FORWARD or SANITIZE_SET and the client connection is mTLS. It specifies the fields in
  // the client certificate to be forwarded. Note that in the
  // :ref:`config_http_conn_man_headers_x-forwarded-client-cert` header, *Hash* is always set, and
  // *By* is always set when the client certificate presents the URI type Subject Alternative Name
  // value.
  SetCurrentClientCertDetails set_current_client_cert_details = 17;

  // If proxy_100_continue is true, Envoy will proxy incoming "Expect:
  // 100-continue" headers upstream, and forward "100 Continue" responses
  // downstream. If this is false or not set, Envoy will instead strip the
  // "Expect: 100-continue" header, and send a "100 Continue" response itself.
  bool proxy_100_continue = 18;

  // If
  // :ref:`use_remote_address
  // <envoy_api_field_config.filter.network.http_connection_manager.v2.HttpConnectionManager.use_remote_address>`
  // is true and represent_ipv4_remote_address_as_ipv4_mapped_ipv6 is true and the remote address is
  // an IPv4 address, the address will be mapped to IPv6 before it is appended to *x-forwarded-for*.
  // This is useful for testing compatibility of upstream services that parse the header value. For
  // example, 50.0.0.1 is represented as ::FFFF:50.0.0.1. See `IPv4-Mapped IPv6 Addresses
  // <https://tools.ietf.org/html/rfc4291#section-2.5.5.2>`_ for details. This will also affect the
  // :ref:`config_http_conn_man_headers_x-envoy-external-address` header. See
  // :ref:`http_connection_manager.represent_ipv4_remote_address_as_ipv4_mapped_ipv6
  // <config_http_conn_man_runtime_represent_ipv4_remote_address_as_ipv4_mapped_ipv6>` for runtime
  // control.
  // [#not-implemented-hide:]
  bool represent_ipv4_remote_address_as_ipv4_mapped_ipv6 = 20;

  repeated UpgradeConfig upgrade_configs = 23;

  // Should paths be normalized according to RFC 3986 before any processing of
  // requests by HTTP filters or routing? This affects the upstream *:path* header
  // as well. For paths that fail this check, Envoy will respond with 400 to
  // paths that are malformed. This defaults to false currently but will default
  // true in the future. When not specified, this value may be overridden by the
  // runtime variable
  // :ref:`http_connection_manager.normalize_path<config_http_conn_man_runtime_normalize_path>`.
  // See `Normalization and Comparison <https://tools.ietf.org/html/rfc3986#section-6>`
  // for details of normalization.
  // Note that Envoy does not perform
  // `case normalization <https://tools.ietf.org/html/rfc3986#section-6.2.2.1>`
  google.protobuf.BoolValue normalize_path = 30;

  // Determines if adjacent slashes in the path are merged into one before any processing of
  // requests by HTTP filters or routing. This affects the upstream *:path* header as well. Without
  // setting this option, incoming requests with path `//dir///file` will not match against route
  // with `prefix` match set to `/dir`. Defaults to `false`. Note that slash merging is not part of
  // `HTTP spec <https://tools.ietf.org/html/rfc3986>` and is provided for convenience.
  bool merge_slashes = 33;
}

message Rds {
  // Configuration source specifier for RDS.
  api.v2.core.ConfigSource config_source = 1 [(validate.rules).message = {required: true}];

  // The name of the route configuration. This name will be passed to the RDS
  // API. This allows an Envoy configuration with multiple HTTP listeners (and
  // associated HTTP connection manager filters) to use different route
  // configurations.
  string route_config_name = 2 [(validate.rules).string = {min_bytes: 1}];
}

// This message is used to work around the limitations with 'oneof' and repeated fields.
message ScopedRouteConfigurationsList {
  repeated api.v2.ScopedRouteConfiguration scoped_route_configurations = 1
      [(validate.rules).repeated = {min_items: 1}];
}

message ScopedRoutes {
  // Specifies the mechanism for constructing "scope keys" based on HTTP request attributes. These
  // keys are matched against a set of :ref:`Key<envoy_api_msg_ScopedRouteConfiguration.Key>`
  // objects assembled from :ref:`ScopedRouteConfiguration<envoy_api_msg_ScopedRouteConfiguration>`
  // messages distributed via SRDS (the Scoped Route Discovery Service) or assigned statically via
  // :ref:`scoped_route_configurations_list<envoy_api_field_config.filter.network.http_connection_manager.v2.ScopedRoutes.scoped_route_configurations_list>`.
  //
  // Upon receiving a request's headers, the Router will build a key using the algorithm specified
  // by this message. This key will be used to look up the routing table (i.e., the
  // :ref:`RouteConfiguration<envoy_api_msg_RouteConfiguration>`) to use for the request.
  message ScopeKeyBuilder {
    // Specifies the mechanism for constructing key fragments which are composed into scope keys.
    message FragmentBuilder {
      // Specifies how the value of a header should be extracted.
      // The following example maps the structure of a header to the fields in this message.
      //
      // .. code::
      //
      //              <0> <1>   <-- index
      //    X-Header: a=b;c=d
      //    |         || |
      //    |         || \----> <element_separator>
      //    |         ||
      //    |         |\----> <element.separator>
      //    |         |
      //    |         \----> <element.key>
      //    |
      //    \----> <name>
      //
      //    Each 'a=b' key-value pair constitutes an 'element' of the header field.
      message HeaderValueExtractor {
        // Specifies a header field's key value pair to match on.
        message KvElement {
          // The separator between key and value (e.g., '=' separates 'k=v;...').
          // If an element is an empty string, the element is ignored.
          // If an element contains no separator, the whole element is parsed as key and the
          // fragment value is an empty string.
          // If there are multiple values for a matched key, the first value is returned.
          string separator = 1 [(validate.rules).string = {min_bytes: 1}];

          // The key to match on.
          string key = 2 [(validate.rules).string = {min_bytes: 1}];
        }

        // The name of the header field to extract the value from.
        string name = 1 [(validate.rules).string = {min_bytes: 1}];

        // The element separator (e.g., ';' separates 'a;b;c;d').
        // Default: empty string. This causes the entirety of the header field to be extracted.
        // If this field is set to an empty string and 'index' is used in the oneof below, 'index'
        // must be set to 0.
        string element_separator = 2;

        oneof extract_type {
          // Specifies the zero based index of the element to extract.
          // Note Envoy concatenates multiple values of the same header key into a comma separated
          // string, the splitting always happens after the concatenation.
          uint32 index = 3;

          // Specifies the key value pair to extract the value from.
          KvElement element = 4;
        }
      }

      oneof type {
        option (validate.required) = true;

        // Specifies how a header field's value should be extracted.
        HeaderValueExtractor header_value_extractor = 1;
      }
    }

    // The final scope key consists of the ordered union of these fragments.
    repeated FragmentBuilder fragments = 1 [(validate.rules).repeated = {min_items: 1}];
  }

  // The name assigned to the scoped routing configuration.
  string name = 1 [(validate.rules).string = {min_bytes: 1}];

  // The algorithm to use for constructing a scope key for each request.
  ScopeKeyBuilder scope_key_builder = 2 [(validate.rules).message = {required: true}];

  // Configuration source specifier for RDS.
  // This config source is used to subscribe to RouteConfiguration resources specified in
  // ScopedRouteConfiguration messages.
  api.v2.core.ConfigSource rds_config_source = 3 [(validate.rules).message = {required: true}];

  oneof config_specifier {
    option (validate.required) = true;

    // The set of routing scopes corresponding to the HCM. A scope is assigned to a request by
    // matching a key constructed from the request's attributes according to the algorithm specified
    // by the
    // :ref:`ScopeKeyBuilder<envoy_api_msg_config.filter.network.http_connection_manager.v2.ScopedRoutes.ScopeKeyBuilder>`
    // in this message.
    ScopedRouteConfigurationsList scoped_route_configurations_list = 4;

    // The set of routing scopes associated with the HCM will be dynamically loaded via the SRDS
    // API. A scope is assigned to a request by matching a key constructed from the request's
    // attributes according to the algorithm specified by the
    // :ref:`ScopeKeyBuilder<envoy_api_msg_config.filter.network.http_connection_manager.v2.ScopedRoutes.ScopeKeyBuilder>`
    // in this message.
    ScopedRds scoped_rds = 5;
  }
}

message ScopedRds {
  // Configuration source specifier for scoped RDS.
  api.v2.core.ConfigSource scoped_rds_config_source = 1
      [(validate.rules).message = {required: true}];
}

message HttpFilter {
  reserved 3;

  // The name of the filter to instantiate. The name must match a
  // :ref:`supported filter <config_http_filters>`.
  string name = 1 [(validate.rules).string = {min_bytes: 1}];

  // Filter specific configuration which depends on the filter being instantiated. See the supported
  // filters for further documentation.
  oneof config_type {
    google.protobuf.Struct config = 2;

    google.protobuf.Any typed_config = 4;
  }
}<|MERGE_RESOLUTION|>--- conflicted
+++ resolved
@@ -40,13 +40,10 @@
     // (Envoy does not require HTTP/2 to take place over TLS or to use ALPN.
     // Prior knowledge is allowed).
     HTTP2 = 2;
-<<<<<<< HEAD
-=======
 
     // [#not-implemented-hide:] QUIC implementation is not production ready yet. Use this enum with
     // caution to prevent accidental execution of QUIC code. I.e. `!= HTTP2` is no longer sufficient
     // to distinguish HTTP1 and HTTP2 traffic.
->>>>>>> ef4bec0c
     HTTP3 = 3;
   }
 

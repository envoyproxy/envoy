syntax = "proto3";

package envoy.config.route.v4alpha;

import "envoy/config/core/v4alpha/base.proto";
import "envoy/config/core/v4alpha/extension.proto";
import "envoy/config/core/v4alpha/proxy_protocol.proto";
import "envoy/type/matcher/v4alpha/regex.proto";
import "envoy/type/matcher/v4alpha/string.proto";
import "envoy/type/metadata/v3/metadata.proto";
import "envoy/type/tracing/v3/custom_tag.proto";
import "envoy/type/v3/percent.proto";
import "envoy/type/v3/range.proto";

import "google/protobuf/any.proto";
import "google/protobuf/duration.proto";
import "google/protobuf/struct.proto";
import "google/protobuf/wrappers.proto";

import "envoy/annotations/deprecation.proto";
import "udpa/annotations/status.proto";
import "udpa/annotations/versioning.proto";
import "validate/validate.proto";

option java_package = "io.envoyproxy.envoy.config.route.v4alpha";
option java_outer_classname = "RouteComponentsProto";
option java_multiple_files = true;
option (udpa.annotations.file_status).package_version_status = NEXT_MAJOR_VERSION_CANDIDATE;

// [#protodoc-title: HTTP route components]
// * Routing :ref:`architecture overview <arch_overview_http_routing>`
// * HTTP :ref:`router filter <config_http_filters_router>`

// The top level element in the routing configuration is a virtual host. Each virtual host has
// a logical name as well as a set of domains that get routed to it based on the incoming request's
// host header. This allows a single listener to service multiple top level domain path trees. Once
// a virtual host is selected based on the domain, the routes are processed in order to see which
// upstream cluster to route to or whether to perform a redirect.
// [#next-free-field: 21]
message VirtualHost {
  option (udpa.annotations.versioning).previous_message_type = "envoy.config.route.v3.VirtualHost";

  enum TlsRequirementType {
    // No TLS requirement for the virtual host.
    NONE = 0;

    // External requests must use TLS. If a request is external and it is not
    // using TLS, a 301 redirect will be sent telling the client to use HTTPS.
    EXTERNAL_ONLY = 1;

    // All requests must use TLS. If a request is not using TLS, a 301 redirect
    // will be sent telling the client to use HTTPS.
    ALL = 2;
  }

  reserved 9, 12;

  reserved "per_filter_config";

  // The logical name of the virtual host. This is used when emitting certain
  // statistics but is not relevant for routing.
  string name = 1 [(validate.rules).string = {min_bytes: 1}];

  // A list of domains (host/authority header) that will be matched to this
  // virtual host. Wildcard hosts are supported in the suffix or prefix form.
  //
  // Domain search order:
  //  1. Exact domain names: ``www.foo.com``.
  //  2. Suffix domain wildcards: ``*.foo.com`` or ``*-bar.foo.com``.
  //  3. Prefix domain wildcards: ``foo.*`` or ``foo-*``.
  //  4. Special wildcard ``*`` matching any domain.
  //
  // .. note::
  //
  //   The wildcard will not match the empty string.
  //   e.g. ``*-bar.foo.com`` will match ``baz-bar.foo.com`` but not ``-bar.foo.com``.
  //   The longest wildcards match first.
  //   Only a single virtual host in the entire route configuration can match on ``*``. A domain
  //   must be unique across all virtual hosts or the config will fail to load.
  //
  // Domains cannot contain control characters. This is validated by the well_known_regex HTTP_HEADER_VALUE.
  repeated string domains = 2 [(validate.rules).repeated = {
    min_items: 1
    items {string {well_known_regex: HTTP_HEADER_VALUE strict: false}}
  }];

  // The list of routes that will be matched, in order, for incoming requests.
  // The first route that matches will be used.
  repeated Route routes = 3;

  // Specifies the type of TLS enforcement the virtual host expects. If this option is not
  // specified, there is no TLS requirement for the virtual host.
  TlsRequirementType require_tls = 4 [(validate.rules).enum = {defined_only: true}];

  // A list of virtual clusters defined for this virtual host. Virtual clusters
  // are used for additional statistics gathering.
  repeated VirtualCluster virtual_clusters = 5;

  // Specifies a set of rate limit configurations that will be applied to the
  // virtual host.
  repeated RateLimit rate_limits = 6;

  // Specifies a list of HTTP headers that should be added to each request
  // handled by this virtual host. Headers specified at this level are applied
  // after headers from enclosed :ref:`envoy_api_msg_config.route.v4alpha.Route` and before headers from the
  // enclosing :ref:`envoy_api_msg_config.route.v4alpha.RouteConfiguration`. For more information, including
  // details on header value syntax, see the documentation on :ref:`custom request headers
  // <config_http_conn_man_headers_custom_request_headers>`.
  repeated core.v4alpha.HeaderValueOption request_headers_to_add = 7
      [(validate.rules).repeated = {max_items: 1000}];

  // Specifies a list of HTTP headers that should be removed from each request
  // handled by this virtual host.
  repeated string request_headers_to_remove = 13 [(validate.rules).repeated = {
    items {string {min_bytes: 1 well_known_regex: HTTP_HEADER_NAME strict: false}}
  }];

  // Specifies a list of HTTP headers that should be added to each response
  // handled by this virtual host. Headers specified at this level are applied
  // after headers from enclosed :ref:`envoy_api_msg_config.route.v4alpha.Route` and before headers from the
  // enclosing :ref:`envoy_api_msg_config.route.v4alpha.RouteConfiguration`. For more information, including
  // details on header value syntax, see the documentation on :ref:`custom request headers
  // <config_http_conn_man_headers_custom_request_headers>`.
  repeated core.v4alpha.HeaderValueOption response_headers_to_add = 10
      [(validate.rules).repeated = {max_items: 1000}];

  // Specifies a list of HTTP headers that should be removed from each response
  // handled by this virtual host.
  repeated string response_headers_to_remove = 11 [(validate.rules).repeated = {
    items {string {min_bytes: 1 well_known_regex: HTTP_HEADER_NAME strict: false}}
  }];

  // Indicates that the virtual host has a CORS policy.
  CorsPolicy cors = 8;

  // The per_filter_config field can be used to provide virtual host-specific
  // configurations for filters. The key should match the filter name, such as
  // *envoy.filters.http.buffer* for the HTTP buffer filter. Use of this field is filter
  // specific; see the :ref:`HTTP filter documentation <config_http_filters>`
  // for if and how it is utilized.
  map<string, google.protobuf.Any> typed_per_filter_config = 15;

  // Decides whether the :ref:`x-envoy-attempt-count
  // <config_http_filters_router_x-envoy-attempt-count>` header should be included
  // in the upstream request. Setting this option will cause it to override any existing header
  // value, so in the case of two Envoys on the request path with this option enabled, the upstream
  // will see the attempt count as perceived by the second Envoy. Defaults to false.
  // This header is unaffected by the
  // :ref:`suppress_envoy_headers
  // <envoy_api_field_extensions.filters.http.router.v4alpha.Router.suppress_envoy_headers>` flag.
  //
  // [#next-major-version: rename to include_attempt_count_in_request.]
  bool include_request_attempt_count = 14;

  // Decides whether the :ref:`x-envoy-attempt-count
  // <config_http_filters_router_x-envoy-attempt-count>` header should be included
  // in the downstream response. Setting this option will cause the router to override any existing header
  // value, so in the case of two Envoys on the request path with this option enabled, the downstream
  // will see the attempt count as perceived by the Envoy closest upstream from itself. Defaults to false.
  // This header is unaffected by the
  // :ref:`suppress_envoy_headers
  // <envoy_api_field_extensions.filters.http.router.v4alpha.Router.suppress_envoy_headers>` flag.
  bool include_attempt_count_in_response = 19;

  // Indicates the retry policy for all routes in this virtual host. Note that setting a
  // route level entry will take precedence over this config and it'll be treated
  // independently (e.g.: values are not inherited).
  RetryPolicy retry_policy = 16;

  // [#not-implemented-hide:]
  // Specifies the configuration for retry policy extension. Note that setting a route level entry
  // will take precedence over this config and it'll be treated independently (e.g.: values are not
  // inherited). :ref:`Retry policy <envoy_api_field_config.route.v4alpha.VirtualHost.retry_policy>` should not be
  // set if this field is used.
  google.protobuf.Any retry_policy_typed_config = 20;

  // Indicates the hedge policy for all routes in this virtual host. Note that setting a
  // route level entry will take precedence over this config and it'll be treated
  // independently (e.g.: values are not inherited).
  HedgePolicy hedge_policy = 17;

  // The maximum bytes which will be buffered for retries and shadowing.
  // If set and a route-specific limit is not set, the bytes actually buffered will be the minimum
  // value of this and the listener per_connection_buffer_limit_bytes.
  google.protobuf.UInt32Value per_request_buffer_limit_bytes = 18;
}

// A filter-defined action type.
message FilterAction {
  option (udpa.annotations.versioning).previous_message_type = "envoy.config.route.v3.FilterAction";

  google.protobuf.Any action = 1;
}

// A route is both a specification of how to match a request as well as an indication of what to do
// next (e.g., redirect, forward, rewrite, etc.).
//
// .. attention::
//
//   Envoy supports routing on HTTP method via :ref:`header matching
//   <envoy_api_msg_config.route.v4alpha.HeaderMatcher>`.
// [#next-free-field: 18]
message Route {
  option (udpa.annotations.versioning).previous_message_type = "envoy.config.route.v3.Route";

  reserved 6, 8;

  reserved "per_filter_config";

  // Name for the route.
  string name = 14;

  // Route matching parameters.
  RouteMatch match = 1 [(validate.rules).message = {required: true}];

  oneof action {
    option (validate.required) = true;

    // Route request to some upstream cluster.
    RouteAction route = 2;

    // Return a redirect.
    RedirectAction redirect = 3;

    // Return an arbitrary HTTP response directly, without proxying.
    DirectResponseAction direct_response = 7;

    // [#not-implemented-hide:]
    // If true, a filter will define the action (e.g., it could dynamically generate the
    // RouteAction).
    // [#comment: TODO(samflattery): Remove cleanup in route_fuzz_test.cc when
    // implemented]
    FilterAction filter_action = 17;
  }

  // The Metadata field can be used to provide additional information
  // about the route. It can be used for configuration, stats, and logging.
  // The metadata should go under the filter namespace that will need it.
  // For instance, if the metadata is intended for the Router filter,
  // the filter name should be specified as *envoy.filters.http.router*.
  core.v4alpha.Metadata metadata = 4;

  // Decorator for the matched route.
  Decorator decorator = 5;

  // The typed_per_filter_config field can be used to provide route-specific
  // configurations for filters. The key should match the filter name, such as
  // *envoy.filters.http.buffer* for the HTTP buffer filter. Use of this field is filter
  // specific; see the :ref:`HTTP filter documentation <config_http_filters>` for
  // if and how it is utilized.
  map<string, google.protobuf.Any> typed_per_filter_config = 13;

  // Specifies a set of headers that will be added to requests matching this
  // route. Headers specified at this level are applied before headers from the
  // enclosing :ref:`envoy_api_msg_config.route.v4alpha.VirtualHost` and
  // :ref:`envoy_api_msg_config.route.v4alpha.RouteConfiguration`. For more information, including details on
  // header value syntax, see the documentation on :ref:`custom request headers
  // <config_http_conn_man_headers_custom_request_headers>`.
  repeated core.v4alpha.HeaderValueOption request_headers_to_add = 9
      [(validate.rules).repeated = {max_items: 1000}];

  // Specifies a list of HTTP headers that should be removed from each request
  // matching this route.
  repeated string request_headers_to_remove = 12 [(validate.rules).repeated = {
    items {string {min_bytes: 1 well_known_regex: HTTP_HEADER_NAME strict: false}}
  }];

  // Specifies a set of headers that will be added to responses to requests
  // matching this route. Headers specified at this level are applied before
  // headers from the enclosing :ref:`envoy_api_msg_config.route.v4alpha.VirtualHost` and
  // :ref:`envoy_api_msg_config.route.v4alpha.RouteConfiguration`. For more information, including
  // details on header value syntax, see the documentation on
  // :ref:`custom request headers <config_http_conn_man_headers_custom_request_headers>`.
  repeated core.v4alpha.HeaderValueOption response_headers_to_add = 10
      [(validate.rules).repeated = {max_items: 1000}];

  // Specifies a list of HTTP headers that should be removed from each response
  // to requests matching this route.
  repeated string response_headers_to_remove = 11 [(validate.rules).repeated = {
    items {string {min_bytes: 1 well_known_regex: HTTP_HEADER_NAME strict: false}}
  }];

  // Presence of the object defines whether the connection manager's tracing configuration
  // is overridden by this route specific instance.
  Tracing tracing = 15;

  // The maximum bytes which will be buffered for retries and shadowing.
  // If set, the bytes actually buffered will be the minimum value of this and the
  // listener per_connection_buffer_limit_bytes.
  google.protobuf.UInt32Value per_request_buffer_limit_bytes = 16;
}

// Compared to the :ref:`cluster <envoy_api_field_config.route.v4alpha.RouteAction.cluster>` field that specifies a
// single upstream cluster as the target of a request, the :ref:`weighted_clusters
// <envoy_api_field_config.route.v4alpha.RouteAction.weighted_clusters>` option allows for specification of
// multiple upstream clusters along with weights that indicate the percentage of
// traffic to be forwarded to each cluster. The router selects an upstream cluster based on the
// weights.
message WeightedCluster {
  option (udpa.annotations.versioning).previous_message_type =
      "envoy.config.route.v3.WeightedCluster";

  // [#next-free-field: 11]
  message ClusterWeight {
    option (udpa.annotations.versioning).previous_message_type =
        "envoy.config.route.v3.WeightedCluster.ClusterWeight";

    reserved 7, 8;

    reserved "per_filter_config";

    // Name of the upstream cluster. The cluster must exist in the
    // :ref:`cluster manager configuration <config_cluster_manager>`.
    string name = 1 [(validate.rules).string = {min_bytes: 1}];

    // An integer between 0 and :ref:`total_weight
    // <envoy_api_field_config.route.v4alpha.WeightedCluster.total_weight>`. When a request matches the route,
    // the choice of an upstream cluster is determined by its weight. The sum of weights across all
    // entries in the clusters array must add up to the total_weight, which defaults to 100.
    google.protobuf.UInt32Value weight = 2;

    // Optional endpoint metadata match criteria used by the subset load balancer. Only endpoints in
    // the upstream cluster with metadata matching what is set in this field will be considered for
    // load balancing. Note that this will be merged with what's provided in
    // :ref:`RouteAction.metadata_match <envoy_api_field_config.route.v4alpha.RouteAction.metadata_match>`, with
    // values here taking precedence. The filter name should be specified as *envoy.lb*.
    core.v4alpha.Metadata metadata_match = 3;

    // Specifies a list of headers to be added to requests when this cluster is selected
    // through the enclosing :ref:`envoy_api_msg_config.route.v4alpha.RouteAction`.
    // Headers specified at this level are applied before headers from the enclosing
    // :ref:`envoy_api_msg_config.route.v4alpha.Route`, :ref:`envoy_api_msg_config.route.v4alpha.VirtualHost`, and
    // :ref:`envoy_api_msg_config.route.v4alpha.RouteConfiguration`. For more information, including details on
    // header value syntax, see the documentation on :ref:`custom request headers
    // <config_http_conn_man_headers_custom_request_headers>`.
    repeated core.v4alpha.HeaderValueOption request_headers_to_add = 4
        [(validate.rules).repeated = {max_items: 1000}];

    // Specifies a list of HTTP headers that should be removed from each request when
    // this cluster is selected through the enclosing :ref:`envoy_api_msg_config.route.v4alpha.RouteAction`.
    repeated string request_headers_to_remove = 9 [(validate.rules).repeated = {
      items {string {well_known_regex: HTTP_HEADER_NAME strict: false}}
    }];

    // Specifies a list of headers to be added to responses when this cluster is selected
    // through the enclosing :ref:`envoy_api_msg_config.route.v4alpha.RouteAction`.
    // Headers specified at this level are applied before headers from the enclosing
    // :ref:`envoy_api_msg_config.route.v4alpha.Route`, :ref:`envoy_api_msg_config.route.v4alpha.VirtualHost`, and
    // :ref:`envoy_api_msg_config.route.v4alpha.RouteConfiguration`. For more information, including details on
    // header value syntax, see the documentation on :ref:`custom request headers
    // <config_http_conn_man_headers_custom_request_headers>`.
    repeated core.v4alpha.HeaderValueOption response_headers_to_add = 5
        [(validate.rules).repeated = {max_items: 1000}];

    // Specifies a list of headers to be removed from responses when this cluster is selected
    // through the enclosing :ref:`envoy_api_msg_config.route.v4alpha.RouteAction`.
    repeated string response_headers_to_remove = 6 [(validate.rules).repeated = {
      items {string {well_known_regex: HTTP_HEADER_NAME strict: false}}
    }];

    // The per_filter_config field can be used to provide weighted cluster-specific
    // configurations for filters. The key should match the filter name, such as
    // *envoy.filters.http.buffer* for the HTTP buffer filter. Use of this field is filter
    // specific; see the :ref:`HTTP filter documentation <config_http_filters>`
    // for if and how it is utilized.
    map<string, google.protobuf.Any> typed_per_filter_config = 10;
  }

  // Specifies one or more upstream clusters associated with the route.
  repeated ClusterWeight clusters = 1 [(validate.rules).repeated = {min_items: 1}];

  // Specifies the total weight across all clusters. The sum of all cluster weights must equal this
  // value, which must be greater than 0. Defaults to 100.
  google.protobuf.UInt32Value total_weight = 3 [(validate.rules).uint32 = {gte: 1}];

  // Specifies the runtime key prefix that should be used to construct the
  // runtime keys associated with each cluster. When the *runtime_key_prefix* is
  // specified, the router will look for weights associated with each upstream
  // cluster under the key *runtime_key_prefix* + "." + *cluster[i].name* where
  // *cluster[i]* denotes an entry in the clusters array field. If the runtime
  // key for the cluster does not exist, the value specified in the
  // configuration file will be used as the default weight. See the :ref:`runtime documentation
  // <operations_runtime>` for how key names map to the underlying implementation.
  string runtime_key_prefix = 2;
}

// [#next-free-field: 13]
message RouteMatch {
  option (udpa.annotations.versioning).previous_message_type = "envoy.config.route.v3.RouteMatch";

  message GrpcRouteMatchOptions {
    option (udpa.annotations.versioning).previous_message_type =
        "envoy.config.route.v3.RouteMatch.GrpcRouteMatchOptions";
  }

  message TlsContextMatchOptions {
    option (udpa.annotations.versioning).previous_message_type =
        "envoy.config.route.v3.RouteMatch.TlsContextMatchOptions";

    // If specified, the route will match against whether or not a certificate is presented.
    // If not specified, certificate presentation status (true or false) will not be considered when route matching.
    google.protobuf.BoolValue presented = 1;

    // If specified, the route will match against whether or not a certificate is validated.
    // If not specified, certificate validation status (true or false) will not be considered when route matching.
    google.protobuf.BoolValue validated = 2;
  }

  // An extensible message for matching CONNECT requests.
  message ConnectMatcher {
    option (udpa.annotations.versioning).previous_message_type =
        "envoy.config.route.v3.RouteMatch.ConnectMatcher";
  }

  reserved 5, 3;

  reserved "regex";

  oneof path_specifier {
    option (validate.required) = true;

    // If specified, the route is a prefix rule meaning that the prefix must
    // match the beginning of the *:path* header.
    string prefix = 1;

    // If specified, the route is an exact path rule meaning that the path must
    // exactly match the *:path* header once the query string is removed.
    string path = 2;

    // If specified, the route is a regular expression rule meaning that the
    // regex must match the *:path* header once the query string is removed. The entire path
    // (without the query string) must match the regex. The rule will not match if only a
    // subsequence of the *:path* header matches the regex.
    //
    // [#next-major-version: In the v3 API we should redo how path specification works such
    // that we utilize StringMatcher, and additionally have consistent options around whether we
    // strip query strings, do a case sensitive match, etc. In the interim it will be too disruptive
    // to deprecate the existing options. We should even consider whether we want to do away with
    // path_specifier entirely and just rely on a set of header matchers which can already match
    // on :path, etc. The issue with that is it is unclear how to generically deal with query string
    // stripping. This needs more thought.]
    type.matcher.v4alpha.RegexMatcher safe_regex = 10 [(validate.rules).message = {required: true}];

    // If this is used as the matcher, the matcher will only match CONNECT requests.
    // Note that this will not match HTTP/2 upgrade-style CONNECT requests
    // (WebSocket and the like) as they are normalized in Envoy as HTTP/1.1 style
    // upgrades.
    // This is the only way to match CONNECT requests for HTTP/1.1. For HTTP/2,
    // where Extended CONNECT requests may have a path, the path matchers will work if
    // there is a path present.
    // Note that CONNECT support is currently considered alpha in Envoy.
    // [#comment:TODO(htuch): Replace the above comment with an alpha tag.
    ConnectMatcher connect_matcher = 12;
  }

  // Indicates that prefix/path matching should be case sensitive. The default
  // is true.
  google.protobuf.BoolValue case_sensitive = 4;

  // Indicates that the route should additionally match on a runtime key. Every time the route
  // is considered for a match, it must also fall under the percentage of matches indicated by
  // this field. For some fraction N/D, a random number in the range [0,D) is selected. If the
  // number is <= the value of the numerator N, or if the key is not present, the default
  // value, the router continues to evaluate the remaining match criteria. A runtime_fraction
  // route configuration can be used to roll out route changes in a gradual manner without full
  // code/config deploys. Refer to the :ref:`traffic shifting
  // <config_http_conn_man_route_table_traffic_splitting_shift>` docs for additional documentation.
  //
  // .. note::
  //
  //    Parsing this field is implemented such that the runtime key's data may be represented
  //    as a FractionalPercent proto represented as JSON/YAML and may also be represented as an
  //    integer with the assumption that the value is an integral percentage out of 100. For
  //    instance, a runtime key lookup returning the value "42" would parse as a FractionalPercent
  //    whose numerator is 42 and denominator is HUNDRED. This preserves legacy semantics.
  core.v4alpha.RuntimeFractionalPercent runtime_fraction = 9;

  // Specifies a set of headers that the route should match on. The router will
  // check the request’s headers against all the specified headers in the route
  // config. A match will happen if all the headers in the route are present in
  // the request with the same values (or based on presence if the value field
  // is not in the config).
  repeated HeaderMatcher headers = 6;

  // Specifies a set of URL query parameters on which the route should
  // match. The router will check the query string from the *path* header
  // against all the specified query parameters. If the number of specified
  // query parameters is nonzero, they all must match the *path* header's
  // query string for a match to occur.
  repeated QueryParameterMatcher query_parameters = 7;

  // If specified, only gRPC requests will be matched. The router will check
  // that the content-type header has a application/grpc or one of the various
  // application/grpc+ values.
  GrpcRouteMatchOptions grpc = 8;

  // If specified, the client tls context will be matched against the defined
  // match options.
  //
  // [#next-major-version: unify with RBAC]
  TlsContextMatchOptions tls_context = 11;
}

// [#next-free-field: 12]
message CorsPolicy {
  option (udpa.annotations.versioning).previous_message_type = "envoy.config.route.v3.CorsPolicy";

  reserved 1, 8, 7;

  reserved "allow_origin", "allow_origin_regex", "enabled";

  // Specifies string patterns that match allowed origins. An origin is allowed if any of the
  // string matchers match.
  repeated type.matcher.v4alpha.StringMatcher allow_origin_string_match = 11;

  // Specifies the content for the *access-control-allow-methods* header.
  string allow_methods = 2;

  // Specifies the content for the *access-control-allow-headers* header.
  string allow_headers = 3;

  // Specifies the content for the *access-control-expose-headers* header.
  string expose_headers = 4;

  // Specifies the content for the *access-control-max-age* header.
  string max_age = 5;

  // Specifies whether the resource allows credentials.
  google.protobuf.BoolValue allow_credentials = 6;

  oneof enabled_specifier {
    // Specifies the % of requests for which the CORS filter is enabled.
    //
    // If neither ``enabled``, ``filter_enabled``, nor ``shadow_enabled`` are specified, the CORS
    // filter will be enabled for 100% of the requests.
    //
    // If :ref:`runtime_key <envoy_api_field_config.core.v4alpha.RuntimeFractionalPercent.runtime_key>` is
    // specified, Envoy will lookup the runtime key to get the percentage of requests to filter.
    core.v4alpha.RuntimeFractionalPercent filter_enabled = 9;
  }

  // Specifies the % of requests for which the CORS policies will be evaluated and tracked, but not
  // enforced.
  //
  // This field is intended to be used when ``filter_enabled`` and ``enabled`` are off. One of those
  // fields have to explicitly disable the filter in order for this setting to take effect.
  //
  // If :ref:`runtime_key <envoy_api_field_config.core.v4alpha.RuntimeFractionalPercent.runtime_key>` is specified,
  // Envoy will lookup the runtime key to get the percentage of requests for which it will evaluate
  // and track the request's *Origin* to determine if it's valid but will not enforce any policies.
  core.v4alpha.RuntimeFractionalPercent shadow_enabled = 10;
}

// [#next-free-field: 37]
message RouteAction {
  option (udpa.annotations.versioning).previous_message_type = "envoy.config.route.v3.RouteAction";

  enum ClusterNotFoundResponseCode {
    // HTTP status code - 503 Service Unavailable.
    SERVICE_UNAVAILABLE = 0;

    // HTTP status code - 404 Not Found.
    NOT_FOUND = 1;
  }

  // The router is capable of shadowing traffic from one cluster to another. The current
  // implementation is "fire and forget," meaning Envoy will not wait for the shadow cluster to
  // respond before returning the response from the primary cluster. All normal statistics are
  // collected for the shadow cluster making this feature useful for testing.
  //
  // During shadowing, the host/authority header is altered such that *-shadow* is appended. This is
  // useful for logging. For example, *cluster1* becomes *cluster1-shadow*.
  //
  // .. note::
  //
  //   Shadowing will not be triggered if the primary cluster does not exist.
  message RequestMirrorPolicy {
    option (udpa.annotations.versioning).previous_message_type =
        "envoy.config.route.v3.RouteAction.RequestMirrorPolicy";

    reserved 2;

    reserved "runtime_key";

    // Specifies the cluster that requests will be mirrored to. The cluster must
    // exist in the cluster manager configuration.
    string cluster = 1 [(validate.rules).string = {min_bytes: 1}];

    // If not specified, all requests to the target cluster will be mirrored.
    //
    // If specified, this field takes precedence over the `runtime_key` field and requests must also
    // fall under the percentage of matches indicated by this field.
    //
    // For some fraction N/D, a random number in the range [0,D) is selected. If the
    // number is <= the value of the numerator N, or if the key is not present, the default
    // value, the request will be mirrored.
    core.v4alpha.RuntimeFractionalPercent runtime_fraction = 3;

    // Determines if the trace span should be sampled. Defaults to true.
    google.protobuf.BoolValue trace_sampled = 4;
  }

  // Specifies the route's hashing policy if the upstream cluster uses a hashing :ref:`load balancer
  // <arch_overview_load_balancing_types>`.
  // [#next-free-field: 7]
  message HashPolicy {
    option (udpa.annotations.versioning).previous_message_type =
        "envoy.config.route.v3.RouteAction.HashPolicy";

    message Header {
      option (udpa.annotations.versioning).previous_message_type =
          "envoy.config.route.v3.RouteAction.HashPolicy.Header";

      // The name of the request header that will be used to obtain the hash
      // key. If the request header is not present, no hash will be produced.
      string header_name = 1 [
        (validate.rules).string = {min_bytes: 1 well_known_regex: HTTP_HEADER_NAME strict: false}
      ];

      // If specified, the request header value will be rewritten and used
      // to produce the hash key.
      type.matcher.v4alpha.RegexMatchAndSubstitute regex_rewrite = 2;
    }

    // Envoy supports two types of cookie affinity:
    //
    // 1. Passive. Envoy takes a cookie that's present in the cookies header and
    //    hashes on its value.
    //
    // 2. Generated. Envoy generates and sets a cookie with an expiration (TTL)
    //    on the first request from the client in its response to the client,
    //    based on the endpoint the request gets sent to. The client then
    //    presents this on the next and all subsequent requests. The hash of
    //    this is sufficient to ensure these requests get sent to the same
    //    endpoint. The cookie is generated by hashing the source and
    //    destination ports and addresses so that multiple independent HTTP2
    //    streams on the same connection will independently receive the same
    //    cookie, even if they arrive at the Envoy simultaneously.
    message Cookie {
      option (udpa.annotations.versioning).previous_message_type =
          "envoy.config.route.v3.RouteAction.HashPolicy.Cookie";

      // The name of the cookie that will be used to obtain the hash key. If the
      // cookie is not present and ttl below is not set, no hash will be
      // produced.
      string name = 1 [(validate.rules).string = {min_bytes: 1}];

      // If specified, a cookie with the TTL will be generated if the cookie is
      // not present. If the TTL is present and zero, the generated cookie will
      // be a session cookie.
      google.protobuf.Duration ttl = 2;

      // The name of the path for the cookie. If no path is specified here, no path
      // will be set for the cookie.
      string path = 3;
    }

    message ConnectionProperties {
      option (udpa.annotations.versioning).previous_message_type =
          "envoy.config.route.v3.RouteAction.HashPolicy.ConnectionProperties";

      // Hash on source IP address.
      bool source_ip = 1;
    }

    message QueryParameter {
      option (udpa.annotations.versioning).previous_message_type =
          "envoy.config.route.v3.RouteAction.HashPolicy.QueryParameter";

      // The name of the URL query parameter that will be used to obtain the hash
      // key. If the parameter is not present, no hash will be produced. Query
      // parameter names are case-sensitive.
      string name = 1 [(validate.rules).string = {min_bytes: 1}];
    }

    message FilterState {
      option (udpa.annotations.versioning).previous_message_type =
          "envoy.config.route.v3.RouteAction.HashPolicy.FilterState";

      // The name of the Object in the per-request filterState, which is an
      // Envoy::Http::Hashable object. If there is no data associated with the key,
      // or the stored object is not Envoy::Http::Hashable, no hash will be produced.
      string key = 1 [(validate.rules).string = {min_bytes: 1}];
    }

    oneof policy_specifier {
      option (validate.required) = true;

      // Header hash policy.
      Header header = 1;

      // Cookie hash policy.
      Cookie cookie = 2;

      // Connection properties hash policy.
      ConnectionProperties connection_properties = 3;

      // Query parameter hash policy.
      QueryParameter query_parameter = 5;

      // Filter state hash policy.
      FilterState filter_state = 6;
    }

    // The flag that short-circuits the hash computing. This field provides a
    // 'fallback' style of configuration: "if a terminal policy doesn't work,
    // fallback to rest of the policy list", it saves time when the terminal
    // policy works.
    //
    // If true, and there is already a hash computed, ignore rest of the
    // list of hash polices.
    // For example, if the following hash methods are configured:
    //
    //  ========= ========
    //  specifier terminal
    //  ========= ========
    //  Header A  true
    //  Header B  false
    //  Header C  false
    //  ========= ========
    //
    // The generateHash process ends if policy "header A" generates a hash, as
    // it's a terminal policy.
    bool terminal = 4;
  }

  // Allows enabling and disabling upgrades on a per-route basis.
  // This overrides any enabled/disabled upgrade filter chain specified in the
  // HttpConnectionManager
  // :ref:`upgrade_configs
  // <envoy_api_field_extensions.filters.network.http_connection_manager.v4alpha.HttpConnectionManager.upgrade_configs>`
  // but does not affect any custom filter chain specified there.
  message UpgradeConfig {
    option (udpa.annotations.versioning).previous_message_type =
        "envoy.config.route.v3.RouteAction.UpgradeConfig";

    // Configuration for sending data upstream as a raw data payload. This is used for
    // CONNECT requests, when forwarding CONNECT payload as raw TCP.
    message ConnectConfig {
      option (udpa.annotations.versioning).previous_message_type =
          "envoy.config.route.v3.RouteAction.UpgradeConfig.ConnectConfig";

      // If present, the proxy protocol header will be prepended to the CONNECT payload sent upstream.
      core.v4alpha.ProxyProtocolConfig proxy_protocol_config = 1;
    }

    // The case-insensitive name of this upgrade, e.g. "websocket".
    // For each upgrade type present in upgrade_configs, requests with
    // Upgrade: [upgrade_type] will be proxied upstream.
    string upgrade_type = 1
        [(validate.rules).string = {well_known_regex: HTTP_HEADER_VALUE strict: false}];

    // Determines if upgrades are available on this route. Defaults to true.
    google.protobuf.BoolValue enabled = 2;

    // Configuration for sending data upstream as a raw data payload. This is used for
    // CONNECT requests, when forwarding CONNECT payload as raw TCP.
    // Note that CONNECT support is currently considered alpha in Envoy.
    // [#comment:TODO(htuch): Replace the above comment with an alpha tag.
    ConnectConfig connect_config = 3;
  }

<<<<<<< HEAD
  reserved 12, 18, 19, 16, 22, 21, 10, 14, 26, 31;
=======
  // [#not-implemented-hide:]
  message MaxStreamDuration {
    option (udpa.annotations.versioning).previous_message_type =
        "envoy.config.route.v3.RouteAction.MaxStreamDuration";

    // Specifies the maximum duration allowed for streams on the route. If not specified, the value
    // from the :ref:`max_stream_duration
    // <envoy_api_field_config.core.v4alpha.HttpProtocolOptions.max_stream_duration>` field in
    // :ref:`HttpConnectionManager.common_http_protocol_options
    // <envoy_api_field_extensions.filters.network.http_connection_manager.v4alpha.HttpConnectionManager.common_http_protocol_options>`
    // is used.
    google.protobuf.Duration max_stream_duration = 1;

    // If present, and the request contains a `grpc-timeout header
    // <https://github.com/grpc/grpc/blob/master/doc/PROTOCOL-HTTP2.md>`_, use that value as the
    // *max_stream_duration*, but limit the applied timeout to the maximum value specified here.
    // If set to 0, the `grpc-timeout` header is used without modification.
    google.protobuf.Duration grpc_max_timeout = 2;

    // If present, Envoy will adjust the timeout provided by the `grpc-timeout` header by
    // subtracting the provided duration from the header. This is useful for allowing Envoy to set
    // its global timeout to be less than that of the deadline imposed by the calling client, which
    // makes it more likely that Envoy will handle the timeout instead of having the call canceled
    // by the client. If, after applying the offset, the resulting timeout is zero or negative,
    // the stream will timeout immediately.
    google.protobuf.Duration grpc_timeout_offset = 3;
  }

  reserved 12, 18, 19, 16, 22, 21, 10, 26, 31;
>>>>>>> 72bdd517

  reserved "request_mirror_policy", "include_vh_rate_limits", "internal_redirect_action",
      "max_internal_redirects";

  oneof cluster_specifier {
    option (validate.required) = true;

    // Indicates the upstream cluster to which the request should be routed
    // to.
    string cluster = 1 [(validate.rules).string = {min_bytes: 1}];

    // Envoy will determine the cluster to route to by reading the value of the
    // HTTP header named by cluster_header from the request headers. If the
    // header is not found or the referenced cluster does not exist, Envoy will
    // return a 404 response.
    //
    // .. attention::
    //
    //   Internally, Envoy always uses the HTTP/2 *:authority* header to represent the HTTP/1
    //   *Host* header. Thus, if attempting to match on *Host*, match on *:authority* instead.
    string cluster_header = 2
        [(validate.rules).string = {min_bytes: 1 well_known_regex: HTTP_HEADER_NAME strict: false}];

    // Multiple upstream clusters can be specified for a given route. The
    // request is routed to one of the upstream clusters based on weights
    // assigned to each cluster. See
    // :ref:`traffic splitting <config_http_conn_man_route_table_traffic_splitting_split>`
    // for additional documentation.
    WeightedCluster weighted_clusters = 3;
  }

  // The HTTP status code to use when configured cluster is not found.
  // The default response code is 503 Service Unavailable.
  ClusterNotFoundResponseCode cluster_not_found_response_code = 20
      [(validate.rules).enum = {defined_only: true}];

  // Optional endpoint metadata match criteria used by the subset load balancer. Only endpoints
  // in the upstream cluster with metadata matching what's set in this field will be considered
  // for load balancing. If using :ref:`weighted_clusters
  // <envoy_api_field_config.route.v4alpha.RouteAction.weighted_clusters>`, metadata will be merged, with values
  // provided there taking precedence. The filter name should be specified as *envoy.lb*.
  core.v4alpha.Metadata metadata_match = 4;

  // Indicates that during forwarding, the matched prefix (or path) should be
  // swapped with this value. This option allows application URLs to be rooted
  // at a different path from those exposed at the reverse proxy layer. The router filter will
  // place the original path before rewrite into the :ref:`x-envoy-original-path
  // <config_http_filters_router_x-envoy-original-path>` header.
  //
  // Only one of *prefix_rewrite* or
  // :ref:`regex_rewrite <envoy_api_field_config.route.v4alpha.RouteAction.regex_rewrite>`
  // may be specified.
  //
  // .. attention::
  //
  //   Pay careful attention to the use of trailing slashes in the
  //   :ref:`route's match <envoy_api_field_config.route.v4alpha.Route.match>` prefix value.
  //   Stripping a prefix from a path requires multiple Routes to handle all cases. For example,
  //   rewriting */prefix* to */* and */prefix/etc* to */etc* cannot be done in a single
  //   :ref:`Route <envoy_api_msg_config.route.v4alpha.Route>`, as shown by the below config entries:
  //
  //   .. code-block:: yaml
  //
  //     - match:
  //         prefix: "/prefix/"
  //       route:
  //         prefix_rewrite: "/"
  //     - match:
  //         prefix: "/prefix"
  //       route:
  //         prefix_rewrite: "/"
  //
  //   Having above entries in the config, requests to */prefix* will be stripped to */*, while
  //   requests to */prefix/etc* will be stripped to */etc*.
  string prefix_rewrite = 5
      [(validate.rules).string = {well_known_regex: HTTP_HEADER_VALUE strict: false}];

  // Indicates that during forwarding, portions of the path that match the
  // pattern should be rewritten, even allowing the substitution of capture
  // groups from the pattern into the new path as specified by the rewrite
  // substitution string. This is useful to allow application paths to be
  // rewritten in a way that is aware of segments with variable content like
  // identifiers. The router filter will place the original path as it was
  // before the rewrite into the :ref:`x-envoy-original-path
  // <config_http_filters_router_x-envoy-original-path>` header.
  //
  // Only one of :ref:`prefix_rewrite <envoy_api_field_config.route.v4alpha.RouteAction.prefix_rewrite>`
  // or *regex_rewrite* may be specified.
  //
  // Examples using Google's `RE2 <https://github.com/google/re2>`_ engine:
  //
  // * The path pattern ``^/service/([^/]+)(/.*)$`` paired with a substitution
  //   string of ``\2/instance/\1`` would transform ``/service/foo/v1/api``
  //   into ``/v1/api/instance/foo``.
  //
  // * The pattern ``one`` paired with a substitution string of ``two`` would
  //   transform ``/xxx/one/yyy/one/zzz`` into ``/xxx/two/yyy/two/zzz``.
  //
  // * The pattern ``^(.*?)one(.*)$`` paired with a substitution string of
  //   ``\1two\2`` would replace only the first occurrence of ``one``,
  //   transforming path ``/xxx/one/yyy/one/zzz`` into ``/xxx/two/yyy/one/zzz``.
  //
  // * The pattern ``(?i)/xxx/`` paired with a substitution string of ``/yyy/``
  //   would do a case-insensitive match and transform path ``/aaa/XxX/bbb`` to
  //   ``/aaa/yyy/bbb``.
  type.matcher.v4alpha.RegexMatchAndSubstitute regex_rewrite = 32;

  oneof host_rewrite_specifier {
    // Indicates that during forwarding, the host header will be swapped with
    // this value.
    string host_rewrite_literal = 6
        [(validate.rules).string = {well_known_regex: HTTP_HEADER_VALUE strict: false}];

    // Indicates that during forwarding, the host header will be swapped with
    // the hostname of the upstream host chosen by the cluster manager. This
    // option is applicable only when the destination cluster for a route is of
    // type *strict_dns* or *logical_dns*. Setting this to true with other cluster
    // types has no effect.
    google.protobuf.BoolValue auto_host_rewrite = 7;

    // Indicates that during forwarding, the host header will be swapped with the content of given
    // downstream or :ref:`custom <config_http_conn_man_headers_custom_request_headers>` header.
    // If header value is empty, host header is left intact.
    //
    // .. attention::
    //
    //   Pay attention to the potential security implications of using this option. Provided header
    //   must come from trusted source.
    string host_rewrite_header = 29
        [(validate.rules).string = {well_known_regex: HTTP_HEADER_NAME strict: false}];

    // Indicates that during forwarding, the host header will be swapped with
    // the result of the regex substitution executed on path value with query and fragment removed.
    // This is useful for transitioning variable content between path segment and subdomain.
    //
    // For example with the following config:
    //
    //   .. code-block:: yaml
    //
    //     host_rewrite_path_regex:
    //       pattern:
    //         google_re2: {}
    //         regex: "^/(.+)/.+$"
    //       substitution: \1
    //
    // Would rewrite the host header to `envoyproxy.io` given the path `/envoyproxy.io/some/path`.
    type.matcher.v4alpha.RegexMatchAndSubstitute host_rewrite_path_regex = 35;
  }

  // Specifies the upstream timeout for the route. If not specified, the default is 15s. This
  // spans between the point at which the entire downstream request (i.e. end-of-stream) has been
  // processed and when the upstream response has been completely processed. A value of 0 will
  // disable the route's timeout.
  //
  // .. note::
  //
  //   This timeout includes all retries. See also
  //   :ref:`config_http_filters_router_x-envoy-upstream-rq-timeout-ms`,
  //   :ref:`config_http_filters_router_x-envoy-upstream-rq-per-try-timeout-ms`, and the
  //   :ref:`retry overview <arch_overview_http_routing_retry>`.
  google.protobuf.Duration timeout = 8;

  // Specifies the idle timeout for the route. If not specified, there is no per-route idle timeout,
  // although the connection manager wide :ref:`stream_idle_timeout
  // <envoy_api_field_extensions.filters.network.http_connection_manager.v4alpha.HttpConnectionManager.stream_idle_timeout>`
  // will still apply. A value of 0 will completely disable the route's idle timeout, even if a
  // connection manager stream idle timeout is configured.
  //
  // The idle timeout is distinct to :ref:`timeout
  // <envoy_api_field_config.route.v4alpha.RouteAction.timeout>`, which provides an upper bound
  // on the upstream response time; :ref:`idle_timeout
  // <envoy_api_field_config.route.v4alpha.RouteAction.idle_timeout>` instead bounds the amount
  // of time the request's stream may be idle.
  //
  // After header decoding, the idle timeout will apply on downstream and
  // upstream request events. Each time an encode/decode event for headers or
  // data is processed for the stream, the timer will be reset. If the timeout
  // fires, the stream is terminated with a 408 Request Timeout error code if no
  // upstream response header has been received, otherwise a stream reset
  // occurs.
  google.protobuf.Duration idle_timeout = 24;

  // Indicates that the route has a retry policy. Note that if this is set,
  // it'll take precedence over the virtual host level retry policy entirely
  // (e.g.: policies are not merged, most internal one becomes the enforced policy).
  RetryPolicy retry_policy = 9;

  // [#not-implemented-hide:]
  // Specifies the configuration for retry policy extension. Note that if this is set, it'll take
  // precedence over the virtual host level retry policy entirely (e.g.: policies are not merged,
  // most internal one becomes the enforced policy). :ref:`Retry policy <envoy_api_field_config.route.v4alpha.VirtualHost.retry_policy>`
  // should not be set if this field is used.
  google.protobuf.Any retry_policy_typed_config = 33;

  // Indicates that the route has request mirroring policies.
  repeated RequestMirrorPolicy request_mirror_policies = 30;

  // Optionally specifies the :ref:`routing priority <arch_overview_http_routing_priority>`.
  core.v4alpha.RoutingPriority priority = 11 [(validate.rules).enum = {defined_only: true}];

  // Specifies a set of rate limit configurations that could be applied to the
  // route.
  repeated RateLimit rate_limits = 13;

  // Specifies a list of hash policies to use for ring hash load balancing. Each
  // hash policy is evaluated individually and the combined result is used to
  // route the request. The method of combination is deterministic such that
  // identical lists of hash policies will produce the same hash. Since a hash
  // policy examines specific parts of a request, it can fail to produce a hash
  // (i.e. if the hashed header is not present). If (and only if) all configured
  // hash policies fail to generate a hash, no hash will be produced for
  // the route. In this case, the behavior is the same as if no hash policies
  // were specified (i.e. the ring hash load balancer will choose a random
  // backend). If a hash policy has the "terminal" attribute set to true, and
  // there is already a hash generated, the hash is returned immediately,
  // ignoring the rest of the hash policy list.
  repeated HashPolicy hash_policy = 15;

  // Indicates that the route has a CORS policy.
  CorsPolicy cors = 17;

  // If present, and the request is a gRPC request, use the
  // `grpc-timeout header <https://github.com/grpc/grpc/blob/master/doc/PROTOCOL-HTTP2.md>`_,
  // or its default value (infinity) instead of
  // :ref:`timeout <envoy_api_field_config.route.v4alpha.RouteAction.timeout>`, but limit the applied timeout
  // to the maximum value specified here. If configured as 0, the maximum allowed timeout for
  // gRPC requests is infinity. If not configured at all, the `grpc-timeout` header is not used
  // and gRPC requests time out like any other requests using
  // :ref:`timeout <envoy_api_field_config.route.v4alpha.RouteAction.timeout>` or its default.
  // This can be used to prevent unexpected upstream request timeouts due to potentially long
  // time gaps between gRPC request and response in gRPC streaming mode.
  //
  // .. note::
  //
  //    If a timeout is specified using :ref:`config_http_filters_router_x-envoy-upstream-rq-timeout-ms`, it takes
  //    precedence over `grpc-timeout header <https://github.com/grpc/grpc/blob/master/doc/PROTOCOL-HTTP2.md>`_, when
  //    both are present. See also
  //    :ref:`config_http_filters_router_x-envoy-upstream-rq-timeout-ms`,
  //    :ref:`config_http_filters_router_x-envoy-upstream-rq-per-try-timeout-ms`, and the
  //    :ref:`retry overview <arch_overview_http_routing_retry>`.
  google.protobuf.Duration max_grpc_timeout = 23;

  // If present, Envoy will adjust the timeout provided by the `grpc-timeout` header by subtracting
  // the provided duration from the header. This is useful in allowing Envoy to set its global
  // timeout to be less than that of the deadline imposed by the calling client, which makes it more
  // likely that Envoy will handle the timeout instead of having the call canceled by the client.
  // The offset will only be applied if the provided grpc_timeout is greater than the offset. This
  // ensures that the offset will only ever decrease the timeout and never set it to 0 (meaning
  // infinity).
  google.protobuf.Duration grpc_timeout_offset = 28;

  repeated UpgradeConfig upgrade_configs = 25;

  // If present, Envoy will try to follow an upstream redirect response instead of proxying the
  // response back to the downstream. An upstream redirect response is defined
  // by :ref:`redirect_response_codes
  // <envoy_api_field_config.route.v4alpha.InternalRedirectPolicy.redirect_response_codes>`.
  InternalRedirectPolicy internal_redirect_policy = 34;

  // Indicates that the route has a hedge policy. Note that if this is set,
  // it'll take precedence over the virtual host level hedge policy entirely
  // (e.g.: policies are not merged, most internal one becomes the enforced policy).
  HedgePolicy hedge_policy = 27;

  // Specifies the maximum stream duration for this route.
  // [#not-implemented-hide:]
  MaxStreamDuration max_stream_duration = 36;
}

// HTTP retry :ref:`architecture overview <arch_overview_http_routing_retry>`.
// [#next-free-field: 12]
message RetryPolicy {
  option (udpa.annotations.versioning).previous_message_type = "envoy.config.route.v3.RetryPolicy";

  enum ResetHeaderFormat {
    SECONDS = 0;
    UNIX_TIMESTAMP = 1;
  }

  message RetryPriority {
    option (udpa.annotations.versioning).previous_message_type =
        "envoy.config.route.v3.RetryPolicy.RetryPriority";

    reserved 2;

    reserved "config";

    string name = 1 [(validate.rules).string = {min_bytes: 1}];

    oneof config_type {
      google.protobuf.Any typed_config = 3;
    }
  }

  message RetryHostPredicate {
    option (udpa.annotations.versioning).previous_message_type =
        "envoy.config.route.v3.RetryPolicy.RetryHostPredicate";

    reserved 2;

    reserved "config";

    string name = 1 [(validate.rules).string = {min_bytes: 1}];

    oneof config_type {
      google.protobuf.Any typed_config = 3;
    }
  }

  message RetryBackOff {
    option (udpa.annotations.versioning).previous_message_type =
        "envoy.config.route.v3.RetryPolicy.RetryBackOff";

    // Specifies the base interval between retries. This parameter is required and must be greater
    // than zero. Values less than 1 ms are rounded up to 1 ms.
    // See :ref:`config_http_filters_router_x-envoy-max-retries` for a discussion of Envoy's
    // back-off algorithm.
    google.protobuf.Duration base_interval = 1 [(validate.rules).duration = {
      required: true
      gt {}
    }];

    // Specifies the maximum interval between retries. This parameter is optional, but must be
    // greater than or equal to the `base_interval` if set. The default is 10 times the
    // `base_interval`. See :ref:`config_http_filters_router_x-envoy-max-retries` for a discussion
    // of Envoy's back-off algorithm.
    google.protobuf.Duration max_interval = 2 [(validate.rules).duration = {gt {}}];
  }

  message ResetHeader {
    option (udpa.annotations.versioning).previous_message_type =
        "envoy.config.route.v3.RetryPolicy.ResetHeader";

    string name = 1
        [(validate.rules).string = {min_bytes: 1 well_known_regex: HTTP_HEADER_NAME strict: false}];

    ResetHeaderFormat format = 2 [(validate.rules).enum = {defined_only: true}];
  }

  // A retry back-off strategy that applies when the upstream server rate limits
  // the request.
  //
  // Given this configuration:
  //
  // .. code-block:: yaml
  //
  //   rate_limited_retry_back_off:
  //     reset_headers:
  //     - name: Retry-After
  //       format: SECONDS
  //     - name: X-RateLimit-Reset
  //       format: UNIX_TIMESTAMP
  //     max_interval: "300s"
  //
  // The following algorithm will apply:
  //
  //  1. If the response contains the header ``Retry-After`` its value must be on
  //     the form ``120`` (an integer that represents the number of seconds to
  //     wait before retrying). If so, this value is used as the back-off interval.
  //  2. Otherwise, if the response contains the header ``X-RateLimit-Reset`` its
  //     value must be on the form ``1595320702`` (an integer that represents the
  //     point in time at which to retry, as a Unix timestamp in seconds). If so,
  //     the current time is subtracted from this value and the result is used as
  //     the back-off interval.
  //  3. Otherwise, Envoy will use the default
  //     :ref:`exponential back-off <envoy_v3_api_field_config.route.v3.RetryPolicy.retry_back_off>`
  //     strategy.
  //
  // No matter which format is used, if the resulting back-off interval exceeds
  // ``max_interval`` it is discarded and the next header in ``reset_headers``
  // is tried. If a request timeout is configured for the route it will further
  // limit how long the request will be allowed to run.
  //
  // To prevent many clients retrying at the same point in time jitter is added
  // to the back-off interval, so the resulting interval is decided by taking:
  // ``random(interval, interval * 1.5)``.
  //
  // .. attention::
  //
  //   Configuring ``rate_limited_retry_back_off`` will not by itself cause a request
  //   to be retried. You will still need to configure the right retry policy to match
  //   the responses from the upstream server.
  message RateLimitedRetryBackOff {
    option (udpa.annotations.versioning).previous_message_type =
        "envoy.config.route.v3.RetryPolicy.RateLimitedRetryBackOff";

    // Specifies the reset headers (like ``Retry-After`` or ``X-RateLimit-Reset``)
    // to match against the response. Headers are tried in order, and matched case
    // insensitive. The first header to be parsed successfully is used. If no headers
    // match the default exponential back-off is used instead.
    repeated ResetHeader reset_headers = 1 [(validate.rules).repeated = {min_items: 1}];

    // Specifies the maximum back off interval that Envoy will allow. If a reset
    // header contains an interval longer than this then it will be discarded and
    // the next header will be tried. Defaults to 300 seconds.
    google.protobuf.Duration max_interval = 2 [(validate.rules).duration = {gt {}}];
  }

  // Specifies the conditions under which retry takes place. These are the same
  // conditions documented for :ref:`config_http_filters_router_x-envoy-retry-on` and
  // :ref:`config_http_filters_router_x-envoy-retry-grpc-on`.
  string retry_on = 1;

  // Specifies the allowed number of retries. This parameter is optional and
  // defaults to 1. These are the same conditions documented for
  // :ref:`config_http_filters_router_x-envoy-max-retries`.
  google.protobuf.UInt32Value max_retries = 2;

  // Specifies a non-zero upstream timeout per retry attempt. This parameter is optional. The
  // same conditions documented for
  // :ref:`config_http_filters_router_x-envoy-upstream-rq-per-try-timeout-ms` apply.
  //
  // .. note::
  //
  //   If left unspecified, Envoy will use the global
  //   :ref:`route timeout <envoy_api_field_config.route.v4alpha.RouteAction.timeout>` for the request.
  //   Consequently, when using a :ref:`5xx <config_http_filters_router_x-envoy-retry-on>` based
  //   retry policy, a request that times out will not be retried as the total timeout budget
  //   would have been exhausted.
  google.protobuf.Duration per_try_timeout = 3;

  // Specifies an implementation of a RetryPriority which is used to determine the
  // distribution of load across priorities used for retries. Refer to
  // :ref:`retry plugin configuration <arch_overview_http_retry_plugins>` for more details.
  RetryPriority retry_priority = 4;

  // Specifies a collection of RetryHostPredicates that will be consulted when selecting a host
  // for retries. If any of the predicates reject the host, host selection will be reattempted.
  // Refer to :ref:`retry plugin configuration <arch_overview_http_retry_plugins>` for more
  // details.
  repeated RetryHostPredicate retry_host_predicate = 5;

  // The maximum number of times host selection will be reattempted before giving up, at which
  // point the host that was last selected will be routed to. If unspecified, this will default to
  // retrying once.
  int64 host_selection_retry_max_attempts = 6;

  // HTTP status codes that should trigger a retry in addition to those specified by retry_on.
  repeated uint32 retriable_status_codes = 7;

  // Specifies parameters that control exponential retry back off. This parameter is optional, in which case the
  // default base interval is 25 milliseconds or, if set, the current value of the
  // `upstream.base_retry_backoff_ms` runtime parameter. The default maximum interval is 10 times
  // the base interval. The documentation for :ref:`config_http_filters_router_x-envoy-max-retries`
  // describes Envoy's back-off algorithm.
  RetryBackOff retry_back_off = 8;

  // Specifies parameters that control a retry back-off strategy that is used
  // when the request is rate limited by the upstream server. The server may
  // return a response header like ``Retry-After`` or ``X-RateLimit-Reset`` to
  // provide feedback to the client on how long to wait before retrying. If
  // configured, this back-off strategy will be used instead of the
  // default exponential back off strategy (configured using `retry_back_off`)
  // whenever a response includes the matching headers.
  RateLimitedRetryBackOff rate_limited_retry_back_off = 11;

  // HTTP response headers that trigger a retry if present in the response. A retry will be
  // triggered if any of the header matches match the upstream response headers.
  // The field is only consulted if 'retriable-headers' retry policy is active.
  repeated HeaderMatcher retriable_headers = 9;

  // HTTP headers which must be present in the request for retries to be attempted.
  repeated HeaderMatcher retriable_request_headers = 10;
}

// HTTP request hedging :ref:`architecture overview <arch_overview_http_routing_hedging>`.
message HedgePolicy {
  option (udpa.annotations.versioning).previous_message_type = "envoy.config.route.v3.HedgePolicy";

  // Specifies the number of initial requests that should be sent upstream.
  // Must be at least 1.
  // Defaults to 1.
  // [#not-implemented-hide:]
  google.protobuf.UInt32Value initial_requests = 1 [(validate.rules).uint32 = {gte: 1}];

  // Specifies a probability that an additional upstream request should be sent
  // on top of what is specified by initial_requests.
  // Defaults to 0.
  // [#not-implemented-hide:]
  type.v3.FractionalPercent additional_request_chance = 2;

  // Indicates that a hedged request should be sent when the per-try timeout
  // is hit. This will only occur if the retry policy also indicates that a
  // timed out request should be retried.
  // Once a timed out request is retried due to per try timeout, the router
  // filter will ensure that it is not retried again even if the returned
  // response headers would otherwise be retried according the specified
  // :ref:`RetryPolicy <envoy_api_msg_config.route.v4alpha.RetryPolicy>`.
  // Defaults to false.
  bool hedge_on_per_try_timeout = 3;
}

// [#next-free-field: 9]
message RedirectAction {
  option (udpa.annotations.versioning).previous_message_type =
      "envoy.config.route.v3.RedirectAction";

  enum RedirectResponseCode {
    // Moved Permanently HTTP Status Code - 301.
    MOVED_PERMANENTLY = 0;

    // Found HTTP Status Code - 302.
    FOUND = 1;

    // See Other HTTP Status Code - 303.
    SEE_OTHER = 2;

    // Temporary Redirect HTTP Status Code - 307.
    TEMPORARY_REDIRECT = 3;

    // Permanent Redirect HTTP Status Code - 308.
    PERMANENT_REDIRECT = 4;
  }

  // When the scheme redirection take place, the following rules apply:
  //  1. If the source URI scheme is `http` and the port is explicitly
  //     set to `:80`, the port will be removed after the redirection
  //  2. If the source URI scheme is `https` and the port is explicitly
  //     set to `:443`, the port will be removed after the redirection
  oneof scheme_rewrite_specifier {
    // The scheme portion of the URL will be swapped with "https".
    bool https_redirect = 4;

    // The scheme portion of the URL will be swapped with this value.
    string scheme_redirect = 7;
  }

  // The host portion of the URL will be swapped with this value.
  string host_redirect = 1
      [(validate.rules).string = {well_known_regex: HTTP_HEADER_VALUE strict: false}];

  // The port value of the URL will be swapped with this value.
  uint32 port_redirect = 8;

  oneof path_rewrite_specifier {
    // The path portion of the URL will be swapped with this value.
    // Please note that query string in path_redirect will override the
    // request's query string and will not be stripped.
    //
    // For example, let's say we have the following routes:
    //
    // - match: { path: "/old-path-1" }
    //   redirect: { path_redirect: "/new-path-1" }
    // - match: { path: "/old-path-2" }
    //   redirect: { path_redirect: "/new-path-2", strip-query: "true" }
    // - match: { path: "/old-path-3" }
    //   redirect: { path_redirect: "/new-path-3?foo=1", strip_query: "true" }
    //
    // 1. if request uri is "/old-path-1?bar=1", users will be redirected to "/new-path-1?bar=1"
    // 2. if request uri is "/old-path-2?bar=1", users will be redirected to "/new-path-2"
    // 3. if request uri is "/old-path-3?bar=1", users will be redirected to "/new-path-3?foo=1"
    string path_redirect = 2
        [(validate.rules).string = {well_known_regex: HTTP_HEADER_VALUE strict: false}];

    // Indicates that during redirection, the matched prefix (or path)
    // should be swapped with this value. This option allows redirect URLs be dynamically created
    // based on the request.
    //
    // .. attention::
    //
    //   Pay attention to the use of trailing slashes as mentioned in
    //   :ref:`RouteAction's prefix_rewrite <envoy_api_field_config.route.v4alpha.RouteAction.prefix_rewrite>`.
    string prefix_rewrite = 5
        [(validate.rules).string = {well_known_regex: HTTP_HEADER_VALUE strict: false}];
  }

  // The HTTP status code to use in the redirect response. The default response
  // code is MOVED_PERMANENTLY (301).
  RedirectResponseCode response_code = 3 [(validate.rules).enum = {defined_only: true}];

  // Indicates that during redirection, the query portion of the URL will
  // be removed. Default value is false.
  bool strip_query = 6;
}

message DirectResponseAction {
  option (udpa.annotations.versioning).previous_message_type =
      "envoy.config.route.v3.DirectResponseAction";

  // Specifies the HTTP response status to be returned.
  uint32 status = 1 [(validate.rules).uint32 = {lt: 600 gte: 100}];

  // Specifies the content of the response body. If this setting is omitted,
  // no body is included in the generated response.
  //
  // .. note::
  //
  //   Headers can be specified using *response_headers_to_add* in the enclosing
  //   :ref:`envoy_api_msg_config.route.v4alpha.Route`, :ref:`envoy_api_msg_config.route.v4alpha.RouteConfiguration` or
  //   :ref:`envoy_api_msg_config.route.v4alpha.VirtualHost`.
  core.v4alpha.DataSource body = 2;
}

message Decorator {
  option (udpa.annotations.versioning).previous_message_type = "envoy.config.route.v3.Decorator";

  // The operation name associated with the request matched to this route. If tracing is
  // enabled, this information will be used as the span name reported for this request.
  //
  // .. note::
  //
  //   For ingress (inbound) requests, or egress (outbound) responses, this value may be overridden
  //   by the :ref:`x-envoy-decorator-operation
  //   <config_http_filters_router_x-envoy-decorator-operation>` header.
  string operation = 1 [(validate.rules).string = {min_bytes: 1}];

  // Whether the decorated details should be propagated to the other party. The default is true.
  google.protobuf.BoolValue propagate = 2;
}

message Tracing {
  option (udpa.annotations.versioning).previous_message_type = "envoy.config.route.v3.Tracing";

  // Target percentage of requests managed by this HTTP connection manager that will be force
  // traced if the :ref:`x-client-trace-id <config_http_conn_man_headers_x-client-trace-id>`
  // header is set. This field is a direct analog for the runtime variable
  // 'tracing.client_sampling' in the :ref:`HTTP Connection Manager
  // <config_http_conn_man_runtime>`.
  // Default: 100%
  type.v3.FractionalPercent client_sampling = 1;

  // Target percentage of requests managed by this HTTP connection manager that will be randomly
  // selected for trace generation, if not requested by the client or not forced. This field is
  // a direct analog for the runtime variable 'tracing.random_sampling' in the
  // :ref:`HTTP Connection Manager <config_http_conn_man_runtime>`.
  // Default: 100%
  type.v3.FractionalPercent random_sampling = 2;

  // Target percentage of requests managed by this HTTP connection manager that will be traced
  // after all other sampling checks have been applied (client-directed, force tracing, random
  // sampling). This field functions as an upper limit on the total configured sampling rate. For
  // instance, setting client_sampling to 100% but overall_sampling to 1% will result in only 1%
  // of client requests with the appropriate headers to be force traced. This field is a direct
  // analog for the runtime variable 'tracing.global_enabled' in the
  // :ref:`HTTP Connection Manager <config_http_conn_man_runtime>`.
  // Default: 100%
  type.v3.FractionalPercent overall_sampling = 3;

  // A list of custom tags with unique tag name to create tags for the active span.
  // It will take effect after merging with the :ref:`corresponding configuration
  // <envoy_api_field_extensions.filters.network.http_connection_manager.v4alpha.HttpConnectionManager.Tracing.custom_tags>`
  // configured in the HTTP connection manager. If two tags with the same name are configured
  // each in the HTTP connection manager and the route level, the one configured here takes
  // priority.
  repeated type.tracing.v3.CustomTag custom_tags = 4;
}

// A virtual cluster is a way of specifying a regex matching rule against
// certain important endpoints such that statistics are generated explicitly for
// the matched requests. The reason this is useful is that when doing
// prefix/path matching Envoy does not always know what the application
// considers to be an endpoint. Thus, it’s impossible for Envoy to generically
// emit per endpoint statistics. However, often systems have highly critical
// endpoints that they wish to get “perfect” statistics on. Virtual cluster
// statistics are perfect in the sense that they are emitted on the downstream
// side such that they include network level failures.
//
// Documentation for :ref:`virtual cluster statistics <config_http_filters_router_vcluster_stats>`.
//
// .. note::
//
//    Virtual clusters are a useful tool, but we do not recommend setting up a virtual cluster for
//    every application endpoint. This is both not easily maintainable and as well the matching and
//    statistics output are not free.
message VirtualCluster {
  option (udpa.annotations.versioning).previous_message_type =
      "envoy.config.route.v3.VirtualCluster";

  reserved 1, 3;

  reserved "pattern", "method";

  // Specifies a list of header matchers to use for matching requests. Each specified header must
  // match. The pseudo-headers `:path` and `:method` can be used to match the request path and
  // method, respectively.
  repeated HeaderMatcher headers = 4;

  // Specifies the name of the virtual cluster. The virtual cluster name as well
  // as the virtual host name are used when emitting statistics. The statistics are emitted by the
  // router filter and are documented :ref:`here <config_http_filters_router_stats>`.
  string name = 2 [(validate.rules).string = {min_bytes: 1}];
}

// Global rate limiting :ref:`architecture overview <arch_overview_global_rate_limit>`.
message RateLimit {
  option (udpa.annotations.versioning).previous_message_type = "envoy.config.route.v3.RateLimit";

  // [#next-free-field: 8]
  message Action {
    option (udpa.annotations.versioning).previous_message_type =
        "envoy.config.route.v3.RateLimit.Action";

    // The following descriptor entry is appended to the descriptor:
    //
    // .. code-block:: cpp
    //
    //   ("source_cluster", "<local service cluster>")
    //
    // <local service cluster> is derived from the :option:`--service-cluster` option.
    message SourceCluster {
      option (udpa.annotations.versioning).previous_message_type =
          "envoy.config.route.v3.RateLimit.Action.SourceCluster";
    }

    // The following descriptor entry is appended to the descriptor:
    //
    // .. code-block:: cpp
    //
    //   ("destination_cluster", "<routed target cluster>")
    //
    // Once a request matches against a route table rule, a routed cluster is determined by one of
    // the following :ref:`route table configuration <envoy_api_msg_config.route.v4alpha.RouteConfiguration>`
    // settings:
    //
    // * :ref:`cluster <envoy_api_field_config.route.v4alpha.RouteAction.cluster>` indicates the upstream cluster
    //   to route to.
    // * :ref:`weighted_clusters <envoy_api_field_config.route.v4alpha.RouteAction.weighted_clusters>`
    //   chooses a cluster randomly from a set of clusters with attributed weight.
    // * :ref:`cluster_header <envoy_api_field_config.route.v4alpha.RouteAction.cluster_header>` indicates which
    //   header in the request contains the target cluster.
    message DestinationCluster {
      option (udpa.annotations.versioning).previous_message_type =
          "envoy.config.route.v3.RateLimit.Action.DestinationCluster";
    }

    // The following descriptor entry is appended when a header contains a key that matches the
    // *header_name*:
    //
    // .. code-block:: cpp
    //
    //   ("<descriptor_key>", "<header_value_queried_from_header>")
    message RequestHeaders {
      option (udpa.annotations.versioning).previous_message_type =
          "envoy.config.route.v3.RateLimit.Action.RequestHeaders";

      // The header name to be queried from the request headers. The header’s
      // value is used to populate the value of the descriptor entry for the
      // descriptor_key.
      string header_name = 1 [
        (validate.rules).string = {min_bytes: 1 well_known_regex: HTTP_HEADER_NAME strict: false}
      ];

      // The key to use in the descriptor entry.
      string descriptor_key = 2 [(validate.rules).string = {min_bytes: 1}];

      // If set to true, Envoy skips the descriptor while calling rate limiting service
      // when header is not present in the request. By default it skips calling the
      // rate limiting service if this header is not present in the request.
      bool skip_if_absent = 3;
    }

    // The following descriptor entry is appended to the descriptor and is populated using the
    // trusted address from :ref:`x-forwarded-for <config_http_conn_man_headers_x-forwarded-for>`:
    //
    // .. code-block:: cpp
    //
    //   ("remote_address", "<trusted address from x-forwarded-for>")
    message RemoteAddress {
      option (udpa.annotations.versioning).previous_message_type =
          "envoy.config.route.v3.RateLimit.Action.RemoteAddress";
    }

    // The following descriptor entry is appended to the descriptor:
    //
    // .. code-block:: cpp
    //
    //   ("generic_key", "<descriptor_value>")
    message GenericKey {
      option (udpa.annotations.versioning).previous_message_type =
          "envoy.config.route.v3.RateLimit.Action.GenericKey";

      // The value to use in the descriptor entry.
      string descriptor_value = 1 [(validate.rules).string = {min_bytes: 1}];

      // An optional key to use in the descriptor entry. If not set it defaults
      // to 'generic_key' as the descriptor key.
      string descriptor_key = 2;
    }

    // The following descriptor entry is appended to the descriptor:
    //
    // .. code-block:: cpp
    //
    //   ("header_match", "<descriptor_value>")
    message HeaderValueMatch {
      option (udpa.annotations.versioning).previous_message_type =
          "envoy.config.route.v3.RateLimit.Action.HeaderValueMatch";

      // The value to use in the descriptor entry.
      string descriptor_value = 1 [(validate.rules).string = {min_bytes: 1}];

      // If set to true, the action will append a descriptor entry when the
      // request matches the headers. If set to false, the action will append a
      // descriptor entry when the request does not match the headers. The
      // default value is true.
      google.protobuf.BoolValue expect_match = 2;

      // Specifies a set of headers that the rate limit action should match
      // on. The action will check the request’s headers against all the
      // specified headers in the config. A match will happen if all the
      // headers in the config are present in the request with the same values
      // (or based on presence if the value field is not in the config).
      repeated HeaderMatcher headers = 3 [(validate.rules).repeated = {min_items: 1}];
    }

    // The following descriptor entry is appended when the dynamic metadata contains a key value:
    //
    // .. code-block:: cpp
    //
    //   ("<descriptor_key>", "<value_queried_from_metadata>")
    message DynamicMetaData {
      option (udpa.annotations.versioning).previous_message_type =
          "envoy.config.route.v3.RateLimit.Action.DynamicMetaData";

      // The key to use in the descriptor entry.
      string descriptor_key = 1 [(validate.rules).string = {min_bytes: 1}];

      // Metadata struct that defines the key and path to retrieve the string value. A match will
      // only happen if the value in the dynamic metadata is of type string.
      type.metadata.v3.MetadataKey metadata_key = 2 [(validate.rules).message = {required: true}];

      // An optional value to use if *metadata_key* is empty. If not set and
      // no value is present under the metadata_key then no descriptor is generated.
      string default_value = 3;
    }

    oneof action_specifier {
      option (validate.required) = true;

      // Rate limit on source cluster.
      SourceCluster source_cluster = 1;

      // Rate limit on destination cluster.
      DestinationCluster destination_cluster = 2;

      // Rate limit on request headers.
      RequestHeaders request_headers = 3;

      // Rate limit on remote address.
      RemoteAddress remote_address = 4;

      // Rate limit on a generic key.
      GenericKey generic_key = 5;

      // Rate limit on the existence of request headers.
      HeaderValueMatch header_value_match = 6;

      // Rate limit on dynamic metadata.
      DynamicMetaData dynamic_metadata = 7;
    }
  }

  message Override {
    option (udpa.annotations.versioning).previous_message_type =
        "envoy.config.route.v3.RateLimit.Override";

    // Fetches the override from the dynamic metadata.
    message DynamicMetadata {
      option (udpa.annotations.versioning).previous_message_type =
          "envoy.config.route.v3.RateLimit.Override.DynamicMetadata";

      // Metadata struct that defines the key and path to retrieve the struct value.
      // The value must be a struct containing an integer "requests_per_unit" property
      // and a "unit" property with a value parseable to :ref:`RateLimitUnit
      // enum <envoy_api_enum_type.v3.RateLimitUnit>`
      type.metadata.v3.MetadataKey metadata_key = 1 [(validate.rules).message = {required: true}];
    }

    oneof override_specifier {
      option (validate.required) = true;

      // Limit override from dynamic metadata.
      DynamicMetadata dynamic_metadata = 1;
    }
  }

  // Refers to the stage set in the filter. The rate limit configuration only
  // applies to filters with the same stage number. The default stage number is
  // 0.
  //
  // .. note::
  //
  //   The filter supports a range of 0 - 10 inclusively for stage numbers.
  google.protobuf.UInt32Value stage = 1 [(validate.rules).uint32 = {lte: 10}];

  // The key to be set in runtime to disable this rate limit configuration.
  string disable_key = 2;

  // A list of actions that are to be applied for this rate limit configuration.
  // Order matters as the actions are processed sequentially and the descriptor
  // is composed by appending descriptor entries in that sequence. If an action
  // cannot append a descriptor entry, no descriptor is generated for the
  // configuration. See :ref:`composing actions
  // <config_http_filters_rate_limit_composing_actions>` for additional documentation.
  repeated Action actions = 3 [(validate.rules).repeated = {min_items: 1}];

  // An optional limit override to be appended to the descriptor produced by this
  // rate limit configuration. If the override value is invalid or cannot be resolved
  // from metadata, no override is provided. See :ref:`rate limit override
  // <config_http_filters_rate_limit_rate_limit_override>` for more information.
  Override limit = 4;
}

// .. attention::
//
//   Internally, Envoy always uses the HTTP/2 *:authority* header to represent the HTTP/1 *Host*
//   header. Thus, if attempting to match on *Host*, match on *:authority* instead.
//
// .. attention::
//
//   To route on HTTP method, use the special HTTP/2 *:method* header. This works for both
//   HTTP/1 and HTTP/2 as Envoy normalizes headers. E.g.,
//
//   .. code-block:: json
//
//     {
//       "name": ":method",
//       "exact_match": "POST"
//     }
//
// .. attention::
//   In the absence of any header match specifier, match will default to :ref:`present_match
//   <envoy_api_field_config.route.v4alpha.HeaderMatcher.present_match>`. i.e, a request that has the :ref:`name
//   <envoy_api_field_config.route.v4alpha.HeaderMatcher.name>` header will match, regardless of the header's
//   value.
//
//  [#next-major-version: HeaderMatcher should be refactored to use StringMatcher.]
// [#next-free-field: 13]
message HeaderMatcher {
  option (udpa.annotations.versioning).previous_message_type =
      "envoy.config.route.v3.HeaderMatcher";

  reserved 2, 3, 5;

  reserved "regex_match";

  // Specifies the name of the header in the request.
  string name = 1
      [(validate.rules).string = {min_bytes: 1 well_known_regex: HTTP_HEADER_NAME strict: false}];

  // Specifies how the header match will be performed to route the request.
  oneof header_match_specifier {
    // If specified, header match will be performed based on the value of the header.
    string exact_match = 4;

    // If specified, this regex string is a regular expression rule which implies the entire request
    // header value must match the regex. The rule will not match if only a subsequence of the
    // request header value matches the regex.
    type.matcher.v4alpha.RegexMatcher safe_regex_match = 11;

    // If specified, header match will be performed based on range.
    // The rule will match if the request header value is within this range.
    // The entire request header value must represent an integer in base 10 notation: consisting of
    // an optional plus or minus sign followed by a sequence of digits. The rule will not match if
    // the header value does not represent an integer. Match will fail for empty values, floating
    // point numbers or if only a subsequence of the header value is an integer.
    //
    // Examples:
    //
    // * For range [-10,0), route will match for header value -1, but not for 0, "somestring", 10.9,
    //   "-1somestring"
    type.v3.Int64Range range_match = 6;

    // If specified, header match will be performed based on whether the header is in the
    // request.
    bool present_match = 7;

    // If specified, header match will be performed based on the prefix of the header value.
    // Note: empty prefix is not allowed, please use present_match instead.
    //
    // Examples:
    //
    // * The prefix *abcd* matches the value *abcdxyz*, but not for *abcxyz*.
    string prefix_match = 9 [(validate.rules).string = {min_bytes: 1}];

    // If specified, header match will be performed based on the suffix of the header value.
    // Note: empty suffix is not allowed, please use present_match instead.
    //
    // Examples:
    //
    // * The suffix *abcd* matches the value *xyzabcd*, but not for *xyzbcd*.
    string suffix_match = 10 [(validate.rules).string = {min_bytes: 1}];

    // If specified, header match will be performed based on whether the header value contains
    // the given value or not.
    // Note: empty contains match is not allowed, please use present_match instead.
    //
    // Examples:
    //
    // * The value *abcd* matches the value *xyzabcdpqr*, but not for *xyzbcdpqr*.
    string contains_match = 12 [(validate.rules).string = {min_bytes: 1}];
  }

  // If specified, the match result will be inverted before checking. Defaults to false.
  //
  // Examples:
  //
  // * The regex ``\d{3}`` does not match the value *1234*, so it will match when inverted.
  // * The range [-10,0) will match the value -1, so it will not match when inverted.
  bool invert_match = 8;
}

// Query parameter matching treats the query string of a request's :path header
// as an ampersand-separated list of keys and/or key=value elements.
// [#next-free-field: 7]
message QueryParameterMatcher {
  option (udpa.annotations.versioning).previous_message_type =
      "envoy.config.route.v3.QueryParameterMatcher";

  reserved 3, 4;

  reserved "value", "regex";

  // Specifies the name of a key that must be present in the requested
  // *path*'s query string.
  string name = 1 [(validate.rules).string = {min_bytes: 1 max_bytes: 1024}];

  oneof query_parameter_match_specifier {
    // Specifies whether a query parameter value should match against a string.
    type.matcher.v4alpha.StringMatcher string_match = 5
        [(validate.rules).message = {required: true}];

    // Specifies whether a query parameter should be present.
    bool present_match = 6;
  }
}

// HTTP Internal Redirect :ref:`architecture overview <arch_overview_internal_redirects>`.
message InternalRedirectPolicy {
  option (udpa.annotations.versioning).previous_message_type =
      "envoy.config.route.v3.InternalRedirectPolicy";

  // An internal redirect is not handled, unless the number of previous internal redirects that a
  // downstream request has encountered is lower than this value.
  // In the case where a downstream request is bounced among multiple routes by internal redirect,
  // the first route that hits this threshold, or does not set :ref:`internal_redirect_policy
  // <envoy_api_field_config.route.v4alpha.RouteAction.internal_redirect_policy>`
  // will pass the redirect back to downstream.
  //
  // If not specified, at most one redirect will be followed.
  google.protobuf.UInt32Value max_internal_redirects = 1;

  // Defines what upstream response codes are allowed to trigger internal redirect. If unspecified,
  // only 302 will be treated as internal redirect.
  // Only 301, 302, 303, 307 and 308 are valid values. Any other codes will be ignored.
  repeated uint32 redirect_response_codes = 2 [(validate.rules).repeated = {max_items: 5}];

  // Specifies a list of predicates that are queried when an upstream response is deemed
  // to trigger an internal redirect by all other criteria. Any predicate in the list can reject
  // the redirect, causing the response to be proxied to downstream.
  repeated core.v4alpha.TypedExtensionConfig predicates = 3;

  // Allow internal redirect to follow a target URI with a different scheme than the value of
  // x-forwarded-proto. The default is false.
  bool allow_cross_scheme_redirect = 4;
}<|MERGE_RESOLUTION|>--- conflicted
+++ resolved
@@ -760,9 +760,6 @@
     ConnectConfig connect_config = 3;
   }
 
-<<<<<<< HEAD
-  reserved 12, 18, 19, 16, 22, 21, 10, 14, 26, 31;
-=======
   // [#not-implemented-hide:]
   message MaxStreamDuration {
     option (udpa.annotations.versioning).previous_message_type =
@@ -791,8 +788,7 @@
     google.protobuf.Duration grpc_timeout_offset = 3;
   }
 
-  reserved 12, 18, 19, 16, 22, 21, 10, 26, 31;
->>>>>>> 72bdd517
+  reserved 12, 18, 19, 16, 22, 21, 10, 14, 26, 31;
 
   reserved "request_mirror_policy", "include_vh_rate_limits", "internal_redirect_action",
       "max_internal_redirects";

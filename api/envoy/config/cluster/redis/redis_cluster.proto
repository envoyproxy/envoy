--- conflicted
+++ resolved
@@ -53,8 +53,7 @@
   google.protobuf.Duration cluster_refresh_rate = 1 [(validate.rules).duration = {gt {}}];
 
   // Timeout for topology refresh request. If not set, this defaults to 3s.
-<<<<<<< HEAD
-  google.protobuf.Duration cluster_refresh_timeout = 2 [(validate.rules).duration.gt = {}];
+  google.protobuf.Duration cluster_refresh_timeout = 2 [(validate.rules).duration = {gt {}}];
 
   // The minimum interval that must pass after triggering a topology refresh request before a new
   // request can possibly be triggered again. Any redirection errors received during one of these
@@ -62,13 +61,9 @@
   google.protobuf.Duration redirect_refresh_interval = 3;
 
   // The number of redirection errors that must be received before
-  // triggering a topology refresh request. If not set, this defaults to 0, which is effectively the
-  // same as a threshold of 1. In this case every redirection error will trigger a topology refresh,
-  // limited only by when the last error was received and the
+  // triggering a topology refresh request. If not set, this defaults to 5. In this case every redirection 
+  // error will trigger a topology refresh, limited only by when the last error was received and the
   // :ref:`redirect_refresh_interval<envoy_api_field_config.cluster.redis.RedisClusterConfig.redirect_refresh_interval>`
   // setting.
-  uint32 redirect_refresh_threshold = 4;
-=======
-  google.protobuf.Duration cluster_refresh_timeout = 2 [(validate.rules).duration = {gt {}}];
->>>>>>> 34d49ff1
+  google.protobuf.UInt32Value redirect_refresh_threshold = 4;
 }
syntax = "proto3";

package envoy.config.cluster.v3;

import "envoy/config/cluster/v3/circuit_breaker.proto";
import "envoy/config/cluster/v3/filter.proto";
import "envoy/config/cluster/v3/outlier_detection.proto";
import "envoy/config/core/v3/address.proto";
import "envoy/config/core/v3/base.proto";
import "envoy/config/core/v3/config_source.proto";
import "envoy/config/core/v3/extension.proto";
import "envoy/config/core/v3/health_check.proto";
import "envoy/config/core/v3/protocol.proto";
import "envoy/config/core/v3/resolver.proto";
import "envoy/config/endpoint/v3/endpoint.proto";
import "envoy/type/metadata/v3/metadata.proto";
import "envoy/type/v3/percent.proto";

import "google/protobuf/any.proto";
import "google/protobuf/duration.proto";
import "google/protobuf/struct.proto";
import "google/protobuf/wrappers.proto";

import "xds/core/v3/collection_entry.proto";

import "envoy/annotations/deprecation.proto";
import "udpa/annotations/migrate.proto";
import "udpa/annotations/security.proto";
import "udpa/annotations/status.proto";
import "udpa/annotations/versioning.proto";
import "validate/validate.proto";

option java_package = "io.envoyproxy.envoy.config.cluster.v3";
option java_outer_classname = "ClusterProto";
option java_multiple_files = true;
option go_package = "github.com/envoyproxy/go-control-plane/envoy/config/cluster/v3;clusterv3";
option (udpa.annotations.file_status).package_version_status = ACTIVE;

// [#protodoc-title: Cluster configuration]

// Cluster list collections. Entries are ``Cluster`` resources or references.
// [#not-implemented-hide:]
message ClusterCollection {
  xds.core.v3.CollectionEntry entries = 1;
}

// Configuration for a single upstream cluster.
// [#next-free-field: 59]
message Cluster {
  option (udpa.annotations.versioning).previous_message_type = "envoy.api.v2.Cluster";

  // Refer to :ref:`service discovery type <arch_overview_service_discovery_types>`
  // for an explanation on each type.
  enum DiscoveryType {
    // Refer to the :ref:`static discovery type<arch_overview_service_discovery_types_static>`
    // for an explanation.
    STATIC = 0;

    // Refer to the :ref:`strict DNS discovery
    // type<arch_overview_service_discovery_types_strict_dns>`
    // for an explanation.
    STRICT_DNS = 1;

    // Refer to the :ref:`logical DNS discovery
    // type<arch_overview_service_discovery_types_logical_dns>`
    // for an explanation.
    LOGICAL_DNS = 2;

    // Refer to the :ref:`service discovery type<arch_overview_service_discovery_types_eds>`
    // for an explanation.
    EDS = 3;

    // Refer to the :ref:`original destination discovery
    // type<arch_overview_service_discovery_types_original_destination>`
    // for an explanation.
    ORIGINAL_DST = 4;
  }

  // Refer to :ref:`load balancer type <arch_overview_load_balancing_types>` architecture
  // overview section for information on each type.
  enum LbPolicy {
    reserved 4;

    reserved "ORIGINAL_DST_LB";

    // Refer to the :ref:`round robin load balancing
    // policy<arch_overview_load_balancing_types_round_robin>`
    // for an explanation.
    ROUND_ROBIN = 0;

    // Refer to the :ref:`least request load balancing
    // policy<arch_overview_load_balancing_types_least_request>`
    // for an explanation.
    LEAST_REQUEST = 1;

    // Refer to the :ref:`ring hash load balancing
    // policy<arch_overview_load_balancing_types_ring_hash>`
    // for an explanation.
    RING_HASH = 2;

    // Refer to the :ref:`random load balancing
    // policy<arch_overview_load_balancing_types_random>`
    // for an explanation.
    RANDOM = 3;

    // Refer to the :ref:`Maglev load balancing policy<arch_overview_load_balancing_types_maglev>`
    // for an explanation.
    MAGLEV = 5;

    // This load balancer type must be specified if the configured cluster provides a cluster
    // specific load balancer. Consult the configured cluster's documentation for whether to set
    // this option or not.
    CLUSTER_PROVIDED = 6;

    // Use the new :ref:`load_balancing_policy
    // <envoy_v3_api_field_config.cluster.v3.Cluster.load_balancing_policy>` field to determine the LB policy.
    // This has been deprecated in favor of using the :ref:`load_balancing_policy
    // <envoy_v3_api_field_config.cluster.v3.Cluster.load_balancing_policy>` field without
    // setting any value in :ref:`lb_policy<envoy_v3_api_field_config.cluster.v3.Cluster.lb_policy>`.
    LOAD_BALANCING_POLICY_CONFIG = 7;
  }

  // When V4_ONLY is selected, the DNS resolver will only perform a lookup for
  // addresses in the IPv4 family. If V6_ONLY is selected, the DNS resolver will
  // only perform a lookup for addresses in the IPv6 family. If AUTO is
  // specified, the DNS resolver will first perform a lookup for addresses in
  // the IPv6 family and fallback to a lookup for addresses in the IPv4 family.
  // This is semantically equivalent to a non-existent V6_PREFERRED option.
  // AUTO is a legacy name that is more opaque than
  // necessary and will be deprecated in favor of V6_PREFERRED in a future major version of the API.
  // If V4_PREFERRED is specified, the DNS resolver will first perform a lookup for addresses in the
  // IPv4 family and fallback to a lookup for addresses in the IPv6 family. i.e., the callback
  // target will only get v6 addresses if there were NO v4 addresses to return.
  // If ALL is specified, the DNS resolver will perform a lookup for both IPv4 and IPv6 families,
  // and return all resolved addresses. When this is used, Happy Eyeballs will be enabled for
  // upstream connections. Refer to :ref:`Happy Eyeballs Support <arch_overview_happy_eyeballs>`
  // for more information.
  // For cluster types other than
  // :ref:`STRICT_DNS<envoy_v3_api_enum_value_config.cluster.v3.Cluster.DiscoveryType.STRICT_DNS>` and
  // :ref:`LOGICAL_DNS<envoy_v3_api_enum_value_config.cluster.v3.Cluster.DiscoveryType.LOGICAL_DNS>`,
  // this setting is
  // ignored.
  // [#next-major-version: deprecate AUTO in favor of a V6_PREFERRED option.]
  enum DnsLookupFamily {
    AUTO = 0;
    V4_ONLY = 1;
    V6_ONLY = 2;
    V4_PREFERRED = 3;
    ALL = 4;
  }

  enum ClusterProtocolSelection {
    // Cluster can only operate on one of the possible upstream protocols (HTTP1.1, HTTP2).
    // If :ref:`http2_protocol_options <envoy_v3_api_field_config.cluster.v3.Cluster.http2_protocol_options>` are
    // present, HTTP2 will be used, otherwise HTTP1.1 will be used.
    USE_CONFIGURED_PROTOCOL = 0;

    // Use HTTP1.1 or HTTP2, depending on which one is used on the downstream connection.
    USE_DOWNSTREAM_PROTOCOL = 1;
  }

  // TransportSocketMatch specifies what transport socket config will be used
  // when the match conditions are satisfied.
  message TransportSocketMatch {
    option (udpa.annotations.versioning).previous_message_type =
        "envoy.api.v2.Cluster.TransportSocketMatch";

    // The name of the match, used in stats generation.
    string name = 1 [(validate.rules).string = {min_len: 1}];

    // Optional metadata match criteria.
    // The connection to the endpoint with metadata matching what is set in this field
    // will use the transport socket configuration specified here.
    // The endpoint's metadata entry in ``envoy.transport_socket_match`` is used to match
    // against the values specified in this field.
    google.protobuf.Struct match = 2;

    // The configuration of the transport socket.
    // [#extension-category: envoy.transport_sockets.upstream]
    core.v3.TransportSocket transport_socket = 3;
  }

  // Extended cluster type.
  message CustomClusterType {
    option (udpa.annotations.versioning).previous_message_type =
        "envoy.api.v2.Cluster.CustomClusterType";

    // The type of the cluster to instantiate. The name must match a supported cluster type.
    string name = 1 [(validate.rules).string = {min_len: 1}];

    // Cluster specific configuration which depends on the cluster being instantiated.
    // See the supported cluster for further documentation.
    // [#extension-category: envoy.clusters]
    google.protobuf.Any typed_config = 2;
  }

  // Only valid when discovery type is EDS.
  message EdsClusterConfig {
    option (udpa.annotations.versioning).previous_message_type =
        "envoy.api.v2.Cluster.EdsClusterConfig";

    // Configuration for the source of EDS updates for this Cluster.
    core.v3.ConfigSource eds_config = 1;

    // Optional alternative to cluster name to present to EDS. This does not
    // have the same restrictions as cluster name, i.e. it may be arbitrary
    // length. This may be a xdstp:// URL.
    string service_name = 2;
  }

  // Optionally divide the endpoints in this cluster into subsets defined by
  // endpoint metadata and selected by route and weighted cluster metadata.
  // [#next-free-field: 9]
  message LbSubsetConfig {
    option (udpa.annotations.versioning).previous_message_type =
        "envoy.api.v2.Cluster.LbSubsetConfig";

    // If NO_FALLBACK is selected, a result
    // equivalent to no healthy hosts is reported. If ANY_ENDPOINT is selected,
    // any cluster endpoint may be returned (subject to policy, health checks,
    // etc). If DEFAULT_SUBSET is selected, load balancing is performed over the
    // endpoints matching the values from the default_subset field.
    enum LbSubsetFallbackPolicy {
      NO_FALLBACK = 0;
      ANY_ENDPOINT = 1;
      DEFAULT_SUBSET = 2;
    }

    enum LbSubsetMetadataFallbackPolicy {
      // No fallback. Route metadata will be used as-is.
      METADATA_NO_FALLBACK = 0;

      // A special metadata key ``fallback_list`` will be used to provide variants of metadata to try.
      // Value of ``fallback_list`` key has to be a list. Every list element has to be a struct - it will
      // be merged with route metadata, overriding keys that appear in both places.
      // ``fallback_list`` entries will be used in order until a host is found.
      //
      // ``fallback_list`` key itself is removed from metadata before subset load balancing is performed.
      //
      // Example:
      //
      // for metadata:
      //
      // .. code-block:: yaml
      //
      //   version: 1.0
      //   fallback_list:
      //     - version: 2.0
      //       hardware: c64
      //     - hardware: c32
      //     - version: 3.0
      //
      // at first, metadata:
      //
      // .. code-block:: json
      //
      //   {"version": "2.0", "hardware": "c64"}
      //
      // will be used for load balancing. If no host is found, metadata:
      //
      // .. code-block:: json
      //
      //   {"version": "1.0", "hardware": "c32"}
      //
      // is next to try. If it still results in no host, finally metadata:
      //
      // .. code-block:: json
      //
      //   {"version": "3.0"}
      //
      // is used.
      FALLBACK_LIST = 1;
    }

    // Specifications for subsets.
    message LbSubsetSelector {
      option (udpa.annotations.versioning).previous_message_type =
          "envoy.api.v2.Cluster.LbSubsetConfig.LbSubsetSelector";

      // Allows to override top level fallback policy per selector.
      enum LbSubsetSelectorFallbackPolicy {
        // If NOT_DEFINED top level config fallback policy is used instead.
        NOT_DEFINED = 0;

        // If NO_FALLBACK is selected, a result equivalent to no healthy hosts is reported.
        NO_FALLBACK = 1;

        // If ANY_ENDPOINT is selected, any cluster endpoint may be returned
        // (subject to policy, health checks, etc).
        ANY_ENDPOINT = 2;

        // If DEFAULT_SUBSET is selected, load balancing is performed over the
        // endpoints matching the values from the default_subset field.
        DEFAULT_SUBSET = 3;

        // If KEYS_SUBSET is selected, subset selector matching is performed again with metadata
        // keys reduced to
        // :ref:`fallback_keys_subset<envoy_v3_api_field_config.cluster.v3.Cluster.LbSubsetConfig.LbSubsetSelector.fallback_keys_subset>`.
        // It allows for a fallback to a different, less specific selector if some of the keys of
        // the selector are considered optional.
        KEYS_SUBSET = 4;
      }

      // List of keys to match with the weighted cluster metadata.
      repeated string keys = 1;

      // Selects a mode of operation in which each subset has only one host. This mode uses the same rules for
      // choosing a host, but updating hosts is faster, especially for large numbers of hosts.
      //
      // If a match is found to a host, that host will be used regardless of priority levels.
      //
      // When this mode is enabled, configurations that contain more than one host with the same metadata value for the single key in ``keys``
      // will use only one of the hosts with the given key; no requests will be routed to the others. The cluster gauge
      // :ref:`lb_subsets_single_host_per_subset_duplicate<config_cluster_manager_cluster_stats_subset_lb>` indicates how many duplicates are
      // present in the current configuration.
      bool single_host_per_subset = 4;

      // The behavior used when no endpoint subset matches the selected route's
      // metadata.
      LbSubsetSelectorFallbackPolicy fallback_policy = 2
          [(validate.rules).enum = {defined_only: true}];

      // Subset of
      // :ref:`keys<envoy_v3_api_field_config.cluster.v3.Cluster.LbSubsetConfig.LbSubsetSelector.keys>` used by
      // :ref:`KEYS_SUBSET<envoy_v3_api_enum_value_config.cluster.v3.Cluster.LbSubsetConfig.LbSubsetSelector.LbSubsetSelectorFallbackPolicy.KEYS_SUBSET>`
      // fallback policy.
      // It has to be a non empty list if KEYS_SUBSET fallback policy is selected.
      // For any other fallback policy the parameter is not used and should not be set.
      // Only values also present in
      // :ref:`keys<envoy_v3_api_field_config.cluster.v3.Cluster.LbSubsetConfig.LbSubsetSelector.keys>` are allowed, but
      // ``fallback_keys_subset`` cannot be equal to ``keys``.
      repeated string fallback_keys_subset = 3;
    }

    // The behavior used when no endpoint subset matches the selected route's
    // metadata. The value defaults to
    // :ref:`NO_FALLBACK<envoy_v3_api_enum_value_config.cluster.v3.Cluster.LbSubsetConfig.LbSubsetFallbackPolicy.NO_FALLBACK>`.
    LbSubsetFallbackPolicy fallback_policy = 1 [(validate.rules).enum = {defined_only: true}];

    // Specifies the default subset of endpoints used during fallback if
    // fallback_policy is
    // :ref:`DEFAULT_SUBSET<envoy_v3_api_enum_value_config.cluster.v3.Cluster.LbSubsetConfig.LbSubsetFallbackPolicy.DEFAULT_SUBSET>`.
    // Each field in default_subset is
    // compared to the matching LbEndpoint.Metadata under the ``envoy.lb``
    // namespace. It is valid for no hosts to match, in which case the behavior
    // is the same as a fallback_policy of
    // :ref:`NO_FALLBACK<envoy_v3_api_enum_value_config.cluster.v3.Cluster.LbSubsetConfig.LbSubsetFallbackPolicy.NO_FALLBACK>`.
    google.protobuf.Struct default_subset = 2;

    // For each entry, LbEndpoint.Metadata's
    // ``envoy.lb`` namespace is traversed and a subset is created for each unique
    // combination of key and value. For example:
    //
    // .. code-block:: json
    //
    //   { "subset_selectors": [
    //       { "keys": [ "version" ] },
    //       { "keys": [ "stage", "hardware_type" ] }
    //   ]}
    //
    // A subset is matched when the metadata from the selected route and
    // weighted cluster contains the same keys and values as the subset's
    // metadata. The same host may appear in multiple subsets.
    repeated LbSubsetSelector subset_selectors = 3;

    // If true, routing to subsets will take into account the localities and locality weights of the
    // endpoints when making the routing decision.
    //
    // There are some potential pitfalls associated with enabling this feature, as the resulting
    // traffic split after applying both a subset match and locality weights might be undesirable.
    //
    // Consider for example a situation in which you have 50/50 split across two localities X/Y
    // which have 100 hosts each without subsetting. If the subset LB results in X having only 1
    // host selected but Y having 100, then a lot more load is being dumped on the single host in X
    // than originally anticipated in the load balancing assignment delivered via EDS.
    bool locality_weight_aware = 4;

    // When used with locality_weight_aware, scales the weight of each locality by the ratio
    // of hosts in the subset vs hosts in the original subset. This aims to even out the load
    // going to an individual locality if said locality is disproportionately affected by the
    // subset predicate.
    bool scale_locality_weight = 5;

    // If true, when a fallback policy is configured and its corresponding subset fails to find
    // a host this will cause any host to be selected instead.
    //
    // This is useful when using the default subset as the fallback policy, given the default
    // subset might become empty. With this option enabled, if that happens the LB will attempt
    // to select a host from the entire cluster.
    bool panic_mode_any = 6;

    // If true, metadata specified for a metadata key will be matched against the corresponding
    // endpoint metadata if the endpoint metadata matches the value exactly OR it is a list value
    // and any of the elements in the list matches the criteria.
    bool list_as_any = 7;

    // Fallback mechanism that allows to try different route metadata until a host is found.
    // If load balancing process, including all its mechanisms (like
    // :ref:`fallback_policy<envoy_v3_api_field_config.cluster.v3.Cluster.LbSubsetConfig.fallback_policy>`)
    // fails to select a host, this policy decides if and how the process is repeated using another metadata.
    //
    // The value defaults to
    // :ref:`METADATA_NO_FALLBACK<envoy_v3_api_enum_value_config.cluster.v3.Cluster.LbSubsetConfig.LbSubsetMetadataFallbackPolicy.METADATA_NO_FALLBACK>`.
    LbSubsetMetadataFallbackPolicy metadata_fallback_policy = 8
        [(validate.rules).enum = {defined_only: true}];
  }

  // Configuration for :ref:`slow start mode <arch_overview_load_balancing_slow_start>`.
  message SlowStartConfig {
    // Represents the size of slow start window.
    // If set, the newly created host remains in slow start mode starting from its creation time
    // for the duration of slow start window.
    google.protobuf.Duration slow_start_window = 1;

    // This parameter controls the speed of traffic increase over the slow start window. Defaults to 1.0,
    // so that endpoint would get linearly increasing amount of traffic.
    // When increasing the value for this parameter, the speed of traffic ramp-up increases non-linearly.
    // The value of aggression parameter should be greater than 0.0.
    // By tuning the parameter, is possible to achieve polynomial or exponential shape of ramp-up curve.
    //
    // During slow start window, effective weight of an endpoint would be scaled with time factor and aggression:
    // ``new_weight = weight * max(min_weight_percent, time_factor ^ (1 / aggression))``,
    // where ``time_factor=(time_since_start_seconds / slow_start_time_seconds)``.
    //
    // As time progresses, more and more traffic would be sent to endpoint, which is in slow start window.
    // Once host exits slow start, time_factor and aggression no longer affect its weight.
    core.v3.RuntimeDouble aggression = 2;

    // Configures the minimum percentage of origin weight that avoids too small new weight,
    // which may cause endpoints in slow start mode receive no traffic in slow start window.
    // If not specified, the default is 10%.
    type.v3.Percent min_weight_percent = 3;
  }

  // Specific configuration for the RoundRobin load balancing policy.
  message RoundRobinLbConfig {
    // Configuration for slow start mode.
    // If this configuration is not set, slow start will not be not enabled.
    SlowStartConfig slow_start_config = 1;
  }

  // Specific configuration for the LeastRequest load balancing policy.
  message LeastRequestLbConfig {
    option (udpa.annotations.versioning).previous_message_type =
        "envoy.api.v2.Cluster.LeastRequestLbConfig";

    // The number of random healthy hosts from which the host with the fewest active requests will
    // be chosen. Defaults to 2 so that we perform two-choice selection if the field is not set.
    google.protobuf.UInt32Value choice_count = 1 [(validate.rules).uint32 = {gte: 2}];

    // The following formula is used to calculate the dynamic weights when hosts have different load
    // balancing weights:
    //
    // ``weight = load_balancing_weight / (active_requests + 1)^active_request_bias``
    //
    // The larger the active request bias is, the more aggressively active requests will lower the
    // effective weight when all host weights are not equal.
    //
    // ``active_request_bias`` must be greater than or equal to 0.0.
    //
    // When ``active_request_bias == 0.0`` the Least Request Load Balancer doesn't consider the number
    // of active requests at the time it picks a host and behaves like the Round Robin Load
    // Balancer.
    //
    // When ``active_request_bias > 0.0`` the Least Request Load Balancer scales the load balancing
    // weight by the number of active requests at the time it does a pick.
    //
    // The value is cached for performance reasons and refreshed whenever one of the Load Balancer's
    // host sets changes, e.g., whenever there is a host membership update or a host load balancing
    // weight change.
    //
    // .. note::
    //   This setting only takes effect if all host weights are not equal.
    core.v3.RuntimeDouble active_request_bias = 2;

    // Configuration for slow start mode.
    // If this configuration is not set, slow start will not be not enabled.
    SlowStartConfig slow_start_config = 3;
  }

  // Specific configuration for the :ref:`RingHash<arch_overview_load_balancing_types_ring_hash>`
  // load balancing policy.
  message RingHashLbConfig {
    option (udpa.annotations.versioning).previous_message_type =
        "envoy.api.v2.Cluster.RingHashLbConfig";

    // The hash function used to hash hosts onto the ketama ring.
    enum HashFunction {
      // Use `xxHash <https://github.com/Cyan4973/xxHash>`_, this is the default hash function.
      XX_HASH = 0;

      // Use `MurmurHash2 <https://sites.google.com/site/murmurhash/>`_, this is compatible with
      // std:hash<string> in GNU libstdc++ 3.4.20 or above. This is typically the case when compiled
      // on Linux and not macOS.
      MURMUR_HASH_2 = 1;
    }

    reserved 2;

    // Minimum hash ring size. The larger the ring is (that is, the more hashes there are for each
    // provided host) the better the request distribution will reflect the desired weights. Defaults
    // to 1024 entries, and limited to 8M entries. See also
    // :ref:`maximum_ring_size<envoy_v3_api_field_config.cluster.v3.Cluster.RingHashLbConfig.maximum_ring_size>`.
    google.protobuf.UInt64Value minimum_ring_size = 1 [(validate.rules).uint64 = {lte: 8388608}];

    // The hash function used to hash hosts onto the ketama ring. The value defaults to
    // :ref:`XX_HASH<envoy_v3_api_enum_value_config.cluster.v3.Cluster.RingHashLbConfig.HashFunction.XX_HASH>`.
    HashFunction hash_function = 3 [(validate.rules).enum = {defined_only: true}];

    // Maximum hash ring size. Defaults to 8M entries, and limited to 8M entries, but can be lowered
    // to further constrain resource use. See also
    // :ref:`minimum_ring_size<envoy_v3_api_field_config.cluster.v3.Cluster.RingHashLbConfig.minimum_ring_size>`.
    google.protobuf.UInt64Value maximum_ring_size = 4 [(validate.rules).uint64 = {lte: 8388608}];
  }

  // Specific configuration for the :ref:`Maglev<arch_overview_load_balancing_types_maglev>`
  // load balancing policy.
  message MaglevLbConfig {
    // The table size for Maglev hashing. Maglev aims for "minimal disruption" rather than an absolute guarantee.
    // Minimal disruption means that when the set of upstream hosts change, a connection will likely be sent to the same
    // upstream as it was before. Increasing the table size reduces the amount of disruption.
    // The table size must be prime number limited to 5000011. If it is not specified, the default is 65537.
    google.protobuf.UInt64Value table_size = 1 [(validate.rules).uint64 = {lte: 5000011}];
  }

  // Specific configuration for the
  // :ref:`Original Destination <arch_overview_load_balancing_types_original_destination>`
  // load balancing policy.
  // [#extension: envoy.clusters.original_dst]
  message OriginalDstLbConfig {
    option (udpa.annotations.versioning).previous_message_type =
        "envoy.api.v2.Cluster.OriginalDstLbConfig";

    // When true, a HTTP header can be used to override the original dst address. The default header is
    // :ref:`x-envoy-original-dst-host <config_http_conn_man_headers_x-envoy-original-dst-host>`.
    //
    // .. attention::
    //
    //   This header isn't sanitized by default, so enabling this feature allows HTTP clients to
    //   route traffic to arbitrary hosts and/or ports, which may have serious security
    //   consequences.
    //
    // .. note::
    //
    //   If the header appears multiple times only the first value is used.
    bool use_http_header = 1;

    // The http header to override destination address if :ref:`use_http_header <envoy_v3_api_field_config.cluster.v3.Cluster.OriginalDstLbConfig.use_http_header>`.
    // is set to true. If the value is empty, :ref:`x-envoy-original-dst-host <config_http_conn_man_headers_x-envoy-original-dst-host>` will be used.
    string http_header_name = 2;

    // The port to override for the original dst address. This port
    // will take precedence over filter state and header override ports
    google.protobuf.UInt32Value upstream_port_override = 3 [(validate.rules).uint32 = {lte: 65535}];

    // The dynamic metadata key to override destination address.
    // First the request metadata is considered, then the connection one.
    type.metadata.v3.MetadataKey metadata_key = 4;
  }

  // Common configuration for all load balancer implementations.
  // [#next-free-field: 9]
  message CommonLbConfig {
    option (udpa.annotations.versioning).previous_message_type =
        "envoy.api.v2.Cluster.CommonLbConfig";

    // Configuration for :ref:`zone aware routing
    // <arch_overview_load_balancing_zone_aware_routing>`.
    message ZoneAwareLbConfig {
      option (udpa.annotations.versioning).previous_message_type =
          "envoy.api.v2.Cluster.CommonLbConfig.ZoneAwareLbConfig";

      // Configures percentage of requests that will be considered for zone aware routing
      // if zone aware routing is configured. If not specified, the default is 100%.
      // * :ref:`runtime values <config_cluster_manager_cluster_runtime_zone_routing>`.
      // * :ref:`Zone aware routing support <arch_overview_load_balancing_zone_aware_routing>`.
      type.v3.Percent routing_enabled = 1;

      // Configures minimum upstream cluster size required for zone aware routing
      // If upstream cluster size is less than specified, zone aware routing is not performed
      // even if zone aware routing is configured. If not specified, the default is 6.
      // * :ref:`runtime values <config_cluster_manager_cluster_runtime_zone_routing>`.
      // * :ref:`Zone aware routing support <arch_overview_load_balancing_zone_aware_routing>`.
      google.protobuf.UInt64Value min_cluster_size = 2;

      // If set to true, Envoy will not consider any hosts when the cluster is in :ref:`panic
      // mode<arch_overview_load_balancing_panic_threshold>`. Instead, the cluster will fail all
      // requests as if all hosts are unhealthy. This can help avoid potentially overwhelming a
      // failing service.
      bool fail_traffic_on_panic = 3;
    }

    // Configuration for :ref:`locality weighted load balancing
    // <arch_overview_load_balancing_locality_weighted_lb>`
    message LocalityWeightedLbConfig {
      option (udpa.annotations.versioning).previous_message_type =
          "envoy.api.v2.Cluster.CommonLbConfig.LocalityWeightedLbConfig";
    }

    // Common Configuration for all consistent hashing load balancers (MaglevLb, RingHashLb, etc.)
    message ConsistentHashingLbConfig {
      option (udpa.annotations.versioning).previous_message_type =
          "envoy.api.v2.Cluster.CommonLbConfig.ConsistentHashingLbConfig";

      // If set to ``true``, the cluster will use hostname instead of the resolved
      // address as the key to consistently hash to an upstream host. Only valid for StrictDNS clusters with hostnames which resolve to a single IP address.
      bool use_hostname_for_hashing = 1;

      // Configures percentage of average cluster load to bound per upstream host. For example, with a value of 150
      // no upstream host will get a load more than 1.5 times the average load of all the hosts in the cluster.
      // If not specified, the load is not bounded for any upstream host. Typical value for this parameter is between 120 and 200.
      // Minimum is 100.
      //
      // Applies to both Ring Hash and Maglev load balancers.
      //
      // This is implemented based on the method described in the paper https://arxiv.org/abs/1608.01350. For the specified
      // ``hash_balance_factor``, requests to any upstream host are capped at ``hash_balance_factor/100`` times the average number of requests
      // across the cluster. When a request arrives for an upstream host that is currently serving at its max capacity, linear probing
      // is used to identify an eligible host. Further, the linear probe is implemented using a random jump in hosts ring/table to identify
      // the eligible host (this technique is as described in the paper https://arxiv.org/abs/1908.08762 - the random jump avoids the
      // cascading overflow effect when choosing the next host in the ring/table).
      //
      // If weights are specified on the hosts, they are respected.
      //
      // This is an O(N) algorithm, unlike other load balancers. Using a lower ``hash_balance_factor`` results in more hosts
      // being probed, so use a higher value if you require better performance.
      google.protobuf.UInt32Value hash_balance_factor = 2 [(validate.rules).uint32 = {gte: 100}];
    }

    // Configures the :ref:`healthy panic threshold <arch_overview_load_balancing_panic_threshold>`.
    // If not specified, the default is 50%.
    // To disable panic mode, set to 0%.
    //
    // .. note::
    //   The specified percent will be truncated to the nearest 1%.
    type.v3.Percent healthy_panic_threshold = 1;

    oneof locality_config_specifier {
      ZoneAwareLbConfig zone_aware_lb_config = 2;

      LocalityWeightedLbConfig locality_weighted_lb_config = 3;
    }

    // If set, all health check/weight/metadata updates that happen within this duration will be
    // merged and delivered in one shot when the duration expires. The start of the duration is when
    // the first update happens. This is useful for big clusters, with potentially noisy deploys
    // that might trigger excessive CPU usage due to a constant stream of healthcheck state changes
    // or metadata updates. The first set of updates to be seen apply immediately (e.g.: a new
    // cluster). Please always keep in mind that the use of sandbox technologies may change this
    // behavior.
    //
    // If this is not set, we default to a merge window of 1000ms. To disable it, set the merge
    // window to 0.
    //
    // Note: merging does not apply to cluster membership changes (e.g.: adds/removes); this is
    // because merging those updates isn't currently safe. See
    // https://github.com/envoyproxy/envoy/pull/3941.
    google.protobuf.Duration update_merge_window = 4;

    // If set to true, Envoy will :ref:`exclude <arch_overview_load_balancing_excluded>` new hosts
    // when computing load balancing weights until they have been health checked for the first time.
    // This will have no effect unless active health checking is also configured.
    bool ignore_new_hosts_until_first_hc = 5;

    // If set to ``true``, the cluster manager will drain all existing
    // connections to upstream hosts whenever hosts are added or removed from the cluster.
    bool close_connections_on_host_set_change = 6;

    // Common Configuration for all consistent hashing load balancers (MaglevLb, RingHashLb, etc.)
    ConsistentHashingLbConfig consistent_hashing_lb_config = 7;

    // This controls what hosts are considered valid when using
    // :ref:`host overrides <arch_overview_load_balancing_override_host>`, which is used by some
    // filters to modify the load balancing decision.
    //
    // If this is unset then [UNKNOWN, HEALTHY, DEGRADED] will be applied by default. If this is
    // set with an empty set of statuses then host overrides will be ignored by the load balancing.
    core.v3.HealthStatusSet override_host_status = 8;
  }

  message RefreshRate {
    option (udpa.annotations.versioning).previous_message_type = "envoy.api.v2.Cluster.RefreshRate";

    // Specifies the base interval between refreshes. This parameter is required and must be greater
    // than zero and less than
    // :ref:`max_interval <envoy_v3_api_field_config.cluster.v3.Cluster.RefreshRate.max_interval>`.
    google.protobuf.Duration base_interval = 1 [(validate.rules).duration = {
      required: true
      gt {nanos: 1000000}
    }];

    // Specifies the maximum interval between refreshes. This parameter is optional, but must be
    // greater than or equal to the
    // :ref:`base_interval <envoy_v3_api_field_config.cluster.v3.Cluster.RefreshRate.base_interval>`  if set. The default
    // is 10 times the :ref:`base_interval <envoy_v3_api_field_config.cluster.v3.Cluster.RefreshRate.base_interval>`.
    google.protobuf.Duration max_interval = 2 [(validate.rules).duration = {gt {nanos: 1000000}}];
  }

  message PreconnectPolicy {
    // Indicates how many streams (rounded up) can be anticipated per-upstream for each
    // incoming stream. This is useful for high-QPS or latency-sensitive services. Preconnecting
    // will only be done if the upstream is healthy and the cluster has traffic.
    //
    // For example if this is 2, for an incoming HTTP/1.1 stream, 2 connections will be
    // established, one for the new incoming stream, and one for a presumed follow-up stream. For
    // HTTP/2, only one connection would be established by default as one connection can
    // serve both the original and presumed follow-up stream.
    //
    // In steady state for non-multiplexed connections a value of 1.5 would mean if there were 100
    // active streams, there would be 100 connections in use, and 50 connections preconnected.
    // This might be a useful value for something like short lived single-use connections,
    // for example proxying HTTP/1.1 if keep-alive were false and each stream resulted in connection
    // termination. It would likely be overkill for long lived connections, such as TCP proxying SMTP
    // or regular HTTP/1.1 with keep-alive. For long lived traffic, a value of 1.05 would be more
    // reasonable, where for every 100 connections, 5 preconnected connections would be in the queue
    // in case of unexpected disconnects where the connection could not be reused.
    //
    // If this value is not set, or set explicitly to one, Envoy will fetch as many connections
    // as needed to serve streams in flight. This means in steady state if a connection is torn down,
    // a subsequent streams will pay an upstream-rtt latency penalty waiting for a new connection.
    //
    // This is limited somewhat arbitrarily to 3 because preconnecting too aggressively can
    // harm latency more than the preconnecting helps.
    google.protobuf.DoubleValue per_upstream_preconnect_ratio = 1
        [(validate.rules).double = {lte: 3.0 gte: 1.0}];

    // Indicates how many streams (rounded up) can be anticipated across a cluster for each
    // stream, useful for low QPS services. This is currently supported for a subset of
    // deterministic non-hash-based load-balancing algorithms (weighted round robin, random).
    // Unlike ``per_upstream_preconnect_ratio`` this preconnects across the upstream instances in a
    // cluster, doing best effort predictions of what upstream would be picked next and
    // pre-establishing a connection.
    //
    // Preconnecting will be limited to one preconnect per configured upstream in the cluster and will
    // only be done if there are healthy upstreams and the cluster has traffic.
    //
    // For example if preconnecting is set to 2 for a round robin HTTP/2 cluster, on the first
    // incoming stream, 2 connections will be preconnected - one to the first upstream for this
    // cluster, one to the second on the assumption there will be a follow-up stream.
    //
    // If this value is not set, or set explicitly to one, Envoy will fetch as many connections
    // as needed to serve streams in flight, so during warm up and in steady state if a connection
    // is closed (and per_upstream_preconnect_ratio is not set), there will be a latency hit for
    // connection establishment.
    //
    // If both this and preconnect_ratio are set, Envoy will make sure both predicted needs are met,
    // basically preconnecting max(predictive-preconnect, per-upstream-preconnect), for each
    // upstream.
    google.protobuf.DoubleValue predictive_preconnect_ratio = 2
        [(validate.rules).double = {lte: 3.0 gte: 1.0}];
  }

  reserved 12, 15, 7, 11, 35;

  reserved "hosts", "tls_context", "extension_protocol_options";

  // Configuration to use different transport sockets for different endpoints. The entry of
  // ``envoy.transport_socket_match`` in the :ref:`LbEndpoint.Metadata
  // <envoy_v3_api_field_config.endpoint.v3.LbEndpoint.metadata>` is used to match against the
  // transport sockets as they appear in the list. If a match is not found, the search continues in
  // :ref:`LocalityLbEndpoints.Metadata
  // <envoy_v3_api_field_config.endpoint.v3.LocalityLbEndpoints.metadata>`. The first :ref:`match
  // <envoy_v3_api_msg_config.cluster.v3.Cluster.TransportSocketMatch>` is used. For example, with
  // the following match
  //
  // .. code-block:: yaml
  //
  //  transport_socket_matches:
  //  - name: "enableMTLS"
  //    match:
  //      acceptMTLS: true
  //    transport_socket:
  //      name: envoy.transport_sockets.tls
  //      config: { ... } # tls socket configuration
  //  - name: "defaultToPlaintext"
  //    match: {}
  //    transport_socket:
  //      name: envoy.transport_sockets.raw_buffer
  //
  // Connections to the endpoints whose metadata value under ``envoy.transport_socket_match``
  // having "acceptMTLS"/"true" key/value pair use the "enableMTLS" socket configuration.
  //
  // If a :ref:`socket match <envoy_v3_api_msg_config.cluster.v3.Cluster.TransportSocketMatch>` with empty match
  // criteria is provided, that always match any endpoint. For example, the "defaultToPlaintext"
  // socket match in case above.
  //
  // If an endpoint metadata's value under ``envoy.transport_socket_match`` does not match any
  // ``TransportSocketMatch``, the locality metadata is then checked for a match. Barring any
  // matches in the endpoint or locality metadata, the socket configuration fallbacks to use the
  // ``tls_context`` or ``transport_socket`` specified in this cluster.
  //
  // This field allows gradual and flexible transport socket configuration changes.
  //
  // The metadata of endpoints in EDS can indicate transport socket capabilities. For example,
  // an endpoint's metadata can have two key value pairs as "acceptMTLS": "true",
  // "acceptPlaintext": "true". While some other endpoints, only accepting plaintext traffic
  // has "acceptPlaintext": "true" metadata information.
  //
  // Then the xDS server can configure the CDS to a client, Envoy A, to send mutual TLS
  // traffic for endpoints with "acceptMTLS": "true", by adding a corresponding
  // ``TransportSocketMatch`` in this field. Other client Envoys receive CDS without
  // ``transport_socket_match`` set, and still send plain text traffic to the same cluster.
  //
  // This field can be used to specify custom transport socket configurations for health
  // checks by adding matching key/value pairs in a health check's
  // :ref:`transport socket match criteria <envoy_v3_api_field_config.core.v3.HealthCheck.transport_socket_match_criteria>` field.
  //
  // [#comment:TODO(incfly): add a detailed architecture doc on intended usage.]
  repeated TransportSocketMatch transport_socket_matches = 43;

  // Supplies the name of the cluster which must be unique across all clusters.
  // The cluster name is used when emitting
  // :ref:`statistics <config_cluster_manager_cluster_stats>` if :ref:`alt_stat_name
  // <envoy_v3_api_field_config.cluster.v3.Cluster.alt_stat_name>` is not provided.
  // Any ``:`` in the cluster name will be converted to ``_`` when emitting statistics.
  string name = 1 [(validate.rules).string = {min_len: 1}];

  // An optional alternative to the cluster name to be used for observability. This name is used
  // emitting stats for the cluster and access logging the cluster name. This will appear as
  // additional information in configuration dumps of a cluster's current status as
  // :ref:`observability_name <envoy_v3_api_field_admin.v3.ClusterStatus.observability_name>`
  // and as an additional tag "upstream_cluster.name" while tracing. Note: Any ``:`` in the name
  // will be converted to ``_`` when emitting statistics. This should not be confused with
  // :ref:`Router Filter Header <config_http_filters_router_x-envoy-upstream-alt-stat-name>`.
  string alt_stat_name = 28 [(udpa.annotations.field_migrate).rename = "observability_name"];

  oneof cluster_discovery_type {
    // The :ref:`service discovery type <arch_overview_service_discovery_types>`
    // to use for resolving the cluster.
    DiscoveryType type = 2 [(validate.rules).enum = {defined_only: true}];

    // The custom cluster type.
    CustomClusterType cluster_type = 38;
  }

  // Configuration to use for EDS updates for the Cluster.
  EdsClusterConfig eds_cluster_config = 3;

  // The timeout for new network connections to hosts in the cluster.
  // If not set, a default value of 5s will be used.
  google.protobuf.Duration connect_timeout = 4 [(validate.rules).duration = {gt {}}];

  // Soft limit on size of the cluster’s connections read and write buffers. If
  // unspecified, an implementation defined default is applied (1MiB).
  google.protobuf.UInt32Value per_connection_buffer_limit_bytes = 5
      [(udpa.annotations.security).configure_for_untrusted_upstream = true];

  // The :ref:`load balancer type <arch_overview_load_balancing_types>` to use
  // when picking a host in the cluster.
  LbPolicy lb_policy = 6 [(validate.rules).enum = {defined_only: true}];

  // Setting this is required for specifying members of
  // :ref:`STATIC<envoy_v3_api_enum_value_config.cluster.v3.Cluster.DiscoveryType.STATIC>`,
  // :ref:`STRICT_DNS<envoy_v3_api_enum_value_config.cluster.v3.Cluster.DiscoveryType.STRICT_DNS>`
  // or :ref:`LOGICAL_DNS<envoy_v3_api_enum_value_config.cluster.v3.Cluster.DiscoveryType.LOGICAL_DNS>` clusters.
  // This field supersedes the ``hosts`` field in the v2 API.
  //
  // .. attention::
  //
  //   Setting this allows non-EDS cluster types to contain embedded EDS equivalent
  //   :ref:`endpoint assignments<envoy_v3_api_msg_config.endpoint.v3.ClusterLoadAssignment>`.
  //
  endpoint.v3.ClusterLoadAssignment load_assignment = 33;

  // Optional :ref:`active health checking <arch_overview_health_checking>`
  // configuration for the cluster. If no
  // configuration is specified no health checking will be done and all cluster
  // members will be considered healthy at all times.
  repeated core.v3.HealthCheck health_checks = 8;

  // Optional maximum requests for a single upstream connection. This parameter
  // is respected by both the HTTP/1.1 and HTTP/2 connection pool
  // implementations. If not specified, there is no limit. Setting this
  // parameter to 1 will effectively disable keep alive.
  //
  // .. attention::
  //   This field has been deprecated in favor of the :ref:`max_requests_per_connection <envoy_v3_api_field_config.core.v3.HttpProtocolOptions.max_requests_per_connection>` field.
  google.protobuf.UInt32Value max_requests_per_connection = 9
      [deprecated = true, (envoy.annotations.deprecated_at_minor_version) = "3.0"];

  // Optional :ref:`circuit breaking <arch_overview_circuit_break>` for the cluster.
  CircuitBreakers circuit_breakers = 10;

  // HTTP protocol options that are applied only to upstream HTTP connections.
  // These options apply to all HTTP versions.
  // This has been deprecated in favor of
  // :ref:`upstream_http_protocol_options <envoy_v3_api_field_extensions.upstreams.http.v3.HttpProtocolOptions.upstream_http_protocol_options>`
  // in the :ref:`http_protocol_options <envoy_v3_api_msg_extensions.upstreams.http.v3.HttpProtocolOptions>` message.
  // upstream_http_protocol_options can be set via the cluster's
  // :ref:`extension_protocol_options<envoy_v3_api_field_config.cluster.v3.Cluster.typed_extension_protocol_options>`.
  // See :ref:`upstream_http_protocol_options
  // <envoy_v3_api_field_extensions.upstreams.http.v3.HttpProtocolOptions.upstream_http_protocol_options>`
  // for example usage.
  core.v3.UpstreamHttpProtocolOptions upstream_http_protocol_options = 46
      [deprecated = true, (envoy.annotations.deprecated_at_minor_version) = "3.0"];

  // Additional options when handling HTTP requests upstream. These options will be applicable to
  // both HTTP1 and HTTP2 requests.
  // This has been deprecated in favor of
  // :ref:`common_http_protocol_options <envoy_v3_api_field_extensions.upstreams.http.v3.HttpProtocolOptions.common_http_protocol_options>`
  // in the :ref:`http_protocol_options <envoy_v3_api_msg_extensions.upstreams.http.v3.HttpProtocolOptions>` message.
  // common_http_protocol_options can be set via the cluster's
  // :ref:`extension_protocol_options<envoy_v3_api_field_config.cluster.v3.Cluster.typed_extension_protocol_options>`.
  // See :ref:`upstream_http_protocol_options
  // <envoy_v3_api_field_extensions.upstreams.http.v3.HttpProtocolOptions.upstream_http_protocol_options>`
  // for example usage.
  core.v3.HttpProtocolOptions common_http_protocol_options = 29
      [deprecated = true, (envoy.annotations.deprecated_at_minor_version) = "3.0"];

  // Additional options when handling HTTP1 requests.
  // This has been deprecated in favor of http_protocol_options fields in the
  // :ref:`http_protocol_options <envoy_v3_api_msg_extensions.upstreams.http.v3.HttpProtocolOptions>` message.
  // http_protocol_options can be set via the cluster's
  // :ref:`extension_protocol_options<envoy_v3_api_field_config.cluster.v3.Cluster.typed_extension_protocol_options>`.
  // See :ref:`upstream_http_protocol_options
  // <envoy_v3_api_field_extensions.upstreams.http.v3.HttpProtocolOptions.upstream_http_protocol_options>`
  // for example usage.
  core.v3.Http1ProtocolOptions http_protocol_options = 13
      [deprecated = true, (envoy.annotations.deprecated_at_minor_version) = "3.0"];

  // Even if default HTTP2 protocol options are desired, this field must be
  // set so that Envoy will assume that the upstream supports HTTP/2 when
  // making new HTTP connection pool connections. Currently, Envoy only
  // supports prior knowledge for upstream connections. Even if TLS is used
  // with ALPN, ``http2_protocol_options`` must be specified. As an aside this allows HTTP/2
  // connections to happen over plain text.
  // This has been deprecated in favor of http2_protocol_options fields in the
  // :ref:`http_protocol_options <envoy_v3_api_msg_extensions.upstreams.http.v3.HttpProtocolOptions>`
  // message. http2_protocol_options can be set via the cluster's
  // :ref:`extension_protocol_options<envoy_v3_api_field_config.cluster.v3.Cluster.typed_extension_protocol_options>`.
  // See :ref:`upstream_http_protocol_options
  // <envoy_v3_api_field_extensions.upstreams.http.v3.HttpProtocolOptions.upstream_http_protocol_options>`
  // for example usage.
  core.v3.Http2ProtocolOptions http2_protocol_options = 14 [
    deprecated = true,
    (udpa.annotations.security).configure_for_untrusted_upstream = true,
    (envoy.annotations.deprecated_at_minor_version) = "3.0"
  ];

  // The extension_protocol_options field is used to provide extension-specific protocol options
  // for upstream connections. The key should match the extension filter name, such as
  // "envoy.filters.network.thrift_proxy". See the extension's documentation for details on
  // specific options.
  // [#next-major-version: make this a list of typed extensions.]
  map<string, google.protobuf.Any> typed_extension_protocol_options = 36;

  // If the DNS refresh rate is specified and the cluster type is either
  // :ref:`STRICT_DNS<envoy_v3_api_enum_value_config.cluster.v3.Cluster.DiscoveryType.STRICT_DNS>`,
  // or :ref:`LOGICAL_DNS<envoy_v3_api_enum_value_config.cluster.v3.Cluster.DiscoveryType.LOGICAL_DNS>`,
  // this value is used as the cluster’s DNS refresh
  // rate. The value configured must be at least 1ms. If this setting is not specified, the
  // value defaults to 5000ms. For cluster types other than
  // :ref:`STRICT_DNS<envoy_v3_api_enum_value_config.cluster.v3.Cluster.DiscoveryType.STRICT_DNS>`
  // and :ref:`LOGICAL_DNS<envoy_v3_api_enum_value_config.cluster.v3.Cluster.DiscoveryType.LOGICAL_DNS>`
  // this setting is ignored.
  // This field is deprecated in favor of :ref:`cluster_type<envoy_v3_api_field_config.cluster.v3.Cluster.cluster_type>` and
  // will be ignored if :ref:`cluster_type<envoy_v3_api_field_config.cluster.v3.Cluster.cluster_type>` is set.
  google.protobuf.Duration dns_refresh_rate = 16 [
    deprecated = true,
    (validate.rules).duration = {gt {nanos: 1000000}},
    (envoy.annotations.deprecated_at_minor_version) = "3.0"
  ];

  // DNS jitter can be optionally specified if the cluster type is either
  // :ref:`STRICT_DNS<envoy_v3_api_enum_value_config.cluster.v3.Cluster.DiscoveryType.STRICT_DNS>`,
  // or :ref:`LOGICAL_DNS<envoy_v3_api_enum_value_config.cluster.v3.Cluster.DiscoveryType.LOGICAL_DNS>`.
  // DNS jitter causes the cluster to refresh DNS entries later by a random amount of time to avoid a
  // stampede of DNS requests. This value sets the upper bound (exclusive) for the random amount.
  // There will be no jitter if this value is omitted. For cluster types other than
  // :ref:`STRICT_DNS<envoy_v3_api_enum_value_config.cluster.v3.Cluster.DiscoveryType.STRICT_DNS>`
  // and :ref:`LOGICAL_DNS<envoy_v3_api_enum_value_config.cluster.v3.Cluster.DiscoveryType.LOGICAL_DNS>`
  // this setting is ignored.
<<<<<<< HEAD
  // This field is deprecated in favor of :ref:`cluster_type<envoy_v3_api_field_config.cluster.v3.Cluster.cluster_type>` and
  // will be ignored if :ref:`cluster_type<envoy_v3_api_field_config.cluster.v3.Cluster.cluster_type>` is set.
  google.protobuf.Duration dns_jitter = 58
      [deprecated = true, (envoy.annotations.deprecated_at_minor_version) = "3.0"];
=======
  google.protobuf.Duration dns_jitter = 58 [(validate.rules).duration = {gte {}}];
>>>>>>> 3bf801c5

  // If the DNS failure refresh rate is specified and the cluster type is either
  // :ref:`STRICT_DNS<envoy_v3_api_enum_value_config.cluster.v3.Cluster.DiscoveryType.STRICT_DNS>`,
  // or :ref:`LOGICAL_DNS<envoy_v3_api_enum_value_config.cluster.v3.Cluster.DiscoveryType.LOGICAL_DNS>`,
  // this is used as the cluster’s DNS refresh rate when requests are failing. If this setting is
  // not specified, the failure refresh rate defaults to the DNS refresh rate. For cluster types
  // other than :ref:`STRICT_DNS<envoy_v3_api_enum_value_config.cluster.v3.Cluster.DiscoveryType.STRICT_DNS>` and
  // :ref:`LOGICAL_DNS<envoy_v3_api_enum_value_config.cluster.v3.Cluster.DiscoveryType.LOGICAL_DNS>` this setting is
  // ignored.
  // This field is deprecated in favor of :ref:`cluster_type<envoy_v3_api_field_config.cluster.v3.Cluster.cluster_type>` and
  // will be ignored if :ref:`cluster_type<envoy_v3_api_field_config.cluster.v3.Cluster.cluster_type>` is set.
  RefreshRate dns_failure_refresh_rate = 44
      [deprecated = true, (envoy.annotations.deprecated_at_minor_version) = "3.0"];

  // Optional configuration for setting cluster's DNS refresh rate. If the value is set to true,
  // cluster's DNS refresh rate will be set to resource record's TTL which comes from DNS
  // resolution.
  // This field is deprecated in favor of :ref:`cluster_type<envoy_v3_api_field_config.cluster.v3.Cluster.cluster_type>` and
  // will be ignored if :ref:`cluster_type<envoy_v3_api_field_config.cluster.v3.Cluster.cluster_type>` is set.
  bool respect_dns_ttl = 39
      [deprecated = true, (envoy.annotations.deprecated_at_minor_version) = "3.0"];

  // The DNS IP address resolution policy. If this setting is not specified, the
  // value defaults to
  // :ref:`AUTO<envoy_v3_api_enum_value_config.cluster.v3.Cluster.DnsLookupFamily.AUTO>`.
  // Note that this field is deprecated for cluster types
  // :ref:`STRICT_DNS<envoy_v3_api_enum_value_config.cluster.v3.Cluster.DiscoveryType.STRICT_DNS>`,
  // and :ref:`LOGICAL_DNS<envoy_v3_api_enum_value_config.cluster.v3.Cluster.DiscoveryType.LOGICAL_DNS>` cluster.
  // and will be ignored if ``config_type.name`` is ``envoy.cluster.dns``, ``envoy.cluster.logical_dns``, or
  // ``envoy.cluster.strict_dns``.
  // Use :ref:`config_type<envoy_v3_api_field_extensions.clusters.dns.v3.DnsCluster.config_type>` instead.
  DnsLookupFamily dns_lookup_family = 17 [(validate.rules).enum = {defined_only: true}];

  // If DNS resolvers are specified and the cluster type is either
  // :ref:`STRICT_DNS<envoy_v3_api_enum_value_config.cluster.v3.Cluster.DiscoveryType.STRICT_DNS>`,
  // or :ref:`LOGICAL_DNS<envoy_v3_api_enum_value_config.cluster.v3.Cluster.DiscoveryType.LOGICAL_DNS>`,
  // this value is used to specify the cluster’s dns resolvers.
  // If this setting is not specified, the value defaults to the default
  // resolver, which uses /etc/resolv.conf for configuration. For cluster types
  // other than
  // :ref:`STRICT_DNS<envoy_v3_api_enum_value_config.cluster.v3.Cluster.DiscoveryType.STRICT_DNS>`
  // and :ref:`LOGICAL_DNS<envoy_v3_api_enum_value_config.cluster.v3.Cluster.DiscoveryType.LOGICAL_DNS>`
  // this setting is ignored.
  // This field is deprecated in favor of ``dns_resolution_config``
  // which aggregates all of the DNS resolver configuration in a single message.
  repeated core.v3.Address dns_resolvers = 18
      [deprecated = true, (envoy.annotations.deprecated_at_minor_version) = "3.0"];

  // Always use TCP queries instead of UDP queries for DNS lookups.
  // This field is deprecated in favor of ``dns_resolution_config``
  // which aggregates all of the DNS resolver configuration in a single message.
  bool use_tcp_for_dns_lookups = 45
      [deprecated = true, (envoy.annotations.deprecated_at_minor_version) = "3.0"];

  // DNS resolution configuration which includes the underlying dns resolver addresses and options.
  // This field is deprecated in favor of
  // :ref:`typed_dns_resolver_config <envoy_v3_api_field_config.cluster.v3.Cluster.typed_dns_resolver_config>`.
  core.v3.DnsResolutionConfig dns_resolution_config = 53
      [deprecated = true, (envoy.annotations.deprecated_at_minor_version) = "3.0"];

  // DNS resolver type configuration extension. This extension can be used to configure c-ares, apple,
  // or any other DNS resolver types and the related parameters.
  // For example, an object of
  // :ref:`CaresDnsResolverConfig <envoy_v3_api_msg_extensions.network.dns_resolver.cares.v3.CaresDnsResolverConfig>`
  // can be packed into this ``typed_dns_resolver_config``. This configuration replaces the
  // :ref:`dns_resolution_config <envoy_v3_api_field_config.cluster.v3.Cluster.dns_resolution_config>`
  // configuration.
  // During the transition period when both ``dns_resolution_config`` and ``typed_dns_resolver_config`` exists,
  // when ``typed_dns_resolver_config`` is in place, Envoy will use it and ignore ``dns_resolution_config``.
  // When ``typed_dns_resolver_config`` is missing, the default behavior is in place.
  // Also note that this field is deprecated for cluster types
  // :ref:`STRICT_DNS<envoy_v3_api_enum_value_config.cluster.v3.Cluster.DiscoveryType.STRICT_DNS>`,
  // and :ref:`LOGICAL_DNS<envoy_v3_api_enum_value_config.cluster.v3.Cluster.DiscoveryType.LOGICAL_DNS>` cluster.
  // and will be ignored if ``config_type.name`` is ``envoy.cluster.dns``, ``envoy.cluster.logical_dns``, or
  // ``envoy.cluster.strict_dns``.
  // Use :ref:`config_type<envoy_v3_api_field_extensions.clusters.dns.v3.DnsCluster.config_type>` instead.
  // [#extension-category: envoy.network.dns_resolver]
  core.v3.TypedExtensionConfig typed_dns_resolver_config = 55;

  // Optional configuration for having cluster readiness block on warm-up. Currently, only applicable for
  // :ref:`STRICT_DNS<envoy_v3_api_enum_value_config.cluster.v3.Cluster.DiscoveryType.STRICT_DNS>`,
  // or :ref:`LOGICAL_DNS<envoy_v3_api_enum_value_config.cluster.v3.Cluster.DiscoveryType.LOGICAL_DNS>`,
  // or :ref:`Redis Cluster<arch_overview_redis>`.
  // If true, cluster readiness blocks on warm-up. If false, the cluster will complete
  // initialization whether or not warm-up has completed. Defaults to true.
  google.protobuf.BoolValue wait_for_warm_on_init = 54;

  // If specified, outlier detection will be enabled for this upstream cluster.
  // Each of the configuration values can be overridden via
  // :ref:`runtime values <config_cluster_manager_cluster_runtime_outlier_detection>`.
  OutlierDetection outlier_detection = 19;

  // The interval for removing stale hosts from a cluster type
  // :ref:`ORIGINAL_DST<envoy_v3_api_enum_value_config.cluster.v3.Cluster.DiscoveryType.ORIGINAL_DST>`.
  // Hosts are considered stale if they have not been used
  // as upstream destinations during this interval. New hosts are added
  // to original destination clusters on demand as new connections are
  // redirected to Envoy, causing the number of hosts in the cluster to
  // grow over time. Hosts that are not stale (they are actively used as
  // destinations) are kept in the cluster, which allows connections to
  // them remain open, saving the latency that would otherwise be spent
  // on opening new connections. If this setting is not specified, the
  // value defaults to 5000ms. For cluster types other than
  // :ref:`ORIGINAL_DST<envoy_v3_api_enum_value_config.cluster.v3.Cluster.DiscoveryType.ORIGINAL_DST>`
  // this setting is ignored.
  google.protobuf.Duration cleanup_interval = 20 [(validate.rules).duration = {gt {}}];

  // Optional configuration used to bind newly established upstream connections.
  // This overrides any bind_config specified in the bootstrap proto.
  // If the address and port are empty, no bind will be performed.
  core.v3.BindConfig upstream_bind_config = 21;

  // Configuration for load balancing subsetting.
  LbSubsetConfig lb_subset_config = 22;

  // Optional configuration for the load balancing algorithm selected by
  // LbPolicy. Currently only
  // :ref:`RING_HASH<envoy_v3_api_enum_value_config.cluster.v3.Cluster.LbPolicy.RING_HASH>`,
  // :ref:`MAGLEV<envoy_v3_api_enum_value_config.cluster.v3.Cluster.LbPolicy.MAGLEV>` and
  // :ref:`LEAST_REQUEST<envoy_v3_api_enum_value_config.cluster.v3.Cluster.LbPolicy.LEAST_REQUEST>`
  // has additional configuration options.
  // Specifying ring_hash_lb_config or maglev_lb_config or least_request_lb_config without setting the corresponding
  // LbPolicy will generate an error at runtime.
  oneof lb_config {
    // Optional configuration for the Ring Hash load balancing policy.
    RingHashLbConfig ring_hash_lb_config = 23;

    // Optional configuration for the Maglev load balancing policy.
    MaglevLbConfig maglev_lb_config = 52;

    // Optional configuration for the Original Destination load balancing policy.
    OriginalDstLbConfig original_dst_lb_config = 34;

    // Optional configuration for the LeastRequest load balancing policy.
    LeastRequestLbConfig least_request_lb_config = 37;

    // Optional configuration for the RoundRobin load balancing policy.
    RoundRobinLbConfig round_robin_lb_config = 56;
  }

  // Common configuration for all load balancer implementations.
  CommonLbConfig common_lb_config = 27;

  // Optional custom transport socket implementation to use for upstream connections.
  // To setup TLS, set a transport socket with name ``envoy.transport_sockets.tls`` and
  // :ref:`UpstreamTlsContexts <envoy_v3_api_msg_extensions.transport_sockets.tls.v3.UpstreamTlsContext>` in the ``typed_config``.
  // If no transport socket configuration is specified, new connections
  // will be set up with plaintext.
  core.v3.TransportSocket transport_socket = 24;

  // The Metadata field can be used to provide additional information about the
  // cluster. It can be used for stats, logging, and varying filter behavior.
  // Fields should use reverse DNS notation to denote which entity within Envoy
  // will need the information. For instance, if the metadata is intended for
  // the Router filter, the filter name should be specified as ``envoy.filters.http.router``.
  core.v3.Metadata metadata = 25;

  // Determines how Envoy selects the protocol used to speak to upstream hosts.
  // This has been deprecated in favor of setting explicit protocol selection
  // in the :ref:`http_protocol_options
  // <envoy_v3_api_msg_extensions.upstreams.http.v3.HttpProtocolOptions>` message.
  // http_protocol_options can be set via the cluster's
  // :ref:`extension_protocol_options<envoy_v3_api_field_config.cluster.v3.Cluster.typed_extension_protocol_options>`.
  ClusterProtocolSelection protocol_selection = 26
      [deprecated = true, (envoy.annotations.deprecated_at_minor_version) = "3.0"];

  // Optional options for upstream connections.
  UpstreamConnectionOptions upstream_connection_options = 30;

  // If an upstream host becomes unhealthy (as determined by the configured health checks
  // or outlier detection), immediately close all connections to the failed host.
  //
  // .. note::
  //
  //   This is currently only supported for connections created by tcp_proxy.
  //
  // .. note::
  //
  //   The current implementation of this feature closes all connections immediately when
  //   the unhealthy status is detected. If there are a large number of connections open
  //   to an upstream host that becomes unhealthy, Envoy may spend a substantial amount of
  //   time exclusively closing these connections, and not processing any other traffic.
  bool close_connections_on_host_health_failure = 31;

  // If set to true, Envoy will ignore the health value of a host when processing its removal
  // from service discovery. This means that if active health checking is used, Envoy will *not*
  // wait for the endpoint to go unhealthy before removing it.
  bool ignore_health_on_host_removal = 32;

  // An (optional) network filter chain, listed in the order the filters should be applied.
  // The chain will be applied to all outgoing connections that Envoy makes to the upstream
  // servers of this cluster.
  repeated Filter filters = 40;

  // If this field is set and is supported by the client, it will supersede the value of
  // :ref:`lb_policy<envoy_v3_api_field_config.cluster.v3.Cluster.lb_policy>`.
  LoadBalancingPolicy load_balancing_policy = 41;

  // [#not-implemented-hide:]
  // If present, tells the client where to send load reports via LRS. If not present, the
  // client will fall back to a client-side default, which may be either (a) don't send any
  // load reports or (b) send load reports for all clusters to a single default server
  // (which may be configured in the bootstrap file).
  //
  // Note that if multiple clusters point to the same LRS server, the client may choose to
  // create a separate stream for each cluster or it may choose to coalesce the data for
  // multiple clusters onto a single stream. Either way, the client must make sure to send
  // the data for any given cluster on no more than one stream.
  //
  // [#next-major-version: In the v3 API, we should consider restructuring this somehow,
  // maybe by allowing LRS to go on the ADS stream, or maybe by moving some of the negotiation
  // from the LRS stream here.]
  core.v3.ConfigSource lrs_server = 42;

  // A list of metric names from :ref:`ORCA load reports <envoy_v3_api_msg_.xds.data.orca.v3.OrcaLoadReport>` to propagate to LRS.
  //
  // If not specified, then ORCA load reports will not be propagated to LRS.
  //
  // For map fields in the ORCA proto, the string will be of the form ``<map_field_name>.<map_key>``.
  // For example, the string ``named_metrics.foo`` will mean to look for the key ``foo`` in the ORCA
  // :ref:`named_metrics <envoy_v3_api_field_.xds.data.orca.v3.OrcaLoadReport.named_metrics>` field.
  //
  // The special map key ``*`` means to report all entries in the map (e.g., ``named_metrics.*`` means to
  // report all entries in the ORCA named_metrics field). Note that this should be used only with trusted
  // backends.
  //
  // The metric names in LRS will follow the same semantics as this field. In other words, if this field
  // contains ``named_metrics.foo``, then the LRS load report will include the data with that same string
  // as the key.
  repeated string lrs_report_endpoint_metrics = 57;

  // If track_timeout_budgets is true, the :ref:`timeout budget histograms
  // <config_cluster_manager_cluster_stats_timeout_budgets>` will be published for each
  // request. These show what percentage of a request's per try and global timeout was used. A value
  // of 0 would indicate that none of the timeout was used or that the timeout was infinite. A value
  // of 100 would indicate that the request took the entirety of the timeout given to it.
  //
  // .. attention::
  //
  //   This field has been deprecated in favor of ``timeout_budgets``, part of
  //   :ref:`track_cluster_stats <envoy_v3_api_field_config.cluster.v3.Cluster.track_cluster_stats>`.
  bool track_timeout_budgets = 47
      [deprecated = true, (envoy.annotations.deprecated_at_minor_version) = "3.0"];

  // Optional customization and configuration of upstream connection pool, and upstream type.
  //
  // Currently this field only applies for HTTP traffic but is designed for eventual use for custom
  // TCP upstreams.
  //
  // For HTTP traffic, Envoy will generally take downstream HTTP and send it upstream as upstream
  // HTTP, using the http connection pool and the codec from ``http2_protocol_options``
  //
  // For routes where CONNECT termination is configured, Envoy will take downstream CONNECT
  // requests and forward the CONNECT payload upstream over raw TCP using the tcp connection pool.
  //
  // The default pool used is the generic connection pool which creates the HTTP upstream for most
  // HTTP requests, and the TCP upstream if CONNECT termination is configured.
  //
  // If users desire custom connection pool or upstream behavior, for example terminating
  // CONNECT only if a custom filter indicates it is appropriate, the custom factories
  // can be registered and configured here.
  // [#extension-category: envoy.upstreams]
  core.v3.TypedExtensionConfig upstream_config = 48;

  // Configuration to track optional cluster stats.
  TrackClusterStats track_cluster_stats = 49;

  // Preconnect configuration for this cluster.
  PreconnectPolicy preconnect_policy = 50;

  // If ``connection_pool_per_downstream_connection`` is true, the cluster will use a separate
  // connection pool for every downstream connection
  bool connection_pool_per_downstream_connection = 51;
}

// Extensible load balancing policy configuration.
//
// Every LB policy defined via this mechanism will be identified via a unique name using reverse
// DNS notation. If the policy needs configuration parameters, it must define a message for its
// own configuration, which will be stored in the config field. The name of the policy will tell
// clients which type of message they should expect to see in the config field.
//
// Note that there are cases where it is useful to be able to independently select LB policies
// for choosing a locality and for choosing an endpoint within that locality. For example, a
// given deployment may always use the same policy to choose the locality, but for choosing the
// endpoint within the locality, some clusters may use weighted-round-robin, while others may
// use some sort of session-based balancing.
//
// This can be accomplished via hierarchical LB policies, where the parent LB policy creates a
// child LB policy for each locality. For each request, the parent chooses the locality and then
// delegates to the child policy for that locality to choose the endpoint within the locality.
//
// To facilitate this, the config message for the top-level LB policy may include a field of
// type LoadBalancingPolicy that specifies the child policy.
message LoadBalancingPolicy {
  option (udpa.annotations.versioning).previous_message_type = "envoy.api.v2.LoadBalancingPolicy";

  message Policy {
    option (udpa.annotations.versioning).previous_message_type =
        "envoy.api.v2.LoadBalancingPolicy.Policy";

    reserved 2, 1, 3;

    reserved "config", "name", "typed_config";

    // [#extension-category: envoy.load_balancing_policies]
    core.v3.TypedExtensionConfig typed_extension_config = 4;
  }

  // Each client will iterate over the list in order and stop at the first policy that it
  // supports. This provides a mechanism for starting to use new LB policies that are not yet
  // supported by all clients.
  repeated Policy policies = 1;
}

message UpstreamConnectionOptions {
  option (udpa.annotations.versioning).previous_message_type =
      "envoy.api.v2.UpstreamConnectionOptions";

  enum FirstAddressFamilyVersion {
    // respect the native ranking of destination ip addresses returned from dns
    // resolution
    DEFAULT = 0;

    V4 = 1;

    V6 = 2;
  }

  message HappyEyeballsConfig {
    // Specify the IP address family to attempt connection first in happy
    // eyeballs algorithm according to RFC8305#section-4.
    FirstAddressFamilyVersion first_address_family_version = 1;

    // Specify the number of addresses of the first_address_family_version being
    // attempted for connection before the other address family.
    google.protobuf.UInt32Value first_address_family_count = 2 [(validate.rules).uint32 = {gte: 1}];
  }

  // If set then set SO_KEEPALIVE on the socket to enable TCP Keepalives.
  core.v3.TcpKeepalive tcp_keepalive = 1;

  // If enabled, associates the interface name of the local address with the upstream connection.
  // This can be used by extensions during processing of requests. The association mechanism is
  // implementation specific. Defaults to false due to performance concerns.
  bool set_local_interface_name_on_upstream_connections = 2;

  // Configurations for happy eyeballs algorithm.
  // Add configs for first_address_family_version and first_address_family_count
  // when sorting destination ip addresses.
  HappyEyeballsConfig happy_eyeballs_config = 3;
}

message TrackClusterStats {
  // If timeout_budgets is true, the :ref:`timeout budget histograms
  // <config_cluster_manager_cluster_stats_timeout_budgets>` will be published for each
  // request. These show what percentage of a request's per try and global timeout was used. A value
  // of 0 would indicate that none of the timeout was used or that the timeout was infinite. A value
  // of 100 would indicate that the request took the entirety of the timeout given to it.
  bool timeout_budgets = 1;

  // If request_response_sizes is true, then the :ref:`histograms
  // <config_cluster_manager_cluster_stats_request_response_sizes>`  tracking header and body sizes
  // of requests and responses will be published.
  bool request_response_sizes = 2;

  // If true, some stats will be emitted per-endpoint, similar to the stats in admin ``/clusters``
  // output.
  //
  // This does not currently output correct stats during a hot-restart.
  //
  // This is not currently implemented by all stat sinks.
  //
  // These stats do not honor filtering or tag extraction rules in :ref:`StatsConfig
  // <envoy_v3_api_msg_config.metrics.v3.StatsConfig>` (but fixed-value tags are supported). Admin
  // endpoint filtering is supported.
  //
  // This may not be used at the same time as
  // :ref:`load_stats_config <envoy_v3_api_field_config.bootstrap.v3.ClusterManager.load_stats_config>`.
  bool per_endpoint_stats = 3;
}<|MERGE_RESOLUTION|>--- conflicted
+++ resolved
@@ -970,14 +970,10 @@
   // :ref:`STRICT_DNS<envoy_v3_api_enum_value_config.cluster.v3.Cluster.DiscoveryType.STRICT_DNS>`
   // and :ref:`LOGICAL_DNS<envoy_v3_api_enum_value_config.cluster.v3.Cluster.DiscoveryType.LOGICAL_DNS>`
   // this setting is ignored.
-<<<<<<< HEAD
   // This field is deprecated in favor of :ref:`cluster_type<envoy_v3_api_field_config.cluster.v3.Cluster.cluster_type>` and
   // will be ignored if :ref:`cluster_type<envoy_v3_api_field_config.cluster.v3.Cluster.cluster_type>` is set.
   google.protobuf.Duration dns_jitter = 58
-      [deprecated = true, (envoy.annotations.deprecated_at_minor_version) = "3.0"];
-=======
-  google.protobuf.Duration dns_jitter = 58 [(validate.rules).duration = {gte {}}];
->>>>>>> 3bf801c5
+      [deprecated = true, (envoy.annotations.deprecated_at_minor_version) = "3.0", (validate.rules).duration = {gte {}}];
 
   // If the DNS failure refresh rate is specified and the cluster type is either
   // :ref:`STRICT_DNS<envoy_v3_api_enum_value_config.cluster.v3.Cluster.DiscoveryType.STRICT_DNS>`,

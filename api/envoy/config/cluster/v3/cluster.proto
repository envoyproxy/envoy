--- conflicted
+++ resolved
@@ -45,11 +45,7 @@
 }
 
 // Configuration for a single upstream cluster.
-<<<<<<< HEAD
-// [#next-free-field: 58]
-=======
-// [#next-free-field: 59]
->>>>>>> 87d555a7
+// [#next-free-field: 60]
 message Cluster {
   option (udpa.annotations.versioning).previous_message_type = "envoy.api.v2.Cluster";
 
@@ -1229,7 +1225,7 @@
 
   // If ``ignore_removal`` is true, the cluster manager will ignore the cluster while removing during CDS event.
   // This is useful when cluster is created and managed by custom implementation. For example, Dynamic Forward Proxy.
-  bool ignore_removal = 57;
+  bool ignore_removal = 59;
 }
 
 // Extensible load balancing policy configuration.

--- conflicted
+++ resolved
@@ -229,25 +229,6 @@
   repeated TraceContext outgoing_trace_context = 9;
 }
 
-<<<<<<< HEAD
-=======
-// [#not-implemented-hide:]
-// Configuration for AWS X-Ray tracer.
-message XRayConfig {
-  option (udpa.annotations.versioning).previous_message_type = "envoy.config.trace.v2.XRayConfig";
-
-  // The endpoint of the X-Ray Daemon where the spans will be sent. Since by default daemon
-  // listens to localhost:2000, so the default value is 127.0.0.1:2000.
-  string daemon_endpoint = 1 [(validate.rules).string = {min_bytes: 1}];
-
-  // The custom name to name a X-Ray segment. By default will use cluster name.
-  string segment_name = 2;
-
-  // The location of custom sampling rule json file.
-  api.v3alpha.core.DataSource sampling_rule_manifest = 3;
-}
-
->>>>>>> 75e768bc
 // Configuration structure.
 message TraceServiceConfig {
   option (udpa.annotations.versioning).previous_message_type =

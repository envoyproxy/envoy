syntax = "proto3";

package envoy.config.listener.v4alpha;

import "envoy/config/accesslog/v4alpha/accesslog.proto";
import "envoy/config/core/v4alpha/address.proto";
import "envoy/config/core/v4alpha/base.proto";
import "envoy/config/core/v4alpha/socket_option.proto";
import "envoy/config/listener/v4alpha/api_listener.proto";
import "envoy/config/listener/v4alpha/listener_components.proto";
import "envoy/config/listener/v4alpha/udp_listener_config.proto";

import "google/protobuf/duration.proto";
import "google/protobuf/wrappers.proto";

import "xds/core/v3/collection_entry.proto";

import "udpa/annotations/security.proto";
import "udpa/annotations/status.proto";
import "udpa/annotations/versioning.proto";
import "validate/validate.proto";

option java_package = "io.envoyproxy.envoy.config.listener.v4alpha";
option java_outer_classname = "ListenerProto";
option java_multiple_files = true;
option (udpa.annotations.file_status).package_version_status = NEXT_MAJOR_VERSION_CANDIDATE;

// [#protodoc-title: Listener configuration]
// Listener :ref:`configuration overview <config_listeners>`

// Listener list collections. Entries are *Listener* resources or references.
// [#not-implemented-hide:]
message ListenerCollection {
  option (udpa.annotations.versioning).previous_message_type =
      "envoy.config.listener.v3.ListenerCollection";

  repeated xds.core.v3.CollectionEntry entries = 1;
}

// [#next-free-field: 28]
message Listener {
  option (udpa.annotations.versioning).previous_message_type = "envoy.config.listener.v3.Listener";

  enum DrainType {
    // Drain in response to calling /healthcheck/fail admin endpoint (along with the health check
    // filter), listener removal/modification, and hot restart.
    DEFAULT = 0;

    // Drain in response to listener removal/modification and hot restart. This setting does not
    // include /healthcheck/fail. This setting may be desirable if Envoy is hosting both ingress
    // and egress listeners.
    MODIFY_ONLY = 1;
  }

  // [#not-implemented-hide:]
  message DeprecatedV1 {
    option (udpa.annotations.versioning).previous_message_type =
        "envoy.config.listener.v3.Listener.DeprecatedV1";

    // Whether the listener should bind to the port. A listener that doesn't
    // bind can only receive connections redirected from other listeners that
    // set use_original_dst parameter to true. Default is true.
    //
    // This is deprecated. Use :ref:`Listener.bind_to_port
    // <envoy_api_field_config.listener.v4alpha.Listener.bind_to_port>`
    google.protobuf.BoolValue bind_to_port = 1;
  }

  // Configuration for listener connection balancing.
  message ConnectionBalanceConfig {
    option (udpa.annotations.versioning).previous_message_type =
        "envoy.config.listener.v3.Listener.ConnectionBalanceConfig";

    // A connection balancer implementation that does exact balancing. This means that a lock is
    // held during balancing so that connection counts are nearly exactly balanced between worker
    // threads. This is "nearly" exact in the sense that a connection might close in parallel thus
    // making the counts incorrect, but this should be rectified on the next accept. This balancer
    // sacrifices accept throughput for accuracy and should be used when there are a small number of
    // connections that rarely cycle (e.g., service mesh gRPC egress).
    message ExactBalance {
      option (udpa.annotations.versioning).previous_message_type =
          "envoy.config.listener.v3.Listener.ConnectionBalanceConfig.ExactBalance";
    }

    oneof balance_type {
      option (validate.required) = true;

      // If specified, the listener will use the exact connection balancer.
      ExactBalance exact_balance = 1;
    }
  }

<<<<<<< HEAD
  reserved 14, 23, 7;
=======
  // Configuration for envoy internal listener. All the future internal listener features should be added here.
  // [#not-implemented-hide:]
  message InternalListenerConfig {
    option (udpa.annotations.versioning).previous_message_type =
        "envoy.config.listener.v3.Listener.InternalListenerConfig";
  }

  reserved 14, 7;
>>>>>>> d8ded604

  reserved "deprecated_v1";

  // The unique name by which this listener is known. If no name is provided,
  // Envoy will allocate an internal UUID for the listener. If the listener is to be dynamically
  // updated or removed via :ref:`LDS <config_listeners_lds>` a unique name must be provided.
  string name = 1;

  // The address that the listener should listen on. In general, the address must be unique, though
  // that is governed by the bind rules of the OS. E.g., multiple listeners can listen on port 0 on
  // Linux as the actual port will be allocated by the OS.
  core.v4alpha.Address address = 2 [(validate.rules).message = {required: true}];

  // A list of filter chains to consider for this listener. The
  // :ref:`FilterChain <envoy_api_msg_config.listener.v4alpha.FilterChain>` with the most specific
  // :ref:`FilterChainMatch <envoy_api_msg_config.listener.v4alpha.FilterChainMatch>` criteria is used on a
  // connection.
  //
  // Example using SNI for filter chain selection can be found in the
  // :ref:`FAQ entry <faq_how_to_setup_sni>`.
  repeated FilterChain filter_chains = 3;

  // If a connection is redirected using *iptables*, the port on which the proxy
  // receives it might be different from the original destination address. When this flag is set to
  // true, the listener hands off redirected connections to the listener associated with the
  // original destination address. If there is no listener associated with the original destination
  // address, the connection is handled by the listener that receives it. Defaults to false.
  google.protobuf.BoolValue use_original_dst = 4;

  // The default filter chain if none of the filter chain matches. If no default filter chain is supplied,
  // the connection will be closed. The filter chain match is ignored in this field.
  FilterChain default_filter_chain = 25;

  // Soft limit on size of the listener’s new connection read and write buffers.
  // If unspecified, an implementation defined default is applied (1MiB).
  google.protobuf.UInt32Value per_connection_buffer_limit_bytes = 5
      [(udpa.annotations.security).configure_for_untrusted_downstream = true];

  // Listener metadata.
  core.v4alpha.Metadata metadata = 6;

  // The type of draining to perform at a listener-wide level.
  DrainType drain_type = 8;

  // Listener filters have the opportunity to manipulate and augment the connection metadata that
  // is used in connection filter chain matching, for example. These filters are run before any in
  // :ref:`filter_chains <envoy_api_field_config.listener.v4alpha.Listener.filter_chains>`. Order matters as the
  // filters are processed sequentially right after a socket has been accepted by the listener, and
  // before a connection is created.
  // UDP Listener filters can be specified when the protocol in the listener socket address in
  // :ref:`protocol <envoy_api_field_config.core.v4alpha.SocketAddress.protocol>` is :ref:`UDP
  // <envoy_api_enum_value_config.core.v4alpha.SocketAddress.Protocol.UDP>`.
  // UDP listeners currently support a single filter.
  repeated ListenerFilter listener_filters = 9;

  // The timeout to wait for all listener filters to complete operation. If the timeout is reached,
  // the accepted socket is closed without a connection being created unless
  // `continue_on_listener_filters_timeout` is set to true. Specify 0 to disable the
  // timeout. If not specified, a default timeout of 15s is used.
  google.protobuf.Duration listener_filters_timeout = 15;

  // Whether a connection should be created when listener filters timeout. Default is false.
  //
  // .. attention::
  //
  //   Some listener filters, such as :ref:`Proxy Protocol filter
  //   <config_listener_filters_proxy_protocol>`, should not be used with this option. It will cause
  //   unexpected behavior when a connection is created.
  bool continue_on_listener_filters_timeout = 17;

  // Whether the listener should be set as a transparent socket.
  // When this flag is set to true, connections can be redirected to the listener using an
  // *iptables* *TPROXY* target, in which case the original source and destination addresses and
  // ports are preserved on accepted connections. This flag should be used in combination with
  // :ref:`an original_dst <config_listener_filters_original_dst>` :ref:`listener filter
  // <envoy_api_field_config.listener.v4alpha.Listener.listener_filters>` to mark the connections' local addresses as
  // "restored." This can be used to hand off each redirected connection to another listener
  // associated with the connection's destination address. Direct connections to the socket without
  // using *TPROXY* cannot be distinguished from connections redirected using *TPROXY* and are
  // therefore treated as if they were redirected.
  // When this flag is set to false, the listener's socket is explicitly reset as non-transparent.
  // Setting this flag requires Envoy to run with the *CAP_NET_ADMIN* capability.
  // When this flag is not set (default), the socket is not modified, i.e. the transparent option
  // is neither set nor reset.
  google.protobuf.BoolValue transparent = 10;

  // Whether the listener should set the *IP_FREEBIND* socket option. When this
  // flag is set to true, listeners can be bound to an IP address that is not
  // configured on the system running Envoy. When this flag is set to false, the
  // option *IP_FREEBIND* is disabled on the socket. When this flag is not set
  // (default), the socket is not modified, i.e. the option is neither enabled
  // nor disabled.
  google.protobuf.BoolValue freebind = 11;

  // Additional socket options that may not be present in Envoy source code or
  // precompiled binaries.
  repeated core.v4alpha.SocketOption socket_options = 13;

  // Whether the listener should accept TCP Fast Open (TFO) connections.
  // When this flag is set to a value greater than 0, the option TCP_FASTOPEN is enabled on
  // the socket, with a queue length of the specified size
  // (see `details in RFC7413 <https://tools.ietf.org/html/rfc7413#section-5.1>`_).
  // When this flag is set to 0, the option TCP_FASTOPEN is disabled on the socket.
  // When this flag is not set (default), the socket is not modified,
  // i.e. the option is neither enabled nor disabled.
  //
  // On Linux, the net.ipv4.tcp_fastopen kernel parameter must include flag 0x2 to enable
  // TCP_FASTOPEN.
  // See `ip-sysctl.txt <https://www.kernel.org/doc/Documentation/networking/ip-sysctl.txt>`_.
  //
  // On macOS, only values of 0, 1, and unset are valid; other values may result in an error.
  // To set the queue length on macOS, set the net.inet.tcp.fastopen_backlog kernel parameter.
  google.protobuf.UInt32Value tcp_fast_open_queue_length = 12;

  // Specifies the intended direction of the traffic relative to the local Envoy.
  // This property is required on Windows for listeners using the original destination filter,
  // see :ref:`Original Destination <config_listener_filters_original_dst>`.
  core.v4alpha.TrafficDirection traffic_direction = 16;

  // If the protocol in the listener socket address in :ref:`protocol
  // <envoy_api_field_config.core.v4alpha.SocketAddress.protocol>` is :ref:`UDP
  // <envoy_api_enum_value_config.core.v4alpha.SocketAddress.Protocol.UDP>`, this field specifies the actual udp
  // listener to create, i.e. :ref:`udp_listener_name
  // <envoy_api_field_config.listener.v4alpha.UdpListenerConfig.udp_listener_name>` = "raw_udp_listener" for
  // creating a packet-oriented UDP listener. If not present, treat it as "raw_udp_listener".
  UdpListenerConfig udp_listener_config = 18;

  // Used to represent an API listener, which is used in non-proxy clients. The type of API
  // exposed to the non-proxy application depends on the type of API listener.
  // When this field is set, no other field except for :ref:`name<envoy_api_field_config.listener.v4alpha.Listener.name>`
  // should be set.
  //
  // .. note::
  //
  //  Currently only one ApiListener can be installed; and it can only be done via bootstrap config,
  //  not LDS.
  //
  // [#next-major-version: In the v3 API, instead of this messy approach where the socket
  // listener fields are directly in the top-level Listener message and the API listener types
  // are in the ApiListener message, the socket listener messages should be in their own message,
  // and the top-level Listener should essentially be a oneof that selects between the
  // socket listener and the various types of API listener. That way, a given Listener message
  // can structurally only contain the fields of the relevant type.]
  ApiListener api_listener = 19;

  // The listener's connection balancer configuration, currently only applicable to TCP listeners.
  // If no configuration is specified, Envoy will not attempt to balance active connections between
  // worker threads.
  ConnectionBalanceConfig connection_balance_config = 20;

  // When this flag is set to true, listeners set the *SO_REUSEPORT* socket option and
  // create one socket for each worker thread. This makes inbound connections
  // distribute among worker threads roughly evenly in cases where there are a high number
  // of connections. When this flag is set to false, all worker threads share one socket.
  //
  // Before Linux v4.19-rc1, new TCP connections may be rejected during hot restart
  // (see `3rd paragraph in 'soreuseport' commit message
  // <https://github.com/torvalds/linux/commit/c617f398edd4db2b8567a28e89>`_).
  // This issue was fixed by `tcp: Avoid TCP syncookie rejected by SO_REUSEPORT socket
  // <https://github.com/torvalds/linux/commit/40a1227ea845a37ab197dd1caffb60b047fa36b1>`_.
  bool reuse_port = 21;

  // Configuration for :ref:`access logs <arch_overview_access_logs>`
  // emitted by this listener.
  repeated accesslog.v4alpha.AccessLog access_log = 22;

  // The maximum length a tcp listener's pending connections queue can grow to. If no value is
  // provided net.core.somaxconn will be used on Linux and 128 otherwise.
  google.protobuf.UInt32Value tcp_backlog_size = 24;

  // Whether the listener should bind to the port. A listener that doesn't
  // bind can only receive connections redirected from other listeners that set
  // :ref:`use_original_dst <envoy_api_field_config.listener.v4alpha.Listener.use_original_dst>`
  // to true. Default is true.
  google.protobuf.BoolValue bind_to_port = 26;

  // The exclusive listener type and the corresponding config.
  // TODO(lambdai): https://github.com/envoyproxy/envoy/issues/15372
  // Will create and add TcpListenerConfig. Will add UdpListenerConfig and ApiListener.
  // [#not-implemented-hide:]
  oneof listener_specifier {
    // Used to represent an internal listener which does not listen on OSI L4 address but can be used by the
    // :ref:`envoy cluster <envoy_v3_api_msg_config.cluster.v3.Cluster>` to create a user space connection to.
    // The internal listener acts as a tcp listener. It supports listener filters and network filter chains.
    // The internal listener require :ref:`address <envoy_api_field_config.listener.v4alpha.Listener.address>` has
    // field `envoy_internal_address`.
    //
    // There are some limitations are derived from the implementation. The known limitations include
    //
    // * :ref:`ConnectionBalanceConfig <envoy_api_msg_config.listener.v4alpha.Listener.ConnectionBalanceConfig>` is not
    //   allowed because both cluster connection and listener connection must be owned by the same dispatcher.
    // * :ref:`tcp_backlog_size <envoy_api_field_config.listener.v4alpha.Listener.tcp_backlog_size>`
    // * :ref:`freebind <envoy_api_field_config.listener.v4alpha.Listener.freebind>`
    // * :ref:`transparent <envoy_api_field_config.listener.v4alpha.Listener.transparent>`
    // [#not-implemented-hide:]
    InternalListenerConfig internal_listener = 27;
  }
}<|MERGE_RESOLUTION|>--- conflicted
+++ resolved
@@ -90,9 +90,6 @@
     }
   }
 
-<<<<<<< HEAD
-  reserved 14, 23, 7;
-=======
   // Configuration for envoy internal listener. All the future internal listener features should be added here.
   // [#not-implemented-hide:]
   message InternalListenerConfig {
@@ -100,8 +97,7 @@
         "envoy.config.listener.v3.Listener.InternalListenerConfig";
   }
 
-  reserved 14, 7;
->>>>>>> d8ded604
+  reserved 14, 23, 7;
 
   reserved "deprecated_v1";
 

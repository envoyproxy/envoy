--- conflicted
+++ resolved
@@ -83,7 +83,6 @@
     google.protobuf.Timestamp last_updated = 3;
   }
 
-<<<<<<< HEAD
   // Describes a dynamically loaded listener via the LDS API.
   message DynamicListener {
     // The name or unique id of this listener, pulled from the DynamicListenerState config.
@@ -109,14 +108,9 @@
     UpdateFailureState error_state = 5;
   }
 
-  // This is the :ref:`version_info <envoy_api_field_DiscoveryResponse.version_info>` in the
-  // last processed LDS discovery response. If there are only static bootstrap listeners, this field
-  // will be "".
-=======
   // This is the :ref:`version_info <envoy_api_field_api.v3alpha.DiscoveryResponse.version_info>` in
   // the last processed LDS discovery response. If there are only static bootstrap listeners, this
   // field will be "".
->>>>>>> 4dc16a57
   string version_info = 1;
 
   // The statically loaded listener configs.

syntax = "proto3";

package envoy.api.v2.listener;

import public "envoy/api/v2/listener/listener_components.proto";

option java_package = "io.envoyproxy.envoy.api.v2.listener";
option java_outer_classname = "ListenerProto";
option java_multiple_files = true;
option csharp_namespace = "Envoy.Api.V2.ListenerNS";
<<<<<<< HEAD
option ruby_package = "Envoy.Api.V2.ListenerNS";

import "envoy/api/v2/auth/cert.proto";
import "envoy/api/v2/core/address.proto";
import "envoy/api/v2/core/base.proto";

import "google/protobuf/any.proto";
import "google/protobuf/struct.proto";
import "google/protobuf/wrappers.proto";

import "validate/validate.proto";

// [#protodoc-title: Listener components]
// Listener :ref:`configuration overview <config_listeners>`

message Filter {
  reserved 3;

  // The name of the filter to instantiate. The name must match a
  // :ref:`supported filter <config_network_filters>`.
  string name = 1 [(validate.rules).string = {min_bytes: 1}];

  // Filter specific configuration which depends on the filter being
  // instantiated. See the supported filters for further documentation.
  oneof config_type {
    google.protobuf.Struct config = 2 [deprecated = true];

    google.protobuf.Any typed_config = 4;
  }
}

// Specifies the match criteria for selecting a specific filter chain for a
// listener.
//
// In order for a filter chain to be selected, *ALL* of its criteria must be
// fulfilled by the incoming connection, properties of which are set by the
// networking stack and/or listener filters.
//
// The following order applies:
//
// 1. Destination port.
// 2. Destination IP address.
// 3. Server name (e.g. SNI for TLS protocol),
// 4. Transport protocol.
// 5. Application protocols (e.g. ALPN for TLS protocol).
// 6. Source type (e.g. any, local or external network).
// 7. Source IP address.
// 8. Source port.
//
// For criteria that allow ranges or wildcards, the most specific value in any
// of the configured filter chains that matches the incoming connection is going
// to be used (e.g. for SNI ``www.example.com`` the most specific match would be
// ``www.example.com``, then ``*.example.com``, then ``*.com``, then any filter
// chain without ``server_names`` requirements).
//
// [#comment: Implemented rules are kept in the preference order, with deprecated fields
// listed at the end, because that's how we want to list them in the docs.
//
// [#comment:TODO(PiotrSikora): Add support for configurable precedence of the rules]
// [#next-free-field: 13]
message FilterChainMatch {
  enum ConnectionSourceType {
    // Any connection source matches.
    ANY = 0;

    // Match a connection originating from the same host.
    LOCAL = 1;

    // Match a connection originating from a different host.
    EXTERNAL = 2;
  }

  reserved 1;

  // Optional destination port to consider when use_original_dst is set on the
  // listener in determining a filter chain match.
  google.protobuf.UInt32Value destination_port = 8 [(validate.rules).uint32 = {lte: 65535 gte: 1}];

  // If non-empty, an IP address and prefix length to match addresses when the
  // listener is bound to 0.0.0.0/:: or when use_original_dst is specified.
  repeated core.CidrRange prefix_ranges = 3;

  // If non-empty, an IP address and suffix length to match addresses when the
  // listener is bound to 0.0.0.0/:: or when use_original_dst is specified.
  // [#not-implemented-hide:]
  string address_suffix = 4;

  // [#not-implemented-hide:]
  google.protobuf.UInt32Value suffix_len = 5;

  // Specifies the connection source IP match type. Can be any, local or external network.
  ConnectionSourceType source_type = 12 [(validate.rules).enum = {defined_only: true}];

  // The criteria is satisfied if the source IP address of the downstream
  // connection is contained in at least one of the specified subnets. If the
  // parameter is not specified or the list is empty, the source IP address is
  // ignored.
  repeated core.CidrRange source_prefix_ranges = 6;

  // The criteria is satisfied if the source port of the downstream connection
  // is contained in at least one of the specified ports. If the parameter is
  // not specified, the source port is ignored.
  repeated uint32 source_ports = 7
      [(validate.rules).repeated = {items {uint32 {lte: 65535 gte: 1}}}];

  // If non-empty, a list of server names (e.g. SNI for TLS protocol) to consider when determining
  // a filter chain match. Those values will be compared against the server names of a new
  // connection, when detected by one of the listener filters.
  //
  // The server name will be matched against all wildcard domains, i.e. ``www.example.com``
  // will be first matched against ``www.example.com``, then ``*.example.com``, then ``*.com``.
  //
  // Note that partial wildcards are not supported, and values like ``*w.example.com`` are invalid.
  //
  // .. attention::
  //
  //   See the :ref:`FAQ entry <faq_how_to_setup_sni>` on how to configure SNI for more
  //   information.
  repeated string server_names = 11;

  // If non-empty, a transport protocol to consider when determining a filter chain match.
  // This value will be compared against the transport protocol of a new connection, when
  // it's detected by one of the listener filters.
  //
  // Suggested values include:
  //
  // * ``raw_buffer`` - default, used when no transport protocol is detected,
  // * ``tls`` - set by :ref:`envoy.listener.tls_inspector <config_listener_filters_tls_inspector>`
  //   when TLS protocol is detected.
  string transport_protocol = 9;

  // If non-empty, a list of application protocols (e.g. ALPN for TLS protocol) to consider when
  // determining a filter chain match. Those values will be compared against the application
  // protocols of a new connection, when detected by one of the listener filters.
  //
  // Suggested values include:
  //
  // * ``http/1.1`` - set by :ref:`envoy.listener.tls_inspector
  //   <config_listener_filters_tls_inspector>`,
  // * ``h2`` - set by :ref:`envoy.listener.tls_inspector <config_listener_filters_tls_inspector>`
  //
  // .. attention::
  //
  //   Currently, only :ref:`TLS Inspector <config_listener_filters_tls_inspector>` provides
  //   application protocol detection based on the requested
  //   `ALPN <https://en.wikipedia.org/wiki/Application-Layer_Protocol_Negotiation>`_ values.
  //
  //   However, the use of ALPN is pretty much limited to the HTTP/2 traffic on the Internet,
  //   and matching on values other than ``h2`` is going to lead to a lot of false negatives,
  //   unless all connecting clients are known to use ALPN.
  repeated string application_protocols = 10;
}

// A filter chain wraps a set of match criteria, an option TLS context, a set of filters, and
// various other parameters.
// [#next-free-field: 8]
message FilterChain {
  // The criteria to use when matching a connection to this filter chain.
  FilterChainMatch filter_chain_match = 1;

  // The TLS context for this filter chain.
  //
  // .. attention::
  //
  //   **This field is deprecated**. Use `transport_socket` with name `tls` instead. If both are
  //   set, `transport_socket` takes priority.
  auth.DownstreamTlsContext tls_context = 2 [deprecated = true];

  // A list of individual network filters that make up the filter chain for
  // connections established with the listener. Order matters as the filters are
  // processed sequentially as connection events happen. Note: If the filter
  // list is empty, the connection will close by default.
  repeated Filter filters = 3;

  // Whether the listener should expect a PROXY protocol V1 header on new
  // connections. If this option is enabled, the listener will assume that that
  // remote address of the connection is the one specified in the header. Some
  // load balancers including the AWS ELB support this option. If the option is
  // absent or set to false, Envoy will use the physical peer address of the
  // connection as the remote address.
  google.protobuf.BoolValue use_proxy_proto = 4;

  // [#not-implemented-hide:] filter chain metadata.
  core.Metadata metadata = 5;

  // Optional custom transport socket implementation to use for downstream connections.
  // To setup TLS, set a transport socket with name `tls` and
  // :ref:`DownstreamTlsContext <envoy_api_msg_auth.DownstreamTlsContext>` in the `typed_config`.
  // If no transport socket configuration is specified, new connections
  // will be set up with plaintext.
  core.TransportSocket transport_socket = 6;

  // [#not-implemented-hide:] The unique name (or empty) by which this filter chain is known. If no
  // name is provided, Envoy will allocate an internal UUID for the filter chain. If the filter
  // chain is to be dynamically updated or removed via FCDS a unique name must be provided.
  string name = 7;
}

// Specifies the match criteria. All of the criteria needs to be satisfied.
message ListenerFilterMatch {
  // If it is not empty, the criteria is satisfied if the destination port of the connection is
  // contained.
  repeated uint32 destination_ports = 1
      [(validate.rules).repeated = {items {uint32 {lte: 65535 gte: 1}}}];
}

// [#next-free-field: 6]
message ListenerFilter {
  reserved 5;

  // The name of the filter to instantiate. The name must match a
  // :ref:`supported filter <config_listener_filters>`.
  string name = 1 [(validate.rules).string = {min_bytes: 1}];

  // Filter specific configuration which depends on the filter being instantiated.
  // See the supported filters for further documentation.
  oneof config_type {
    google.protobuf.Struct config = 2 [deprecated = true];

    google.protobuf.Any typed_config = 3;
  }

  // Decide when to enable/disable this listener filter on incoming traffic.
  oneof switches {
    ListenerFilterMatch disabled = 4;
  }
}
=======
option ruby_package = "Envoy.Api.V2.ListenerNS";
>>>>>>> 3ed917f1
<|MERGE_RESOLUTION|>--- conflicted
+++ resolved
@@ -8,234 +8,4 @@
 option java_outer_classname = "ListenerProto";
 option java_multiple_files = true;
 option csharp_namespace = "Envoy.Api.V2.ListenerNS";
-<<<<<<< HEAD
-option ruby_package = "Envoy.Api.V2.ListenerNS";
-
-import "envoy/api/v2/auth/cert.proto";
-import "envoy/api/v2/core/address.proto";
-import "envoy/api/v2/core/base.proto";
-
-import "google/protobuf/any.proto";
-import "google/protobuf/struct.proto";
-import "google/protobuf/wrappers.proto";
-
-import "validate/validate.proto";
-
-// [#protodoc-title: Listener components]
-// Listener :ref:`configuration overview <config_listeners>`
-
-message Filter {
-  reserved 3;
-
-  // The name of the filter to instantiate. The name must match a
-  // :ref:`supported filter <config_network_filters>`.
-  string name = 1 [(validate.rules).string = {min_bytes: 1}];
-
-  // Filter specific configuration which depends on the filter being
-  // instantiated. See the supported filters for further documentation.
-  oneof config_type {
-    google.protobuf.Struct config = 2 [deprecated = true];
-
-    google.protobuf.Any typed_config = 4;
-  }
-}
-
-// Specifies the match criteria for selecting a specific filter chain for a
-// listener.
-//
-// In order for a filter chain to be selected, *ALL* of its criteria must be
-// fulfilled by the incoming connection, properties of which are set by the
-// networking stack and/or listener filters.
-//
-// The following order applies:
-//
-// 1. Destination port.
-// 2. Destination IP address.
-// 3. Server name (e.g. SNI for TLS protocol),
-// 4. Transport protocol.
-// 5. Application protocols (e.g. ALPN for TLS protocol).
-// 6. Source type (e.g. any, local or external network).
-// 7. Source IP address.
-// 8. Source port.
-//
-// For criteria that allow ranges or wildcards, the most specific value in any
-// of the configured filter chains that matches the incoming connection is going
-// to be used (e.g. for SNI ``www.example.com`` the most specific match would be
-// ``www.example.com``, then ``*.example.com``, then ``*.com``, then any filter
-// chain without ``server_names`` requirements).
-//
-// [#comment: Implemented rules are kept in the preference order, with deprecated fields
-// listed at the end, because that's how we want to list them in the docs.
-//
-// [#comment:TODO(PiotrSikora): Add support for configurable precedence of the rules]
-// [#next-free-field: 13]
-message FilterChainMatch {
-  enum ConnectionSourceType {
-    // Any connection source matches.
-    ANY = 0;
-
-    // Match a connection originating from the same host.
-    LOCAL = 1;
-
-    // Match a connection originating from a different host.
-    EXTERNAL = 2;
-  }
-
-  reserved 1;
-
-  // Optional destination port to consider when use_original_dst is set on the
-  // listener in determining a filter chain match.
-  google.protobuf.UInt32Value destination_port = 8 [(validate.rules).uint32 = {lte: 65535 gte: 1}];
-
-  // If non-empty, an IP address and prefix length to match addresses when the
-  // listener is bound to 0.0.0.0/:: or when use_original_dst is specified.
-  repeated core.CidrRange prefix_ranges = 3;
-
-  // If non-empty, an IP address and suffix length to match addresses when the
-  // listener is bound to 0.0.0.0/:: or when use_original_dst is specified.
-  // [#not-implemented-hide:]
-  string address_suffix = 4;
-
-  // [#not-implemented-hide:]
-  google.protobuf.UInt32Value suffix_len = 5;
-
-  // Specifies the connection source IP match type. Can be any, local or external network.
-  ConnectionSourceType source_type = 12 [(validate.rules).enum = {defined_only: true}];
-
-  // The criteria is satisfied if the source IP address of the downstream
-  // connection is contained in at least one of the specified subnets. If the
-  // parameter is not specified or the list is empty, the source IP address is
-  // ignored.
-  repeated core.CidrRange source_prefix_ranges = 6;
-
-  // The criteria is satisfied if the source port of the downstream connection
-  // is contained in at least one of the specified ports. If the parameter is
-  // not specified, the source port is ignored.
-  repeated uint32 source_ports = 7
-      [(validate.rules).repeated = {items {uint32 {lte: 65535 gte: 1}}}];
-
-  // If non-empty, a list of server names (e.g. SNI for TLS protocol) to consider when determining
-  // a filter chain match. Those values will be compared against the server names of a new
-  // connection, when detected by one of the listener filters.
-  //
-  // The server name will be matched against all wildcard domains, i.e. ``www.example.com``
-  // will be first matched against ``www.example.com``, then ``*.example.com``, then ``*.com``.
-  //
-  // Note that partial wildcards are not supported, and values like ``*w.example.com`` are invalid.
-  //
-  // .. attention::
-  //
-  //   See the :ref:`FAQ entry <faq_how_to_setup_sni>` on how to configure SNI for more
-  //   information.
-  repeated string server_names = 11;
-
-  // If non-empty, a transport protocol to consider when determining a filter chain match.
-  // This value will be compared against the transport protocol of a new connection, when
-  // it's detected by one of the listener filters.
-  //
-  // Suggested values include:
-  //
-  // * ``raw_buffer`` - default, used when no transport protocol is detected,
-  // * ``tls`` - set by :ref:`envoy.listener.tls_inspector <config_listener_filters_tls_inspector>`
-  //   when TLS protocol is detected.
-  string transport_protocol = 9;
-
-  // If non-empty, a list of application protocols (e.g. ALPN for TLS protocol) to consider when
-  // determining a filter chain match. Those values will be compared against the application
-  // protocols of a new connection, when detected by one of the listener filters.
-  //
-  // Suggested values include:
-  //
-  // * ``http/1.1`` - set by :ref:`envoy.listener.tls_inspector
-  //   <config_listener_filters_tls_inspector>`,
-  // * ``h2`` - set by :ref:`envoy.listener.tls_inspector <config_listener_filters_tls_inspector>`
-  //
-  // .. attention::
-  //
-  //   Currently, only :ref:`TLS Inspector <config_listener_filters_tls_inspector>` provides
-  //   application protocol detection based on the requested
-  //   `ALPN <https://en.wikipedia.org/wiki/Application-Layer_Protocol_Negotiation>`_ values.
-  //
-  //   However, the use of ALPN is pretty much limited to the HTTP/2 traffic on the Internet,
-  //   and matching on values other than ``h2`` is going to lead to a lot of false negatives,
-  //   unless all connecting clients are known to use ALPN.
-  repeated string application_protocols = 10;
-}
-
-// A filter chain wraps a set of match criteria, an option TLS context, a set of filters, and
-// various other parameters.
-// [#next-free-field: 8]
-message FilterChain {
-  // The criteria to use when matching a connection to this filter chain.
-  FilterChainMatch filter_chain_match = 1;
-
-  // The TLS context for this filter chain.
-  //
-  // .. attention::
-  //
-  //   **This field is deprecated**. Use `transport_socket` with name `tls` instead. If both are
-  //   set, `transport_socket` takes priority.
-  auth.DownstreamTlsContext tls_context = 2 [deprecated = true];
-
-  // A list of individual network filters that make up the filter chain for
-  // connections established with the listener. Order matters as the filters are
-  // processed sequentially as connection events happen. Note: If the filter
-  // list is empty, the connection will close by default.
-  repeated Filter filters = 3;
-
-  // Whether the listener should expect a PROXY protocol V1 header on new
-  // connections. If this option is enabled, the listener will assume that that
-  // remote address of the connection is the one specified in the header. Some
-  // load balancers including the AWS ELB support this option. If the option is
-  // absent or set to false, Envoy will use the physical peer address of the
-  // connection as the remote address.
-  google.protobuf.BoolValue use_proxy_proto = 4;
-
-  // [#not-implemented-hide:] filter chain metadata.
-  core.Metadata metadata = 5;
-
-  // Optional custom transport socket implementation to use for downstream connections.
-  // To setup TLS, set a transport socket with name `tls` and
-  // :ref:`DownstreamTlsContext <envoy_api_msg_auth.DownstreamTlsContext>` in the `typed_config`.
-  // If no transport socket configuration is specified, new connections
-  // will be set up with plaintext.
-  core.TransportSocket transport_socket = 6;
-
-  // [#not-implemented-hide:] The unique name (or empty) by which this filter chain is known. If no
-  // name is provided, Envoy will allocate an internal UUID for the filter chain. If the filter
-  // chain is to be dynamically updated or removed via FCDS a unique name must be provided.
-  string name = 7;
-}
-
-// Specifies the match criteria. All of the criteria needs to be satisfied.
-message ListenerFilterMatch {
-  // If it is not empty, the criteria is satisfied if the destination port of the connection is
-  // contained.
-  repeated uint32 destination_ports = 1
-      [(validate.rules).repeated = {items {uint32 {lte: 65535 gte: 1}}}];
-}
-
-// [#next-free-field: 6]
-message ListenerFilter {
-  reserved 5;
-
-  // The name of the filter to instantiate. The name must match a
-  // :ref:`supported filter <config_listener_filters>`.
-  string name = 1 [(validate.rules).string = {min_bytes: 1}];
-
-  // Filter specific configuration which depends on the filter being instantiated.
-  // See the supported filters for further documentation.
-  oneof config_type {
-    google.protobuf.Struct config = 2 [deprecated = true];
-
-    google.protobuf.Any typed_config = 3;
-  }
-
-  // Decide when to enable/disable this listener filter on incoming traffic.
-  oneof switches {
-    ListenerFilterMatch disabled = 4;
-  }
-}
-=======
-option ruby_package = "Envoy.Api.V2.ListenerNS";
->>>>>>> 3ed917f1
+option ruby_package = "Envoy.Api.V2.ListenerNS";
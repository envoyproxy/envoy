syntax = "proto3";

package envoy.api.v2;

option java_outer_classname = "CdsProto";
option java_multiple_files = true;
option java_package = "io.envoyproxy.envoy.api.v2";
option java_generic_services = true;

import "envoy/api/v2/auth/cert.proto";
import "envoy/api/v2/cluster/circuit_breaker.proto";
import "envoy/api/v2/cluster/filter.proto";
import "envoy/api/v2/cluster/outlier_detection.proto";
import "envoy/api/v2/core/address.proto";
import "envoy/api/v2/core/base.proto";
import "envoy/api/v2/core/config_source.proto";
import "envoy/api/v2/core/health_check.proto";
import "envoy/api/v2/core/protocol.proto";
import "envoy/api/v2/discovery.proto";
import "envoy/api/v2/eds.proto";
import "envoy/type/percent.proto";

import "google/api/annotations.proto";
import "google/protobuf/any.proto";
import "google/protobuf/duration.proto";
import "google/protobuf/struct.proto";
import "google/protobuf/wrappers.proto";

import "validate/validate.proto";

// [#protodoc-title: Clusters]

// Return list of all clusters this proxy will load balance to.
service ClusterDiscoveryService {
  rpc StreamClusters(stream DiscoveryRequest) returns (stream DiscoveryResponse) {
  }

  rpc DeltaClusters(stream DeltaDiscoveryRequest) returns (stream DeltaDiscoveryResponse) {
  }

  rpc FetchClusters(DiscoveryRequest) returns (DiscoveryResponse) {
    option (google.api.http) = {
      post: "/v2/discovery:clusters"
      body: "*"
    };
  }
}

// Configuration for a single upstream cluster.
<<<<<<< HEAD
// [#comment:next free field: 46]
=======
// [#next-free-field: 45]
>>>>>>> 8438e37b
message Cluster {
  // Refer to :ref:`service discovery type <arch_overview_service_discovery_types>`
  // for an explanation on each type.
  enum DiscoveryType {
    // Refer to the :ref:`static discovery type<arch_overview_service_discovery_types_static>`
    // for an explanation.
    STATIC = 0;

    // Refer to the :ref:`strict DNS discovery
    // type<arch_overview_service_discovery_types_strict_dns>`
    // for an explanation.
    STRICT_DNS = 1;

    // Refer to the :ref:`logical DNS discovery
    // type<arch_overview_service_discovery_types_logical_dns>`
    // for an explanation.
    LOGICAL_DNS = 2;

    // Refer to the :ref:`service discovery type<arch_overview_service_discovery_types_eds>`
    // for an explanation.
    EDS = 3;

    // Refer to the :ref:`original destination discovery
    // type<arch_overview_service_discovery_types_original_destination>`
    // for an explanation.
    ORIGINAL_DST = 4;
  }

  // Refer to :ref:`load balancer type <arch_overview_load_balancing_types>` architecture
  // overview section for information on each type.
  enum LbPolicy {
    // Refer to the :ref:`round robin load balancing
    // policy<arch_overview_load_balancing_types_round_robin>`
    // for an explanation.
    ROUND_ROBIN = 0;

    // Refer to the :ref:`least request load balancing
    // policy<arch_overview_load_balancing_types_least_request>`
    // for an explanation.
    LEAST_REQUEST = 1;

    // Refer to the :ref:`ring hash load balancing
    // policy<arch_overview_load_balancing_types_ring_hash>`
    // for an explanation.
    RING_HASH = 2;

    // Refer to the :ref:`random load balancing
    // policy<arch_overview_load_balancing_types_random>`
    // for an explanation.
    RANDOM = 3;

    // Refer to the :ref:`original destination load balancing
    // policy<arch_overview_load_balancing_types_original_destination>`
    // for an explanation.
    //
    // .. attention::
    //
    //   **This load balancing policy is deprecated**. Use CLUSTER_PROVIDED instead.
    //
    ORIGINAL_DST_LB = 4 [deprecated = true];

    // Refer to the :ref:`Maglev load balancing policy<arch_overview_load_balancing_types_maglev>`
    // for an explanation.
    MAGLEV = 5;

    // This load balancer type must be specified if the configured cluster provides a cluster
    // specific load balancer. Consult the configured cluster's documentation for whether to set
    // this option or not.
    CLUSTER_PROVIDED = 6;

    // [#not-implemented-hide:] Use the new :ref:`load_balancing_policy
    // <envoy_api_field_Cluster.load_balancing_policy>` field to determine the LB policy.
    // [#next-major-version: In the v3 API, we should consider deprecating the lb_policy field
    // and instead using the new load_balancing_policy field as the one and only mechanism for
    // configuring this.]
    LOAD_BALANCING_POLICY_CONFIG = 7;
  }

  // When V4_ONLY is selected, the DNS resolver will only perform a lookup for
  // addresses in the IPv4 family. If V6_ONLY is selected, the DNS resolver will
  // only perform a lookup for addresses in the IPv6 family. If AUTO is
  // specified, the DNS resolver will first perform a lookup for addresses in
  // the IPv6 family and fallback to a lookup for addresses in the IPv4 family.
  // For cluster types other than
  // :ref:`STRICT_DNS<envoy_api_enum_value_Cluster.DiscoveryType.STRICT_DNS>` and
  // :ref:`LOGICAL_DNS<envoy_api_enum_value_Cluster.DiscoveryType.LOGICAL_DNS>`,
  // this setting is
  // ignored.
  enum DnsLookupFamily {
    AUTO = 0;
    V4_ONLY = 1;
    V6_ONLY = 2;
  }

  enum ClusterProtocolSelection {
    // Cluster can only operate on one of the possible upstream protocols (HTTP1.1, HTTP2).
    // If :ref:`http2_protocol_options <envoy_api_field_Cluster.http2_protocol_options>` are
    // present, HTTP2 will be used, otherwise HTTP1.1 will be used.
    USE_CONFIGURED_PROTOCOL = 0;

    // Use HTTP1.1 or HTTP2, depending on which one is used on the downstream connection.
    USE_DOWNSTREAM_PROTOCOL = 1;
  }

  // TransportSocketMatch specifies what transport socket config will be used
  // when the match conditions are satisfied.
  message TransportSocketMatch {
    // The name of the match, used in stats generation.
    string name = 1 [(validate.rules).string = {min_len: 1}];

    // Optional endpoint metadata match criteria.
    // The connection to the endpoint with metadata matching what is set in this field
    // will use the transport socket configuration specified here.
    // The endpoint's metadata entry in *envoy.transport_socket_match* is used to match
    // against the values specified in this field.
    google.protobuf.Struct match = 2;

    // The configuration of the transport socket.
    core.TransportSocket transport_socket = 3;
  }

  // Extended cluster type.
  message CustomClusterType {
    // The type of the cluster to instantiate. The name must match a supported cluster type.
    string name = 1 [(validate.rules).string = {min_bytes: 1}];

    // Cluster specific configuration which depends on the cluster being instantiated.
    // See the supported cluster for further documentation.
    google.protobuf.Any typed_config = 2;
  }

  // Only valid when discovery type is EDS.
  message EdsClusterConfig {
    // Configuration for the source of EDS updates for this Cluster.
    core.ConfigSource eds_config = 1;

    // Optional alternative to cluster name to present to EDS. This does not
    // have the same restrictions as cluster name, i.e. it may be arbitrary
    // length.
    string service_name = 2;
  }

  // Optionally divide the endpoints in this cluster into subsets defined by
  // endpoint metadata and selected by route and weighted cluster metadata.
  // [#next-free-field: 8]
  message LbSubsetConfig {
    // If NO_FALLBACK is selected, a result
    // equivalent to no healthy hosts is reported. If ANY_ENDPOINT is selected,
    // any cluster endpoint may be returned (subject to policy, health checks,
    // etc). If DEFAULT_SUBSET is selected, load balancing is performed over the
    // endpoints matching the values from the default_subset field.
    enum LbSubsetFallbackPolicy {
      NO_FALLBACK = 0;
      ANY_ENDPOINT = 1;
      DEFAULT_SUBSET = 2;
    }

    // Specifications for subsets.
    message LbSubsetSelector {
      // Allows to override top level fallback policy per selector.
      enum LbSubsetSelectorFallbackPolicy {
        // If NOT_DEFINED top level config fallback policy is used instead.
        NOT_DEFINED = 0;

        // If NO_FALLBACK is selected, a result equivalent to no healthy hosts is reported.
        NO_FALLBACK = 1;

        // If ANY_ENDPOINT is selected, any cluster endpoint may be returned
        // (subject to policy, health checks, etc).
        ANY_ENDPOINT = 2;

        // If DEFAULT_SUBSET is selected, load balancing is performed over the
        // endpoints matching the values from the default_subset field.
        DEFAULT_SUBSET = 3;
      }

      // List of keys to match with the weighted cluster metadata.
      repeated string keys = 1;

      // The behavior used when no endpoint subset matches the selected route's
      // metadata.
      LbSubsetSelectorFallbackPolicy fallback_policy = 2
          [(validate.rules).enum = {defined_only: true}];
    }

    // The behavior used when no endpoint subset matches the selected route's
    // metadata. The value defaults to
    // :ref:`NO_FALLBACK<envoy_api_enum_value_Cluster.LbSubsetConfig.LbSubsetFallbackPolicy.NO_FALLBACK>`.
    LbSubsetFallbackPolicy fallback_policy = 1 [(validate.rules).enum = {defined_only: true}];

    // Specifies the default subset of endpoints used during fallback if
    // fallback_policy is
    // :ref:`DEFAULT_SUBSET<envoy_api_enum_value_Cluster.LbSubsetConfig.LbSubsetFallbackPolicy.DEFAULT_SUBSET>`.
    // Each field in default_subset is
    // compared to the matching LbEndpoint.Metadata under the *envoy.lb*
    // namespace. It is valid for no hosts to match, in which case the behavior
    // is the same as a fallback_policy of
    // :ref:`NO_FALLBACK<envoy_api_enum_value_Cluster.LbSubsetConfig.LbSubsetFallbackPolicy.NO_FALLBACK>`.
    google.protobuf.Struct default_subset = 2;

    // For each entry, LbEndpoint.Metadata's
    // *envoy.lb* namespace is traversed and a subset is created for each unique
    // combination of key and value. For example:
    //
    // .. code-block:: json
    //
    //   { "subset_selectors": [
    //       { "keys": [ "version" ] },
    //       { "keys": [ "stage", "hardware_type" ] }
    //   ]}
    //
    // A subset is matched when the metadata from the selected route and
    // weighted cluster contains the same keys and values as the subset's
    // metadata. The same host may appear in multiple subsets.
    repeated LbSubsetSelector subset_selectors = 3;

    // If true, routing to subsets will take into account the localities and locality weights of the
    // endpoints when making the routing decision.
    //
    // There are some potential pitfalls associated with enabling this feature, as the resulting
    // traffic split after applying both a subset match and locality weights might be undesirable.
    //
    // Consider for example a situation in which you have 50/50 split across two localities X/Y
    // which have 100 hosts each without subsetting. If the subset LB results in X having only 1
    // host selected but Y having 100, then a lot more load is being dumped on the single host in X
    // than originally anticipated in the load balancing assignment delivered via EDS.
    bool locality_weight_aware = 4;

    // When used with locality_weight_aware, scales the weight of each locality by the ratio
    // of hosts in the subset vs hosts in the original subset. This aims to even out the load
    // going to an individual locality if said locality is disproportionately affected by the
    // subset predicate.
    bool scale_locality_weight = 5;

    // If true, when a fallback policy is configured and its corresponding subset fails to find
    // a host this will cause any host to be selected instead.
    //
    // This is useful when using the default subset as the fallback policy, given the default
    // subset might become empty. With this option enabled, if that happens the LB will attempt
    // to select a host from the entire cluster.
    bool panic_mode_any = 6;

    // If true, metadata specified for a metadata key will be matched against the corresponding
    // endpoint metadata if the endpoint metadata matches the value exactly OR it is a list value
    // and any of the elements in the list matches the criteria.
    bool list_as_any = 7;
  }

  // Specific configuration for the LeastRequest load balancing policy.
  message LeastRequestLbConfig {
    // The number of random healthy hosts from which the host with the fewest active requests will
    // be chosen. Defaults to 2 so that we perform two-choice selection if the field is not set.
    google.protobuf.UInt32Value choice_count = 1 [(validate.rules).uint32 = {gte: 2}];
  }

  // Specific configuration for the :ref:`RingHash<arch_overview_load_balancing_types_ring_hash>`
  // load balancing policy.
  message RingHashLbConfig {
    // The hash function used to hash hosts onto the ketama ring.
    enum HashFunction {
      // Use `xxHash <https://github.com/Cyan4973/xxHash>`_, this is the default hash function.
      XX_HASH = 0;

      // Use `MurmurHash2 <https://sites.google.com/site/murmurhash/>`_, this is compatible with
      // std:hash<string> in GNU libstdc++ 3.4.20 or above. This is typically the case when compiled
      // on Linux and not macOS.
      MURMUR_HASH_2 = 1;
    }

    reserved 2;

    // Minimum hash ring size. The larger the ring is (that is, the more hashes there are for each
    // provided host) the better the request distribution will reflect the desired weights. Defaults
    // to 1024 entries, and limited to 8M entries. See also
    // :ref:`maximum_ring_size<envoy_api_field_Cluster.RingHashLbConfig.maximum_ring_size>`.
    google.protobuf.UInt64Value minimum_ring_size = 1 [(validate.rules).uint64 = {lte: 8388608}];

    // The hash function used to hash hosts onto the ketama ring. The value defaults to
    // :ref:`XX_HASH<envoy_api_enum_value_Cluster.RingHashLbConfig.HashFunction.XX_HASH>`.
    HashFunction hash_function = 3 [(validate.rules).enum = {defined_only: true}];

    // Maximum hash ring size. Defaults to 8M entries, and limited to 8M entries, but can be lowered
    // to further constrain resource use. See also
    // :ref:`minimum_ring_size<envoy_api_field_Cluster.RingHashLbConfig.minimum_ring_size>`.
    google.protobuf.UInt64Value maximum_ring_size = 4 [(validate.rules).uint64 = {lte: 8388608}];
  }

  // Specific configuration for the
  // :ref:`Original Destination <arch_overview_load_balancing_types_original_destination>`
  // load balancing policy.
  message OriginalDstLbConfig {
    // When true, :ref:`x-envoy-original-dst-host
    // <config_http_conn_man_headers_x-envoy-original-dst-host>` can be used to override destination
    // address.
    //
    // .. attention::
    //
    //   This header isn't sanitized by default, so enabling this feature allows HTTP clients to
    //   route traffic to arbitrary hosts and/or ports, which may have serious security
    //   consequences.
    bool use_http_header = 1;
  }

  // Common configuration for all load balancer implementations.
  // [#next-free-field: 7]
  message CommonLbConfig {
    // Configuration for :ref:`zone aware routing
    // <arch_overview_load_balancing_zone_aware_routing>`.
    message ZoneAwareLbConfig {
      // Configures percentage of requests that will be considered for zone aware routing
      // if zone aware routing is configured. If not specified, the default is 100%.
      // * :ref:`runtime values <config_cluster_manager_cluster_runtime_zone_routing>`.
      // * :ref:`Zone aware routing support <arch_overview_load_balancing_zone_aware_routing>`.
      type.Percent routing_enabled = 1;

      // Configures minimum upstream cluster size required for zone aware routing
      // If upstream cluster size is less than specified, zone aware routing is not performed
      // even if zone aware routing is configured. If not specified, the default is 6.
      // * :ref:`runtime values <config_cluster_manager_cluster_runtime_zone_routing>`.
      // * :ref:`Zone aware routing support <arch_overview_load_balancing_zone_aware_routing>`.
      google.protobuf.UInt64Value min_cluster_size = 2;

      // If set to true, Envoy will not consider any hosts when the cluster is in :ref:`panic
      // mode<arch_overview_load_balancing_panic_threshold>`. Instead, the cluster will fail all
      // requests as if all hosts are unhealthy. This can help avoid potentially overwhelming a
      // failing service.
      bool fail_traffic_on_panic = 3;
    }

    // Configuration for :ref:`locality weighted load balancing
    // <arch_overview_load_balancing_locality_weighted_lb>`
    message LocalityWeightedLbConfig {
    }

    // Configures the :ref:`healthy panic threshold <arch_overview_load_balancing_panic_threshold>`.
    // If not specified, the default is 50%.
    // To disable panic mode, set to 0%.
    //
    // .. note::
    //   The specified percent will be truncated to the nearest 1%.
    type.Percent healthy_panic_threshold = 1;

    oneof locality_config_specifier {
      ZoneAwareLbConfig zone_aware_lb_config = 2;

      LocalityWeightedLbConfig locality_weighted_lb_config = 3;
    }

    // If set, all health check/weight/metadata updates that happen within this duration will be
    // merged and delivered in one shot when the duration expires. The start of the duration is when
    // the first update happens. This is useful for big clusters, with potentially noisy deploys
    // that might trigger excessive CPU usage due to a constant stream of healthcheck state changes
    // or metadata updates. The first set of updates to be seen apply immediately (e.g.: a new
    // cluster). Please always keep in mind that the use of sandbox technologies may change this
    // behavior.
    //
    // If this is not set, we default to a merge window of 1000ms. To disable it, set the merge
    // window to 0.
    //
    // Note: merging does not apply to cluster membership changes (e.g.: adds/removes); this is
    // because merging those updates isn't currently safe. See
    // https://github.com/envoyproxy/envoy/pull/3941.
    google.protobuf.Duration update_merge_window = 4;

    // If set to true, Envoy will not consider new hosts when computing load balancing weights until
    // they have been health checked for the first time. This will have no effect unless
    // active health checking is also configured.
    //
    // Ignoring a host means that for any load balancing calculations that adjust weights based
    // on the ratio of eligible hosts and total hosts (priority spillover, locality weighting and
    // panic mode) Envoy will exclude these hosts in the denominator.
    //
    // For example, with hosts in two priorities P0 and P1, where P0 looks like
    // {healthy, unhealthy (new), unhealthy (new)}
    // and where P1 looks like
    // {healthy, healthy}
    // all traffic will still hit P0, as 1 / (3 - 2) = 1.
    //
    // Enabling this will allow scaling up the number of hosts for a given cluster without entering
    // panic mode or triggering priority spillover, assuming the hosts pass the first health check.
    //
    // If panic mode is triggered, new hosts are still eligible for traffic; they simply do not
    // contribute to the calculation when deciding whether panic mode is enabled or not.
    bool ignore_new_hosts_until_first_hc = 5;

    // If set to `true`, the cluster manager will drain all existing
    // connections to upstream hosts whenever hosts are added or removed from the cluster.
    bool close_connections_on_host_set_change = 6;
  }

  message RefreshRate {
    // Specifies the base interval between refreshes. This parameter is required and must be greater
    // than zero and less than
    // :ref:`max_interval <envoy_api_field_Cluster.RefreshRate.max_interval>`.
    google.protobuf.Duration base_interval = 1 [(validate.rules).duration = {
      required: true
      gt {nanos: 1000000}
    }];

    // Specifies the maximum interval between refreshes. This parameter is optional, but must be
    // greater than or equal to the
    // :ref:`base_interval <envoy_api_field_Cluster.RefreshRate.base_interval>`  if set. The default
    // is 10 times the :ref:`base_interval <envoy_api_field_Cluster.RefreshRate.base_interval>`.
    google.protobuf.Duration max_interval = 2 [(validate.rules).duration = {gt {nanos: 1000000}}];
  }

  reserved 12, 15;

  // Configuration to use different transport sockets for different endpoints.
  // The entry of *envoy.transport_socket* in the
  // :ref:`LbEndpoint.Metadata <envoy_api_field_endpoint.LbEndpoint.metadata>`
  // is used to match against the transport sockets as they appear in the list. The first
  // :ref:`match <envoy_api_msg_Cluster.TransportSocketMatch>` is used.
  // For example, with the following match
  //
  // .. code-block:: yaml
  //
  //  transport_socket_matches:
  //  - name: "enableMTLS"
  //    match:
  //      acceptMTLS: true
  //    transport_socket:
  //      name: tls
  //      config: { ... } # tls socket configuration
  //  - name: "defaultToPlaintext"
  //    match: {}
  //    transport_socket:
  //      name: "rawbuffer"
  //
  // Connections to the endpoints whose metadata value under *envoy.transport_socket*
  // having "acceptMTLS"/"true" key/value pair use the "enableMTLS" socket configuration.
  //
  // If a :ref:`socket match <envoy_api_msg_Cluster.TransportSocketMatch>` with empty match
  // criteria is provided, that always match any endpoint. For example, the "defaultToPlaintext"
  // socket match in case above.
  //
  // If an endpoint metadata's value under *envoy.transport_socket* does not match any
  // *TransportSocketMatch*, socket configuration fallbacks to use the *tls_context* or
  // *transport_socket* specified in this cluster.
  //
  // This field allows gradual and flexible transport socket configuration changes.
  //
  // The metadata of endpoints in EDS can indicate transport socket capabilities. For example,
  // an endpoint's metadata can have two key value pairs as "acceptMTLS": "true",
  // "acceptPlaintext": "true". While some other endpoints, only accepting plaintext traffic
  // has "acceptPlaintext": "true" metadata information.
  //
  // Then the xDS server can configure the CDS to a client, Envoy A, to send mutual TLS
  // traffic for endpoints with "acceptMTLS": "true", by adding a corresponding
  // *TransportSocketMatch* in this field. Other client Envoys receive CDS without
  // *transport_socket_match* set, and still send plain text traffic to the same cluster.
  //
  // TODO(incfly): add a detailed architecture doc on intended usage.
  repeated TransportSocketMatch transport_socket_matches = 43;

  // Supplies the name of the cluster which must be unique across all clusters.
  // The cluster name is used when emitting
  // :ref:`statistics <config_cluster_manager_cluster_stats>` if :ref:`alt_stat_name
  // <envoy_api_field_Cluster.alt_stat_name>` is not provided.
  // Any ``:`` in the cluster name will be converted to ``_`` when emitting statistics.
  string name = 1 [(validate.rules).string = {min_bytes: 1}];

  // An optional alternative to the cluster name to be used while emitting stats.
  // Any ``:`` in the name will be converted to ``_`` when emitting statistics. This should not be
  // confused with :ref:`Router Filter Header
  // <config_http_filters_router_x-envoy-upstream-alt-stat-name>`.
  string alt_stat_name = 28;

  oneof cluster_discovery_type {
    // The :ref:`service discovery type <arch_overview_service_discovery_types>`
    // to use for resolving the cluster.
    DiscoveryType type = 2 [(validate.rules).enum = {defined_only: true}];

    // The custom cluster type.
    CustomClusterType cluster_type = 38;
  }

  // Configuration to use for EDS updates for the Cluster.
  EdsClusterConfig eds_cluster_config = 3;

  // The timeout for new network connections to hosts in the cluster.
  google.protobuf.Duration connect_timeout = 4 [(validate.rules).duration = {gt {}}];

  // Soft limit on size of the cluster’s connections read and write buffers. If
  // unspecified, an implementation defined default is applied (1MiB).
  google.protobuf.UInt32Value per_connection_buffer_limit_bytes = 5;

  // The :ref:`load balancer type <arch_overview_load_balancing_types>` to use
  // when picking a host in the cluster.
  LbPolicy lb_policy = 6 [(validate.rules).enum = {defined_only: true}];

  // If the service discovery type is
  // :ref:`STATIC<envoy_api_enum_value_Cluster.DiscoveryType.STATIC>`,
  // :ref:`STRICT_DNS<envoy_api_enum_value_Cluster.DiscoveryType.STRICT_DNS>`
  // or :ref:`LOGICAL_DNS<envoy_api_enum_value_Cluster.DiscoveryType.LOGICAL_DNS>`,
  // then hosts is required.
  //
  // .. attention::
  //
  //   **This field is deprecated**. Set the
  //   :ref:`load_assignment<envoy_api_field_Cluster.load_assignment>` field instead.
  //
  repeated core.Address hosts = 7;

  // Setting this is required for specifying members of
  // :ref:`STATIC<envoy_api_enum_value_Cluster.DiscoveryType.STATIC>`,
  // :ref:`STRICT_DNS<envoy_api_enum_value_Cluster.DiscoveryType.STRICT_DNS>`
  // or :ref:`LOGICAL_DNS<envoy_api_enum_value_Cluster.DiscoveryType.LOGICAL_DNS>` clusters.
  // This field supersedes :ref:`hosts<envoy_api_field_Cluster.hosts>` field.
  // [#comment:TODO(dio): Deprecate the hosts field and add it to :ref:`deprecated log<deprecated>`
  // once load_assignment is implemented.]
  //
  // .. attention::
  //
  //   Setting this allows non-EDS cluster types to contain embedded EDS equivalent
  //   :ref:`endpoint assignments<envoy_api_msg_ClusterLoadAssignment>`.
  //   Setting this overrides :ref:`hosts<envoy_api_field_Cluster.hosts>` values.
  //
  ClusterLoadAssignment load_assignment = 33;

  // Optional :ref:`active health checking <arch_overview_health_checking>`
  // configuration for the cluster. If no
  // configuration is specified no health checking will be done and all cluster
  // members will be considered healthy at all times.
  repeated core.HealthCheck health_checks = 8;

  // Optional maximum requests for a single upstream connection. This parameter
  // is respected by both the HTTP/1.1 and HTTP/2 connection pool
  // implementations. If not specified, there is no limit. Setting this
  // parameter to 1 will effectively disable keep alive.
  google.protobuf.UInt32Value max_requests_per_connection = 9;

  // Optional :ref:`circuit breaking <arch_overview_circuit_break>` for the cluster.
  cluster.CircuitBreakers circuit_breakers = 10;

  // The TLS configuration for connections to the upstream cluster. If no TLS
  // configuration is specified, TLS will not be used for new connections.
  //
  // .. attention::
  //
  //   Server certificate verification is not enabled by default. Configure
  //   :ref:`trusted_ca<envoy_api_field_auth.CertificateValidationContext.trusted_ca>` to enable
  //   verification.
  auth.UpstreamTlsContext tls_context = 11;

  // Additional options when handling HTTP requests upstream. These options will be applicable to
  // both HTTP1 and HTTP2 requests.
  core.HttpProtocolOptions common_http_protocol_options = 29;

  // Additional options when handling HTTP1 requests.
  core.Http1ProtocolOptions http_protocol_options = 13;

  // Even if default HTTP2 protocol options are desired, this field must be
  // set so that Envoy will assume that the upstream supports HTTP/2 when
  // making new HTTP connection pool connections. Currently, Envoy only
  // supports prior knowledge for upstream connections. Even if TLS is used
  // with ALPN, `http2_protocol_options` must be specified. As an aside this allows HTTP/2
  // connections to happen over plain text.
  core.Http2ProtocolOptions http2_protocol_options = 14;

  // The extension_protocol_options field is used to provide extension-specific protocol options
  // for upstream connections. The key should match the extension filter name, such as
  // "envoy.filters.network.thrift_proxy". See the extension's documentation for details on
  // specific options.
  map<string, google.protobuf.Struct> extension_protocol_options = 35;

  // The extension_protocol_options field is used to provide extension-specific protocol options
  // for upstream connections. The key should match the extension filter name, such as
  // "envoy.filters.network.thrift_proxy". See the extension's documentation for details on
  // specific options.
  map<string, google.protobuf.Any> typed_extension_protocol_options = 36;

  // If the DNS refresh rate is specified and the cluster type is either
  // :ref:`STRICT_DNS<envoy_api_enum_value_Cluster.DiscoveryType.STRICT_DNS>`,
  // or :ref:`LOGICAL_DNS<envoy_api_enum_value_Cluster.DiscoveryType.LOGICAL_DNS>`,
  // this value is used as the cluster’s DNS refresh
  // rate. The value configured must be at least 1ms. If this setting is not specified, the
  // value defaults to 5000ms. For cluster types other than
  // :ref:`STRICT_DNS<envoy_api_enum_value_Cluster.DiscoveryType.STRICT_DNS>`
  // and :ref:`LOGICAL_DNS<envoy_api_enum_value_Cluster.DiscoveryType.LOGICAL_DNS>`
  // this setting is ignored.
  google.protobuf.Duration dns_refresh_rate = 16
      [(validate.rules).duration = {gt {nanos: 1000000}}];

  // If the DNS failure refresh rate is specified and the cluster type is either
  // :ref:`STRICT_DNS<envoy_api_enum_value_Cluster.DiscoveryType.STRICT_DNS>`,
  // or :ref:`LOGICAL_DNS<envoy_api_enum_value_Cluster.DiscoveryType.LOGICAL_DNS>`,
  // this is used as the cluster’s DNS refresh rate when requests are failing. If this setting is
  // not specified, the failure refresh rate defaults to the DNS refresh rate. For cluster types
  // other than :ref:`STRICT_DNS<envoy_api_enum_value_Cluster.DiscoveryType.STRICT_DNS>` and
  // :ref:`LOGICAL_DNS<envoy_api_enum_value_Cluster.DiscoveryType.LOGICAL_DNS>` this setting is
  // ignored.
  //
  // Note: Currently, DNS failures and empty DNS responses are not treated differently and this
  // configuration is applied in both situations.
  RefreshRate dns_failure_refresh_rate = 44;

  // Optional configuration for setting cluster's DNS refresh rate. If the value is set to true,
  // cluster's DNS refresh rate will be set to resource record's TTL which comes from DNS
  // resolution.
  bool respect_dns_ttl = 39;

  // The DNS IP address resolution policy. If this setting is not specified, the
  // value defaults to
  // :ref:`AUTO<envoy_api_enum_value_Cluster.DnsLookupFamily.AUTO>`.
  DnsLookupFamily dns_lookup_family = 17 [(validate.rules).enum = {defined_only: true}];

  // If DNS resolvers are specified and the cluster type is either
  // :ref:`STRICT_DNS<envoy_api_enum_value_Cluster.DiscoveryType.STRICT_DNS>`,
  // or :ref:`LOGICAL_DNS<envoy_api_enum_value_Cluster.DiscoveryType.LOGICAL_DNS>`,
  // this value is used to specify the cluster’s dns resolvers.
  // If this setting is not specified, the value defaults to the default
  // resolver, which uses /etc/resolv.conf for configuration. For cluster types
  // other than
  // :ref:`STRICT_DNS<envoy_api_enum_value_Cluster.DiscoveryType.STRICT_DNS>`
  // and :ref:`LOGICAL_DNS<envoy_api_enum_value_Cluster.DiscoveryType.LOGICAL_DNS>`
  // this setting is ignored.
  repeated core.Address dns_resolvers = 18;

  //[#not-implemented-hide:]
  //[#next-major-version: reconcile DNS options in a single message]
  // Always use TCP queries instead of UDP queries for DNS lookups.
  bool use_tcp_for_dns_lookups = 45;

  // If specified, outlier detection will be enabled for this upstream cluster.
  // Each of the configuration values can be overridden via
  // :ref:`runtime values <config_cluster_manager_cluster_runtime_outlier_detection>`.
  cluster.OutlierDetection outlier_detection = 19;

  // The interval for removing stale hosts from a cluster type
  // :ref:`ORIGINAL_DST<envoy_api_enum_value_Cluster.DiscoveryType.ORIGINAL_DST>`.
  // Hosts are considered stale if they have not been used
  // as upstream destinations during this interval. New hosts are added
  // to original destination clusters on demand as new connections are
  // redirected to Envoy, causing the number of hosts in the cluster to
  // grow over time. Hosts that are not stale (they are actively used as
  // destinations) are kept in the cluster, which allows connections to
  // them remain open, saving the latency that would otherwise be spent
  // on opening new connections. If this setting is not specified, the
  // value defaults to 5000ms. For cluster types other than
  // :ref:`ORIGINAL_DST<envoy_api_enum_value_Cluster.DiscoveryType.ORIGINAL_DST>`
  // this setting is ignored.
  google.protobuf.Duration cleanup_interval = 20 [(validate.rules).duration = {gt {}}];

  // Optional configuration used to bind newly established upstream connections.
  // This overrides any bind_config specified in the bootstrap proto.
  // If the address and port are empty, no bind will be performed.
  core.BindConfig upstream_bind_config = 21;

  // Configuration for load balancing subsetting.
  LbSubsetConfig lb_subset_config = 22;

  // Optional configuration for the load balancing algorithm selected by
  // LbPolicy. Currently only
  // :ref:`RING_HASH<envoy_api_enum_value_Cluster.LbPolicy.RING_HASH>` and
  // :ref:`LEAST_REQUEST<envoy_api_enum_value_Cluster.LbPolicy.LEAST_REQUEST>`
  // has additional configuration options.
  // Specifying ring_hash_lb_config or least_request_lb_config without setting the corresponding
  // LbPolicy will generate an error at runtime.
  oneof lb_config {
    // Optional configuration for the Ring Hash load balancing policy.
    RingHashLbConfig ring_hash_lb_config = 23;

    // Optional configuration for the Original Destination load balancing policy.
    OriginalDstLbConfig original_dst_lb_config = 34;

    // Optional configuration for the LeastRequest load balancing policy.
    LeastRequestLbConfig least_request_lb_config = 37;
  }

  // Common configuration for all load balancer implementations.
  CommonLbConfig common_lb_config = 27;

  // Optional custom transport socket implementation to use for upstream connections.
  core.TransportSocket transport_socket = 24;

  // The Metadata field can be used to provide additional information about the
  // cluster. It can be used for stats, logging, and varying filter behavior.
  // Fields should use reverse DNS notation to denote which entity within Envoy
  // will need the information. For instance, if the metadata is intended for
  // the Router filter, the filter name should be specified as *envoy.router*.
  core.Metadata metadata = 25;

  // Determines how Envoy selects the protocol used to speak to upstream hosts.
  ClusterProtocolSelection protocol_selection = 26;

  // Optional options for upstream connections.
  UpstreamConnectionOptions upstream_connection_options = 30;

  // If an upstream host becomes unhealthy (as determined by the configured health checks
  // or outlier detection), immediately close all connections to the failed host.
  //
  // .. note::
  //
  //   This is currently only supported for connections created by tcp_proxy.
  //
  // .. note::
  //
  //   The current implementation of this feature closes all connections immediately when
  //   the unhealthy status is detected. If there are a large number of connections open
  //   to an upstream host that becomes unhealthy, Envoy may spend a substantial amount of
  //   time exclusively closing these connections, and not processing any other traffic.
  bool close_connections_on_host_health_failure = 31;

  // If this cluster uses EDS or STRICT_DNS to configure its hosts, immediately drain
  // connections from any hosts that are removed from service discovery.
  //
  // This only affects behavior for hosts that are being actively health checked.
  // If this flag is not set to true, Envoy will wait until the hosts fail active health
  // checking before removing it from the cluster.
  bool drain_connections_on_host_removal = 32;

  // An (optional) network filter chain, listed in the order the filters should be applied.
  // The chain will be applied to all outgoing connections that Envoy makes to the upstream
  // servers of this cluster.
  repeated cluster.Filter filters = 40;

  // [#not-implemented-hide:] New mechanism for LB policy configuration. Used only if the
  // :ref:`lb_policy<envoy_api_field_Cluster.lb_policy>` field has the value
  // :ref:`LOAD_BALANCING_POLICY_CONFIG<envoy_api_enum_value_Cluster.LbPolicy.LOAD_BALANCING_POLICY_CONFIG>`.
  LoadBalancingPolicy load_balancing_policy = 41;

  // [#not-implemented-hide:]
  // If present, tells the client where to send load reports via LRS. If not present, the
  // client will fall back to a client-side default, which may be either (a) don't send any
  // load reports or (b) send load reports for all clusters to a single default server
  // (which may be configured in the bootstrap file).
  //
  // Note that if multiple clusters point to the same LRS server, the client may choose to
  // create a separate stream for each cluster or it may choose to coalesce the data for
  // multiple clusters onto a single stream. Either way, the client must make sure to send
  // the data for any given cluster on no more than one stream.
  //
  // [#next-major-version: In the v3 API, we should consider restructuring this somehow,
  // maybe by allowing LRS to go on the ADS stream, or maybe by moving some of the negotiation
  // from the LRS stream here.]
  core.ConfigSource lrs_server = 42;
}

// [#not-implemented-hide:] Extensible load balancing policy configuration.
//
// Every LB policy defined via this mechanism will be identified via a unique name using reverse
// DNS notation. If the policy needs configuration parameters, it must define a message for its
// own configuration, which will be stored in the config field. The name of the policy will tell
// clients which type of message they should expect to see in the config field.
//
// Note that there are cases where it is useful to be able to independently select LB policies
// for choosing a locality and for choosing an endpoint within that locality. For example, a
// given deployment may always use the same policy to choose the locality, but for choosing the
// endpoint within the locality, some clusters may use weighted-round-robin, while others may
// use some sort of session-based balancing.
//
// This can be accomplished via hierarchical LB policies, where the parent LB policy creates a
// child LB policy for each locality. For each request, the parent chooses the locality and then
// delegates to the child policy for that locality to choose the endpoint within the locality.
//
// To facilitate this, the config message for the top-level LB policy may include a field of
// type LoadBalancingPolicy that specifies the child policy.
message LoadBalancingPolicy {
  message Policy {
    // Required. The name of the LB policy.
    string name = 1;

    // Optional config for the LB policy.
    // No more than one of these two fields may be populated.
    google.protobuf.Struct config = 2;

    google.protobuf.Any typed_config = 3;
  }

  // Each client will iterate over the list in order and stop at the first policy that it
  // supports. This provides a mechanism for starting to use new LB policies that are not yet
  // supported by all clients.
  repeated Policy policies = 1;
}

// An extensible structure containing the address Envoy should bind to when
// establishing upstream connections.
message UpstreamBindConfig {
  // The address Envoy should bind to when establishing upstream connections.
  core.Address source_address = 1;
}

message UpstreamConnectionOptions {
  // If set then set SO_KEEPALIVE on the socket to enable TCP Keepalives.
  core.TcpKeepalive tcp_keepalive = 1;
}<|MERGE_RESOLUTION|>--- conflicted
+++ resolved
@@ -47,11 +47,7 @@
 }
 
 // Configuration for a single upstream cluster.
-<<<<<<< HEAD
 // [#comment:next free field: 46]
-=======
-// [#next-free-field: 45]
->>>>>>> 8438e37b
 message Cluster {
   // Refer to :ref:`service discovery type <arch_overview_service_discovery_types>`
   // for an explanation on each type.

--- conflicted
+++ resolved
@@ -120,18 +120,10 @@
 // debugging purposes only.
 //
 // DeltaDiscoveryRequest plays two independent roles. Any DeltaDiscoveryRequest
-<<<<<<< HEAD
-// can be either or both of:
-//   1. informing the server of what resources the client has gained/lost interest in,
-//      (resource_names_subscribe and resource_names_unsubscribe)
-//   2. (N)ACKing an earlier resource update from the server
-//      (response_nonce, with presence of error_detail making it a NACK).
-=======
 // can be either or both of: [1] informing the server of what resources the
 // client has gained/lost interest in (using resource_names_subscribe and
 // resource_names_unsubscribe), or [2] (N)ACKing an earlier resource update from
 // the server (using response_nonce, with presence of error_detail making it a NACK).
->>>>>>> 077a6a9f
 // Additionally, the first message (for a given type_url) of a reconnected gRPC stream
 // has a third role: informing the server of the resources (and their versions)
 // that the client already possesses, using the initial_resource_versions field.
@@ -176,22 +168,12 @@
   // A list of Resource names to remove from the list of tracked resources.
   repeated string resource_names_unsubscribe = 4;
 
-<<<<<<< HEAD
-  // Informs the server of the versions of the resources the xDS client knows of, to enable an xDS
-  // session to continue in a reconnected gRPC stream.
-  // It will not be populated:
-  // * in the very first stream of a session, since the client will not yet have any resources.
-  // * in any message after the first in a stream (for a given type_url), since the server
-  //   will already be correctly tracking the client's state.
-  //   (In ADS, the first message *of each type_url* of a reconnected stream populates this map.)
-=======
   // Informs the server of the versions of the resources the xDS client knows of, to enable the
   // client to continue the same logical xDS session even in the face of gRPC stream reconnection.
   // It will not be populated: [1] in the very first stream of a session, since the client will
   // not yet have any resources,  [2] in any message after the first in a stream (for a given
   // type_url), since the server will already be correctly tracking the client's state.
   // (In ADS, the first message *of each type_url* of a reconnected stream populates this map.)
->>>>>>> 077a6a9f
   // The map's keys are names of xDS resources known to the xDS client.
   // The map's values are opaque resource versions.
   map<string, string> initial_resource_versions = 5;
@@ -212,13 +194,8 @@
   // The version of the response data (used for debugging).
   string system_version_info = 1;
 
-<<<<<<< HEAD
-  // The response resources. The Resource proto's Any field ('resource') should be
-  // of type type_url.
-=======
   // The response resources. These are typed resources, whose types must match
   // the type_url field.
->>>>>>> 077a6a9f
   repeated Resource resources = 2 [(gogoproto.nullable) = false];
 
   // field id 3 IS available!

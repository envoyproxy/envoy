syntax = "proto3";

package envoy.api.v3alpha;

option java_outer_classname = "CdsProto";
option java_multiple_files = true;
option java_package = "io.envoyproxy.envoy.api.v3alpha";
option java_generic_services = true;

import "envoy/api/v3alpha/cluster/circuit_breaker.proto";
import "envoy/api/v3alpha/cluster/filter.proto";
import "envoy/api/v3alpha/cluster/outlier_detection.proto";
import "envoy/api/v3alpha/core/address.proto";
import "envoy/api/v3alpha/core/base.proto";
import "envoy/api/v3alpha/core/config_source.proto";
import "envoy/api/v3alpha/core/health_check.proto";
import "envoy/api/v3alpha/core/protocol.proto";
import "envoy/api/v3alpha/discovery.proto";
import "envoy/api/v3alpha/eds.proto";
import "envoy/type/v3alpha/percent.proto";

import "google/api/annotations.proto";
import "google/protobuf/any.proto";
import "google/protobuf/duration.proto";
import "google/protobuf/struct.proto";
import "google/protobuf/wrappers.proto";

import "validate/validate.proto";

// [#protodoc-title: Clusters]

// Return list of all clusters this proxy will load balance to.
service ClusterDiscoveryService {
  rpc StreamClusters(stream DiscoveryRequest) returns (stream DiscoveryResponse) {
  }

  rpc DeltaClusters(stream DeltaDiscoveryRequest) returns (stream DeltaDiscoveryResponse) {
  }

  rpc FetchClusters(DiscoveryRequest) returns (DiscoveryResponse) {
    option (google.api.http) = {
      post: "/v3alpha/discovery:clusters"
      body: "*"
    };
  }
}

// Configuration for a single upstream cluster.
// [#next-free-field: 45]
message Cluster {
  // Refer to :ref:`service discovery type <arch_overview_service_discovery_types>`
  // for an explanation on each type.
  enum DiscoveryType {
    // Refer to the :ref:`static discovery type<arch_overview_service_discovery_types_static>`
    // for an explanation.
    STATIC = 0;

    // Refer to the :ref:`strict DNS discovery
    // type<arch_overview_service_discovery_types_strict_dns>`
    // for an explanation.
    STRICT_DNS = 1;

    // Refer to the :ref:`logical DNS discovery
    // type<arch_overview_service_discovery_types_logical_dns>`
    // for an explanation.
    LOGICAL_DNS = 2;

    // Refer to the :ref:`service discovery type<arch_overview_service_discovery_types_eds>`
    // for an explanation.
    EDS = 3;

    // Refer to the :ref:`original destination discovery
    // type<arch_overview_service_discovery_types_original_destination>`
    // for an explanation.
    ORIGINAL_DST = 4;
  }

  // Refer to :ref:`load balancer type <arch_overview_load_balancing_types>` architecture
  // overview section for information on each type.
  enum LbPolicy {
    reserved 4;

    reserved "ORIGINAL_DST_LB";

    // Refer to the :ref:`round robin load balancing
    // policy<arch_overview_load_balancing_types_round_robin>`
    // for an explanation.
    ROUND_ROBIN = 0;

    // Refer to the :ref:`least request load balancing
    // policy<arch_overview_load_balancing_types_least_request>`
    // for an explanation.
    LEAST_REQUEST = 1;

    // Refer to the :ref:`ring hash load balancing
    // policy<arch_overview_load_balancing_types_ring_hash>`
    // for an explanation.
    RING_HASH = 2;

    // Refer to the :ref:`random load balancing
    // policy<arch_overview_load_balancing_types_random>`
    // for an explanation.
    RANDOM = 3;

    // Refer to the :ref:`Maglev load balancing policy<arch_overview_load_balancing_types_maglev>`
    // for an explanation.
    MAGLEV = 5;

    // This load balancer type must be specified if the configured cluster provides a cluster
    // specific load balancer. Consult the configured cluster's documentation for whether to set
    // this option or not.
    CLUSTER_PROVIDED = 6;

    // [#not-implemented-hide:] Use the new :ref:`load_balancing_policy
    // <envoy_api_field_api.v3alpha.Cluster.load_balancing_policy>` field to determine the LB
    // policy.
    // [#next-major-version: In the v3 API, we should consider deprecating the lb_policy field
    // and instead using the new load_balancing_policy field as the one and only mechanism for
    // configuring this.]
    LOAD_BALANCING_POLICY_CONFIG = 7;
  }

  // When V4_ONLY is selected, the DNS resolver will only perform a lookup for
  // addresses in the IPv4 family. If V6_ONLY is selected, the DNS resolver will
  // only perform a lookup for addresses in the IPv6 family. If AUTO is
  // specified, the DNS resolver will first perform a lookup for addresses in
  // the IPv6 family and fallback to a lookup for addresses in the IPv4 family.
  // For cluster types other than
  // :ref:`STRICT_DNS<envoy_api_enum_value_api.v3alpha.Cluster.DiscoveryType.STRICT_DNS>` and
  // :ref:`LOGICAL_DNS<envoy_api_enum_value_api.v3alpha.Cluster.DiscoveryType.LOGICAL_DNS>`,
  // this setting is
  // ignored.
  enum DnsLookupFamily {
    AUTO = 0;
    V4_ONLY = 1;
    V6_ONLY = 2;
  }

  enum ClusterProtocolSelection {
    // Cluster can only operate on one of the possible upstream protocols (HTTP1.1, HTTP2).
    // If :ref:`http2_protocol_options <envoy_api_field_api.v3alpha.Cluster.http2_protocol_options>`
    // are present, HTTP2 will be used, otherwise HTTP1.1 will be used.
    USE_CONFIGURED_PROTOCOL = 0;

    // Use HTTP1.1 or HTTP2, depending on which one is used on the downstream connection.
    USE_DOWNSTREAM_PROTOCOL = 1;
  }

  // TransportSocketMatch specifies what transport socket config will be used
  // when the match conditions are satisfied.
  message TransportSocketMatch {
    // The name of the match, used in stats generation.
    string name = 1 [(validate.rules).string = {min_len: 1}];

    // Optional endpoint metadata match criteria.
    // The connection to the endpoint with metadata matching what is set in this field
    // will use the transport socket configuration specified here.
    // The endpoint's metadata entry in *envoy.transport_socket_match* is used to match
    // against the values specified in this field.
    google.protobuf.Struct match = 2;

    // The configuration of the transport socket.
    core.TransportSocket transport_socket = 3;
  }

  // Extended cluster type.
  message CustomClusterType {
    // The type of the cluster to instantiate. The name must match a supported cluster type.
    string name = 1 [(validate.rules).string = {min_bytes: 1}];

    // Cluster specific configuration which depends on the cluster being instantiated.
    // See the supported cluster for further documentation.
    google.protobuf.Any typed_config = 2;
  }

  // Only valid when discovery type is EDS.
  message EdsClusterConfig {
    // Configuration for the source of EDS updates for this Cluster.
    core.ConfigSource eds_config = 1;

    // Optional alternative to cluster name to present to EDS. This does not
    // have the same restrictions as cluster name, i.e. it may be arbitrary
    // length.
    string service_name = 2;
  }

  // Optionally divide the endpoints in this cluster into subsets defined by
  // endpoint metadata and selected by route and weighted cluster metadata.
  // [#next-free-field: 8]
  message LbSubsetConfig {
    // If NO_FALLBACK is selected, a result
    // equivalent to no healthy hosts is reported. If ANY_ENDPOINT is selected,
    // any cluster endpoint may be returned (subject to policy, health checks,
    // etc). If DEFAULT_SUBSET is selected, load balancing is performed over the
    // endpoints matching the values from the default_subset field.
    enum LbSubsetFallbackPolicy {
      NO_FALLBACK = 0;
      ANY_ENDPOINT = 1;
      DEFAULT_SUBSET = 2;
    }

    // Specifications for subsets.
    message LbSubsetSelector {
      // Allows to override top level fallback policy per selector.
      enum LbSubsetSelectorFallbackPolicy {
        // If NOT_DEFINED top level config fallback policy is used instead.
        NOT_DEFINED = 0;

        // If NO_FALLBACK is selected, a result equivalent to no healthy hosts is reported.
        NO_FALLBACK = 1;

        // If ANY_ENDPOINT is selected, any cluster endpoint may be returned
        // (subject to policy, health checks, etc).
        ANY_ENDPOINT = 2;

        // If DEFAULT_SUBSET is selected, load balancing is performed over the
        // endpoints matching the values from the default_subset field.
        DEFAULT_SUBSET = 3;
      }

      // List of keys to match with the weighted cluster metadata.
      repeated string keys = 1;

      // The behavior used when no endpoint subset matches the selected route's
      // metadata.
      LbSubsetSelectorFallbackPolicy fallback_policy = 2
          [(validate.rules).enum = {defined_only: true}];
    }

    // The behavior used when no endpoint subset matches the selected route's
    // metadata. The value defaults to
    // :ref:`NO_FALLBACK<envoy_api_enum_value_api.v3alpha.Cluster.LbSubsetConfig.LbSubsetFallbackPolicy.NO_FALLBACK>`.
    LbSubsetFallbackPolicy fallback_policy = 1 [(validate.rules).enum = {defined_only: true}];

    // Specifies the default subset of endpoints used during fallback if
    // fallback_policy is
    // :ref:`DEFAULT_SUBSET<envoy_api_enum_value_api.v3alpha.Cluster.LbSubsetConfig.LbSubsetFallbackPolicy.DEFAULT_SUBSET>`.
    // Each field in default_subset is
    // compared to the matching LbEndpoint.Metadata under the *envoy.lb*
    // namespace. It is valid for no hosts to match, in which case the behavior
    // is the same as a fallback_policy of
    // :ref:`NO_FALLBACK<envoy_api_enum_value_api.v3alpha.Cluster.LbSubsetConfig.LbSubsetFallbackPolicy.NO_FALLBACK>`.
    google.protobuf.Struct default_subset = 2;

    // For each entry, LbEndpoint.Metadata's
    // *envoy.lb* namespace is traversed and a subset is created for each unique
    // combination of key and value. For example:
    //
    // .. code-block:: json
    //
    //   { "subset_selectors": [
    //       { "keys": [ "version" ] },
    //       { "keys": [ "stage", "hardware_type" ] }
    //   ]}
    //
    // A subset is matched when the metadata from the selected route and
    // weighted cluster contains the same keys and values as the subset's
    // metadata. The same host may appear in multiple subsets.
    repeated LbSubsetSelector subset_selectors = 3;

    // If true, routing to subsets will take into account the localities and locality weights of the
    // endpoints when making the routing decision.
    //
    // There are some potential pitfalls associated with enabling this feature, as the resulting
    // traffic split after applying both a subset match and locality weights might be undesirable.
    //
    // Consider for example a situation in which you have 50/50 split across two localities X/Y
    // which have 100 hosts each without subsetting. If the subset LB results in X having only 1
    // host selected but Y having 100, then a lot more load is being dumped on the single host in X
    // than originally anticipated in the load balancing assignment delivered via EDS.
    bool locality_weight_aware = 4;

    // When used with locality_weight_aware, scales the weight of each locality by the ratio
    // of hosts in the subset vs hosts in the original subset. This aims to even out the load
    // going to an individual locality if said locality is disproportionately affected by the
    // subset predicate.
    bool scale_locality_weight = 5;

    // If true, when a fallback policy is configured and its corresponding subset fails to find
    // a host this will cause any host to be selected instead.
    //
    // This is useful when using the default subset as the fallback policy, given the default
    // subset might become empty. With this option enabled, if that happens the LB will attempt
    // to select a host from the entire cluster.
    bool panic_mode_any = 6;

    // If true, metadata specified for a metadata key will be matched against the corresponding
    // endpoint metadata if the endpoint metadata matches the value exactly OR it is a list value
    // and any of the elements in the list matches the criteria.
    bool list_as_any = 7;
  }

  // Specific configuration for the LeastRequest load balancing policy.
  message LeastRequestLbConfig {
    // The number of random healthy hosts from which the host with the fewest active requests will
    // be chosen. Defaults to 2 so that we perform two-choice selection if the field is not set.
    google.protobuf.UInt32Value choice_count = 1 [(validate.rules).uint32 = {gte: 2}];
  }

  // Specific configuration for the :ref:`RingHash<arch_overview_load_balancing_types_ring_hash>`
  // load balancing policy.
  message RingHashLbConfig {
    // The hash function used to hash hosts onto the ketama ring.
    enum HashFunction {
      // Use `xxHash <https://github.com/Cyan4973/xxHash>`_, this is the default hash function.
      XX_HASH = 0;

      // Use `MurmurHash2 <https://sites.google.com/site/murmurhash/>`_, this is compatible with
      // std:hash<string> in GNU libstdc++ 3.4.20 or above. This is typically the case when compiled
      // on Linux and not macOS.
      MURMUR_HASH_2 = 1;
    }

    reserved 2;

    // Minimum hash ring size. The larger the ring is (that is, the more hashes there are for each
    // provided host) the better the request distribution will reflect the desired weights. Defaults
    // to 1024 entries, and limited to 8M entries. See also
    // :ref:`maximum_ring_size<envoy_api_field_api.v3alpha.Cluster.RingHashLbConfig.maximum_ring_size>`.
    google.protobuf.UInt64Value minimum_ring_size = 1 [(validate.rules).uint64 = {lte: 8388608}];

    // The hash function used to hash hosts onto the ketama ring. The value defaults to
    // :ref:`XX_HASH<envoy_api_enum_value_api.v3alpha.Cluster.RingHashLbConfig.HashFunction.XX_HASH>`.
    HashFunction hash_function = 3 [(validate.rules).enum = {defined_only: true}];

    // Maximum hash ring size. Defaults to 8M entries, and limited to 8M entries, but can be lowered
    // to further constrain resource use. See also
    // :ref:`minimum_ring_size<envoy_api_field_api.v3alpha.Cluster.RingHashLbConfig.minimum_ring_size>`.
    google.protobuf.UInt64Value maximum_ring_size = 4 [(validate.rules).uint64 = {lte: 8388608}];
  }

  // Specific configuration for the
  // :ref:`Original Destination <arch_overview_load_balancing_types_original_destination>`
  // load balancing policy.
  message OriginalDstLbConfig {
    // When true, :ref:`x-envoy-original-dst-host
    // <config_http_conn_man_headers_x-envoy-original-dst-host>` can be used to override destination
    // address.
    //
    // .. attention::
    //
    //   This header isn't sanitized by default, so enabling this feature allows HTTP clients to
    //   route traffic to arbitrary hosts and/or ports, which may have serious security
    //   consequences.
    bool use_http_header = 1;
  }

  // Common configuration for all load balancer implementations.
  // [#next-free-field: 7]
  message CommonLbConfig {
    // Configuration for :ref:`zone aware routing
    // <arch_overview_load_balancing_zone_aware_routing>`.
    message ZoneAwareLbConfig {
      // Configures percentage of requests that will be considered for zone aware routing
      // if zone aware routing is configured. If not specified, the default is 100%.
      // * :ref:`runtime values <config_cluster_manager_cluster_runtime_zone_routing>`.
      // * :ref:`Zone aware routing support <arch_overview_load_balancing_zone_aware_routing>`.
      type.v3alpha.Percent routing_enabled = 1;

      // Configures minimum upstream cluster size required for zone aware routing
      // If upstream cluster size is less than specified, zone aware routing is not performed
      // even if zone aware routing is configured. If not specified, the default is 6.
      // * :ref:`runtime values <config_cluster_manager_cluster_runtime_zone_routing>`.
      // * :ref:`Zone aware routing support <arch_overview_load_balancing_zone_aware_routing>`.
      google.protobuf.UInt64Value min_cluster_size = 2;

      // If set to true, Envoy will not consider any hosts when the cluster is in :ref:`panic
      // mode<arch_overview_load_balancing_panic_threshold>`. Instead, the cluster will fail all
      // requests as if all hosts are unhealthy. This can help avoid potentially overwhelming a
      // failing service.
      bool fail_traffic_on_panic = 3;
    }

    // Configuration for :ref:`locality weighted load balancing
    // <arch_overview_load_balancing_locality_weighted_lb>`
    message LocalityWeightedLbConfig {
    }

    // Configures the :ref:`healthy panic threshold <arch_overview_load_balancing_panic_threshold>`.
    // If not specified, the default is 50%.
    // To disable panic mode, set to 0%.
    //
    // .. note::
    //   The specified percent will be truncated to the nearest 1%.
    type.v3alpha.Percent healthy_panic_threshold = 1;

    oneof locality_config_specifier {
      ZoneAwareLbConfig zone_aware_lb_config = 2;

      LocalityWeightedLbConfig locality_weighted_lb_config = 3;
    }

    // If set, all health check/weight/metadata updates that happen within this duration will be
    // merged and delivered in one shot when the duration expires. The start of the duration is when
    // the first update happens. This is useful for big clusters, with potentially noisy deploys
    // that might trigger excessive CPU usage due to a constant stream of healthcheck state changes
    // or metadata updates. The first set of updates to be seen apply immediately (e.g.: a new
    // cluster). Please always keep in mind that the use of sandbox technologies may change this
    // behavior.
    //
    // If this is not set, we default to a merge window of 1000ms. To disable it, set the merge
    // window to 0.
    //
    // Note: merging does not apply to cluster membership changes (e.g.: adds/removes); this is
    // because merging those updates isn't currently safe. See
    // https://github.com/envoyproxy/envoy/pull/3941.
    google.protobuf.Duration update_merge_window = 4;

    // If set to true, Envoy will not consider new hosts when computing load balancing weights until
    // they have been health checked for the first time. This will have no effect unless
    // active health checking is also configured.
    //
    // Ignoring a host means that for any load balancing calculations that adjust weights based
    // on the ratio of eligible hosts and total hosts (priority spillover, locality weighting and
    // panic mode) Envoy will exclude these hosts in the denominator.
    //
    // For example, with hosts in two priorities P0 and P1, where P0 looks like
    // {healthy, unhealthy (new), unhealthy (new)}
    // and where P1 looks like
    // {healthy, healthy}
    // all traffic will still hit P0, as 1 / (3 - 2) = 1.
    //
    // Enabling this will allow scaling up the number of hosts for a given cluster without entering
    // panic mode or triggering priority spillover, assuming the hosts pass the first health check.
    //
    // If panic mode is triggered, new hosts are still eligible for traffic; they simply do not
    // contribute to the calculation when deciding whether panic mode is enabled or not.
    bool ignore_new_hosts_until_first_hc = 5;

    // If set to `true`, the cluster manager will drain all existing
    // connections to upstream hosts whenever hosts are added or removed from the cluster.
    bool close_connections_on_host_set_change = 6;
  }

  message RefreshRate {
    // Specifies the base interval between refreshes. This parameter is required and must be greater
    // than zero and less than
    // :ref:`max_interval <envoy_api_field_api.v3alpha.Cluster.RefreshRate.max_interval>`.
    google.protobuf.Duration base_interval = 1 [(validate.rules).duration = {
      required: true
      gt {nanos: 1000000}
    }];

    // Specifies the maximum interval between refreshes. This parameter is optional, but must be
    // greater than or equal to the
    // :ref:`base_interval <envoy_api_field_api.v3alpha.Cluster.RefreshRate.base_interval>`  if set.
    // The default is 10 times the :ref:`base_interval
    // <envoy_api_field_api.v3alpha.Cluster.RefreshRate.base_interval>`.
    google.protobuf.Duration max_interval = 2 [(validate.rules).duration = {gt {nanos: 1000000}}];
  }

<<<<<<< HEAD
  reserved 12, 15, 35;

  reserved "extension_protocol_options";
=======
  reserved 12, 15, 11;

  reserved "tls_context";
>>>>>>> 74ad6d7a

  // Configuration to use different transport sockets for different endpoints.
  // The entry of *envoy.transport_socket* in the
  // :ref:`LbEndpoint.Metadata <envoy_api_field_api.v3alpha.endpoint.LbEndpoint.metadata>`
  // is used to match against the transport sockets as they appear in the list. The first
  // :ref:`match <envoy_api_msg_api.v3alpha.Cluster.TransportSocketMatch>` is used.
  // For example, with the following match
  //
  // .. code-block:: yaml
  //
  //  transport_socket_matches:
  //  - name: "enableMTLS"
  //    match:
  //      acceptMTLS: true
  //    transport_socket:
  //      name: tls
  //      config: { ... } # tls socket configuration
  //  - name: "defaultToPlaintext"
  //    match: {}
  //    transport_socket:
  //      name: "rawbuffer"
  //
  // Connections to the endpoints whose metadata value under *envoy.transport_socket*
  // having "acceptMTLS"/"true" key/value pair use the "enableMTLS" socket configuration.
  //
  // If a :ref:`socket match <envoy_api_msg_api.v3alpha.Cluster.TransportSocketMatch>` with empty
  // match criteria is provided, that always match any endpoint. For example, the
  // "defaultToPlaintext" socket match in case above.
  //
  // If an endpoint metadata's value under *envoy.transport_socket* does not match any
  // *TransportSocketMatch*, socket configuration fallbacks to use the *tls_context* or
  // *transport_socket* specified in this cluster.
  //
  // This field allows gradual and flexible transport socket configuration changes.
  //
  // The metadata of endpoints in EDS can indicate transport socket capabilities. For example,
  // an endpoint's metadata can have two key value pairs as "acceptMTLS": "true",
  // "acceptPlaintext": "true". While some other endpoints, only accepting plaintext traffic
  // has "acceptPlaintext": "true" metadata information.
  //
  // Then the xDS server can configure the CDS to a client, Envoy A, to send mutual TLS
  // traffic for endpoints with "acceptMTLS": "true", by adding a corresponding
  // *TransportSocketMatch* in this field. Other client Envoys receive CDS without
  // *transport_socket_match* set, and still send plain text traffic to the same cluster.
  //
  // TODO(incfly): add a detailed architecture doc on intended usage.
  repeated TransportSocketMatch transport_socket_matches = 43;

  // Supplies the name of the cluster which must be unique across all clusters.
  // The cluster name is used when emitting
  // :ref:`statistics <config_cluster_manager_cluster_stats>` if :ref:`alt_stat_name
  // <envoy_api_field_api.v3alpha.Cluster.alt_stat_name>` is not provided.
  // Any ``:`` in the cluster name will be converted to ``_`` when emitting statistics.
  string name = 1 [(validate.rules).string = {min_bytes: 1}];

  // An optional alternative to the cluster name to be used while emitting stats.
  // Any ``:`` in the name will be converted to ``_`` when emitting statistics. This should not be
  // confused with :ref:`Router Filter Header
  // <config_http_filters_router_x-envoy-upstream-alt-stat-name>`.
  string alt_stat_name = 28;

  oneof cluster_discovery_type {
    // The :ref:`service discovery type <arch_overview_service_discovery_types>`
    // to use for resolving the cluster.
    DiscoveryType type = 2 [(validate.rules).enum = {defined_only: true}];

    // The custom cluster type.
    CustomClusterType cluster_type = 38;
  }

  // Configuration to use for EDS updates for the Cluster.
  EdsClusterConfig eds_cluster_config = 3;

  // The timeout for new network connections to hosts in the cluster.
  google.protobuf.Duration connect_timeout = 4 [(validate.rules).duration = {gt {}}];

  // Soft limit on size of the cluster’s connections read and write buffers. If
  // unspecified, an implementation defined default is applied (1MiB).
  google.protobuf.UInt32Value per_connection_buffer_limit_bytes = 5;

  // The :ref:`load balancer type <arch_overview_load_balancing_types>` to use
  // when picking a host in the cluster.
  LbPolicy lb_policy = 6 [(validate.rules).enum = {defined_only: true}];

  // If the service discovery type is
  // :ref:`STATIC<envoy_api_enum_value_api.v3alpha.Cluster.DiscoveryType.STATIC>`,
  // :ref:`STRICT_DNS<envoy_api_enum_value_api.v3alpha.Cluster.DiscoveryType.STRICT_DNS>`
  // or :ref:`LOGICAL_DNS<envoy_api_enum_value_api.v3alpha.Cluster.DiscoveryType.LOGICAL_DNS>`,
  // then hosts is required.
  //
  // .. attention::
  //
  //   **This field is deprecated**. Set the
  //   :ref:`load_assignment<envoy_api_field_api.v3alpha.Cluster.load_assignment>` field instead.
  //
  repeated core.Address hosts = 7;

  // Setting this is required for specifying members of
  // :ref:`STATIC<envoy_api_enum_value_api.v3alpha.Cluster.DiscoveryType.STATIC>`,
  // :ref:`STRICT_DNS<envoy_api_enum_value_api.v3alpha.Cluster.DiscoveryType.STRICT_DNS>`
  // or :ref:`LOGICAL_DNS<envoy_api_enum_value_api.v3alpha.Cluster.DiscoveryType.LOGICAL_DNS>`
  // clusters. This field supersedes :ref:`hosts<envoy_api_field_api.v3alpha.Cluster.hosts>` field.
  // [#comment:TODO(dio): Deprecate the hosts field and add it to :ref:`deprecated log<deprecated>`
  // once load_assignment is implemented.]
  //
  // .. attention::
  //
  //   Setting this allows non-EDS cluster types to contain embedded EDS equivalent
  //   :ref:`endpoint assignments<envoy_api_msg_api.v3alpha.ClusterLoadAssignment>`.
  //   Setting this overrides :ref:`hosts<envoy_api_field_api.v3alpha.Cluster.hosts>` values.
  //
  ClusterLoadAssignment load_assignment = 33;

  // Optional :ref:`active health checking <arch_overview_health_checking>`
  // configuration for the cluster. If no
  // configuration is specified no health checking will be done and all cluster
  // members will be considered healthy at all times.
  repeated core.HealthCheck health_checks = 8;

  // Optional maximum requests for a single upstream connection. This parameter
  // is respected by both the HTTP/1.1 and HTTP/2 connection pool
  // implementations. If not specified, there is no limit. Setting this
  // parameter to 1 will effectively disable keep alive.
  google.protobuf.UInt32Value max_requests_per_connection = 9;

  // Optional :ref:`circuit breaking <arch_overview_circuit_break>` for the cluster.
  cluster.CircuitBreakers circuit_breakers = 10;

  // Additional options when handling HTTP requests upstream. These options will be applicable to
  // both HTTP1 and HTTP2 requests.
  core.HttpProtocolOptions common_http_protocol_options = 29;

  // Additional options when handling HTTP1 requests.
  core.Http1ProtocolOptions http_protocol_options = 13;

  // Even if default HTTP2 protocol options are desired, this field must be
  // set so that Envoy will assume that the upstream supports HTTP/2 when
  // making new HTTP connection pool connections. Currently, Envoy only
  // supports prior knowledge for upstream connections. Even if TLS is used
  // with ALPN, `http2_protocol_options` must be specified. As an aside this allows HTTP/2
  // connections to happen over plain text.
  core.Http2ProtocolOptions http2_protocol_options = 14;

  // The extension_protocol_options field is used to provide extension-specific protocol options
  // for upstream connections. The key should match the extension filter name, such as
  // "envoy.filters.network.thrift_proxy". See the extension's documentation for details on
  // specific options.
  map<string, google.protobuf.Any> typed_extension_protocol_options = 36;

  // If the DNS refresh rate is specified and the cluster type is either
  // :ref:`STRICT_DNS<envoy_api_enum_value_api.v3alpha.Cluster.DiscoveryType.STRICT_DNS>`,
  // or :ref:`LOGICAL_DNS<envoy_api_enum_value_api.v3alpha.Cluster.DiscoveryType.LOGICAL_DNS>`,
  // this value is used as the cluster’s DNS refresh
  // rate. The value configured must be at least 1ms. If this setting is not specified, the
  // value defaults to 5000ms. For cluster types other than
  // :ref:`STRICT_DNS<envoy_api_enum_value_api.v3alpha.Cluster.DiscoveryType.STRICT_DNS>`
  // and :ref:`LOGICAL_DNS<envoy_api_enum_value_api.v3alpha.Cluster.DiscoveryType.LOGICAL_DNS>`
  // this setting is ignored.
  google.protobuf.Duration dns_refresh_rate = 16
      [(validate.rules).duration = {gt {nanos: 1000000}}];

  // If the DNS failure refresh rate is specified and the cluster type is either
  // :ref:`STRICT_DNS<envoy_api_enum_value_api.v3alpha.Cluster.DiscoveryType.STRICT_DNS>`,
  // or :ref:`LOGICAL_DNS<envoy_api_enum_value_api.v3alpha.Cluster.DiscoveryType.LOGICAL_DNS>`,
  // this is used as the cluster’s DNS refresh rate when requests are failing. If this setting is
  // not specified, the failure refresh rate defaults to the DNS refresh rate. For cluster types
  // other than :ref:`STRICT_DNS<envoy_api_enum_value_api.v3alpha.Cluster.DiscoveryType.STRICT_DNS>`
  // and :ref:`LOGICAL_DNS<envoy_api_enum_value_api.v3alpha.Cluster.DiscoveryType.LOGICAL_DNS>` this
  // setting is ignored.
  //
  // Note: Currently, DNS failures and empty DNS responses are not treated differently and this
  // configuration is applied in both situations.
  RefreshRate dns_failure_refresh_rate = 44;

  // Optional configuration for setting cluster's DNS refresh rate. If the value is set to true,
  // cluster's DNS refresh rate will be set to resource record's TTL which comes from DNS
  // resolution.
  bool respect_dns_ttl = 39;

  // The DNS IP address resolution policy. If this setting is not specified, the
  // value defaults to
  // :ref:`AUTO<envoy_api_enum_value_api.v3alpha.Cluster.DnsLookupFamily.AUTO>`.
  DnsLookupFamily dns_lookup_family = 17 [(validate.rules).enum = {defined_only: true}];

  // If DNS resolvers are specified and the cluster type is either
  // :ref:`STRICT_DNS<envoy_api_enum_value_api.v3alpha.Cluster.DiscoveryType.STRICT_DNS>`,
  // or :ref:`LOGICAL_DNS<envoy_api_enum_value_api.v3alpha.Cluster.DiscoveryType.LOGICAL_DNS>`,
  // this value is used to specify the cluster’s dns resolvers.
  // If this setting is not specified, the value defaults to the default
  // resolver, which uses /etc/resolv.conf for configuration. For cluster types
  // other than
  // :ref:`STRICT_DNS<envoy_api_enum_value_api.v3alpha.Cluster.DiscoveryType.STRICT_DNS>`
  // and :ref:`LOGICAL_DNS<envoy_api_enum_value_api.v3alpha.Cluster.DiscoveryType.LOGICAL_DNS>`
  // this setting is ignored.
  repeated core.Address dns_resolvers = 18;

  // If specified, outlier detection will be enabled for this upstream cluster.
  // Each of the configuration values can be overridden via
  // :ref:`runtime values <config_cluster_manager_cluster_runtime_outlier_detection>`.
  cluster.OutlierDetection outlier_detection = 19;

  // The interval for removing stale hosts from a cluster type
  // :ref:`ORIGINAL_DST<envoy_api_enum_value_api.v3alpha.Cluster.DiscoveryType.ORIGINAL_DST>`.
  // Hosts are considered stale if they have not been used
  // as upstream destinations during this interval. New hosts are added
  // to original destination clusters on demand as new connections are
  // redirected to Envoy, causing the number of hosts in the cluster to
  // grow over time. Hosts that are not stale (they are actively used as
  // destinations) are kept in the cluster, which allows connections to
  // them remain open, saving the latency that would otherwise be spent
  // on opening new connections. If this setting is not specified, the
  // value defaults to 5000ms. For cluster types other than
  // :ref:`ORIGINAL_DST<envoy_api_enum_value_api.v3alpha.Cluster.DiscoveryType.ORIGINAL_DST>`
  // this setting is ignored.
  google.protobuf.Duration cleanup_interval = 20 [(validate.rules).duration = {gt {}}];

  // Optional configuration used to bind newly established upstream connections.
  // This overrides any bind_config specified in the bootstrap proto.
  // If the address and port are empty, no bind will be performed.
  core.BindConfig upstream_bind_config = 21;

  // Configuration for load balancing subsetting.
  LbSubsetConfig lb_subset_config = 22;

  // Optional configuration for the load balancing algorithm selected by
  // LbPolicy. Currently only
  // :ref:`RING_HASH<envoy_api_enum_value_api.v3alpha.Cluster.LbPolicy.RING_HASH>` and
  // :ref:`LEAST_REQUEST<envoy_api_enum_value_api.v3alpha.Cluster.LbPolicy.LEAST_REQUEST>`
  // has additional configuration options.
  // Specifying ring_hash_lb_config or least_request_lb_config without setting the corresponding
  // LbPolicy will generate an error at runtime.
  oneof lb_config {
    // Optional configuration for the Ring Hash load balancing policy.
    RingHashLbConfig ring_hash_lb_config = 23;

    // Optional configuration for the Original Destination load balancing policy.
    OriginalDstLbConfig original_dst_lb_config = 34;

    // Optional configuration for the LeastRequest load balancing policy.
    LeastRequestLbConfig least_request_lb_config = 37;
  }

  // Common configuration for all load balancer implementations.
  CommonLbConfig common_lb_config = 27;

  // Optional custom transport socket implementation to use for upstream connections.
  // To setup TLS, set a transport socket with name `tls` and
  // :ref:`UpstreamTlsContexts <envoy_api_msg_api.v3alpha.auth.UpstreamTlsContext>` in the
  // `typed_config`. If no transport socket configuration is specified, new connections will be set
  // up with plaintext.
  core.TransportSocket transport_socket = 24;

  // The Metadata field can be used to provide additional information about the
  // cluster. It can be used for stats, logging, and varying filter behavior.
  // Fields should use reverse DNS notation to denote which entity within Envoy
  // will need the information. For instance, if the metadata is intended for
  // the Router filter, the filter name should be specified as *envoy.router*.
  core.Metadata metadata = 25;

  // Determines how Envoy selects the protocol used to speak to upstream hosts.
  ClusterProtocolSelection protocol_selection = 26;

  // Optional options for upstream connections.
  UpstreamConnectionOptions upstream_connection_options = 30;

  // If an upstream host becomes unhealthy (as determined by the configured health checks
  // or outlier detection), immediately close all connections to the failed host.
  //
  // .. note::
  //
  //   This is currently only supported for connections created by tcp_proxy.
  //
  // .. note::
  //
  //   The current implementation of this feature closes all connections immediately when
  //   the unhealthy status is detected. If there are a large number of connections open
  //   to an upstream host that becomes unhealthy, Envoy may spend a substantial amount of
  //   time exclusively closing these connections, and not processing any other traffic.
  bool close_connections_on_host_health_failure = 31;

  // If this cluster uses EDS or STRICT_DNS to configure its hosts, immediately drain
  // connections from any hosts that are removed from service discovery.
  //
  // This only affects behavior for hosts that are being actively health checked.
  // If this flag is not set to true, Envoy will wait until the hosts fail active health
  // checking before removing it from the cluster.
  bool drain_connections_on_host_removal = 32;

  // An (optional) network filter chain, listed in the order the filters should be applied.
  // The chain will be applied to all outgoing connections that Envoy makes to the upstream
  // servers of this cluster.
  repeated cluster.Filter filters = 40;

  // [#not-implemented-hide:] New mechanism for LB policy configuration. Used only if the
  // :ref:`lb_policy<envoy_api_field_api.v3alpha.Cluster.lb_policy>` field has the value
  // :ref:`LOAD_BALANCING_POLICY_CONFIG<envoy_api_enum_value_api.v3alpha.Cluster.LbPolicy.LOAD_BALANCING_POLICY_CONFIG>`.
  LoadBalancingPolicy load_balancing_policy = 41;

  // [#not-implemented-hide:]
  // If present, tells the client where to send load reports via LRS. If not present, the
  // client will fall back to a client-side default, which may be either (a) don't send any
  // load reports or (b) send load reports for all clusters to a single default server
  // (which may be configured in the bootstrap file).
  //
  // Note that if multiple clusters point to the same LRS server, the client may choose to
  // create a separate stream for each cluster or it may choose to coalesce the data for
  // multiple clusters onto a single stream. Either way, the client must make sure to send
  // the data for any given cluster on no more than one stream.
  //
  // [#next-major-version: In the v3 API, we should consider restructuring this somehow,
  // maybe by allowing LRS to go on the ADS stream, or maybe by moving some of the negotiation
  // from the LRS stream here.]
  core.ConfigSource lrs_server = 42;
}

// [#not-implemented-hide:] Extensible load balancing policy configuration.
//
// Every LB policy defined via this mechanism will be identified via a unique name using reverse
// DNS notation. If the policy needs configuration parameters, it must define a message for its
// own configuration, which will be stored in the config field. The name of the policy will tell
// clients which type of message they should expect to see in the config field.
//
// Note that there are cases where it is useful to be able to independently select LB policies
// for choosing a locality and for choosing an endpoint within that locality. For example, a
// given deployment may always use the same policy to choose the locality, but for choosing the
// endpoint within the locality, some clusters may use weighted-round-robin, while others may
// use some sort of session-based balancing.
//
// This can be accomplished via hierarchical LB policies, where the parent LB policy creates a
// child LB policy for each locality. For each request, the parent chooses the locality and then
// delegates to the child policy for that locality to choose the endpoint within the locality.
//
// To facilitate this, the config message for the top-level LB policy may include a field of
// type LoadBalancingPolicy that specifies the child policy.
message LoadBalancingPolicy {
  message Policy {
    reserved 2;

    reserved "config";

    // Required. The name of the LB policy.
    string name = 1;

    google.protobuf.Any typed_config = 3;
  }

  // Each client will iterate over the list in order and stop at the first policy that it
  // supports. This provides a mechanism for starting to use new LB policies that are not yet
  // supported by all clients.
  repeated Policy policies = 1;
}

// An extensible structure containing the address Envoy should bind to when
// establishing upstream connections.
message UpstreamBindConfig {
  // The address Envoy should bind to when establishing upstream connections.
  core.Address source_address = 1;
}

message UpstreamConnectionOptions {
  // If set then set SO_KEEPALIVE on the socket to enable TCP Keepalives.
  core.TcpKeepalive tcp_keepalive = 1;
}<|MERGE_RESOLUTION|>--- conflicted
+++ resolved
@@ -449,15 +449,9 @@
     google.protobuf.Duration max_interval = 2 [(validate.rules).duration = {gt {nanos: 1000000}}];
   }
 
-<<<<<<< HEAD
-  reserved 12, 15, 35;
-
-  reserved "extension_protocol_options";
-=======
   reserved 12, 15, 11;
 
   reserved "tls_context";
->>>>>>> 74ad6d7a
 
   // Configuration to use different transport sockets for different endpoints.
   // The entry of *envoy.transport_socket* in the

--- conflicted
+++ resolved
@@ -7,7 +7,7 @@
 option java_package = "io.envoyproxy.envoy.api.v3alpha";
 option java_generic_services = true;
 
-import "envoy/api/v3alpha/auth/cert.proto";
+import "envoy/api/v2/auth/cert.proto";
 import "envoy/api/v3alpha/cluster/circuit_breaker.proto";
 import "envoy/api/v3alpha/cluster/filter.proto";
 import "envoy/api/v3alpha/cluster/outlier_detection.proto";
@@ -579,19 +579,6 @@
   // Optional :ref:`circuit breaking <arch_overview_circuit_break>` for the cluster.
   cluster.CircuitBreakers circuit_breakers = 10;
 
-<<<<<<< HEAD
-=======
-  // The TLS configuration for connections to the upstream cluster. If no TLS
-  // configuration is specified, TLS will not be used for new connections.
-  //
-  // .. attention::
-  //
-  //   Server certificate verification is not enabled by default. Configure
-  //   :ref:`trusted_ca<envoy_api_field_api.v3alpha.auth.CertificateValidationContext.trusted_ca>`
-  //   to enable verification.
-  auth.UpstreamTlsContext tls_context = 11;
-
->>>>>>> cc057ce6
   // Additional options when handling HTTP requests upstream. These options will be applicable to
   // both HTTP1 and HTTP2 requests.
   core.HttpProtocolOptions common_http_protocol_options = 29;
@@ -716,9 +703,9 @@
 
   // Optional custom transport socket implementation to use for upstream connections.
   // To setup TLS, set a transport socket with name `tls` and
-  // :ref:`UpstreamTlsContexts <envoy_api_msg_auth.UpstreamTlsContext>` in the `typed_config`.
-  // If no transport socket configuration is specified, new connections
-  // will be set up with plaintext.
+  // :ref:`UpstreamTlsContexts <envoy_api_msg_api.v3alpha.auth.UpstreamTlsContext>` in the
+  // `typed_config`. If no transport socket configuration is specified, new connections will be set
+  // up with plaintext.
   core.TransportSocket transport_socket = 24;
 
   // The Metadata field can be used to provide additional information about the

--- conflicted
+++ resolved
@@ -16,12 +16,8 @@
 // specified individually for each defined priority.
 message CircuitBreakers {
   // A Thresholds defines CircuitBreaker settings for a
-<<<<<<< HEAD
-  // :ref:`RoutingPriority<envoy_api_enum_core.RoutingPriority>`.
+  // :ref:`RoutingPriority<envoy_api_enum_api.v3alpha.core.RoutingPriority>`.
   // [#next-free-field:8]
-=======
-  // :ref:`RoutingPriority<envoy_api_enum_api.v3alpha.core.RoutingPriority>`.
->>>>>>> b48cdeb2
   message Thresholds {
     // The :ref:`RoutingPriority<envoy_api_enum_api.v3alpha.core.RoutingPriority>`
     // the specified CircuitBreaker settings apply to.

--- conflicted
+++ resolved
@@ -42,12 +42,8 @@
   }
 }
 
-<<<<<<< HEAD
-// [#comment:next free field: 20]
-// [#next-free-field:20]
-=======
 // [#comment:next free field: 21]
->>>>>>> b48cdeb2
+// [#next-free-field:21]
 message Listener {
   enum DrainType {
     // Drain in response to calling /healthcheck/fail admin endpoint (along with the health check

--- conflicted
+++ resolved
@@ -22,13 +22,8 @@
 message GrpcService {
   message EnvoyGrpc {
     // The name of the upstream gRPC cluster. SSL credentials will be supplied
-<<<<<<< HEAD
-    // in the :ref:`Cluster <envoy_api_msg_Cluster>` :ref:`transport_socket
-    // <envoy_api_field_Cluster.transport_socket>`.
-=======
-    // in the :ref:`Cluster <envoy_api_msg_api.v3alpha.Cluster>` :ref:`tls_context
-    // <envoy_api_field_api.v3alpha.Cluster.tls_context>`.
->>>>>>> cc057ce6
+    // in the :ref:`Cluster <envoy_api_msg_api.v3alpha.Cluster>` :ref:`transport_socket
+    // <envoy_api_field_api.v3alpha.Cluster.transport_socket>`.
     string cluster_name = 1 [(validate.rules).string = {min_bytes: 1}];
   }
 

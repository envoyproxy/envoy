syntax = "proto3";

package envoy.api.v3alpha.route;

option java_outer_classname = "RouteProto";
option java_multiple_files = true;
option java_package = "io.envoyproxy.envoy.api.v3alpha.route";

import "envoy/api/v2/core/base.proto";
import "envoy/api/v3alpha/core/base.proto";
<<<<<<< HEAD
import "envoy/type/matcher/regex.proto";
import "envoy/type/matcher/string.proto";
import "envoy/type/percent.proto";
import "envoy/type/range.proto";
import "envoy/type/tracing/v3alpha/custom_tag.proto";
=======
import "envoy/type/matcher/v3alpha/regex.proto";
import "envoy/type/matcher/v3alpha/string.proto";
import "envoy/type/v3alpha/percent.proto";
import "envoy/type/v3alpha/range.proto";
>>>>>>> b48cdeb2

import "google/protobuf/any.proto";
import "google/protobuf/duration.proto";
import "google/protobuf/struct.proto";
import "google/protobuf/wrappers.proto";

import "validate/validate.proto";

// [#protodoc-title: HTTP route]
// * Routing :ref:`architecture overview <arch_overview_http_routing>`
// * HTTP :ref:`router filter <config_http_filters_router>`

// The top level element in the routing configuration is a virtual host. Each virtual host has
// a logical name as well as a set of domains that get routed to it based on the incoming request's
// host header. This allows a single listener to service multiple top level domain path trees. Once
// a virtual host is selected based on the domain, the routes are processed in order to see which
// upstream cluster to route to or whether to perform a redirect.
// [#comment:next free field: 18]
message VirtualHost {
  enum TlsRequirementType {
    // No TLS requirement for the virtual host.
    NONE = 0;

    // External requests must use TLS. If a request is external and it is not
    // using TLS, a 301 redirect will be sent telling the client to use HTTPS.
    EXTERNAL_ONLY = 1;

    // All requests must use TLS. If a request is not using TLS, a 301 redirect
    // will be sent telling the client to use HTTPS.
    ALL = 2;
  }

  reserved 9;

  // The logical name of the virtual host. This is used when emitting certain
  // statistics but is not relevant for routing.
  string name = 1 [(validate.rules).string = {min_bytes: 1}];

  // A list of domains (host/authority header) that will be matched to this
  // virtual host. Wildcard hosts are supported in the suffix or prefix form.
  //
  // Domain search order:
  //  1. Exact domain names: ``www.foo.com``.
  //  2. Suffix domain wildcards: ``*.foo.com`` or ``*-bar.foo.com``.
  //  3. Prefix domain wildcards: ``foo.*`` or ``foo-*``.
  //  4. Special wildcard ``*`` matching any domain.
  //
  // .. note::
  //
  //   The wildcard will not match the empty string.
  //   e.g. ``*-bar.foo.com`` will match ``baz-bar.foo.com`` but not ``-bar.foo.com``.
  //   The longest wildcards match first.
  //   Only a single virtual host in the entire route configuration can match on ``*``. A domain
  //   must be unique across all virtual hosts or the config will fail to load.
  repeated string domains = 2 [(validate.rules).repeated = {min_items: 1}];

  // The list of routes that will be matched, in order, for incoming requests.
  // The first route that matches will be used.
  repeated Route routes = 3;

  // Specifies the type of TLS enforcement the virtual host expects. If this option is not
  // specified, there is no TLS requirement for the virtual host.
  TlsRequirementType require_tls = 4;

  // A list of virtual clusters defined for this virtual host. Virtual clusters
  // are used for additional statistics gathering.
  repeated VirtualCluster virtual_clusters = 5;

  // Specifies a set of rate limit configurations that will be applied to the
  // virtual host.
  repeated RateLimit rate_limits = 6;

  // Specifies a list of HTTP headers that should be added to each request
  // handled by this virtual host. Headers specified at this level are applied
  // after headers from enclosed :ref:`envoy_api_msg_route.Route` and before headers from the
  // enclosing :ref:`envoy_api_msg_RouteConfiguration`. For more information, including
  // details on header value syntax, see the documentation on :ref:`custom request headers
  // <config_http_conn_man_headers_custom_request_headers>`.
  repeated core.HeaderValueOption request_headers_to_add = 7
      [(validate.rules).repeated = {max_items: 1000}];

  // Specifies a list of HTTP headers that should be removed from each request
  // handled by this virtual host.
  repeated string request_headers_to_remove = 13;

  // Specifies a list of HTTP headers that should be added to each response
  // handled by this virtual host. Headers specified at this level are applied
  // after headers from enclosed :ref:`envoy_api_msg_route.Route` and before headers from the
  // enclosing :ref:`envoy_api_msg_RouteConfiguration`. For more information, including
  // details on header value syntax, see the documentation on :ref:`custom request headers
  // <config_http_conn_man_headers_custom_request_headers>`.
  repeated core.HeaderValueOption response_headers_to_add = 10
      [(validate.rules).repeated = {max_items: 1000}];

  // Specifies a list of HTTP headers that should be removed from each response
  // handled by this virtual host.
  repeated string response_headers_to_remove = 11;

  // Indicates that the virtual host has a CORS policy.
  CorsPolicy cors = 8;

  // The per_filter_config field can be used to provide virtual host-specific
  // configurations for filters. The key should match the filter name, such as
  // *envoy.buffer* for the HTTP buffer filter. Use of this field is filter
  // specific; see the :ref:`HTTP filter documentation <config_http_filters>`
  // for if and how it is utilized.
  map<string, google.protobuf.Struct> per_filter_config = 12;

  // The per_filter_config field can be used to provide virtual host-specific
  // configurations for filters. The key should match the filter name, such as
  // *envoy.buffer* for the HTTP buffer filter. Use of this field is filter
  // specific; see the :ref:`HTTP filter documentation <config_http_filters>`
  // for if and how it is utilized.
  map<string, google.protobuf.Any> typed_per_filter_config = 15;

  // Decides whether the :ref:`x-envoy-attempt-count
  // <config_http_filters_router_x-envoy-attempt-count>` header should be included
  // in the upstream request. Setting this option will cause it to override any existing header
  // value, so in the case of two Envoys on the request path with this option enabled, the upstream
  // will see the attempt count as perceived by the second Envoy. Defaults to false.
  // This header is unaffected by the
  // :ref:`suppress_envoy_headers
  // <envoy_api_field_config.filter.http.router.v3alpha.Router.suppress_envoy_headers>` flag.
  bool include_request_attempt_count = 14;

  // Indicates the retry policy for all routes in this virtual host. Note that setting a
  // route level entry will take precedence over this config and it'll be treated
  // independently (e.g.: values are not inherited).
  RetryPolicy retry_policy = 16;

  // Indicates the hedge policy for all routes in this virtual host. Note that setting a
  // route level entry will take precedence over this config and it'll be treated
  // independently (e.g.: values are not inherited).
  HedgePolicy hedge_policy = 17;
}

// A route is both a specification of how to match a request as well as an indication of what to do
// next (e.g., redirect, forward, rewrite, etc.).
//
// .. attention::
//
//   Envoy supports routing on HTTP method via :ref:`header matching
//   <envoy_api_msg_api.v3alpha.route.HeaderMatcher>`.
// [#comment:next free field: 15]
message Route {
  reserved 6;

  // Name for the route.
  string name = 14;

  // Route matching parameters.
  RouteMatch match = 1 [(validate.rules).message = {required: true}];

  oneof action {
    option (validate.required) = true;

    // Route request to some upstream cluster.
    RouteAction route = 2;

    // Return a redirect.
    RedirectAction redirect = 3;

    // Return an arbitrary HTTP response directly, without proxying.
    DirectResponseAction direct_response = 7;
  }

  // The Metadata field can be used to provide additional information
  // about the route. It can be used for configuration, stats, and logging.
  // The metadata should go under the filter namespace that will need it.
  // For instance, if the metadata is intended for the Router filter,
  // the filter name should be specified as *envoy.router*.
  core.Metadata metadata = 4;

  // Decorator for the matched route.
  Decorator decorator = 5;

  // The per_filter_config field can be used to provide route-specific
  // configurations for filters. The key should match the filter name, such as
  // *envoy.buffer* for the HTTP buffer filter. Use of this field is filter
  // specific; see the :ref:`HTTP filter documentation <config_http_filters>` for
  // if and how it is utilized.
  map<string, google.protobuf.Struct> per_filter_config = 8;

  // The per_filter_config field can be used to provide route-specific
  // configurations for filters. The key should match the filter name, such as
  // *envoy.buffer* for the HTTP buffer filter. Use of this field is filter
  // specific; see the :ref:`HTTP filter documentation <config_http_filters>` for
  // if and how it is utilized.
  map<string, google.protobuf.Any> typed_per_filter_config = 13;

  // Specifies a set of headers that will be added to requests matching this
  // route. Headers specified at this level are applied before headers from the
  // enclosing :ref:`envoy_api_msg_route.VirtualHost` and
  // :ref:`envoy_api_msg_RouteConfiguration`. For more information, including details on
  // header value syntax, see the documentation on :ref:`custom request headers
  // <config_http_conn_man_headers_custom_request_headers>`.
  repeated core.HeaderValueOption request_headers_to_add = 9
      [(validate.rules).repeated = {max_items: 1000}];

  // Specifies a list of HTTP headers that should be removed from each request
  // matching this route.
  repeated string request_headers_to_remove = 12;

  // Specifies a set of headers that will be added to responses to requests
  // matching this route. Headers specified at this level are applied before
  // headers from the enclosing :ref:`envoy_api_msg_route.VirtualHost` and
  // :ref:`envoy_api_msg_RouteConfiguration`. For more information, including
  // details on header value syntax, see the documentation on
  // :ref:`custom request headers <config_http_conn_man_headers_custom_request_headers>`.
  repeated core.HeaderValueOption response_headers_to_add = 10
      [(validate.rules).repeated = {max_items: 1000}];

  // Specifies a list of HTTP headers that should be removed from each response
  // to requests matching this route.
  repeated string response_headers_to_remove = 11;

  // Presence of the object defines whether the connection manager's tracing configuration
  // is overridden by this route specific instance.
  Tracing tracing = 15;
}

// Compared to the :ref:`cluster <envoy_api_field_api.v3alpha.route.RouteAction.cluster>` field that
// specifies a single upstream cluster as the target of a request, the :ref:`weighted_clusters
// <envoy_api_field_api.v3alpha.route.RouteAction.weighted_clusters>` option allows for
// specification of multiple upstream clusters along with weights that indicate the percentage of
// traffic to be forwarded to each cluster. The router selects an upstream cluster based on the
// weights.
// [#comment:next free field: 11]
message WeightedCluster {
  message ClusterWeight {
    reserved 7;

    // Name of the upstream cluster. The cluster must exist in the
    // :ref:`cluster manager configuration <config_cluster_manager>`.
    string name = 1 [(validate.rules).string = {min_bytes: 1}];

    // An integer between 0 and :ref:`total_weight
    // <envoy_api_field_api.v3alpha.route.WeightedCluster.total_weight>`. When a request matches the
    // route, the choice of an upstream cluster is determined by its weight. The sum of weights
    // across all entries in the clusters array must add up to the total_weight, which defaults to
    // 100.
    google.protobuf.UInt32Value weight = 2;

    // Optional endpoint metadata match criteria used by the subset load balancer. Only endpoints in
    // the upstream cluster with metadata matching what is set in this field will be considered for
    // load balancing. Note that this will be merged with what's provided in :ref:
    // `RouteAction.MetadataMatch <envoy_api_field_api.v3alpha.route.RouteAction.metadata_match>`,
    // with values here taking precedence. The filter name should be specified as *envoy.lb*.
    core.Metadata metadata_match = 3;

    // Specifies a list of headers to be added to requests when this cluster is selected
    // through the enclosing :ref:`envoy_api_msg_route.RouteAction`.
    // Headers specified at this level are applied before headers from the enclosing
    // :ref:`envoy_api_msg_route.Route`, :ref:`envoy_api_msg_route.VirtualHost`, and
    // :ref:`envoy_api_msg_RouteConfiguration`. For more information, including details on
    // header value syntax, see the documentation on :ref:`custom request headers
    // <config_http_conn_man_headers_custom_request_headers>`.
    repeated core.HeaderValueOption request_headers_to_add = 4
        [(validate.rules).repeated = {max_items: 1000}];

    // Specifies a list of HTTP headers that should be removed from each request when
    // this cluster is selected through the enclosing :ref:`envoy_api_msg_route.RouteAction`.
    repeated string request_headers_to_remove = 9;

    // Specifies a list of headers to be added to responses when this cluster is selected
    // through the enclosing :ref:`envoy_api_msg_route.RouteAction`.
    // Headers specified at this level are applied before headers from the enclosing
    // :ref:`envoy_api_msg_route.Route`, :ref:`envoy_api_msg_route.VirtualHost`, and
    // :ref:`envoy_api_msg_RouteConfiguration`. For more information, including details on
    // header value syntax, see the documentation on :ref:`custom request headers
    // <config_http_conn_man_headers_custom_request_headers>`.
    repeated core.HeaderValueOption response_headers_to_add = 5
        [(validate.rules).repeated = {max_items: 1000}];

    // Specifies a list of headers to be removed from responses when this cluster is selected
    // through the enclosing :ref:`envoy_api_msg_route.RouteAction`.
    repeated string response_headers_to_remove = 6;

    // The per_filter_config field can be used to provide weighted cluster-specific
    // configurations for filters. The key should match the filter name, such as
    // *envoy.buffer* for the HTTP buffer filter. Use of this field is filter
    // specific; see the :ref:`HTTP filter documentation <config_http_filters>`
    // for if and how it is utilized.
    map<string, google.protobuf.Struct> per_filter_config = 8;

    // The per_filter_config field can be used to provide weighted cluster-specific
    // configurations for filters. The key should match the filter name, such as
    // *envoy.buffer* for the HTTP buffer filter. Use of this field is filter
    // specific; see the :ref:`HTTP filter documentation <config_http_filters>`
    // for if and how it is utilized.
    map<string, google.protobuf.Any> typed_per_filter_config = 10;
  }

  // Specifies one or more upstream clusters associated with the route.
  repeated ClusterWeight clusters = 1 [(validate.rules).repeated = {min_items: 1}];

  // Specifies the total weight across all clusters. The sum of all cluster weights must equal this
  // value, which must be greater than 0. Defaults to 100.
  google.protobuf.UInt32Value total_weight = 3 [(validate.rules).uint32 = {gte: 1}];

  // Specifies the runtime key prefix that should be used to construct the
  // runtime keys associated with each cluster. When the *runtime_key_prefix* is
  // specified, the router will look for weights associated with each upstream
  // cluster under the key *runtime_key_prefix* + "." + *cluster[i].name* where
  // *cluster[i]* denotes an entry in the clusters array field. If the runtime
  // key for the cluster does not exist, the value specified in the
  // configuration file will be used as the default weight. See the :ref:`runtime documentation
  // <operations_runtime>` for how key names map to the underlying implementation.
  string runtime_key_prefix = 2;
}

message RouteMatch {
  message GrpcRouteMatchOptions {
  }

  reserved 5, 3;

  reserved "regex";

  oneof path_specifier {
    option (validate.required) = true;

    // If specified, the route is a prefix rule meaning that the prefix must
    // match the beginning of the *:path* header.
    string prefix = 1;

    // If specified, the route is an exact path rule meaning that the path must
    // exactly match the *:path* header once the query string is removed.
    string path = 2;

    // If specified, the route is a regular expression rule meaning that the
    // regex must match the *:path* header once the query string is removed. The entire path
    // (without the query string) must match the regex. The rule will not match if only a
    // subsequence of the *:path* header matches the regex.
    //
    // [#next-major-version: In the v3 API we should redo how path specification works such
    // that we utilize StringMatcher, and additionally have consistent options around whether we
    // strip query strings, do a case sensitive match, etc. In the interim it will be too disruptive
    // to deprecate the existing options. We should even consider whether we want to do away with
    // path_specifier entirely and just rely on a set of header matchers which can already match
    // on :path, etc. The issue with that is it is unclear how to generically deal with query string
    // stripping. This needs more thought.]
    type.matcher.v3alpha.RegexMatcher safe_regex = 10 [(validate.rules).message = {required: true}];
  }

  // Indicates that prefix/path matching should be case insensitive. The default
  // is true.
  google.protobuf.BoolValue case_sensitive = 4;

  // Indicates that the route should additionally match on a runtime key. Every time the route
  // is considered for a match, it must also fall under the percentage of matches indicated by
  // this field. For some fraction N/D, a random number in the range [0,D) is selected. If the
  // number is <= the value of the numerator N, or if the key is not present, the default
  // value, the router continues to evaluate the remaining match criteria. A runtime_fraction
  // route configuration can be used to roll out route changes in a gradual manner without full
  // code/config deploys. Refer to the :ref:`traffic shifting
  // <config_http_conn_man_route_table_traffic_splitting_shift>` docs for additional documentation.
  //
  // .. note::
  //
  //    Parsing this field is implemented such that the runtime key's data may be represented
  //    as a FractionalPercent proto represented as JSON/YAML and may also be represented as an
  //    integer with the assumption that the value is an integral percentage out of 100. For
  //    instance, a runtime key lookup returning the value "42" would parse as a FractionalPercent
  //    whose numerator is 42 and denominator is HUNDRED. This preserves legacy semantics.
  core.RuntimeFractionalPercent runtime_fraction = 9;

  // Specifies a set of headers that the route should match on. The router will
  // check the request’s headers against all the specified headers in the route
  // config. A match will happen if all the headers in the route are present in
  // the request with the same values (or based on presence if the value field
  // is not in the config).
  repeated HeaderMatcher headers = 6;

  // Specifies a set of URL query parameters on which the route should
  // match. The router will check the query string from the *path* header
  // against all the specified query parameters. If the number of specified
  // query parameters is nonzero, they all must match the *path* header's
  // query string for a match to occur.
  repeated QueryParameterMatcher query_parameters = 7;

  // If specified, only gRPC requests will be matched. The router will check
  // that the content-type header has a application/grpc or one of the various
  // application/grpc+ values.
  GrpcRouteMatchOptions grpc = 8;
}

// [#comment:next free field: 11]
message CorsPolicy {
  reserved 1, 8, 7;

  reserved "allow_origin", "allow_origin_regex", "enabled";

  // Specifies string patterns that match allowed origins. An origin is allowed if any of the
  // string matchers match.
  repeated type.matcher.v3alpha.StringMatcher allow_origin_string_match = 11;

  // Specifies the content for the *access-control-allow-methods* header.
  string allow_methods = 2;

  // Specifies the content for the *access-control-allow-headers* header.
  string allow_headers = 3;

  // Specifies the content for the *access-control-expose-headers* header.
  string expose_headers = 4;

  // Specifies the content for the *access-control-max-age* header.
  string max_age = 5;

  // Specifies whether the resource allows credentials.
  google.protobuf.BoolValue allow_credentials = 6;

  oneof enabled_specifier {
    // Specifies if CORS is enabled.
    //
    // More information on how this can be controlled via runtime can be found
    // :ref:`here <cors-runtime>`.
    //
    // .. note::
    //
    //   This field defaults to 100/:ref:`HUNDRED
    //   <envoy_api_enum_type.v3alpha.FractionalPercent.DenominatorType>`.
    core.RuntimeFractionalPercent filter_enabled = 9;
  }

  // Specifies if CORS policies are evaluated and tracked when filter is off but
  // does not enforce any policies.
  //
  // More information on how this can be controlled via runtime can be found
  // :ref:`here <cors-runtime>`.
  //
  // .. note::
  //
  //   This field defaults to 100/:ref:`HUNDRED
  //   <envoy_api_enum_type.v3alpha.FractionalPercent.DenominatorType>`.
  core.RuntimeFractionalPercent shadow_enabled = 10;
}

// [#comment:next free field: 30]
message RouteAction {
  enum ClusterNotFoundResponseCode {
    // HTTP status code - 503 Service Unavailable.
    SERVICE_UNAVAILABLE = 0;

    // HTTP status code - 404 Not Found.
    NOT_FOUND = 1;
  }

  // Configures :ref:`internal redirect <arch_overview_internal_redirects>` behavior.
  enum InternalRedirectAction {
    PASS_THROUGH_INTERNAL_REDIRECT = 0;
    HANDLE_INTERNAL_REDIRECT = 1;
  }

  // The router is capable of shadowing traffic from one cluster to another. The current
  // implementation is "fire and forget," meaning Envoy will not wait for the shadow cluster to
  // respond before returning the response from the primary cluster. All normal statistics are
  // collected for the shadow cluster making this feature useful for testing.
  //
  // During shadowing, the host/authority header is altered such that *-shadow* is appended. This is
  // useful for logging. For example, *cluster1* becomes *cluster1-shadow*.
  message RequestMirrorPolicy {
    reserved 2;

    reserved "runtime_key";

    // Specifies the cluster that requests will be mirrored to. The cluster must
    // exist in the cluster manager configuration.
    string cluster = 1 [(validate.rules).string = {min_bytes: 1}];

    // If both :ref:`runtime_key
    // <envoy_api_field_api.v3alpha.route.RouteAction.RequestMirrorPolicy.runtime_key>` and this
    // field are not specified, all requests to the target cluster will be mirrored.
    //
    // If specified, this field takes precedence over the `runtime_key` field and requests must also
    // fall under the percentage of matches indicated by this field.
    //
    // For some fraction N/D, a random number in the range [0,D) is selected. If the
    // number is <= the value of the numerator N, or if the key is not present, the default
    // value, the request will be mirrored.
    //
    // .. note::
    //
    //   Parsing this field is implemented such that the runtime key's data may be represented
    //   as a :ref:`FractionalPercent <envoy_api_msg_type.v3alpha.FractionalPercent>` proto
    //   represented as JSON/YAML and may also be represented as an integer with the assumption that
    //   the value is an integral percentage out of 100. For instance, a runtime key lookup
    //   returning the value "42" would parse as a `FractionalPercent` whose numerator is 42 and
    //   denominator is HUNDRED. This is behaviour is different to that of the deprecated
    //   `runtime_key` field, where the implicit denominator is 10000.
    core.RuntimeFractionalPercent runtime_fraction = 3;
  }

  // Specifies the route's hashing policy if the upstream cluster uses a hashing :ref:`load balancer
  // <arch_overview_load_balancing_types>`.
  message HashPolicy {
    message Header {
      // The name of the request header that will be used to obtain the hash
      // key. If the request header is not present, no hash will be produced.
      string header_name = 1 [(validate.rules).string = {min_bytes: 1}];
    }

    // Envoy supports two types of cookie affinity:
    //
    // 1. Passive. Envoy takes a cookie that's present in the cookies header and
    //    hashes on its value.
    //
    // 2. Generated. Envoy generates and sets a cookie with an expiration (TTL)
    //    on the first request from the client in its response to the client,
    //    based on the endpoint the request gets sent to. The client then
    //    presents this on the next and all subsequent requests. The hash of
    //    this is sufficient to ensure these requests get sent to the same
    //    endpoint. The cookie is generated by hashing the source and
    //    destination ports and addresses so that multiple independent HTTP2
    //    streams on the same connection will independently receive the same
    //    cookie, even if they arrive at the Envoy simultaneously.
    message Cookie {
      // The name of the cookie that will be used to obtain the hash key. If the
      // cookie is not present and ttl below is not set, no hash will be
      // produced.
      string name = 1 [(validate.rules).string = {min_bytes: 1}];

      // If specified, a cookie with the TTL will be generated if the cookie is
      // not present. If the TTL is present and zero, the generated cookie will
      // be a session cookie.
      google.protobuf.Duration ttl = 2;

      // The name of the path for the cookie. If no path is specified here, no path
      // will be set for the cookie.
      string path = 3;
    }

    message ConnectionProperties {
      // Hash on source IP address.
      bool source_ip = 1;
    }

    oneof policy_specifier {
      option (validate.required) = true;

      // Header hash policy.
      Header header = 1;

      // Cookie hash policy.
      Cookie cookie = 2;

      // Connection properties hash policy.
      ConnectionProperties connection_properties = 3;
    }

    // The flag that shortcircuits the hash computing. This field provides a
    // 'fallback' style of configuration: "if a terminal policy doesn't work,
    // fallback to rest of the policy list", it saves time when the terminal
    // policy works.
    //
    // If true, and there is already a hash computed, ignore rest of the
    // list of hash polices.
    // For example, if the following hash methods are configured:
    //
    //  ========= ========
    //  specifier terminal
    //  ========= ========
    //  Header A  true
    //  Header B  false
    //  Header C  false
    //  ========= ========
    //
    // The generateHash process ends if policy "header A" generates a hash, as
    // it's a terminal policy.
    bool terminal = 4;
  }

  // Allows enabling and disabling upgrades on a per-route basis.
  // This overrides any enabled/disabled upgrade filter chain specified in the
  // HttpConnectionManager
  // :ref:upgrade_configs`
  // <envoy_api_field_config.filter.network.http_connection_manager.v3alpha.HttpConnectionManager.upgrade_configs>`
  // but does not affect any custom filter chain specified there.
  message UpgradeConfig {
    // The case-insensitive name of this upgrade, e.g. "websocket".
    // For each upgrade type present in upgrade_configs, requests with
    // Upgrade: [upgrade_type] will be proxied upstream.
    string upgrade_type = 1;

    // Determines if upgrades are available on this route. Defaults to true.
    google.protobuf.BoolValue enabled = 2;
  }

  reserved 12, 18, 19, 16, 22, 21;

  oneof cluster_specifier {
    option (validate.required) = true;

    // Indicates the upstream cluster to which the request should be routed
    // to.
    string cluster = 1 [(validate.rules).string = {min_bytes: 1}];

    // Envoy will determine the cluster to route to by reading the value of the
    // HTTP header named by cluster_header from the request headers. If the
    // header is not found or the referenced cluster does not exist, Envoy will
    // return a 404 response.
    //
    // .. attention::
    //
    //   Internally, Envoy always uses the HTTP/2 *:authority* header to represent the HTTP/1
    //   *Host* header. Thus, if attempting to match on *Host*, match on *:authority* instead.
    string cluster_header = 2 [(validate.rules).string = {min_bytes: 1}];

    // Multiple upstream clusters can be specified for a given route. The
    // request is routed to one of the upstream clusters based on weights
    // assigned to each cluster. See
    // :ref:`traffic splitting <config_http_conn_man_route_table_traffic_splitting_split>`
    // for additional documentation.
    WeightedCluster weighted_clusters = 3;
  }

  // The HTTP status code to use when configured cluster is not found.
  // The default response code is 503 Service Unavailable.
  ClusterNotFoundResponseCode cluster_not_found_response_code = 20
      [(validate.rules).enum = {defined_only: true}];

  // Optional endpoint metadata match criteria used by the subset load balancer. Only endpoints
  // in the upstream cluster with metadata matching what's set in this field will be considered
  // for load balancing. If using :ref:`weighted_clusters
  // <envoy_api_field_api.v3alpha.route.RouteAction.weighted_clusters>`, metadata will be merged,
  // with values provided there taking precedence. The filter name should be specified as
  // *envoy.lb*.
  core.Metadata metadata_match = 4;

  // Indicates that during forwarding, the matched prefix (or path) should be
  // swapped with this value. This option allows application URLs to be rooted
  // at a different path from those exposed at the reverse proxy layer. The router filter will
  // place the original path before rewrite into the :ref:`x-envoy-original-path
  // <config_http_filters_router_x-envoy-original-path>` header.
  //
  // .. attention::
  //
  //   Pay careful attention to the use of trailing slashes in the
  //   :ref:`route's match <envoy_api_field_api.v3alpha.route.Route.match>` prefix value.
  //   Stripping a prefix from a path requires multiple Routes to handle all cases. For example,
  //   rewriting */prefix* to */* and */prefix/etc* to */etc* cannot be done in a single
  //   :ref:`Route <envoy_api_msg_api.v3alpha.route.Route>`, as shown by the below config entries:
  //
  //   .. code-block:: yaml
  //
  //     - match:
  //         prefix: "/prefix/"
  //       route:
  //         prefix_rewrite: "/"
  //     - match:
  //         prefix: "/prefix"
  //       route:
  //         prefix_rewrite: "/"
  //
  //   Having above entries in the config, requests to */prefix* will be stripped to */*, while
  //   requests to */prefix/etc* will be stripped to */etc*.
  string prefix_rewrite = 5;

  oneof host_rewrite_specifier {
    // Indicates that during forwarding, the host header will be swapped with
    // this value.
    string host_rewrite = 6;

    // Indicates that during forwarding, the host header will be swapped with
    // the hostname of the upstream host chosen by the cluster manager. This
    // option is applicable only when the destination cluster for a route is of
    // type *strict_dns* or *logical_dns*. Setting this to true with other cluster
    // types has no effect.
    google.protobuf.BoolValue auto_host_rewrite = 7;

    // Indicates that during forwarding, the host header will be swapped with the content of given
    // downstream or :ref:`custom <config_http_conn_man_headers_custom_request_headers>` header.
    // If header value is empty, host header is left intact.
    //
    // .. attention::
    //
    //   Pay attention to the potential security implications of using this option. Provided header
    //   must come from trusted source.
    string auto_host_rewrite_header = 29;
  }

  // Specifies the upstream timeout for the route. If not specified, the default is 15s. This
  // spans between the point at which the entire downstream request (i.e. end-of-stream) has been
  // processed and when the upstream response has been completely processed. A value of 0 will
  // disable the route's timeout.
  //
  // .. note::
  //
  //   This timeout includes all retries. See also
  //   :ref:`config_http_filters_router_x-envoy-upstream-rq-timeout-ms`,
  //   :ref:`config_http_filters_router_x-envoy-upstream-rq-per-try-timeout-ms`, and the
  //   :ref:`retry overview <arch_overview_http_routing_retry>`.
  google.protobuf.Duration timeout = 8;

  // Specifies the idle timeout for the route. If not specified, there is no per-route idle timeout,
  // although the connection manager wide :ref:`stream_idle_timeout
  // <envoy_api_field_config.filter.network.http_connection_manager.v3alpha.HttpConnectionManager.stream_idle_timeout>`
  // will still apply. A value of 0 will completely disable the route's idle timeout, even if a
  // connection manager stream idle timeout is configured.
  //
  // The idle timeout is distinct to :ref:`timeout
  // <envoy_api_field_api.v3alpha.route.RouteAction.timeout>`, which provides an upper bound
  // on the upstream response time; :ref:`idle_timeout
  // <envoy_api_field_api.v3alpha.route.RouteAction.idle_timeout>` instead bounds the amount
  // of time the request's stream may be idle.
  //
  // After header decoding, the idle timeout will apply on downstream and
  // upstream request events. Each time an encode/decode event for headers or
  // data is processed for the stream, the timer will be reset. If the timeout
  // fires, the stream is terminated with a 408 Request Timeout error code if no
  // upstream response header has been received, otherwise a stream reset
  // occurs.
  google.protobuf.Duration idle_timeout = 24;

  // Indicates that the route has a retry policy. Note that if this is set,
  // it'll take precedence over the virtual host level retry policy entirely
  // (e.g.: policies are not merged, most internal one becomes the enforced policy).
  RetryPolicy retry_policy = 9;

  // Indicates that the route has a request mirroring policy.
  RequestMirrorPolicy request_mirror_policy = 10;

  // Optionally specifies the :ref:`routing priority <arch_overview_http_routing_priority>`.
  // [#comment:TODO(htuch): add (validate.rules).enum.defined_only = true once
  // https://github.com/lyft/protoc-gen-validate/issues/42 is resolved.]
  core.RoutingPriority priority = 11;

  // Specifies a set of rate limit configurations that could be applied to the
  // route.
  repeated RateLimit rate_limits = 13;

  // Specifies if the rate limit filter should include the virtual host rate
  // limits. By default, if the route configured rate limits, the virtual host
  // :ref:`rate_limits <envoy_api_field_api.v3alpha.route.VirtualHost.rate_limits>` are not applied
  // to the request.
  google.protobuf.BoolValue include_vh_rate_limits = 14;

  // Specifies a list of hash policies to use for ring hash load balancing. Each
  // hash policy is evaluated individually and the combined result is used to
  // route the request. The method of combination is deterministic such that
  // identical lists of hash policies will produce the same hash. Since a hash
  // policy examines specific parts of a request, it can fail to produce a hash
  // (i.e. if the hashed header is not present). If (and only if) all configured
  // hash policies fail to generate a hash, no hash will be produced for
  // the route. In this case, the behavior is the same as if no hash policies
  // were specified (i.e. the ring hash load balancer will choose a random
  // backend). If a hash policy has the "terminal" attribute set to true, and
  // there is already a hash generated, the hash is returned immediately,
  // ignoring the rest of the hash policy list.
  repeated HashPolicy hash_policy = 15;

  // Indicates that the route has a CORS policy.
  CorsPolicy cors = 17;

  // If present, and the request is a gRPC request, use the
  // `grpc-timeout header <https://github.com/grpc/grpc/blob/master/doc/PROTOCOL-HTTP2.md>`_,
  // or its default value (infinity) instead of
  // :ref:`timeout <envoy_api_field_api.v3alpha.route.RouteAction.timeout>`, but limit the applied
  // timeout to the maximum value specified here. If configured as 0, the maximum allowed timeout
  // for gRPC requests is infinity. If not configured at all, the `grpc-timeout` header is not used
  // and gRPC requests time out like any other requests using
  // :ref:`timeout <envoy_api_field_api.v3alpha.route.RouteAction.timeout>` or its default.
  // This can be used to prevent unexpected upstream request timeouts due to potentially long
  // time gaps between gRPC request and response in gRPC streaming mode.
  google.protobuf.Duration max_grpc_timeout = 23;

  // If present, Envoy will adjust the timeout provided by the `grpc-timeout` header by subtracting
  // the provided duration from the header. This is useful in allowing Envoy to set its global
  // timeout to be less than that of the deadline imposed by the calling client, which makes it more
  // likely that Envoy will handle the timeout instead of having the call canceled by the client.
  // The offset will only be applied if the provided grpc_timeout is greater than the offset. This
  // ensures that the offset will only ever decrease the timeout and never set it to 0 (meaning
  // infinity).
  google.protobuf.Duration grpc_timeout_offset = 28;

  repeated UpgradeConfig upgrade_configs = 25;

  InternalRedirectAction internal_redirect_action = 26;

  // Indicates that the route has a hedge policy. Note that if this is set,
  // it'll take precedence over the virtual host level hedge policy entirely
  // (e.g.: policies are not merged, most internal one becomes the enforced policy).
  HedgePolicy hedge_policy = 27;
}

// HTTP retry :ref:`architecture overview <arch_overview_http_routing_retry>`.
// [#comment:next free field: 10]
message RetryPolicy {
  message RetryPriority {
    string name = 1 [(validate.rules).string = {min_bytes: 1}];

    oneof config_type {
      google.protobuf.Struct config = 2;

      google.protobuf.Any typed_config = 3;
    }
  }

  message RetryHostPredicate {
    string name = 1 [(validate.rules).string = {min_bytes: 1}];

    oneof config_type {
      google.protobuf.Struct config = 2;

      google.protobuf.Any typed_config = 3;
    }
  }

  message RetryBackOff {
    // Specifies the base interval between retries. This parameter is required and must be greater
    // than zero. Values less than 1 ms are rounded up to 1 ms.
    // See :ref:`config_http_filters_router_x-envoy-max-retries` for a discussion of Envoy's
    // back-off algorithm.
    google.protobuf.Duration base_interval = 1 [(validate.rules).duration = {
      required: true
      gt {}
    }];

    // Specifies the maximum interval between retries. This parameter is optional, but must be
    // greater than or equal to the `base_interval` if set. The default is 10 times the
    // `base_interval`. See :ref:`config_http_filters_router_x-envoy-max-retries` for a discussion
    // of Envoy's back-off algorithm.
    google.protobuf.Duration max_interval = 2 [(validate.rules).duration = {gt {}}];
  }

  // Specifies the conditions under which retry takes place. These are the same
  // conditions documented for :ref:`config_http_filters_router_x-envoy-retry-on` and
  // :ref:`config_http_filters_router_x-envoy-retry-grpc-on`.
  string retry_on = 1;

  // Specifies the allowed number of retries. This parameter is optional and
  // defaults to 1. These are the same conditions documented for
  // :ref:`config_http_filters_router_x-envoy-max-retries`.
  google.protobuf.UInt32Value num_retries = 2;

  // Specifies a non-zero upstream timeout per retry attempt. This parameter is optional. The
  // same conditions documented for
  // :ref:`config_http_filters_router_x-envoy-upstream-rq-per-try-timeout-ms` apply.
  //
  // .. note::
  //
  //   If left unspecified, Envoy will use the global
  //   :ref:`route timeout <envoy_api_field_api.v3alpha.route.RouteAction.timeout>` for the request.
  //   Consequently, when using a :ref:`5xx <config_http_filters_router_x-envoy-retry-on>` based
  //   retry policy, a request that times out will not be retried as the total timeout budget
  //   would have been exhausted.
  google.protobuf.Duration per_try_timeout = 3;

  // Specifies an implementation of a RetryPriority which is used to determine the
  // distribution of load across priorities used for retries. Refer to
  // :ref:`retry plugin configuration <arch_overview_http_retry_plugins>` for more details.
  RetryPriority retry_priority = 4;

  // Specifies a collection of RetryHostPredicates that will be consulted when selecting a host
  // for retries. If any of the predicates reject the host, host selection will be reattempted.
  // Refer to :ref:`retry plugin configuration <arch_overview_http_retry_plugins>` for more
  // details.
  repeated RetryHostPredicate retry_host_predicate = 5;

  // The maximum number of times host selection will be reattempted before giving up, at which
  // point the host that was last selected will be routed to. If unspecified, this will default to
  // retrying once.
  int64 host_selection_retry_max_attempts = 6;

  // HTTP status codes that should trigger a retry in addition to those specified by retry_on.
  repeated uint32 retriable_status_codes = 7;

  // Specifies parameters that control retry back off. This parameter is optional, in which case the
  // default base interval is 25 milliseconds or, if set, the current value of the
  // `upstream.base_retry_backoff_ms` runtime parameter. The default maximum interval is 10 times
  // the base interval. The documentation for :ref:`config_http_filters_router_x-envoy-max-retries`
  // describes Envoy's back-off algorithm.
  RetryBackOff retry_back_off = 8;

  // HTTP response headers that trigger a retry if present in the response. A retry will be
  // triggered if any of the header matches match the upstream response headers.
  // The field is only consulted if 'retriable-headers' retry policy is active.
  repeated HeaderMatcher retriable_headers = 9;

  // HTTP headers which must be present in the request for retries to be attempted.
  repeated HeaderMatcher retriable_request_headers = 10;
}

// HTTP request hedging :ref:`architecture overview <arch_overview_http_routing_hedging>`.
message HedgePolicy {
  // Specifies the number of initial requests that should be sent upstream.
  // Must be at least 1.
  // Defaults to 1.
  // [#not-implemented-hide:]
  google.protobuf.UInt32Value initial_requests = 1 [(validate.rules).uint32 = {gte: 1}];

  // Specifies a probability that an additional upstream request should be sent
  // on top of what is specified by initial_requests.
  // Defaults to 0.
  // [#not-implemented-hide:]
  type.v3alpha.FractionalPercent additional_request_chance = 2;

  // Indicates that a hedged request should be sent when the per-try timeout
  // is hit. This will only occur if the retry policy also indicates that a
  // timed out request should be retried.
  // Once a timed out request is retried due to per try timeout, the router
  // filter will ensure that it is not retried again even if the returned
  // response headers would otherwise be retried according the specified
  // :ref:`RetryPolicy <envoy_api_msg_api.v3alpha.route.RetryPolicy>`.
  // Defaults to false.
  bool hedge_on_per_try_timeout = 3;
}

message RedirectAction {
  enum RedirectResponseCode {
    // Moved Permanently HTTP Status Code - 301.
    MOVED_PERMANENTLY = 0;

    // Found HTTP Status Code - 302.
    FOUND = 1;

    // See Other HTTP Status Code - 303.
    SEE_OTHER = 2;

    // Temporary Redirect HTTP Status Code - 307.
    TEMPORARY_REDIRECT = 3;

    // Permanent Redirect HTTP Status Code - 308.
    PERMANENT_REDIRECT = 4;
  }

  // When the scheme redirection take place, the following rules apply:
  //  1. If the source URI scheme is `http` and the port is explicitly
  //     set to `:80`, the port will be removed after the redirection
  //  2. If the source URI scheme is `https` and the port is explicitly
  //     set to `:443`, the port will be removed after the redirection
  oneof scheme_rewrite_specifier {
    // The scheme portion of the URL will be swapped with "https".
    bool https_redirect = 4;

    // The scheme portion of the URL will be swapped with this value.
    string scheme_redirect = 7;
  }

  // The host portion of the URL will be swapped with this value.
  string host_redirect = 1;

  // The port value of the URL will be swapped with this value.
  uint32 port_redirect = 8;

  oneof path_rewrite_specifier {
    // The path portion of the URL will be swapped with this value.
    string path_redirect = 2;

    // Indicates that during redirection, the matched prefix (or path)
    // should be swapped with this value. This option allows redirect URLs be dynamically created
    // based on the request.
    //
    // .. attention::
    //
    //   Pay attention to the use of trailing slashes as mentioned in
    //   :ref:`RouteAction's prefix_rewrite
    //   <envoy_api_field_api.v3alpha.route.RouteAction.prefix_rewrite>`.
    string prefix_rewrite = 5;
  }

  // The HTTP status code to use in the redirect response. The default response
  // code is MOVED_PERMANENTLY (301).
  RedirectResponseCode response_code = 3 [(validate.rules).enum = {defined_only: true}];

  // Indicates that during redirection, the query portion of the URL will
  // be removed. Default value is false.
  bool strip_query = 6;
}

message DirectResponseAction {
  // Specifies the HTTP response status to be returned.
  uint32 status = 1 [(validate.rules).uint32 = {lt: 600 gte: 100}];

  // Specifies the content of the response body. If this setting is omitted,
  // no body is included in the generated response.
  //
  // .. note::
  //
  //   Headers can be specified using *response_headers_to_add* in the enclosing
  //   :ref:`envoy_api_msg_route.Route`, :ref:`envoy_api_msg_RouteConfiguration` or
  //   :ref:`envoy_api_msg_route.VirtualHost`.
  core.DataSource body = 2;
}

message Decorator {
  // The operation name associated with the request matched to this route. If tracing is
  // enabled, this information will be used as the span name reported for this request.
  //
  // .. note::
  //
  //   For ingress (inbound) requests, or egress (outbound) responses, this value may be overridden
  //   by the :ref:`x-envoy-decorator-operation
  //   <config_http_filters_router_x-envoy-decorator-operation>` header.
  string operation = 1 [(validate.rules).string = {min_bytes: 1}];
}

message Tracing {
  // Target percentage of requests managed by this HTTP connection manager that will be force
  // traced if the :ref:`x-client-trace-id <config_http_conn_man_headers_x-client-trace-id>`
  // header is set. This field is a direct analog for the runtime variable
  // 'tracing.client_sampling' in the :ref:`HTTP Connection Manager
  // <config_http_conn_man_runtime>`.
  // Default: 100%
  type.v3alpha.FractionalPercent client_sampling = 1;

  // Target percentage of requests managed by this HTTP connection manager that will be randomly
  // selected for trace generation, if not requested by the client or not forced. This field is
  // a direct analog for the runtime variable 'tracing.random_sampling' in the
  // :ref:`HTTP Connection Manager <config_http_conn_man_runtime>`.
  // Default: 100%
  type.v3alpha.FractionalPercent random_sampling = 2;

  // Target percentage of requests managed by this HTTP connection manager that will be traced
  // after all other sampling checks have been applied (client-directed, force tracing, random
  // sampling). This field functions as an upper limit on the total configured sampling rate. For
  // instance, setting client_sampling to 100% but overall_sampling to 1% will result in only 1%
  // of client requests with the appropriate headers to be force traced. This field is a direct
  // analog for the runtime variable 'tracing.global_enabled' in the
  // :ref:`HTTP Connection Manager <config_http_conn_man_runtime>`.
  // Default: 100%
<<<<<<< HEAD
  type.FractionalPercent overall_sampling = 3;

  // A list of custom tags with unique tag name to create tags for the active span.
  // It will take effect after merging with the :ref:`corresponding configuration
  // <envoy_api_field_config.filter.network.http_connection_manager.v3alpha.HttpConnectionManager.tracing.custom_tags>`
  // configured in the HTTP connection manager. If two tags with the same name are configured
  // each in the HTTP connection manager and the route level, the one configured here takes
  // priority.
  repeated type.tracing.v3alpha.CustomTag custom_tags = 4;
=======
  type.v3alpha.FractionalPercent overall_sampling = 3;
>>>>>>> b48cdeb2
}

// A virtual cluster is a way of specifying a regex matching rule against
// certain important endpoints such that statistics are generated explicitly for
// the matched requests. The reason this is useful is that when doing
// prefix/path matching Envoy does not always know what the application
// considers to be an endpoint. Thus, it’s impossible for Envoy to generically
// emit per endpoint statistics. However, often systems have highly critical
// endpoints that they wish to get “perfect” statistics on. Virtual cluster
// statistics are perfect in the sense that they are emitted on the downstream
// side such that they include network level failures.
//
// Documentation for :ref:`virtual cluster statistics <config_http_filters_router_stats>`.
//
// .. note::
//
//    Virtual clusters are a useful tool, but we do not recommend setting up a virtual cluster for
//    every application endpoint. This is both not easily maintainable and as well the matching and
//    statistics output are not free.
message VirtualCluster {
  reserved 1, 3;

  reserved "pattern", "method";

  // Specifies a list of header matchers to use for matching requests. Each specified header must
  // match. The pseudo-headers `:path` and `:method` can be used to match the request path and
  // method, respectively.
  repeated HeaderMatcher headers = 4;

  // Specifies the name of the virtual cluster. The virtual cluster name as well
  // as the virtual host name are used when emitting statistics. The statistics are emitted by the
  // router filter and are documented :ref:`here <config_http_filters_router_stats>`.
  string name = 2 [(validate.rules).string = {min_bytes: 1}];
}

// Global rate limiting :ref:`architecture overview <arch_overview_rate_limit>`.
message RateLimit {
  message Action {
    // The following descriptor entry is appended to the descriptor:
    //
    // .. code-block:: cpp
    //
    //   ("source_cluster", "<local service cluster>")
    //
    // <local service cluster> is derived from the :option:`--service-cluster` option.
    message SourceCluster {
    }

    // The following descriptor entry is appended to the descriptor:
    //
    // .. code-block:: cpp
    //
    //   ("destination_cluster", "<routed target cluster>")
    //
    // Once a request matches against a route table rule, a routed cluster is determined by one of
    // the following :ref:`route table configuration <envoy_api_msg_api.v3alpha.RouteConfiguration>`
    // settings:
    //
    // * :ref:`cluster <envoy_api_field_api.v3alpha.route.RouteAction.cluster>` indicates the
    // upstream cluster
    //   to route to.
    // * :ref:`weighted_clusters <envoy_api_field_api.v3alpha.route.RouteAction.weighted_clusters>`
    //   chooses a cluster randomly from a set of clusters with attributed weight.
    // * :ref:`cluster_header <envoy_api_field_api.v3alpha.route.RouteAction.cluster_header>`
    // indicates which
    //   header in the request contains the target cluster.
    message DestinationCluster {
    }

    // The following descriptor entry is appended when a header contains a key that matches the
    // *header_name*:
    //
    // .. code-block:: cpp
    //
    //   ("<descriptor_key>", "<header_value_queried_from_header>")
    message RequestHeaders {
      // The header name to be queried from the request headers. The header’s
      // value is used to populate the value of the descriptor entry for the
      // descriptor_key.
      string header_name = 1 [(validate.rules).string = {min_bytes: 1}];

      // The key to use in the descriptor entry.
      string descriptor_key = 2 [(validate.rules).string = {min_bytes: 1}];
    }

    // The following descriptor entry is appended to the descriptor and is populated using the
    // trusted address from :ref:`x-forwarded-for <config_http_conn_man_headers_x-forwarded-for>`:
    //
    // .. code-block:: cpp
    //
    //   ("remote_address", "<trusted address from x-forwarded-for>")
    message RemoteAddress {
    }

    // The following descriptor entry is appended to the descriptor:
    //
    // .. code-block:: cpp
    //
    //   ("generic_key", "<descriptor_value>")
    message GenericKey {
      // The value to use in the descriptor entry.
      string descriptor_value = 1 [(validate.rules).string = {min_bytes: 1}];
    }

    // The following descriptor entry is appended to the descriptor:
    //
    // .. code-block:: cpp
    //
    //   ("header_match", "<descriptor_value>")
    message HeaderValueMatch {
      // The value to use in the descriptor entry.
      string descriptor_value = 1 [(validate.rules).string = {min_bytes: 1}];

      // If set to true, the action will append a descriptor entry when the
      // request matches the headers. If set to false, the action will append a
      // descriptor entry when the request does not match the headers. The
      // default value is true.
      google.protobuf.BoolValue expect_match = 2;

      // Specifies a set of headers that the rate limit action should match
      // on. The action will check the request’s headers against all the
      // specified headers in the config. A match will happen if all the
      // headers in the config are present in the request with the same values
      // (or based on presence if the value field is not in the config).
      repeated HeaderMatcher headers = 3 [(validate.rules).repeated = {min_items: 1}];
    }

    oneof action_specifier {
      option (validate.required) = true;

      // Rate limit on source cluster.
      SourceCluster source_cluster = 1;

      // Rate limit on destination cluster.
      DestinationCluster destination_cluster = 2;

      // Rate limit on request headers.
      RequestHeaders request_headers = 3;

      // Rate limit on remote address.
      RemoteAddress remote_address = 4;

      // Rate limit on a generic key.
      GenericKey generic_key = 5;

      // Rate limit on the existence of request headers.
      HeaderValueMatch header_value_match = 6;
    }
  }

  // Refers to the stage set in the filter. The rate limit configuration only
  // applies to filters with the same stage number. The default stage number is
  // 0.
  //
  // .. note::
  //
  //   The filter supports a range of 0 - 10 inclusively for stage numbers.
  google.protobuf.UInt32Value stage = 1 [(validate.rules).uint32 = {lte: 10}];

  // The key to be set in runtime to disable this rate limit configuration.
  string disable_key = 2;

  // A list of actions that are to be applied for this rate limit configuration.
  // Order matters as the actions are processed sequentially and the descriptor
  // is composed by appending descriptor entries in that sequence. If an action
  // cannot append a descriptor entry, no descriptor is generated for the
  // configuration. See :ref:`composing actions
  // <config_http_filters_rate_limit_composing_actions>` for additional documentation.
  repeated Action actions = 3 [(validate.rules).repeated = {min_items: 1}];
}

// .. attention::
//
//   Internally, Envoy always uses the HTTP/2 *:authority* header to represent the HTTP/1 *Host*
//   header. Thus, if attempting to match on *Host*, match on *:authority* instead.
//
// .. attention::
//
//   To route on HTTP method, use the special HTTP/2 *:method* header. This works for both
//   HTTP/1 and HTTP/2 as Envoy normalizes headers. E.g.,
//
//   .. code-block:: json
//
//     {
//       "name": ":method",
//       "exact_match": "POST"
//     }
//
// .. attention::
//   In the absence of any header match specifier, match will default to :ref:`present_match
//   <envoy_api_field_api.v3alpha.route.HeaderMatcher.present_match>`. i.e, a request that has the
//   :ref:`name <envoy_api_field_api.v3alpha.route.HeaderMatcher.name>` header will match,
//   regardless of the header's value.
//
//  [#next-major-version: HeaderMatcher should be refactored to use StringMatcher.]
message HeaderMatcher {
  reserved 2, 3, 5;

  reserved "regex_match";

  // Specifies the name of the header in the request.
  string name = 1 [(validate.rules).string = {min_bytes: 1}];

  // Specifies how the header match will be performed to route the request.
  oneof header_match_specifier {
    // If specified, header match will be performed based on the value of the header.
    string exact_match = 4;

    // If specified, this regex string is a regular expression rule which implies the entire request
    // header value must match the regex. The rule will not match if only a subsequence of the
    // request header value matches the regex.
    type.matcher.v3alpha.RegexMatcher safe_regex_match = 11;

    // If specified, header match will be performed based on range.
    // The rule will match if the request header value is within this range.
    // The entire request header value must represent an integer in base 10 notation: consisting of
    // an optional plus or minus sign followed by a sequence of digits. The rule will not match if
    // the header value does not represent an integer. Match will fail for empty values, floating
    // point numbers or if only a subsequence of the header value is an integer.
    //
    // Examples:
    //
    // * For range [-10,0), route will match for header value -1, but not for 0, "somestring", 10.9,
    //   "-1somestring"
    type.v3alpha.Int64Range range_match = 6;

    // If specified, header match will be performed based on whether the header is in the
    // request.
    bool present_match = 7;

    // If specified, header match will be performed based on the prefix of the header value.
    // Note: empty prefix is not allowed, please use present_match instead.
    //
    // Examples:
    //
    // * The prefix *abcd* matches the value *abcdxyz*, but not for *abcxyz*.
    string prefix_match = 9 [(validate.rules).string = {min_bytes: 1}];

    // If specified, header match will be performed based on the suffix of the header value.
    // Note: empty suffix is not allowed, please use present_match instead.
    //
    // Examples:
    //
    // * The suffix *abcd* matches the value *xyzabcd*, but not for *xyzbcd*.
    string suffix_match = 10 [(validate.rules).string = {min_bytes: 1}];
  }

  // If specified, the match result will be inverted before checking. Defaults to false.
  //
  // Examples:
  //
  // * The regex ``\d{3}`` does not match the value *1234*, so it will match when inverted.
  // * The range [-10,0) will match the value -1, so it will not match when inverted.
  bool invert_match = 8;
}

// Query parameter matching treats the query string of a request's :path header
// as an ampersand-separated list of keys and/or key=value elements.
message QueryParameterMatcher {
  reserved 3, 4;

  reserved "value", "regex";

  // Specifies the name of a key that must be present in the requested
  // *path*'s query string.
  string name = 1 [(validate.rules).string = {min_bytes: 1 max_bytes: 1024}];

  oneof query_parameter_match_specifier {
    // Specifies whether a query parameter value should match against a string.
    type.matcher.v3alpha.StringMatcher string_match = 5
        [(validate.rules).message = {required: true}];

    // Specifies whether a query parameter should be present.
    bool present_match = 6;
  }
}<|MERGE_RESOLUTION|>--- conflicted
+++ resolved
@@ -8,18 +8,11 @@
 
 import "envoy/api/v2/core/base.proto";
 import "envoy/api/v3alpha/core/base.proto";
-<<<<<<< HEAD
-import "envoy/type/matcher/regex.proto";
-import "envoy/type/matcher/string.proto";
-import "envoy/type/percent.proto";
-import "envoy/type/range.proto";
-import "envoy/type/tracing/v3alpha/custom_tag.proto";
-=======
 import "envoy/type/matcher/v3alpha/regex.proto";
 import "envoy/type/matcher/v3alpha/string.proto";
+import "envoy/type/tracing/v3alpha/custom_tag.proto";
 import "envoy/type/v3alpha/percent.proto";
 import "envoy/type/v3alpha/range.proto";
->>>>>>> b48cdeb2
 
 import "google/protobuf/any.proto";
 import "google/protobuf/duration.proto";
@@ -1041,8 +1034,7 @@
   // analog for the runtime variable 'tracing.global_enabled' in the
   // :ref:`HTTP Connection Manager <config_http_conn_man_runtime>`.
   // Default: 100%
-<<<<<<< HEAD
-  type.FractionalPercent overall_sampling = 3;
+  type.v3alpha.FractionalPercent overall_sampling = 3;
 
   // A list of custom tags with unique tag name to create tags for the active span.
   // It will take effect after merging with the :ref:`corresponding configuration
@@ -1051,9 +1043,6 @@
   // each in the HTTP connection manager and the route level, the one configured here takes
   // priority.
   repeated type.tracing.v3alpha.CustomTag custom_tags = 4;
-=======
-  type.v3alpha.FractionalPercent overall_sampling = 3;
->>>>>>> b48cdeb2
 }
 
 // A virtual cluster is a way of specifying a regex matching rule against

# DO NOT EDIT. This file is generated by tools/proto_format/active_protos_gen.py.

licenses(["notice"])  # Apache 2

load("@rules_proto//proto:defs.bzl", "proto_library")

# This tracks active development versions of protos.
proto_library(
    name = "active_protos",
    visibility = ["//visibility:public"],
    deps = [
        "//envoy/admin/v3:pkg",
        "//envoy/config/accesslog/v3:pkg",
        "//envoy/config/bootstrap/v3:pkg",
        "//envoy/config/cluster/v3:pkg",
        "//envoy/config/core/v3:pkg",
        "//envoy/config/endpoint/v3:pkg",
        "//envoy/config/filter/thrift/router/v2alpha1:pkg",
        "//envoy/config/filter/udp/udp_proxy/v2alpha:pkg",
        "//envoy/config/grpc_credential/v3:pkg",
        "//envoy/config/health_checker/redis/v2:pkg",
        "//envoy/config/listener/v3:pkg",
        "//envoy/config/metrics/v3:pkg",
        "//envoy/config/overload/v3:pkg",
        "//envoy/config/ratelimit/v3:pkg",
        "//envoy/config/rbac/v3:pkg",
        "//envoy/config/resource_monitor/fixed_heap/v2alpha:pkg",
        "//envoy/config/resource_monitor/injected_resource/v2alpha:pkg",
        "//envoy/config/retry/omit_canary_hosts/v2:pkg",
        "//envoy/config/retry/previous_hosts/v2:pkg",
        "//envoy/config/route/v3:pkg",
        "//envoy/config/tap/v3:pkg",
        "//envoy/config/trace/v3:pkg",
        "//envoy/data/accesslog/v3:pkg",
        "//envoy/data/cluster/v3:pkg",
        "//envoy/data/core/v3:pkg",
        "//envoy/data/dns/v3:pkg",
        "//envoy/data/tap/v3:pkg",
        "//envoy/extensions/access_loggers/file/v3:pkg",
        "//envoy/extensions/access_loggers/grpc/v3:pkg",
        "//envoy/extensions/clusters/aggregate/v3:pkg",
        "//envoy/extensions/clusters/dynamic_forward_proxy/v3:pkg",
        "//envoy/extensions/clusters/redis/v3:pkg",
        "//envoy/extensions/common/dynamic_forward_proxy/v3:pkg",
        "//envoy/extensions/common/ratelimit/v3:pkg",
        "//envoy/extensions/common/tap/v3:pkg",
<<<<<<< HEAD
        "//envoy/extensions/compression/common/compressor/v3:pkg",
        "//envoy/extensions/compression/gzip/compressor/v3:pkg",
        "//envoy/extensions/filter/udp/dns_filter/v3alpha:pkg",
=======
>>>>>>> 10125161
        "//envoy/extensions/filters/common/fault/v3:pkg",
        "//envoy/extensions/filters/http/adaptive_concurrency/v3:pkg",
        "//envoy/extensions/filters/http/aws_lambda/v3:pkg",
        "//envoy/extensions/filters/http/aws_request_signing/v3:pkg",
        "//envoy/extensions/filters/http/buffer/v3:pkg",
        "//envoy/extensions/filters/http/cache/v3alpha:pkg",
        "//envoy/extensions/filters/http/compressor/v3:pkg",
        "//envoy/extensions/filters/http/cors/v3:pkg",
        "//envoy/extensions/filters/http/csrf/v3:pkg",
        "//envoy/extensions/filters/http/dynamic_forward_proxy/v3:pkg",
        "//envoy/extensions/filters/http/dynamo/v3:pkg",
        "//envoy/extensions/filters/http/ext_authz/v3:pkg",
        "//envoy/extensions/filters/http/fault/v3:pkg",
        "//envoy/extensions/filters/http/grpc_http1_bridge/v3:pkg",
        "//envoy/extensions/filters/http/grpc_http1_reverse_bridge/v3:pkg",
        "//envoy/extensions/filters/http/grpc_json_transcoder/v3:pkg",
        "//envoy/extensions/filters/http/grpc_stats/v3:pkg",
        "//envoy/extensions/filters/http/grpc_web/v3:pkg",
        "//envoy/extensions/filters/http/gzip/v3:pkg",
        "//envoy/extensions/filters/http/header_to_metadata/v3:pkg",
        "//envoy/extensions/filters/http/health_check/v3:pkg",
        "//envoy/extensions/filters/http/ip_tagging/v3:pkg",
        "//envoy/extensions/filters/http/jwt_authn/v3:pkg",
        "//envoy/extensions/filters/http/lua/v3:pkg",
        "//envoy/extensions/filters/http/on_demand/v3:pkg",
        "//envoy/extensions/filters/http/original_src/v3:pkg",
        "//envoy/extensions/filters/http/ratelimit/v3:pkg",
        "//envoy/extensions/filters/http/rbac/v3:pkg",
        "//envoy/extensions/filters/http/router/v3:pkg",
        "//envoy/extensions/filters/http/squash/v3:pkg",
        "//envoy/extensions/filters/http/tap/v3:pkg",
        "//envoy/extensions/filters/listener/http_inspector/v3:pkg",
        "//envoy/extensions/filters/listener/original_dst/v3:pkg",
        "//envoy/extensions/filters/listener/original_src/v3:pkg",
        "//envoy/extensions/filters/listener/proxy_protocol/v3:pkg",
        "//envoy/extensions/filters/listener/tls_inspector/v3:pkg",
        "//envoy/extensions/filters/network/client_ssl_auth/v3:pkg",
        "//envoy/extensions/filters/network/direct_response/v3:pkg",
        "//envoy/extensions/filters/network/dubbo_proxy/router/v3:pkg",
        "//envoy/extensions/filters/network/dubbo_proxy/v3:pkg",
        "//envoy/extensions/filters/network/echo/v3:pkg",
        "//envoy/extensions/filters/network/ext_authz/v3:pkg",
        "//envoy/extensions/filters/network/http_connection_manager/v3:pkg",
        "//envoy/extensions/filters/network/kafka_broker/v3:pkg",
        "//envoy/extensions/filters/network/local_ratelimit/v3:pkg",
        "//envoy/extensions/filters/network/mongo_proxy/v3:pkg",
        "//envoy/extensions/filters/network/mysql_proxy/v3:pkg",
        "//envoy/extensions/filters/network/postgres_proxy/v3alpha:pkg",
        "//envoy/extensions/filters/network/ratelimit/v3:pkg",
        "//envoy/extensions/filters/network/rbac/v3:pkg",
        "//envoy/extensions/filters/network/redis_proxy/v3:pkg",
        "//envoy/extensions/filters/network/rocketmq_proxy/v3:pkg",
        "//envoy/extensions/filters/network/sni_cluster/v3:pkg",
        "//envoy/extensions/filters/network/sni_dynamic_forward_proxy/v3alpha:pkg",
        "//envoy/extensions/filters/network/tcp_proxy/v3:pkg",
        "//envoy/extensions/filters/network/thrift_proxy/filters/ratelimit/v3:pkg",
        "//envoy/extensions/filters/network/thrift_proxy/v3:pkg",
        "//envoy/extensions/filters/network/zookeeper_proxy/v3:pkg",
        "//envoy/extensions/filters/udp/dns_filter/v3alpha:pkg",
        "//envoy/extensions/retry/host/omit_host_metadata/v3:pkg",
        "//envoy/extensions/retry/priority/previous_priorities/v3:pkg",
        "//envoy/extensions/transport_sockets/alts/v3:pkg",
        "//envoy/extensions/transport_sockets/raw_buffer/v3:pkg",
        "//envoy/extensions/transport_sockets/tap/v3:pkg",
        "//envoy/extensions/transport_sockets/tls/v3:pkg",
        "//envoy/extensions/wasm/v3:pkg",
        "//envoy/service/accesslog/v3:pkg",
        "//envoy/service/auth/v3:pkg",
        "//envoy/service/cluster/v3:pkg",
        "//envoy/service/discovery/v3:pkg",
        "//envoy/service/endpoint/v3:pkg",
        "//envoy/service/event_reporting/v3:pkg",
        "//envoy/service/health/v3:pkg",
        "//envoy/service/listener/v3:pkg",
        "//envoy/service/load_stats/v3:pkg",
        "//envoy/service/metrics/v3:pkg",
        "//envoy/service/ratelimit/v3:pkg",
        "//envoy/service/route/v3:pkg",
        "//envoy/service/runtime/v3:pkg",
        "//envoy/service/secret/v3:pkg",
        "//envoy/service/status/v3:pkg",
        "//envoy/service/tap/v3:pkg",
        "//envoy/service/trace/v3:pkg",
        "//envoy/type/matcher/v3:pkg",
        "//envoy/type/metadata/v3:pkg",
        "//envoy/type/tracing/v3:pkg",
        "//envoy/type/v3:pkg",
    ],
)

# This tracks frozen versions of protos.
proto_library(
    name = "frozen_protos",
    visibility = ["//visibility:public"],
    deps = [
        "//envoy/admin/v2alpha:pkg",
        "//envoy/api/v2:pkg",
        "//envoy/api/v2/auth:pkg",
        "//envoy/api/v2/cluster:pkg",
        "//envoy/api/v2/core:pkg",
        "//envoy/api/v2/endpoint:pkg",
        "//envoy/api/v2/listener:pkg",
        "//envoy/api/v2/ratelimit:pkg",
        "//envoy/api/v2/route:pkg",
        "//envoy/config/accesslog/v2:pkg",
        "//envoy/config/bootstrap/v2:pkg",
        "//envoy/config/cluster/aggregate/v2alpha:pkg",
        "//envoy/config/cluster/dynamic_forward_proxy/v2alpha:pkg",
        "//envoy/config/cluster/redis:pkg",
        "//envoy/config/common/dynamic_forward_proxy/v2alpha:pkg",
        "//envoy/config/common/tap/v2alpha:pkg",
        "//envoy/config/filter/accesslog/v2:pkg",
        "//envoy/config/filter/dubbo/router/v2alpha1:pkg",
        "//envoy/config/filter/fault/v2:pkg",
        "//envoy/config/filter/http/adaptive_concurrency/v2alpha:pkg",
        "//envoy/config/filter/http/aws_lambda/v2alpha:pkg",
        "//envoy/config/filter/http/aws_request_signing/v2alpha:pkg",
        "//envoy/config/filter/http/buffer/v2:pkg",
        "//envoy/config/filter/http/cache/v2alpha:pkg",
        "//envoy/config/filter/http/compressor/v2:pkg",
        "//envoy/config/filter/http/cors/v2:pkg",
        "//envoy/config/filter/http/csrf/v2:pkg",
        "//envoy/config/filter/http/dynamic_forward_proxy/v2alpha:pkg",
        "//envoy/config/filter/http/dynamo/v2:pkg",
        "//envoy/config/filter/http/ext_authz/v2:pkg",
        "//envoy/config/filter/http/fault/v2:pkg",
        "//envoy/config/filter/http/grpc_http1_bridge/v2:pkg",
        "//envoy/config/filter/http/grpc_http1_reverse_bridge/v2alpha1:pkg",
        "//envoy/config/filter/http/grpc_stats/v2alpha:pkg",
        "//envoy/config/filter/http/grpc_web/v2:pkg",
        "//envoy/config/filter/http/gzip/v2:pkg",
        "//envoy/config/filter/http/header_to_metadata/v2:pkg",
        "//envoy/config/filter/http/health_check/v2:pkg",
        "//envoy/config/filter/http/ip_tagging/v2:pkg",
        "//envoy/config/filter/http/jwt_authn/v2alpha:pkg",
        "//envoy/config/filter/http/lua/v2:pkg",
        "//envoy/config/filter/http/on_demand/v2:pkg",
        "//envoy/config/filter/http/original_src/v2alpha1:pkg",
        "//envoy/config/filter/http/rate_limit/v2:pkg",
        "//envoy/config/filter/http/rbac/v2:pkg",
        "//envoy/config/filter/http/router/v2:pkg",
        "//envoy/config/filter/http/squash/v2:pkg",
        "//envoy/config/filter/http/tap/v2alpha:pkg",
        "//envoy/config/filter/http/transcoder/v2:pkg",
        "//envoy/config/filter/listener/http_inspector/v2:pkg",
        "//envoy/config/filter/listener/original_dst/v2:pkg",
        "//envoy/config/filter/listener/original_src/v2alpha1:pkg",
        "//envoy/config/filter/listener/proxy_protocol/v2:pkg",
        "//envoy/config/filter/listener/tls_inspector/v2:pkg",
        "//envoy/config/filter/network/client_ssl_auth/v2:pkg",
        "//envoy/config/filter/network/direct_response/v2:pkg",
        "//envoy/config/filter/network/dubbo_proxy/v2alpha1:pkg",
        "//envoy/config/filter/network/echo/v2:pkg",
        "//envoy/config/filter/network/ext_authz/v2:pkg",
        "//envoy/config/filter/network/http_connection_manager/v2:pkg",
        "//envoy/config/filter/network/kafka_broker/v2alpha1:pkg",
        "//envoy/config/filter/network/local_rate_limit/v2alpha:pkg",
        "//envoy/config/filter/network/mongo_proxy/v2:pkg",
        "//envoy/config/filter/network/mysql_proxy/v1alpha1:pkg",
        "//envoy/config/filter/network/rate_limit/v2:pkg",
        "//envoy/config/filter/network/rbac/v2:pkg",
        "//envoy/config/filter/network/redis_proxy/v2:pkg",
        "//envoy/config/filter/network/sni_cluster/v2:pkg",
        "//envoy/config/filter/network/tcp_proxy/v2:pkg",
        "//envoy/config/filter/network/thrift_proxy/v2alpha1:pkg",
        "//envoy/config/filter/network/zookeeper_proxy/v1alpha1:pkg",
        "//envoy/config/filter/thrift/rate_limit/v2alpha1:pkg",
        "//envoy/config/grpc_credential/v2alpha:pkg",
        "//envoy/config/listener/v2:pkg",
        "//envoy/config/metrics/v2:pkg",
        "//envoy/config/overload/v2alpha:pkg",
        "//envoy/config/ratelimit/v2:pkg",
        "//envoy/config/rbac/v2:pkg",
        "//envoy/config/retry/omit_host_metadata/v2:pkg",
        "//envoy/config/retry/previous_priorities:pkg",
        "//envoy/config/trace/v2:pkg",
        "//envoy/config/trace/v2alpha:pkg",
        "//envoy/config/transport_socket/alts/v2alpha:pkg",
        "//envoy/config/transport_socket/raw_buffer/v2:pkg",
        "//envoy/config/transport_socket/tap/v2alpha:pkg",
        "//envoy/data/accesslog/v2:pkg",
        "//envoy/data/cluster/v2alpha:pkg",
        "//envoy/data/core/v2alpha:pkg",
        "//envoy/data/dns/v2alpha:pkg",
        "//envoy/data/tap/v2alpha:pkg",
        "//envoy/service/accesslog/v2:pkg",
        "//envoy/service/auth/v2:pkg",
        "//envoy/service/discovery/v2:pkg",
        "//envoy/service/event_reporting/v2alpha:pkg",
        "//envoy/service/load_stats/v2:pkg",
        "//envoy/service/metrics/v2:pkg",
        "//envoy/service/ratelimit/v2:pkg",
        "//envoy/service/status/v2:pkg",
        "//envoy/service/tap/v2alpha:pkg",
        "//envoy/service/trace/v2:pkg",
        "//envoy/type:pkg",
        "//envoy/type/matcher:pkg",
        "//envoy/type/metadata/v2:pkg",
        "//envoy/type/tracing/v2:pkg",
    ],
)<|MERGE_RESOLUTION|>--- conflicted
+++ resolved
@@ -44,12 +44,8 @@
         "//envoy/extensions/common/dynamic_forward_proxy/v3:pkg",
         "//envoy/extensions/common/ratelimit/v3:pkg",
         "//envoy/extensions/common/tap/v3:pkg",
-<<<<<<< HEAD
         "//envoy/extensions/compression/common/compressor/v3:pkg",
         "//envoy/extensions/compression/gzip/compressor/v3:pkg",
-        "//envoy/extensions/filter/udp/dns_filter/v3alpha:pkg",
-=======
->>>>>>> 10125161
         "//envoy/extensions/filters/common/fault/v3:pkg",
         "//envoy/extensions/filters/http/adaptive_concurrency/v3:pkg",
         "//envoy/extensions/filters/http/aws_lambda/v3:pkg",

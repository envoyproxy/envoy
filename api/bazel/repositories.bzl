--- conflicted
+++ resolved
@@ -145,7 +145,14 @@
     visibility = ["//visibility:public"],
 )
 
-<<<<<<< HEAD
+filegroup(
+    name = "response_protocol_files",
+    srcs = glob([
+        "*Response.json",
+    ]),
+    visibility = ["//visibility:public"],
+)
+
 """
 
 ZIPKINAPI_BUILD_CONTENT = """
@@ -164,14 +171,4 @@
     proto = ":zipkin",
     visibility = ["//visibility:public"],
 )
-=======
-filegroup(
-    name = "response_protocol_files",
-    srcs = glob([
-        "*Response.json",
-    ]),
-    visibility = ["//visibility:public"],
-)
-
->>>>>>> 882a3067
 """
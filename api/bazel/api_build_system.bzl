load("@com_google_protobuf//:protobuf.bzl", _py_proto_library = "py_proto_library")
load("@com_envoyproxy_protoc_gen_validate//bazel:pgv_proto_library.bzl", "pgv_cc_proto_library")
load("@io_bazel_rules_go//proto:def.bzl", "go_grpc_library", "go_proto_library")
load("@io_bazel_rules_go//go:def.bzl", "go_test")
load("@com_github_grpc_grpc//bazel:cc_grpc_library.bzl", "cc_grpc_library")

_PY_SUFFIX = "_py"
_CC_SUFFIX = "_cc"
_CC_GRPC_SUFFIX = "_cc_grpc"
_CC_EXPORT_SUFFIX = "_export_cc"
_GO_PROTO_SUFFIX = "_go_proto"
_GO_IMPORTPATH_PREFIX = "github.com/envoyproxy/data-plane-api/api/"

_COMMON_PROTO_DEPS = [
    "@com_google_protobuf//:any_proto",
    "@com_google_protobuf//:descriptor_proto",
    "@com_google_protobuf//:duration_proto",
    "@com_google_protobuf//:empty_proto",
    "@com_google_protobuf//:struct_proto",
    "@com_google_protobuf//:timestamp_proto",
    "@com_google_protobuf//:wrappers_proto",
    "@com_google_googleapis//google/api:http_proto",
    "@com_google_googleapis//google/api:annotations_proto",
    "@com_google_googleapis//google/rpc:status_proto",
    "@com_envoyproxy_protoc_gen_validate//validate:validate_proto",
]

def _Suffix(d, suffix):
    return d + suffix

def _LibrarySuffix(library_name, suffix):
    # Transform //a/b/c to //a/b/c:c in preparation for suffix operation below.
    if library_name.startswith("//") and ":" not in library_name:
        library_name += ":" + Label(library_name).name
    return _Suffix(library_name, suffix)

# TODO(htuch): Convert this to native py_proto_library once
# https://github.com/bazelbuild/bazel/issues/3935 and/or
# https://github.com/bazelbuild/bazel/issues/2626 are resolved.
def api_py_proto_library(name, srcs = [], deps = [], external_py_proto_deps = []):
    _py_proto_library(
        name = _Suffix(name, _PY_SUFFIX),
        srcs = srcs,
        default_runtime = "@com_google_protobuf//:protobuf_python",
        protoc = "@com_google_protobuf//:protoc",
        deps = [_LibrarySuffix(d, _PY_SUFFIX) for d in deps] + external_py_proto_deps + [
            "@com_envoyproxy_protoc_gen_validate//validate:validate_py",
            "@com_google_googleapis//google/rpc:status_py_proto",
            "@com_google_googleapis//google/api:annotations_py_proto",
            "@com_google_googleapis//google/api:http_py_proto",
            "@com_google_googleapis//google/api:httpbody_py_proto",
        ],
        visibility = ["//visibility:public"],
    )

# This defines googleapis py_proto_library. The repository does not provide its definition and requires
# overriding it in the consuming project (see https://github.com/grpc/grpc/issues/19255 for more details).
def py_proto_library(name, deps = []):
    srcs = [dep[:-6] + ".proto" if dep.endswith("_proto") else dep for dep in deps]
    proto_deps = []

    # py_proto_library in googleapis specifies *_proto rules in dependencies.
    # By rewriting *_proto to *.proto above, the dependencies in *_proto rules are not preserved.
    # As a workaround, manually specify the proto dependencies for the imported python rules.
    if name == "annotations_py_proto":
        proto_deps = proto_deps + [":http_py_proto"]
    _py_proto_library(
        name = name,
        srcs = srcs,
        default_runtime = "@com_google_protobuf//:protobuf_python",
        protoc = "@com_google_protobuf//:protoc",
        deps = proto_deps + ["@com_google_protobuf//:protobuf_python"],
        visibility = ["//visibility:public"],
    )

<<<<<<< HEAD
def api_go_proto_library(name, proto, deps = []):
    go_proto_library(
        name = _Suffix(name, _GO_PROTO_SUFFIX),
        importpath = _Suffix(_GO_IMPORTPATH_PREFIX, name),
        proto = proto,
        visibility = ["//visibility:public"],
        deps = deps + [
            "@com_github_gogo_protobuf//:gogo_proto_go",
            "@io_bazel_rules_go//proto/wkt:any_go_proto",
            "@io_bazel_rules_go//proto/wkt:duration_go_proto",
            "@io_bazel_rules_go//proto/wkt:struct_go_proto",
            "@io_bazel_rules_go//proto/wkt:timestamp_go_proto",
            "@io_bazel_rules_go//proto/wkt:wrappers_go_proto",
            "@com_envoyproxy_protoc_gen_validate//validate:go_default_library",
            "@com_google_googleapis//google/rpc:status_go_proto",
        ],
    )

def api_go_grpc_library(name, proto, deps = []):
    go_grpc_library(
        name = _Suffix(name, _GO_GRPC_SUFFIX),
        importpath = _Suffix(_GO_IMPORTPATH_PREFIX, name),
        proto = proto,
        visibility = ["//visibility:public"],
        deps = deps + [
            "@com_github_gogo_protobuf//:gogo_proto_go",
            "@io_bazel_rules_go//proto/wkt:any_go_proto",
            "@io_bazel_rules_go//proto/wkt:duration_go_proto",
            "@io_bazel_rules_go//proto/wkt:struct_go_proto",
            "@io_bazel_rules_go//proto/wkt:wrappers_go_proto",
            "@com_envoyproxy_protoc_gen_validate//validate:go_default_library",
            "@com_google_googleapis//google/api:annotations_go_proto",
        ],
    )

def _api_cc_grpc_library(name, proto, deps = []):
    cc_grpc_library(
        name = name,
        srcs = [proto],
        deps = deps,
        proto_only = False,
        grpc_only = True,
        visibility = ["//visibility:public"],
    )

def _ToCanonicalLabel(label):
    # //my/app and //my/app:app are the same label. In places we mutate the incoming label adding different suffixes
    # in order to generate multiple targets in a single rule. //my/app:app_grpc_cc.
    # Skylark formatters and linters prefer the shorthand label whilst we need the latter.
    rel = Label("//" + native.package_name()).relative(label)
    return "//" + rel.package + ":" + rel.name

=======
>>>>>>> 99e3c658
# This is api_proto_library plus some logic internal to //envoy/api.
def api_proto_library_internal(visibility = ["//visibility:private"], **kwargs):
    # //envoy/docs/build.sh needs visibility in order to generate documents.
    if visibility == ["//visibility:private"]:
        visibility = ["//docs"]
    elif visibility != ["//visibility:public"]:
        visibility = visibility + ["//docs"]

    api_proto_library(visibility = visibility, **kwargs)

<<<<<<< HEAD
=======
# TODO(htuch): has_services is currently ignored but will in future support
# gRPC stub generation.
>>>>>>> 99e3c658
def api_proto_library(
        name,
        visibility = ["//visibility:private"],
        srcs = [],
        deps = [],
        external_proto_deps = [],
        external_cc_proto_deps = [],
        external_py_proto_deps = [],
        has_services = 0,
        linkstatic = None,
        require_py = 1):
    relative_name = ":" + name
    native.proto_library(
        name = name,
        srcs = srcs,
        deps = deps + external_proto_deps + _COMMON_PROTO_DEPS,
        visibility = visibility,
    )
    cc_proto_library_name = _Suffix(name, _CC_SUFFIX)
    pgv_cc_proto_library(
        name = cc_proto_library_name,
        linkstatic = linkstatic,
        cc_deps = [_LibrarySuffix(d, _CC_SUFFIX) for d in deps] + external_cc_proto_deps + [
            "@com_google_googleapis//google/api:http_cc_proto",
            "@com_google_googleapis//google/api:annotations_cc_proto",
            "@com_google_googleapis//google/rpc:status_cc_proto",
        ],
        deps = [relative_name],
        visibility = ["//visibility:public"],
    )
    py_export_suffixes = []
    if require_py:
        api_py_proto_library(name, srcs, deps, external_py_proto_deps)
        py_export_suffixes = ["_py", "_py_genproto"]

    # Optionally define gRPC services
    if has_services:
        # TODO: replace uses of api_go_grpc_library and add functionality here.
        # TODO: when Python services are required, add to the below stub generations.
        cc_grpc_name = _Suffix(name, _CC_GRPC_SUFFIX)
        cc_proto_deps = [cc_proto_library_name] + [_Suffix(_ToCanonicalLabel(x), _CC_SUFFIX) for x in deps]
        _api_cc_grpc_library(name = cc_grpc_name, proto = relative_name, deps = cc_proto_deps)

    # Allow unlimited visibility for consumers
    export_suffixes = ["", "_cc", "_cc_validate"] + py_export_suffixes
    for s in export_suffixes:
        native.alias(
            name = name + "_export" + s,
            actual = name + s,
            visibility = ["//visibility:public"],
        )

def api_cc_test(name, srcs, proto_deps):
    native.cc_test(
        name = name,
        srcs = srcs,
        deps = [_LibrarySuffix(d, _CC_EXPORT_SUFFIX) for d in proto_deps],
    )

def api_go_test(name, size, importpath, srcs = [], deps = []):
    go_test(
        name = name,
        size = size,
        srcs = srcs,
        importpath = importpath,
        deps = deps,
    )

_GO_BAZEL_RULE_MAPPING = {
    "@opencensus_proto//opencensus/proto/trace/v1:trace_proto": "@opencensus_proto//opencensus/proto/trace/v1:trace_proto_go",
    "@opencensus_proto//opencensus/proto/trace/v1:trace_config_proto": "@opencensus_proto//opencensus/proto/trace/v1:trace_and_config_proto_go",
    "@com_google_googleapis//google/api/expr/v1alpha1:syntax_proto": "@com_google_googleapis//google/api/expr/v1alpha1:cel_go_proto",
}

def go_proto_mapping(dep):
    mapped = _GO_BAZEL_RULE_MAPPING.get(dep)
    if mapped == None:
        return _Suffix("@" + Label(dep).workspace_name + "//" + Label(dep).package + ":" + Label(dep).name, _GO_PROTO_SUFFIX)
    return mapped

def api_proto_package(name = "pkg", srcs = [], deps = [], has_services = False, visibility = ["//visibility:public"]):
    if srcs == []:
        srcs = native.glob(["*.proto"])

    native.proto_library(
        name = name,
        srcs = srcs,
        deps = deps + _COMMON_PROTO_DEPS,
        visibility = visibility,
    )

    compilers = ["@io_bazel_rules_go//proto:go_proto", "//bazel:pgv_plugin_go"]
    if has_services:
        compilers = ["@io_bazel_rules_go//proto:go_grpc", "//bazel:pgv_plugin_go"]

    go_proto_library(
        name = _Suffix(name, _GO_PROTO_SUFFIX),
        compilers = compilers,
        importpath = _Suffix(_GO_IMPORTPATH_PREFIX, native.package_name()),
        proto = name,
        visibility = ["//visibility:public"],
        deps = [go_proto_mapping(dep) for dep in deps] + [
            "@com_github_golang_protobuf//ptypes:go_default_library",
            "@com_github_golang_protobuf//ptypes/any:go_default_library",
            "@com_github_golang_protobuf//ptypes/duration:go_default_library",
            "@com_github_golang_protobuf//ptypes/struct:go_default_library",
            "@com_github_golang_protobuf//ptypes/timestamp:go_default_library",
            "@com_github_golang_protobuf//ptypes/wrappers:go_default_library",
            "@com_envoyproxy_protoc_gen_validate//validate:go_default_library",
            "@com_google_googleapis//google/api:annotations_go_proto",
            "@com_google_googleapis//google/rpc:status_go_proto",
        ],
    )<|MERGE_RESOLUTION|>--- conflicted
+++ resolved
@@ -73,42 +73,6 @@
         visibility = ["//visibility:public"],
     )
 
-<<<<<<< HEAD
-def api_go_proto_library(name, proto, deps = []):
-    go_proto_library(
-        name = _Suffix(name, _GO_PROTO_SUFFIX),
-        importpath = _Suffix(_GO_IMPORTPATH_PREFIX, name),
-        proto = proto,
-        visibility = ["//visibility:public"],
-        deps = deps + [
-            "@com_github_gogo_protobuf//:gogo_proto_go",
-            "@io_bazel_rules_go//proto/wkt:any_go_proto",
-            "@io_bazel_rules_go//proto/wkt:duration_go_proto",
-            "@io_bazel_rules_go//proto/wkt:struct_go_proto",
-            "@io_bazel_rules_go//proto/wkt:timestamp_go_proto",
-            "@io_bazel_rules_go//proto/wkt:wrappers_go_proto",
-            "@com_envoyproxy_protoc_gen_validate//validate:go_default_library",
-            "@com_google_googleapis//google/rpc:status_go_proto",
-        ],
-    )
-
-def api_go_grpc_library(name, proto, deps = []):
-    go_grpc_library(
-        name = _Suffix(name, _GO_GRPC_SUFFIX),
-        importpath = _Suffix(_GO_IMPORTPATH_PREFIX, name),
-        proto = proto,
-        visibility = ["//visibility:public"],
-        deps = deps + [
-            "@com_github_gogo_protobuf//:gogo_proto_go",
-            "@io_bazel_rules_go//proto/wkt:any_go_proto",
-            "@io_bazel_rules_go//proto/wkt:duration_go_proto",
-            "@io_bazel_rules_go//proto/wkt:struct_go_proto",
-            "@io_bazel_rules_go//proto/wkt:wrappers_go_proto",
-            "@com_envoyproxy_protoc_gen_validate//validate:go_default_library",
-            "@com_google_googleapis//google/api:annotations_go_proto",
-        ],
-    )
-
 def _api_cc_grpc_library(name, proto, deps = []):
     cc_grpc_library(
         name = name,
@@ -126,8 +90,6 @@
     rel = Label("//" + native.package_name()).relative(label)
     return "//" + rel.package + ":" + rel.name
 
-=======
->>>>>>> 99e3c658
 # This is api_proto_library plus some logic internal to //envoy/api.
 def api_proto_library_internal(visibility = ["//visibility:private"], **kwargs):
     # //envoy/docs/build.sh needs visibility in order to generate documents.
@@ -138,11 +100,6 @@
 
     api_proto_library(visibility = visibility, **kwargs)
 
-<<<<<<< HEAD
-=======
-# TODO(htuch): has_services is currently ignored but will in future support
-# gRPC stub generation.
->>>>>>> 99e3c658
 def api_proto_library(
         name,
         visibility = ["//visibility:private"],
@@ -180,7 +137,6 @@
 
     # Optionally define gRPC services
     if has_services:
-        # TODO: replace uses of api_go_grpc_library and add functionality here.
         # TODO: when Python services are required, add to the below stub generations.
         cc_grpc_name = _Suffix(name, _CC_GRPC_SUFFIX)
         cc_proto_deps = [cc_proto_library_name] + [_Suffix(_ToCanonicalLabel(x), _CC_SUFFIX) for x in deps]

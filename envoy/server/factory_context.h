--- conflicted
+++ resolved
@@ -228,7 +228,6 @@
    * @return Stats::Scope& the stats scope of the server/listener/cluster/etc, depending on the
    *         backend implementation.
    */
-<<<<<<< HEAD
   virtual Stats::Scope& scope() PURE;
 };
 
@@ -240,37 +239,11 @@
 class FactoryContext : public virtual GenericFactoryContext {
 public:
   ~FactoryContext() override = default;
-=======
-  virtual Stats::Scope& scope() const PURE;
-};
-
-/**
- * Factory context for access loggers that need access to listener properties.
- * This context is supplied to the access log factory when called with the listener context
- * available, such as from downstream HTTP filters.
- * NOTE: this interface is used in proprietary access loggers, please do not delete
- * without reaching to Envoy maintainers first.
- */
-class FactoryContext : public virtual CommonFactoryContext {
-public:
-  ~FactoryContext() override = default;
 
   /**
    * @return Stats::Scope& the listener's stats scope.
    */
   virtual Stats::Scope& listenerScope() PURE;
-
-  /**
-   * @return ProcessContextOptRef an optional reference to the
-   * process context. Will be unset when running in validation mode.
-   */
-  virtual ProcessContextOptRef processContext() PURE;
-
-  /**
-   * @return ListenerInfo description of the listener.
-   */
-  virtual const Network::ListenerInfo& listenerInfo() const PURE;
->>>>>>> 148fd48b
 
   /**
    * @return TransportSocketFactoryContext which lifetime is no shorter than the server.
@@ -284,45 +257,9 @@
   virtual const Network::DrainDecision& drainDecision() PURE;
 
   /**
-   * @return bool if these filters are created under the scope of a Quic listener.
-   */
-  virtual bool isQuicListener() const PURE;
-
-  /**
-<<<<<<< HEAD
-   * @return const envoy::config::core::v3::Metadata& the config metadata associated with this
-   * listener.
-   */
-  virtual const envoy::config::core::v3::Metadata& listenerMetadata() const PURE;
-
-  /**
-   * @return const Envoy::Config::TypedMetadata& return the typed metadata provided in the config
-   * for this listener.
-   */
-  virtual const Envoy::Config::TypedMetadata& listenerTypedMetadata() const PURE;
-
-  /**
-   * @return Stats::Scope& the listener's stats scope.
-=======
-   * @return OverloadManager& the overload manager for the server.
-   */
-  virtual OverloadManager& overloadManager() PURE;
-
-  /**
-   * @return Http::Context& a reference to the http context.
-   */
-  virtual Http::Context& httpContext() PURE;
-
-  /**
-   * @return Grpc::Context& a reference to the grpc context.
-   */
-  virtual Grpc::Context& grpcContext() PURE;
-
-  /**
-   * @return Router::Context& a reference to the router context.
->>>>>>> 148fd48b
-   */
-  virtual Stats::Scope& listenerScope() PURE;
+   * @return ListenerInfo description of the listener.
+   */
+  virtual const Network::ListenerInfo& listenerInfo() const PURE;
 };
 
 /**

--- conflicted
+++ resolved
@@ -276,16 +276,11 @@
    */
   virtual bool enableReusePortDefault() PURE;
 
-<<<<<<< HEAD
-  virtual void
-  setSinkPredicates(std::unique_ptr<Envoy::Stats::SinkPredicates> sink_predicates) PURE;
-=======
-  /**
-   * Set predicates for filtering counters, gauges and text readouts to be flushed to sinks.
+  /**
+   * Set predicates for filtering stats to be flushed to sinks.
    */
   virtual void
   setSinkPredicates(std::unique_ptr<Envoy::Stats::SinkPredicates>&& sink_predicates) PURE;
->>>>>>> a02d3ce7
 };
 
 } // namespace Server

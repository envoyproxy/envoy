#pragma once

#include <memory>
#include <string>

#include "envoy/common/pure.h"
#include "envoy/config/common/matcher/v3/matcher.pb.h"
#include "envoy/config/core/v3/extension.pb.h"
#include "envoy/config/typed_config.h"
#include "envoy/protobuf/message_validator.h"

#include "absl/strings/string_view.h"
#include "absl/types/optional.h"

namespace Envoy {

namespace Server {
namespace Configuration {
class ServerFactoryContext;
}
} // namespace Server

namespace Matcher {

// This file describes a MatchTree<DataType>, which traverses a tree of matches until it
// either matches (resulting in either an action or a new tree to traverse) or doesn't match.
// The matching might stop early if either the data is not available at all yet, or if more data
// might result in a match.

// By returning a new tree when an OnMatch results in a new tree, matching can be resumed from
// this tree should more data be required to complete matching. This avoids having to start
// from the beginning every time. At some point we might support resuming for any node in the match
// tree: this requires some careful handling of tracking which on_no_match to use should we fail to
// match.
//
// All the matching is performed on strings: a DataInput<DataType> is used to extract a specific
// string from an instance of DataType, while an InputMatcher is used to determine whether the
// extracted string is a match.
//
// For example, DataType might be the type HttpDataInput, allowing
// for the use of HttpRequestHeaders : DataInput<HttpDataInput>, which is configured with the name
// of the header to extract from the request headers.
//
// In cases where the data to match on becomes available over time, this would be fed into the
// DataType over time, allowing matching to be re-attempted as more data is made available. As such
// whenever we extract data from a DataInput, we make note of whether the data might change and
// pause matching until we either match or have all the data. It would then fall on the caller to
// both provide more information to the DataType and to resume matching.
template <class DataType> class MatchTree;

template <class DataType> using MatchTreeSharedPtr = std::shared_ptr<MatchTree<DataType>>;

/**
 * Action provides the interface for actions to perform when a match occurs. It provides no
 * functions, as implementors are expected to downcast this to a more specific action.
 */
class Action {
public:
  virtual ~Action() = default;

  /**
   * The underlying type of this action. This can be used to determine which
   * type this action is before attempting to cast it.
   */
  virtual absl::string_view typeUrl() const PURE;

  /**
   * Helper to convert this action to its underlying type.
   */
  template <class T> const T& getTyped() const {
    ASSERT(dynamic_cast<const T*>(this) != nullptr);
    return static_cast<const T&>(*this);
  }
};

using ActionPtr = std::unique_ptr<Action>;
using ActionFactoryCb = std::function<ActionPtr()>;

template <class ActionFactoryContext> class ActionFactory : public Config::TypedFactory {
public:
  virtual ActionFactoryCb
  createActionFactoryCb(const Protobuf::Message& config,
                        ActionFactoryContext& action_factory_context,
                        ProtobufMessage::ValidationVisitor& validation_visitor) PURE;

  std::string category() const override { return "envoy.matching.action"; }
};

// On match, we either return the action to perform or another match tree to match against.
template <class DataType> struct OnMatch {
  const ActionFactoryCb action_cb_;
  const MatchTreeSharedPtr<DataType> matcher_;
};

/**
 * State enum for the result of an attempted match.
 */
enum class MatchState {
  /**
   * The match could not be completed, e.g. due to the required data not being available.
   */
  UnableToMatch,
  /**
   * The match was completed.
   */
  MatchComplete,
};

/**
 * MatchTree provides the interface for performing matches against the data provided by DataType.
 */
template <class DataType> class MatchTree {
public:
  virtual ~MatchTree() = default;

  // The result of a match. There are three possible results:
  // - The match could not be completed (match_state_ == MatchState::UnableToMatch)
  // - The match was completed, no match found (match_state_ == MatchState::MatchComplete, on_match_
  // = {})
  // - The match was complete, match found (match_state_ == MatchState::MatchComplete, on_match_ =
  // something).
  struct MatchResult {
    const MatchState match_state_;
    const absl::optional<OnMatch<DataType>> on_match_;
  };

  // Attempts to match against the matching data (which should contain all the data requested via
  // matching requirements). If the match couldn't be completed, {false, {}} will be returned.
  // If a match result was determined, {true, action} will be returned. If a match result was
  // determined to be no match, {true, {}} will be returned.
  virtual MatchResult match(const DataType& matching_data) PURE;
};

template <class DataType> using MatchTreeSharedPtr = std::shared_ptr<MatchTree<DataType>>;

// InputMatcher provides the interface for determining whether an input value matches.
class InputMatcher {
public:
  virtual ~InputMatcher() = default;

  /**
   * Whether the provided input is a match.
   * @param absl::optional<absl::string_view> the value to match on. Will be absl::nullopt if the
   * lookup failed.
   */
  virtual bool match(absl::optional<absl::string_view> input) PURE;
};

using InputMatcherPtr = std::unique_ptr<InputMatcher>;
using InputMatcherFactoryCb = std::function<InputMatcherPtr()>;

/**
 * Factory for registering custom input matchers.
 */
class InputMatcherFactory : public Config::TypedFactory {
public:
  virtual InputMatcherFactoryCb
  createInputMatcherFactoryCb(const Protobuf::Message& config,
<<<<<<< HEAD
                              ProtobufMessage::ValidationVisitor& validation_visitor) PURE;
=======
                              Server::Configuration::ServerFactoryContext& factory_context) PURE;
>>>>>>> 4c9f5e6f

  std::string category() const override { return "envoy.matching.input_matchers"; }
};

// The result of retrieving data from a DataInput. As the data is generally made available
// over time (e.g. as more of the stream reaches the proxy), data might become increasingly
// available. This return type allows the DataInput to indicate this, as this might influence
// the match decision.
//
// Conceptually the data availability should start at being NotAvailable, transition to
// MoreDataMightBeAvailable (optional, this doesn't make sense for all data) and finally
// AllDataAvailable as the data becomes available.
struct DataInputGetResult {
  enum class DataAvailability {
    // The data is not yet available.
    NotAvailable,
    // Some data is available, but more might arrive.
    MoreDataMightBeAvailable,
    // All the data is available.
    AllDataAvailable
  };

  DataAvailability data_availability_;
  // The resulting data. This will be absl::nullopt if we don't have sufficient data available (as
  // per data_availability_) or because no value was extracted. For example, consider a DataInput
  // which attempts to look a key up in the map: if we don't have access to the map yet, we return
  // absl::nullopt with NotAvailable. If we have the entire map, but the key doesn't exist in the
  // map, we return absl::nullopt with AllDataAvailable.
  absl::optional<std::string> data_;

  // For pretty printing.
  friend std::ostream& operator<<(std::ostream& out, const DataInputGetResult& result) {
    out << "data input: " << (result.data_ ? result.data_.value() : "n/a");
    switch (result.data_availability_) {
    case DataInputGetResult::DataAvailability::NotAvailable:
      out << " (not available)";
      break;
    case DataInputGetResult::DataAvailability::MoreDataMightBeAvailable:
      out << " (more data available)";
      break;
    case DataInputGetResult::DataAvailability::AllDataAvailable:;
    }
    return out;
  }
};

/**
 * Interface for types providing a way to extract a string from the DataType to perform matching
 * on.
 */
template <class DataType> class DataInput {
public:
  virtual ~DataInput() = default;

  virtual DataInputGetResult get(const DataType& data) const PURE;
};

template <class DataType> using DataInputPtr = std::unique_ptr<DataInput<DataType>>;
template <class DataType> using DataInputFactoryCb = std::function<DataInputPtr<DataType>()>;

/**
 * Factory for data inputs.
 */
template <class DataType> class DataInputFactory : public Config::TypedFactory {
public:
  /**
   * Creates a DataInput from the provided config.
   */
  virtual DataInputFactoryCb<DataType>
  createDataInputFactoryCb(const Protobuf::Message& config,
                           ProtobufMessage::ValidationVisitor& validation_visitor) PURE;

  /**
   * The category of this factory depends on the DataType, so we require a name() function to exist
   * that allows us to get a string representation of the data type for categorization.
   */
  std::string category() const override {
    // Static assert to guide implementors to understand what is required.
    static_assert(std::is_convertible<absl::string_view, decltype(DataType::name())>(),
                  "DataType must implement valid name() function");
    return fmt::format("envoy.matching.{}.input", DataType::name());
  }
};

/**
 * Interface for types providing a way to use a string for matching without depending on protocol
 * data. As a result, these can be used for all protocols.
 */
class CommonProtocolInput {
public:
  virtual ~CommonProtocolInput() = default;
  virtual absl::optional<std::string> get() PURE;
};
using CommonProtocolInputPtr = std::unique_ptr<CommonProtocolInput>;
using CommonProtocolInputFactoryCb = std::function<CommonProtocolInputPtr()>;

/**
 * Factory for CommonProtocolInput.
 */
class CommonProtocolInputFactory : public Config::TypedFactory {
public:
  /**
   * Creates a CommonProtocolInput from the provided config.
   */
  virtual CommonProtocolInputFactoryCb
  createCommonProtocolInputFactoryCb(const Protobuf::Message& config,
                                     ProtobufMessage::ValidationVisitor& validation_visitor) PURE;

  std::string category() const override { return "envoy.matching.common_inputs"; }
};

} // namespace Matcher
} // namespace Envoy<|MERGE_RESOLUTION|>--- conflicted
+++ resolved
@@ -156,11 +156,7 @@
 public:
   virtual InputMatcherFactoryCb
   createInputMatcherFactoryCb(const Protobuf::Message& config,
-<<<<<<< HEAD
-                              ProtobufMessage::ValidationVisitor& validation_visitor) PURE;
-=======
                               Server::Configuration::ServerFactoryContext& factory_context) PURE;
->>>>>>> 4c9f5e6f
 
   std::string category() const override { return "envoy.matching.input_matchers"; }
 };

--- conflicted
+++ resolved
@@ -163,10 +163,5 @@
   AccessLogType log_type_{AccessLogType::NotSet};
 };
 
-<<<<<<< HEAD
-using HttpFormatterContext = Context;
-
-=======
->>>>>>> c144e550
 } // namespace Formatter
 } // namespace Envoy
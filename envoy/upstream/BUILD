load(
    "//bazel:envoy_build_system.bzl",
    "envoy_cc_library",
    "envoy_package",
)

licenses(["notice"])  # Apache 2

envoy_package()

envoy_cc_library(
    name = "cluster_manager_interface",
    hdrs = ["cluster_manager.h"],
    external_deps = [
        "abseil_node_hash_map",
    ],
    deps = [
        ":health_checker_interface",
        ":load_balancer_interface",
        ":thread_local_cluster_interface",
        ":upstream_interface",
        "//envoy/access_log:access_log_interface",
        "//envoy/common:random_generator_interface",
        "//envoy/config:grpc_mux_interface",
        "//envoy/config:subscription_factory_interface",
        "//envoy/grpc:async_client_manager_interface",
        "//envoy/http:async_client_interface",
        "//envoy/http:conn_pool_interface",
<<<<<<< HEAD
        "//envoy/http:persist_quic_info_interface",
=======
        "//envoy/http:persistent_quic_info_interface",
>>>>>>> c95a9a2b
        "//envoy/local_info:local_info_interface",
        "//envoy/runtime:runtime_interface",
        "//envoy/secret:secret_manager_interface",
        "//envoy/server:admin_interface",
        "//envoy/server:options_interface",
        "//envoy/singleton:manager_interface",
        "//envoy/tcp:conn_pool_interface",
        "//envoy/thread_local:thread_local_interface",
        "@envoy_api//envoy/config/bootstrap/v3:pkg_cc_proto",
        "@envoy_api//envoy/config/cluster/v3:pkg_cc_proto",
        "@envoy_api//envoy/config/core/v3:pkg_cc_proto",
    ],
)

envoy_cc_library(
    name = "health_checker_interface",
    hdrs = ["health_checker.h"],
    deps = [
        ":upstream_interface",
        "@envoy_api//envoy/data/core/v3:pkg_cc_proto",
    ],
)

envoy_cc_library(
    name = "health_check_host_monitor_interface",
    hdrs = ["health_check_host_monitor.h"],
)

envoy_cc_library(
    name = "host_description_interface",
    hdrs = ["host_description.h"],
    deps = [
        ":health_check_host_monitor_interface",
        ":outlier_detection_interface",
        "//envoy/network:address_interface",
        "//envoy/network:transport_socket_interface",
        "//envoy/stats:primitive_stats_macros",
        "//envoy/stats:stats_macros",
        "@envoy_api//envoy/config/core/v3:pkg_cc_proto",
    ],
)

envoy_cc_library(
    name = "load_balancer_interface",
    hdrs = ["load_balancer.h"],
    deps = [
        ":upstream_interface",
        "//envoy/router:router_interface",
        "//envoy/upstream:types_interface",
    ],
)

envoy_cc_library(
    name = "load_balancer_type_interface",
    hdrs = ["load_balancer_type.h"],
    deps = [
        "//source/common/protobuf",
        "@envoy_api//envoy/config/cluster/v3:pkg_cc_proto",
    ],
)

envoy_cc_library(
    name = "locality_lib",
    hdrs = ["locality.h"],
    deps = [
        "//source/common/protobuf:utility_lib",
        "@envoy_api//envoy/config/core/v3:pkg_cc_proto",
    ],
)

envoy_cc_library(
    name = "outlier_detection_interface",
    hdrs = ["outlier_detection.h"],
    external_deps = ["abseil_optional"],
    deps = [
        "//envoy/common:time_interface",
        "@envoy_api//envoy/data/cluster/v3:pkg_cc_proto",
    ],
)

envoy_cc_library(
    name = "retry_interface",
    hdrs = ["retry.h"],
    deps = [
        "//envoy/config:typed_config_interface",
        "//envoy/upstream:types_interface",
        "//envoy/upstream:upstream_interface",
    ],
)

envoy_cc_library(
    name = "resource_manager_interface",
    hdrs = ["resource_manager.h"],
    deps = ["//envoy/common:resource_interface"],
)

envoy_cc_library(
    name = "thread_local_cluster_interface",
    hdrs = ["thread_local_cluster.h"],
    deps = [
        ":load_balancer_interface",
        ":upstream_interface",
        "//envoy/http:async_client_interface",
    ],
)

envoy_cc_library(
    name = "types_interface",
    hdrs = ["types.h"],
    deps = [
        "//source/common/common:phantom",
    ],
)

envoy_cc_library(
    name = "upstream_interface",
    hdrs = ["upstream.h"],
    external_deps = ["abseil_optional"],
    deps = [
        ":health_check_host_monitor_interface",
        ":load_balancer_type_interface",
        ":locality_lib",
        ":resource_manager_interface",
        "//envoy/common:callback",
        "//envoy/config:subscription_interface",
        "//envoy/config:typed_metadata_interface",
        "//envoy/http:codec_interface",
        "//envoy/network:connection_interface",
        "//envoy/network:transport_socket_interface",
        "//envoy/runtime:runtime_interface",
        "//envoy/ssl:context_interface",
        "//envoy/ssl:context_manager_interface",
        "//envoy/upstream:types_interface",
        "@envoy_api//envoy/config/cluster/v3:pkg_cc_proto",
        "@envoy_api//envoy/config/core/v3:pkg_cc_proto",
    ],
)

envoy_cc_library(
    name = "cluster_factory_interface",
    hdrs = ["cluster_factory.h"],
    deps = [
        ":cluster_manager_interface",
        ":health_check_host_monitor_interface",
        ":load_balancer_type_interface",
        ":locality_lib",
        ":resource_manager_interface",
        ":upstream_interface",
        "//envoy/common:callback",
        "//envoy/config:typed_config_interface",
        "//envoy/config:typed_metadata_interface",
        "//envoy/http:codec_interface",
        "//envoy/network:connection_interface",
        "//envoy/network:transport_socket_interface",
        "//envoy/runtime:runtime_interface",
        "//envoy/ssl:context_interface",
        "//envoy/ssl:context_manager_interface",
        "@envoy_api//envoy/config/cluster/v3:pkg_cc_proto",
    ],
)

envoy_cc_library(
    name = "scheduler_interface",
    hdrs = ["scheduler.h"],
    deps = [
    ],
)<|MERGE_RESOLUTION|>--- conflicted
+++ resolved
@@ -26,11 +26,7 @@
         "//envoy/grpc:async_client_manager_interface",
         "//envoy/http:async_client_interface",
         "//envoy/http:conn_pool_interface",
-<<<<<<< HEAD
-        "//envoy/http:persist_quic_info_interface",
-=======
         "//envoy/http:persistent_quic_info_interface",
->>>>>>> c95a9a2b
         "//envoy/local_info:local_info_interface",
         "//envoy/runtime:runtime_interface",
         "//envoy/secret:secret_manager_interface",

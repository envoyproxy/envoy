#pragma once

#include <chrono>
#include <cstdint>
#include <functional>
#include <list>
#include <memory>
#include <string>
#include <vector>

#include "envoy/common/callback.h"
#include "envoy/config/cluster/v3/cluster.pb.h"
#include "envoy/config/core/v3/base.pb.h"
#include "envoy/config/core/v3/protocol.pb.h"
#include "envoy/config/typed_metadata.h"
#include "envoy/http/codec.h"
#include "envoy/http/filter_factory.h"
#include "envoy/network/connection.h"
#include "envoy/network/transport_socket.h"
#include "envoy/ssl/context.h"
#include "envoy/stats/scope.h"
#include "envoy/stats/stats.h"
#include "envoy/upstream/health_check_host_monitor.h"
#include "envoy/upstream/load_balancer_type.h"
#include "envoy/upstream/locality.h"
#include "envoy/upstream/outlier_detection.h"
#include "envoy/upstream/resource_manager.h"
#include "envoy/upstream/types.h"

#include "absl/strings/string_view.h"
#include "absl/types/optional.h"
#include "fmt/format.h"

namespace Envoy {
namespace Http {
class FilterChainManager;
}

namespace Upstream {

/**
 * A bundle struct for address and socket options.
 */
struct UpstreamLocalAddress {
public:
  Network::Address::InstanceConstSharedPtr address_;
  Network::ConnectionSocket::OptionsSharedPtr socket_options_;
};

/**
 * Used to select upstream local address based on the endpoint address.
 */
class UpstreamLocalAddressSelector {
public:
  virtual ~UpstreamLocalAddressSelector() = default;

  /**
   * Return UpstreamLocalAddress based on the endpoint address.
   * @param endpoint_address is the address used to select upstream local address.
   * @param socket_options applied to the selected address.
   * @return UpstreamLocalAddress which includes the selected upstream local address and socket
   * options.
   */
  virtual UpstreamLocalAddress getUpstreamLocalAddress(
      const Network::Address::InstanceConstSharedPtr& endpoint_address,
      const Network::ConnectionSocket::OptionsSharedPtr& socket_options) const PURE;
};

/**
 * RAII handle for tracking the host usage by the connection pools.
 **/
class HostHandle {
public:
  virtual ~HostHandle() = default;
};

using HostHandlePtr = std::unique_ptr<HostHandle>;

/**
 * An upstream host.
 */
class Host : virtual public HostDescription {
public:
  struct CreateConnectionData {
    Network::ClientConnectionPtr connection_;
    HostDescriptionConstSharedPtr host_description_;
  };

  // We use an X-macro here to make it easier to verify that all the enum values are accounted for.
  // clang-format off
#define HEALTH_FLAG_ENUM_VALUES(m)                                               \
  /* The host is currently failing active health checks. */                      \
  m(FAILED_ACTIVE_HC, 0x1)                                                       \
  /* The host is currently considered an outlier and has been ejected. */        \
  m(FAILED_OUTLIER_CHECK, 0x02)                                                  \
  /* The host is currently marked as unhealthy by EDS. */                        \
  m(FAILED_EDS_HEALTH, 0x04)                                                     \
  /* The host is currently marked as degraded through active health checking. */ \
  m(DEGRADED_ACTIVE_HC, 0x08)                                                    \
  /* The host is currently marked as degraded by EDS. */                         \
  m(DEGRADED_EDS_HEALTH, 0x10)                                                   \
  /* The host is pending removal from discovery but is stabilized due to */      \
  /* active HC. */                                                               \
  m(PENDING_DYNAMIC_REMOVAL, 0x20)                                               \
  /* The host is pending its initial active health check. */                     \
  m(PENDING_ACTIVE_HC, 0x40)                                                     \
  /* The host should be excluded from panic, spillover, etc. calculations */     \
  /* because it was explicitly taken out of rotation via protocol signal and */  \
  /* is not meant to be routed to. */                                            \
  m(EXCLUDED_VIA_IMMEDIATE_HC_FAIL, 0x80)                                        \
  /* The host failed active HC due to timeout. */                                \
  m(ACTIVE_HC_TIMEOUT, 0x100)
  // clang-format on

#define DECLARE_ENUM(name, value) name = value,

  enum class HealthFlag { HEALTH_FLAG_ENUM_VALUES(DECLARE_ENUM) };

#undef DECLARE_ENUM

  /**
   * @return host specific counters.
   */
  virtual std::vector<std::pair<absl::string_view, Stats::PrimitiveCounterReference>>
  counters() const PURE;

  /**
   * Create a connection for this host.
   * @param dispatcher supplies the owning dispatcher.
   * @param options supplies the socket options that will be set on the new connection.
   * @param transport_socket_options supplies the transport options that will be set on the new
   * connection.
   * @return the connection data which includes the raw network connection as well as the *real*
   *         host that backs it. The reason why a 2nd host is returned is that some hosts are
   *         logical and wrap multiple real network destinations. In this case, a different host
   *         will be returned along with the connection vs. the host the method was called on.
   *         If it matters, callers should not assume that the returned host will be the same.
   */
  virtual CreateConnectionData createConnection(
      Event::Dispatcher& dispatcher, const Network::ConnectionSocket::OptionsSharedPtr& options,
      Network::TransportSocketOptionsConstSharedPtr transport_socket_options) const PURE;

  /**
   * Create a health check connection for this host.
   * @param dispatcher supplies the owning dispatcher.
   * @param transport_socket_options supplies the transport options that will be set on the new
   * connection.
   * @return the connection data.
   */
  virtual CreateConnectionData createHealthCheckConnection(
      Event::Dispatcher& dispatcher,
      Network::TransportSocketOptionsConstSharedPtr transport_socket_options,
      const envoy::config::core::v3::Metadata* metadata) const PURE;

  /**
   * @return host specific gauges.
   */
  virtual std::vector<std::pair<absl::string_view, Stats::PrimitiveGaugeReference>>
  gauges() const PURE;

  /**
   * Atomically clear a health flag for a host. Flags are specified in HealthFlags.
   */
  virtual void healthFlagClear(HealthFlag flag) PURE;

  /**
   * Atomically get whether a health flag is set for a host. Flags are specified in HealthFlags.
   */
  virtual bool healthFlagGet(HealthFlag flag) const PURE;

  /**
   * Atomically set a health flag for a host. Flags are specified in HealthFlags.
   */
  virtual void healthFlagSet(HealthFlag flag) PURE;

  enum class Health {
    /**
     * Host is unhealthy and is not able to serve traffic. A host may be marked as unhealthy either
     * through EDS or through active health checking.
     */
    Unhealthy,
    /**
     * Host is healthy, but degraded. It is able to serve traffic, but hosts that aren't degraded
     * should be preferred. A host may be marked as degraded either through EDS or through active
     * health checking.
     */
    Degraded,
    /**
     * Host is healthy and is able to serve traffic.
     */
    Healthy,
  };

  /**
   * @return the coarse health status of the host.
   */
  virtual Health coarseHealth() const PURE;

  using HealthStatus = envoy::config::core::v3::HealthStatus;

  /**
   * @return more specific health status of host. This status is hybrid of EDS status and runtime
   * active status (from active health checker or outlier detection). Active status will be taken as
   * a priority.
   */
  virtual HealthStatus healthStatus() const PURE;

  /**
   * Set the host's health checker monitor. Monitors are assumed to be thread safe, however
   * a new monitor must be installed before the host is used across threads. Thus,
   * this routine should only be called on the main thread before the host is used across threads.
   */
  virtual void setHealthChecker(HealthCheckHostMonitorPtr&& health_checker) PURE;

  /**
   * Set the host's outlier detector monitor. Outlier detector monitors are assumed to be thread
   * safe, however a new outlier detector monitor must be installed before the host is used across
   * threads. Thus, this routine should only be called on the main thread before the host is used
   * across threads.
   */
  virtual void setOutlierDetector(Outlier::DetectorHostMonitorPtr&& outlier_detector) PURE;

  /**
   * Set the timestamp of when the host has transitioned from unhealthy to healthy state via an
   * active healchecking.
   */
  virtual void setLastHcPassTime(MonotonicTime last_hc_pass_time) PURE;

  /**
   * @return the current load balancing weight of the host, in the range 1-128 (see
   * envoy.api.v2.endpoint.Endpoint.load_balancing_weight).
   */
  virtual uint32_t weight() const PURE;

  /**
   * Set the current load balancing weight of the host, in the range 1-128 (see
   * envoy.api.v2.endpoint.Endpoint.load_balancing_weight).
   */
  virtual void weight(uint32_t new_weight) PURE;

  /**
   * @return the current boolean value of host being in use by any connection pool.
   */
  virtual bool used() const PURE;

  /**
   * Creates a handle for a host. Deletion of the handle signals that the
   * connection pools no longer need this host.
   */
  virtual HostHandlePtr acquireHandle() const PURE;

  /**
   * @return true if active health check is disabled.
   */
  virtual bool disableActiveHealthCheck() const PURE;

  /**
   * Set true to disable active health check for the host.
   */
  virtual void setDisableActiveHealthCheck(bool disable_active_health_check) PURE;
};

using HostConstSharedPtr = std::shared_ptr<const Host>;

using HostVector = std::vector<HostSharedPtr>;
using HealthyHostVector = Phantom<HostVector, Healthy>;
using DegradedHostVector = Phantom<HostVector, Degraded>;
using ExcludedHostVector = Phantom<HostVector, Excluded>;
using HostMap = absl::flat_hash_map<std::string, Upstream::HostSharedPtr>;
using HostMapSharedPtr = std::shared_ptr<HostMap>;
using HostMapConstSharedPtr = std::shared_ptr<const HostMap>;
using HostVectorSharedPtr = std::shared_ptr<HostVector>;
using HostVectorConstSharedPtr = std::shared_ptr<const HostVector>;

using HealthyHostVectorConstSharedPtr = std::shared_ptr<const HealthyHostVector>;
using DegradedHostVectorConstSharedPtr = std::shared_ptr<const DegradedHostVector>;
using ExcludedHostVectorConstSharedPtr = std::shared_ptr<const ExcludedHostVector>;

using HostListPtr = std::unique_ptr<HostVector>;
using LocalityWeightsMap =
    absl::node_hash_map<envoy::config::core::v3::Locality, uint32_t, LocalityHash, LocalityEqualTo>;
using PriorityState = std::vector<std::pair<HostListPtr, LocalityWeightsMap>>;

/**
 * Bucket hosts by locality.
 */
class HostsPerLocality {
public:
  virtual ~HostsPerLocality() = default;

  /**
   * @return bool is local locality one of the locality buckets? If so, the
   *         local locality will be the first in the get() vector.
   */
  virtual bool hasLocalLocality() const PURE;

  /**
   * @return const std::vector<HostVector>& list of hosts organized per
   *         locality. The local locality is the first entry if
   *         hasLocalLocality() is true.
   */
  virtual const std::vector<HostVector>& get() const PURE;

  /**
   * Clone object with multiple filter predicates. Returns a vector of clones, each with host that
   * match the provided predicates.
   * @param predicates vector of predicates on Host entries.
   * @return vector of HostsPerLocalityConstSharedPtr clones of the HostsPerLocality that match
   *         hosts according to predicates.
   */
  virtual std::vector<std::shared_ptr<const HostsPerLocality>>
  filter(const std::vector<std::function<bool(const Host&)>>& predicates) const PURE;

  /**
   * Clone object.
   * @return HostsPerLocalityConstSharedPtr clone of the HostsPerLocality.
   */
  std::shared_ptr<const HostsPerLocality> clone() const {
    return filter({[](const Host&) { return true; }})[0];
  }
};

using HostsPerLocalitySharedPtr = std::shared_ptr<HostsPerLocality>;
using HostsPerLocalityConstSharedPtr = std::shared_ptr<const HostsPerLocality>;

// Weight for each locality index in HostsPerLocality.
using LocalityWeights = std::vector<uint32_t>;
using LocalityWeightsSharedPtr = std::shared_ptr<LocalityWeights>;
using LocalityWeightsConstSharedPtr = std::shared_ptr<const LocalityWeights>;

/**
 * Base host set interface. This contains all of the endpoints for a given LocalityLbEndpoints
 * priority level.
 */
// TODO(snowp): Remove the const ref accessors in favor of the shared_ptr ones.
class HostSet {
public:
  virtual ~HostSet() = default;

  /**
   * @return all hosts that make up the set at the current time.
   */
  virtual const HostVector& hosts() const PURE;

  /**
   * @return a shared ptr to the vector returned by hosts().
   */
  virtual HostVectorConstSharedPtr hostsPtr() const PURE;

  /**
   * @return all healthy hosts contained in the set at the current time. NOTE: This set is
   *         eventually consistent. There is a time window where a host in this set may become
   *         unhealthy and calling healthy() on it will return false. Code should be written to
   *         deal with this case if it matters.
   */
  virtual const HostVector& healthyHosts() const PURE;

  /**
   * @return a shared ptr to the vector returned by healthyHosts().
   */
  virtual HealthyHostVectorConstSharedPtr healthyHostsPtr() const PURE;

  /**
   * @return all degraded hosts contained in the set at the current time. NOTE: This set is
   *         eventually consistent. There is a time window where a host in this set may become
   *         undegraded and calling degraded() on it will return false. Code should be written to
   *         deal with this case if it matters.
   */
  virtual const HostVector& degradedHosts() const PURE;

  /**
   * @return a shared ptr to the vector returned by degradedHosts().
   */
  virtual DegradedHostVectorConstSharedPtr degradedHostsPtr() const PURE;

  /*
   * @return all excluded hosts contained in the set at the current time. Excluded hosts should be
   * ignored when computing load balancing weights, but may overlap with hosts in hosts().
   */
  virtual const HostVector& excludedHosts() const PURE;

  /**
   * @return a shared ptr to the vector returned by excludedHosts().
   */
  virtual ExcludedHostVectorConstSharedPtr excludedHostsPtr() const PURE;

  /**
   * @return hosts per locality.
   */
  virtual const HostsPerLocality& hostsPerLocality() const PURE;

  /**
   * @return a shared ptr to the HostsPerLocality returned by hostsPerLocality().
   */
  virtual HostsPerLocalityConstSharedPtr hostsPerLocalityPtr() const PURE;

  /**
   * @return same as hostsPerLocality but only contains healthy hosts.
   */
  virtual const HostsPerLocality& healthyHostsPerLocality() const PURE;

  /**
   * @return a shared ptr to the HostsPerLocality returned by healthyHostsPerLocality().
   */
  virtual HostsPerLocalityConstSharedPtr healthyHostsPerLocalityPtr() const PURE;

  /**
   * @return same as hostsPerLocality but only contains degraded hosts.
   */
  virtual const HostsPerLocality& degradedHostsPerLocality() const PURE;

  /**
   * @return a shared ptr to the HostsPerLocality returned by degradedHostsPerLocality().
   */
  virtual HostsPerLocalityConstSharedPtr degradedHostsPerLocalityPtr() const PURE;

  /**
   * @return same as hostsPerLocality but only contains excluded hosts.
   */
  virtual const HostsPerLocality& excludedHostsPerLocality() const PURE;

  /**
   * @return a shared ptr to the HostsPerLocality returned by excludedHostsPerLocality().
   */
  virtual HostsPerLocalityConstSharedPtr excludedHostsPerLocalityPtr() const PURE;

  /**
   * @return weights for each locality in the host set.
   */
  virtual LocalityWeightsConstSharedPtr localityWeights() const PURE;

  /**
   * @return next locality index to route to if performing locality weighted balancing
   * against healthy hosts.
   */
  virtual absl::optional<uint32_t> chooseHealthyLocality() PURE;

  /**
   * @return next locality index to route to if performing locality weighted balancing
   * against degraded hosts.
   */
  virtual absl::optional<uint32_t> chooseDegradedLocality() PURE;

  /**
   * @return uint32_t the priority of this host set.
   */
  virtual uint32_t priority() const PURE;

  /**
   * @return uint32_t the overprovisioning factor of this host set.
   */
  virtual uint32_t overprovisioningFactor() const PURE;
};

using HostSetPtr = std::unique_ptr<HostSet>;

/**
 * This class contains all of the HostSets for a given cluster grouped by priority, for
 * ease of load balancing.
 */
class PrioritySet {
public:
  using MemberUpdateCb =
      std::function<void(const HostVector& hosts_added, const HostVector& hosts_removed)>;

  using PriorityUpdateCb = std::function<void(uint32_t priority, const HostVector& hosts_added,
                                              const HostVector& hosts_removed)>;

  virtual ~PrioritySet() = default;

  /**
   * Install a callback that will be invoked when any of the HostSets in the PrioritySet changes.
   * hosts_added and hosts_removed will only be populated when a host is added or completely removed
   * from the PrioritySet.
   * This includes when a new HostSet is created.
   *
   * @param callback supplies the callback to invoke.
   * @return Common::CallbackHandlePtr a handle which can be used to unregister the callback.
   */
  ABSL_MUST_USE_RESULT virtual Common::CallbackHandlePtr
  addMemberUpdateCb(MemberUpdateCb callback) const PURE;

  /**
   * Install a callback that will be invoked when a host set changes. Triggers when any change
   * happens to the hosts within the host set. If hosts are added/removed from the host set, the
   * added/removed hosts will be passed to the callback.
   *
   * @param callback supplies the callback to invoke.
   * @return Common::CallbackHandlePtr a handle which can be used to unregister the callback.
   */
  ABSL_MUST_USE_RESULT virtual Common::CallbackHandlePtr
  addPriorityUpdateCb(PriorityUpdateCb callback) const PURE;

  /**
   * @return const std::vector<HostSetPtr>& the host sets, ordered by priority.
   */
  virtual const std::vector<HostSetPtr>& hostSetsPerPriority() const PURE;

  /**
   * @return HostMapConstSharedPtr read only cross priority host map that indexed by host address
   * string.
   */
  virtual HostMapConstSharedPtr crossPriorityHostMap() const PURE;

  /**
   * Parameter class for updateHosts.
   */
  struct UpdateHostsParams {
    HostVectorConstSharedPtr hosts;
    HealthyHostVectorConstSharedPtr healthy_hosts;
    DegradedHostVectorConstSharedPtr degraded_hosts;
    ExcludedHostVectorConstSharedPtr excluded_hosts;
    HostsPerLocalityConstSharedPtr hosts_per_locality;
    HostsPerLocalityConstSharedPtr healthy_hosts_per_locality;
    HostsPerLocalityConstSharedPtr degraded_hosts_per_locality;
    HostsPerLocalityConstSharedPtr excluded_hosts_per_locality;
  };

  /**
   * Updates the hosts in a given host set.
   *
   * @param priority the priority of the host set to update.
   * @param update_hosts_param supplies the list of hosts and hosts per locality.
   * @param locality_weights supplies a map from locality to associated weight.
   * @param hosts_added supplies the hosts added since the last update.
   * @param hosts_removed supplies the hosts removed since the last update.
   * @param overprovisioning_factor if presents, overwrites the current overprovisioning_factor.
   * @param cross_priority_host_map read only cross-priority host map which is created in the main
   * thread and shared by all the worker threads.
   */
  virtual void updateHosts(uint32_t priority, UpdateHostsParams&& update_hosts_params,
                           LocalityWeightsConstSharedPtr locality_weights,
                           const HostVector& hosts_added, const HostVector& hosts_removed,
                           absl::optional<uint32_t> overprovisioning_factor,
                           HostMapConstSharedPtr cross_priority_host_map = nullptr) PURE;

  /**
   * Callback provided during batch updates that can be used to update hosts.
   */
  class HostUpdateCb {
  public:
    virtual ~HostUpdateCb() = default;
    /**
     * Updates the hosts in a given host set.
     *
     * @param priority the priority of the host set to update.
     * @param update_hosts_param supplies the list of hosts and hosts per locality.
     * @param locality_weights supplies a map from locality to associated weight.
     * @param hosts_added supplies the hosts added since the last update.
     * @param hosts_removed supplies the hosts removed since the last update.
     * @param overprovisioning_factor if presents, overwrites the current overprovisioning_factor.
     */
    virtual void updateHosts(uint32_t priority, UpdateHostsParams&& update_hosts_params,
                             LocalityWeightsConstSharedPtr locality_weights,
                             const HostVector& hosts_added, const HostVector& hosts_removed,
                             absl::optional<uint32_t> overprovisioning_factor) PURE;
  };

  /**
   * Callback that provides the mechanism for performing batch host updates for a PrioritySet.
   */
  class BatchUpdateCb {
  public:
    virtual ~BatchUpdateCb() = default;

    /**
     * Performs a batch host update. Implementors should use the provided callback to update hosts
     * in the PrioritySet.
     */
    virtual void batchUpdate(HostUpdateCb& host_update_cb) PURE;
  };

  /**
   * Allows updating hosts for multiple priorities at once, deferring the MemberUpdateCb from
   * triggering until all priorities have been updated. The resulting callback will take into
   * account hosts moved from one priority to another.
   *
   * @param callback callback to use to add hosts.
   */
  virtual void batchHostUpdate(BatchUpdateCb& callback) PURE;
};

/**
 * All cluster config update related stats.
 * See https://github.com/envoyproxy/envoy/issues/23575 for details. Stats from ClusterInfo::stats()
 * will be split into subgroups "config-update", "lb", "endpoint" and "the rest"(which are mainly
 * upstream related), roughly based on their semantics.
 */
#define ALL_CLUSTER_CONFIG_UPDATE_STATS(COUNTER, GAUGE, HISTOGRAM, TEXT_READOUT, STATNAME)         \
  COUNTER(assignment_stale)                                                                        \
  COUNTER(assignment_timeout_received)                                                             \
  COUNTER(update_attempt)                                                                          \
  COUNTER(update_empty)                                                                            \
  COUNTER(update_failure)                                                                          \
  COUNTER(update_no_rebuild)                                                                       \
  COUNTER(update_success)                                                                          \
  GAUGE(version, NeverImport)

/**
 * All cluster endpoints related stats.
 */
#define ALL_CLUSTER_ENDPOINT_STATS(COUNTER, GAUGE, HISTOGRAM, TEXT_READOUT, STATNAME)              \
  GAUGE(max_host_weight, NeverImport)                                                              \
  COUNTER(membership_change)                                                                       \
  GAUGE(membership_degraded, NeverImport)                                                          \
  GAUGE(membership_excluded, NeverImport)                                                          \
  GAUGE(membership_healthy, NeverImport)                                                           \
  GAUGE(membership_total, NeverImport)

/**
 * All cluster loadbalancing related stats.
 */
#define ALL_CLUSTER_LB_STATS(COUNTER, GAUGE, HISTOGRAM, TEXT_READOUT, STATNAME)                    \
  COUNTER(lb_healthy_panic)                                                                        \
  COUNTER(lb_local_cluster_not_ok)                                                                 \
  COUNTER(lb_recalculate_zone_structures)                                                          \
  COUNTER(lb_subsets_created)                                                                      \
  COUNTER(lb_subsets_fallback)                                                                     \
  COUNTER(lb_subsets_fallback_panic)                                                               \
  COUNTER(lb_subsets_removed)                                                                      \
  COUNTER(lb_subsets_selected)                                                                     \
  COUNTER(lb_zone_cluster_too_small)                                                               \
  COUNTER(lb_zone_no_capacity_left)                                                                \
  COUNTER(lb_zone_number_differs)                                                                  \
  COUNTER(lb_zone_routing_all_directly)                                                            \
  COUNTER(lb_zone_routing_cross_zone)                                                              \
  COUNTER(lb_zone_routing_sampled)                                                                 \
  GAUGE(lb_subsets_active, Accumulate)

/**
 * All cluster stats. @see stats_macros.h
 */
#define ALL_CLUSTER_TRAFFIC_STATS(COUNTER, GAUGE, HISTOGRAM, TEXT_READOUT, STATNAME)               \
  COUNTER(bind_errors)                                                                             \
  COUNTER(original_dst_host_invalid)                                                               \
  COUNTER(retry_or_shadow_abandoned)                                                               \
  COUNTER(upstream_cx_close_notify)                                                                \
  COUNTER(upstream_cx_connect_attempts_exceeded)                                                   \
  COUNTER(upstream_cx_connect_fail)                                                                \
  COUNTER(upstream_cx_connect_timeout)                                                             \
  COUNTER(upstream_cx_connect_with_0_rtt)                                                          \
  COUNTER(upstream_cx_destroy)                                                                     \
  COUNTER(upstream_cx_destroy_local)                                                               \
  COUNTER(upstream_cx_destroy_local_with_active_rq)                                                \
  COUNTER(upstream_cx_destroy_remote)                                                              \
  COUNTER(upstream_cx_destroy_remote_with_active_rq)                                               \
  COUNTER(upstream_cx_destroy_with_active_rq)                                                      \
  COUNTER(upstream_cx_http1_total)                                                                 \
  COUNTER(upstream_cx_http2_total)                                                                 \
  COUNTER(upstream_cx_http3_total)                                                                 \
  COUNTER(upstream_cx_idle_timeout)                                                                \
  COUNTER(upstream_cx_max_duration_reached)                                                        \
  COUNTER(upstream_cx_max_requests)                                                                \
  COUNTER(upstream_cx_none_healthy)                                                                \
  COUNTER(upstream_cx_overflow)                                                                    \
  COUNTER(upstream_cx_pool_overflow)                                                               \
  COUNTER(upstream_cx_protocol_error)                                                              \
  COUNTER(upstream_cx_rx_bytes_total)                                                              \
  COUNTER(upstream_cx_total)                                                                       \
  COUNTER(upstream_cx_tx_bytes_total)                                                              \
  COUNTER(upstream_flow_control_backed_up_total)                                                   \
  COUNTER(upstream_flow_control_drained_total)                                                     \
  COUNTER(upstream_flow_control_paused_reading_total)                                              \
  COUNTER(upstream_flow_control_resumed_reading_total)                                             \
  COUNTER(upstream_internal_redirect_failed_total)                                                 \
  COUNTER(upstream_internal_redirect_succeeded_total)                                              \
  COUNTER(upstream_rq_cancelled)                                                                   \
  COUNTER(upstream_rq_completed)                                                                   \
  COUNTER(upstream_rq_maintenance_mode)                                                            \
  COUNTER(upstream_rq_max_duration_reached)                                                        \
  COUNTER(upstream_rq_pending_failure_eject)                                                       \
  COUNTER(upstream_rq_pending_overflow)                                                            \
  COUNTER(upstream_rq_pending_total)                                                               \
  COUNTER(upstream_rq_0rtt)                                                                        \
  COUNTER(upstream_rq_per_try_timeout)                                                             \
  COUNTER(upstream_rq_per_try_idle_timeout)                                                        \
  COUNTER(upstream_rq_retry)                                                                       \
  COUNTER(upstream_rq_retry_backoff_exponential)                                                   \
  COUNTER(upstream_rq_retry_backoff_ratelimited)                                                   \
  COUNTER(upstream_rq_retry_limit_exceeded)                                                        \
  COUNTER(upstream_rq_retry_overflow)                                                              \
  COUNTER(upstream_rq_retry_success)                                                               \
  COUNTER(upstream_rq_rx_reset)                                                                    \
  COUNTER(upstream_rq_timeout)                                                                     \
  COUNTER(upstream_rq_total)                                                                       \
  COUNTER(upstream_rq_tx_reset)                                                                    \
  COUNTER(upstream_http3_broken)                                                                   \
  GAUGE(upstream_cx_active, Accumulate)                                                            \
  GAUGE(upstream_cx_rx_bytes_buffered, Accumulate)                                                 \
  GAUGE(upstream_cx_tx_bytes_buffered, Accumulate)                                                 \
  GAUGE(upstream_rq_active, Accumulate)                                                            \
  GAUGE(upstream_rq_pending_active, Accumulate)                                                    \
  HISTOGRAM(upstream_cx_connect_ms, Milliseconds)                                                  \
  HISTOGRAM(upstream_cx_length_ms, Milliseconds)

/**
 * All cluster load report stats. These are only use for EDS load reporting and not sent to the
 * stats sink. See envoy.api.v2.endpoint.ClusterStats for the definition of upstream_rq_dropped.
 * These are latched by LoadStatsReporter, independent of the normal stats sink flushing.
 */
#define ALL_CLUSTER_LOAD_REPORT_STATS(COUNTER, GAUGE, HISTOGRAM, TEXT_READOUT, STATNAME)           \
  COUNTER(upstream_rq_dropped)

/**
 * Cluster circuit breakers gauges. Note that we do not generate a stats
 * structure from this macro. This is because depending on flags, we want to use
 * null gauges for all the "remaining" ones. This is hard to automate with the
 * 2-phase macros, so ClusterInfoImpl::generateCircuitBreakersStats is
 * hand-coded and must be changed if we alter the set of gauges in this macro.
 * We also include stat-names in this structure that are used when composing
 * the circuit breaker names, depending on priority settings.
 */
#define ALL_CLUSTER_CIRCUIT_BREAKERS_STATS(COUNTER, GAUGE, HISTOGRAM, TEXT_READOUT, STATNAME)      \
  GAUGE(cx_open, Accumulate)                                                                       \
  GAUGE(cx_pool_open, Accumulate)                                                                  \
  GAUGE(rq_open, Accumulate)                                                                       \
  GAUGE(rq_pending_open, Accumulate)                                                               \
  GAUGE(rq_retry_open, Accumulate)                                                                 \
  GAUGE(remaining_cx, Accumulate)                                                                  \
  GAUGE(remaining_cx_pools, Accumulate)                                                            \
  GAUGE(remaining_pending, Accumulate)                                                             \
  GAUGE(remaining_retries, Accumulate)                                                             \
  GAUGE(remaining_rq, Accumulate)                                                                  \
  STATNAME(circuit_breakers)                                                                       \
  STATNAME(default)                                                                                \
  STATNAME(high)

/**
 * All stats tracking request/response headers and body sizes. Not used by default.
 */
#define ALL_CLUSTER_REQUEST_RESPONSE_SIZE_STATS(COUNTER, GAUGE, HISTOGRAM, TEXT_READOUT, STATNAME) \
  HISTOGRAM(upstream_rq_headers_size, Bytes)                                                       \
  HISTOGRAM(upstream_rq_body_size, Bytes)                                                          \
  HISTOGRAM(upstream_rs_headers_size, Bytes)                                                       \
  HISTOGRAM(upstream_rs_body_size, Bytes)

/**
 * All stats around timeout budgets. Not used by default.
 */
#define ALL_CLUSTER_TIMEOUT_BUDGET_STATS(COUNTER, GAUGE, HISTOGRAM, TEXT_READOUT, STATNAME)        \
  HISTOGRAM(upstream_rq_timeout_budget_percent_used, Unspecified)                                  \
  HISTOGRAM(upstream_rq_timeout_budget_per_try_percent_used, Unspecified)

/**
 * Struct definition for cluster config update stats. @see stats_macros.h
 */
MAKE_STAT_NAMES_STRUCT(ClusterConfigUpdateStatNames, ALL_CLUSTER_CONFIG_UPDATE_STATS);
MAKE_STATS_STRUCT(ClusterConfigUpdateStats, ClusterConfigUpdateStatNames,
                  ALL_CLUSTER_CONFIG_UPDATE_STATS);

/**
 * Struct definition for cluster endpoint related stats. @see stats_macros.h
 */
MAKE_STAT_NAMES_STRUCT(ClusterEndpointStatNames, ALL_CLUSTER_ENDPOINT_STATS);
MAKE_STATS_STRUCT(ClusterEndpointStats, ClusterEndpointStatNames, ALL_CLUSTER_ENDPOINT_STATS);

/**
 * Struct definition for cluster load balancing stats. @see stats_macros.h
 */
MAKE_STAT_NAMES_STRUCT(ClusterLbStatNames, ALL_CLUSTER_LB_STATS);
MAKE_STATS_STRUCT(ClusterLbStats, ClusterLbStatNames, ALL_CLUSTER_LB_STATS);

/**
 * Struct definition for all cluster traffic stats. @see stats_macros.h
 */
MAKE_STAT_NAMES_STRUCT(ClusterTrafficStatNames, ALL_CLUSTER_TRAFFIC_STATS);
MAKE_STATS_STRUCT(ClusterTrafficStats, ClusterTrafficStatNames, ALL_CLUSTER_TRAFFIC_STATS);
/*
 * NOTE: LazyClusterTrafficStats for now is an alias of "std::unique_ptr<ClusterTrafficStats>",
 * this is to make way for future lazy-init on trafficStats(). See
 * https://github.com/envoyproxy/envoy/pull/23921#issuecomment-1335239116 for more context.
 */
using LazyClusterTrafficStats = std::unique_ptr<ClusterTrafficStats>;

MAKE_STAT_NAMES_STRUCT(ClusterLoadReportStatNames, ALL_CLUSTER_LOAD_REPORT_STATS);
MAKE_STATS_STRUCT(ClusterLoadReportStats, ClusterLoadReportStatNames,
                  ALL_CLUSTER_LOAD_REPORT_STATS);

// We can't use macros to make the Stats class for circuit breakers due to
// the conditional inclusion of 'remaining' gauges. But we do auto-generate
// the StatNames struct.
MAKE_STAT_NAMES_STRUCT(ClusterCircuitBreakersStatNames, ALL_CLUSTER_CIRCUIT_BREAKERS_STATS);

MAKE_STAT_NAMES_STRUCT(ClusterRequestResponseSizeStatNames,
                       ALL_CLUSTER_REQUEST_RESPONSE_SIZE_STATS);
MAKE_STATS_STRUCT(ClusterRequestResponseSizeStats, ClusterRequestResponseSizeStatNames,
                  ALL_CLUSTER_REQUEST_RESPONSE_SIZE_STATS);

MAKE_STAT_NAMES_STRUCT(ClusterTimeoutBudgetStatNames, ALL_CLUSTER_TIMEOUT_BUDGET_STATS);
MAKE_STATS_STRUCT(ClusterTimeoutBudgetStats, ClusterTimeoutBudgetStatNames,
                  ALL_CLUSTER_TIMEOUT_BUDGET_STATS);

/**
 * Struct definition for cluster circuit breakers stats. @see stats_macros.h
 */
struct ClusterCircuitBreakersStats {
  ALL_CLUSTER_CIRCUIT_BREAKERS_STATS(c, GENERATE_GAUGE_STRUCT, h, tr, GENERATE_STATNAME_STRUCT)
};

using ClusterRequestResponseSizeStatsPtr = std::unique_ptr<ClusterRequestResponseSizeStats>;
using ClusterRequestResponseSizeStatsOptRef =
    absl::optional<std::reference_wrapper<ClusterRequestResponseSizeStats>>;

using ClusterTimeoutBudgetStatsPtr = std::unique_ptr<ClusterTimeoutBudgetStats>;
using ClusterTimeoutBudgetStatsOptRef =
    absl::optional<std::reference_wrapper<ClusterTimeoutBudgetStats>>;

/**
 * All extension protocol specific options returned by the method at
 *   NamedNetworkFilterConfigFactory::createProtocolOptions
 * must be derived from this class.
 */
class ProtocolOptionsConfig {
public:
  virtual ~ProtocolOptionsConfig() = default;
};
using ProtocolOptionsConfigConstSharedPtr = std::shared_ptr<const ProtocolOptionsConfig>;

/**
 *  Base class for all cluster typed metadata factory.
 */
class ClusterTypedMetadataFactory : public Envoy::Config::TypedMetadataFactory {};

class TypedLoadBalancerFactory;

/**
 * This is a function used by upstream binding config to select the source address based on the
 * target address. Given the target address through the parameter expect the source address
 * returned.
 */
using AddressSelectFn = std::function<const Network::Address::InstanceConstSharedPtr(
    const Network::Address::InstanceConstSharedPtr&)>;

/**
 * Information about a given upstream cluster.
 * This includes the information and interfaces for building an upstream filter chain.
 */
class ClusterInfo : public Http::FilterChainFactory {
public:
  struct Features {
    // Whether the upstream supports HTTP2. This is used when creating connection pools.
    static constexpr uint64_t HTTP2 = 0x1;
    // Use the downstream protocol (HTTP1.1, HTTP2) for upstream connections as well, if available.
    // This is used when creating connection pools.
    static constexpr uint64_t USE_DOWNSTREAM_PROTOCOL = 0x2;
    // Whether connections should be immediately closed upon health failure.
    static constexpr uint64_t CLOSE_CONNECTIONS_ON_HOST_HEALTH_FAILURE = 0x4;
    // If USE_ALPN and HTTP2 are true, the upstream protocol will be negotiated using ALPN.
    // If ALPN is attempted but not supported by the upstream HTTP/1.1 is used.
    static constexpr uint64_t USE_ALPN = 0x8;
    // Whether the upstream supports HTTP3. This is used when creating connection pools.
    static constexpr uint64_t HTTP3 = 0x10;
  };

  virtual ~ClusterInfo() = default;

  /**
   * @return bool whether the cluster was added via API (if false the cluster was present in the
   *         initial configuration and cannot be removed or updated).
   */
  virtual bool addedViaApi() const PURE;

  /**
   * @return the connect timeout for upstream hosts that belong to this cluster.
   */
  virtual std::chrono::milliseconds connectTimeout() const PURE;

  /**
   * @return the idle timeout for upstream connection pool connections.
   */
  virtual const absl::optional<std::chrono::milliseconds> idleTimeout() const PURE;

  /**
   * @return optional maximum connection duration timeout for manager connections.
   */
  virtual const absl::optional<std::chrono::milliseconds> maxConnectionDuration() const PURE;

  /**
   * @return how many streams should be anticipated per each current stream.
   */
  virtual float perUpstreamPreconnectRatio() const PURE;

  /**
   * @return how many streams should be anticipated per each current stream.
   */
  virtual float peekaheadRatio() const PURE;

  /**
   * @return soft limit on size of the cluster's connections read and write buffers.
   */
  virtual uint32_t perConnectionBufferLimitBytes() const PURE;

  /**
   * @return uint64_t features supported by the cluster. @see Features.
   */
  virtual uint64_t features() const PURE;

  /**
   * @return const Http::Http1Settings& for HTTP/1.1 connections created on behalf of this cluster.
   *         @see Http::Http1Settings.
   */
  virtual const Http::Http1Settings& http1Settings() const PURE;

  /**
   * @return const envoy::config::core::v3::Http2ProtocolOptions& for HTTP/2 connections
   * created on behalf of this cluster.
   *         @see envoy::config::core::v3::Http2ProtocolOptions.
   */
  virtual const envoy::config::core::v3::Http2ProtocolOptions& http2Options() const PURE;

  /**
   * @return const envoy::config::core::v3::Http3ProtocolOptions& for HTTP/3 connections
   * created on behalf of this cluster. @see envoy::config::core::v3::Http3ProtocolOptions.
   */
  virtual const envoy::config::core::v3::Http3ProtocolOptions& http3Options() const PURE;

  /**
   * @return const envoy::config::core::v3::HttpProtocolOptions for all of HTTP versions.
   */
  virtual const envoy::config::core::v3::HttpProtocolOptions&
  commonHttpProtocolOptions() const PURE;

  /**
   * @param name std::string containing the well-known name of the extension for which protocol
   *        options are desired
   * @return std::shared_ptr<const Derived> where Derived is a subclass of ProtocolOptionsConfig
   *         and contains extension-specific protocol options for upstream connections.
   */
  template <class Derived>
  std::shared_ptr<const Derived> extensionProtocolOptionsTyped(const std::string& name) const {
    return std::dynamic_pointer_cast<const Derived>(extensionProtocolOptions(name));
  }

  /**
   * @return const ProtobufWkt::Message& the validated load balancing policy configuration to use
   * for this cluster.
   */
  virtual const ProtobufTypes::MessagePtr& loadBalancingPolicy() const PURE;

  /**
   * @return the load balancer factory for this cluster if the load balancing type is
   * LOAD_BALANCING_POLICY_CONFIG.
   */
  virtual TypedLoadBalancerFactory* loadBalancerFactory() const PURE;

  /**
   * @return const envoy::config::cluster::v3::Cluster::CommonLbConfig& the common configuration for
   * all load balancers for this cluster.
   */
  virtual const envoy::config::cluster::v3::Cluster::CommonLbConfig& lbConfig() const PURE;

  /**
   * @return the type of load balancing that the cluster should use.
   */
  virtual LoadBalancerType lbType() const PURE;

  /**
   * @return the service discovery type to use for resolving the cluster.
   */
  virtual envoy::config::cluster::v3::Cluster::DiscoveryType type() const PURE;

  /**
   * @return the type of cluster, only used for custom discovery types.
   */
  virtual const absl::optional<envoy::config::cluster::v3::Cluster::CustomClusterType>&
  clusterType() const PURE;

  /**
   * @return configuration for round robin load balancing, only used if LB type is round robin.
   */
  virtual const absl::optional<envoy::config::cluster::v3::Cluster::RoundRobinLbConfig>&
  lbRoundRobinConfig() const PURE;

  /**
   * @return configuration for least request load balancing, only used if LB type is least request.
   */
  virtual const absl::optional<envoy::config::cluster::v3::Cluster::LeastRequestLbConfig>&
  lbLeastRequestConfig() const PURE;

  /**
   * @return configuration for ring hash load balancing, only used if type is set to ring_hash_lb.
   */
  virtual const absl::optional<envoy::config::cluster::v3::Cluster::RingHashLbConfig>&
  lbRingHashConfig() const PURE;

  /**
   * @return configuration for maglev load balancing, only used if type is set to maglev_lb.
   */
  virtual const absl::optional<envoy::config::cluster::v3::Cluster::MaglevLbConfig>&
  lbMaglevConfig() const PURE;

  /**
   * @return const absl::optional<envoy::config::cluster::v3::Cluster::OriginalDstLbConfig>& the
   * configuration for the Original Destination load balancing policy, only used if type is set to
   *         ORIGINAL_DST_LB.
   */
  virtual const absl::optional<envoy::config::cluster::v3::Cluster::OriginalDstLbConfig>&
  lbOriginalDstConfig() const PURE;

  /**
   * @return const absl::optional<envoy::config::core::v3::TypedExtensionConfig>& the configuration
   *         for the upstream, if a custom upstream is configured.
   */
  virtual const absl::optional<envoy::config::core::v3::TypedExtensionConfig>&
  upstreamConfig() const PURE;

  /**
   * @return Whether the cluster is currently in maintenance mode and should not be routed to.
   *         Different filters may handle this situation in different ways. The implementation
   *         of this routine is typically based on randomness and may not return the same answer
   *         on each call.
   */
  virtual bool maintenanceMode() const PURE;

  /**
   * @return uint64_t the maximum number of outbound requests that a connection pool will make on
   *         each upstream connection. This can be used to increase spread if the backends cannot
   *         tolerate imbalance. 0 indicates no maximum.
   */
  virtual uint64_t maxRequestsPerConnection() const PURE;

  /**
   * @return uint32_t the maximum number of response headers. The default value is 100. Results in a
   * reset if the number of headers exceeds this value.
   */
  virtual uint32_t maxResponseHeadersCount() const PURE;

  /**
   * @return the human readable name of the cluster.
   */
  virtual const std::string& name() const PURE;

  /**
   * @return the observability name associated to the cluster. Used in stats, tracing, logging, and
   * config dumps. The observability name is configured with :ref:`alt_stat_name
   * <envoy_api_field_config.cluster.v3.Cluster.alt_stat_name>`. If unprovided, the default value is
   * the cluster name.
   */
  virtual const std::string& observabilityName() const PURE;

  /**
   * @return ResourceManager& the resource manager to use by proxy agents for this cluster (at
   *         a particular priority).
   */
  virtual ResourceManager& resourceManager(ResourcePriority priority) const PURE;

  /**
   * @return TransportSocketMatcher& the transport socket matcher associated
   * factory.
   */
  virtual TransportSocketMatcher& transportSocketMatcher() const PURE;

  /**
   * @return ClusterConfigUpdateStats& config update stats for this cluster.
   */
  virtual ClusterConfigUpdateStats& configUpdateStats() const PURE;

  /**
   * @return ClusterLbStats& load-balancer-related stats for this cluster.
   */
  virtual ClusterLbStats& lbStats() const PURE;

  /**
   * @return ClusterEndpointStats& endpoint related stats for this cluster.
   */
  virtual ClusterEndpointStats& endpointStats() const PURE;

  /**
   * @return  all traffic related stats for this cluster.
   */
<<<<<<< HEAD
  virtual Stats::LazyInit<ClusterTrafficStats>& trafficStats() const PURE;
=======
  virtual LazyClusterTrafficStats& trafficStats() const PURE;
>>>>>>> 818752cb

  /**
   * @return the stats scope that contains all cluster stats. This can be used to produce dynamic
   *         stats that will be freed when the cluster is removed.
   */
  virtual Stats::Scope& statsScope() const PURE;

  /**
   * @return ClusterLoadReportStats& load report stats for this cluster.
   */
  virtual ClusterLoadReportStats& loadReportStats() const PURE;

  /**
   * @return absl::optional<std::reference_wrapper<ClusterRequestResponseSizeStats>> stats to track
   * headers/body sizes of request/response for this cluster.
   */
  virtual ClusterRequestResponseSizeStatsOptRef requestResponseSizeStats() const PURE;

  /**
   * @return absl::optional<std::reference_wrapper<ClusterTimeoutBudgetStats>> stats on timeout
   * budgets for this cluster.
   */
  virtual ClusterTimeoutBudgetStatsOptRef timeoutBudgetStats() const PURE;

  /**
   * @return std::shared_ptr<UpstreamLocalAddressSelector> as upstream local address selector.
   */
  virtual std::shared_ptr<UpstreamLocalAddressSelector>
  getUpstreamLocalAddressSelector() const PURE;

  /**
   * @return the configuration for load balancer subsets.
   */
  virtual const LoadBalancerSubsetInfo& lbSubsetInfo() const PURE;

  /**
   * @return const envoy::config::core::v3::Metadata& the configuration metadata for this cluster.
   */
  virtual const envoy::config::core::v3::Metadata& metadata() const PURE;

  /**
   * @return const Envoy::Config::TypedMetadata&& the typed metadata for this cluster.
   */
  virtual const Envoy::Config::TypedMetadata& typedMetadata() const PURE;

  /**
   * @return whether to skip waiting for health checking before draining connections
   *         after a host is removed from service discovery.
   */
  virtual bool drainConnectionsOnHostRemoval() const PURE;

  /**
   *  @return whether to create a new connection pool for each downstream connection routed to
   *          the cluster
   */
  virtual bool connectionPoolPerDownstreamConnection() const PURE;

  /**
   * @return true if this cluster is configured to ignore hosts for the purpose of load balancing
   * computations until they have been health checked for the first time.
   */
  virtual bool warmHosts() const PURE;

  /**
   * @return true if this cluster is configured to set local interface name on upstream connections.
   */
  virtual bool setLocalInterfaceNameOnUpstreamConnections() const PURE;

  /**
   * @return eds cluster service_name of the cluster.
   */
  virtual absl::optional<std::string> edsServiceName() const PURE;

  /**
   * Create network filters on a new upstream connection.
   */
  virtual void createNetworkFilterChain(Network::Connection& connection) const PURE;

  /**
   * Calculate upstream protocol(s) based on features.
   */
  virtual std::vector<Http::Protocol>
  upstreamHttpProtocol(absl::optional<Http::Protocol> downstream_protocol) const PURE;

  /**
   * @return http protocol options for upstream connection
   */
  virtual const absl::optional<envoy::config::core::v3::UpstreamHttpProtocolOptions>&
  upstreamHttpProtocolOptions() const PURE;

  /**
   * @return alternate protocols cache options for upstream connections.
   */
  virtual const absl::optional<envoy::config::core::v3::AlternateProtocolsCacheOptions>&
  alternateProtocolsCacheOptions() const PURE;

  /**
   * @return the Http1 Codec Stats.
   */
  virtual Http::Http1::CodecStats& http1CodecStats() const PURE;

  /**
   * @return the Http2 Codec Stats.
   */
  virtual Http::Http2::CodecStats& http2CodecStats() const PURE;

  /**
   * @return the Http3 Codec Stats.
   */
  virtual Http::Http3::CodecStats& http3CodecStats() const PURE;

protected:
  /**
   * Invoked by extensionProtocolOptionsTyped.
   * @param name std::string containing the well-known name of the extension for which protocol
   *        options are desired
   * @return ProtocolOptionsConfigConstSharedPtr with extension-specific protocol options for
   *         upstream connections.
   */
  virtual ProtocolOptionsConfigConstSharedPtr
  extensionProtocolOptions(const std::string& name) const PURE;
};

using ClusterInfoConstSharedPtr = std::shared_ptr<const ClusterInfo>;

class HealthChecker;

/**
 * An upstream cluster (group of hosts). This class is the "primary" singleton cluster used amongst
 * all forwarding threads/workers. Individual HostSets are used on the workers themselves.
 */
class Cluster {
public:
  virtual ~Cluster() = default;

  enum class InitializePhase { Primary, Secondary };

  /**
   * @return a pointer to the cluster's health checker. If a health checker has not been installed,
   *         returns nullptr.
   */
  virtual HealthChecker* healthChecker() PURE;

  /**
   * @return the information about this upstream cluster.
   */
  virtual ClusterInfoConstSharedPtr info() const PURE;

  /**
   * @return a pointer to the cluster's outlier detector. If an outlier detector has not been
   *         installed, returns nullptr.
   */
  virtual Outlier::Detector* outlierDetector() PURE;
  virtual const Outlier::Detector* outlierDetector() const PURE;

  /**
   * Initialize the cluster. This will be called either immediately at creation or after all primary
   * clusters have been initialized (determined via initializePhase()).
   * @param callback supplies a callback that will be invoked after the cluster has undergone first
   *        time initialization. E.g., for a dynamic DNS cluster the initialize callback will be
   *        called when initial DNS resolution is complete.
   */
  virtual void initialize(std::function<void()> callback) PURE;

  /**
   * @return the phase in which the cluster is initialized at boot. This mechanism is used such that
   *         clusters that depend on other clusters can correctly initialize. (E.g., an EDS cluster
   *         that depends on resolution of the EDS server itself).
   */
  virtual InitializePhase initializePhase() const PURE;

  /**
   * @return the PrioritySet for the cluster.
   */
  virtual PrioritySet& prioritySet() PURE;

  /**
   * @return the const PrioritySet for the cluster.
   */
  virtual const PrioritySet& prioritySet() const PURE;
};

using ClusterSharedPtr = std::shared_ptr<Cluster>;
using ClusterConstOptRef = absl::optional<std::reference_wrapper<const Cluster>>;

} // namespace Upstream
} // namespace Envoy

// NOLINT(namespace-envoy)
namespace fmt {

// fmt formatter class for Host
template <> struct formatter<Envoy::Upstream::Host> : formatter<absl::string_view> {
  template <typename FormatContext>
  auto format(const Envoy::Upstream::Host& host, FormatContext& ctx) -> decltype(ctx.out()) {
    absl::string_view out = !host.hostname().empty() ? host.hostname()
                            : host.address()         ? host.address()->asStringView()
                                                     : "<empty>";
    return formatter<absl::string_view>().format(out, ctx);
  }
};

} // namespace fmt<|MERGE_RESOLUTION|>--- conflicted
+++ resolved
@@ -32,6 +32,11 @@
 #include "fmt/format.h"
 
 namespace Envoy {
+
+namespace Stats {
+template <typename StatsStructType> class LazyableInterface;
+}
+
 namespace Http {
 class FilterChainManager;
 }
@@ -765,12 +770,9 @@
  */
 MAKE_STAT_NAMES_STRUCT(ClusterTrafficStatNames, ALL_CLUSTER_TRAFFIC_STATS);
 MAKE_STATS_STRUCT(ClusterTrafficStats, ClusterTrafficStatNames, ALL_CLUSTER_TRAFFIC_STATS);
-/*
- * NOTE: LazyClusterTrafficStats for now is an alias of "std::unique_ptr<ClusterTrafficStats>",
- * this is to make way for future lazy-init on trafficStats(). See
- * https://github.com/envoyproxy/envoy/pull/23921#issuecomment-1335239116 for more context.
- */
-using LazyClusterTrafficStats = std::unique_ptr<ClusterTrafficStats>;
+using LazyInitClusterTrafficStats = Stats::LazyInit<ClusterTrafficStats>;
+using DirectInitClusterTrafficStats = Stats::DirectStats<ClusterTrafficStats>;
+using LazyableClusterTrafficStats = Stats::LazyableInterface<ClusterTrafficStats>;
 
 MAKE_STAT_NAMES_STRUCT(ClusterLoadReportStatNames, ALL_CLUSTER_LOAD_REPORT_STATS);
 MAKE_STATS_STRUCT(ClusterLoadReportStats, ClusterLoadReportStatNames,
@@ -1068,12 +1070,7 @@
   /**
    * @return  all traffic related stats for this cluster.
    */
-<<<<<<< HEAD
-  virtual Stats::LazyInit<ClusterTrafficStats>& trafficStats() const PURE;
-=======
-  virtual LazyClusterTrafficStats& trafficStats() const PURE;
->>>>>>> 818752cb
-
+  virtual LazyableClusterTrafficStats& trafficStats() const PURE;
   /**
    * @return the stats scope that contains all cluster stats. This can be used to produce dynamic
    *         stats that will be freed when the cluster is removed.

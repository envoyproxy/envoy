--- conflicted
+++ resolved
@@ -95,20 +95,14 @@
     virtual bool isHttp3Broken() const PURE;
     // Returns true if HTTP/3 is confirmed to be working.
     virtual bool isHttp3Confirmed() const PURE;
-<<<<<<< HEAD
     // Returns true if HTTP/3 has failed recently.
     virtual bool hasHttp3FailedRecently() const PURE;
-=======
->>>>>>> 066b4af1
     // Marks HTTP/3 broken for a period of time, subject to backoff.
     virtual void markHttp3Broken() PURE;
     // Marks HTTP/3 as confirmed to be working and resets the backoff timeout.
     virtual void markHttp3Confirmed() PURE;
-<<<<<<< HEAD
     // Marks HTTP/3 as failed recently.
     virtual void markHttp3FailedRecently() PURE;
-=======
->>>>>>> 066b4af1
   };
 
   virtual ~AlternateProtocolsCache() = default;
@@ -154,27 +148,11 @@
   virtual size_t size() const PURE;
 
   /**
-<<<<<<< HEAD
-   * Transfer the ownership of HTTP/3 status tracker, if there is one, to the caller.
-   * @param origin The origin to get HTTP/3 status for.
-   * @return the status tracker if there is one. Otherwise, nullptr.
-   */
-  virtual std::unique_ptr<Http3StatusTracker> acquireHttp3StatusTracker(const Origin& origin) PURE;
-  /**
-   * Transfer the ownership of HTTP/3 status tracker to the cache if the origin exists in the cache.
-   * Otherwise this is a no-op
-   * @param origin The origin to store HTTP/3 status for.
-   * @param h3_status_tracker the status tracker to be stored.
-   */
-  virtual void storeHttp3StatusTracker(const Origin& origin,
-                                       std::unique_ptr<Http3StatusTracker> h3_status_tracker) PURE;
-=======
    * @param origin The origin to get HTTP/3 status tracker for.
    * @return the existing status tracker or creating a new one if there is none.
    */
   virtual AlternateProtocolsCache::Http3StatusTracker&
   getOrCreateHttp3StatusTracker(const Origin& origin) PURE;
->>>>>>> 066b4af1
 };
 
 using AlternateProtocolsCacheSharedPtr = std::shared_ptr<AlternateProtocolsCache>;

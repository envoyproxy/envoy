--- conflicted
+++ resolved
@@ -175,26 +175,19 @@
   virtual bool streamErrorOnInvalidHttpMessage() const PURE;
 
   /**
-<<<<<<< HEAD
-   * Set a new request decoder for this ResponseEncoder.
-   * @param decoder new request decoder.
-   */
-  virtual void setRequestDecoder(RequestDecoder& decoder) PURE;
-
-  /**
-   * Set headers and trailers for deferred logging.
-   * @param headers_and_trailers Headers and trailers from this stream.
-   */
-  virtual void
-  setDeferredLoggingHeadersAndTrailers(DeferredLoggingHeadersAndTrailers headers_and_trailers) PURE;
-=======
    * Set a new request decoder for this ResponseEncoder. This is helpful in the case of an internal
    * redirect, in which a new request decoder is created in the context of the same downstream
    * request.
    * @param decoder new request decoder.
    */
   virtual void setRequestDecoder(RequestDecoder& decoder) PURE;
->>>>>>> 55554dfa
+
+  /**
+   * Set headers and trailers for deferred logging.
+   * @param headers_and_trailers Headers and trailers from this stream.
+   */
+  virtual void
+  setDeferredLoggingHeadersAndTrailers(DeferredLoggingHeadersAndTrailers headers_and_trailers) PURE;
 };
 
 /**

--- conflicted
+++ resolved
@@ -259,12 +259,10 @@
     envoy::config::core::v3::Metadata metadata;
 
     absl::optional<envoy::config::route::v3::RetryPolicy> retry_policy;
-<<<<<<< HEAD
+
     OptRef<Router::FilterConfig> filter_config_;
-=======
 
     bool is_shadow{false};
->>>>>>> 0a0fc44f
   };
 
   /**

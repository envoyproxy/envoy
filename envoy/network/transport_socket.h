--- conflicted
+++ resolved
@@ -228,17 +228,12 @@
   /**
    * @return filter state from the downstream request or connection.
    */
-<<<<<<< HEAD
-  virtual void hashKey(std::vector<uint8_t>& key,
-                       const Network::TransportSocketFactory& factory) const PURE;
+  virtual const StreamInfo::FilterStateSharedPtr& filterState() const PURE;
 
   /**
    * @return optional upstream host description.
    */
   virtual std::shared_ptr<const Upstream::HostDescription> host() const PURE;
-=======
-  virtual const StreamInfo::FilterStateSharedPtr& filterState() const PURE;
->>>>>>> 2002c87b
 };
 
 using TransportSocketOptionsConstSharedPtr = std::shared_ptr<const TransportSocketOptions>;

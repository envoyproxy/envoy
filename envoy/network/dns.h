#pragma once

#include <chrono>
#include <functional>
#include <list>
#include <memory>
#include <string>

#include "envoy/common/pure.h"
#include "envoy/network/address.h"

#include "absl/types/variant.h"

namespace Envoy {
namespace Network {

/**
 * An active async DNS query.
 */
class ActiveDnsQuery {
public:
  virtual ~ActiveDnsQuery() = default;

  enum class CancelReason {
    // The caller no longer needs the answer to the query.
    QueryAbandoned,
    // The query timed out from the perspective of the caller. The DNS implementation may take
    // a different action in this case (e.g., destroying existing DNS connections) in an effort
    // to get an answer to future queries.
    Timeout
  };

  /**
   * Cancel an outstanding DNS request.
   * @param reason supplies the cancel reason.
   */
  virtual void cancel(CancelReason reason) PURE;
};

/**
 * DNS A/AAAA record response.
<<<<<<< HEAD
 */
struct AddrInfoResponse {
  const Address::InstanceConstSharedPtr address_;
  const std::chrono::seconds ttl_;
};

/**
 * DNS SRV record response.
 */
struct SrvResponse {
  const std::string host_;
  const uint16_t port_;
  const uint16_t priority_;
  const uint16_t weight_;
};

/**
 * DNS response.
 */
class DnsResponse {
public:
  DnsResponse(const Address::InstanceConstSharedPtr& address, const std::chrono::seconds ttl)
      : response_(AddrInfoResponse{address, ttl}) {}

  DnsResponse(const std::string& host, uint16_t port, uint16_t priority, uint16_t weight)
      : response_(SrvResponse{host, port, priority, weight}) {}

  const AddrInfoResponse& addrInfo() const { return absl::get<AddrInfoResponse>(response_); }

  const SrvResponse& srv() const { return absl::get<SrvResponse>(response_); }

private:
  absl::variant<AddrInfoResponse, SrvResponse> response_;
=======
 */
struct AddrInfoResponse {
  const Address::InstanceConstSharedPtr address_;
  const std::chrono::seconds ttl_;
>>>>>>> 220842d3
};

/**
 * DNS SRV record response.
 */
struct SrvResponse {
  const std::string host_;
  const uint16_t port_;
  const uint16_t priority_;
  const uint16_t weight_;
};

enum class RecordType { A, AAAA, SRV };

enum class DnsLookupFamily { V4Only, V6Only, Auto, V4Preferred, All };

<<<<<<< HEAD
enum class RecordType { A, AAAA, SRV };
=======
class DnsResponse {
public:
  DnsResponse(const Address::InstanceConstSharedPtr& address, const std::chrono::seconds ttl)
      : response_(AddrInfoResponse{address, ttl}) {}
  DnsResponse(const std::string& host, uint16_t port, uint16_t priority, uint16_t weight)
      : response_(SrvResponse{host, port, priority, weight}) {}

  const AddrInfoResponse& addrInfo() const { return absl::get<AddrInfoResponse>(response_); }

  const SrvResponse& srv() const { return absl::get<SrvResponse>(response_); }

private:
  absl::variant<AddrInfoResponse, SrvResponse> response_;
};
>>>>>>> 220842d3

/**
 * An asynchronous DNS resolver.
 */
class DnsResolver {
public:
  virtual ~DnsResolver() = default;

  /**
   * Final status for a DNS resolution.
   */
  enum class ResolutionStatus { Success, Failure };

  /**
   * Called when a resolution attempt is complete.
   * @param status supplies the final status of the resolution.
   * @param response supplies the list of resolved IP addresses and TTLs.
   */
  using ResolveCb =
      std::function<void(ResolutionStatus status, const std::list<DnsResponse>&& response)>;

  /**
   * Initiate an async DNS resolution.
   * @param dns_name supplies the DNS name to lookup.
   * @param dns_lookup_family the DNS IP version lookup policy.
   * @param callback supplies the callback to invoke when the resolution is complete.
   * @return if non-null, a handle that can be used to cancel the resolution.
   *         This is only valid until the invocation of callback or ~DnsResolver().
   */
  virtual ActiveDnsQuery* resolve(const std::string& dns_name, DnsLookupFamily dns_lookup_family,
                                  ResolveCb callback) PURE;

  /**
   * Initiate an async DNS query. This function is used for querying specific type of DNS record.
   * Currently, it supports only SRV record resolution. When looking up A/AAAA record,
   * we should use DnsResolver::resolve.
   * @param dns_name supplies the DNS name to lookup.
   * @param resource_type the DNS resource type.
   * @return if non-null, a handle that can be used to cancel the resolution.
   *         This is only valid until the invocation of callback or ~DnsResolver().
   */
  virtual ActiveDnsQuery* query(const std::string& dns_name, RecordType resource_type) PURE;
};

using DnsResolverSharedPtr = std::shared_ptr<DnsResolver>;

} // namespace Network
} // namespace Envoy<|MERGE_RESOLUTION|>--- conflicted
+++ resolved
@@ -39,7 +39,6 @@
 
 /**
  * DNS A/AAAA record response.
-<<<<<<< HEAD
  */
 struct AddrInfoResponse {
   const Address::InstanceConstSharedPtr address_;
@@ -73,46 +72,11 @@
 
 private:
   absl::variant<AddrInfoResponse, SrvResponse> response_;
-=======
- */
-struct AddrInfoResponse {
-  const Address::InstanceConstSharedPtr address_;
-  const std::chrono::seconds ttl_;
->>>>>>> 220842d3
-};
-
-/**
- * DNS SRV record response.
- */
-struct SrvResponse {
-  const std::string host_;
-  const uint16_t port_;
-  const uint16_t priority_;
-  const uint16_t weight_;
 };
 
 enum class RecordType { A, AAAA, SRV };
 
 enum class DnsLookupFamily { V4Only, V6Only, Auto, V4Preferred, All };
-
-<<<<<<< HEAD
-enum class RecordType { A, AAAA, SRV };
-=======
-class DnsResponse {
-public:
-  DnsResponse(const Address::InstanceConstSharedPtr& address, const std::chrono::seconds ttl)
-      : response_(AddrInfoResponse{address, ttl}) {}
-  DnsResponse(const std::string& host, uint16_t port, uint16_t priority, uint16_t weight)
-      : response_(SrvResponse{host, port, priority, weight}) {}
-
-  const AddrInfoResponse& addrInfo() const { return absl::get<AddrInfoResponse>(response_); }
-
-  const SrvResponse& srv() const { return absl::get<SrvResponse>(response_); }
-
-private:
-  absl::variant<AddrInfoResponse, SrvResponse> response_;
-};
->>>>>>> 220842d3
 
 /**
  * An asynchronous DNS resolver.
@@ -132,7 +96,7 @@
    * @param response supplies the list of resolved IP addresses and TTLs.
    */
   using ResolveCb =
-      std::function<void(ResolutionStatus status, const std::list<DnsResponse>&& response)>;
+      std::function<void(ResolutionStatus status, std::list<DnsResponse>&& response)>;
 
   /**
    * Initiate an async DNS resolution.
@@ -144,17 +108,6 @@
    */
   virtual ActiveDnsQuery* resolve(const std::string& dns_name, DnsLookupFamily dns_lookup_family,
                                   ResolveCb callback) PURE;
-
-  /**
-   * Initiate an async DNS query. This function is used for querying specific type of DNS record.
-   * Currently, it supports only SRV record resolution. When looking up A/AAAA record,
-   * we should use DnsResolver::resolve.
-   * @param dns_name supplies the DNS name to lookup.
-   * @param resource_type the DNS resource type.
-   * @return if non-null, a handle that can be used to cancel the resolution.
-   *         This is only valid until the invocation of callback or ~DnsResolver().
-   */
-  virtual ActiveDnsQuery* query(const std::string& dns_name, RecordType resource_type) PURE;
 };
 
 using DnsResolverSharedPtr = std::shared_ptr<DnsResolver>;

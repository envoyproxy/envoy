--- conflicted
+++ resolved
@@ -1022,14 +1022,9 @@
    * callback will be called first for a config on a Virtual host, then a route, and finally a route
    * entry (weighted cluster). If a config is not present, the callback will not be invoked.
    */
-<<<<<<< HEAD
   virtual void traversePerFilterConfig(
       const std::string& filter_name,
       std::function<void(const Router::RouteSpecificFilterConfig&)> cb) const PURE;
-=======
-  template <class Derived> const Derived* perFilterConfigTyped(const std::string& name) const {
-    return dynamic_cast<const Derived*>(perFilterConfig(name));
-  }
 
   /**
    * @return const envoy::config::core::v3::Metadata& return the metadata provided in the config for
@@ -1042,7 +1037,6 @@
    * for this route.
    */
   virtual const Envoy::Config::TypedMetadata& typedMetadata() const PURE;
->>>>>>> 50b79e42
 };
 
 using RouteConstSharedPtr = std::shared_ptr<const Route>;

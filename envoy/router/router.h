--- conflicted
+++ resolved
@@ -1061,15 +1061,14 @@
   virtual const std::string& routeName() const PURE;
 
   /**
-<<<<<<< HEAD
    * @return PathStatsConfig the config needed to generate path level stats.
    */
   virtual const absl::optional<PathStatsConfig>& pathStatsConfig() const PURE;
-=======
+
+  /**
    * @return EarlyDataPolicy& the configured early data option.
    */
   virtual const EarlyDataPolicy& earlyDataPolicy() const PURE;
->>>>>>> e569ce06
 };
 
 /**

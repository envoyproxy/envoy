--- conflicted
+++ resolved
@@ -21,20 +21,12 @@
 class RouteConfigUpdateReceiver : public Rds::RouteConfigUpdateReceiver {
 public:
   /**
-<<<<<<< HEAD
-   * Same purpose as Rds::RouteConfigUpdateReceiver::protobufConfigurationCast()
-   * but the return is downcasted to proper type.
-   * @return current RouteConfiguration downcasted from Protobuf::Message&
-   */
-  virtual const envoy::config::route::v3::RouteConfiguration& protobufConfigurationCast() PURE;
-=======
    * Same purpose as Rds::RouteConfigUpdateReceiver::protobufConfiguration()
    * but the return is downcasted to proper type.
    * @return current RouteConfiguration downcasted from Protobuf::Message&
    */
   virtual const envoy::config::route::v3::RouteConfiguration&
   protobufConfigurationCast() const PURE;
->>>>>>> 4cc75b95
 
   using VirtualHostRefVector =
       std::vector<std::reference_wrapper<const envoy::config::route::v3::VirtualHost>>;
@@ -68,6 +60,5 @@
 };
 
 using RouteConfigUpdatePtr = std::unique_ptr<RouteConfigUpdateReceiver>;
-
 } // namespace Router
 } // namespace Envoy
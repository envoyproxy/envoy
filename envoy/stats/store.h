#pragma once

#include <functional>
#include <memory>
#include <vector>

#include "envoy/common/pure.h"
#include "envoy/stats/histogram.h"
#include "envoy/stats/scope.h"
#include "envoy/stats/stats.h"
#include "envoy/stats/stats_matcher.h"
#include "envoy/stats/tag_producer.h"

namespace Envoy {
namespace Event {

class Dispatcher;
}

namespace ThreadLocal {
class Instance;
}

namespace Stats {

class Sink;
class SinkPredicates;

/**
 * A store for all known counters, gauges, and timers.
 */
class Store : public Scope {
public:
  /**
   * @return a list of all known counters.
   */
  virtual std::vector<CounterSharedPtr> counters() const PURE;

  /**
   * @return a list of all known gauges.
   */
  virtual std::vector<GaugeSharedPtr> gauges() const PURE;

  /**
   * @return a list of all known text readouts.
   */
  virtual std::vector<TextReadoutSharedPtr> textReadouts() const PURE;

  /**
   * @return a list of all known histograms.
   */
  virtual std::vector<ParentHistogramSharedPtr> histograms() const PURE;

  /**
   * Iterate over all stats. Note, that implementations can potentially hold on to a mutex that
   * will deadlock if the passed in functors try to create or delete a stat.
   * @param f_size functor that is provided the current number of all stats. Note that this is
   * called only once, prior to any calls to f_stat.
   * @param f_stat functor that is provided one stat at a time from the stats container.
   */
  virtual void forEachCounter(SizeFn f_size, StatFn<Counter> f_stat) const PURE;
  virtual void forEachGauge(SizeFn f_size, StatFn<Gauge> f_stat) const PURE;
  virtual void forEachTextReadout(SizeFn f_size, StatFn<TextReadout> f_stat) const PURE;

<<<<<<< HEAD
  virtual void forEachTextReadout(std::function<void(std::size_t)> f_size,
                                  std::function<void(Stats::TextReadout&)> f_stat) const PURE;

  virtual void forEachScope(std::function<void(std::size_t)> f_size,
                            std::function<void(const Scope&)> f_stat) const PURE;
=======
  /**
   * Iterate over all stats that need to be flushed to sinks. Note, that implementations can
   * potentially hold on to a mutex that will deadlock if the passed in functors try to create
   * or delete a stat.
   * @param f_size functor that is provided the number of all stats that will be flushed to sinks.
   * Note that this is called only once, prior to any calls to f_stat.
   * @param f_stat functor that is provided one stat that will be flushed to sinks, at a time.
   */
  virtual void forEachSinkedCounter(SizeFn f_size, StatFn<Counter> f_stat) const PURE;
  virtual void forEachSinkedGauge(SizeFn f_size, StatFn<Gauge> f_stat) const PURE;
  virtual void forEachSinkedTextReadout(SizeFn f_size, StatFn<TextReadout> f_stat) const PURE;
>>>>>>> 4c768130
};

using StorePtr = std::unique_ptr<Store>;

/**
 * Callback invoked when a store's mergeHistogram() runs.
 */
using PostMergeCb = std::function<void()>;

/**
 * The root of the stat store.
 */
class StoreRoot : public Store {
public:
  /**
   * Add a sink that is used for stat flushing.
   */
  virtual void addSink(Sink& sink) PURE;

  /**
   * Set the given tag producer to control tags.
   */
  virtual void setTagProducer(TagProducerPtr&& tag_producer) PURE;

  /**
   * Attach a StatsMatcher to this StoreRoot to prevent the initialization of stats according to
   * some ruleset.
   * @param stats_matcher a StatsMatcher to attach to this StoreRoot.
   */
  virtual void setStatsMatcher(StatsMatcherPtr&& stats_matcher) PURE;

  /**
   * Attach a HistogramSettings to this StoreRoot to generate histogram configurations
   * according to some ruleset.
   */
  virtual void setHistogramSettings(HistogramSettingsConstPtr&& histogram_settings) PURE;

  /**
   * Initialize the store for threading. This will be called once after all worker threads have
   * been initialized. At this point the store can initialize itself for multi-threaded operation.
   */
  virtual void initializeThreading(Event::Dispatcher& main_thread_dispatcher,
                                   ThreadLocal::Instance& tls) PURE;

  /**
   * Shutdown threading support in the store. This is called once when the server is about to shut
   * down.
   */
  virtual void shutdownThreading() PURE;

  /**
   * Called during the flush process to merge all the thread local histograms. The passed in
   * callback will be called on the main thread, but it will happen after the method returns
   * which means that the actual flush process will happen on the main thread after this method
   * returns. It is expected that only one merge runs at any time and concurrent calls to this
   * method would be asserted.
   */
  virtual void mergeHistograms(PostMergeCb merge_complete_cb) PURE;

  /**
   * Set predicates for filtering counters, gauges and text readouts to be flushed to sinks.
   * Note that if the sink predicates object is set, we do not send non-sink stats over to the
   * child process during hot restart. This will result in the admin stats console being wrong
   * during hot restart.
   */
  virtual void setSinkPredicates(std::unique_ptr<SinkPredicates>&& sink_predicates) PURE;
};

using StoreRootPtr = std::unique_ptr<StoreRoot>;

} // namespace Stats
} // namespace Envoy<|MERGE_RESOLUTION|>--- conflicted
+++ resolved
@@ -61,14 +61,8 @@
   virtual void forEachCounter(SizeFn f_size, StatFn<Counter> f_stat) const PURE;
   virtual void forEachGauge(SizeFn f_size, StatFn<Gauge> f_stat) const PURE;
   virtual void forEachTextReadout(SizeFn f_size, StatFn<TextReadout> f_stat) const PURE;
+  virtual void forEachScope(SizeFn f_size, StatFn<const Scope> f_stat) const PURE;
 
-<<<<<<< HEAD
-  virtual void forEachTextReadout(std::function<void(std::size_t)> f_size,
-                                  std::function<void(Stats::TextReadout&)> f_stat) const PURE;
-
-  virtual void forEachScope(std::function<void(std::size_t)> f_size,
-                            std::function<void(const Scope&)> f_stat) const PURE;
-=======
   /**
    * Iterate over all stats that need to be flushed to sinks. Note, that implementations can
    * potentially hold on to a mutex that will deadlock if the passed in functors try to create
@@ -80,7 +74,6 @@
   virtual void forEachSinkedCounter(SizeFn f_size, StatFn<Counter> f_stat) const PURE;
   virtual void forEachSinkedGauge(SizeFn f_size, StatFn<Gauge> f_stat) const PURE;
   virtual void forEachSinkedTextReadout(SizeFn f_size, StatFn<TextReadout> f_stat) const PURE;
->>>>>>> 4c768130
 };
 
 using StorePtr = std::unique_ptr<Store>;

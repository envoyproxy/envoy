--- conflicted
+++ resolved
@@ -168,15 +168,6 @@
    */
   virtual std::string bucketSummary() const PURE;
 
-<<<<<<< HEAD
-  struct Bucket {
-    double value_{0};
-    uint64_t count_{0};
-  };
-
-  virtual std::vector<Bucket> detailedTotalBuckets(uint32_t max_buckets = 0) const PURE;
-  virtual std::vector<Bucket> detailedIntervalBuckets(uint32_t max_buckets = 0) const PURE;
-=======
   // Holds detailed value and counts for a histogram bucket.
   struct Bucket {
     double lower_bound_{0}; // Bound of bucket that's closest to zero.
@@ -195,7 +186,6 @@
    *         the number of detailed buckets.
    */
   virtual std::vector<Bucket> detailedIntervalBuckets() const PURE;
->>>>>>> f9cd553c
 };
 
 using ParentHistogramSharedPtr = RefcountPtr<ParentHistogram>;

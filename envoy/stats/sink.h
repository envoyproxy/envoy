--- conflicted
+++ resolved
@@ -49,26 +49,12 @@
 };
 
 /**
-<<<<<<< HEAD
- * A class to define predicates to filter stats for flushing to sinks.
-=======
  * A class to define predicates to filter counters, gauges and text readouts for flushing to sinks.
->>>>>>> a02d3ce7
  */
 class SinkPredicates {
 public:
   virtual ~SinkPredicates() = default;
 
-<<<<<<< HEAD
-  /// @return true if @param counter needs to be flushed to sinks.
-  virtual bool includeCounter(const Counter& counter) PURE;
-  /// @return true if @param gague needs to be flushed to sinks.
-  virtual bool includeGauge(const Gauge& gauge) PURE;
-  /// @return true if @param text_readout needs to be flushed to sinks.
-  virtual bool includeTextReadout(const TextReadout& text_readout) PURE;
-  /// @return true if @param histogram needs to be flushed to sinks.
-  virtual bool includeHistogram(const Histogram& histogram) PURE;
-=======
   /**
    * @return true if @param counter needs to be flushed to sinks.
    */
@@ -83,7 +69,11 @@
    * @return true if @param text_readout needs to be flushed to sinks.
    */
   virtual bool includeTextReadout(const TextReadout& text_readout) PURE;
->>>>>>> a02d3ce7
+
+  /*
+   * @return true if @param histogram needs to be flushed to sinks.
+   */
+  virtual bool includeHistogram(const Histogram& histogram) PURE;
 };
 
 /**

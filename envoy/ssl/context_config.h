#pragma once

#include <array>
#include <chrono>
#include <functional>
#include <string>
#include <vector>

#include "envoy/common/pure.h"
#include "envoy/ssl/certificate_validation_context_config.h"
#include "envoy/ssl/handshaker.h"
#include "envoy/ssl/tls_certificate_config.h"

#include "source/common/network/cidr_range.h"

#include "absl/types/optional.h"

namespace Envoy {
namespace Ssl {

/**
 * Supplies the configuration for an SSL context.
 */
class ContextConfig {
public:
  virtual ~ContextConfig() = default;

  /**
   * The list of supported protocols exposed via ALPN. Client connections will send these
   * protocols to the server. Server connections will use these protocols to select the next
   * protocol if the client supports ALPN.
   */
  virtual const std::string& alpnProtocols() const PURE;

  /**
   * The ':' delimited list of supported cipher suites
   */
  virtual const std::string& cipherSuites() const PURE;

  /**
   * The ':' delimited list of supported ECDH curves.
   */
  virtual const std::string& ecdhCurves() const PURE;

  /**
   * The ':' delimited list of supported signature algorithms.
   * See https://www.rfc-editor.org/rfc/rfc8446#page-41 for the names.
   */
  virtual const std::string& signatureAlgorithms() const PURE;

  /**
   * @return std::vector<std::reference_wrapper<const TlsCertificateConfig>> TLS
   * certificate configs.
   */
  virtual std::vector<std::reference_wrapper<const TlsCertificateConfig>>
  tlsCertificates() const PURE;

  /**
   * @return CertificateValidationContextConfig the certificate validation context config.
   */
  virtual const CertificateValidationContextConfig* certificateValidationContext() const PURE;

  /**
   * @return The minimum TLS protocol version to negotiate.
   */
  virtual unsigned minProtocolVersion() const PURE;

  /**
   * @return The maximum TLS protocol version to negotiate.
   */
  virtual unsigned maxProtocolVersion() const PURE;

  /**
   * @return true if the ContextConfig is able to provide secrets to create SSL context,
   * and false if dynamic secrets are expected but are not downloaded from SDS server yet.
   */
  virtual bool isReady() const PURE;

  /**
   * Add secret callback into context config. When dynamic secrets are in use and new secrets
   * are downloaded from SDS server, this callback is invoked to update SSL context.
   * @param callback callback that is executed by context config.
   */
  virtual void setSecretUpdateCallback(std::function<absl::Status()> callback) PURE;

  /**
   * @return a callback which can be used to create Handshaker instances.
   */
  virtual HandshakerFactoryCb createHandshaker() const PURE;

  /**
   * @return the set of capabilities for handshaker instances created by this context.
   */
  virtual HandshakerCapabilities capabilities() const PURE;

  /**
   * @return a callback for configuring an SSL_CTX before use.
   */
  virtual SslCtxCb sslctxCb() const PURE;

  /**
   * @return the TLS key log local filter.
   */
  virtual const Network::Address::IpList& tlsKeyLogLocal() const PURE;

  /**
   * @return the TLS key log remote filter.
   */
  virtual const Network::Address::IpList& tlsKeyLogRemote() const PURE;

  /**
   * @return the TLS key log path
   */
  virtual const std::string& tlsKeyLogPath() const PURE;

  /**
   * @return the access log manager object reference
   */
  virtual AccessLog::AccessLogManager& accessLogManager() const PURE;
};

class ClientContextConfig : public virtual ContextConfig {
public:
  /**
   * @return The server name indication if it's set and ssl enabled
   * Otherwise, ""
   */
  virtual const std::string& serverNameIndication() const PURE;

  /**
   * @return true if server-initiated TLS renegotiation will be allowed.
   */
  virtual bool allowRenegotiation() const PURE;

  /**
   * @return The maximum number of session keys to store.
   */
  virtual size_t maxSessionKeys() const PURE;

  /**
   * @return true if the enforcement that handshake will fail if the keyUsage extension is present
   * and incompatible with the TLS usage is enabled.
   */
  virtual bool enforceRsaKeyUsage() const PURE;
};

using ClientContextConfigPtr = std::unique_ptr<ClientContextConfig>;

class ServerContextConfig : public virtual ContextConfig {
public:
  struct SessionTicketKey {
    std::array<uint8_t, 16> name_;         // 16 == SSL_TICKET_KEY_NAME_LEN
    std::array<uint8_t, 32> hmac_key_;     // 32 == SHA256_DIGEST_LENGTH
    std::array<uint8_t, 256 / 8> aes_key_; // AES256 key size, in bytes
  };

  enum class OcspStaplePolicy {
    LenientStapling,
    StrictStapling,
    MustStaple,
  };

  /**
   * @return True if client certificate is required, false otherwise.
   */
  virtual bool requireClientCertificate() const PURE;

  /**
   * @return OcspStaplePolicy The rule for determining whether to staple OCSP
   * responses on new connections.
   */
  virtual OcspStaplePolicy ocspStaplePolicy() const PURE;

  /**
   * @return The keys to use for encrypting and decrypting session tickets.
   * The first element is used for encrypting new tickets, and all elements
   * are candidates for decrypting received tickets.
   */
  virtual const std::vector<SessionTicketKey>& sessionTicketKeys() const PURE;

  /**
   * @return timeout in seconds for the session.
   * Session timeout is used to specify lifetime hint of tls tickets.
   */
  virtual absl::optional<std::chrono::seconds> sessionTimeout() const PURE;

  /**
   * @return True if stateless TLS session resumption is disabled, false otherwise.
   */
  virtual bool disableStatelessSessionResumption() const PURE;

  /**
   * @return True if stateful TLS session resumption is disabled, false otherwise.
   */
  virtual bool disableStatefulSessionResumption() const PURE;

  /**
   * @return True if we allow full scan certificates when there is no cert matching SNI during
   * downstream TLS handshake, false otherwise.
   */
  virtual bool fullScanCertsOnSNIMismatch() const PURE;

  /**
<<<<<<< HEAD
   * @return a factory which can be used to create TLS context provider instances.
   */
  virtual TlsCertificateSelectorFactory tlsCertificateSelectorFactory() const PURE;
=======
   * @return true if the client cipher preference is enabled, false otherwise.
   */
  virtual bool preferClientCiphers() const PURE;
>>>>>>> fa0f4ec0
};

using ServerContextConfigPtr = std::unique_ptr<ServerContextConfig>;

} // namespace Ssl
} // namespace Envoy<|MERGE_RESOLUTION|>--- conflicted
+++ resolved
@@ -201,15 +201,14 @@
   virtual bool fullScanCertsOnSNIMismatch() const PURE;
 
   /**
-<<<<<<< HEAD
+   * @return true if the client cipher preference is enabled, false otherwise.
+   */
+  virtual bool preferClientCiphers() const PURE;
+
+  /**
    * @return a factory which can be used to create TLS context provider instances.
    */
   virtual TlsCertificateSelectorFactory tlsCertificateSelectorFactory() const PURE;
-=======
-   * @return true if the client cipher preference is enabled, false otherwise.
-   */
-  virtual bool preferClientCiphers() const PURE;
->>>>>>> fa0f4ec0
 };
 
 using ServerContextConfigPtr = std::unique_ptr<ServerContextConfig>;

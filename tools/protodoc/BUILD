load("@rules_python//python:defs.bzl", "py_binary")
load("@base_pip3//:requirements.bzl", "requirement")
load("//bazel:envoy_build_system.bzl", "envoy_package", "envoy_proto_library")
load("//tools/protodoc:protodoc.bzl", "protodoc_rule")
load("//tools/base:envoy_python.bzl", "envoy_jinja_env", "envoy_py_data")

licenses(["notice"])  # Apache 2

envoy_package()

py_binary(
    name = "generate_empty",
    srcs = ["generate_empty.py"],
    visibility = ["//visibility:public"],
    deps = [":protodoc"],
)

envoy_proto_library(
    name = "manifest_proto",
    srcs = ["manifest.proto"],
)

envoy_py_data(
    name = "extensions_db",
    src = "//source/extensions:extensions_metadata.yaml",
)

envoy_py_data(
    name = "contrib_extensions_db",
    src = "//contrib:extensions_metadata.yaml",
)

envoy_py_data(
    name = "protodoc_manifest_untyped",
    src = "//docs:protodoc_manifest.yaml",
)

py_binary(
    name = "manifest_to_json",
    srcs = ["manifest_to_json.py"],
    deps = [
        ":manifest_proto_py_proto",
        ":protodoc_manifest_untyped",
        "//tools/config_validation:validate_fragment",
        "@com_envoyproxy_protoc_gen_validate//validate:validate_py",
        "@com_github_cncf_udpa//udpa/annotations:pkg_py_proto",
        "@com_github_cncf_udpa//xds/annotations/v3:pkg_py_proto",
        "@com_google_protobuf//:protobuf_python",
        requirement("envoy.base.utils"),
    ],
)

genrule(
    name = "manifest",
    outs = ["manifest.json"],
    cmd = """$(location :manifest_to_json) $@""",
    tools = [":manifest_to_json"],
)

envoy_py_data(
    name = "manifest_db",
    src = ":manifest.json",
)

py_binary(
    name = "protodoc",
    srcs = ["protodoc.py"],
    visibility = ["//visibility:public"],
    deps = [
        ":contrib_extensions_db",
        ":extensions_db",
<<<<<<< HEAD
        ":manifest_db",
=======
        ":jinja",
        ":manifest_proto_py_proto",
        ":protodoc_manifest_untyped",
>>>>>>> 00b5ea5f
        "//tools/api_proto_plugin",
        "@com_envoyproxy_protoc_gen_validate//validate:validate_py",
        "@com_github_cncf_udpa//udpa/annotations:pkg_py_proto",
        "@com_github_cncf_udpa//xds/annotations/v3:pkg_py_proto",
        "@com_google_protobuf//:protobuf_python",
        requirement("envoy.code.check"),
        requirement("Jinja2"),
    ],
)

protodoc_rule(
    name = "api_v3_protodoc",
    deps = ["@envoy_api//:v3_protos"],
)

protodoc_rule(
    name = "xds_protodoc",
    deps = ["@envoy_api//:xds_protos"],
)

py_library(
    name = "rst_filters",
    srcs = ["rst_filters.py"],
)

envoy_jinja_env(
    name = "jinja",
    filters = {
        "rst_anchor": "tools.protodoc.rst_filters.rst_anchor",
        "rst_header": "tools.protodoc.rst_filters.rst_header",
    },
    templates = [
        "templates/empty.rst.tpl",
        "templates/extension.rst.tpl",
        "templates/extension_category.rst.tpl",
    ],
    deps = [
        ":rst_filters",
    ],
)<|MERGE_RESOLUTION|>--- conflicted
+++ resolved
@@ -69,13 +69,8 @@
     deps = [
         ":contrib_extensions_db",
         ":extensions_db",
-<<<<<<< HEAD
         ":manifest_db",
-=======
         ":jinja",
-        ":manifest_proto_py_proto",
-        ":protodoc_manifest_untyped",
->>>>>>> 00b5ea5f
         "//tools/api_proto_plugin",
         "@com_envoyproxy_protoc_gen_validate//validate:validate_py",
         "@com_github_cncf_udpa//udpa/annotations:pkg_py_proto",

--- conflicted
+++ resolved
@@ -182,28 +182,6 @@
 
 def get_implline(cursor: Cursor) -> int:
     """
-<<<<<<< HEAD
-  finds the first line of implementation source code for class method pointed by the cursor
-  parameter.
-
-  Args:
-      cursor: libclang cursor pointing to the target mock class definition.
-
-  Returns:
-      an integer, the line number of the first line of the corresponding method implementation
-      code (zero indexed)
-
-  Note:
-      This function return line number only. Because in certain case libclang will fail in parsing
-      the method body and stops parsing early (see headersplit_test.test_class_implementations_error
-      for details). To address this issue when parsing implementation code, we passed the flag that
-      ask clang to ignore function bodies.
-      We can not get the function body directly with the same way we used in extract_definition()
-      since clang didn't parse function this time. Though we can't get the correct method extent
-      offset from Cursor, we can still get the start line of the corresponding method instead.
-      (We can't get the correct line number for the last line due to skipping function bodies)
-  """
-=======
     finds the first line of implementation source code for class method pointed by the cursor
     parameter.
 
@@ -224,7 +202,6 @@
         offset from Cursor, we can still get the start line of the corresponding method instead.
         (We can't get the correct line number for the last line due to skipping function bodies)
     """
->>>>>>> dff506f9
     return cursor.extent.start.line - 1
 
 
@@ -270,33 +247,6 @@
 
 def get_enclosing_namespace(defn: Cursor) -> Tuple[str, str]:
     """
-<<<<<<< HEAD
-  retrieves all enclosing namespaces for the class pointed by defn.
-  this is necessary to construct the mock class header
-  e.g.:
-  defn is pointing MockClass in the follow source code:
-
-  namespace Envoy {
-  namespace Server {
-  class MockClass2 {...}
-  namespace Configuration {
-  class MockClass {...}
-        ^
-        defn
-  }
-  }
-  }
-
-  this function will return:
-  "namespace Envoy {\nnamespace Server {\nnamespace Configuration{\n" and "\n}\n}\n}\n"
-
-  Args:
-      defn: libclang Cursor pointing to a mock class
-
-  Returns:
-      namespace_prefix, namespace_suffix: a pair of string, representing the enclosing namespaces
-  """
-=======
     retrieves all enclosing namespaces for the class pointed by defn.
     this is necessary to construct the mock class header
     e.g.:
@@ -322,7 +272,6 @@
     Returns:
         namespace_prefix, namespace_suffix: a pair of string, representing the enclosing namespaces
     """
->>>>>>> dff506f9
     namespace_prefix = ""
     namespace_suffix = ""
     parent_cursor = defn.semantic_parent

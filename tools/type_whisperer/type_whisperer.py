# protoc plugin to map from FileDescriptorProtos to a tools.type_whisperer.Types
# proto. This is the type information for a single .proto, consumed by
# typedb_gen.py.

from tools.api_proto_plugin import plugin
from tools.api_proto_plugin import visitor

from tools.type_whisperer.types_pb2 import Types
from udpa.annotations import migrate_pb2

from udpa.annotations import migrate_pb2


class TypeWhispererVisitor(visitor.Visitor):
  """Visitor to compute type information from a FileDescriptor proto.

  See visitor.Visitor for visitor method docs comments.
  """

  def __init__(self):
    super(TypeWhispererVisitor, self).__init__()
    self._types = Types()

  def VisitService(self, service_proto, type_context):
    pass

  def VisitEnum(self, enum_proto, type_context):
    type_desc = self._types.types[type_context.name]
    type_desc.next_version_upgrade = any(v.options.deprecated for v in enum_proto.value)
    type_desc.type_details.enum_type = True

  def VisitMessage(self, msg_proto, type_context, nested_msgs, nested_enums):
    type_desc = self._types.types[type_context.name]
    type_deps = set([])
    for f in msg_proto.field:
      if f.type_name.startswith('.'):
        type_deps.add(f.type_name[1:])
      if f.options.deprecated:
        type_desc.next_version_upgrade = True
      if f.options.HasExtension(migrate_pb2.field_migrate):
        type_desc.type_details.fields[f.name].rename = f.options.Extensions[
            migrate_pb2.field_migrate].rename

    type_desc.type_dependencies.extend(type_deps)

  def VisitFile(self, file_proto, type_context, services, msgs, enums):
    next_version_package = ""
    if file_proto.options.HasExtension(migrate_pb2.file_migrate):
      next_version_package = file_proto.options.Extensions[migrate_pb2.file_migrate].move_to_package
    for t in self._types.types.values():
<<<<<<< HEAD
      t.type_details.qualified_package = file_proto.package
      t.type_details.proto_path = file_proto.name
=======
      t.qualified_package = file_proto.package
      t.proto_path = file_proto.name
      if next_version_package:
        t.next_version_package = next_version_package
        t.next_version_upgrade = True
>>>>>>> 674b82c1
    # Return in text proto format. This makes things easier to debug, these
    # don't need to be compact as they are only interim build artifacts.
    return str(self._types)


def Main():
  plugin.Plugin([
      plugin.DirectOutputDescriptor('.types.pb_text', TypeWhispererVisitor),
  ])


if __name__ == '__main__':
  Main()<|MERGE_RESOLUTION|>--- conflicted
+++ resolved
@@ -6,8 +6,6 @@
 from tools.api_proto_plugin import visitor
 
 from tools.type_whisperer.types_pb2 import Types
-from udpa.annotations import migrate_pb2
-
 from udpa.annotations import migrate_pb2
 
 
@@ -27,7 +25,6 @@
   def VisitEnum(self, enum_proto, type_context):
     type_desc = self._types.types[type_context.name]
     type_desc.next_version_upgrade = any(v.options.deprecated for v in enum_proto.value)
-    type_desc.type_details.enum_type = True
 
   def VisitMessage(self, msg_proto, type_context, nested_msgs, nested_enums):
     type_desc = self._types.types[type_context.name]
@@ -37,10 +34,6 @@
         type_deps.add(f.type_name[1:])
       if f.options.deprecated:
         type_desc.next_version_upgrade = True
-      if f.options.HasExtension(migrate_pb2.field_migrate):
-        type_desc.type_details.fields[f.name].rename = f.options.Extensions[
-            migrate_pb2.field_migrate].rename
-
     type_desc.type_dependencies.extend(type_deps)
 
   def VisitFile(self, file_proto, type_context, services, msgs, enums):
@@ -48,16 +41,11 @@
     if file_proto.options.HasExtension(migrate_pb2.file_migrate):
       next_version_package = file_proto.options.Extensions[migrate_pb2.file_migrate].move_to_package
     for t in self._types.types.values():
-<<<<<<< HEAD
-      t.type_details.qualified_package = file_proto.package
-      t.type_details.proto_path = file_proto.name
-=======
       t.qualified_package = file_proto.package
       t.proto_path = file_proto.name
       if next_version_package:
         t.next_version_package = next_version_package
         t.next_version_upgrade = True
->>>>>>> 674b82c1
     # Return in text proto format. This makes things easier to debug, these
     # don't need to be compact as they are only interim build artifacts.
     return str(self._types)

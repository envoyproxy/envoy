# Word list for check_spelling_pedantic.py -- any entry in ALLCAPS will also be accepted in
# lower case and title case (e.g. HTTP will accept http and Http). Entries in all lower case
# will accept title case (e.g. lyft matches Lyft).
AAAA
ABI
ACK
AES
AFAICT
ALPN
ALS
AMZ
API
ASAN
ASCII
ASSERTs
AWS
BACKTRACE
BSON
CAS
CB
CDS
CHACHA
CHLO
CHLOS
CIDR
CLA
CLI
CMSG
CN
CNAME
COMMANDREPLY
CP
CPP
CPU
CQ
CRC
CRL
CRLFs
CRT
CSRF
CSS
CSV
CTX
CTXs
CVC
CVE
CX
DER
DESC
DFATAL
DGRAM
DLOG
DNS
DRYs
DS
DST
EADDRINUSE
EAGAIN
ECDH
ECDHE
ECDSA
ECDSAs
ECMP
ECONNREFUSED
EDESTRUCTION
EDF
EINVAL
ELB
ENOTSUP
ENV
EOF
EOS
EPOLLRDHUP
EQ
ERANGE
EV
EVAL
EVLOOP
EVP
EWOULDBLOCK
EXPECTing
EXPECTs
EXPR
FAQ
FASTOPEN
FCDS
FFFF
FIN
FIPS
FQDN
FREEBIND
FUZZER
FUZZERS
GC
GCC
GCE
GCM
GCOVR
GCP
GETting
GLB
GOAWAY
GRPC
GTEST
GURL
Grabbit
HC
HCM
HDS
HMAC
HPACK
HTML
HTTP
HTTPS
HV
IAM
IANA
IDL
IETF
INADDR
INET
IO
IOS
IP
IPPROTO
IPV
IPs
IPv
ITOA
Isode
JSON
JSONs
JWKS
JWKs
JWS
JWT
JWTs
KB
KDS
Karlsson
KiB
Kille
LBs
LC
LDS
LEV
LF
LHS
LRS
MB
MD
MERCHANTABILITY
MGET
MSET
MSVC
MTLS
MTU
NACK
NACKed
NACKs
NBF
NBSP
NDEBUG
NGHTTP
NOAUTH
NODELAY
NOLINT
NOLINTNEXTLINE
NONBLOCK
NONCES
NOSORT
NS
NUL
Nilsson
OCSP
OK
OOM
OOMs
OS
OSI
OSS
OSX
OT
OU
OVFL
PAYLOADLEN
PB
PCC
PEERCRED
PEM
PERF
PGV
PID
PKTINFO
PNG
PostCBs
PREBIND
PRNG
PROT
QUIC
QoS
RAII
RANLUX
RBAC
RDN
RDS
README
RECVDSTADDR
RECVPKTINFO
REFNIL
REQ
REUSEADDR
REUSEPORT
RFC
RHS
RLE
RLS
RNG
RPC
RSA
RST
RTDS
RTTI
RUNDIR
RW
RX
RXQ
Rebalance
Runn
SA
SAN
SCT
SDK
SDS
SENDSRCADDR
SHA
SHM
SIGABRT
SIGBUS
SIGFPE
SIGILL
SIGINT
SIGPIPE
SIGSEGV
SIGTERM
SNI
SOTW
SPD
SPDY
SPIFFE
SPKI
SQL
SR
SRDS
SRV
SS
SSL
STDSTRING
STL
STRLEN
SVG
TBD
TCLAP
TCP
TE
TFO
TID
TLS
TLSv
TLV
TMPDIR
TODO
TPM
TSAN
TSI
TTL
TTLs
TX
TXT
UA
UBSAN
UDP
UDS
URI
URL
UTC
UTF
UUID
UUIDs
VC
VH
VHDS
VLOG
VM
WASM
WAVM
WKT
WRR
WS
Welford's
XDS
<<<<<<< HEAD
decRefCount
getaddrinfo
recentlookups
sendto
ssize
upcasts
vectorize
vip
xDSes
=======
>>>>>>> e2cf4160
XFCC
XFF
XML
XN
XNOR
XSS
YAML
ZXID
abc
absl
accesslog
accessor
accessors
acks
acls
addr
agg
alice
alignas
alignof
alloc
alloca
allocator
alls
alphanumerics
amongst
anno
anys
appmesh
arg
argc
args
argv
artisanal
ary
async
atoi
atomicity
atomics
atoull
aud
auth
authenticator
authenticators
authlen
authn
auths
authz
autoscale
backend
backends
backoff
backpressure
backticks
balancer
balancers
barbaz
baz
bazel
behaviour
benchmarked
benchmarking
bidi
bitfield
bitset
bitwise
blackhole
blackholed
bookkeep
bool
boolean
booleans
bools
borks
broadcasted
buf
bugprone
builtin
builtins
bulkstrings
bursty
callee
callsite
callsites
callstack
cancellable
cancelled
cancelling
canonicalization
canonicalize
canonicalized
canonicalizer
canonicalizing
cardinality
casted
charset
checksum
chrono
chroot
chunked
ci
ciphersuite
ciphersuites
circllhist
CITT
cloneable
cmd
cmsghdr
codebase
codec
codecs
codepath
codings
combinatorial
comparator
compat
completable
cond
condvar
conf
config
configs
conn
conns
const
constexpr
constructible
copyable
coroutine
coroutines
cors
cout
coverity
cpuset
creds
crypto
cryptographic
cryptographically
cstate
cstring
ctor
ctrl
customizations
darwin
datadog
datagram
datagrams
de
deallocate
deallocated
deallocating
deallocation
dec
dechunking
decls
decompressor
decrement
decrementing
decrypt
decrypting
dedup
dedupe
deduplicate
deduplicates
deflater
deletable
deleter
delim
deque
deprecations
dereference
dereferences
deregistered
deserialization
deserialize
deserialized
deserializer
deserializers
dest
destructor
destructors
desynchronize
deterministically
determinize
dev
dgst
dir
dirname
djb
downcasted
downstreams
dtor
dubbo
dup
durations
dynamodb
eg
emplace
emplaced
emscripten
enablement
encodings
endian
endianness
endl
enqueue
enqueued
enqueues
enum
enums
epoll
errno
etag
etags
evbuffer
evbuffers
evconnlistener
evented
evwatch
exe
execlp
expectable
faceplant
facto
failover
fallbacks
favicon
fd
fds
filename
filenames
fileno
filesystem
firefox
fixup
fld
fmt
fmtlib
fn
formatter
formatters
formedness
frontend
ftruncate
func
functor
functors
gRPC
gcov
genrule
getaddrinfo
getaffinity
getifaddrs
getpeername
getsockname
getsockopt
getter
getters
github
globals
gmock
goog
google
goto
gzip
hacky
handshaker
hardcoded
hardcoding
hasher
hashtagging
hd
hdr
healthcheck
healthchecker
healthcheckers
healthchecking
healthchecks
healths
healthz
hermeticity
highp
hoc
hostname
hostset
hrefs
huffman
hystrix
iap
idempotency
idx
ie
ifdef
iff
impl
implementors
impls
incrementing
inflater
inflight
ing
init
initializer
inlined
inlining
inobservability
inotify
instantiation
instantiations
interpretable
intra
ints
invariance
iovec
iovecs
ips
iptables
ish
iss
istio
istream
istringstream
iteratively
javascript
jitter
jittered
keepalive
keepalives
ketama
keyder
kqueue
kubernetes
kv
kvs
lala
latencies
len
lenenc
lexically
libc
libevent
libstdc
lifecycle
lightstep
linearization
linearize
linearized
linux
livelock
localhost
lockless
login
loglevel
logstream
lookup
lookups
loopback
lossy
lowp
ltrim
lua
lyft
maglev
malloc
matchable
matcher
matchers
maxbuffer
megamiss
mem
memcmp
memcpy
mergeable
messagename
metadata
metamethod
metaprogramming
metatable
microbenchmarks
midp
milli
misconfiguration
misconfigured
mixin
mkdir
mmap
mmaping
mongo
moveable
msec
msg
multi
multicast
multikill
multimap
multivalue
mutex
mutexes
mux
muxed
muxing
mysql
namespace
namespaces
namespacing
nan
natively
nd
netblock
netblocks
netfilter
nonblocking
noncopyable
nonresponsive
noop
nop
nthreads
ntohl
ntop
nullable
nulled
nullopt
nullptr
num
numkeys
observability
offsetof
oneof
oneway
opcode
opencensus
openssl
opentracing
optimizations
optname
ostream
outlier
outliers
overprovisioned
overprovisioning
overridable
oversized
packagename
pageheap
param
parameterization
parameterize
parameterized
parameterizing
params
paren
parens
parentid
parentspanid
parseable
parsers
passphrase
passthrough
pausable
pcall
pcap
pclose
pfctl
pipelined
pipelining
pkey
plaintext
pluggable
pointee
popen
pos
posix
postfix
postfixes
pre
preallocate
preallocating
preallocation
precalculated
precompiled
precompute
precomputed
predeclared
prefetch
preflight
preorder
prepend
prepended
prepending
prev
proc
profiler
programmatically
prometheus
proto
protobuf
protobufs
protoc
protodoc
protos
protoxform
proxied
proxying
pseudocode
pthread
pton
ptr
ptrs
pts
pubkey
pwd
py
qps
quantile
quantiles
queueing
quitquitquit
qvalue
rapidjson
ratelimit
ratelimited
ratelimiter
rawseti
rc
readded
readonly
readv
realloc
rebalanced
rebalancing
rebuffer
reconnection
recurse
recv
recvfrom
recvmmsg
recvmsg
redis
redispatch
redistributions
reentrant
refactor
refactored
refactoring
refcount
referencee
referer
refetch
regex
regexes
reimplements
releasor
reloadable
reparse
repeatability
reperform
repicked
repo
requirepass
reselecting
reservable
resize
resized
resizes
resizing
resolv
resolvers
responder
restarter
resync
ret
retriable
retriggers
rollout
roundtrip
rpcs
rq
rtrim
rtt
ruleset
runfiles
runtime
runtimes
sandboxed
sanitization
sanitizer
scalability
sched
schemas
scopekey
sendmsg
sendto
serializable
serializer
serv
setenv
setsockopt
sharding
sig
sigaction
sigactions
signalstack
siloed
sim
sizeof
smatch
snapshotted
sockaddr
sockfd
sockopt
sockopts
somestring
spanid
spdlog
splitter
spoofable
src
ssize
stackdriver
stacktrace
startup
stateful
statsd
stderr
stdev
stdout
stmt
str
streambuf
strerr
strerror
stringbuf
stringified
stringstream
strtoull
struct
structs
subclassed
subclasses
subdirectories
subdirectory
subdirs
subexpr
subexpressions
subitems
submatch
submessages
subnet
subnets
suboptimal
subsecond
subseconds
subsequence
subsetting
substr
substring
substrings
subtrees
subtype
subtypes
subzone
superclass
superset
symlink
symlinked
symlinks
sys
syscall
syscalls
sysctl
sz
tbl
tcmalloc
tcpdump
teardown
tempdir
templated
templating
templatize
templatized
templatizing
testability
testcase
testcases
testee
th
threadsafe
thru
timespan
timestamp
timestamps
tm
tmp
tmpfile
tokenize
tokenizes
tokenizing
toolchain
traceid
traceparent
transcode
transcoded
transcoder
transcoding
transferral
trie
tuple
tuples
typedef
typeid
typesafe
ucontext
uint
un
unacked
unary
uncomment
uncommented
unconfigurable
unconfigured
uncontended
undef
undefing
undegraded
underflowing
undrained
uneject
unejected
unejecting
unejection
unescape
unescaped
unescaping
unhandled
unicast
unicode
unindexed
uninstantiated
uniq
unittest
unix
unlink
unlinked
unmap
unmapped
unoptimized
unordered
unowned
unparented
unpause
unpaused
unpopulated
unprotect
unref
unreferenced
unregister
unregisters
unresolvable
unsetenv
unsubscription
unterminated
untruncated
untrusted
untyped
unwatched
unweighted
unzigzag
upcasts
upstreams
uptime
upvalue
urls
userdata
userinfo
username
usr
util
utils
valgrind
validator
validators
vanishingly
varchar
variadic
varint
vec
vectorize
verifier
verifiers
versa
versioned
versioning
vhost
viewable
vip
virtualhost
vptr
wakeup
wakeups
websocket
whitelist
whitelisted
whitespace
whitespaces
wildcard
wildcards
winsock
workspace
writev
xDS
xDSes
xeon
xform
xhtml
xid
xmodem
xxhash
xxs
xyz
zag
zig
zipkin
zlib<|MERGE_RESOLUTION|>--- conflicted
+++ resolved
@@ -299,8 +299,8 @@
 WS
 Welford's
 XDS
-<<<<<<< HEAD
 decRefCount
+discoverable
 getaddrinfo
 recentlookups
 sendto
@@ -309,8 +309,6 @@
 vectorize
 vip
 xDSes
-=======
->>>>>>> e2cf4160
 XFCC
 XFF
 XML

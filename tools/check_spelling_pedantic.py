--- conflicted
+++ resolved
@@ -538,12 +538,8 @@
 
   if args.operation_type == 'check':
     if not rv:
-<<<<<<< HEAD
-      print("ERROR: spell check failed. Run 'tools/check_spelling_pedantic.py fix'")
-=======
       print("ERROR: spell check failed. Run 'tools/check_spelling_pedantic.py fix and/or add new "
             "words to tools/spelling_dictionary.txt'")
->>>>>>> 5b57f0fe
       sys.exit(1)
 
     print("PASS")
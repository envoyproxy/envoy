#!/usr/bin/env python3

import argparse
import common
import functools
import multiprocessing
import os
import os.path
import pathlib
import re
import subprocess
import stat
import sys
import traceback
import shutil
import paths

EXCLUDED_PREFIXES = ("./generated/", "./thirdparty/", "./build", "./.git/", "./bazel-", "./.cache",
                     "./source/extensions/extensions_build_config.bzl",
                     "./bazel/toolchains/configs/", "./tools/testdata/check_format/",
                     "./tools/pyformat/", "./third_party/")
SUFFIXES = ("BUILD", "WORKSPACE", ".bzl", ".cc", ".h", ".java", ".m", ".md", ".mm", ".proto",
            ".rst")
DOCS_SUFFIX = (".md", ".rst")
PROTO_SUFFIX = (".proto")

# Files in these paths can make reference to protobuf stuff directly
GOOGLE_PROTOBUF_ALLOWLIST = ("ci/prebuilt", "source/common/protobuf", "api/test")
REPOSITORIES_BZL = "bazel/repositories.bzl"

# Files matching these exact names can reference real-world time. These include the class
# definitions for real-world time, the construction of them in main(), and perf annotation.
# For now it includes the validation server but that really should be injected too.
REAL_TIME_ALLOWLIST = ("./source/common/common/utility.h",
                       "./source/extensions/common/aws/utility.cc",
                       "./source/common/event/real_time_system.cc",
                       "./source/common/event/real_time_system.h", "./source/exe/main_common.cc",
                       "./source/exe/main_common.h", "./source/server/config_validation/server.cc",
                       "./source/common/common/perf_annotation.h",
                       "./test/common/common/log_macros_test.cc",
                       "./test/test_common/simulated_time_system.cc",
                       "./test/test_common/simulated_time_system.h",
                       "./test/test_common/test_time.cc", "./test/test_common/test_time.h",
                       "./test/test_common/utility.cc", "./test/test_common/utility.h",
                       "./test/integration/integration.h")

# Tests in these paths may make use of the Registry::RegisterFactory constructor or the
# REGISTER_FACTORY macro. Other locations should use the InjectFactory helper class to
# perform temporary registrations.
REGISTER_FACTORY_TEST_ALLOWLIST = ("./test/common/config/registry_test.cc",
                                   "./test/integration/clusters/", "./test/integration/filters/")

# Files in these paths can use MessageLite::SerializeAsString
SERIALIZE_AS_STRING_ALLOWLIST = (
    "./source/common/config/version_converter.cc",
    "./source/common/protobuf/utility.cc",
    "./source/extensions/filters/http/grpc_json_transcoder/json_transcoder_filter.cc",
    "./test/common/protobuf/utility_test.cc",
    "./test/common/config/version_converter_test.cc",
    "./test/common/grpc/codec_test.cc",
    "./test/common/grpc/codec_fuzz_test.cc",
    "./test/extensions/filters/http/common/fuzz/uber_filter.h",
)

# Files in these paths can use Protobuf::util::JsonStringToMessage
JSON_STRING_TO_MESSAGE_ALLOWLIST = ("./source/common/protobuf/utility.cc")

# Histogram names which are allowed to be suffixed with the unit symbol, all of the pre-existing
# ones were grandfathered as part of PR #8484 for backwards compatibility.
HISTOGRAM_WITH_SI_SUFFIX_ALLOWLIST = ("downstream_cx_length_ms", "downstream_cx_length_ms",
                                      "initialization_time_ms", "loop_duration_us", "poll_delay_us",
                                      "request_time_ms", "upstream_cx_connect_ms",
                                      "upstream_cx_length_ms")

# Files in these paths can use std::regex
STD_REGEX_ALLOWLIST = (
    "./source/common/common/utility.cc", "./source/common/common/regex.h",
    "./source/common/common/regex.cc", "./source/common/stats/tag_extractor_impl.h",
    "./source/common/stats/tag_extractor_impl.cc",
    "./source/common/formatter/substitution_formatter.cc",
    "./source/extensions/filters/http/squash/squash_filter.h",
    "./source/extensions/filters/http/squash/squash_filter.cc", "./source/server/admin/utils.h",
    "./source/server/admin/utils.cc", "./source/server/admin/stats_handler.h",
    "./source/server/admin/stats_handler.cc", "./source/server/admin/prometheus_stats.h",
    "./source/server/admin/prometheus_stats.cc", "./tools/clang_tools/api_booster/main.cc",
    "./tools/clang_tools/api_booster/proto_cxx_utils.cc", "./source/common/version/version.cc")

# Only one C++ file should instantiate grpc_init
GRPC_INIT_ALLOWLIST = ("./source/common/grpc/google_grpc_context.cc")

# These files should not throw exceptions. Add HTTP/1 when exceptions removed.
EXCEPTION_DENYLIST = ("./source/common/http/http2/codec_impl.h",
                      "./source/common/http/http2/codec_impl.cc")

CLANG_FORMAT_PATH = os.getenv("CLANG_FORMAT", "clang-format-10")
BUILDIFIER_PATH = paths.getBuildifier()
BUILDOZER_PATH = paths.getBuildozer()
ENVOY_BUILD_FIXER_PATH = os.path.join(os.path.dirname(os.path.abspath(sys.argv[0])),
                                      "envoy_build_fixer.py")
HEADER_ORDER_PATH = os.path.join(os.path.dirname(os.path.abspath(sys.argv[0])), "header_order.py")
SUBDIR_SET = set(common.includeDirOrder())
INCLUDE_ANGLE = "#include <"
INCLUDE_ANGLE_LEN = len(INCLUDE_ANGLE)
PROTO_PACKAGE_REGEX = re.compile(r"^package (\S+);\n*", re.MULTILINE)
X_ENVOY_USED_DIRECTLY_REGEX = re.compile(r'.*\"x-envoy-.*\".*')
DESIGNATED_INITIALIZER_REGEX = re.compile(r"\{\s*\.\w+\s*\=")
MANGLED_PROTOBUF_NAME_REGEX = re.compile(r"envoy::[a-z0-9_:]+::[A-Z][a-z]\w*_\w*_[A-Z]{2}")
HISTOGRAM_SI_SUFFIX_REGEX = re.compile(r"(?<=HISTOGRAM\()[a-zA-Z0-9_]+_(b|kb|mb|ns|us|ms|s)(?=,)")
TEST_NAME_STARTING_LOWER_CASE_REGEX = re.compile(r"TEST(_.\(.*,\s|\()[a-z].*\)\s\{")
EXTENSIONS_CODEOWNERS_REGEX = re.compile(r'.*(extensions[^@]*\s+)(@.*)')
COMMENT_REGEX = re.compile(r"//|\*")
DURATION_VALUE_REGEX = re.compile(r'\b[Dd]uration\(([0-9.]+)')
<<<<<<< HEAD
PROTO_VALIDATION_STRING = re.compile(r'\bmin_bytes\b')
=======
VERSION_HISTORY_NEW_LINE_REGEX = re.compile("\* ([a-z \-_]+): ([a-z:`]+)")
VERSION_HISTORY_SECTION_NAME = re.compile("^[A-Z][A-Za-z ]*$")
RELOADABLE_FLAG_REGEX = re.compile(".*(.)(envoy.reloadable_features.[^ ]*)\s.*")
# Check for punctuation in a terminal ref clause, e.g.
# :ref:`panic mode. <arch_overview_load_balancing_panic_threshold>`
REF_WITH_PUNCTUATION_REGEX = re.compile(".*\. <[^<]*>`\s*")
DOT_MULTI_SPACE_REGEX = re.compile("\\. +")
>>>>>>> 07f7c59a

# yapf: disable
PROTOBUF_TYPE_ERRORS = {
    # Well-known types should be referenced from the ProtobufWkt namespace.
    "Protobuf::Any":                    "ProtobufWkt::Any",
    "Protobuf::Empty":                  "ProtobufWkt::Empty",
    "Protobuf::ListValue":              "ProtobufWkt::ListValue",
    "Protobuf::NULL_VALUE":             "ProtobufWkt::NULL_VALUE",
    "Protobuf::StringValue":            "ProtobufWkt::StringValue",
    "Protobuf::Struct":                 "ProtobufWkt::Struct",
    "Protobuf::Value":                  "ProtobufWkt::Value",

    # Other common mis-namespacing of protobuf types.
    "ProtobufWkt::Map":                 "Protobuf::Map",
    "ProtobufWkt::MapPair":             "Protobuf::MapPair",
    "ProtobufUtil::MessageDifferencer": "Protobuf::util::MessageDifferencer"
}
LIBCXX_REPLACEMENTS = {
    "absl::make_unique<": "std::make_unique<",
}

UNOWNED_EXTENSIONS = {
  "extensions/filters/http/ratelimit",
  "extensions/filters/http/buffer",
  "extensions/filters/http/rbac",
  "extensions/filters/http/ip_tagging",
  "extensions/filters/http/tap",
  "extensions/filters/http/health_check",
  "extensions/filters/http/cors",
  "extensions/filters/http/ext_authz",
  "extensions/filters/http/dynamo",
  "extensions/filters/http/lua",
  "extensions/filters/http/common",
  "extensions/filters/common",
  "extensions/filters/common/ratelimit",
  "extensions/filters/common/rbac",
  "extensions/filters/common/lua",
  "extensions/filters/listener/original_dst",
  "extensions/filters/listener/proxy_protocol",
  "extensions/stat_sinks/statsd",
  "extensions/stat_sinks/common",
  "extensions/stat_sinks/common/statsd",
  "extensions/health_checkers/redis",
  "extensions/access_loggers/grpc",
  "extensions/access_loggers/file",
  "extensions/common/tap",
  "extensions/transport_sockets/raw_buffer",
  "extensions/transport_sockets/tap",
  "extensions/tracers/zipkin",
  "extensions/tracers/dynamic_ot",
  "extensions/tracers/opencensus",
  "extensions/tracers/lightstep",
  "extensions/tracers/common",
  "extensions/tracers/common/ot",
  "extensions/retry/host/previous_hosts",
  "extensions/filters/network/ratelimit",
  "extensions/filters/network/client_ssl_auth",
  "extensions/filters/network/rbac",
  "extensions/filters/network/tcp_proxy",
  "extensions/filters/network/echo",
  "extensions/filters/network/ext_authz",
  "extensions/filters/network/redis_proxy",
  "extensions/filters/network/kafka",
  "extensions/filters/network/kafka/broker",
  "extensions/filters/network/kafka/protocol",
  "extensions/filters/network/kafka/serialization",
  "extensions/filters/network/mongo_proxy",
  "extensions/filters/network/common",
  "extensions/filters/network/common/redis",
}
# yapf: enable


class FormatChecker:

  def __init__(self, args):
    self.operation_type = args.operation_type
    self.target_path = args.target_path
    self.api_prefix = args.api_prefix
    self.api_shadow_root = args.api_shadow_prefix
    self.envoy_build_rule_check = not args.skip_envoy_build_rule_check
    self.namespace_check = args.namespace_check
    self.namespace_check_excluded_paths = args.namespace_check_excluded_paths + [
        "./tools/api_boost/testdata/",
        "./tools/clang_tools/",
    ]
    self.build_fixer_check_excluded_paths = args.build_fixer_check_excluded_paths + [
        "./bazel/external/",
        "./bazel/toolchains/",
        "./bazel/BUILD",
        "./tools/clang_tools",
    ]
    self.include_dir_order = args.include_dir_order

  # Map a line transformation function across each line of a file,
  # writing the result lines as requested.
  # If there is a clang format nesting or mismatch error, return the first occurrence
  def evaluateLines(self, path, line_xform, write=True):
    error_message = None
    format_flag = True
    output_lines = []
    for line_number, line in enumerate(self.readLines(path)):
      if line.find("// clang-format off") != -1:
        if not format_flag and error_message is None:
          error_message = "%s:%d: %s" % (path, line_number + 1, "clang-format nested off")
        format_flag = False
      if line.find("// clang-format on") != -1:
        if format_flag and error_message is None:
          error_message = "%s:%d: %s" % (path, line_number + 1, "clang-format nested on")
        format_flag = True
      if format_flag:
        output_lines.append(line_xform(line, line_number))
      else:
        output_lines.append(line)
    # We used to use fileinput in the older Python 2.7 script, but this doesn't do
    # inplace mode and UTF-8 in Python 3, so doing it the manual way.
    if write:
      pathlib.Path(path).write_text('\n'.join(output_lines), encoding='utf-8')
    if not format_flag and error_message is None:
      error_message = "%s:%d: %s" % (path, line_number + 1, "clang-format remains off")
    return error_message

  # Obtain all the lines in a given file.
  def readLines(self, path):
    return self.readFile(path).split('\n')

  # Read a UTF-8 encoded file as a str.
  def readFile(self, path):
    return pathlib.Path(path).read_text(encoding='utf-8')

  # lookPath searches for the given executable in all directories in PATH
  # environment variable. If it cannot be found, empty string is returned.
  def lookPath(self, executable):
    return shutil.which(executable) or ''

  # pathExists checks whether the given path exists. This function assumes that
  # the path is absolute and evaluates environment variables.
  def pathExists(self, executable):
    return os.path.exists(os.path.expandvars(executable))

  # executableByOthers checks whether the given path has execute permission for
  # others.
  def executableByOthers(self, executable):
    st = os.stat(os.path.expandvars(executable))
    return bool(st.st_mode & stat.S_IXOTH)

  # Check whether all needed external tools (clang-format, buildifier, buildozer) are
  # available.
  def checkTools(self):
    error_messages = []

    clang_format_abs_path = self.lookPath(CLANG_FORMAT_PATH)
    if clang_format_abs_path:
      if not self.executableByOthers(clang_format_abs_path):
        error_messages.append("command {} exists, but cannot be executed by other "
                              "users".format(CLANG_FORMAT_PATH))
    else:
      error_messages.append(
          "Command {} not found. If you have clang-format in version 10.x.x "
          "installed, but the binary name is different or it's not available in "
          "PATH, please use CLANG_FORMAT environment variable to specify the path. "
          "Examples:\n"
          "    export CLANG_FORMAT=clang-format-10.0.0\n"
          "    export CLANG_FORMAT=/opt/bin/clang-format-10\n"
          "    export CLANG_FORMAT=/usr/local/opt/llvm@10/bin/clang-format".format(
              CLANG_FORMAT_PATH))

    def checkBazelTool(name, path, var):
      bazel_tool_abs_path = self.lookPath(path)
      if bazel_tool_abs_path:
        if not self.executableByOthers(bazel_tool_abs_path):
          error_messages.append("command {} exists, but cannot be executed by other "
                                "users".format(path))
      elif self.pathExists(path):
        if not self.executableByOthers(path):
          error_messages.append("command {} exists, but cannot be executed by other "
                                "users".format(path))
      else:

        error_messages.append("Command {} not found. If you have {} installed, but the binary "
                              "name is different or it's not available in $GOPATH/bin, please use "
                              "{} environment variable to specify the path. Example:\n"
                              "    export {}=`which {}`\n"
                              "If you don't have {} installed, you can install it by:\n"
                              "    go get -u github.com/bazelbuild/buildtools/{}".format(
                                  path, name, var, var, name, name, name))

    checkBazelTool('buildifier', BUILDIFIER_PATH, 'BUILDIFIER_BIN')
    checkBazelTool('buildozer', BUILDOZER_PATH, 'BUILDOZER_BIN')

    return error_messages

  def checkNamespace(self, file_path):
    for excluded_path in self.namespace_check_excluded_paths:
      if file_path.startswith(excluded_path):
        return []

    nolint = "NOLINT(namespace-%s)" % self.namespace_check.lower()
    text = self.readFile(file_path)
    if not re.search("^\s*namespace\s+%s\s*{" % self.namespace_check, text, re.MULTILINE) and \
      not nolint in text:
      return [
          "Unable to find %s namespace or %s for file: %s" %
          (self.namespace_check, nolint, file_path)
      ]
    return []

  def packageNameForProto(self, file_path):
    package_name = None
    error_message = []
    result = PROTO_PACKAGE_REGEX.search(self.readFile(file_path))
    if result is not None and len(result.groups()) == 1:
      package_name = result.group(1)
    if package_name is None:
      error_message = ["Unable to find package name for proto file: %s" % file_path]

    return [package_name, error_message]

  # To avoid breaking the Lyft import, we just check for path inclusion here.
  def allowlistedForProtobufDeps(self, file_path):
    return (file_path.endswith(PROTO_SUFFIX) or file_path.endswith(REPOSITORIES_BZL) or \
            any(path_segment in file_path for path_segment in GOOGLE_PROTOBUF_ALLOWLIST))

  # Real-world time sources should not be instantiated in the source, except for a few
  # specific cases. They should be passed down from where they are instantied to where
  # they need to be used, e.g. through the ServerInstance, Dispatcher, or ClusterManager.
  def allowlistedForRealTime(self, file_path):
    if file_path.endswith(".md"):
      return True
    return file_path in REAL_TIME_ALLOWLIST

  def allowlistedForRegisterFactory(self, file_path):
    if not file_path.startswith("./test/"):
      return True

    return any(file_path.startswith(prefix) for prefix in REGISTER_FACTORY_TEST_ALLOWLIST)

  def allowlistedForSerializeAsString(self, file_path):
    return file_path in SERIALIZE_AS_STRING_ALLOWLIST or file_path.endswith(DOCS_SUFFIX)

  def allowlistedForJsonStringToMessage(self, file_path):
    return file_path in JSON_STRING_TO_MESSAGE_ALLOWLIST

  def allowlistedForHistogramSiSuffix(self, name):
    return name in HISTOGRAM_WITH_SI_SUFFIX_ALLOWLIST

  def allowlistedForStdRegex(self, file_path):
    return file_path.startswith("./test") or file_path in STD_REGEX_ALLOWLIST or file_path.endswith(
        DOCS_SUFFIX)

  def allowlistedForGrpcInit(self, file_path):
    return file_path in GRPC_INIT_ALLOWLIST

  def allowlistedForUnpackTo(self, file_path):
    return file_path.startswith("./test") or file_path in [
        "./source/common/protobuf/utility.cc", "./source/common/protobuf/utility.h"
    ]

  def denylistedForExceptions(self, file_path):
    # Returns true when it is a non test header file or the file_path is in DENYLIST or
    # it is under toos/testdata subdirectory.
    if file_path.endswith(DOCS_SUFFIX):
      return False

    return (file_path.endswith('.h') and not file_path.startswith("./test/")) or file_path in EXCEPTION_DENYLIST \
        or self.isInSubdir(file_path, 'tools/testdata')

  def isApiFile(self, file_path):
    return file_path.startswith(self.api_prefix) or file_path.startswith(self.api_shadow_root)

  def isBuildFile(self, file_path):
    basename = os.path.basename(file_path)
    if basename in {"BUILD", "BUILD.bazel"} or basename.endswith(".BUILD"):
      return True
    return False

  def isExternalBuildFile(self, file_path):
    return self.isBuildFile(file_path) and (file_path.startswith("./bazel/external/") or
                                            file_path.startswith("./tools/clang_tools"))

  def isStarlarkFile(self, file_path):
    return file_path.endswith(".bzl")

  def isWorkspaceFile(self, file_path):
    return os.path.basename(file_path) == "WORKSPACE"

  def isBuildFixerExcludedFile(self, file_path):
    for excluded_path in self.build_fixer_check_excluded_paths:
      if file_path.startswith(excluded_path):
        return True
    return False

  def hasInvalidAngleBracketDirectory(self, line):
    if not line.startswith(INCLUDE_ANGLE):
      return False
    path = line[INCLUDE_ANGLE_LEN:]
    slash = path.find("/")
    if slash == -1:
      return False
    subdir = path[0:slash]
    return subdir in SUBDIR_SET

  def checkCurrentReleaseNotes(self, file_path, error_messages):
    first_word_of_prior_line = ''
    next_word_to_check = ''  # first word after :
    prior_line = ''

    def endsWithPeriod(prior_line):
      if not prior_line:
        return True  # Don't punctuation-check empty lines.
      if prior_line.endswith('.'):
        return True  # Actually ends with .
      if prior_line.endswith('`') and REF_WITH_PUNCTUATION_REGEX.match(prior_line):
        return True  # The text in the :ref ends with a .
      return False

    for line_number, line in enumerate(self.readLines(file_path)):

      def reportError(message):
        error_messages.append("%s:%d: %s" % (file_path, line_number + 1, message))

      if VERSION_HISTORY_SECTION_NAME.match(line):
        if line == "Deprecated":
          # The deprecations section is last, and does not have enforced formatting.
          break

        # Reset all parsing at the start of a section.
        first_word_of_prior_line = ''
        next_word_to_check = ''  # first word after :
        prior_line = ''

      # make sure flags are surrounded by ``s
      flag_match = RELOADABLE_FLAG_REGEX.match(line)
      if flag_match:
        if not flag_match.groups()[0].startswith('`'):
          reportError("Flag `%s` should be enclosed in back ticks" % flag_match.groups()[1])

      if line.startswith("* "):
        if not endsWithPeriod(prior_line):
          reportError("The following release note does not end with a '.'\n %s" % prior_line)

        match = VERSION_HISTORY_NEW_LINE_REGEX.match(line)
        if not match:
          reportError("Version history line malformed. "
                      "Does not match VERSION_HISTORY_NEW_LINE_REGEX in check_format.py\n %s" %
                      line)
        else:
          first_word = match.groups()[0]
          next_word = match.groups()[1]
          # Do basic alphabetization checks of the first word on the line and the
          # first word after the :
          if first_word_of_prior_line and first_word_of_prior_line > first_word:
            reportError(
                "Version history not in alphabetical order (%s vs %s): please check placement of line\n %s. "
                % (first_word_of_prior_line, first_word, line))
          if first_word_of_prior_line == first_word and next_word_to_check and next_word_to_check > next_word:
            reportError(
                "Version history not in alphabetical order (%s vs %s): please check placement of line\n %s. "
                % (next_word_to_check, next_word, line))
          first_word_of_prior_line = first_word
          next_word_to_check = next_word

          prior_line = line
      elif not line:
        # If we hit the end of this release note block block, check the prior line.
        if not endsWithPeriod(prior_line):
          reportError("The following release note does not end with a '.'\n %s" % prior_line)
      elif prior_line:
        prior_line += line

  def checkFileContents(self, file_path, checker):
    error_messages = []

    if file_path.endswith("version_history/current.rst"):
      # Version file checking has enough special cased logic to merit its own checks.
      # This only validates entries for the current release as very old release
      # notes have a different format.
      self.checkCurrentReleaseNotes(file_path, error_messages)

    def checkFormatErrors(line, line_number):

      def reportError(message):
        error_messages.append("%s:%d: %s" % (file_path, line_number + 1, message))

      checker(line, file_path, reportError)

    evaluate_failure = self.evaluateLines(file_path, checkFormatErrors, False)
    if evaluate_failure is not None:
      error_messages.append(evaluate_failure)

    return error_messages

  def fixSourceLine(self, line, line_number):
    # Strip double space after '.'  This may prove overenthusiastic and need to
    # be restricted to comments and metadata files but works for now.
    line = re.sub(DOT_MULTI_SPACE_REGEX, ". ", line)

    if self.hasInvalidAngleBracketDirectory(line):
      line = line.replace("<", '"').replace(">", '"')

    # Fix incorrect protobuf namespace references.
    for invalid_construct, valid_construct in PROTOBUF_TYPE_ERRORS.items():
      line = line.replace(invalid_construct, valid_construct)

    # Use recommended cpp stdlib
    for invalid_construct, valid_construct in LIBCXX_REPLACEMENTS.items():
      line = line.replace(invalid_construct, valid_construct)

    return line

  # We want to look for a call to condvar.waitFor, but there's no strong pattern
  # to the variable name of the condvar. If we just look for ".waitFor" we'll also
  # pick up time_system_.waitFor(...), and we don't want to return true for that
  # pattern. But in that case there is a strong pattern of using time_system in
  # various spellings as the variable name.
  def hasCondVarWaitFor(self, line):
    wait_for = line.find(".waitFor(")
    if wait_for == -1:
      return False
    preceding = line[0:wait_for]
    if preceding.endswith("time_system") or preceding.endswith("timeSystem()") or \
      preceding.endswith("time_system_"):
      return False
    return True

  # Determines whether the filename is either in the specified subdirectory, or
  # at the top level. We consider files in the top level for the benefit of
  # the check_format testcases in tools/testdata/check_format.
  def isInSubdir(self, filename, *subdirs):
    # Skip this check for check_format's unit-tests.
    if filename.count("/") <= 1:
      return True
    for subdir in subdirs:
      if filename.startswith('./' + subdir + '/'):
        return True
    return False

  # Determines if given token exists in line without leading or trailing token characters
  # e.g. will return True for a line containing foo() but not foo_bar() or baz_foo
  def tokenInLine(self, token, line):
    index = 0
    while True:
      index = line.find(token, index)
      # the following check has been changed from index < 1 to index < 0 because
      # this function incorrectly returns false when the token in question is the
      # first one in a line. The following line returns false when the token is present:
      # (no leading whitespace) violating_symbol foo;
      if index < 0:
        break
      if index == 0 or not (line[index - 1].isalnum() or line[index - 1] == '_'):
        if index + len(token) >= len(line) or not (line[index + len(token)].isalnum() or
                                                   line[index + len(token)] == '_'):
          return True
      index = index + 1
    return False

  def checkSourceLine(self, line, file_path, reportError):
    # Check fixable errors. These may have been fixed already.
    if line.find(".  ") != -1:
      reportError("over-enthusiastic spaces")
    if self.isInSubdir(file_path, 'source', 'include') and X_ENVOY_USED_DIRECTLY_REGEX.match(line):
      reportError(
          "Please do not use the raw literal x-envoy in source code.  See Envoy::Http::PrefixValue."
      )
    if self.hasInvalidAngleBracketDirectory(line):
      reportError("envoy includes should not have angle brackets")
    for invalid_construct, valid_construct in PROTOBUF_TYPE_ERRORS.items():
      if invalid_construct in line:
        reportError("incorrect protobuf type reference %s; "
                    "should be %s" % (invalid_construct, valid_construct))
    for invalid_construct, valid_construct in LIBCXX_REPLACEMENTS.items():
      if invalid_construct in line:
        reportError("term %s should be replaced with standard library term %s" %
                    (invalid_construct, valid_construct))
    # Do not include the virtual_includes headers.
    if re.search("#include.*/_virtual_includes/", line):
      reportError("Don't include the virtual includes headers.")

    # Some errors cannot be fixed automatically, and actionable, consistent,
    # navigable messages should be emitted to make it easy to find and fix
    # the errors by hand.
    if not self.allowlistedForProtobufDeps(file_path):
      if '"google/protobuf' in line or "google::protobuf" in line:
        reportError("unexpected direct dependency on google.protobuf, use "
                    "the definitions in common/protobuf/protobuf.h instead.")
    if line.startswith("#include <mutex>") or line.startswith("#include <condition_variable"):
      # We don't check here for std::mutex because that may legitimately show up in
      # comments, for example this one.
      reportError("Don't use <mutex> or <condition_variable*>, switch to "
                  "Thread::MutexBasicLockable in source/common/common/thread.h")
    if line.startswith("#include <shared_mutex>"):
      # We don't check here for std::shared_timed_mutex because that may
      # legitimately show up in comments, for example this one.
      reportError("Don't use <shared_mutex>, use absl::Mutex for reader/writer locks.")
    if not self.allowlistedForRealTime(file_path) and not "NO_CHECK_FORMAT(real_time)" in line:
      if "RealTimeSource" in line or \
        ("RealTimeSystem" in line and not "TestRealTimeSystem" in line) or \
        "std::chrono::system_clock::now" in line or "std::chrono::steady_clock::now" in line or \
        "std::this_thread::sleep_for" in line or self.hasCondVarWaitFor(line):
        reportError("Don't reference real-world time sources from production code; use injection")
    duration_arg = DURATION_VALUE_REGEX.search(line)
    if duration_arg and duration_arg.group(1) != "0" and duration_arg.group(1) != "0.0":
      # Matching duration(int-const or float-const) other than zero
      reportError(
          "Don't use ambiguous duration(value), use an explicit duration type, e.g. Event::TimeSystem::Milliseconds(value)"
      )
    if not self.allowlistedForRegisterFactory(file_path):
      if "Registry::RegisterFactory<" in line or "REGISTER_FACTORY" in line:
        reportError("Don't use Registry::RegisterFactory or REGISTER_FACTORY in tests, "
                    "use Registry::InjectFactory instead.")
    if not self.allowlistedForUnpackTo(file_path):
      if "UnpackTo" in line:
        reportError("Don't use UnpackTo() directly, use MessageUtil::unpackTo() instead")
    # Check that we use the absl::Time library
    if self.tokenInLine("std::get_time", line):
      if "test/" in file_path:
        reportError("Don't use std::get_time; use TestUtility::parseTime in tests")
      else:
        reportError("Don't use std::get_time; use the injectable time system")
    if self.tokenInLine("std::put_time", line):
      reportError("Don't use std::put_time; use absl::Time equivalent instead")
    if self.tokenInLine("gmtime", line):
      reportError("Don't use gmtime; use absl::Time equivalent instead")
    if self.tokenInLine("mktime", line):
      reportError("Don't use mktime; use absl::Time equivalent instead")
    if self.tokenInLine("localtime", line):
      reportError("Don't use localtime; use absl::Time equivalent instead")
    if self.tokenInLine("strftime", line):
      reportError("Don't use strftime; use absl::FormatTime instead")
    if self.tokenInLine("strptime", line):
      reportError("Don't use strptime; use absl::FormatTime instead")
    if self.tokenInLine("strerror", line):
      reportError("Don't use strerror; use Envoy::errorDetails instead")
    # Prefer using abseil hash maps/sets over std::unordered_map/set for performance optimizations and
    # non-deterministic iteration order that exposes faulty assertions.
    # See: https://abseil.io/docs/cpp/guides/container#hash-tables
    if "std::unordered_map" in line:
      reportError("Don't use std::unordered_map; use absl::flat_hash_map instead or "
                  "absl::node_hash_map if pointer stability of keys/values is required")
    if "std::unordered_set" in line:
      reportError("Don't use std::unordered_set; use absl::flat_hash_set instead or "
                  "absl::node_hash_set if pointer stability of keys/values is required")
    if "std::atomic_" in line:
      # The std::atomic_* free functions are functionally equivalent to calling
      # operations on std::atomic<T> objects, so prefer to use that instead.
      reportError("Don't use free std::atomic_* functions, use std::atomic<T> members instead.")
    # Block usage of certain std types/functions as iOS 11 and macOS 10.13
    # do not support these at runtime.
    # See: https://github.com/envoyproxy/envoy/issues/12341
    if self.tokenInLine("std::any", line):
      reportError("Don't use std::any; use absl::any instead")
    if self.tokenInLine("std::get_if", line):
      reportError("Don't use std::get_if; use absl::get_if instead")
    if self.tokenInLine("std::holds_alternative", line):
      reportError("Don't use std::holds_alternative; use absl::holds_alternative instead")
    if self.tokenInLine("std::make_optional", line):
      reportError("Don't use std::make_optional; use absl::make_optional instead")
    if self.tokenInLine("std::monostate", line):
      reportError("Don't use std::monostate; use absl::monostate instead")
    if self.tokenInLine("std::optional", line):
      reportError("Don't use std::optional; use absl::optional instead")
    if self.tokenInLine("std::string_view", line):
      reportError("Don't use std::string_view; use absl::string_view instead")
    if self.tokenInLine("std::variant", line):
      reportError("Don't use std::variant; use absl::variant instead")
    if self.tokenInLine("std::visit", line):
      reportError("Don't use std::visit; use absl::visit instead")
    if "__attribute__((packed))" in line and file_path != "./include/envoy/common/platform.h":
      # __attribute__((packed)) is not supported by MSVC, we have a PACKED_STRUCT macro that
      # can be used instead
      reportError("Don't use __attribute__((packed)), use the PACKED_STRUCT macro defined "
                  "in include/envoy/common/platform.h instead")
    if DESIGNATED_INITIALIZER_REGEX.search(line):
      # Designated initializers are not part of the C++14 standard and are not supported
      # by MSVC
      reportError("Don't use designated initializers in struct initialization, "
                  "they are not part of C++14")
    if " ?: " in line:
      # The ?: operator is non-standard, it is a GCC extension
      reportError("Don't use the '?:' operator, it is a non-standard GCC extension")
    if line.startswith("using testing::Test;"):
      reportError("Don't use 'using testing::Test;, elaborate the type instead")
    if line.startswith("using testing::TestWithParams;"):
      reportError("Don't use 'using testing::Test;, elaborate the type instead")
    if TEST_NAME_STARTING_LOWER_CASE_REGEX.search(line):
      # Matches variants of TEST(), TEST_P(), TEST_F() etc. where the test name begins
      # with a lowercase letter.
      reportError("Test names should be CamelCase, starting with a capital letter")
    if not self.allowlistedForSerializeAsString(file_path) and "SerializeAsString" in line:
      # The MessageLite::SerializeAsString doesn't generate deterministic serialization,
      # use MessageUtil::hash instead.
      reportError(
          "Don't use MessageLite::SerializeAsString for generating deterministic serialization, use MessageUtil::hash instead."
      )
    if not self.allowlistedForJsonStringToMessage(file_path) and "JsonStringToMessage" in line:
      # Centralize all usage of JSON parsing so it is easier to make changes in JSON parsing
      # behavior.
      reportError("Don't use Protobuf::util::JsonStringToMessage, use TestUtility::loadFromJson.")

    if self.isInSubdir(file_path, 'source') and file_path.endswith('.cc') and \
      ('.counterFromString(' in line or '.gaugeFromString(' in line or \
        '.histogramFromString(' in line or '.textReadoutFromString(' in line or \
        '->counterFromString(' in line or '->gaugeFromString(' in line or \
        '->histogramFromString(' in line or '->textReadoutFromString(' in line):
      reportError("Don't lookup stats by name at runtime; use StatName saved during construction")

    if MANGLED_PROTOBUF_NAME_REGEX.search(line):
      reportError("Don't use mangled Protobuf names for enum constants")

    hist_m = HISTOGRAM_SI_SUFFIX_REGEX.search(line)
    if hist_m and not self.allowlistedForHistogramSiSuffix(hist_m.group(0)):
      reportError(
          "Don't suffix histogram names with the unit symbol, "
          "it's already part of the histogram object and unit-supporting sinks can use this information natively, "
          "other sinks can add the suffix automatically on flush should they prefer to do so.")

    if not self.allowlistedForStdRegex(file_path) and "std::regex" in line:
      reportError("Don't use std::regex in code that handles untrusted input. Use RegexMatcher")

    if not self.allowlistedForGrpcInit(file_path):
      grpc_init_or_shutdown = line.find("grpc_init()")
      grpc_shutdown = line.find("grpc_shutdown()")
      if grpc_init_or_shutdown == -1 or (grpc_shutdown != -1 and
                                         grpc_shutdown < grpc_init_or_shutdown):
        grpc_init_or_shutdown = grpc_shutdown
      if grpc_init_or_shutdown != -1:
        comment = line.find("// ")
        if comment == -1 or comment > grpc_init_or_shutdown:
          reportError("Don't call grpc_init() or grpc_shutdown() directly, instantiate " +
                      "Grpc::GoogleGrpcContext. See #8282")

    if self.denylistedForExceptions(file_path):
      # Skpping cases where 'throw' is a substring of a symbol like in "foothrowBar".
      if "throw" in line.split():
        comment_match = COMMENT_REGEX.search(line)
        if comment_match is None or comment_match.start(0) > line.find("throw"):
          reportError("Don't introduce throws into exception-free files, use error " +
                      "statuses instead.")

    if "lua_pushlightuserdata" in line:
      reportError(
          "Don't use lua_pushlightuserdata, since it can cause unprotected error in call to" +
          "Lua API (bad light userdata pointer) on ARM64 architecture. See " +
          "https://github.com/LuaJIT/LuaJIT/issues/450#issuecomment-433659873 for details.")

  def checkBuildLine(self, line, file_path, reportError):
    if "@bazel_tools" in line and not (self.isStarlarkFile(file_path) or
                                       file_path.startswith("./bazel/") or
                                       "python/runfiles" in line):
      reportError("unexpected @bazel_tools reference, please indirect via a definition in //bazel")
    if not self.allowlistedForProtobufDeps(file_path) and '"protobuf"' in line:
      reportError("unexpected direct external dependency on protobuf, use "
                  "//source/common/protobuf instead.")
    if (self.envoy_build_rule_check and not self.isStarlarkFile(file_path) and
        not self.isWorkspaceFile(file_path) and not self.isExternalBuildFile(file_path) and
        "@envoy//" in line):
      reportError("Superfluous '@envoy//' prefix")

  def fixBuildLine(self, file_path, line, line_number):
    if (self.envoy_build_rule_check and not self.isStarlarkFile(file_path) and
        not self.isWorkspaceFile(file_path) and not self.isExternalBuildFile(file_path)):
      line = line.replace("@envoy//", "//")
    return line

  def fixBuildPath(self, file_path):
    self.evaluateLines(file_path, functools.partial(self.fixBuildLine, file_path))

    error_messages = []

    # TODO(htuch): Add API specific BUILD fixer script.
    if not self.isBuildFixerExcludedFile(file_path) and not self.isApiFile(
        file_path) and not self.isStarlarkFile(file_path) and not self.isWorkspaceFile(file_path):
      if os.system("%s %s %s" % (ENVOY_BUILD_FIXER_PATH, file_path, file_path)) != 0:
        error_messages += ["envoy_build_fixer rewrite failed for file: %s" % file_path]

    if os.system("%s -lint=fix -mode=fix %s" % (BUILDIFIER_PATH, file_path)) != 0:
      error_messages += ["buildifier rewrite failed for file: %s" % file_path]
    return error_messages

  def checkBuildPath(self, file_path):
    error_messages = []

    if not self.isBuildFixerExcludedFile(file_path) and not self.isApiFile(
        file_path) and not self.isStarlarkFile(file_path) and not self.isWorkspaceFile(file_path):
      command = "%s %s | diff %s -" % (ENVOY_BUILD_FIXER_PATH, file_path, file_path)
      error_messages += self.executeCommand(command, "envoy_build_fixer check failed", file_path)

    if self.isBuildFile(file_path) and (file_path.startswith(self.api_prefix + "envoy") or
                                        file_path.startswith(self.api_shadow_root + "envoy")):
      found = False
      for line in self.readLines(file_path):
        if "api_proto_package(" in line:
          found = True
          break
      if not found:
        error_messages += ["API build file does not provide api_proto_package()"]

    command = "%s -mode=diff %s" % (BUILDIFIER_PATH, file_path)
    error_messages += self.executeCommand(command, "buildifier check failed", file_path)
    error_messages += self.checkFileContents(file_path, self.checkBuildLine)
    return error_messages

  def fixSourcePath(self, file_path):
    self.evaluateLines(file_path, self.fixSourceLine)

    error_messages = []

    if not file_path.endswith(DOCS_SUFFIX):
      if not file_path.endswith(PROTO_SUFFIX):
        error_messages += self.fixHeaderOrder(file_path)
      error_messages += self.clangFormat(file_path)
    if file_path.endswith(PROTO_SUFFIX) and self.isApiFile(file_path):
      package_name, error_message = self.packageNameForProto(file_path)
      if package_name is None:
        error_messages += error_message
    return error_messages

  def checkSourcePath(self, file_path):
    error_messages = self.checkFileContents(file_path, self.checkSourceLine)

    if not file_path.endswith(DOCS_SUFFIX):
      if not file_path.endswith(PROTO_SUFFIX):
        error_messages += self.checkNamespace(file_path)
        command = ("%s --include_dir_order %s --path %s | diff %s -" %
                   (HEADER_ORDER_PATH, self.include_dir_order, file_path, file_path))
        error_messages += self.executeCommand(command, "header_order.py check failed", file_path)
      command = ("%s %s | diff %s -" % (CLANG_FORMAT_PATH, file_path, file_path))
      error_messages += self.executeCommand(command, "clang-format check failed", file_path)

    if file_path.endswith(PROTO_SUFFIX) and self.isApiFile(file_path):
      package_name, error_message = self.packageNameForProto(file_path)
      if package_name is None:
        error_messages += error_message
    return error_messages

  # Example target outputs are:
  #   - "26,27c26"
  #   - "12,13d13"
  #   - "7a8,9"
  def executeCommand(self,
                     command,
                     error_message,
                     file_path,
                     regex=re.compile(r"^(\d+)[a|c|d]?\d*(?:,\d+[a|c|d]?\d*)?$")):
    try:
      output = subprocess.check_output(command, shell=True, stderr=subprocess.STDOUT).strip()
      if output:
        return output.decode('utf-8').split("\n")
      return []
    except subprocess.CalledProcessError as e:
      if (e.returncode != 0 and e.returncode != 1):
        return ["ERROR: something went wrong while executing: %s" % e.cmd]
      # In case we can't find any line numbers, record an error message first.
      error_messages = ["%s for file: %s" % (error_message, file_path)]
      for line in e.output.decode('utf-8').splitlines():
        for num in regex.findall(line):
          error_messages.append("  %s:%s" % (file_path, num))
      return error_messages

  def fixHeaderOrder(self, file_path):
    command = "%s --rewrite --include_dir_order %s --path %s" % (HEADER_ORDER_PATH,
                                                                 self.include_dir_order, file_path)
    if os.system(command) != 0:
      return ["header_order.py rewrite error: %s" % (file_path)]
    return []

  def clangFormat(self, file_path):
    command = "%s -i %s" % (CLANG_FORMAT_PATH, file_path)
    if os.system(command) != 0:
      return ["clang-format rewrite error: %s" % (file_path)]
    return []

  def checkFormat(self, file_path):
    if file_path.startswith(EXCLUDED_PREFIXES):
      return []

    if not file_path.endswith(SUFFIXES):
      return []

    error_messages = []
    # Apply fixes first, if asked, and then run checks. If we wind up attempting to fix
    # an issue, but there's still an error, that's a problem.
    try_to_fix = self.operation_type == "fix"
    if self.isBuildFile(file_path) or self.isStarlarkFile(file_path) or self.isWorkspaceFile(
        file_path):
      if try_to_fix:
        error_messages += self.fixBuildPath(file_path)
      error_messages += self.checkBuildPath(file_path)
    else:
<<<<<<< HEAD
      reportError("Don't use std::get_time; use the injectable time system")
  if tokenInLine("std::put_time", line):
    reportError("Don't use std::put_time; use absl::Time equivalent instead")
  if tokenInLine("gmtime", line):
    reportError("Don't use gmtime; use absl::Time equivalent instead")
  if tokenInLine("mktime", line):
    reportError("Don't use mktime; use absl::Time equivalent instead")
  if tokenInLine("localtime", line):
    reportError("Don't use localtime; use absl::Time equivalent instead")
  if tokenInLine("strftime", line):
    reportError("Don't use strftime; use absl::FormatTime instead")
  if tokenInLine("strptime", line):
    reportError("Don't use strptime; use absl::FormatTime instead")
  if tokenInLine("strerror", line):
    reportError("Don't use strerror; use Envoy::errorDetails instead")
  # Prefer using abseil hash maps/sets over std::unordered_map/set for performance optimizations and
  # non-deterministic iteration order that exposes faulty assertions.
  # See: https://abseil.io/docs/cpp/guides/container#hash-tables
  if "std::unordered_map" in line:
    reportError("Don't use std::unordered_map; use absl::flat_hash_map instead or "
                "absl::node_hash_map if pointer stability of keys/values is required")
  if "std::unordered_set" in line:
    reportError("Don't use std::unordered_set; use absl::flat_hash_set instead or "
                "absl::node_hash_set if pointer stability of keys/values is required")
  if "std::atomic_" in line:
    # The std::atomic_* free functions are functionally equivalent to calling
    # operations on std::atomic<T> objects, so prefer to use that instead.
    reportError("Don't use free std::atomic_* functions, use std::atomic<T> members instead.")
  # Blocking the use of std::any, std::optional, std::variant for now as iOS 11/macOS 10.13
  # does not support these functions at runtime.
  # See: https://github.com/envoyproxy/envoy/issues/12341
  if tokenInLine("std::any", line):
    reportError("Don't use std::any; use absl::any instead")
  if tokenInLine("std::optional", line):
    reportError("Don't use std::optional; use absl::optional instead")
  if tokenInLine("std::variant", line):
    reportError("Don't use std::variant; use absl::variant instead")
  if "__attribute__((packed))" in line and file_path != "./include/envoy/common/platform.h":
    # __attribute__((packed)) is not supported by MSVC, we have a PACKED_STRUCT macro that
    # can be used instead
    reportError("Don't use __attribute__((packed)), use the PACKED_STRUCT macro defined "
                "in include/envoy/common/platform.h instead")
  if DESIGNATED_INITIALIZER_REGEX.search(line):
    # Designated initializers are not part of the C++14 standard and are not supported
    # by MSVC
    reportError("Don't use designated initializers in struct initialization, "
                "they are not part of C++14")
  if " ?: " in line:
    # The ?: operator is non-standard, it is a GCC extension
    reportError("Don't use the '?:' operator, it is a non-standard GCC extension")
  if line.startswith("using testing::Test;"):
    reportError("Don't use 'using testing::Test;, elaborate the type instead")
  if line.startswith("using testing::TestWithParams;"):
    reportError("Don't use 'using testing::Test;, elaborate the type instead")
  if TEST_NAME_STARTING_LOWER_CASE_REGEX.search(line):
    # Matches variants of TEST(), TEST_P(), TEST_F() etc. where the test name begins
    # with a lowercase letter.
    reportError("Test names should be CamelCase, starting with a capital letter")
  if not allowlistedForSerializeAsString(file_path) and "SerializeAsString" in line:
    # The MessageLite::SerializeAsString doesn't generate deterministic serialization,
    # use MessageUtil::hash instead.
    reportError(
        "Don't use MessageLite::SerializeAsString for generating deterministic serialization, use MessageUtil::hash instead."
    )
  if not allowlistedForJsonStringToMessage(file_path) and "JsonStringToMessage" in line:
    # Centralize all usage of JSON parsing so it is easier to make changes in JSON parsing
    # behavior.
    reportError("Don't use Protobuf::util::JsonStringToMessage, use TestUtility::loadFromJson.")

  if isInSubdir(file_path, 'source') and file_path.endswith('.cc') and \
     ('.counterFromString(' in line or '.gaugeFromString(' in line or \
      '.histogramFromString(' in line or '.textReadoutFromString(' in line or \
      '->counterFromString(' in line or '->gaugeFromString(' in line or \
      '->histogramFromString(' in line or '->textReadoutFromString(' in line):
    reportError("Don't lookup stats by name at runtime; use StatName saved during construction")

  if MANGLED_PROTOBUF_NAME_REGEX.search(line):
    reportError("Don't use mangled Protobuf names for enum constants")

  hist_m = HISTOGRAM_SI_SUFFIX_REGEX.search(line)
  if hist_m and not allowlistedForHistogramSiSuffix(hist_m.group(0)):
    reportError(
        "Don't suffix histogram names with the unit symbol, "
        "it's already part of the histogram object and unit-supporting sinks can use this information natively, "
        "other sinks can add the suffix automatically on flush should they prefer to do so.")

  if not allowlistedForStdRegex(file_path) and "std::regex" in line:
    reportError("Don't use std::regex in code that handles untrusted input. Use RegexMatcher")

  if not allowlistedForGrpcInit(file_path):
    grpc_init_or_shutdown = line.find("grpc_init()")
    grpc_shutdown = line.find("grpc_shutdown()")
    if grpc_init_or_shutdown == -1 or (grpc_shutdown != -1 and
                                       grpc_shutdown < grpc_init_or_shutdown):
      grpc_init_or_shutdown = grpc_shutdown
    if grpc_init_or_shutdown != -1:
      comment = line.find("// ")
      if comment == -1 or comment > grpc_init_or_shutdown:
        reportError("Don't call grpc_init() or grpc_shutdown() directly, instantiate " +
                    "Grpc::GoogleGrpcContext. See #8282")

  if denylistedForExceptions(file_path):
    # Skpping cases where 'throw' is a substring of a symbol like in "foothrowBar".
    if "throw" in line.split():
      comment_match = COMMENT_REGEX.search(line)
      if comment_match is None or comment_match.start(0) > line.find("throw"):
        reportError("Don't introduce throws into exception-free files, use error " +
                    "statuses instead.")

  if "lua_pushlightuserdata" in line:
    reportError("Don't use lua_pushlightuserdata, since it can cause unprotected error in call to" +
                "Lua API (bad light userdata pointer) on ARM64 architecture. See " +
                "https://github.com/LuaJIT/LuaJIT/issues/450#issuecomment-433659873 for details.")

  #Fix for https://github.com/envoyproxy/envoy/issues/10535
  if file_path.endswith(PROTO_SUFFIX):
    exclude_path = ['v1', 'v2', 'generated_api_shadow']
    result = PROTO_VALIDATION_STRING.search(line)
    if result is not None:
      if not any(x in file_path for x in exclude_path):
        reportError(
            "Proto validation Error in file: %s. 'min_bytes' is DEPRECATED, Use 'min_len'." %
            file_path)


def checkBuildLine(line, file_path, reportError):
  if "@bazel_tools" in line and not (isStarlarkFile(file_path) or
                                     file_path.startswith("./bazel/") or "python/runfiles" in line):
    reportError("unexpected @bazel_tools reference, please indirect via a definition in //bazel")
  if not allowlistedForProtobufDeps(file_path) and '"protobuf"' in line:
    reportError("unexpected direct external dependency on protobuf, use "
                "//source/common/protobuf instead.")
  if (envoy_build_rule_check and not isStarlarkFile(file_path) and
      not isWorkspaceFile(file_path) and not isExternalBuildFile(file_path) and "@envoy//" in line):
    reportError("Superfluous '@envoy//' prefix")


def fixBuildLine(file_path, line, line_number):
  if (envoy_build_rule_check and not isStarlarkFile(file_path) and
      not isWorkspaceFile(file_path) and not isExternalBuildFile(file_path)):
    line = line.replace("@envoy//", "//")
  return line


def fixBuildPath(file_path):
  evaluateLines(file_path, functools.partial(fixBuildLine, file_path))

  error_messages = []

  # TODO(htuch): Add API specific BUILD fixer script.
  if not isBuildFixerExcludedFile(file_path) and not isApiFile(file_path) and not isStarlarkFile(
      file_path) and not isWorkspaceFile(file_path):
    if os.system("%s %s %s" % (ENVOY_BUILD_FIXER_PATH, file_path, file_path)) != 0:
      error_messages += ["envoy_build_fixer rewrite failed for file: %s" % file_path]
=======
      if try_to_fix:
        error_messages += self.fixSourcePath(file_path)
      error_messages += self.checkSourcePath(file_path)
>>>>>>> 07f7c59a

    if error_messages:
      return ["From %s" % file_path] + error_messages
    return error_messages

  def checkFormatReturnTraceOnError(self, file_path):
    """Run checkFormat and return the traceback of any exception."""
    try:
      return self.checkFormat(file_path)
    except:
      return traceback.format_exc().split("\n")

  def checkOwners(self, dir_name, owned_directories, error_messages):
    """Checks to make sure a given directory is present either in CODEOWNERS or OWNED_EXTENSIONS
    Args:
      dir_name: the directory being checked.
      owned_directories: directories currently listed in CODEOWNERS.
      error_messages: where to put an error message for new unowned directories.
    """
    found = False
    for owned in owned_directories:
      if owned.startswith(dir_name) or dir_name.startswith(owned):
        found = True
    if not found and dir_name not in UNOWNED_EXTENSIONS:
      error_messages.append("New directory %s appears to not have owners in CODEOWNERS" % dir_name)

  def checkApiShadowStarlarkFiles(self, file_path, error_messages):
    command = "diff -u "
    command += file_path + " "
    api_shadow_starlark_path = self.api_shadow_root + re.sub(r"\./api/", '', file_path)
    command += api_shadow_starlark_path

    error_message = self.executeCommand(command, "invalid .bzl in generated_api_shadow", file_path)
    if self.operation_type == "check":
      error_messages += error_message
    elif self.operation_type == "fix" and len(error_message) != 0:
      shutil.copy(file_path, api_shadow_starlark_path)

    return error_messages

  def checkFormatVisitor(self, arg, dir_name, names):
    """Run checkFormat in parallel for the given files.
    Args:
      arg: a tuple (pool, result_list, owned_directories, error_messages)
        pool and result_list are for starting tasks asynchronously.
        owned_directories tracks directories listed in the CODEOWNERS file.
        error_messages is a list of string format errors.
      dir_name: the parent directory of the given files.
      names: a list of file names.
    """

    # Unpack the multiprocessing.Pool process pool and list of results. Since
    # python lists are passed as references, this is used to collect the list of
    # async results (futures) from running checkFormat and passing them back to
    # the caller.
    pool, result_list, owned_directories, error_messages = arg

    # Sanity check CODEOWNERS.  This doesn't need to be done in a multi-threaded
    # manner as it is a small and limited list.
    source_prefix = './source/'
    full_prefix = './source/extensions/'
    # Check to see if this directory is a subdir under /source/extensions
    # Also ignore top level directories under /source/extensions since we don't
    # need owners for source/extensions/access_loggers etc, just the subdirectories.
    if dir_name.startswith(full_prefix) and '/' in dir_name[len(full_prefix):]:
      self.checkOwners(dir_name[len(source_prefix):], owned_directories, error_messages)

    for file_name in names:
      if dir_name.startswith("./api") and self.isStarlarkFile(file_name):
        result = pool.apply_async(self.checkApiShadowStarlarkFiles,
                                  args=(dir_name + "/" + file_name, error_messages))
        result_list.append(result)
      result = pool.apply_async(self.checkFormatReturnTraceOnError,
                                args=(dir_name + "/" + file_name,))
      result_list.append(result)

  # checkErrorMessages iterates over the list with error messages and prints
  # errors and returns a bool based on whether there were any errors.
  def checkErrorMessages(self, error_messages):
    if error_messages:
      for e in error_messages:
        print("ERROR: %s" % e)
      return True
    return False


if __name__ == "__main__":
  parser = argparse.ArgumentParser(description="Check or fix file format.")
  parser.add_argument("operation_type",
                      type=str,
                      choices=["check", "fix"],
                      help="specify if the run should 'check' or 'fix' format.")
  parser.add_argument(
      "target_path",
      type=str,
      nargs="?",
      default=".",
      help="specify the root directory for the script to recurse over. Default '.'.")
  parser.add_argument("--add-excluded-prefixes",
                      type=str,
                      nargs="+",
                      help="exclude additional prefixes.")
  parser.add_argument("-j",
                      "--num-workers",
                      type=int,
                      default=multiprocessing.cpu_count(),
                      help="number of worker processes to use; defaults to one per core.")
  parser.add_argument("--api-prefix", type=str, default="./api/", help="path of the API tree.")
  parser.add_argument("--api-shadow-prefix",
                      type=str,
                      default="./generated_api_shadow/",
                      help="path of the shadow API tree.")
  parser.add_argument("--skip_envoy_build_rule_check",
                      action="store_true",
                      help="skip checking for '@envoy//' prefix in build rules.")
  parser.add_argument("--namespace_check",
                      type=str,
                      nargs="?",
                      default="Envoy",
                      help="specify namespace check string. Default 'Envoy'.")
  parser.add_argument("--namespace_check_excluded_paths",
                      type=str,
                      nargs="+",
                      default=[],
                      help="exclude paths from the namespace_check.")
  parser.add_argument("--build_fixer_check_excluded_paths",
                      type=str,
                      nargs="+",
                      default=[],
                      help="exclude paths from envoy_build_fixer check.")
  parser.add_argument("--include_dir_order",
                      type=str,
                      default=",".join(common.includeDirOrder()),
                      help="specify the header block include directory order.")
  args = parser.parse_args()
  if args.add_excluded_prefixes:
    EXCLUDED_PREFIXES += tuple(args.add_excluded_prefixes)
  format_checker = FormatChecker(args)

  # Check whether all needed external tools are available.
  ct_error_messages = format_checker.checkTools()
  if format_checker.checkErrorMessages(ct_error_messages):
    sys.exit(1)

  # Returns the list of directories with owners listed in CODEOWNERS. May append errors to
  # error_messages.
  def ownedDirectories(error_messages):
    owned = []
    maintainers = [
        '@mattklein123', '@htuch', '@alyssawilk', '@zuercher', '@lizan', '@snowp', '@asraa',
        '@yavlasov', '@junr03', '@dio', '@jmarantz', '@antoniovicente'
    ]

    try:
      with open('./CODEOWNERS') as f:
        for line in f:
          # If this line is of the form "extensions/... @owner1 @owner2" capture the directory
          # name and store it in the list of directories with documented owners.
          m = EXTENSIONS_CODEOWNERS_REGEX.search(line)
          if m is not None and not line.startswith('#'):
            owned.append(m.group(1).strip())
            owners = re.findall('@\S+', m.group(2).strip())
            if len(owners) < 2:
              error_messages.append("Extensions require at least 2 owners in CODEOWNERS:\n"
                                    "    {}".format(line))
            maintainer = len(set(owners).intersection(set(maintainers))) > 0
            if not maintainer:
              error_messages.append("Extensions require at least one maintainer OWNER:\n"
                                    "    {}".format(line))

      return owned
    except IOError:
      return []  # for the check format tests.

  # Calculate the list of owned directories once per run.
  error_messages = []
  owned_directories = ownedDirectories(error_messages)

  if os.path.isfile(args.target_path):
    error_messages += format_checker.checkFormat("./" + args.target_path)
  else:
    results = []

    def PooledCheckFormat(path_predicate):
      pool = multiprocessing.Pool(processes=args.num_workers)
      # For each file in target_path, start a new task in the pool and collect the
      # results (results is passed by reference, and is used as an output).
      for root, _, files in os.walk(args.target_path):
        format_checker.checkFormatVisitor((pool, results, owned_directories, error_messages), root,
                                          [f for f in files if path_predicate(f)])

      # Close the pool to new tasks, wait for all of the running tasks to finish,
      # then collect the error messages.
      pool.close()
      pool.join()

    # We first run formatting on non-BUILD files, since the BUILD file format
    # requires analysis of srcs/hdrs in the BUILD file, and we don't want these
    # to be rewritten by other multiprocessing pooled processes.
    PooledCheckFormat(lambda f: not format_checker.isBuildFile(f))
    PooledCheckFormat(lambda f: format_checker.isBuildFile(f))

    error_messages += sum((r.get() for r in results), [])

  if format_checker.checkErrorMessages(error_messages):
    print("ERROR: check format failed. run 'tools/code_format/check_format.py fix'")
    sys.exit(1)

  if args.operation_type == "check":
    print("PASS")<|MERGE_RESOLUTION|>--- conflicted
+++ resolved
@@ -110,9 +110,7 @@
 EXTENSIONS_CODEOWNERS_REGEX = re.compile(r'.*(extensions[^@]*\s+)(@.*)')
 COMMENT_REGEX = re.compile(r"//|\*")
 DURATION_VALUE_REGEX = re.compile(r'\b[Dd]uration\(([0-9.]+)')
-<<<<<<< HEAD
 PROTO_VALIDATION_STRING = re.compile(r'\bmin_bytes\b')
-=======
 VERSION_HISTORY_NEW_LINE_REGEX = re.compile("\* ([a-z \-_]+): ([a-z:`]+)")
 VERSION_HISTORY_SECTION_NAME = re.compile("^[A-Z][A-Za-z ]*$")
 RELOADABLE_FLAG_REGEX = re.compile(".*(.)(envoy.reloadable_features.[^ ]*)\s.*")
@@ -120,7 +118,6 @@
 # :ref:`panic mode. <arch_overview_load_balancing_panic_threshold>`
 REF_WITH_PUNCTUATION_REGEX = re.compile(".*\. <[^<]*>`\s*")
 DOT_MULTI_SPACE_REGEX = re.compile("\\. +")
->>>>>>> 07f7c59a
 
 # yapf: disable
 PROTOBUF_TYPE_ERRORS = {
@@ -765,6 +762,15 @@
           "Don't use lua_pushlightuserdata, since it can cause unprotected error in call to" +
           "Lua API (bad light userdata pointer) on ARM64 architecture. See " +
           "https://github.com/LuaJIT/LuaJIT/issues/450#issuecomment-433659873 for details.")
+    #Fix for https://github.com/envoyproxy/envoy/issues/10535
+    if file_path.endswith(PROTO_SUFFIX):
+      exclude_path = ['v1', 'v2', 'generated_api_shadow']
+      result = PROTO_VALIDATION_STRING.search(line)
+      if result is not None:
+        if not any(x in file_path for x in exclude_path):
+          reportError(
+              "Proto validation Error in file: %s. 'min_bytes' is DEPRECATED, Use 'min_len'." %
+              file_path)
 
   def checkBuildLine(self, line, file_path, reportError):
     if "@bazel_tools" in line and not (self.isStarlarkFile(file_path) or
@@ -910,166 +916,9 @@
         error_messages += self.fixBuildPath(file_path)
       error_messages += self.checkBuildPath(file_path)
     else:
-<<<<<<< HEAD
-      reportError("Don't use std::get_time; use the injectable time system")
-  if tokenInLine("std::put_time", line):
-    reportError("Don't use std::put_time; use absl::Time equivalent instead")
-  if tokenInLine("gmtime", line):
-    reportError("Don't use gmtime; use absl::Time equivalent instead")
-  if tokenInLine("mktime", line):
-    reportError("Don't use mktime; use absl::Time equivalent instead")
-  if tokenInLine("localtime", line):
-    reportError("Don't use localtime; use absl::Time equivalent instead")
-  if tokenInLine("strftime", line):
-    reportError("Don't use strftime; use absl::FormatTime instead")
-  if tokenInLine("strptime", line):
-    reportError("Don't use strptime; use absl::FormatTime instead")
-  if tokenInLine("strerror", line):
-    reportError("Don't use strerror; use Envoy::errorDetails instead")
-  # Prefer using abseil hash maps/sets over std::unordered_map/set for performance optimizations and
-  # non-deterministic iteration order that exposes faulty assertions.
-  # See: https://abseil.io/docs/cpp/guides/container#hash-tables
-  if "std::unordered_map" in line:
-    reportError("Don't use std::unordered_map; use absl::flat_hash_map instead or "
-                "absl::node_hash_map if pointer stability of keys/values is required")
-  if "std::unordered_set" in line:
-    reportError("Don't use std::unordered_set; use absl::flat_hash_set instead or "
-                "absl::node_hash_set if pointer stability of keys/values is required")
-  if "std::atomic_" in line:
-    # The std::atomic_* free functions are functionally equivalent to calling
-    # operations on std::atomic<T> objects, so prefer to use that instead.
-    reportError("Don't use free std::atomic_* functions, use std::atomic<T> members instead.")
-  # Blocking the use of std::any, std::optional, std::variant for now as iOS 11/macOS 10.13
-  # does not support these functions at runtime.
-  # See: https://github.com/envoyproxy/envoy/issues/12341
-  if tokenInLine("std::any", line):
-    reportError("Don't use std::any; use absl::any instead")
-  if tokenInLine("std::optional", line):
-    reportError("Don't use std::optional; use absl::optional instead")
-  if tokenInLine("std::variant", line):
-    reportError("Don't use std::variant; use absl::variant instead")
-  if "__attribute__((packed))" in line and file_path != "./include/envoy/common/platform.h":
-    # __attribute__((packed)) is not supported by MSVC, we have a PACKED_STRUCT macro that
-    # can be used instead
-    reportError("Don't use __attribute__((packed)), use the PACKED_STRUCT macro defined "
-                "in include/envoy/common/platform.h instead")
-  if DESIGNATED_INITIALIZER_REGEX.search(line):
-    # Designated initializers are not part of the C++14 standard and are not supported
-    # by MSVC
-    reportError("Don't use designated initializers in struct initialization, "
-                "they are not part of C++14")
-  if " ?: " in line:
-    # The ?: operator is non-standard, it is a GCC extension
-    reportError("Don't use the '?:' operator, it is a non-standard GCC extension")
-  if line.startswith("using testing::Test;"):
-    reportError("Don't use 'using testing::Test;, elaborate the type instead")
-  if line.startswith("using testing::TestWithParams;"):
-    reportError("Don't use 'using testing::Test;, elaborate the type instead")
-  if TEST_NAME_STARTING_LOWER_CASE_REGEX.search(line):
-    # Matches variants of TEST(), TEST_P(), TEST_F() etc. where the test name begins
-    # with a lowercase letter.
-    reportError("Test names should be CamelCase, starting with a capital letter")
-  if not allowlistedForSerializeAsString(file_path) and "SerializeAsString" in line:
-    # The MessageLite::SerializeAsString doesn't generate deterministic serialization,
-    # use MessageUtil::hash instead.
-    reportError(
-        "Don't use MessageLite::SerializeAsString for generating deterministic serialization, use MessageUtil::hash instead."
-    )
-  if not allowlistedForJsonStringToMessage(file_path) and "JsonStringToMessage" in line:
-    # Centralize all usage of JSON parsing so it is easier to make changes in JSON parsing
-    # behavior.
-    reportError("Don't use Protobuf::util::JsonStringToMessage, use TestUtility::loadFromJson.")
-
-  if isInSubdir(file_path, 'source') and file_path.endswith('.cc') and \
-     ('.counterFromString(' in line or '.gaugeFromString(' in line or \
-      '.histogramFromString(' in line or '.textReadoutFromString(' in line or \
-      '->counterFromString(' in line or '->gaugeFromString(' in line or \
-      '->histogramFromString(' in line or '->textReadoutFromString(' in line):
-    reportError("Don't lookup stats by name at runtime; use StatName saved during construction")
-
-  if MANGLED_PROTOBUF_NAME_REGEX.search(line):
-    reportError("Don't use mangled Protobuf names for enum constants")
-
-  hist_m = HISTOGRAM_SI_SUFFIX_REGEX.search(line)
-  if hist_m and not allowlistedForHistogramSiSuffix(hist_m.group(0)):
-    reportError(
-        "Don't suffix histogram names with the unit symbol, "
-        "it's already part of the histogram object and unit-supporting sinks can use this information natively, "
-        "other sinks can add the suffix automatically on flush should they prefer to do so.")
-
-  if not allowlistedForStdRegex(file_path) and "std::regex" in line:
-    reportError("Don't use std::regex in code that handles untrusted input. Use RegexMatcher")
-
-  if not allowlistedForGrpcInit(file_path):
-    grpc_init_or_shutdown = line.find("grpc_init()")
-    grpc_shutdown = line.find("grpc_shutdown()")
-    if grpc_init_or_shutdown == -1 or (grpc_shutdown != -1 and
-                                       grpc_shutdown < grpc_init_or_shutdown):
-      grpc_init_or_shutdown = grpc_shutdown
-    if grpc_init_or_shutdown != -1:
-      comment = line.find("// ")
-      if comment == -1 or comment > grpc_init_or_shutdown:
-        reportError("Don't call grpc_init() or grpc_shutdown() directly, instantiate " +
-                    "Grpc::GoogleGrpcContext. See #8282")
-
-  if denylistedForExceptions(file_path):
-    # Skpping cases where 'throw' is a substring of a symbol like in "foothrowBar".
-    if "throw" in line.split():
-      comment_match = COMMENT_REGEX.search(line)
-      if comment_match is None or comment_match.start(0) > line.find("throw"):
-        reportError("Don't introduce throws into exception-free files, use error " +
-                    "statuses instead.")
-
-  if "lua_pushlightuserdata" in line:
-    reportError("Don't use lua_pushlightuserdata, since it can cause unprotected error in call to" +
-                "Lua API (bad light userdata pointer) on ARM64 architecture. See " +
-                "https://github.com/LuaJIT/LuaJIT/issues/450#issuecomment-433659873 for details.")
-
-  #Fix for https://github.com/envoyproxy/envoy/issues/10535
-  if file_path.endswith(PROTO_SUFFIX):
-    exclude_path = ['v1', 'v2', 'generated_api_shadow']
-    result = PROTO_VALIDATION_STRING.search(line)
-    if result is not None:
-      if not any(x in file_path for x in exclude_path):
-        reportError(
-            "Proto validation Error in file: %s. 'min_bytes' is DEPRECATED, Use 'min_len'." %
-            file_path)
-
-
-def checkBuildLine(line, file_path, reportError):
-  if "@bazel_tools" in line and not (isStarlarkFile(file_path) or
-                                     file_path.startswith("./bazel/") or "python/runfiles" in line):
-    reportError("unexpected @bazel_tools reference, please indirect via a definition in //bazel")
-  if not allowlistedForProtobufDeps(file_path) and '"protobuf"' in line:
-    reportError("unexpected direct external dependency on protobuf, use "
-                "//source/common/protobuf instead.")
-  if (envoy_build_rule_check and not isStarlarkFile(file_path) and
-      not isWorkspaceFile(file_path) and not isExternalBuildFile(file_path) and "@envoy//" in line):
-    reportError("Superfluous '@envoy//' prefix")
-
-
-def fixBuildLine(file_path, line, line_number):
-  if (envoy_build_rule_check and not isStarlarkFile(file_path) and
-      not isWorkspaceFile(file_path) and not isExternalBuildFile(file_path)):
-    line = line.replace("@envoy//", "//")
-  return line
-
-
-def fixBuildPath(file_path):
-  evaluateLines(file_path, functools.partial(fixBuildLine, file_path))
-
-  error_messages = []
-
-  # TODO(htuch): Add API specific BUILD fixer script.
-  if not isBuildFixerExcludedFile(file_path) and not isApiFile(file_path) and not isStarlarkFile(
-      file_path) and not isWorkspaceFile(file_path):
-    if os.system("%s %s %s" % (ENVOY_BUILD_FIXER_PATH, file_path, file_path)) != 0:
-      error_messages += ["envoy_build_fixer rewrite failed for file: %s" % file_path]
-=======
       if try_to_fix:
         error_messages += self.fixSourcePath(file_path)
       error_messages += self.checkSourcePath(file_path)
->>>>>>> 07f7c59a
 
     if error_messages:
       return ["From %s" % file_path] + error_messages

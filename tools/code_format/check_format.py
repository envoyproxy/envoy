#!/usr/bin/env python3

import argparse
import common
import functools
import multiprocessing
import os
import os.path
import pathlib
import re
import subprocess
import stat
import sys
import traceback
import shutil
import paths

EXCLUDED_PREFIXES = (
    "./generated/",
    "./thirdparty/",
    "./build",
    "./.git/",
    "./bazel-",
    "./.cache",
    "./source/extensions/extensions_build_config.bzl",
    "./bazel/toolchains/configs/",
    "./tools/testdata/check_format/",
    "./tools/pyformat/",
    "./third_party/",
    "./test/extensions/filters/http/wasm/test_data",
    "./test/extensions/filters/network/wasm/test_data",
    "./test/extensions/stats_sinks/wasm/test_data",
    "./test/extensions/bootstrap/wasm/test_data",
    "./test/extensions/common/wasm/test_data",
    "./test/extensions/access_loggers/wasm/test_data",
    "./source/extensions/common/wasm/ext",
    "./examples/wasm-cc",
)
SUFFIXES = ("BUILD", "WORKSPACE", ".bzl", ".cc", ".h", ".java", ".m", ".md", ".mm", ".proto",
            ".rst")
DOCS_SUFFIX = (".md", ".rst")
PROTO_SUFFIX = (".proto")

# Files in these paths can make reference to protobuf stuff directly
GOOGLE_PROTOBUF_ALLOWLIST = ("ci/prebuilt", "source/common/protobuf", "api/test",
                             "test/extensions/bootstrap/wasm/test_data")
REPOSITORIES_BZL = "bazel/repositories.bzl"

# Files matching these exact names can reference real-world time. These include the class
# definitions for real-world time, the construction of them in main(), and perf annotation.
# For now it includes the validation server but that really should be injected too.
REAL_TIME_ALLOWLIST = (
    "./source/common/common/utility.h", "./source/extensions/common/aws/utility.cc",
    "./source/common/event/real_time_system.cc", "./source/common/event/real_time_system.h",
    "./source/exe/main_common.cc", "./source/exe/main_common.h",
    "./source/server/config_validation/server.cc", "./source/common/common/perf_annotation.h",
    "./test/common/common/log_macros_test.cc", "./test/common/protobuf/utility_test.cc",
    "./test/test_common/simulated_time_system.cc", "./test/test_common/simulated_time_system.h",
    "./test/test_common/test_time.cc", "./test/test_common/test_time.h",
    "./test/test_common/utility.cc", "./test/test_common/utility.h",
    "./test/integration/integration.h", "./test/tools/wee8_compile/wee8_compile.cc")

# Tests in these paths may make use of the Registry::RegisterFactory constructor or the
# REGISTER_FACTORY macro. Other locations should use the InjectFactory helper class to
# perform temporary registrations.
REGISTER_FACTORY_TEST_ALLOWLIST = ("./test/common/config/registry_test.cc",
                                   "./test/integration/clusters/", "./test/integration/filters/")

# Files in these paths can use MessageLite::SerializeAsString
SERIALIZE_AS_STRING_ALLOWLIST = (
    "./source/common/config/version_converter.cc",
    "./source/common/protobuf/utility.cc",
    "./source/extensions/filters/http/grpc_json_transcoder/json_transcoder_filter.cc",
    "./test/common/protobuf/utility_test.cc",
    "./test/common/config/version_converter_test.cc",
    "./test/common/grpc/codec_test.cc",
    "./test/common/grpc/codec_fuzz_test.cc",
    "./test/extensions/filters/common/expr/context_test.cc",
    "./test/extensions/filters/http/common/fuzz/uber_filter.h",
    "./test/extensions/bootstrap/wasm/test_data/speed_cpp.cc",
)

# Files in these paths can use Protobuf::util::JsonStringToMessage
JSON_STRING_TO_MESSAGE_ALLOWLIST = ("./source/common/protobuf/utility.cc",
                                    "./test/extensions/bootstrap/wasm/test_data/speed_cpp.cc")

# Histogram names which are allowed to be suffixed with the unit symbol, all of the pre-existing
# ones were grandfathered as part of PR #8484 for backwards compatibility.
HISTOGRAM_WITH_SI_SUFFIX_ALLOWLIST = ("downstream_cx_length_ms", "downstream_cx_length_ms",
                                      "initialization_time_ms", "loop_duration_us", "poll_delay_us",
                                      "request_time_ms", "upstream_cx_connect_ms",
                                      "upstream_cx_length_ms")

RAW_TRY_ALLOWLIST = ("./source/common/common/regex.cc", "./source/common/common/thread.h")

# Files in these paths can use std::regex
STD_REGEX_ALLOWLIST = (
    "./source/common/common/utility.cc", "./source/common/common/regex.h",
    "./source/common/common/regex.cc", "./source/common/stats/tag_extractor_impl.h",
    "./source/common/stats/tag_extractor_impl.cc",
    "./source/common/formatter/substitution_formatter.cc",
    "./source/extensions/filters/http/squash/squash_filter.h",
    "./source/extensions/filters/http/squash/squash_filter.cc", "./source/server/admin/utils.h",
    "./source/server/admin/utils.cc", "./source/server/admin/stats_handler.h",
    "./source/server/admin/stats_handler.cc", "./source/server/admin/prometheus_stats.h",
    "./source/server/admin/prometheus_stats.cc", "./tools/clang_tools/api_booster/main.cc",
    "./tools/clang_tools/api_booster/proto_cxx_utils.cc", "./source/common/version/version.cc")

# Only one C++ file should instantiate grpc_init
GRPC_INIT_ALLOWLIST = ("./source/common/grpc/google_grpc_context.cc")

# Files that should not raise an error for using memcpy
MEMCPY_WHITELIST = ("./source/common/common/mem_block_builder.h",
                    "./source/common/common/safe_memcpy.h")

# These files should not throw exceptions. Add HTTP/1 when exceptions removed.
EXCEPTION_DENYLIST = ("./source/common/http/http2/codec_impl.h",
                      "./source/common/http/http2/codec_impl.cc")

# Header files that can throw exceptions. These should be limited; the only
# valid situation identified so far is template functions used for config
# processing.
EXCEPTION_ALLOWLIST = ("./source/common/config/utility.h")

# We want all URL references to exist in repository_locations.bzl files and have
# metadata that conforms to the schema in ./api/bazel/external_deps.bzl. Below
# we have some exceptions for either infrastructure files or places we fall
# short today (Rust).
#
# Please DO NOT extend this allow list without consulting
# @envoyproxy/dependency-shepherds.
BUILD_URLS_ALLOWLIST = (
    "./generated_api_shadow/bazel/repository_locations.bzl",
    "./generated_api_shadow/bazel/envoy_http_archive.bzl",
    "./bazel/repository_locations.bzl",
    "./api/bazel/repository_locations.bzl",
    "./api/bazel/envoy_http_archive.bzl",
)

CLANG_FORMAT_PATH = os.getenv("CLANG_FORMAT", "clang-format-10")
BUILDIFIER_PATH = paths.get_buildifier()
BUILDOZER_PATH = paths.get_buildozer()
ENVOY_BUILD_FIXER_PATH = os.path.join(os.path.dirname(os.path.abspath(sys.argv[0])),
                                      "envoy_build_fixer.py")
HEADER_ORDER_PATH = os.path.join(os.path.dirname(os.path.abspath(sys.argv[0])), "header_order.py")
SUBDIR_SET = set(common.include_dir_order())
INCLUDE_ANGLE = "#include <"
INCLUDE_ANGLE_LEN = len(INCLUDE_ANGLE)
PROTO_PACKAGE_REGEX = re.compile(r"^package (\S+);\n*", re.MULTILINE)
X_ENVOY_USED_DIRECTLY_REGEX = re.compile(r'.*\"x-envoy-.*\".*')
DESIGNATED_INITIALIZER_REGEX = re.compile(r"\{\s*\.\w+\s*\=")
MANGLED_PROTOBUF_NAME_REGEX = re.compile(r"envoy::[a-z0-9_:]+::[A-Z][a-z]\w*_\w*_[A-Z]{2}")
HISTOGRAM_SI_SUFFIX_REGEX = re.compile(r"(?<=HISTOGRAM\()[a-zA-Z0-9_]+_(b|kb|mb|ns|us|ms|s)(?=,)")
TEST_NAME_STARTING_LOWER_CASE_REGEX = re.compile(r"TEST(_.\(.*,\s|\()[a-z].*\)\s\{")
EXTENSIONS_CODEOWNERS_REGEX = re.compile(r'.*(extensions[^@]*\s+)(@.*)')
COMMENT_REGEX = re.compile(r"//|\*")
DURATION_VALUE_REGEX = re.compile(r'\b[Dd]uration\(([0-9.]+)')
PROTO_VALIDATION_STRING = re.compile(r'\bmin_bytes\b')
VERSION_HISTORY_NEW_LINE_REGEX = re.compile("\* ([a-z \-_]+): ([a-z:`]+)")
VERSION_HISTORY_SECTION_NAME = re.compile("^[A-Z][A-Za-z ]*$")
RELOADABLE_FLAG_REGEX = re.compile(".*(..)(envoy.reloadable_features.[^ ]*)\s.*")
INVALID_REFLINK = re.compile(".* ref:.*")
OLD_MOCK_METHOD_REGEX = re.compile("MOCK_METHOD\d")
# C++17 feature, lacks sufficient support across various libraries / compilers.
FOR_EACH_N_REGEX = re.compile("for_each_n\(")
# Check for punctuation in a terminal ref clause, e.g.
# :ref:`panic mode. <arch_overview_load_balancing_panic_threshold>`
REF_WITH_PUNCTUATION_REGEX = re.compile(".*\. <[^<]*>`\s*")
DOT_MULTI_SPACE_REGEX = re.compile("\\. +")

# yapf: disable
PROTOBUF_TYPE_ERRORS = {
    # Well-known types should be referenced from the ProtobufWkt namespace.
    "Protobuf::Any":                    "ProtobufWkt::Any",
    "Protobuf::Empty":                  "ProtobufWkt::Empty",
    "Protobuf::ListValue":              "ProtobufWkt::ListValue",
    "Protobuf::NULL_VALUE":             "ProtobufWkt::NULL_VALUE",
    "Protobuf::StringValue":            "ProtobufWkt::StringValue",
    "Protobuf::Struct":                 "ProtobufWkt::Struct",
    "Protobuf::Value":                  "ProtobufWkt::Value",

    # Other common mis-namespacing of protobuf types.
    "ProtobufWkt::Map":                 "Protobuf::Map",
    "ProtobufWkt::MapPair":             "Protobuf::MapPair",
    "ProtobufUtil::MessageDifferencer": "Protobuf::util::MessageDifferencer"
}

LIBCXX_REPLACEMENTS = {
    "absl::make_unique<": "std::make_unique<",
}

CODE_CONVENTION_REPLACEMENTS = {
    # We can't just remove Times(1) everywhere, since .Times(1).WillRepeatedly
    # is a legitimate pattern. See
    # https://github.com/google/googletest/blob/master/googlemock/docs/for_dummies.md#cardinalities-how-many-times-will-it-be-called
    ".Times(1);": ";",
    # These may miss some cases, due to line breaks, but should reduce the
    # Times(1) noise.
    ".Times(1).WillOnce": ".WillOnce",
    ".Times(1).WillRepeatedly": ".WillOnce",
}

UNOWNED_EXTENSIONS = {
  "extensions/filters/http/ratelimit",
  "extensions/filters/http/buffer",
  "extensions/filters/http/rbac",
  "extensions/filters/http/ip_tagging",
  "extensions/filters/http/tap",
  "extensions/filters/http/health_check",
  "extensions/filters/http/cors",
  "extensions/filters/http/ext_authz",
  "extensions/filters/http/dynamo",
  "extensions/filters/http/lua",
  "extensions/filters/http/common",
  "extensions/filters/common",
  "extensions/filters/common/ratelimit",
  "extensions/filters/common/rbac",
  "extensions/filters/common/lua",
  "extensions/filters/listener/original_dst",
  "extensions/filters/listener/proxy_protocol",
  "extensions/stat_sinks/statsd",
  "extensions/stat_sinks/common",
  "extensions/stat_sinks/common/statsd",
  "extensions/health_checkers/redis",
  "extensions/access_loggers/grpc",
  "extensions/access_loggers/file",
  "extensions/common/tap",
  "extensions/transport_sockets/raw_buffer",
  "extensions/transport_sockets/tap",
  "extensions/tracers/zipkin",
  "extensions/tracers/dynamic_ot",
  "extensions/tracers/opencensus",
  "extensions/tracers/lightstep",
  "extensions/tracers/common",
  "extensions/tracers/common/ot",
  "extensions/retry/host/previous_hosts",
  "extensions/filters/network/ratelimit",
  "extensions/filters/network/client_ssl_auth",
  "extensions/filters/network/rbac",
  "extensions/filters/network/tcp_proxy",
  "extensions/filters/network/echo",
  "extensions/filters/network/ext_authz",
  "extensions/filters/network/redis_proxy",
  "extensions/filters/network/kafka",
  "extensions/filters/network/kafka/broker",
  "extensions/filters/network/kafka/protocol",
  "extensions/filters/network/kafka/serialization",
  "extensions/filters/network/mongo_proxy",
  "extensions/filters/network/common",
  "extensions/filters/network/common/redis",
}
# yapf: enable


class FormatChecker:

  def __init__(self, args):
    self.operation_type = args.operation_type
    self.target_path = args.target_path
    self.api_prefix = args.api_prefix
    self.api_shadow_root = args.api_shadow_prefix
    self.envoy_build_rule_check = not args.skip_envoy_build_rule_check
    self.namespace_check = args.namespace_check
    self.namespace_check_excluded_paths = args.namespace_check_excluded_paths + [
        "./tools/api_boost/testdata/",
        "./tools/clang_tools/",
    ]
    self.build_fixer_check_excluded_paths = args.build_fixer_check_excluded_paths + [
        "./bazel/external/",
        "./bazel/toolchains/",
        "./bazel/BUILD",
        "./tools/clang_tools",
    ]
    self.include_dir_order = args.include_dir_order

  # Map a line transformation function across each line of a file,
  # writing the result lines as requested.
  # If there is a clang format nesting or mismatch error, return the first occurrence
  def evaluate_lines(self, path, line_xform, write=True):
    error_message = None
    format_flag = True
    output_lines = []
    for line_number, line in enumerate(self.read_lines(path)):
      if line.find("// clang-format off") != -1:
        if not format_flag and error_message is None:
          error_message = "%s:%d: %s" % (path, line_number + 1, "clang-format nested off")
        format_flag = False
      if line.find("// clang-format on") != -1:
        if format_flag and error_message is None:
          error_message = "%s:%d: %s" % (path, line_number + 1, "clang-format nested on")
        format_flag = True
      if format_flag:
        output_lines.append(line_xform(line, line_number))
      else:
        output_lines.append(line)
    # We used to use fileinput in the older Python 2.7 script, but this doesn't do
    # inplace mode and UTF-8 in Python 3, so doing it the manual way.
    if write:
      pathlib.Path(path).write_text('\n'.join(output_lines), encoding='utf-8')
    if not format_flag and error_message is None:
      error_message = "%s:%d: %s" % (path, line_number + 1, "clang-format remains off")
    return error_message

  # Obtain all the lines in a given file.
  def read_lines(self, path):
    return self.read_file(path).split('\n')

  # Read a UTF-8 encoded file as a str.
  def read_file(self, path):
    return pathlib.Path(path).read_text(encoding='utf-8')

  # look_path searches for the given executable in all directories in PATH
  # environment variable. If it cannot be found, empty string is returned.
  def look_path(self, executable):
    return shutil.which(executable) or ''

  # path_exists checks whether the given path exists. This function assumes that
  # the path is absolute and evaluates environment variables.
  def path_exists(self, executable):
    return os.path.exists(os.path.expandvars(executable))

  # executable_by_others checks whether the given path has execute permission for
  # others.
  def executable_by_others(self, executable):
    st = os.stat(os.path.expandvars(executable))
    return bool(st.st_mode & stat.S_IXOTH)

  # Check whether all needed external tools (clang-format, buildifier, buildozer) are
  # available.
  def check_tools(self):
    error_messages = []

    clang_format_abs_path = self.look_path(CLANG_FORMAT_PATH)
    if clang_format_abs_path:
      if not self.executable_by_others(clang_format_abs_path):
        error_messages.append("command {} exists, but cannot be executed by other "
                              "users".format(CLANG_FORMAT_PATH))
    else:
      error_messages.append(
          "Command {} not found. If you have clang-format in version 10.x.x "
          "installed, but the binary name is different or it's not available in "
          "PATH, please use CLANG_FORMAT environment variable to specify the path. "
          "Examples:\n"
          "    export CLANG_FORMAT=clang-format-11.0.1\n"
          "    export CLANG_FORMAT=/opt/bin/clang-format-11\n"
          "    export CLANG_FORMAT=/usr/local/opt/llvm@11/bin/clang-format".format(
              CLANG_FORMAT_PATH))

    def check_bazel_tool(name, path, var):
      bazel_tool_abs_path = self.look_path(path)
      if bazel_tool_abs_path:
        if not self.executable_by_others(bazel_tool_abs_path):
          error_messages.append("command {} exists, but cannot be executed by other "
                                "users".format(path))
      elif self.path_exists(path):
        if not self.executable_by_others(path):
          error_messages.append("command {} exists, but cannot be executed by other "
                                "users".format(path))
      else:

        error_messages.append("Command {} not found. If you have {} installed, but the binary "
                              "name is different or it's not available in $GOPATH/bin, please use "
                              "{} environment variable to specify the path. Example:\n"
                              "    export {}=`which {}`\n"
                              "If you don't have {} installed, you can install it by:\n"
                              "    go get -u github.com/bazelbuild/buildtools/{}".format(
                                  path, name, var, var, name, name, name))

    check_bazel_tool('buildifier', BUILDIFIER_PATH, 'BUILDIFIER_BIN')
    check_bazel_tool('buildozer', BUILDOZER_PATH, 'BUILDOZER_BIN')

    return error_messages

  def check_namespace(self, file_path):
    for excluded_path in self.namespace_check_excluded_paths:
      if file_path.startswith(excluded_path):
        return []

    nolint = "NOLINT(namespace-%s)" % self.namespace_check.lower()
    text = self.read_file(file_path)
    if not re.search("^\s*namespace\s+%s\s*{" % self.namespace_check, text, re.MULTILINE) and \
      not nolint in text:
      return [
          "Unable to find %s namespace or %s for file: %s" %
          (self.namespace_check, nolint, file_path)
      ]
    return []

  def package_name_for_proto(self, file_path):
    package_name = None
    error_message = []
    result = PROTO_PACKAGE_REGEX.search(self.read_file(file_path))
    if result is not None and len(result.groups()) == 1:
      package_name = result.group(1)
    if package_name is None:
      error_message = ["Unable to find package name for proto file: %s" % file_path]

    return [package_name, error_message]

  # To avoid breaking the Lyft import, we just check for path inclusion here.
  def allow_listed_for_protobuf_deps(self, file_path):
    return (file_path.endswith(PROTO_SUFFIX) or file_path.endswith(REPOSITORIES_BZL) or \
            any(path_segment in file_path for path_segment in GOOGLE_PROTOBUF_ALLOWLIST))

  # Real-world time sources should not be instantiated in the source, except for a few
  # specific cases. They should be passed down from where they are instantied to where
  # they need to be used, e.g. through the ServerInstance, Dispatcher, or ClusterManager.
  def allow_listed_for_realtime(self, file_path):
    if file_path.endswith(".md"):
      return True
    return file_path in REAL_TIME_ALLOWLIST

  def allow_listed_for_register_factory(self, file_path):
    if not file_path.startswith("./test/"):
      return True

    return any(file_path.startswith(prefix) for prefix in REGISTER_FACTORY_TEST_ALLOWLIST)

  def allow_listed_for_serialize_as_string(self, file_path):
    return file_path in SERIALIZE_AS_STRING_ALLOWLIST or file_path.endswith(DOCS_SUFFIX)

  def allow_listed_for_json_string_to_message(self, file_path):
    return file_path in JSON_STRING_TO_MESSAGE_ALLOWLIST

  def allow_listed_for_histogram_si_suffix(self, name):
    return name in HISTOGRAM_WITH_SI_SUFFIX_ALLOWLIST

  def allow_listed_for_std_regex(self, file_path):
    return file_path.startswith("./test") or file_path in STD_REGEX_ALLOWLIST or file_path.endswith(
        DOCS_SUFFIX)

  def allow_listed_for_grpc_init(self, file_path):
    return file_path in GRPC_INIT_ALLOWLIST

  def allow_listed_for_unpack_to(self, file_path):
    return file_path.startswith("./test") or file_path in [
        "./source/common/protobuf/utility.cc", "./source/common/protobuf/utility.h"
    ]

  def deny_listed_for_exceptions(self, file_path):
    # Returns true when it is a non test header file or the file_path is in DENYLIST or
    # it is under tools/testdata subdirectory.
    if file_path.endswith(DOCS_SUFFIX):
      return False

    return (file_path.endswith('.h') and not file_path.startswith("./test/") and not file_path in EXCEPTION_ALLOWLIST) or file_path in EXCEPTION_DENYLIST \
        or self.is_in_subdir(file_path, 'tools/testdata')

  def allow_listed_for_build_urls(self, file_path):
    return file_path in BUILD_URLS_ALLOWLIST

<<<<<<< HEAD
  # TODO(chaoqin-li1123): Exclude some important extensions from the allow list.
  def allowlistedForRawTry(self, file_path):
    return file_path in RAW_TRY_ALLOWLIST or file_path.startswith("./source/extensions")

  def isApiFile(self, file_path):
=======
  def is_api_file(self, file_path):
>>>>>>> e6f77604
    return file_path.startswith(self.api_prefix) or file_path.startswith(self.api_shadow_root)

  def is_build_file(self, file_path):
    basename = os.path.basename(file_path)
    if basename in {"BUILD", "BUILD.bazel"} or basename.endswith(".BUILD"):
      return True
    return False

  def is_external_build_file(self, file_path):
    return self.is_build_file(file_path) and (file_path.startswith("./bazel/external/") or
                                              file_path.startswith("./tools/clang_tools"))

  def is_starlark_file(self, file_path):
    return file_path.endswith(".bzl")

  def is_workspace_file(self, file_path):
    return os.path.basename(file_path) == "WORKSPACE"

  def is_build_fixer_excluded_file(self, file_path):
    for excluded_path in self.build_fixer_check_excluded_paths:
      if file_path.startswith(excluded_path):
        return True
    return False

  def has_invalid_angle_bracket_directory(self, line):
    if not line.startswith(INCLUDE_ANGLE):
      return False
    path = line[INCLUDE_ANGLE_LEN:]
    slash = path.find("/")
    if slash == -1:
      return False
    subdir = path[0:slash]
    return subdir in SUBDIR_SET

  def check_current_release_notes(self, file_path, error_messages):
    first_word_of_prior_line = ''
    next_word_to_check = ''  # first word after :
    prior_line = ''

    def ends_with_period(prior_line):
      if not prior_line:
        return True  # Don't punctuation-check empty lines.
      if prior_line.endswith('.'):
        return True  # Actually ends with .
      if prior_line.endswith('`') and REF_WITH_PUNCTUATION_REGEX.match(prior_line):
        return True  # The text in the :ref ends with a .
      return False

    for line_number, line in enumerate(self.read_lines(file_path)):

      def report_error(message):
        error_messages.append("%s:%d: %s" % (file_path, line_number + 1, message))

      if VERSION_HISTORY_SECTION_NAME.match(line):
        if line == "Deprecated":
          # The deprecations section is last, and does not have enforced formatting.
          break

        # Reset all parsing at the start of a section.
        first_word_of_prior_line = ''
        next_word_to_check = ''  # first word after :
        prior_line = ''

      invalid_reflink_match = INVALID_REFLINK.match(line)
      if invalid_reflink_match:
        report_error("Found text \" ref:\". This should probably be \" :ref:\"\n%s" % line)

      # make sure flags are surrounded by ``s
      flag_match = RELOADABLE_FLAG_REGEX.match(line)
      if flag_match:
        if not flag_match.groups()[0].startswith(' `'):
          report_error("Flag `%s` should be enclosed in a single set of back ticks" %
                       flag_match.groups()[1])

      if line.startswith("* "):
        if not ends_with_period(prior_line):
          report_error("The following release note does not end with a '.'\n %s" % prior_line)

        match = VERSION_HISTORY_NEW_LINE_REGEX.match(line)
        if not match:
          report_error("Version history line malformed. "
                       "Does not match VERSION_HISTORY_NEW_LINE_REGEX in check_format.py\n %s\n"
                       "Please use messages in the form 'category: feature explanation.', "
                       "starting with a lower-cased letter and ending with a period." % line)
        else:
          first_word = match.groups()[0]
          next_word = match.groups()[1]
          # Do basic alphabetization checks of the first word on the line and the
          # first word after the :
          if first_word_of_prior_line and first_word_of_prior_line > first_word:
            report_error(
                "Version history not in alphabetical order (%s vs %s): please check placement of line\n %s. "
                % (first_word_of_prior_line, first_word, line))
          if first_word_of_prior_line == first_word and next_word_to_check and next_word_to_check > next_word:
            report_error(
                "Version history not in alphabetical order (%s vs %s): please check placement of line\n %s. "
                % (next_word_to_check, next_word, line))
          first_word_of_prior_line = first_word
          next_word_to_check = next_word

          prior_line = line
      elif not line:
        # If we hit the end of this release note block block, check the prior line.
        if not ends_with_period(prior_line):
          report_error("The following release note does not end with a '.'\n %s" % prior_line)
        prior_line = ''
      elif prior_line:
        prior_line += line

  def check_file_contents(self, file_path, checker):
    error_messages = []

    if file_path.endswith("version_history/current.rst"):
      # Version file checking has enough special cased logic to merit its own checks.
      # This only validates entries for the current release as very old release
      # notes have a different format.
      self.check_current_release_notes(file_path, error_messages)

    def check_format_errors(line, line_number):

      def report_error(message):
        error_messages.append("%s:%d: %s" % (file_path, line_number + 1, message))

      checker(line, file_path, report_error)

    evaluate_failure = self.evaluate_lines(file_path, check_format_errors, False)
    if evaluate_failure is not None:
      error_messages.append(evaluate_failure)

    return error_messages

  def fix_source_line(self, line, line_number):
    # Strip double space after '.'  This may prove overenthusiastic and need to
    # be restricted to comments and metadata files but works for now.
    line = re.sub(DOT_MULTI_SPACE_REGEX, ". ", line)

    if self.has_invalid_angle_bracket_directory(line):
      line = line.replace("<", '"').replace(">", '"')

    # Fix incorrect protobuf namespace references.
    for invalid_construct, valid_construct in PROTOBUF_TYPE_ERRORS.items():
      line = line.replace(invalid_construct, valid_construct)

    # Use recommended cpp stdlib
    for invalid_construct, valid_construct in LIBCXX_REPLACEMENTS.items():
      line = line.replace(invalid_construct, valid_construct)

    # Fix code conventions violations.
    for invalid_construct, valid_construct in CODE_CONVENTION_REPLACEMENTS.items():
      line = line.replace(invalid_construct, valid_construct)

    return line

  # We want to look for a call to condvar.waitFor, but there's no strong pattern
  # to the variable name of the condvar. If we just look for ".waitFor" we'll also
  # pick up time_system_.waitFor(...), and we don't want to return true for that
  # pattern. But in that case there is a strong pattern of using time_system in
  # various spellings as the variable name.
  def has_cond_var_wait_for(self, line):
    wait_for = line.find(".waitFor(")
    if wait_for == -1:
      return False
    preceding = line[0:wait_for]
    if preceding.endswith("time_system") or preceding.endswith("timeSystem()") or \
      preceding.endswith("time_system_"):
      return False
    return True

  # Determines whether the filename is either in the specified subdirectory, or
  # at the top level. We consider files in the top level for the benefit of
  # the check_format testcases in tools/testdata/check_format.
  def is_in_subdir(self, filename, *subdirs):
    # Skip this check for check_format's unit-tests.
    if filename.count("/") <= 1:
      return True
    for subdir in subdirs:
      if filename.startswith('./' + subdir + '/'):
        return True
    return False

  # Determines if given token exists in line without leading or trailing token characters
  # e.g. will return True for a line containing foo() but not foo_bar() or baz_foo
  def token_in_line(self, token, line):
    index = 0
    while True:
      index = line.find(token, index)
      # the following check has been changed from index < 1 to index < 0 because
      # this function incorrectly returns false when the token in question is the
      # first one in a line. The following line returns false when the token is present:
      # (no leading whitespace) violating_symbol foo;
      if index < 0:
        break
      if index == 0 or not (line[index - 1].isalnum() or line[index - 1] == '_'):
        if index + len(token) >= len(line) or not (line[index + len(token)].isalnum() or
                                                   line[index + len(token)] == '_'):
          return True
      index = index + 1
    return False

  def check_source_line(self, line, file_path, report_error):
    # Check fixable errors. These may have been fixed already.
    if line.find(".  ") != -1:
      report_error("over-enthusiastic spaces")
    if self.is_in_subdir(file_path, 'source',
                         'include') and X_ENVOY_USED_DIRECTLY_REGEX.match(line):
      report_error(
          "Please do not use the raw literal x-envoy in source code.  See Envoy::Http::PrefixValue."
      )
    if self.has_invalid_angle_bracket_directory(line):
      report_error("envoy includes should not have angle brackets")
    for invalid_construct, valid_construct in PROTOBUF_TYPE_ERRORS.items():
      if invalid_construct in line:
        report_error("incorrect protobuf type reference %s; "
                     "should be %s" % (invalid_construct, valid_construct))
    for invalid_construct, valid_construct in LIBCXX_REPLACEMENTS.items():
      if invalid_construct in line:
        report_error("term %s should be replaced with standard library term %s" %
                     (invalid_construct, valid_construct))
    for invalid_construct, valid_construct in CODE_CONVENTION_REPLACEMENTS.items():
      if invalid_construct in line:
        report_error("term %s should be replaced with preferred term %s" %
                     (invalid_construct, valid_construct))
    # Do not include the virtual_includes headers.
    if re.search("#include.*/_virtual_includes/", line):
      report_error("Don't include the virtual includes headers.")

    # Some errors cannot be fixed automatically, and actionable, consistent,
    # navigable messages should be emitted to make it easy to find and fix
    # the errors by hand.
    if not self.allow_listed_for_protobuf_deps(file_path):
      if '"google/protobuf' in line or "google::protobuf" in line:
        report_error("unexpected direct dependency on google.protobuf, use "
                     "the definitions in common/protobuf/protobuf.h instead.")
    if line.startswith("#include <mutex>") or line.startswith("#include <condition_variable"):
      # We don't check here for std::mutex because that may legitimately show up in
      # comments, for example this one.
      report_error("Don't use <mutex> or <condition_variable*>, switch to "
                   "Thread::MutexBasicLockable in source/common/common/thread.h")
    if line.startswith("#include <shared_mutex>"):
      # We don't check here for std::shared_timed_mutex because that may
      # legitimately show up in comments, for example this one.
      report_error("Don't use <shared_mutex>, use absl::Mutex for reader/writer locks.")
    if not self.allow_listed_for_realtime(file_path) and not "NO_CHECK_FORMAT(real_time)" in line:
      if "RealTimeSource" in line or \
        ("RealTimeSystem" in line and not "TestRealTimeSystem" in line) or \
        "std::chrono::system_clock::now" in line or "std::chrono::steady_clock::now" in line or \
        "std::this_thread::sleep_for" in line or self.has_cond_var_wait_for(line):
        report_error("Don't reference real-world time sources from production code; use injection")
    duration_arg = DURATION_VALUE_REGEX.search(line)
    if duration_arg and duration_arg.group(1) != "0" and duration_arg.group(1) != "0.0":
      # Matching duration(int-const or float-const) other than zero
      report_error(
          "Don't use ambiguous duration(value), use an explicit duration type, e.g. Event::TimeSystem::Milliseconds(value)"
      )
    if not self.allow_listed_for_register_factory(file_path):
      if "Registry::RegisterFactory<" in line or "REGISTER_FACTORY" in line:
        report_error("Don't use Registry::RegisterFactory or REGISTER_FACTORY in tests, "
                     "use Registry::InjectFactory instead.")
    if not self.allow_listed_for_unpack_to(file_path):
      if "UnpackTo" in line:
        report_error("Don't use UnpackTo() directly, use MessageUtil::unpackTo() instead")
    # Check that we use the absl::Time library
    if self.token_in_line("std::get_time", line):
      if "test/" in file_path:
        report_error("Don't use std::get_time; use TestUtility::parseTime in tests")
      else:
        report_error("Don't use std::get_time; use the injectable time system")
    if self.token_in_line("std::put_time", line):
      report_error("Don't use std::put_time; use absl::Time equivalent instead")
    if self.token_in_line("gmtime", line):
      report_error("Don't use gmtime; use absl::Time equivalent instead")
    if self.token_in_line("mktime", line):
      report_error("Don't use mktime; use absl::Time equivalent instead")
    if self.token_in_line("localtime", line):
      report_error("Don't use localtime; use absl::Time equivalent instead")
    if self.token_in_line("strftime", line):
      report_error("Don't use strftime; use absl::FormatTime instead")
    if self.token_in_line("strptime", line):
      report_error("Don't use strptime; use absl::FormatTime instead")
    if self.token_in_line("strerror", line):
      report_error("Don't use strerror; use Envoy::errorDetails instead")
    # Prefer using abseil hash maps/sets over std::unordered_map/set for performance optimizations and
    # non-deterministic iteration order that exposes faulty assertions.
    # See: https://abseil.io/docs/cpp/guides/container#hash-tables
    if "std::unordered_map" in line:
      report_error("Don't use std::unordered_map; use absl::flat_hash_map instead or "
                   "absl::node_hash_map if pointer stability of keys/values is required")
    if "std::unordered_set" in line:
      report_error("Don't use std::unordered_set; use absl::flat_hash_set instead or "
                   "absl::node_hash_set if pointer stability of keys/values is required")
    if "std::atomic_" in line:
      # The std::atomic_* free functions are functionally equivalent to calling
      # operations on std::atomic<T> objects, so prefer to use that instead.
      report_error("Don't use free std::atomic_* functions, use std::atomic<T> members instead.")
    # Block usage of certain std types/functions as iOS 11 and macOS 10.13
    # do not support these at runtime.
    # See: https://github.com/envoyproxy/envoy/issues/12341
<<<<<<< HEAD
    if self.tokenInLine("std::any", line):
      reportError("Don't use std::any; use absl::any instead")
    if self.tokenInLine("std::get_if", line):
      reportError("Don't use std::get_if; use absl::get_if instead")
    if self.tokenInLine("std::holds_alternative", line):
      reportError("Don't use std::holds_alternative; use absl::holds_alternative instead")
    if self.tokenInLine("std::make_optional", line):
      reportError("Don't use std::make_optional; use absl::make_optional instead")
    if self.tokenInLine("std::monostate", line):
      reportError("Don't use std::monostate; use absl::monostate instead")
    if self.tokenInLine("std::optional", line):
      reportError("Don't use std::optional; use absl::optional instead")
    if self.tokenInLine("std::string_view", line):
      reportError("Don't use std::string_view; use absl::string_view instead")
    if self.tokenInLine("std::variant", line):
      reportError("Don't use std::variant; use absl::variant instead")
    if self.tokenInLine("std::visit", line):
      reportError("Don't use std::visit; use absl::visit instead")
    if " try {" in line and file_path.startswith(
        "./source") and not self.allowlistedForRawTry(file_path):
      reportError(
          "Don't use raw try, use TRY_ASSERT_MAIN_THREAD if on the main thread otherwise don't use exceptions."
      )
=======
    if self.token_in_line("std::any", line):
      report_error("Don't use std::any; use absl::any instead")
    if self.token_in_line("std::get_if", line):
      report_error("Don't use std::get_if; use absl::get_if instead")
    if self.token_in_line("std::holds_alternative", line):
      report_error("Don't use std::holds_alternative; use absl::holds_alternative instead")
    if self.token_in_line("std::make_optional", line):
      report_error("Don't use std::make_optional; use absl::make_optional instead")
    if self.token_in_line("std::monostate", line):
      report_error("Don't use std::monostate; use absl::monostate instead")
    if self.token_in_line("std::optional", line):
      report_error("Don't use std::optional; use absl::optional instead")
    if self.token_in_line("std::string_view", line):
      report_error("Don't use std::string_view; use absl::string_view instead")
    if self.token_in_line("std::variant", line):
      report_error("Don't use std::variant; use absl::variant instead")
    if self.token_in_line("std::visit", line):
      report_error("Don't use std::visit; use absl::visit instead")
>>>>>>> e6f77604
    if "__attribute__((packed))" in line and file_path != "./include/envoy/common/platform.h":
      # __attribute__((packed)) is not supported by MSVC, we have a PACKED_STRUCT macro that
      # can be used instead
      report_error("Don't use __attribute__((packed)), use the PACKED_STRUCT macro defined "
                   "in include/envoy/common/platform.h instead")
    if DESIGNATED_INITIALIZER_REGEX.search(line):
      # Designated initializers are not part of the C++14 standard and are not supported
      # by MSVC
      report_error("Don't use designated initializers in struct initialization, "
                   "they are not part of C++14")
    if " ?: " in line:
      # The ?: operator is non-standard, it is a GCC extension
      report_error("Don't use the '?:' operator, it is a non-standard GCC extension")
    if line.startswith("using testing::Test;"):
      report_error("Don't use 'using testing::Test;, elaborate the type instead")
    if line.startswith("using testing::TestWithParams;"):
      report_error("Don't use 'using testing::Test;, elaborate the type instead")
    if TEST_NAME_STARTING_LOWER_CASE_REGEX.search(line):
      # Matches variants of TEST(), TEST_P(), TEST_F() etc. where the test name begins
      # with a lowercase letter.
      report_error("Test names should be CamelCase, starting with a capital letter")
    if OLD_MOCK_METHOD_REGEX.search(line):
      report_error("The MOCK_METHODn() macros should not be used, use MOCK_METHOD() instead")
    if FOR_EACH_N_REGEX.search(line):
      report_error("std::for_each_n should not be used, use an alternative for loop instead")

    if not self.allow_listed_for_serialize_as_string(file_path) and "SerializeAsString" in line:
      # The MessageLite::SerializeAsString doesn't generate deterministic serialization,
      # use MessageUtil::hash instead.
      report_error(
          "Don't use MessageLite::SerializeAsString for generating deterministic serialization, use MessageUtil::hash instead."
      )
    if not self.allow_listed_for_json_string_to_message(
        file_path) and "JsonStringToMessage" in line:
      # Centralize all usage of JSON parsing so it is easier to make changes in JSON parsing
      # behavior.
      report_error("Don't use Protobuf::util::JsonStringToMessage, use TestUtility::loadFromJson.")

    if self.is_in_subdir(file_path, 'source') and file_path.endswith('.cc') and \
      ('.counterFromString(' in line or '.gaugeFromString(' in line or \
        '.histogramFromString(' in line or '.textReadoutFromString(' in line or \
        '->counterFromString(' in line or '->gaugeFromString(' in line or \
        '->histogramFromString(' in line or '->textReadoutFromString(' in line):
      report_error("Don't lookup stats by name at runtime; use StatName saved during construction")

    if MANGLED_PROTOBUF_NAME_REGEX.search(line):
      report_error("Don't use mangled Protobuf names for enum constants")

    hist_m = HISTOGRAM_SI_SUFFIX_REGEX.search(line)
    if hist_m and not self.allow_listed_for_histogram_si_suffix(hist_m.group(0)):
      report_error(
          "Don't suffix histogram names with the unit symbol, "
          "it's already part of the histogram object and unit-supporting sinks can use this information natively, "
          "other sinks can add the suffix automatically on flush should they prefer to do so.")

    if not self.allow_listed_for_std_regex(file_path) and "std::regex" in line:
      report_error("Don't use std::regex in code that handles untrusted input. Use RegexMatcher")

    if not self.allow_listed_for_grpc_init(file_path):
      grpc_init_or_shutdown = line.find("grpc_init()")
      grpc_shutdown = line.find("grpc_shutdown()")
      if grpc_init_or_shutdown == -1 or (grpc_shutdown != -1 and
                                         grpc_shutdown < grpc_init_or_shutdown):
        grpc_init_or_shutdown = grpc_shutdown
      if grpc_init_or_shutdown != -1:
        comment = line.find("// ")
        if comment == -1 or comment > grpc_init_or_shutdown:
          report_error("Don't call grpc_init() or grpc_shutdown() directly, instantiate " +
                       "Grpc::GoogleGrpcContext. See #8282")

    if not self.whitelisted_for_memcpy(file_path) and \
       not ("test/" in file_path) and \
       ("memcpy(" in line) and \
       not ("NOLINT(safe-memcpy)" in line):
      report_error(
          "Don't call memcpy() directly; use safeMemcpy, safeMemcpyUnsafeSrc, safeMemcpyUnsafeDst or MemBlockBuilder instead."
      )

    if self.deny_listed_for_exceptions(file_path):
      # Skpping cases where 'throw' is a substring of a symbol like in "foothrowBar".
      if "throw" in line.split():
        comment_match = COMMENT_REGEX.search(line)
        if comment_match is None or comment_match.start(0) > line.find("throw"):
          report_error("Don't introduce throws into exception-free files, use error " +
                       "statuses instead.")

    if "lua_pushlightuserdata" in line:
      report_error(
          "Don't use lua_pushlightuserdata, since it can cause unprotected error in call to" +
          "Lua API (bad light userdata pointer) on ARM64 architecture. See " +
          "https://github.com/LuaJIT/LuaJIT/issues/450#issuecomment-433659873 for details.")

    if file_path.endswith(PROTO_SUFFIX):
      exclude_path = ['v1', 'v2', 'generated_api_shadow']
      result = PROTO_VALIDATION_STRING.search(line)
      if result is not None:
        if not any(x in file_path for x in exclude_path):
          report_error("min_bytes is DEPRECATED, Use min_len.")

  def check_build_line(self, line, file_path, report_error):
    if "@bazel_tools" in line and not (self.is_starlark_file(file_path) or
                                       file_path.startswith("./bazel/") or
                                       "python/runfiles" in line):
      report_error("unexpected @bazel_tools reference, please indirect via a definition in //bazel")
    if not self.allow_listed_for_protobuf_deps(file_path) and '"protobuf"' in line:
      report_error("unexpected direct external dependency on protobuf, use "
                   "//source/common/protobuf instead.")
    if (self.envoy_build_rule_check and not self.is_starlark_file(file_path) and
        not self.is_workspace_file(file_path) and not self.is_external_build_file(file_path) and
        "@envoy//" in line):
      report_error("Superfluous '@envoy//' prefix")
    if not self.allow_listed_for_build_urls(file_path) and (" urls = " in line or
                                                            " url = " in line):
      report_error("Only repository_locations.bzl may contains URL references")

  def fix_build_line(self, file_path, line, line_number):
    if (self.envoy_build_rule_check and not self.is_starlark_file(file_path) and
        not self.is_workspace_file(file_path) and not self.is_external_build_file(file_path)):
      line = line.replace("@envoy//", "//")
    return line

  def fix_build_path(self, file_path):
    self.evaluate_lines(file_path, functools.partial(self.fix_build_line, file_path))

    error_messages = []

    # TODO(htuch): Add API specific BUILD fixer script.
    if not self.is_build_fixer_excluded_file(file_path) and not self.is_api_file(
        file_path) and not self.is_starlark_file(file_path) and not self.is_workspace_file(
            file_path):
      if os.system("%s %s %s" % (ENVOY_BUILD_FIXER_PATH, file_path, file_path)) != 0:
        error_messages += ["envoy_build_fixer rewrite failed for file: %s" % file_path]

    if os.system("%s -lint=fix -mode=fix %s" % (BUILDIFIER_PATH, file_path)) != 0:
      error_messages += ["buildifier rewrite failed for file: %s" % file_path]
    return error_messages

  def check_build_path(self, file_path):
    error_messages = []

    if not self.is_build_fixer_excluded_file(file_path) and not self.is_api_file(
        file_path) and not self.is_starlark_file(file_path) and not self.is_workspace_file(
            file_path):
      command = "%s %s | diff %s -" % (ENVOY_BUILD_FIXER_PATH, file_path, file_path)
      error_messages += self.execute_command(command, "envoy_build_fixer check failed", file_path)

    if self.is_build_file(file_path) and (file_path.startswith(self.api_prefix + "envoy") or
                                          file_path.startswith(self.api_shadow_root + "envoy")):
      found = False
      for line in self.read_lines(file_path):
        if "api_proto_package(" in line:
          found = True
          break
      if not found:
        error_messages += ["API build file does not provide api_proto_package()"]

    command = "%s -mode=diff %s" % (BUILDIFIER_PATH, file_path)
    error_messages += self.execute_command(command, "buildifier check failed", file_path)
    error_messages += self.check_file_contents(file_path, self.check_build_line)
    return error_messages

  def fix_source_path(self, file_path):
    self.evaluate_lines(file_path, self.fix_source_line)

    error_messages = []

    if not file_path.endswith(DOCS_SUFFIX):
      if not file_path.endswith(PROTO_SUFFIX):
        error_messages += self.fix_header_order(file_path)
      error_messages += self.clang_format(file_path)
    if file_path.endswith(PROTO_SUFFIX) and self.is_api_file(file_path):
      package_name, error_message = self.package_name_for_proto(file_path)
      if package_name is None:
        error_messages += error_message
    return error_messages

  def check_source_path(self, file_path):
    error_messages = self.check_file_contents(file_path, self.check_source_line)

    if not file_path.endswith(DOCS_SUFFIX):
      if not file_path.endswith(PROTO_SUFFIX):
        error_messages += self.check_namespace(file_path)
        command = ("%s --include_dir_order %s --path %s | diff %s -" %
                   (HEADER_ORDER_PATH, self.include_dir_order, file_path, file_path))
        error_messages += self.execute_command(command, "header_order.py check failed", file_path)
      command = ("%s %s | diff %s -" % (CLANG_FORMAT_PATH, file_path, file_path))
      error_messages += self.execute_command(command, "clang-format check failed", file_path)

    if file_path.endswith(PROTO_SUFFIX) and self.is_api_file(file_path):
      package_name, error_message = self.package_name_for_proto(file_path)
      if package_name is None:
        error_messages += error_message
    return error_messages

  # Example target outputs are:
  #   - "26,27c26"
  #   - "12,13d13"
  #   - "7a8,9"
  def execute_command(self,
                      command,
                      error_message,
                      file_path,
                      regex=re.compile(r"^(\d+)[a|c|d]?\d*(?:,\d+[a|c|d]?\d*)?$")):
    try:
      output = subprocess.check_output(command, shell=True, stderr=subprocess.STDOUT).strip()
      if output:
        return output.decode('utf-8').split("\n")
      return []
    except subprocess.CalledProcessError as e:
      if (e.returncode != 0 and e.returncode != 1):
        return ["ERROR: something went wrong while executing: %s" % e.cmd]
      # In case we can't find any line numbers, record an error message first.
      error_messages = ["%s for file: %s" % (error_message, file_path)]
      for line in e.output.decode('utf-8').splitlines():
        for num in regex.findall(line):
          error_messages.append("  %s:%s" % (file_path, num))
      return error_messages

  def fix_header_order(self, file_path):
    command = "%s --rewrite --include_dir_order %s --path %s" % (HEADER_ORDER_PATH,
                                                                 self.include_dir_order, file_path)
    if os.system(command) != 0:
      return ["header_order.py rewrite error: %s" % (file_path)]
    return []

  def clang_format(self, file_path):
    command = "%s -i %s" % (CLANG_FORMAT_PATH, file_path)
    if os.system(command) != 0:
      return ["clang-format rewrite error: %s" % (file_path)]
    return []

  def check_format(self, file_path):
    if file_path.startswith(EXCLUDED_PREFIXES):
      return []

    if not file_path.endswith(SUFFIXES):
      return []

    error_messages = []
    # Apply fixes first, if asked, and then run checks. If we wind up attempting to fix
    # an issue, but there's still an error, that's a problem.
    try_to_fix = self.operation_type == "fix"
    if self.is_build_file(file_path) or self.is_starlark_file(file_path) or self.is_workspace_file(
        file_path):
      if try_to_fix:
        error_messages += self.fix_build_path(file_path)
      error_messages += self.check_build_path(file_path)
    else:
      if try_to_fix:
        error_messages += self.fix_source_path(file_path)
      error_messages += self.check_source_path(file_path)

    if error_messages:
      return ["From %s" % file_path] + error_messages
    return error_messages

  def check_format_return_trace_on_error(self, file_path):
    """Run check_format and return the traceback of any exception."""
    try:
      return self.check_format(file_path)
    except:
      return traceback.format_exc().split("\n")

  def check_owners(self, dir_name, owned_directories, error_messages):
    """Checks to make sure a given directory is present either in CODEOWNERS or OWNED_EXTENSIONS
    Args:
      dir_name: the directory being checked.
      owned_directories: directories currently listed in CODEOWNERS.
      error_messages: where to put an error message for new unowned directories.
    """
    found = False
    for owned in owned_directories:
      if owned.startswith(dir_name) or dir_name.startswith(owned):
        found = True
    if not found and dir_name not in UNOWNED_EXTENSIONS:
      error_messages.append("New directory %s appears to not have owners in CODEOWNERS" % dir_name)

  def check_api_shadow_starlark_files(self, file_path, error_messages):
    command = "diff -u "
    command += file_path + " "
    api_shadow_starlark_path = self.api_shadow_root + re.sub(r"\./api/", '', file_path)
    command += api_shadow_starlark_path

    error_message = self.execute_command(command, "invalid .bzl in generated_api_shadow", file_path)
    if self.operation_type == "check":
      error_messages += error_message
    elif self.operation_type == "fix" and len(error_message) != 0:
      shutil.copy(file_path, api_shadow_starlark_path)

    return error_messages

  def check_format_visitor(self, arg, dir_name, names):
    """Run check_format in parallel for the given files.
    Args:
      arg: a tuple (pool, result_list, owned_directories, error_messages)
        pool and result_list are for starting tasks asynchronously.
        owned_directories tracks directories listed in the CODEOWNERS file.
        error_messages is a list of string format errors.
      dir_name: the parent directory of the given files.
      names: a list of file names.
    """

    # Unpack the multiprocessing.Pool process pool and list of results. Since
    # python lists are passed as references, this is used to collect the list of
    # async results (futures) from running check_format and passing them back to
    # the caller.
    pool, result_list, owned_directories, error_messages = arg

    # Sanity check CODEOWNERS.  This doesn't need to be done in a multi-threaded
    # manner as it is a small and limited list.
    source_prefix = './source/'
    full_prefix = './source/extensions/'
    # Check to see if this directory is a subdir under /source/extensions
    # Also ignore top level directories under /source/extensions since we don't
    # need owners for source/extensions/access_loggers etc, just the subdirectories.
    if dir_name.startswith(full_prefix) and '/' in dir_name[len(full_prefix):]:
      self.check_owners(dir_name[len(source_prefix):], owned_directories, error_messages)

    for file_name in names:
      if dir_name.startswith("./api") and self.is_starlark_file(file_name):
        result = pool.apply_async(self.check_api_shadow_starlark_files,
                                  args=(dir_name + "/" + file_name, error_messages))
        result_list.append(result)
      result = pool.apply_async(self.check_format_return_trace_on_error,
                                args=(dir_name + "/" + file_name,))
      result_list.append(result)

  # check_error_messages iterates over the list with error messages and prints
  # errors and returns a bool based on whether there were any errors.
  def check_error_messages(self, error_messages):
    if error_messages:
      for e in error_messages:
        print("ERROR: %s" % e)
      return True
    return False

  def whitelisted_for_memcpy(self, file_path):
    return file_path in MEMCPY_WHITELIST


if __name__ == "__main__":
  parser = argparse.ArgumentParser(description="Check or fix file format.")
  parser.add_argument("operation_type",
                      type=str,
                      choices=["check", "fix"],
                      help="specify if the run should 'check' or 'fix' format.")
  parser.add_argument(
      "target_path",
      type=str,
      nargs="?",
      default=".",
      help="specify the root directory for the script to recurse over. Default '.'.")
  parser.add_argument("--add-excluded-prefixes",
                      type=str,
                      nargs="+",
                      help="exclude additional prefixes.")
  parser.add_argument("-j",
                      "--num-workers",
                      type=int,
                      default=multiprocessing.cpu_count(),
                      help="number of worker processes to use; defaults to one per core.")
  parser.add_argument("--api-prefix", type=str, default="./api/", help="path of the API tree.")
  parser.add_argument("--api-shadow-prefix",
                      type=str,
                      default="./generated_api_shadow/",
                      help="path of the shadow API tree.")
  parser.add_argument("--skip_envoy_build_rule_check",
                      action="store_true",
                      help="skip checking for '@envoy//' prefix in build rules.")
  parser.add_argument("--namespace_check",
                      type=str,
                      nargs="?",
                      default="Envoy",
                      help="specify namespace check string. Default 'Envoy'.")
  parser.add_argument("--namespace_check_excluded_paths",
                      type=str,
                      nargs="+",
                      default=[],
                      help="exclude paths from the namespace_check.")
  parser.add_argument("--build_fixer_check_excluded_paths",
                      type=str,
                      nargs="+",
                      default=[],
                      help="exclude paths from envoy_build_fixer check.")
  parser.add_argument("--bazel_tools_check_excluded_paths",
                      type=str,
                      nargs="+",
                      default=[],
                      help="exclude paths from bazel_tools check.")
  parser.add_argument("--include_dir_order",
                      type=str,
                      default=",".join(common.include_dir_order()),
                      help="specify the header block include directory order.")
  args = parser.parse_args()
  if args.add_excluded_prefixes:
    EXCLUDED_PREFIXES += tuple(args.add_excluded_prefixes)
  format_checker = FormatChecker(args)

  # Check whether all needed external tools are available.
  ct_error_messages = format_checker.check_tools()
  if format_checker.check_error_messages(ct_error_messages):
    sys.exit(1)

  # Returns the list of directories with owners listed in CODEOWNERS. May append errors to
  # error_messages.
  def owned_directories(error_messages):
    owned = []
    maintainers = [
        '@mattklein123', '@htuch', '@alyssawilk', '@zuercher', '@lizan', '@snowp', '@asraa',
        '@yanavlasov', '@junr03', '@dio', '@jmarantz', '@antoniovicente'
    ]

    try:
      with open('./CODEOWNERS') as f:
        for line in f:
          # If this line is of the form "extensions/... @owner1 @owner2" capture the directory
          # name and store it in the list of directories with documented owners.
          m = EXTENSIONS_CODEOWNERS_REGEX.search(line)
          if m is not None and not line.startswith('#'):
            owned.append(m.group(1).strip())
            owners = re.findall('@\S+', m.group(2).strip())
            if len(owners) < 2:
              error_messages.append("Extensions require at least 2 owners in CODEOWNERS:\n"
                                    "    {}".format(line))
            maintainer = len(set(owners).intersection(set(maintainers))) > 0
            if not maintainer:
              error_messages.append("Extensions require at least one maintainer OWNER:\n"
                                    "    {}".format(line))

      return owned
    except IOError:
      return []  # for the check format tests.

  # Calculate the list of owned directories once per run.
  error_messages = []
  owned_directories = owned_directories(error_messages)

  if os.path.isfile(args.target_path):
    error_messages += format_checker.check_format("./" + args.target_path)
  else:
    results = []

    def pooled_check_format(path_predicate):
      pool = multiprocessing.Pool(processes=args.num_workers)
      # For each file in target_path, start a new task in the pool and collect the
      # results (results is passed by reference, and is used as an output).
      for root, _, files in os.walk(args.target_path):
        format_checker.check_format_visitor((pool, results, owned_directories, error_messages),
                                            root, [f for f in files if path_predicate(f)])

      # Close the pool to new tasks, wait for all of the running tasks to finish,
      # then collect the error messages.
      pool.close()
      pool.join()

    # We first run formatting on non-BUILD files, since the BUILD file format
    # requires analysis of srcs/hdrs in the BUILD file, and we don't want these
    # to be rewritten by other multiprocessing pooled processes.
    pooled_check_format(lambda f: not format_checker.is_build_file(f))
    pooled_check_format(lambda f: format_checker.is_build_file(f))

    error_messages += sum((r.get() for r in results), [])

  if format_checker.check_error_messages(error_messages):
    print("ERROR: check format failed. run 'tools/code_format/check_format.py fix'")
    sys.exit(1)

  if args.operation_type == "check":
    print("PASS")<|MERGE_RESOLUTION|>--- conflicted
+++ resolved
@@ -138,12 +138,12 @@
 )
 
 CLANG_FORMAT_PATH = os.getenv("CLANG_FORMAT", "clang-format-10")
-BUILDIFIER_PATH = paths.get_buildifier()
-BUILDOZER_PATH = paths.get_buildozer()
+BUILDIFIER_PATH = paths.getBuildifier()
+BUILDOZER_PATH = paths.getBuildozer()
 ENVOY_BUILD_FIXER_PATH = os.path.join(os.path.dirname(os.path.abspath(sys.argv[0])),
                                       "envoy_build_fixer.py")
 HEADER_ORDER_PATH = os.path.join(os.path.dirname(os.path.abspath(sys.argv[0])), "header_order.py")
-SUBDIR_SET = set(common.include_dir_order())
+SUBDIR_SET = set(common.includeDirOrder())
 INCLUDE_ANGLE = "#include <"
 INCLUDE_ANGLE_LEN = len(INCLUDE_ANGLE)
 PROTO_PACKAGE_REGEX = re.compile(r"^package (\S+);\n*", re.MULTILINE)
@@ -276,11 +276,11 @@
   # Map a line transformation function across each line of a file,
   # writing the result lines as requested.
   # If there is a clang format nesting or mismatch error, return the first occurrence
-  def evaluate_lines(self, path, line_xform, write=True):
+  def evaluateLines(self, path, line_xform, write=True):
     error_message = None
     format_flag = True
     output_lines = []
-    for line_number, line in enumerate(self.read_lines(path)):
+    for line_number, line in enumerate(self.readLines(path)):
       if line.find("// clang-format off") != -1:
         if not format_flag and error_message is None:
           error_message = "%s:%d: %s" % (path, line_number + 1, "clang-format nested off")
@@ -302,37 +302,37 @@
     return error_message
 
   # Obtain all the lines in a given file.
-  def read_lines(self, path):
-    return self.read_file(path).split('\n')
+  def readLines(self, path):
+    return self.readFile(path).split('\n')
 
   # Read a UTF-8 encoded file as a str.
-  def read_file(self, path):
+  def readFile(self, path):
     return pathlib.Path(path).read_text(encoding='utf-8')
 
-  # look_path searches for the given executable in all directories in PATH
+  # lookPath searches for the given executable in all directories in PATH
   # environment variable. If it cannot be found, empty string is returned.
-  def look_path(self, executable):
+  def lookPath(self, executable):
     return shutil.which(executable) or ''
 
-  # path_exists checks whether the given path exists. This function assumes that
+  # pathExists checks whether the given path exists. This function assumes that
   # the path is absolute and evaluates environment variables.
-  def path_exists(self, executable):
+  def pathExists(self, executable):
     return os.path.exists(os.path.expandvars(executable))
 
-  # executable_by_others checks whether the given path has execute permission for
+  # executableByOthers checks whether the given path has execute permission for
   # others.
-  def executable_by_others(self, executable):
+  def executableByOthers(self, executable):
     st = os.stat(os.path.expandvars(executable))
     return bool(st.st_mode & stat.S_IXOTH)
 
   # Check whether all needed external tools (clang-format, buildifier, buildozer) are
   # available.
-  def check_tools(self):
+  def checkTools(self):
     error_messages = []
 
-    clang_format_abs_path = self.look_path(CLANG_FORMAT_PATH)
+    clang_format_abs_path = self.lookPath(CLANG_FORMAT_PATH)
     if clang_format_abs_path:
-      if not self.executable_by_others(clang_format_abs_path):
+      if not self.executableByOthers(clang_format_abs_path):
         error_messages.append("command {} exists, but cannot be executed by other "
                               "users".format(CLANG_FORMAT_PATH))
     else:
@@ -346,14 +346,14 @@
           "    export CLANG_FORMAT=/usr/local/opt/llvm@11/bin/clang-format".format(
               CLANG_FORMAT_PATH))
 
-    def check_bazel_tool(name, path, var):
-      bazel_tool_abs_path = self.look_path(path)
+    def checkBazelTool(name, path, var):
+      bazel_tool_abs_path = self.lookPath(path)
       if bazel_tool_abs_path:
-        if not self.executable_by_others(bazel_tool_abs_path):
+        if not self.executableByOthers(bazel_tool_abs_path):
           error_messages.append("command {} exists, but cannot be executed by other "
                                 "users".format(path))
-      elif self.path_exists(path):
-        if not self.executable_by_others(path):
+      elif self.pathExists(path):
+        if not self.executableByOthers(path):
           error_messages.append("command {} exists, but cannot be executed by other "
                                 "users".format(path))
       else:
@@ -366,18 +366,18 @@
                               "    go get -u github.com/bazelbuild/buildtools/{}".format(
                                   path, name, var, var, name, name, name))
 
-    check_bazel_tool('buildifier', BUILDIFIER_PATH, 'BUILDIFIER_BIN')
-    check_bazel_tool('buildozer', BUILDOZER_PATH, 'BUILDOZER_BIN')
+    checkBazelTool('buildifier', BUILDIFIER_PATH, 'BUILDIFIER_BIN')
+    checkBazelTool('buildozer', BUILDOZER_PATH, 'BUILDOZER_BIN')
 
     return error_messages
 
-  def check_namespace(self, file_path):
+  def checkNamespace(self, file_path):
     for excluded_path in self.namespace_check_excluded_paths:
       if file_path.startswith(excluded_path):
         return []
 
     nolint = "NOLINT(namespace-%s)" % self.namespace_check.lower()
-    text = self.read_file(file_path)
+    text = self.readFile(file_path)
     if not re.search("^\s*namespace\s+%s\s*{" % self.namespace_check, text, re.MULTILINE) and \
       not nolint in text:
       return [
@@ -386,10 +386,10 @@
       ]
     return []
 
-  def package_name_for_proto(self, file_path):
+  def packageNameForProto(self, file_path):
     package_name = None
     error_message = []
-    result = PROTO_PACKAGE_REGEX.search(self.read_file(file_path))
+    result = PROTO_PACKAGE_REGEX.search(self.readFile(file_path))
     if result is not None and len(result.groups()) == 1:
       package_name = result.group(1)
     if package_name is None:
@@ -398,91 +398,90 @@
     return [package_name, error_message]
 
   # To avoid breaking the Lyft import, we just check for path inclusion here.
-  def allow_listed_for_protobuf_deps(self, file_path):
+  def allowlistedForProtobufDeps(self, file_path):
     return (file_path.endswith(PROTO_SUFFIX) or file_path.endswith(REPOSITORIES_BZL) or \
             any(path_segment in file_path for path_segment in GOOGLE_PROTOBUF_ALLOWLIST))
 
   # Real-world time sources should not be instantiated in the source, except for a few
   # specific cases. They should be passed down from where they are instantied to where
   # they need to be used, e.g. through the ServerInstance, Dispatcher, or ClusterManager.
-  def allow_listed_for_realtime(self, file_path):
+  def allowlistedForRealTime(self, file_path):
     if file_path.endswith(".md"):
       return True
     return file_path in REAL_TIME_ALLOWLIST
 
-  def allow_listed_for_register_factory(self, file_path):
+  def allowlistedForRegisterFactory(self, file_path):
     if not file_path.startswith("./test/"):
       return True
 
     return any(file_path.startswith(prefix) for prefix in REGISTER_FACTORY_TEST_ALLOWLIST)
 
-  def allow_listed_for_serialize_as_string(self, file_path):
+  def allowlistedForSerializeAsString(self, file_path):
     return file_path in SERIALIZE_AS_STRING_ALLOWLIST or file_path.endswith(DOCS_SUFFIX)
 
-  def allow_listed_for_json_string_to_message(self, file_path):
+  def allowlistedForJsonStringToMessage(self, file_path):
     return file_path in JSON_STRING_TO_MESSAGE_ALLOWLIST
 
-  def allow_listed_for_histogram_si_suffix(self, name):
+  def allowlistedForHistogramSiSuffix(self, name):
     return name in HISTOGRAM_WITH_SI_SUFFIX_ALLOWLIST
 
-  def allow_listed_for_std_regex(self, file_path):
+  def allowlistedForStdRegex(self, file_path):
     return file_path.startswith("./test") or file_path in STD_REGEX_ALLOWLIST or file_path.endswith(
         DOCS_SUFFIX)
 
-  def allow_listed_for_grpc_init(self, file_path):
+  def allowlistedForGrpcInit(self, file_path):
     return file_path in GRPC_INIT_ALLOWLIST
 
-  def allow_listed_for_unpack_to(self, file_path):
+  def whitelistedForMemcpy(self, file_path):
+    return file_path in MEMCPY_WHITELIST
+
+  def allowlistedForUnpackTo(self, file_path):
     return file_path.startswith("./test") or file_path in [
         "./source/common/protobuf/utility.cc", "./source/common/protobuf/utility.h"
     ]
 
-  def deny_listed_for_exceptions(self, file_path):
+  def denylistedForExceptions(self, file_path):
     # Returns true when it is a non test header file or the file_path is in DENYLIST or
     # it is under tools/testdata subdirectory.
     if file_path.endswith(DOCS_SUFFIX):
       return False
 
     return (file_path.endswith('.h') and not file_path.startswith("./test/") and not file_path in EXCEPTION_ALLOWLIST) or file_path in EXCEPTION_DENYLIST \
-        or self.is_in_subdir(file_path, 'tools/testdata')
-
-  def allow_listed_for_build_urls(self, file_path):
+        or self.isInSubdir(file_path, 'tools/testdata')
+
+  def allowlistedForBuildUrls(self, file_path):
     return file_path in BUILD_URLS_ALLOWLIST
 
-<<<<<<< HEAD
-  # TODO(chaoqin-li1123): Exclude some important extensions from the allow list.
+  # TODO(chaoqin-li1123): Exclude some important extensions from allowlist.
   def allowlistedForRawTry(self, file_path):
     return file_path in RAW_TRY_ALLOWLIST or file_path.startswith("./source/extensions")
 
   def isApiFile(self, file_path):
-=======
-  def is_api_file(self, file_path):
->>>>>>> e6f77604
     return file_path.startswith(self.api_prefix) or file_path.startswith(self.api_shadow_root)
 
-  def is_build_file(self, file_path):
+  def isBuildFile(self, file_path):
     basename = os.path.basename(file_path)
     if basename in {"BUILD", "BUILD.bazel"} or basename.endswith(".BUILD"):
       return True
     return False
 
-  def is_external_build_file(self, file_path):
-    return self.is_build_file(file_path) and (file_path.startswith("./bazel/external/") or
-                                              file_path.startswith("./tools/clang_tools"))
-
-  def is_starlark_file(self, file_path):
+  def isExternalBuildFile(self, file_path):
+    return self.isBuildFile(file_path) and (file_path.startswith("./bazel/external/") or
+                                            file_path.startswith("./tools/clang_tools"))
+
+  def isStarlarkFile(self, file_path):
     return file_path.endswith(".bzl")
 
-  def is_workspace_file(self, file_path):
+  def isWorkspaceFile(self, file_path):
     return os.path.basename(file_path) == "WORKSPACE"
 
-  def is_build_fixer_excluded_file(self, file_path):
+  def isBuildFixerExcludedFile(self, file_path):
     for excluded_path in self.build_fixer_check_excluded_paths:
       if file_path.startswith(excluded_path):
         return True
     return False
 
-  def has_invalid_angle_bracket_directory(self, line):
+  def hasInvalidAngleBracketDirectory(self, line):
     if not line.startswith(INCLUDE_ANGLE):
       return False
     path = line[INCLUDE_ANGLE_LEN:]
@@ -492,12 +491,12 @@
     subdir = path[0:slash]
     return subdir in SUBDIR_SET
 
-  def check_current_release_notes(self, file_path, error_messages):
+  def checkCurrentReleaseNotes(self, file_path, error_messages):
     first_word_of_prior_line = ''
     next_word_to_check = ''  # first word after :
     prior_line = ''
 
-    def ends_with_period(prior_line):
+    def endsWithPeriod(prior_line):
       if not prior_line:
         return True  # Don't punctuation-check empty lines.
       if prior_line.endswith('.'):
@@ -506,9 +505,9 @@
         return True  # The text in the :ref ends with a .
       return False
 
-    for line_number, line in enumerate(self.read_lines(file_path)):
-
-      def report_error(message):
+    for line_number, line in enumerate(self.readLines(file_path)):
+
+      def reportError(message):
         error_messages.append("%s:%d: %s" % (file_path, line_number + 1, message))
 
       if VERSION_HISTORY_SECTION_NAME.match(line):
@@ -523,36 +522,36 @@
 
       invalid_reflink_match = INVALID_REFLINK.match(line)
       if invalid_reflink_match:
-        report_error("Found text \" ref:\". This should probably be \" :ref:\"\n%s" % line)
+        reportError("Found text \" ref:\". This should probably be \" :ref:\"\n%s" % line)
 
       # make sure flags are surrounded by ``s
       flag_match = RELOADABLE_FLAG_REGEX.match(line)
       if flag_match:
         if not flag_match.groups()[0].startswith(' `'):
-          report_error("Flag `%s` should be enclosed in a single set of back ticks" %
-                       flag_match.groups()[1])
+          reportError("Flag `%s` should be enclosed in a single set of back ticks" %
+                      flag_match.groups()[1])
 
       if line.startswith("* "):
-        if not ends_with_period(prior_line):
-          report_error("The following release note does not end with a '.'\n %s" % prior_line)
+        if not endsWithPeriod(prior_line):
+          reportError("The following release note does not end with a '.'\n %s" % prior_line)
 
         match = VERSION_HISTORY_NEW_LINE_REGEX.match(line)
         if not match:
-          report_error("Version history line malformed. "
-                       "Does not match VERSION_HISTORY_NEW_LINE_REGEX in check_format.py\n %s\n"
-                       "Please use messages in the form 'category: feature explanation.', "
-                       "starting with a lower-cased letter and ending with a period." % line)
+          reportError("Version history line malformed. "
+                      "Does not match VERSION_HISTORY_NEW_LINE_REGEX in check_format.py\n %s\n"
+                      "Please use messages in the form 'category: feature explanation.', "
+                      "starting with a lower-cased letter and ending with a period." % line)
         else:
           first_word = match.groups()[0]
           next_word = match.groups()[1]
           # Do basic alphabetization checks of the first word on the line and the
           # first word after the :
           if first_word_of_prior_line and first_word_of_prior_line > first_word:
-            report_error(
+            reportError(
                 "Version history not in alphabetical order (%s vs %s): please check placement of line\n %s. "
                 % (first_word_of_prior_line, first_word, line))
           if first_word_of_prior_line == first_word and next_word_to_check and next_word_to_check > next_word:
-            report_error(
+            reportError(
                 "Version history not in alphabetical order (%s vs %s): please check placement of line\n %s. "
                 % (next_word_to_check, next_word, line))
           first_word_of_prior_line = first_word
@@ -561,40 +560,40 @@
           prior_line = line
       elif not line:
         # If we hit the end of this release note block block, check the prior line.
-        if not ends_with_period(prior_line):
-          report_error("The following release note does not end with a '.'\n %s" % prior_line)
+        if not endsWithPeriod(prior_line):
+          reportError("The following release note does not end with a '.'\n %s" % prior_line)
         prior_line = ''
       elif prior_line:
         prior_line += line
 
-  def check_file_contents(self, file_path, checker):
+  def checkFileContents(self, file_path, checker):
     error_messages = []
 
     if file_path.endswith("version_history/current.rst"):
       # Version file checking has enough special cased logic to merit its own checks.
       # This only validates entries for the current release as very old release
       # notes have a different format.
-      self.check_current_release_notes(file_path, error_messages)
-
-    def check_format_errors(line, line_number):
-
-      def report_error(message):
+      self.checkCurrentReleaseNotes(file_path, error_messages)
+
+    def checkFormatErrors(line, line_number):
+
+      def reportError(message):
         error_messages.append("%s:%d: %s" % (file_path, line_number + 1, message))
 
-      checker(line, file_path, report_error)
-
-    evaluate_failure = self.evaluate_lines(file_path, check_format_errors, False)
+      checker(line, file_path, reportError)
+
+    evaluate_failure = self.evaluateLines(file_path, checkFormatErrors, False)
     if evaluate_failure is not None:
       error_messages.append(evaluate_failure)
 
     return error_messages
 
-  def fix_source_line(self, line, line_number):
+  def fixSourceLine(self, line, line_number):
     # Strip double space after '.'  This may prove overenthusiastic and need to
     # be restricted to comments and metadata files but works for now.
     line = re.sub(DOT_MULTI_SPACE_REGEX, ". ", line)
 
-    if self.has_invalid_angle_bracket_directory(line):
+    if self.hasInvalidAngleBracketDirectory(line):
       line = line.replace("<", '"').replace(">", '"')
 
     # Fix incorrect protobuf namespace references.
@@ -616,7 +615,7 @@
   # pick up time_system_.waitFor(...), and we don't want to return true for that
   # pattern. But in that case there is a strong pattern of using time_system in
   # various spellings as the variable name.
-  def has_cond_var_wait_for(self, line):
+  def hasCondVarWaitFor(self, line):
     wait_for = line.find(".waitFor(")
     if wait_for == -1:
       return False
@@ -629,7 +628,7 @@
   # Determines whether the filename is either in the specified subdirectory, or
   # at the top level. We consider files in the top level for the benefit of
   # the check_format testcases in tools/testdata/check_format.
-  def is_in_subdir(self, filename, *subdirs):
+  def isInSubdir(self, filename, *subdirs):
     # Skip this check for check_format's unit-tests.
     if filename.count("/") <= 1:
       return True
@@ -640,7 +639,7 @@
 
   # Determines if given token exists in line without leading or trailing token characters
   # e.g. will return True for a line containing foo() but not foo_bar() or baz_foo
-  def token_in_line(self, token, line):
+  def tokenInLine(self, token, line):
     index = 0
     while True:
       index = line.find(token, index)
@@ -657,105 +656,103 @@
       index = index + 1
     return False
 
-  def check_source_line(self, line, file_path, report_error):
+  def checkSourceLine(self, line, file_path, reportError):
     # Check fixable errors. These may have been fixed already.
     if line.find(".  ") != -1:
-      report_error("over-enthusiastic spaces")
-    if self.is_in_subdir(file_path, 'source',
-                         'include') and X_ENVOY_USED_DIRECTLY_REGEX.match(line):
-      report_error(
+      reportError("over-enthusiastic spaces")
+    if self.isInSubdir(file_path, 'source', 'include') and X_ENVOY_USED_DIRECTLY_REGEX.match(line):
+      reportError(
           "Please do not use the raw literal x-envoy in source code.  See Envoy::Http::PrefixValue."
       )
-    if self.has_invalid_angle_bracket_directory(line):
-      report_error("envoy includes should not have angle brackets")
+    if self.hasInvalidAngleBracketDirectory(line):
+      reportError("envoy includes should not have angle brackets")
     for invalid_construct, valid_construct in PROTOBUF_TYPE_ERRORS.items():
       if invalid_construct in line:
-        report_error("incorrect protobuf type reference %s; "
-                     "should be %s" % (invalid_construct, valid_construct))
+        reportError("incorrect protobuf type reference %s; "
+                    "should be %s" % (invalid_construct, valid_construct))
     for invalid_construct, valid_construct in LIBCXX_REPLACEMENTS.items():
       if invalid_construct in line:
-        report_error("term %s should be replaced with standard library term %s" %
-                     (invalid_construct, valid_construct))
+        reportError("term %s should be replaced with standard library term %s" %
+                    (invalid_construct, valid_construct))
     for invalid_construct, valid_construct in CODE_CONVENTION_REPLACEMENTS.items():
       if invalid_construct in line:
-        report_error("term %s should be replaced with preferred term %s" %
-                     (invalid_construct, valid_construct))
+        reportError("term %s should be replaced with preferred term %s" %
+                    (invalid_construct, valid_construct))
     # Do not include the virtual_includes headers.
     if re.search("#include.*/_virtual_includes/", line):
-      report_error("Don't include the virtual includes headers.")
+      reportError("Don't include the virtual includes headers.")
 
     # Some errors cannot be fixed automatically, and actionable, consistent,
     # navigable messages should be emitted to make it easy to find and fix
     # the errors by hand.
-    if not self.allow_listed_for_protobuf_deps(file_path):
+    if not self.allowlistedForProtobufDeps(file_path):
       if '"google/protobuf' in line or "google::protobuf" in line:
-        report_error("unexpected direct dependency on google.protobuf, use "
-                     "the definitions in common/protobuf/protobuf.h instead.")
+        reportError("unexpected direct dependency on google.protobuf, use "
+                    "the definitions in common/protobuf/protobuf.h instead.")
     if line.startswith("#include <mutex>") or line.startswith("#include <condition_variable"):
       # We don't check here for std::mutex because that may legitimately show up in
       # comments, for example this one.
-      report_error("Don't use <mutex> or <condition_variable*>, switch to "
-                   "Thread::MutexBasicLockable in source/common/common/thread.h")
+      reportError("Don't use <mutex> or <condition_variable*>, switch to "
+                  "Thread::MutexBasicLockable in source/common/common/thread.h")
     if line.startswith("#include <shared_mutex>"):
       # We don't check here for std::shared_timed_mutex because that may
       # legitimately show up in comments, for example this one.
-      report_error("Don't use <shared_mutex>, use absl::Mutex for reader/writer locks.")
-    if not self.allow_listed_for_realtime(file_path) and not "NO_CHECK_FORMAT(real_time)" in line:
+      reportError("Don't use <shared_mutex>, use absl::Mutex for reader/writer locks.")
+    if not self.allowlistedForRealTime(file_path) and not "NO_CHECK_FORMAT(real_time)" in line:
       if "RealTimeSource" in line or \
         ("RealTimeSystem" in line and not "TestRealTimeSystem" in line) or \
         "std::chrono::system_clock::now" in line or "std::chrono::steady_clock::now" in line or \
-        "std::this_thread::sleep_for" in line or self.has_cond_var_wait_for(line):
-        report_error("Don't reference real-world time sources from production code; use injection")
+        "std::this_thread::sleep_for" in line or self.hasCondVarWaitFor(line):
+        reportError("Don't reference real-world time sources from production code; use injection")
     duration_arg = DURATION_VALUE_REGEX.search(line)
     if duration_arg and duration_arg.group(1) != "0" and duration_arg.group(1) != "0.0":
       # Matching duration(int-const or float-const) other than zero
-      report_error(
+      reportError(
           "Don't use ambiguous duration(value), use an explicit duration type, e.g. Event::TimeSystem::Milliseconds(value)"
       )
-    if not self.allow_listed_for_register_factory(file_path):
+    if not self.allowlistedForRegisterFactory(file_path):
       if "Registry::RegisterFactory<" in line or "REGISTER_FACTORY" in line:
-        report_error("Don't use Registry::RegisterFactory or REGISTER_FACTORY in tests, "
-                     "use Registry::InjectFactory instead.")
-    if not self.allow_listed_for_unpack_to(file_path):
+        reportError("Don't use Registry::RegisterFactory or REGISTER_FACTORY in tests, "
+                    "use Registry::InjectFactory instead.")
+    if not self.allowlistedForUnpackTo(file_path):
       if "UnpackTo" in line:
-        report_error("Don't use UnpackTo() directly, use MessageUtil::unpackTo() instead")
+        reportError("Don't use UnpackTo() directly, use MessageUtil::unpackTo() instead")
     # Check that we use the absl::Time library
-    if self.token_in_line("std::get_time", line):
+    if self.tokenInLine("std::get_time", line):
       if "test/" in file_path:
-        report_error("Don't use std::get_time; use TestUtility::parseTime in tests")
+        reportError("Don't use std::get_time; use TestUtility::parseTime in tests")
       else:
-        report_error("Don't use std::get_time; use the injectable time system")
-    if self.token_in_line("std::put_time", line):
-      report_error("Don't use std::put_time; use absl::Time equivalent instead")
-    if self.token_in_line("gmtime", line):
-      report_error("Don't use gmtime; use absl::Time equivalent instead")
-    if self.token_in_line("mktime", line):
-      report_error("Don't use mktime; use absl::Time equivalent instead")
-    if self.token_in_line("localtime", line):
-      report_error("Don't use localtime; use absl::Time equivalent instead")
-    if self.token_in_line("strftime", line):
-      report_error("Don't use strftime; use absl::FormatTime instead")
-    if self.token_in_line("strptime", line):
-      report_error("Don't use strptime; use absl::FormatTime instead")
-    if self.token_in_line("strerror", line):
-      report_error("Don't use strerror; use Envoy::errorDetails instead")
+        reportError("Don't use std::get_time; use the injectable time system")
+    if self.tokenInLine("std::put_time", line):
+      reportError("Don't use std::put_time; use absl::Time equivalent instead")
+    if self.tokenInLine("gmtime", line):
+      reportError("Don't use gmtime; use absl::Time equivalent instead")
+    if self.tokenInLine("mktime", line):
+      reportError("Don't use mktime; use absl::Time equivalent instead")
+    if self.tokenInLine("localtime", line):
+      reportError("Don't use localtime; use absl::Time equivalent instead")
+    if self.tokenInLine("strftime", line):
+      reportError("Don't use strftime; use absl::FormatTime instead")
+    if self.tokenInLine("strptime", line):
+      reportError("Don't use strptime; use absl::FormatTime instead")
+    if self.tokenInLine("strerror", line):
+      reportError("Don't use strerror; use Envoy::errorDetails instead")
     # Prefer using abseil hash maps/sets over std::unordered_map/set for performance optimizations and
     # non-deterministic iteration order that exposes faulty assertions.
     # See: https://abseil.io/docs/cpp/guides/container#hash-tables
     if "std::unordered_map" in line:
-      report_error("Don't use std::unordered_map; use absl::flat_hash_map instead or "
-                   "absl::node_hash_map if pointer stability of keys/values is required")
+      reportError("Don't use std::unordered_map; use absl::flat_hash_map instead or "
+                  "absl::node_hash_map if pointer stability of keys/values is required")
     if "std::unordered_set" in line:
-      report_error("Don't use std::unordered_set; use absl::flat_hash_set instead or "
-                   "absl::node_hash_set if pointer stability of keys/values is required")
+      reportError("Don't use std::unordered_set; use absl::flat_hash_set instead or "
+                  "absl::node_hash_set if pointer stability of keys/values is required")
     if "std::atomic_" in line:
       # The std::atomic_* free functions are functionally equivalent to calling
       # operations on std::atomic<T> objects, so prefer to use that instead.
-      report_error("Don't use free std::atomic_* functions, use std::atomic<T> members instead.")
+      reportError("Don't use free std::atomic_* functions, use std::atomic<T> members instead.")
     # Block usage of certain std types/functions as iOS 11 and macOS 10.13
     # do not support these at runtime.
     # See: https://github.com/envoyproxy/envoy/issues/12341
-<<<<<<< HEAD
     if self.tokenInLine("std::any", line):
       reportError("Don't use std::any; use absl::any instead")
     if self.tokenInLine("std::get_if", line):
@@ -779,85 +776,64 @@
       reportError(
           "Don't use raw try, use TRY_ASSERT_MAIN_THREAD if on the main thread otherwise don't use exceptions."
       )
-=======
-    if self.token_in_line("std::any", line):
-      report_error("Don't use std::any; use absl::any instead")
-    if self.token_in_line("std::get_if", line):
-      report_error("Don't use std::get_if; use absl::get_if instead")
-    if self.token_in_line("std::holds_alternative", line):
-      report_error("Don't use std::holds_alternative; use absl::holds_alternative instead")
-    if self.token_in_line("std::make_optional", line):
-      report_error("Don't use std::make_optional; use absl::make_optional instead")
-    if self.token_in_line("std::monostate", line):
-      report_error("Don't use std::monostate; use absl::monostate instead")
-    if self.token_in_line("std::optional", line):
-      report_error("Don't use std::optional; use absl::optional instead")
-    if self.token_in_line("std::string_view", line):
-      report_error("Don't use std::string_view; use absl::string_view instead")
-    if self.token_in_line("std::variant", line):
-      report_error("Don't use std::variant; use absl::variant instead")
-    if self.token_in_line("std::visit", line):
-      report_error("Don't use std::visit; use absl::visit instead")
->>>>>>> e6f77604
     if "__attribute__((packed))" in line and file_path != "./include/envoy/common/platform.h":
       # __attribute__((packed)) is not supported by MSVC, we have a PACKED_STRUCT macro that
       # can be used instead
-      report_error("Don't use __attribute__((packed)), use the PACKED_STRUCT macro defined "
-                   "in include/envoy/common/platform.h instead")
+      reportError("Don't use __attribute__((packed)), use the PACKED_STRUCT macro defined "
+                  "in include/envoy/common/platform.h instead")
     if DESIGNATED_INITIALIZER_REGEX.search(line):
       # Designated initializers are not part of the C++14 standard and are not supported
       # by MSVC
-      report_error("Don't use designated initializers in struct initialization, "
-                   "they are not part of C++14")
+      reportError("Don't use designated initializers in struct initialization, "
+                  "they are not part of C++14")
     if " ?: " in line:
       # The ?: operator is non-standard, it is a GCC extension
-      report_error("Don't use the '?:' operator, it is a non-standard GCC extension")
+      reportError("Don't use the '?:' operator, it is a non-standard GCC extension")
     if line.startswith("using testing::Test;"):
-      report_error("Don't use 'using testing::Test;, elaborate the type instead")
+      reportError("Don't use 'using testing::Test;, elaborate the type instead")
     if line.startswith("using testing::TestWithParams;"):
-      report_error("Don't use 'using testing::Test;, elaborate the type instead")
+      reportError("Don't use 'using testing::Test;, elaborate the type instead")
     if TEST_NAME_STARTING_LOWER_CASE_REGEX.search(line):
       # Matches variants of TEST(), TEST_P(), TEST_F() etc. where the test name begins
       # with a lowercase letter.
-      report_error("Test names should be CamelCase, starting with a capital letter")
+      reportError("Test names should be CamelCase, starting with a capital letter")
     if OLD_MOCK_METHOD_REGEX.search(line):
-      report_error("The MOCK_METHODn() macros should not be used, use MOCK_METHOD() instead")
+      reportError("The MOCK_METHODn() macros should not be used, use MOCK_METHOD() instead")
     if FOR_EACH_N_REGEX.search(line):
-      report_error("std::for_each_n should not be used, use an alternative for loop instead")
-
-    if not self.allow_listed_for_serialize_as_string(file_path) and "SerializeAsString" in line:
+      reportError("std::for_each_n should not be used, use an alternative for loop instead")
+
+    if not self.allowlistedForSerializeAsString(file_path) and "SerializeAsString" in line:
       # The MessageLite::SerializeAsString doesn't generate deterministic serialization,
       # use MessageUtil::hash instead.
-      report_error(
+      reportError(
           "Don't use MessageLite::SerializeAsString for generating deterministic serialization, use MessageUtil::hash instead."
       )
-    if not self.allow_listed_for_json_string_to_message(
-        file_path) and "JsonStringToMessage" in line:
+    if not self.allowlistedForJsonStringToMessage(file_path) and "JsonStringToMessage" in line:
       # Centralize all usage of JSON parsing so it is easier to make changes in JSON parsing
       # behavior.
-      report_error("Don't use Protobuf::util::JsonStringToMessage, use TestUtility::loadFromJson.")
-
-    if self.is_in_subdir(file_path, 'source') and file_path.endswith('.cc') and \
+      reportError("Don't use Protobuf::util::JsonStringToMessage, use TestUtility::loadFromJson.")
+
+    if self.isInSubdir(file_path, 'source') and file_path.endswith('.cc') and \
       ('.counterFromString(' in line or '.gaugeFromString(' in line or \
         '.histogramFromString(' in line or '.textReadoutFromString(' in line or \
         '->counterFromString(' in line or '->gaugeFromString(' in line or \
         '->histogramFromString(' in line or '->textReadoutFromString(' in line):
-      report_error("Don't lookup stats by name at runtime; use StatName saved during construction")
+      reportError("Don't lookup stats by name at runtime; use StatName saved during construction")
 
     if MANGLED_PROTOBUF_NAME_REGEX.search(line):
-      report_error("Don't use mangled Protobuf names for enum constants")
+      reportError("Don't use mangled Protobuf names for enum constants")
 
     hist_m = HISTOGRAM_SI_SUFFIX_REGEX.search(line)
-    if hist_m and not self.allow_listed_for_histogram_si_suffix(hist_m.group(0)):
-      report_error(
+    if hist_m and not self.allowlistedForHistogramSiSuffix(hist_m.group(0)):
+      reportError(
           "Don't suffix histogram names with the unit symbol, "
           "it's already part of the histogram object and unit-supporting sinks can use this information natively, "
           "other sinks can add the suffix automatically on flush should they prefer to do so.")
 
-    if not self.allow_listed_for_std_regex(file_path) and "std::regex" in line:
-      report_error("Don't use std::regex in code that handles untrusted input. Use RegexMatcher")
-
-    if not self.allow_listed_for_grpc_init(file_path):
+    if not self.allowlistedForStdRegex(file_path) and "std::regex" in line:
+      reportError("Don't use std::regex in code that handles untrusted input. Use RegexMatcher")
+
+    if not self.allowlistedForGrpcInit(file_path):
       grpc_init_or_shutdown = line.find("grpc_init()")
       grpc_shutdown = line.find("grpc_shutdown()")
       if grpc_init_or_shutdown == -1 or (grpc_shutdown != -1 and
@@ -866,27 +842,27 @@
       if grpc_init_or_shutdown != -1:
         comment = line.find("// ")
         if comment == -1 or comment > grpc_init_or_shutdown:
-          report_error("Don't call grpc_init() or grpc_shutdown() directly, instantiate " +
-                       "Grpc::GoogleGrpcContext. See #8282")
-
-    if not self.whitelisted_for_memcpy(file_path) and \
+          reportError("Don't call grpc_init() or grpc_shutdown() directly, instantiate " +
+                      "Grpc::GoogleGrpcContext. See #8282")
+
+    if not self.whitelistedForMemcpy(file_path) and \
        not ("test/" in file_path) and \
        ("memcpy(" in line) and \
        not ("NOLINT(safe-memcpy)" in line):
-      report_error(
+      reportError(
           "Don't call memcpy() directly; use safeMemcpy, safeMemcpyUnsafeSrc, safeMemcpyUnsafeDst or MemBlockBuilder instead."
       )
 
-    if self.deny_listed_for_exceptions(file_path):
+    if self.denylistedForExceptions(file_path):
       # Skpping cases where 'throw' is a substring of a symbol like in "foothrowBar".
       if "throw" in line.split():
         comment_match = COMMENT_REGEX.search(line)
         if comment_match is None or comment_match.start(0) > line.find("throw"):
-          report_error("Don't introduce throws into exception-free files, use error " +
-                       "statuses instead.")
+          reportError("Don't introduce throws into exception-free files, use error " +
+                      "statuses instead.")
 
     if "lua_pushlightuserdata" in line:
-      report_error(
+      reportError(
           "Don't use lua_pushlightuserdata, since it can cause unprotected error in call to" +
           "Lua API (bad light userdata pointer) on ARM64 architecture. See " +
           "https://github.com/LuaJIT/LuaJIT/issues/450#issuecomment-433659873 for details.")
@@ -896,39 +872,37 @@
       result = PROTO_VALIDATION_STRING.search(line)
       if result is not None:
         if not any(x in file_path for x in exclude_path):
-          report_error("min_bytes is DEPRECATED, Use min_len.")
-
-  def check_build_line(self, line, file_path, report_error):
-    if "@bazel_tools" in line and not (self.is_starlark_file(file_path) or
+          reportError("min_bytes is DEPRECATED, Use min_len.")
+
+  def checkBuildLine(self, line, file_path, reportError):
+    if "@bazel_tools" in line and not (self.isStarlarkFile(file_path) or
                                        file_path.startswith("./bazel/") or
                                        "python/runfiles" in line):
-      report_error("unexpected @bazel_tools reference, please indirect via a definition in //bazel")
-    if not self.allow_listed_for_protobuf_deps(file_path) and '"protobuf"' in line:
-      report_error("unexpected direct external dependency on protobuf, use "
-                   "//source/common/protobuf instead.")
-    if (self.envoy_build_rule_check and not self.is_starlark_file(file_path) and
-        not self.is_workspace_file(file_path) and not self.is_external_build_file(file_path) and
+      reportError("unexpected @bazel_tools reference, please indirect via a definition in //bazel")
+    if not self.allowlistedForProtobufDeps(file_path) and '"protobuf"' in line:
+      reportError("unexpected direct external dependency on protobuf, use "
+                  "//source/common/protobuf instead.")
+    if (self.envoy_build_rule_check and not self.isStarlarkFile(file_path) and
+        not self.isWorkspaceFile(file_path) and not self.isExternalBuildFile(file_path) and
         "@envoy//" in line):
-      report_error("Superfluous '@envoy//' prefix")
-    if not self.allow_listed_for_build_urls(file_path) and (" urls = " in line or
-                                                            " url = " in line):
-      report_error("Only repository_locations.bzl may contains URL references")
-
-  def fix_build_line(self, file_path, line, line_number):
-    if (self.envoy_build_rule_check and not self.is_starlark_file(file_path) and
-        not self.is_workspace_file(file_path) and not self.is_external_build_file(file_path)):
+      reportError("Superfluous '@envoy//' prefix")
+    if not self.allowlistedForBuildUrls(file_path) and (" urls = " in line or " url = " in line):
+      reportError("Only repository_locations.bzl may contains URL references")
+
+  def fixBuildLine(self, file_path, line, line_number):
+    if (self.envoy_build_rule_check and not self.isStarlarkFile(file_path) and
+        not self.isWorkspaceFile(file_path) and not self.isExternalBuildFile(file_path)):
       line = line.replace("@envoy//", "//")
     return line
 
-  def fix_build_path(self, file_path):
-    self.evaluate_lines(file_path, functools.partial(self.fix_build_line, file_path))
+  def fixBuildPath(self, file_path):
+    self.evaluateLines(file_path, functools.partial(self.fixBuildLine, file_path))
 
     error_messages = []
 
     # TODO(htuch): Add API specific BUILD fixer script.
-    if not self.is_build_fixer_excluded_file(file_path) and not self.is_api_file(
-        file_path) and not self.is_starlark_file(file_path) and not self.is_workspace_file(
-            file_path):
+    if not self.isBuildFixerExcludedFile(file_path) and not self.isApiFile(
+        file_path) and not self.isStarlarkFile(file_path) and not self.isWorkspaceFile(file_path):
       if os.system("%s %s %s" % (ENVOY_BUILD_FIXER_PATH, file_path, file_path)) != 0:
         error_messages += ["envoy_build_fixer rewrite failed for file: %s" % file_path]
 
@@ -936,19 +910,18 @@
       error_messages += ["buildifier rewrite failed for file: %s" % file_path]
     return error_messages
 
-  def check_build_path(self, file_path):
+  def checkBuildPath(self, file_path):
     error_messages = []
 
-    if not self.is_build_fixer_excluded_file(file_path) and not self.is_api_file(
-        file_path) and not self.is_starlark_file(file_path) and not self.is_workspace_file(
-            file_path):
+    if not self.isBuildFixerExcludedFile(file_path) and not self.isApiFile(
+        file_path) and not self.isStarlarkFile(file_path) and not self.isWorkspaceFile(file_path):
       command = "%s %s | diff %s -" % (ENVOY_BUILD_FIXER_PATH, file_path, file_path)
-      error_messages += self.execute_command(command, "envoy_build_fixer check failed", file_path)
-
-    if self.is_build_file(file_path) and (file_path.startswith(self.api_prefix + "envoy") or
-                                          file_path.startswith(self.api_shadow_root + "envoy")):
+      error_messages += self.executeCommand(command, "envoy_build_fixer check failed", file_path)
+
+    if self.isBuildFile(file_path) and (file_path.startswith(self.api_prefix + "envoy") or
+                                        file_path.startswith(self.api_shadow_root + "envoy")):
       found = False
-      for line in self.read_lines(file_path):
+      for line in self.readLines(file_path):
         if "api_proto_package(" in line:
           found = True
           break
@@ -956,39 +929,39 @@
         error_messages += ["API build file does not provide api_proto_package()"]
 
     command = "%s -mode=diff %s" % (BUILDIFIER_PATH, file_path)
-    error_messages += self.execute_command(command, "buildifier check failed", file_path)
-    error_messages += self.check_file_contents(file_path, self.check_build_line)
+    error_messages += self.executeCommand(command, "buildifier check failed", file_path)
+    error_messages += self.checkFileContents(file_path, self.checkBuildLine)
     return error_messages
 
-  def fix_source_path(self, file_path):
-    self.evaluate_lines(file_path, self.fix_source_line)
+  def fixSourcePath(self, file_path):
+    self.evaluateLines(file_path, self.fixSourceLine)
 
     error_messages = []
 
     if not file_path.endswith(DOCS_SUFFIX):
       if not file_path.endswith(PROTO_SUFFIX):
-        error_messages += self.fix_header_order(file_path)
-      error_messages += self.clang_format(file_path)
-    if file_path.endswith(PROTO_SUFFIX) and self.is_api_file(file_path):
-      package_name, error_message = self.package_name_for_proto(file_path)
+        error_messages += self.fixHeaderOrder(file_path)
+      error_messages += self.clangFormat(file_path)
+    if file_path.endswith(PROTO_SUFFIX) and self.isApiFile(file_path):
+      package_name, error_message = self.packageNameForProto(file_path)
       if package_name is None:
         error_messages += error_message
     return error_messages
 
-  def check_source_path(self, file_path):
-    error_messages = self.check_file_contents(file_path, self.check_source_line)
+  def checkSourcePath(self, file_path):
+    error_messages = self.checkFileContents(file_path, self.checkSourceLine)
 
     if not file_path.endswith(DOCS_SUFFIX):
       if not file_path.endswith(PROTO_SUFFIX):
-        error_messages += self.check_namespace(file_path)
+        error_messages += self.checkNamespace(file_path)
         command = ("%s --include_dir_order %s --path %s | diff %s -" %
                    (HEADER_ORDER_PATH, self.include_dir_order, file_path, file_path))
-        error_messages += self.execute_command(command, "header_order.py check failed", file_path)
+        error_messages += self.executeCommand(command, "header_order.py check failed", file_path)
       command = ("%s %s | diff %s -" % (CLANG_FORMAT_PATH, file_path, file_path))
-      error_messages += self.execute_command(command, "clang-format check failed", file_path)
-
-    if file_path.endswith(PROTO_SUFFIX) and self.is_api_file(file_path):
-      package_name, error_message = self.package_name_for_proto(file_path)
+      error_messages += self.executeCommand(command, "clang-format check failed", file_path)
+
+    if file_path.endswith(PROTO_SUFFIX) and self.isApiFile(file_path):
+      package_name, error_message = self.packageNameForProto(file_path)
       if package_name is None:
         error_messages += error_message
     return error_messages
@@ -997,11 +970,11 @@
   #   - "26,27c26"
   #   - "12,13d13"
   #   - "7a8,9"
-  def execute_command(self,
-                      command,
-                      error_message,
-                      file_path,
-                      regex=re.compile(r"^(\d+)[a|c|d]?\d*(?:,\d+[a|c|d]?\d*)?$")):
+  def executeCommand(self,
+                     command,
+                     error_message,
+                     file_path,
+                     regex=re.compile(r"^(\d+)[a|c|d]?\d*(?:,\d+[a|c|d]?\d*)?$")):
     try:
       output = subprocess.check_output(command, shell=True, stderr=subprocess.STDOUT).strip()
       if output:
@@ -1017,20 +990,20 @@
           error_messages.append("  %s:%s" % (file_path, num))
       return error_messages
 
-  def fix_header_order(self, file_path):
+  def fixHeaderOrder(self, file_path):
     command = "%s --rewrite --include_dir_order %s --path %s" % (HEADER_ORDER_PATH,
                                                                  self.include_dir_order, file_path)
     if os.system(command) != 0:
       return ["header_order.py rewrite error: %s" % (file_path)]
     return []
 
-  def clang_format(self, file_path):
+  def clangFormat(self, file_path):
     command = "%s -i %s" % (CLANG_FORMAT_PATH, file_path)
     if os.system(command) != 0:
       return ["clang-format rewrite error: %s" % (file_path)]
     return []
 
-  def check_format(self, file_path):
+  def checkFormat(self, file_path):
     if file_path.startswith(EXCLUDED_PREFIXES):
       return []
 
@@ -1041,28 +1014,28 @@
     # Apply fixes first, if asked, and then run checks. If we wind up attempting to fix
     # an issue, but there's still an error, that's a problem.
     try_to_fix = self.operation_type == "fix"
-    if self.is_build_file(file_path) or self.is_starlark_file(file_path) or self.is_workspace_file(
+    if self.isBuildFile(file_path) or self.isStarlarkFile(file_path) or self.isWorkspaceFile(
         file_path):
       if try_to_fix:
-        error_messages += self.fix_build_path(file_path)
-      error_messages += self.check_build_path(file_path)
+        error_messages += self.fixBuildPath(file_path)
+      error_messages += self.checkBuildPath(file_path)
     else:
       if try_to_fix:
-        error_messages += self.fix_source_path(file_path)
-      error_messages += self.check_source_path(file_path)
+        error_messages += self.fixSourcePath(file_path)
+      error_messages += self.checkSourcePath(file_path)
 
     if error_messages:
       return ["From %s" % file_path] + error_messages
     return error_messages
 
-  def check_format_return_trace_on_error(self, file_path):
-    """Run check_format and return the traceback of any exception."""
+  def checkFormatReturnTraceOnError(self, file_path):
+    """Run checkFormat and return the traceback of any exception."""
     try:
-      return self.check_format(file_path)
+      return self.checkFormat(file_path)
     except:
       return traceback.format_exc().split("\n")
 
-  def check_owners(self, dir_name, owned_directories, error_messages):
+  def checkOwners(self, dir_name, owned_directories, error_messages):
     """Checks to make sure a given directory is present either in CODEOWNERS or OWNED_EXTENSIONS
     Args:
       dir_name: the directory being checked.
@@ -1076,13 +1049,13 @@
     if not found and dir_name not in UNOWNED_EXTENSIONS:
       error_messages.append("New directory %s appears to not have owners in CODEOWNERS" % dir_name)
 
-  def check_api_shadow_starlark_files(self, file_path, error_messages):
+  def checkApiShadowStarlarkFiles(self, file_path, error_messages):
     command = "diff -u "
     command += file_path + " "
     api_shadow_starlark_path = self.api_shadow_root + re.sub(r"\./api/", '', file_path)
     command += api_shadow_starlark_path
 
-    error_message = self.execute_command(command, "invalid .bzl in generated_api_shadow", file_path)
+    error_message = self.executeCommand(command, "invalid .bzl in generated_api_shadow", file_path)
     if self.operation_type == "check":
       error_messages += error_message
     elif self.operation_type == "fix" and len(error_message) != 0:
@@ -1090,8 +1063,8 @@
 
     return error_messages
 
-  def check_format_visitor(self, arg, dir_name, names):
-    """Run check_format in parallel for the given files.
+  def checkFormatVisitor(self, arg, dir_name, names):
+    """Run checkFormat in parallel for the given files.
     Args:
       arg: a tuple (pool, result_list, owned_directories, error_messages)
         pool and result_list are for starting tasks asynchronously.
@@ -1103,7 +1076,7 @@
 
     # Unpack the multiprocessing.Pool process pool and list of results. Since
     # python lists are passed as references, this is used to collect the list of
-    # async results (futures) from running check_format and passing them back to
+    # async results (futures) from running checkFormat and passing them back to
     # the caller.
     pool, result_list, owned_directories, error_messages = arg
 
@@ -1115,28 +1088,25 @@
     # Also ignore top level directories under /source/extensions since we don't
     # need owners for source/extensions/access_loggers etc, just the subdirectories.
     if dir_name.startswith(full_prefix) and '/' in dir_name[len(full_prefix):]:
-      self.check_owners(dir_name[len(source_prefix):], owned_directories, error_messages)
+      self.checkOwners(dir_name[len(source_prefix):], owned_directories, error_messages)
 
     for file_name in names:
-      if dir_name.startswith("./api") and self.is_starlark_file(file_name):
-        result = pool.apply_async(self.check_api_shadow_starlark_files,
+      if dir_name.startswith("./api") and self.isStarlarkFile(file_name):
+        result = pool.apply_async(self.checkApiShadowStarlarkFiles,
                                   args=(dir_name + "/" + file_name, error_messages))
         result_list.append(result)
-      result = pool.apply_async(self.check_format_return_trace_on_error,
+      result = pool.apply_async(self.checkFormatReturnTraceOnError,
                                 args=(dir_name + "/" + file_name,))
       result_list.append(result)
 
-  # check_error_messages iterates over the list with error messages and prints
+  # checkErrorMessages iterates over the list with error messages and prints
   # errors and returns a bool based on whether there were any errors.
-  def check_error_messages(self, error_messages):
+  def checkErrorMessages(self, error_messages):
     if error_messages:
       for e in error_messages:
         print("ERROR: %s" % e)
       return True
     return False
-
-  def whitelisted_for_memcpy(self, file_path):
-    return file_path in MEMCPY_WHITELIST
 
 
 if __name__ == "__main__":
@@ -1190,7 +1160,7 @@
                       help="exclude paths from bazel_tools check.")
   parser.add_argument("--include_dir_order",
                       type=str,
-                      default=",".join(common.include_dir_order()),
+                      default=",".join(common.includeDirOrder()),
                       help="specify the header block include directory order.")
   args = parser.parse_args()
   if args.add_excluded_prefixes:
@@ -1198,13 +1168,13 @@
   format_checker = FormatChecker(args)
 
   # Check whether all needed external tools are available.
-  ct_error_messages = format_checker.check_tools()
-  if format_checker.check_error_messages(ct_error_messages):
+  ct_error_messages = format_checker.checkTools()
+  if format_checker.checkErrorMessages(ct_error_messages):
     sys.exit(1)
 
   # Returns the list of directories with owners listed in CODEOWNERS. May append errors to
   # error_messages.
-  def owned_directories(error_messages):
+  def ownedDirectories(error_messages):
     owned = []
     maintainers = [
         '@mattklein123', '@htuch', '@alyssawilk', '@zuercher', '@lizan', '@snowp', '@asraa',
@@ -1234,20 +1204,20 @@
 
   # Calculate the list of owned directories once per run.
   error_messages = []
-  owned_directories = owned_directories(error_messages)
+  owned_directories = ownedDirectories(error_messages)
 
   if os.path.isfile(args.target_path):
-    error_messages += format_checker.check_format("./" + args.target_path)
+    error_messages += format_checker.checkFormat("./" + args.target_path)
   else:
     results = []
 
-    def pooled_check_format(path_predicate):
+    def PooledCheckFormat(path_predicate):
       pool = multiprocessing.Pool(processes=args.num_workers)
       # For each file in target_path, start a new task in the pool and collect the
       # results (results is passed by reference, and is used as an output).
       for root, _, files in os.walk(args.target_path):
-        format_checker.check_format_visitor((pool, results, owned_directories, error_messages),
-                                            root, [f for f in files if path_predicate(f)])
+        format_checker.checkFormatVisitor((pool, results, owned_directories, error_messages), root,
+                                          [f for f in files if path_predicate(f)])
 
       # Close the pool to new tasks, wait for all of the running tasks to finish,
       # then collect the error messages.
@@ -1257,12 +1227,12 @@
     # We first run formatting on non-BUILD files, since the BUILD file format
     # requires analysis of srcs/hdrs in the BUILD file, and we don't want these
     # to be rewritten by other multiprocessing pooled processes.
-    pooled_check_format(lambda f: not format_checker.is_build_file(f))
-    pooled_check_format(lambda f: format_checker.is_build_file(f))
+    PooledCheckFormat(lambda f: not format_checker.isBuildFile(f))
+    PooledCheckFormat(lambda f: format_checker.isBuildFile(f))
 
     error_messages += sum((r.get() for r in results), [])
 
-  if format_checker.check_error_messages(error_messages):
+  if format_checker.checkErrorMessages(error_messages):
     print("ERROR: check format failed. run 'tools/code_format/check_format.py fix'")
     sys.exit(1)
 

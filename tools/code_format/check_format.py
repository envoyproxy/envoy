#!/usr/bin/env python3

import argparse
import common
import functools
import multiprocessing
import os
import os.path
import pathlib
import re
import subprocess
import stat
import sys
import traceback
import shutil
import paths

EXCLUDED_PREFIXES = (
    "./generated/", "./thirdparty/", "./build", "./.git/", "./bazel-", "./.cache",
    "./source/extensions/extensions_build_config.bzl", "./contrib/contrib_build_config.bzl",
    "./bazel/toolchains/configs/", "./tools/testdata/check_format/", "./tools/pyformat/",
    "./third_party/", "./test/extensions/filters/http/wasm/test_data",
    "./test/extensions/filters/network/wasm/test_data",
    "./test/extensions/stats_sinks/wasm/test_data", "./test/extensions/bootstrap/wasm/test_data",
    "./test/extensions/common/wasm/test_data", "./test/extensions/access_loggers/wasm/test_data",
    "./source/extensions/common/wasm/ext", "./examples/wasm-cc", "./bazel/external/http_parser/")
SUFFIXES = ("BUILD", "WORKSPACE", ".bzl", ".cc", ".h", ".java", ".m", ".mm", ".proto")
PROTO_SUFFIX = (".proto")

# Files in these paths can make reference to protobuf stuff directly
GOOGLE_PROTOBUF_ALLOWLIST = (
    "ci/prebuilt", "source/common/protobuf", "api/test", "test/extensions/bootstrap/wasm/test_data")
REPOSITORIES_BZL = "bazel/repositories.bzl"

# Files matching these exact names can reference real-world time. These include the class
# definitions for real-world time, the construction of them in main(), and perf annotation.
# For now it includes the validation server but that really should be injected too.
REAL_TIME_ALLOWLIST = (
    "./source/common/common/utility.h", "./source/extensions/common/aws/utility.cc",
    "./source/common/event/real_time_system.cc", "./source/common/event/real_time_system.h",
    "./source/exe/main_common.cc", "./source/exe/main_common.h",
    "./source/server/config_validation/server.cc", "./source/common/common/perf_annotation.h",
    "./test/common/common/log_macros_test.cc", "./test/common/protobuf/utility_test.cc",
    "./test/test_common/simulated_time_system.cc", "./test/test_common/simulated_time_system.h",
    "./test/test_common/test_time.cc", "./test/test_common/test_time.h",
    "./test/test_common/utility.cc", "./test/test_common/utility.h",
    "./test/integration/integration.h", "./test/tools/wee8_compile/wee8_compile.cc")

# Tests in these paths may make use of the Registry::RegisterFactory constructor or the
# REGISTER_FACTORY macro. Other locations should use the InjectFactory helper class to
# perform temporary registrations.
REGISTER_FACTORY_TEST_ALLOWLIST = (
    "./test/common/config/registry_test.cc", "./test/integration/clusters/",
    "./test/integration/filters/", "./test/integration/load_balancers/")

# Files in these paths can use MessageLite::SerializeAsString
SERIALIZE_AS_STRING_ALLOWLIST = (
    "./source/common/protobuf/utility.cc",
    "./source/extensions/filters/http/grpc_json_transcoder/json_transcoder_filter.cc",
    "./test/common/protobuf/utility_test.cc",
    "./test/common/grpc/codec_test.cc",
    "./test/common/grpc/codec_fuzz_test.cc",
    "./test/extensions/filters/common/expr/context_test.cc",
    "./test/extensions/filters/http/common/fuzz/uber_filter.h",
    "./test/extensions/bootstrap/wasm/test_data/speed_cpp.cc",
    "./test/tools/router_check/router_check.cc",
)

# Files in these paths can use Protobuf::util::JsonStringToMessage
JSON_STRING_TO_MESSAGE_ALLOWLIST = (
    "./source/common/protobuf/utility.cc",
    "./test/extensions/bootstrap/wasm/test_data/speed_cpp.cc")

# Histogram names which are allowed to be suffixed with the unit symbol, all of the pre-existing
# ones were grandfathered as part of PR #8484 for backwards compatibility.
HISTOGRAM_WITH_SI_SUFFIX_ALLOWLIST = (
    "cx_rtt_us", "cx_rtt_variance_us", "downstream_cx_length_ms", "downstream_cx_length_ms",
    "initialization_time_ms", "loop_duration_us", "poll_delay_us", "request_time_ms",
    "upstream_cx_connect_ms", "upstream_cx_length_ms")

# Files in these paths can use std::regex
STD_REGEX_ALLOWLIST = (
    "./source/common/common/utility.cc", "./source/common/common/regex.h",
    "./source/common/common/regex.cc", "./source/common/stats/tag_extractor_impl.h",
    "./source/common/stats/tag_extractor_impl.cc",
    "./source/common/formatter/substitution_formatter.cc",
    "./contrib/squash/filters/http/source/squash_filter.h",
    "./contrib/squash/filters/http/source/squash_filter.cc", "./source/server/admin/utils.h",
    "./source/server/admin/utils.cc", "./source/server/admin/stats_handler.h",
    "./source/server/admin/stats_handler.cc", "./source/server/admin/prometheus_stats.h",
    "./source/server/admin/prometheus_stats.cc", "./tools/clang_tools/api_booster/main.cc",
    "./tools/clang_tools/api_booster/proto_cxx_utils.cc", "./source/common/version/version.cc")

# Only one C++ file should instantiate grpc_init
GRPC_INIT_ALLOWLIST = ("./source/common/grpc/google_grpc_context.cc")

# Files that should not raise an error for using memcpy
MEMCPY_WHITELIST = (
    "./source/common/common/mem_block_builder.h", "./source/common/common/safe_memcpy.h")

# These files should not throw exceptions. Add HTTP/1 when exceptions removed.
EXCEPTION_DENYLIST = (
    "./source/common/http/http2/codec_impl.h", "./source/common/http/http2/codec_impl.cc")

# Files that are allowed to use try without main thread assertion.
RAW_TRY_ALLOWLIST = (
    "./source/common/common/regex.cc", "./source/common/common/thread.h",
    "./source/common/network/utility.cc")

# These are entire files that are allowed to use std::string_view vs. individual exclusions. Right
# now this is just WASM which makes use of std::string_view heavily so we need to convert to
# absl::string_view internally. Everywhere else should be using absl::string_view for additional
# safety.
STD_STRING_VIEW_ALLOWLIST = (
    "./source/extensions/common/wasm/context.h",
    "./source/extensions/common/wasm/context.cc",
    "./source/extensions/common/wasm/foreign.cc",
    "./source/extensions/common/wasm/wasm.h",
    "./source/extensions/common/wasm/wasm.cc",
    "./source/extensions/common/wasm/wasm_vm.h",
    "./source/extensions/common/wasm/wasm_vm.cc",
    "./test/extensions/bootstrap/wasm/wasm_speed_test.cc",
    "./test/extensions/bootstrap/wasm/wasm_test.cc",
    "./test/extensions/common/wasm/wasm_test.cc",
    "./test/extensions/stats_sinks/wasm/wasm_stat_sink_test.cc",
    "./test/test_common/wasm_base.h",
)

# Header files that can throw exceptions. These should be limited; the only
# valid situation identified so far is template functions used for config
# processing.
EXCEPTION_ALLOWLIST = ("./source/common/config/utility.h")

# We want all URL references to exist in repository_locations.bzl files and have
# metadata that conforms to the schema in ./api/bazel/external_deps.bzl. Below
# we have some exceptions for either infrastructure files or places we fall
# short today (Rust).
#
# Please DO NOT extend this allow list without consulting
# @envoyproxy/dependency-shepherds.
BUILD_URLS_ALLOWLIST = (
    "./bazel/repository_locations.bzl",
    "./bazel/external/cargo/crates.bzl",
    "./api/bazel/repository_locations.bzl",
    "./api/bazel/envoy_http_archive.bzl",
)

CLANG_FORMAT_PATH = os.getenv("CLANG_FORMAT", "clang-format-12")
BUILDIFIER_PATH = paths.get_buildifier()
BUILDOZER_PATH = paths.get_buildozer()
ENVOY_BUILD_FIXER_PATH = os.path.join(
    os.path.dirname(os.path.abspath(sys.argv[0])), "envoy_build_fixer.py")
HEADER_ORDER_PATH = os.path.join(os.path.dirname(os.path.abspath(sys.argv[0])), "header_order.py")
SUBDIR_SET = set(common.include_dir_order())
INCLUDE_ANGLE = "#include <"
INCLUDE_ANGLE_LEN = len(INCLUDE_ANGLE)
PROTO_PACKAGE_REGEX = re.compile(r"^package (\S+);\n*", re.MULTILINE)
X_ENVOY_USED_DIRECTLY_REGEX = re.compile(r'.*\"x-envoy-.*\".*')
DESIGNATED_INITIALIZER_REGEX = re.compile(r"\{\s*\.\w+\s*\=")
MANGLED_PROTOBUF_NAME_REGEX = re.compile(r"envoy::[a-z0-9_:]+::[A-Z][a-z]\w*_\w*_[A-Z]{2}")
HISTOGRAM_SI_SUFFIX_REGEX = re.compile(r"(?<=HISTOGRAM\()[a-zA-Z0-9_]+_(b|kb|mb|ns|us|ms|s)(?=,)")
TEST_NAME_STARTING_LOWER_CASE_REGEX = re.compile(r"TEST(_.\(.*,\s|\()[a-z].*\)\s\{")
EXTENSIONS_CODEOWNERS_REGEX = re.compile(r'.*(extensions[^@]*\s+)(@.*)')
CONTRIB_CODEOWNERS_REGEX = re.compile(r'(/contrib/[^@]*\s+)(@.*)')
COMMENT_REGEX = re.compile(r"//|\*")
DURATION_VALUE_REGEX = re.compile(r'\b[Dd]uration\(([0-9.]+)')
PROTO_VALIDATION_STRING = re.compile(r'\bmin_bytes\b')
OLD_MOCK_METHOD_REGEX = re.compile("MOCK_METHOD\d")
# C++17 feature, lacks sufficient support across various libraries / compilers.
FOR_EACH_N_REGEX = re.compile("for_each_n\(")
# Check for punctuation in a terminal ref clause, e.g.
# :ref:`panic mode. <arch_overview_load_balancing_panic_threshold>`
DOT_MULTI_SPACE_REGEX = re.compile("\\. +")
FLAG_REGEX = re.compile("RUNTIME_GUARD\((.*)\);")

# yapf: disable
PROTOBUF_TYPE_ERRORS = {
    # Well-known types should be referenced from the ProtobufWkt namespace.
    "Protobuf::Any":                    "ProtobufWkt::Any",
    "Protobuf::Empty":                  "ProtobufWkt::Empty",
    "Protobuf::ListValue":              "ProtobufWkt::ListValue",
    "Protobuf::NULL_VALUE":             "ProtobufWkt::NULL_VALUE",
    "Protobuf::StringValue":            "ProtobufWkt::StringValue",
    "Protobuf::Struct":                 "ProtobufWkt::Struct",
    "Protobuf::Value":                  "ProtobufWkt::Value",

    # Other common mis-namespacing of protobuf types.
    "ProtobufWkt::Map":                 "Protobuf::Map",
    "ProtobufWkt::MapPair":             "Protobuf::MapPair",
    "ProtobufUtil::MessageDifferencer": "Protobuf::util::MessageDifferencer"
}

LIBCXX_REPLACEMENTS = {
    "absl::make_unique<": "std::make_unique<",
}

CODE_CONVENTION_REPLACEMENTS = {
    # We can't just remove Times(1) everywhere, since .Times(1).WillRepeatedly
    # is a legitimate pattern. See
    # https://github.com/google/googletest/blob/master/googlemock/docs/for_dummies.md#cardinalities-how-many-times-will-it-be-called
    ".Times(1);": ";",
    # These may miss some cases, due to line breaks, but should reduce the
    # Times(1) noise.
    ".Times(1).WillOnce": ".WillOnce",
    ".Times(1).WillRepeatedly": ".WillOnce",
}

UNSORTED_FLAGS = {
  "envoy.reloadable_features.activate_timers_next_event_loop",
  "envoy.reloadable_features.grpc_json_transcoder_adhere_to_buffer_limits",
  "envoy.reloadable_features.sanitize_http_header_referer",
}
# yapf: enable


class FormatChecker:

    def __init__(self, args):
        self.operation_type = args.operation_type
        self.target_path = args.target_path
        self.api_prefix = args.api_prefix
        self.envoy_build_rule_check = not args.skip_envoy_build_rule_check
        self.namespace_check = args.namespace_check
        self.namespace_check_excluded_paths = args.namespace_check_excluded_paths + [
            "./tools/api_boost/testdata/",
            "./tools/clang_tools/",
        ]
        self.build_fixer_check_excluded_paths = args.build_fixer_check_excluded_paths + [
            "./bazel/external/",
            "./bazel/toolchains/",
            "./bazel/BUILD",
            "./tools/clang_tools",
        ]
        self.include_dir_order = args.include_dir_order

    # Map a line transformation function across each line of a file,
    # writing the result lines as requested.
    # If there is a clang format nesting or mismatch error, return the first occurrence
    def evaluate_lines(self, path, line_xform, write=True):
        error_message = None
        format_flag = True
        output_lines = []
        for line_number, line in enumerate(self.read_lines(path)):
            if line.find("// clang-format off") != -1:
                if not format_flag and error_message is None:
                    error_message = "%s:%d: %s" % (path, line_number + 1, "clang-format nested off")
                format_flag = False
            if line.find("// clang-format on") != -1:
                if format_flag and error_message is None:
                    error_message = "%s:%d: %s" % (path, line_number + 1, "clang-format nested on")
                format_flag = True
            if format_flag:
                output_lines.append(line_xform(line, line_number))
            else:
                output_lines.append(line)
        # We used to use fileinput in the older Python 2.7 script, but this doesn't do
        # inplace mode and UTF-8 in Python 3, so doing it the manual way.
        if write:
            pathlib.Path(path).write_text('\n'.join(output_lines), encoding='utf-8')
        if not format_flag and error_message is None:
            error_message = "%s:%d: %s" % (path, line_number + 1, "clang-format remains off")
        return error_message

    # Obtain all the lines in a given file.
    def read_lines(self, path):
        return self.read_file(path).split('\n')

    # Read a UTF-8 encoded file as a str.
    def read_file(self, path):
        return pathlib.Path(path).read_text(encoding='utf-8')

    # look_path searches for the given executable in all directories in PATH
    # environment variable. If it cannot be found, empty string is returned.
    def look_path(self, executable):
        if executable is None:
            return ''
        return shutil.which(executable) or ''

    # path_exists checks whether the given path exists. This function assumes that
    # the path is absolute and evaluates environment variables.
    def path_exists(self, executable):
        if executable is None:
            return False
        return os.path.exists(os.path.expandvars(executable))

    # executable_by_others checks whether the given path has execute permission for
    # others.
    def executable_by_others(self, executable):
        st = os.stat(os.path.expandvars(executable))
        return bool(st.st_mode & stat.S_IXOTH)

    # Check whether all needed external tools (clang-format, buildifier, buildozer) are
    # available.
    def check_tools(self):
        error_messages = []

        clang_format_abs_path = self.look_path(CLANG_FORMAT_PATH)
        if clang_format_abs_path:
            if not self.executable_by_others(clang_format_abs_path):
                error_messages.append(
                    "command {} exists, but cannot be executed by other "
                    "users".format(CLANG_FORMAT_PATH))
        else:
            error_messages.append(
                "Command {} not found. If you have clang-format in version 12.x.x "
                "installed, but the binary name is different or it's not available in "
                "PATH, please use CLANG_FORMAT environment variable to specify the path. "
                "Examples:\n"
                "    export CLANG_FORMAT=clang-format-12.0.1\n"
                "    export CLANG_FORMAT=/opt/bin/clang-format-12\n"
                "    export CLANG_FORMAT=/usr/local/opt/llvm@12/bin/clang-format".format(
                    CLANG_FORMAT_PATH))

        def check_bazel_tool(name, path, var):
            bazel_tool_abs_path = self.look_path(path)
            if bazel_tool_abs_path:
                if not self.executable_by_others(bazel_tool_abs_path):
                    error_messages.append(
                        "command {} exists, but cannot be executed by other "
                        "users".format(path))
            elif self.path_exists(path):
                if not self.executable_by_others(path):
                    error_messages.append(
                        "command {} exists, but cannot be executed by other "
                        "users".format(path))
            else:

                error_messages.append(
                    "Command {} not found. If you have {} installed, but the binary "
                    "name is different or it's not available in $GOPATH/bin, please use "
                    "{} environment variable to specify the path. Example:\n"
                    "    export {}=`which {}`\n"
                    "If you don't have {} installed, you can install it by:\n"
                    "    go get -u github.com/bazelbuild/buildtools/{}".format(
                        path, name, var, var, name, name, name))

        check_bazel_tool('buildifier', BUILDIFIER_PATH, 'BUILDIFIER_BIN')
        check_bazel_tool('buildozer', BUILDOZER_PATH, 'BUILDOZER_BIN')

        return error_messages

    def check_namespace(self, file_path):
        for excluded_path in self.namespace_check_excluded_paths:
            if file_path.startswith(excluded_path):
                return []

        nolint = "NOLINT(namespace-%s)" % self.namespace_check.lower()
        text = self.read_file(file_path)
        if not re.search("^\s*namespace\s+%s\s*{" % self.namespace_check, text, re.MULTILINE) and \
          not nolint in text:
            return [
                "Unable to find %s namespace or %s for file: %s" %
                (self.namespace_check, nolint, file_path)
            ]
        return []

    def package_name_for_proto(self, file_path):
        package_name = None
        error_message = []
        result = PROTO_PACKAGE_REGEX.search(self.read_file(file_path))
        if result is not None and len(result.groups()) == 1:
            package_name = result.group(1)
        if package_name is None:
            error_message = ["Unable to find package name for proto file: %s" % file_path]

        return [package_name, error_message]

    # To avoid breaking the Lyft import, we just check for path inclusion here.
    def allow_listed_for_protobuf_deps(self, file_path):
        return (file_path.endswith(PROTO_SUFFIX) or file_path.endswith(REPOSITORIES_BZL) or \
                any(path_segment in file_path for path_segment in GOOGLE_PROTOBUF_ALLOWLIST))

    # Real-world time sources should not be instantiated in the source, except for a few
    # specific cases. They should be passed down from where they are instantied to where
    # they need to be used, e.g. through the ServerInstance, Dispatcher, or ClusterManager.
    def allow_listed_for_realtime(self, file_path):
        if file_path.endswith(".md"):
            return True
        return file_path in REAL_TIME_ALLOWLIST

    def allow_listed_for_register_factory(self, file_path):
        if not file_path.startswith("./test/"):
            return True

        return any(file_path.startswith(prefix) for prefix in REGISTER_FACTORY_TEST_ALLOWLIST)

    def allow_listed_for_serialize_as_string(self, file_path):
        return file_path in SERIALIZE_AS_STRING_ALLOWLIST

    def allow_listed_for_std_string_view(self, file_path):
        return file_path in STD_STRING_VIEW_ALLOWLIST

    def allow_listed_for_json_string_to_message(self, file_path):
        return file_path in JSON_STRING_TO_MESSAGE_ALLOWLIST

    def allow_listed_for_histogram_si_suffix(self, name):
        return name in HISTOGRAM_WITH_SI_SUFFIX_ALLOWLIST

    def allow_listed_for_std_regex(self, file_path):
        return file_path.startswith("./test") or file_path in STD_REGEX_ALLOWLIST

    def allow_listed_for_grpc_init(self, file_path):
        return file_path in GRPC_INIT_ALLOWLIST

    def allow_listed_for_unpack_to(self, file_path):
        return file_path.startswith("./test") or file_path in [
            "./source/common/protobuf/utility.cc", "./source/common/protobuf/utility.h"
        ]

    def allow_listed_for_raw_try(self, file_path):
        # TODO(chaoqin-li1123): Exclude some important extensions from ALLOWLIST.
        return file_path in RAW_TRY_ALLOWLIST or file_path.startswith("./source/extensions")

    def deny_listed_for_exceptions(self, file_path):
        # Returns true when it is a non test header file or the file_path is in DENYLIST or
        # it is under tools/testdata subdirectory.

        return (file_path.endswith('.h') and not file_path.startswith("./test/") and not file_path in EXCEPTION_ALLOWLIST) or file_path in EXCEPTION_DENYLIST \
            or self.is_in_subdir(file_path, 'tools/testdata')

    def allow_listed_for_build_urls(self, file_path):
        return file_path in BUILD_URLS_ALLOWLIST

    def is_api_file(self, file_path):
        return file_path.startswith(self.api_prefix)

    def is_build_file(self, file_path):
        basename = os.path.basename(file_path)
        if basename in {"BUILD", "BUILD.bazel"} or basename.endswith(".BUILD"):
            return True
        return False

    def is_external_build_file(self, file_path):
        return self.is_build_file(file_path) and (
            file_path.startswith("./bazel/external/")
            or file_path.startswith("./tools/clang_tools"))

    def is_starlark_file(self, file_path):
        return file_path.endswith(".bzl")

    def is_workspace_file(self, file_path):
        return os.path.basename(file_path) == "WORKSPACE"

    def is_build_fixer_excluded_file(self, file_path):
        for excluded_path in self.build_fixer_check_excluded_paths:
            if file_path.startswith(excluded_path):
                return True
        return False

    def has_invalid_angle_bracket_directory(self, line):
        if not line.startswith(INCLUDE_ANGLE):
            return False
        path = line[INCLUDE_ANGLE_LEN:]
        slash = path.find("/")
        if slash == -1:
            return False
        subdir = path[0:slash]
        return subdir in SUBDIR_SET

    # simple check that all flags are sorted.
    def check_runtime_flags(self, file_path, error_messages):
        previous_flag = ""
        for line_number, line in enumerate(self.read_lines(file_path)):
            if line.startswith("RUNTIME_GUARD"):
                match = FLAG_REGEX.match(line)
                if not match:
                    error_messages.append("%s does not look like a reloadable flag" % line)
                    break

                if previous_flag:
                    if line < previous_flag and match.groups()[0] not in UNSORTED_FLAGS:
                        error_messages.append(
                            "%s and %s are out of order\n" % (line, previous_flag))
                previous_flag = line

    def check_file_contents(self, file_path, checker):
        error_messages = []
        if file_path.endswith("source/common/runtime/runtime_features.cc"):
            # Do runtime alphabetical order checks.
            self.check_runtime_flags(file_path, error_messages)

        def check_format_errors(line, line_number):

            def report_error(message):
                error_messages.append("%s:%d: %s" % (file_path, line_number + 1, message))

            checker(line, file_path, report_error)

        evaluate_failure = self.evaluate_lines(file_path, check_format_errors, False)
        if evaluate_failure is not None:
            error_messages.append(evaluate_failure)

        return error_messages

    def fix_source_line(self, line, line_number):
        # Strip double space after '.'  This may prove overenthusiastic and need to
        # be restricted to comments and metadata files but works for now.
        line = re.sub(DOT_MULTI_SPACE_REGEX, ". ", line)

        if self.has_invalid_angle_bracket_directory(line):
            line = line.replace("<", '"').replace(">", '"')

        # Fix incorrect protobuf namespace references.
        for invalid_construct, valid_construct in PROTOBUF_TYPE_ERRORS.items():
            line = line.replace(invalid_construct, valid_construct)

        # Use recommended cpp stdlib
        for invalid_construct, valid_construct in LIBCXX_REPLACEMENTS.items():
            line = line.replace(invalid_construct, valid_construct)

        # Fix code conventions violations.
        for invalid_construct, valid_construct in CODE_CONVENTION_REPLACEMENTS.items():
            line = line.replace(invalid_construct, valid_construct)

        return line

    # We want to look for a call to condvar.waitFor, but there's no strong pattern
    # to the variable name of the condvar. If we just look for ".waitFor" we'll also
    # pick up time_system_.waitFor(...), and we don't want to return true for that
    # pattern. But in that case there is a strong pattern of using time_system in
    # various spellings as the variable name.
    def has_cond_var_wait_for(self, line):
        wait_for = line.find(".waitFor(")
        if wait_for == -1:
            return False
        preceding = line[0:wait_for]
        if preceding.endswith("time_system") or preceding.endswith("timeSystem()") or \
          preceding.endswith("time_system_"):
            return False
        return True

    # Determines whether the filename is either in the specified subdirectory, or
    # at the top level. We consider files in the top level for the benefit of
    # the check_format testcases in tools/testdata/check_format.
    def is_in_subdir(self, filename, *subdirs):
        # Skip this check for check_format's unit-tests.
        if filename.count("/") <= 1:
            return True
        for subdir in subdirs:
            if filename.startswith('./' + subdir + '/'):
                return True
        return False

    # Determines if given token exists in line without leading or trailing token characters
    # e.g. will return True for a line containing foo() but not foo_bar() or baz_foo
    def token_in_line(self, token, line):
        index = 0
        while True:
            index = line.find(token, index)
            # the following check has been changed from index < 1 to index < 0 because
            # this function incorrectly returns false when the token in question is the
            # first one in a line. The following line returns false when the token is present:
            # (no leading whitespace) violating_symbol foo;
            if index < 0:
                break
            if index == 0 or not (line[index - 1].isalnum() or line[index - 1] == '_'):
                if index + len(token) >= len(line) or not (line[index + len(token)].isalnum()
                                                           or line[index + len(token)] == '_'):
                    return True
            index = index + 1
        return False

    def check_source_line(self, line, file_path, report_error):
        # Check fixable errors. These may have been fixed already.
        if line.find(".  ") != -1:
            report_error("over-enthusiastic spaces")
        if self.is_in_subdir(file_path, 'source',
                             'include') and X_ENVOY_USED_DIRECTLY_REGEX.match(line):
            report_error(
                "Please do not use the raw literal x-envoy in source code.  See Envoy::Http::PrefixValue."
            )
        if self.has_invalid_angle_bracket_directory(line):
            report_error("envoy includes should not have angle brackets")
        for invalid_construct, valid_construct in PROTOBUF_TYPE_ERRORS.items():
            if invalid_construct in line:
                report_error(
                    "incorrect protobuf type reference %s; "
                    "should be %s" % (invalid_construct, valid_construct))
        for invalid_construct, valid_construct in LIBCXX_REPLACEMENTS.items():
            if invalid_construct in line:
                report_error(
                    "term %s should be replaced with standard library term %s" %
                    (invalid_construct, valid_construct))
        for invalid_construct, valid_construct in CODE_CONVENTION_REPLACEMENTS.items():
            if invalid_construct in line:
                report_error(
                    "term %s should be replaced with preferred term %s" %
                    (invalid_construct, valid_construct))
        # Do not include the virtual_includes headers.
        if re.search("#include.*/_virtual_includes/", line):
            report_error("Don't include the virtual includes headers.")

        # Some errors cannot be fixed automatically, and actionable, consistent,
        # navigable messages should be emitted to make it easy to find and fix
        # the errors by hand.
        if not self.allow_listed_for_protobuf_deps(file_path):
            if '"google/protobuf' in line or "google::protobuf" in line:
                report_error(
                    "unexpected direct dependency on google.protobuf, use "
                    "the definitions in common/protobuf/protobuf.h instead.")
        if line.startswith("#include <mutex>") or line.startswith("#include <condition_variable"):
            # We don't check here for std::mutex because that may legitimately show up in
            # comments, for example this one.
            report_error(
                "Don't use <mutex> or <condition_variable*>, switch to "
                "Thread::MutexBasicLockable in source/common/common/thread.h")
        if line.startswith("#include <shared_mutex>"):
            # We don't check here for std::shared_timed_mutex because that may
            # legitimately show up in comments, for example this one.
            report_error("Don't use <shared_mutex>, use absl::Mutex for reader/writer locks.")
        if not self.allow_listed_for_realtime(
                file_path) and not "NO_CHECK_FORMAT(real_time)" in line:
            if "RealTimeSource" in line or \
              ("RealTimeSystem" in line and not "TestRealTimeSystem" in line) or \
              "std::chrono::system_clock::now" in line or "std::chrono::steady_clock::now" in line or \
              "std::this_thread::sleep_for" in line or " usleep(" in line or "::usleep(" in line:
                report_error(
                    "Don't reference real-world time sources; use TimeSystem::advanceTime(Wait|Async)"
                )
            if self.has_cond_var_wait_for(line):
                report_error(
                    "Don't use CondVar::waitFor(); use TimeSystem::waitFor() instead.  If this "
                    "already is TimeSystem::waitFor(), please name the TimeSystem variable "
                    "time_system or time_system_ so the linter can understand.")
        duration_arg = DURATION_VALUE_REGEX.search(line)
        if duration_arg and duration_arg.group(1) != "0" and duration_arg.group(1) != "0.0":
            # Matching duration(int-const or float-const) other than zero
            report_error(
                "Don't use ambiguous duration(value), use an explicit duration type, e.g. Event::TimeSystem::Milliseconds(value)"
            )
        if not self.allow_listed_for_register_factory(file_path):
            if "Registry::RegisterFactory<" in line or "REGISTER_FACTORY" in line:
                report_error(
                    "Don't use Registry::RegisterFactory or REGISTER_FACTORY in tests, "
                    "use Registry::InjectFactory instead.")
        if not self.allow_listed_for_unpack_to(file_path):
            if "UnpackTo" in line:
                report_error("Don't use UnpackTo() directly, use MessageUtil::unpackTo() instead")
        # Check that we use the absl::Time library
        if self.token_in_line("std::get_time", line):
            if "test/" in file_path:
                report_error("Don't use std::get_time; use TestUtility::parseTime in tests")
            else:
                report_error("Don't use std::get_time; use the injectable time system")
        if self.token_in_line("std::put_time", line):
            report_error("Don't use std::put_time; use absl::Time equivalent instead")
        if self.token_in_line("gmtime", line):
            report_error("Don't use gmtime; use absl::Time equivalent instead")
        if self.token_in_line("mktime", line):
            report_error("Don't use mktime; use absl::Time equivalent instead")
        if self.token_in_line("localtime", line):
            report_error("Don't use localtime; use absl::Time equivalent instead")
        if self.token_in_line("strftime", line):
            report_error("Don't use strftime; use absl::FormatTime instead")
        if self.token_in_line("strptime", line):
            report_error("Don't use strptime; use absl::FormatTime instead")
        if self.token_in_line("strerror", line):
            report_error("Don't use strerror; use Envoy::errorDetails instead")
        # Prefer using abseil hash maps/sets over std::unordered_map/set for performance optimizations and
        # non-deterministic iteration order that exposes faulty assertions.
        # See: https://abseil.io/docs/cpp/guides/container#hash-tables
        if "std::unordered_map" in line:
            report_error(
                "Don't use std::unordered_map; use absl::flat_hash_map instead or "
                "absl::node_hash_map if pointer stability of keys/values is required")
        if "std::unordered_set" in line:
            report_error(
                "Don't use std::unordered_set; use absl::flat_hash_set instead or "
                "absl::node_hash_set if pointer stability of keys/values is required")
        if "std::atomic_" in line:
            # The std::atomic_* free functions are functionally equivalent to calling
            # operations on std::atomic<T> objects, so prefer to use that instead.
            report_error(
                "Don't use free std::atomic_* functions, use std::atomic<T> members instead.")
        # Block usage of certain std types/functions as iOS 11 and macOS 10.13
        # do not support these at runtime.
        # See: https://github.com/envoyproxy/envoy/issues/12341
        if self.token_in_line("std::any", line):
            report_error("Don't use std::any; use absl::any instead")
        if self.token_in_line("std::get_if", line):
            report_error("Don't use std::get_if; use absl::get_if instead")
        if self.token_in_line("std::holds_alternative", line):
            report_error("Don't use std::holds_alternative; use absl::holds_alternative instead")
        if self.token_in_line("std::make_optional", line):
            report_error("Don't use std::make_optional; use absl::make_optional instead")
        if self.token_in_line("std::monostate", line):
            report_error("Don't use std::monostate; use absl::monostate instead")
        if self.token_in_line("std::optional", line):
            report_error("Don't use std::optional; use absl::optional instead")
        if not self.allow_listed_for_std_string_view(
                file_path) and not "NOLINT(std::string_view)" in line:
            if self.token_in_line("std::string_view", line) or self.token_in_line("toStdStringView",
                                                                                  line):
                report_error(
                    "Don't use std::string_view or toStdStringView; use absl::string_view instead")
        if self.token_in_line("std::variant", line):
            report_error("Don't use std::variant; use absl::variant instead")
        if self.token_in_line("std::visit", line):
            report_error("Don't use std::visit; use absl::visit instead")
        if " try {" in line and file_path.startswith(
                "./source") and not self.allow_listed_for_raw_try(file_path):
            report_error(
                "Don't use raw try, use TRY_ASSERT_MAIN_THREAD if on the main thread otherwise don't use exceptions."
            )
        if "__attribute__((packed))" in line and file_path != "./envoy/common/platform.h":
            # __attribute__((packed)) is not supported by MSVC, we have a PACKED_STRUCT macro that
            # can be used instead
            report_error(
                "Don't use __attribute__((packed)), use the PACKED_STRUCT macro defined "
                "in envoy/common/platform.h instead")
        if DESIGNATED_INITIALIZER_REGEX.search(line):
            # Designated initializers are not part of the C++14 standard and are not supported
            # by MSVC
            report_error(
                "Don't use designated initializers in struct initialization, "
                "they are not part of C++14")
        if " ?: " in line:
            # The ?: operator is non-standard, it is a GCC extension
            report_error("Don't use the '?:' operator, it is a non-standard GCC extension")
        if line.startswith("using testing::Test;"):
            report_error("Don't use 'using testing::Test;, elaborate the type instead")
        if line.startswith("using testing::TestWithParams;"):
            report_error("Don't use 'using testing::Test;, elaborate the type instead")
        if TEST_NAME_STARTING_LOWER_CASE_REGEX.search(line):
            # Matches variants of TEST(), TEST_P(), TEST_F() etc. where the test name begins
            # with a lowercase letter.
            report_error("Test names should be CamelCase, starting with a capital letter")
        if OLD_MOCK_METHOD_REGEX.search(line):
            report_error("The MOCK_METHODn() macros should not be used, use MOCK_METHOD() instead")
        if FOR_EACH_N_REGEX.search(line):
            report_error("std::for_each_n should not be used, use an alternative for loop instead")

        if not self.allow_listed_for_serialize_as_string(file_path) and "SerializeAsString" in line:
            # The MessageLite::SerializeAsString doesn't generate deterministic serialization,
            # use MessageUtil::hash instead.
            report_error(
                "Don't use MessageLite::SerializeAsString for generating deterministic serialization, use MessageUtil::hash instead."
            )
        if not self.allow_listed_for_json_string_to_message(
                file_path) and "JsonStringToMessage" in line:
            # Centralize all usage of JSON parsing so it is easier to make changes in JSON parsing
            # behavior.
            report_error(
                "Don't use Protobuf::util::JsonStringToMessage, use TestUtility::loadFromJson.")

        if self.is_in_subdir(file_path, 'source') and file_path.endswith('.cc') and \
          ('.counterFromString(' in line or '.gaugeFromString(' in line or \
            '.histogramFromString(' in line or '.textReadoutFromString(' in line or \
            '->counterFromString(' in line or '->gaugeFromString(' in line or \
            '->histogramFromString(' in line or '->textReadoutFromString(' in line):
            report_error(
                "Don't lookup stats by name at runtime; use StatName saved during construction")

        if MANGLED_PROTOBUF_NAME_REGEX.search(line):
            report_error("Don't use mangled Protobuf names for enum constants")

        hist_m = HISTOGRAM_SI_SUFFIX_REGEX.search(line)
        if hist_m and not self.allow_listed_for_histogram_si_suffix(hist_m.group(0)):
            report_error(
                "Don't suffix histogram names with the unit symbol, "
                "it's already part of the histogram object and unit-supporting sinks can use this information natively, "
                "other sinks can add the suffix automatically on flush should they prefer to do so."
            )

        if not self.allow_listed_for_std_regex(file_path) and "std::regex" in line:
            report_error(
                "Don't use std::regex in code that handles untrusted input. Use RegexMatcher")

        if not self.allow_listed_for_grpc_init(file_path):
            grpc_init_or_shutdown = line.find("grpc_init()")
            grpc_shutdown = line.find("grpc_shutdown()")
            if grpc_init_or_shutdown == -1 or (grpc_shutdown != -1
                                               and grpc_shutdown < grpc_init_or_shutdown):
                grpc_init_or_shutdown = grpc_shutdown
            if grpc_init_or_shutdown != -1:
                comment = line.find("// ")
                if comment == -1 or comment > grpc_init_or_shutdown:
                    report_error(
                        "Don't call grpc_init() or grpc_shutdown() directly, instantiate "
                        + "Grpc::GoogleGrpcContext. See #8282")

        if not self.whitelisted_for_memcpy(file_path) and \
           not ("test/" in file_path) and \
           ("memcpy(" in line) and \
           not ("NOLINT(safe-memcpy)" in line):
            report_error(
                "Don't call memcpy() directly; use safeMemcpy, safeMemcpyUnsafeSrc, safeMemcpyUnsafeDst or MemBlockBuilder instead."
            )

        if self.deny_listed_for_exceptions(file_path):
            # Skpping cases where 'throw' is a substring of a symbol like in "foothrowBar".
            if "throw" in line.split():
                comment_match = COMMENT_REGEX.search(line)
                if comment_match is None or comment_match.start(0) > line.find("throw"):
                    report_error(
                        "Don't introduce throws into exception-free files, use error "
                        + "statuses instead.")

        if "lua_pushlightuserdata" in line:
            report_error(
                "Don't use lua_pushlightuserdata, since it can cause unprotected error in call to"
                + "Lua API (bad light userdata pointer) on ARM64 architecture. See "
                + "https://github.com/LuaJIT/LuaJIT/issues/450#issuecomment-433659873 for details.")

        if file_path.endswith(PROTO_SUFFIX):
            exclude_path = ['v1', 'v2']
            result = PROTO_VALIDATION_STRING.search(line)
            if result is not None:
                if not any(x in file_path for x in exclude_path):
                    report_error("min_bytes is DEPRECATED, Use min_len.")

    def check_build_line(self, line, file_path, report_error):
        if "@bazel_tools" in line and not (self.is_starlark_file(file_path)
                                           or file_path.startswith("./bazel/")
                                           or "python/runfiles" in line):
            report_error(
                "unexpected @bazel_tools reference, please indirect via a definition in //bazel")
        if not self.allow_listed_for_protobuf_deps(file_path) and '"protobuf"' in line:
            report_error(
                "unexpected direct external dependency on protobuf, use "
                "//source/common/protobuf instead.")
        if (self.envoy_build_rule_check and not self.is_starlark_file(file_path)
                and not self.is_workspace_file(file_path)
                and not self.is_external_build_file(file_path) and "@envoy//" in line):
            report_error("Superfluous '@envoy//' prefix")
        if not self.allow_listed_for_build_urls(file_path) and (" urls = " in line
                                                                or " url = " in line):
            report_error("Only repository_locations.bzl may contains URL references")

    def fix_build_line(self, file_path, line, line_number):
        if (self.envoy_build_rule_check and not self.is_starlark_file(file_path)
                and not self.is_workspace_file(file_path)
                and not self.is_external_build_file(file_path)):
            line = line.replace("@envoy//", "//")
        return line

    def fix_build_path(self, file_path):
        self.evaluate_lines(file_path, functools.partial(self.fix_build_line, file_path))

        error_messages = []

        # TODO(htuch): Add API specific BUILD fixer script.
        if not self.is_build_fixer_excluded_file(file_path) and not self.is_api_file(
                file_path) and not self.is_starlark_file(file_path) and not self.is_workspace_file(
                    file_path):
            if os.system("%s %s %s" % (ENVOY_BUILD_FIXER_PATH, file_path, file_path)) != 0:
                error_messages += ["envoy_build_fixer rewrite failed for file: %s" % file_path]

        if os.system("%s -lint=fix -mode=fix %s" % (BUILDIFIER_PATH, file_path)) != 0:
            error_messages += ["buildifier rewrite failed for file: %s" % file_path]
        return error_messages

    def check_build_path(self, file_path):
        error_messages = []

        if not self.is_build_fixer_excluded_file(file_path) and not self.is_api_file(
                file_path) and not self.is_starlark_file(file_path) and not self.is_workspace_file(
                    file_path):
            command = "%s %s | diff %s -" % (ENVOY_BUILD_FIXER_PATH, file_path, file_path)
            error_messages += self.execute_command(
                command, "envoy_build_fixer check failed", file_path)

        if self.is_build_file(file_path) and file_path.startswith(self.api_prefix + "envoy"):
            found = False
            for line in self.read_lines(file_path):
                if "api_proto_package(" in line:
                    found = True
                    break
            if not found:
                error_messages += ["API build file does not provide api_proto_package()"]

        command = "%s -mode=diff %s" % (BUILDIFIER_PATH, file_path)
        error_messages += self.execute_command(command, "buildifier check failed", file_path)
        error_messages += self.check_file_contents(file_path, self.check_build_line)
        return error_messages

    def fix_source_path(self, file_path):
        self.evaluate_lines(file_path, self.fix_source_line)

        error_messages = []

        if not file_path.endswith(PROTO_SUFFIX):
            error_messages += self.fix_header_order(file_path)
        error_messages += self.clang_format(file_path)
        if file_path.endswith(PROTO_SUFFIX) and self.is_api_file(file_path):
            package_name, error_message = self.package_name_for_proto(file_path)
            if package_name is None:
                error_messages += error_message
        return error_messages

    def check_source_path(self, file_path):
        error_messages = self.check_file_contents(file_path, self.check_source_line)

        if not file_path.endswith(PROTO_SUFFIX):
            error_messages += self.check_namespace(file_path)
            command = (
                "%s --include_dir_order %s --path %s | diff %s -" %
                (HEADER_ORDER_PATH, self.include_dir_order, file_path, file_path))
            error_messages += self.execute_command(
                command, "header_order.py check failed", file_path)
        command = ("%s %s | diff %s -" % (CLANG_FORMAT_PATH, file_path, file_path))
        error_messages += self.execute_command(command, "clang-format check failed", file_path)

        if file_path.endswith(PROTO_SUFFIX) and self.is_api_file(file_path):
            package_name, error_message = self.package_name_for_proto(file_path)
            if package_name is None:
                error_messages += error_message
        return error_messages

    # Example target outputs are:
    #   - "26,27c26"
    #   - "12,13d13"
    #   - "7a8,9"
    def execute_command(
        self,
        command,
        error_message,
        file_path,
        regex=re.compile(r"^(\d+)[a|c|d]?\d*(?:,\d+[a|c|d]?\d*)?$")):
        try:
            output = subprocess.check_output(command, shell=True, stderr=subprocess.STDOUT).strip()
            if output:
                return output.decode('utf-8').split("\n")
            return []
        except subprocess.CalledProcessError as e:
            if (e.returncode != 0 and e.returncode != 1):
                return ["ERROR: something went wrong while executing: %s" % e.cmd]
            # In case we can't find any line numbers, record an error message first.
            error_messages = ["%s for file: %s" % (error_message, file_path)]
            for line in e.output.decode('utf-8').splitlines():
                for num in regex.findall(line):
                    error_messages.append("  %s:%s" % (file_path, num))
            return error_messages

    def fix_header_order(self, file_path):
        command = "%s --rewrite --include_dir_order %s --path %s" % (
            HEADER_ORDER_PATH, self.include_dir_order, file_path)
        if os.system(command) != 0:
            return ["header_order.py rewrite error: %s" % (file_path)]
        return []

    def clang_format(self, file_path):
        command = "%s -i %s" % (CLANG_FORMAT_PATH, file_path)
        if os.system(command) != 0:
            return ["clang-format rewrite error: %s" % (file_path)]
        return []

    def check_format(self, file_path):
        error_messages = []
        # Apply fixes first, if asked, and then run checks. If we wind up attempting to fix
        # an issue, but there's still an error, that's a problem.
        try_to_fix = self.operation_type == "fix"
        if self.is_build_file(file_path) or self.is_starlark_file(
                file_path) or self.is_workspace_file(file_path):
            if try_to_fix:
                error_messages += self.fix_build_path(file_path)
            error_messages += self.check_build_path(file_path)
        else:
            if try_to_fix:
                error_messages += self.fix_source_path(file_path)
            error_messages += self.check_source_path(file_path)

        if error_messages:
            return ["From %s" % file_path] + error_messages
        return error_messages

    def check_format_return_trace_on_error(self, file_path):
        """Run check_format and return the traceback of any exception."""
        try:
            return self.check_format(file_path)
        except:
            return traceback.format_exc().split("\n")

    def check_owners(self, dir_name, owned_directories, error_messages):
        """Checks to make sure a given directory is present either in CODEOWNERS or OWNED_EXTENSIONS
    Args:
      dir_name: the directory being checked.
      owned_directories: directories currently listed in CODEOWNERS.
      error_messages: where to put an error message for new unowned directories.
    """
        found = False
        for owned in owned_directories:
            if owned.startswith(dir_name) or dir_name.startswith(owned):
                found = True
        if not found:
            error_messages.append(
                "New directory %s appears to not have owners in CODEOWNERS" % dir_name)

    def check_format_visitor(self, arg, dir_name, names):
        """Run check_format in parallel for the given files.
    Args:
      arg: a tuple (pool, result_list, owned_directories, error_messages)
        pool and result_list are for starting tasks asynchronously.
        owned_directories tracks directories listed in the CODEOWNERS file.
        error_messages is a list of string format errors.
      dir_name: the parent directory of the given files.
      names: a list of file names.
    """

        # Unpack the multiprocessing.Pool process pool and list of results. Since
        # python lists are passed as references, this is used to collect the list of
        # async results (futures) from running check_format and passing them back to
        # the caller.
        pool, result_list, owned_directories, error_messages = arg

        # Sanity check CODEOWNERS.  This doesn't need to be done in a multi-threaded
        # manner as it is a small and limited list.
        source_prefix = './source/'
        core_extensions_full_prefix = './source/extensions/'
        # Check to see if this directory is a subdir under /source/extensions
        # Also ignore top level directories under /source/extensions since we don't
        # need owners for source/extensions/access_loggers etc, just the subdirectories.
        if dir_name.startswith(
                core_extensions_full_prefix) and '/' in dir_name[len(core_extensions_full_prefix):]:
            self.check_owners(dir_name[len(source_prefix):], owned_directories, error_messages)

        # For contrib extensions we track ownership at the top level only.
        contrib_prefix = './contrib/'
        if dir_name.startswith(contrib_prefix):
            top_level = pathlib.PurePath('/', *pathlib.PurePath(dir_name).parts[:2], '/')
            self.check_owners(str(top_level), owned_directories, error_messages)

        dir_name = normalize_path(dir_name)

        for file_name in names:
            result = pool.apply_async(
                self.check_format_return_trace_on_error, args=(dir_name + file_name,))
            result_list.append(result)

    # check_error_messages iterates over the list with error messages and prints
    # errors and returns a bool based on whether there were any errors.
    def check_error_messages(self, error_messages):
        if error_messages:
            for e in error_messages:
                print("ERROR: %s" % e)
            return True
        return False

    def whitelisted_for_memcpy(self, file_path):
        return file_path in MEMCPY_WHITELIST


def normalize_path(path):
    """Convert path to form ./path/to/dir/ for directories and ./path/to/file otherwise"""
    if not path.startswith("./"):
        path = "./" + path

    isdir = os.path.isdir(path)
    if isdir and not path.endswith("/"):
        path += "/"

    return path


if __name__ == "__main__":
    parser = argparse.ArgumentParser(description="Check or fix file format.")
    parser.add_argument(
        "operation_type",
        type=str,
        choices=["check", "fix"],
        help="specify if the run should 'check' or 'fix' format.")
    parser.add_argument(
        "target_path",
        type=str,
        nargs="?",
        default=".",
        help="specify the root directory for the script to recurse over. Default '.'.")
    parser.add_argument(
        "--add-excluded-prefixes", type=str, nargs="+", help="exclude additional prefixes.")
    parser.add_argument(
        "-j",
        "--num-workers",
        type=int,
        default=multiprocessing.cpu_count(),
        help="number of worker processes to use; defaults to one per core.")
    parser.add_argument("--api-prefix", type=str, default="./api/", help="path of the API tree.")
    parser.add_argument(
        "--skip_envoy_build_rule_check",
        action="store_true",
        help="skip checking for '@envoy//' prefix in build rules.")
    parser.add_argument(
        "--namespace_check",
        type=str,
        nargs="?",
        default="Envoy",
        help="specify namespace check string. Default 'Envoy'.")
    parser.add_argument(
        "--namespace_check_excluded_paths",
        type=str,
        nargs="+",
        default=[],
        help="exclude paths from the namespace_check.")
    parser.add_argument(
        "--build_fixer_check_excluded_paths",
        type=str,
        nargs="+",
        default=[],
        help="exclude paths from envoy_build_fixer check.")
    parser.add_argument(
        "--bazel_tools_check_excluded_paths",
        type=str,
        nargs="+",
        default=[],
        help="exclude paths from bazel_tools check.")
    parser.add_argument(
        "--include_dir_order",
        type=str,
        default=",".join(common.include_dir_order()),
        help="specify the header block include directory order.")
    args = parser.parse_args()
    if args.add_excluded_prefixes:
        EXCLUDED_PREFIXES += tuple(args.add_excluded_prefixes)
    format_checker = FormatChecker(args)

    # Check whether all needed external tools are available.
    ct_error_messages = format_checker.check_tools()
    if format_checker.check_error_messages(ct_error_messages):
        sys.exit(1)

<<<<<<< HEAD
    def get_owners():
        with open('./OWNERS.md') as f:
            EXTENSIONS_CODEOWNERS_REGEX = re.compile(r'.*github.com.(.*)\)\)')
            maintainers = ["@UNOWNED"]
            for line in f:
                if "Senior extension maintainers" in line:
                    return maintainers
                m = EXTENSIONS_CODEOWNERS_REGEX.search(line)
                if m is not None:
                    maintainers.append("@" + m.group(1).lower())
=======
    def check_visibility(error_messages):
        # https://github.com/envoyproxy/envoy/issues/20589
        # https://github.com/envoyproxy/envoy/issues/9953
        # PLEASE DO NOT ADD FILES TO THIS LIST WITHOUT SENIOR MAINTAINER APPROVAL
        exclude_list = (
            "':(exclude)source/extensions/filters/http/buffer/BUILD' "
            "':(exclude)source/extensions/filters/network/common/BUILD' ")
        command = (
            "git diff $(tools/git/last_github_commit.sh) -- source/extensions/* %s |grep '+.*visibility ='"
            % exclude_list)
        try:
            output = subprocess.check_output(command, shell=True, stderr=subprocess.STDOUT).strip()
            if output:
                error_messages.append(
                    "This change appears to add visibility rules. Please get senior maintainer "
                    "approval to add an exemption to check_visibility tools/code_format/check_format.py"
                )
            output = subprocess.check_output(
                "grep -r --include BUILD envoy_package source/extensions/*",
                shell=True,
                stderr=subprocess.STDOUT).strip()
            if output:
                error_messages.append(
                    "envoy_package is not allowed to be used in source/extensions BUILD files.")
        except subprocess.CalledProcessError as e:
            if (e.returncode != 0 and e.returncode != 1):
                error_messages.append("Failed to check visibility with command %s" % command)
>>>>>>> 3f8c00c8

    # Returns the list of directories with owners listed in CODEOWNERS. May append errors to
    # error_messages.
    def owned_directories(error_messages):
        owned = []
        try:
            maintainers = get_owners()

            with open('./CODEOWNERS') as f:
                for line in f:
                    # If this line is of the form "extensions/... @owner1 @owner2" capture the directory
                    # name and store it in the list of directories with documented owners.
                    m = EXTENSIONS_CODEOWNERS_REGEX.search(line)
                    if m is not None and not line.startswith('#'):
                        owned.append(m.group(1).strip())
                        owners = re.findall('@\S+', m.group(2).strip())
                        if len(owners) < 2:
                            error_messages.append(
                                "Extensions require at least 2 owners in CODEOWNERS:\n"
                                "    {}".format(line))
                        maintainer = len(set(owners).intersection(set(maintainers))) > 0
                        if not maintainer:
                            error_messages.append(
                                "Extensions require at least one maintainer OWNER:\n"
                                "    {}".format(line))

                    m = CONTRIB_CODEOWNERS_REGEX.search(line)
                    if m is not None and not line.startswith('#'):
                        stripped_path = m.group(1).strip()
                        if not stripped_path.endswith('/'):
                            error_messages.append(
                                "Contrib CODEOWNERS entry '{}' must end in '/'".format(
                                    stripped_path))
                            continue

                        if not (stripped_path.count('/') == 3 or
                                (stripped_path.count('/') == 4
                                 and stripped_path.startswith('/contrib/common/'))):
                            error_messages.append(
                                "Contrib CODEOWNERS entry '{}' must be 2 directories deep unless in /contrib/common/ and then it can be 3 directories deep"
                                .format(stripped_path))
                            continue

                        owned.append(stripped_path)
                        owners = re.findall('@\S+', m.group(2).strip())
                        if len(owners) < 2:
                            error_messages.append(
                                "Contrib extensions require at least 2 owners in CODEOWNERS:\n"
                                "    {}".format(line))

            return owned
        except IOError:
            return []  # for the check format tests.

    # Calculate the list of owned directories once per run.
    error_messages = []
    owned_directories = owned_directories(error_messages)

    check_visibility(error_messages)

    if os.path.isfile(args.target_path):
        # All of our EXCLUDED_PREFIXES start with "./", but the provided
        # target path argument might not. Add it here if it is missing,
        # and use that normalized path for both lookup and `check_format`.
        normalized_target_path = normalize_path(args.target_path)
        if not normalized_target_path.startswith(
                EXCLUDED_PREFIXES) and normalized_target_path.endswith(SUFFIXES):
            error_messages += format_checker.check_format(normalized_target_path)
    else:
        results = []

        def pooled_check_format(path_predicate):
            pool = multiprocessing.Pool(processes=args.num_workers)
            # For each file in target_path, start a new task in the pool and collect the
            # results (results is passed by reference, and is used as an output).
            for root, _, files in os.walk(args.target_path):
                _files = []
                for filename in files:
                    file_path = os.path.join(root, filename)
                    check_file = (
                        path_predicate(filename) and not file_path.startswith(EXCLUDED_PREFIXES)
                        and file_path.endswith(SUFFIXES))
                    if check_file:
                        _files.append(filename)
                if not _files:
                    continue
                format_checker.check_format_visitor(
                    (pool, results, owned_directories, error_messages), root, _files)

            # Close the pool to new tasks, wait for all of the running tasks to finish,
            # then collect the error messages.
            pool.close()
            pool.join()

        # We first run formatting on non-BUILD files, since the BUILD file format
        # requires analysis of srcs/hdrs in the BUILD file, and we don't want these
        # to be rewritten by other multiprocessing pooled processes.
        pooled_check_format(lambda f: not format_checker.is_build_file(f))
        pooled_check_format(lambda f: format_checker.is_build_file(f))

        error_messages += sum((r.get() for r in results), [])

    if format_checker.check_error_messages(error_messages):
        print("ERROR: check format failed. run 'tools/code_format/check_format.py fix'")
        sys.exit(1)

    if args.operation_type == "check":
        print("PASS")<|MERGE_RESOLUTION|>--- conflicted
+++ resolved
@@ -1117,18 +1117,6 @@
     if format_checker.check_error_messages(ct_error_messages):
         sys.exit(1)
 
-<<<<<<< HEAD
-    def get_owners():
-        with open('./OWNERS.md') as f:
-            EXTENSIONS_CODEOWNERS_REGEX = re.compile(r'.*github.com.(.*)\)\)')
-            maintainers = ["@UNOWNED"]
-            for line in f:
-                if "Senior extension maintainers" in line:
-                    return maintainers
-                m = EXTENSIONS_CODEOWNERS_REGEX.search(line)
-                if m is not None:
-                    maintainers.append("@" + m.group(1).lower())
-=======
     def check_visibility(error_messages):
         # https://github.com/envoyproxy/envoy/issues/20589
         # https://github.com/envoyproxy/envoy/issues/9953
@@ -1156,7 +1144,17 @@
         except subprocess.CalledProcessError as e:
             if (e.returncode != 0 and e.returncode != 1):
                 error_messages.append("Failed to check visibility with command %s" % command)
->>>>>>> 3f8c00c8
+
+    def get_owners():
+        with open('./OWNERS.md') as f:
+            EXTENSIONS_CODEOWNERS_REGEX = re.compile(r'.*github.com.(.*)\)\)')
+            maintainers = ["@UNOWNED"]
+            for line in f:
+                if "Senior extension maintainers" in line:
+                    return maintainers
+                m = EXTENSIONS_CODEOWNERS_REGEX.search(line)
+                if m is not None:
+                    maintainers.append("@" + m.group(1).lower())
 
     # Returns the list of directories with owners listed in CODEOWNERS. May append errors to
     # error_messages.

--- conflicted
+++ resolved
@@ -367,15 +367,11 @@
   return file_path in GRPC_INIT_ALLOWLIST
 
 
-<<<<<<< HEAD
 def whitelistedForNonTypeAlias(name):
   return NON_TYPE_ALIAS_ALLOWED_TYPE_REGEX.match(name)
 
 
-def whitelistedForUnpackTo(file_path):
-=======
 def allowlistedForUnpackTo(file_path):
->>>>>>> 093e2ffe
   return file_path.startswith("./test") or file_path in [
       "./source/common/protobuf/utility.cc", "./source/common/protobuf/utility.h"
   ]

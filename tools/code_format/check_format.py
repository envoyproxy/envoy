--- conflicted
+++ resolved
@@ -23,215 +23,9 @@
 
 logger = logging.getLogger(__name__)
 
-
 class FormatConfig:
     """Provides a format config object based on parsed YAML config."""
 
-<<<<<<< HEAD
-EXCLUDED_PREFIXES = (
-    "./generated/", "./thirdparty/", "./build", "./.git/", "./bazel-", "./.cache",
-    "./source/extensions/extensions_build_config.bzl", "./contrib/contrib_build_config.bzl",
-    "./bazel/toolchains/configs/", "./tools/testdata/check_format/", "./tools/pyformat/",
-    "./third_party/", "./test/extensions/filters/http/wasm/test_data",
-    "./test/extensions/filters/network/wasm/test_data",
-    "./test/extensions/stats_sinks/wasm/test_data", "./test/extensions/bootstrap/wasm/test_data",
-    "./test/extensions/common/wasm/test_data", "./test/extensions/access_loggers/wasm/test_data",
-    "./source/extensions/common/wasm/ext", "./examples/wasm-cc", "./bazel/external/http_parser/")
-SUFFIXES = ("BUILD", "WORKSPACE", ".bzl", ".cc", ".h", ".java", ".m", ".mm", ".proto")
-PROTO_SUFFIX = (".proto")
-
-# Files in these paths can make reference to protobuf stuff directly
-GOOGLE_PROTOBUF_ALLOWLIST = (
-    "ci/prebuilt", "source/common/protobuf", "api/test", "test/extensions/bootstrap/wasm/test_data")
-REPOSITORIES_BZL = "bazel/repositories.bzl"
-
-# Files matching these exact names can reference real-world time. These include the class
-# definitions for real-world time, the construction of them in main(), and perf annotation.
-# For now it includes the validation server but that really should be injected too.
-REAL_TIME_ALLOWLIST = (
-    "./source/common/common/utility.h", "./source/extensions/common/aws/utility.cc",
-    "./source/common/event/real_time_system.cc", "./source/common/event/real_time_system.h",
-    "./source/exe/main_common.cc", "./source/exe/main_common.h",
-    "./source/server/config_validation/server.cc", "./source/common/common/perf_annotation.h",
-    "./test/common/common/log_macros_test.cc", "./test/common/protobuf/utility_test.cc",
-    "./test/test_common/simulated_time_system.cc", "./test/test_common/simulated_time_system.h",
-    "./test/test_common/test_time.cc", "./test/test_common/test_time.h",
-    "./test/test_common/utility.cc", "./test/test_common/utility.h",
-    "./test/integration/integration.h", "./test/tools/wee8_compile/wee8_compile.cc")
-
-# Tests in these paths may make use of the Registry::RegisterFactory constructor or the
-# REGISTER_FACTORY macro. Other locations should use the InjectFactory helper class to
-# perform temporary registrations.
-REGISTER_FACTORY_TEST_ALLOWLIST = (
-    "./test/common/config/registry_test.cc", "./test/integration/clusters/",
-    "./test/integration/filters/", "./test/integration/load_balancers/",
-    "./test/extensions/transport_sockets/tls/")
-
-# Files in these paths can use MessageLite::SerializeAsString
-SERIALIZE_AS_STRING_ALLOWLIST = (
-    "./source/common/protobuf/utility.cc",
-    "./source/extensions/filters/http/grpc_json_transcoder/json_transcoder_filter.cc",
-    "./test/common/protobuf/utility_test.cc",
-    "./test/common/grpc/codec_test.cc",
-    "./test/common/grpc/codec_fuzz_test.cc",
-    "./test/extensions/filters/common/expr/context_test.cc",
-    "./test/extensions/filters/http/common/fuzz/uber_filter.h",
-    "./test/extensions/bootstrap/wasm/test_data/speed_cpp.cc",
-    "./test/tools/router_check/router_check.cc",
-)
-
-# Files in these paths can use Protobuf::util::JsonStringToMessage
-JSON_STRING_TO_MESSAGE_ALLOWLIST = (
-    "./source/common/protobuf/utility.cc",
-    "./test/extensions/bootstrap/wasm/test_data/speed_cpp.cc")
-
-# Histogram names which are allowed to be suffixed with the unit symbol, all of the pre-existing
-# ones were grandfathered as part of PR #8484 for backwards compatibility.
-HISTOGRAM_WITH_SI_SUFFIX_ALLOWLIST = (
-    "cx_rtt_us", "cx_rtt_variance_us", "downstream_cx_length_ms", "downstream_cx_length_ms",
-    "initialization_time_ms", "loop_duration_us", "poll_delay_us", "request_time_ms",
-    "upstream_cx_connect_ms", "upstream_cx_length_ms")
-
-# Files in these paths can use std::regex
-STD_REGEX_ALLOWLIST = (
-    "./source/common/common/utility.cc", "./source/common/common/regex.h",
-    "./source/common/common/regex.cc", "./source/common/stats/tag_extractor_impl.h",
-    "./source/common/stats/tag_extractor_impl.cc",
-    "./source/common/formatter/substitution_formatter.cc",
-    "./contrib/squash/filters/http/source/squash_filter.h",
-    "./contrib/squash/filters/http/source/squash_filter.cc", "./source/server/admin/utils.h",
-    "./source/server/admin/utils.cc", "./source/server/admin/stats_params.h",
-    "./source/server/admin/stats_request.cc", "./source/server/admin/prometheus_stats.h",
-    "./source/server/admin/prometheus_stats.cc", "./tools/clang_tools/api_booster/main.cc",
-    "./tools/clang_tools/api_booster/proto_cxx_utils.cc", "./source/common/version/version.cc")
-
-# Only one C++ file should instantiate grpc_init
-GRPC_INIT_ALLOWLIST = ("./source/common/grpc/google_grpc_context.cc")
-
-# Files that should not raise an error for using memcpy
-MEMCPY_WHITELIST = (
-    "./source/common/common/mem_block_builder.h", "./source/common/common/safe_memcpy.h")
-
-# These files should not throw exceptions. Add HTTP/1 when exceptions removed.
-EXCEPTION_DENYLIST = (
-    "./source/common/http/http2/codec_impl.h", "./source/common/http/http2/codec_impl.cc")
-
-# Files that are allowed to use try without main thread assertion.
-RAW_TRY_ALLOWLIST = (
-    "./source/common/common/regex.cc", "./source/common/common/thread.h",
-    "./source/common/network/utility.cc")
-
-# These are entire files that are allowed to use std::string_view vs. individual exclusions. Right
-# now this is just WASM which makes use of std::string_view heavily so we need to convert to
-# absl::string_view internally. Everywhere else should be using absl::string_view for additional
-# safety.
-STD_STRING_VIEW_ALLOWLIST = (
-    "./source/extensions/common/wasm/context.h",
-    "./source/extensions/common/wasm/context.cc",
-    "./source/extensions/common/wasm/foreign.cc",
-    "./source/extensions/common/wasm/wasm.h",
-    "./source/extensions/common/wasm/wasm.cc",
-    "./source/extensions/common/wasm/wasm_vm.h",
-    "./source/extensions/common/wasm/wasm_vm.cc",
-    "./test/extensions/bootstrap/wasm/wasm_speed_test.cc",
-    "./test/extensions/bootstrap/wasm/wasm_test.cc",
-    "./test/extensions/common/wasm/wasm_test.cc",
-    "./test/extensions/stats_sinks/wasm/wasm_stat_sink_test.cc",
-    "./test/test_common/wasm_base.h",
-)
-
-# Header files that can throw exceptions. These should be limited; the only
-# valid situation identified so far is template functions used for config
-# processing.
-EXCEPTION_ALLOWLIST = ("./source/common/config/utility.h")
-
-# We want all URL references to exist in repository_locations.bzl files and have
-# metadata that conforms to the schema in ./api/bazel/external_deps.bzl. Below
-# we have some exceptions for either infrastructure files or places we fall
-# short today (Rust).
-#
-# Please DO NOT extend this allow list without consulting
-# @envoyproxy/dependency-shepherds.
-BUILD_URLS_ALLOWLIST = (
-    "./bazel/repository_locations.bzl",
-    "./bazel/external/cargo/crates.bzl",
-    "./api/bazel/repository_locations.bzl",
-    "./api/bazel/envoy_http_archive.bzl",
-)
-
-CLANG_FORMAT_PATH = os.getenv("CLANG_FORMAT", "clang-format-14")
-BUILDIFIER_PATH = paths.get_buildifier()
-BUILDOZER_PATH = paths.get_buildozer()
-ENVOY_BUILD_FIXER_PATH = os.path.join(
-    os.path.dirname(os.path.abspath(sys.argv[0])), "envoy_build_fixer.py")
-HEADER_ORDER_PATH = os.path.join(os.path.dirname(os.path.abspath(sys.argv[0])), "header_order.py")
-SUBDIR_SET = set(common.include_dir_order())
-INCLUDE_ANGLE = "#include <"
-INCLUDE_ANGLE_LEN = len(INCLUDE_ANGLE)
-PROTO_PACKAGE_REGEX = re.compile(r"^package (\S+);\n*", re.MULTILINE)
-X_ENVOY_USED_DIRECTLY_REGEX = re.compile(r'.*\"x-envoy-.*\".*')
-DESIGNATED_INITIALIZER_REGEX = re.compile(r"\{\s*\.\w+\s*\=")
-MANGLED_PROTOBUF_NAME_REGEX = re.compile(r"envoy::[a-z0-9_:]+::[A-Z][a-z]\w*_\w*_[A-Z]{2}")
-HISTOGRAM_SI_SUFFIX_REGEX = re.compile(r"(?<=HISTOGRAM\()[a-zA-Z0-9_]+_(b|kb|mb|ns|us|ms|s)(?=,)")
-TEST_NAME_STARTING_LOWER_CASE_REGEX = re.compile(r"TEST(_.\(.*,\s|\()[a-z].*\)\s\{")
-EXTENSIONS_CODEOWNERS_REGEX = re.compile(r'.*(extensions[^@]*\s+)(@.*)')
-CONTRIB_CODEOWNERS_REGEX = re.compile(r'(/contrib/[^@]*\s+)(@.*)')
-COMMENT_REGEX = re.compile(r"//|\*")
-DURATION_VALUE_REGEX = re.compile(r'\b[Dd]uration\(([0-9.]+)')
-PROTO_VALIDATION_STRING = re.compile(r'\bmin_bytes\b')
-OLD_MOCK_METHOD_REGEX = re.compile("MOCK_METHOD\d")
-# C++17 feature, lacks sufficient support across various libraries / compilers.
-FOR_EACH_N_REGEX = re.compile("for_each_n\(")
-# Check for punctuation in a terminal ref clause, e.g.
-# :ref:`panic mode. <arch_overview_load_balancing_panic_threshold>`
-DOT_MULTI_SPACE_REGEX = re.compile("\\. +")
-FLAG_REGEX = re.compile("RUNTIME_GUARD\((.*)\);")
-
-# yapf: disable
-PROTOBUF_TYPE_ERRORS = {
-    # Well-known types should be referenced from the ProtobufWkt namespace.
-    "Protobuf::Any":                    "ProtobufWkt::Any",
-    "Protobuf::Empty":                  "ProtobufWkt::Empty",
-    "Protobuf::ListValue":              "ProtobufWkt::ListValue",
-    "Protobuf::NULL_VALUE":             "ProtobufWkt::NULL_VALUE",
-    "Protobuf::StringValue":            "ProtobufWkt::StringValue",
-    "Protobuf::Struct":                 "ProtobufWkt::Struct",
-    "Protobuf::Value":                  "ProtobufWkt::Value",
-
-    # Other common mis-namespacing of protobuf types.
-    "ProtobufWkt::Map":                 "Protobuf::Map",
-    "ProtobufWkt::MapPair":             "Protobuf::MapPair",
-    "ProtobufUtil::MessageDifferencer": "Protobuf::util::MessageDifferencer"
-}
-# yapf: enable
-
-LIBCXX_REPLACEMENTS = {
-    "absl::make_unique<": "std::make_unique<",
-}
-
-CODE_CONVENTION_REPLACEMENTS = {
-    # We can't just remove Times(1) everywhere, since .Times(1).WillRepeatedly
-    # is a legitimate pattern. See
-    # https://github.com/google/googletest/blob/master/googlemock/docs/for_dummies.md#cardinalities-how-many-times-will-it-be-called
-    ".Times(1);": ";",
-    # These may miss some cases, due to line breaks, but should reduce the
-    # Times(1) noise.
-    ".Times(1).WillOnce": ".WillOnce",
-    ".Times(1).WillRepeatedly": ".WillOnce",
-    "Stats::ScopePtr": "Stats::ScopeSharedPtr",
-}
-
-UNSORTED_FLAGS = {
-    "envoy.reloadable_features.activate_timers_next_event_loop",
-    "envoy.reloadable_features.grpc_json_transcoder_adhere_to_buffer_limits",
-    "envoy.reloadable_features.sanitize_http_header_referer",
-}
-
-LINE_NUMBER_RE = re.compile(r"^(\d+)[a|c|d]?\d*(?:,\d+[a|c|d]?\d*)?$")
-VIRTUAL_INCLUDE_HEADERS_RE = re.compile(r"#include.*/_virtual_includes/")
-OWNER_RE = re.compile('@\S+')
-PROJECT_OWNERS_RE = re.compile(r'.*github.com.(.*)\)\)')
-=======
     def __init__(self, path: str) -> None:
         self.path = path
 
@@ -313,7 +107,6 @@
             else:
                 config[k] = cb(v)
         return config
->>>>>>> d3102d62
 
 
 class FormatChecker:

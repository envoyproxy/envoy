suffixes:
  # Suffixes to include in checking
  included:
  - BUILD
  - WORKSPACE
  - .bzl
  - .cc
  - .h
  - .java
  - .m
  - .mm
  - .proto

  # Histogram names which are allowed to be suffixed with the unit symbol, all of the pre-existing
  # ones were grandfathered as part of PR #8484 for backwards compatibility.
  histogram_with_si:
    include:
    - cx_rtt_us
    - cx_rtt_variance_us
    - downstream_cx_length_ms
    - downstream_cx_length_ms
    - initialization_time_ms
    - loop_duration_us
    - poll_delay_us
    - request_time_ms
    - upstream_cx_connect_ms
    - upstream_cx_length_ms

  proto:
  - .proto

  repositories_bzl:
  - bazel/repositories.bzl

paths:
  # Path prefixes to exclude from checking
  # TODO(alyssawilk) unexclude mobile
  excluded:
  - .
  - bazel/external/http_parser/
  - bazel/toolchains/configs/
  - bazel-
  - build
  - contrib/contrib_build_config.bzl
  - examples/wasm-cc
  - generated/
  - mobile/
  - source/extensions/common/wasm/ext
  - source/extensions/extensions_build_config.bzl
  - third_party/
  - thirdparty/
  - tools/dev/src
  - tools/pyformat/
  - tools/testdata/check_format/
  - test/extensions/access_loggers/wasm/test_data
  - test/extensions/bootstrap/wasm/test_data
  - test/extensions/common/wasm/test_data
  - test/extensions/filters/http/wasm/test_data
  - test/extensions/filters/network/wasm/test_data
  - test/extensions/stats_sinks/wasm/test_data

  build_fixer:
    exclude:
    - bazel/BUILD
    - bazel/external/
    - bazel/toolchains/
    - tools/clang_tools

  # `build_urls`:
  #   We want all URL references to exist in repository_locations.bzl files and have
  #   metadata that conforms to the schema in ./api/bazel/external_deps.bzl. Below
  #   we have some exceptions for either infrastructure files or places we fall
  #   short today (Rust).
  #
  # NB: Please DO NOT extend the `build_urls` allow list without consulting
  # @envoyproxy/dependency-shepherds.
  build_urls:
    include:
    - api/bazel/envoy_http_archive.bzl
    - api/bazel/repository_locations.bzl
    - bazel/external/cargo/crates.bzl
    - bazel/repository_locations.bzl

  exception:
    include:
    # Header files that can throw exceptions. These should be limited; the only
    # valid situation identified so far is template functions used for config
    # processing.
    - source/common/config/utility.h
    - source/common/matcher/map_matcher.h
    - source/common/matcher/field_matcher.h
    - source/common/protobuf/visitor_helper.h
    - source/extensions/common/matcher/trie_matcher.h
    # legacy core files which throw exceptions. We can add to this list but strongly prefer
    # StausOr where possible.
    - source/common/upstream/cds_api_helper.cc
    - source/common/upstream/thread_aware_lb_impl.cc
    - source/common/upstream/load_balancer_impl.cc
    - source/common/upstream/cluster_manager_impl.cc
    - source/common/upstream/od_cds_api_impl.cc
    - source/common/upstream/cds_api_impl.cc
    - source/common/upstream/outlier_detection_impl.cc
    - source/common/upstream/upstream_impl.cc
<<<<<<< HEAD
    - source/common/upstream/default_local_address_selector_factory.cc
    - source/common/network/connection_impl.cc
=======
>>>>>>> 0546512d
    - source/common/network/listen_socket_impl.cc
    - source/common/network/io_socket_handle_impl.cc
    - source/common/network/address_impl.cc
    - source/common/network/cidr_range.cc
    - source/common/network/utility.cc
    - source/common/network/dns_resolver/dns_factory_util.cc
    - source/common/network/resolver_impl.cc
    - source/common/network/socket_impl.cc
    - source/common/ssl/tls_certificate_config_impl.cc
    - source/common/formatter/http_specific_formatter.cc
    - source/common/formatter/stream_info_formatter.h
    - source/common/formatter/stream_info_formatter.cc
    - source/common/formatter/substitution_formatter.h
    - source/common/formatter/substitution_format_utility.cc
    - source/common/formatter/substitution_format_string.h
    - source/common/stats/tag_extractor_impl.cc
    - source/common/stats/tag_producer_impl.cc
    - source/common/http/http2/codec_impl.cc
    - source/common/http/filter_chain_helper.cc
    - source/common/http/utility.cc
    - source/common/http/hash_policy.cc
    - source/common/http/conn_manager_utility.cc
    - source/common/http/match_delegate/config.cc
    - source/common/protobuf/yaml_utility.cc
    - source/common/protobuf/visitor.cc
    - source/common/protobuf/utility.cc
    - source/common/protobuf/message_validator_impl.cc
    - source/common/access_log/access_log_manager_impl.cc
    - source/common/secret/secret_manager_impl.cc
    - source/common/secret/sds_api.cc
    - source/common/grpc/async_client_manager_impl.cc
    - source/common/grpc/common.cc
    - source/common/grpc/google_grpc_utils.cc
    - source/common/tcp_proxy/tcp_proxy.cc
    - source/common/config/subscription_factory_impl.cc
    - source/common/config/xds_resource.cc
    - source/common/config/datasource.cc
    - source/common/config/utility.cc
    - source/common/config/xds_context_params.cc
    - source/common/runtime/runtime_impl.cc
    - source/common/quic/quic_transport_socket_factory.cc
    - source/common/filter/config_discovery_impl.cc
    - source/common/json/json_internal.cc
    - source/common/router/scoped_rds.cc
    - source/common/router/config_impl.cc
    - source/common/router/scoped_config_impl.cc
    - source/common/router/router_ratelimit.cc
    - source/common/router/vhds.cc
    - source/common/router/config_utility.cc
    - source/common/router/header_parser.cc
    - source/common/rds/rds_route_config_subscription.cc
    - source/common/filesystem/inotify/watcher_impl.cc
    - source/common/filesystem/posix/directory_iterator_impl.cc
    - source/common/filesystem/posix/filesystem_impl.cc
    - source/common/filesystem/kqueue/watcher_impl.cc
    - source/common/filesystem/win32/directory_iterator_impl.cc
    - source/common/filesystem/win32/filesystem_impl.cc
    - source/common/filesystem/win32/watcher_impl.cc
    - source/common/common/utility.cc
    - source/common/common/regex.cc
    - source/common/common/matchers.cc
    - source/exe/stripped_main_base.cc
    - source/server/options_impl.cc
    - source/server/overload_manager_impl.cc
    - source/server/config_validation/server.cc
    - source/server/admin/html/active_stats.js
    - source/server/server.cc
    - source/server/utils.cc
    - source/server/hot_restarting_base.cc
    - source/server/hot_restart_impl.cc
    - source/server/ssl_context_manager.cc
    - source/server/configuration_impl.cc

  # Only one C++ file should instantiate grpc_init
  grpc_init:
    include:
    - source/common/grpc/google_grpc_context.cc

  # Files in these paths can use Protobuf::util::JsonStringToMessage
  json_string_to_message:
    include:
    - source/common/protobuf/utility.cc
    - source/common/protobuf/protobuf.h
    - source/common/protobuf/yaml_utility.cc
    - test/extensions/bootstrap/wasm/test_data/speed_cpp.cc

  namespace_check:
    exclude:
    - tools/api_boost/testdata/
    - tools/clang_tools/

  # Files that should not raise an error for using memcpy
  memcpy:
    include:
    - source/common/common/mem_block_builder.h
    - source/common/common/safe_memcpy.h

  # Files in these paths can make reference to protobuf stuff directly
  protobuf:
    include:
    - api/test
    - bazel/cc_proto_descriptor_library
    - ci/prebuilt
    - source/common/protobuf
    - source/extensions/filters/http/grpc_field_extraction
    - test/extensions/bootstrap/wasm/test_data

  # Files that are allowed to use try without main thread assertion.
  raw_try:
    include:
    - source/common/common/thread.h
    - source/exe/terminate_handler.cc

  # Files matching these exact names can reference real-world time. These include the class
  # definitions for real-world time, the construction of them in main(), and perf annotation.
  # For now it includes the validation server but that really should be injected too.
  real_time:
    include:
    - source/common/common/perf_annotation.h
    - source/common/common/utility.h
    - source/common/event/real_time_system.cc
    - source/common/event/real_time_system.h
    - source/exe/main_common.cc
    - source/exe/main_common.h
    - source/extensions/common/aws/utility.cc
    - source/server/config_validation/server.cc
    - test/common/common/log_macros_test.cc
    - test/common/protobuf/utility_test.cc
    - test/integration/integration.h
    - test/test_common/simulated_time_system.cc
    - test/test_common/simulated_time_system.h
    - test/test_common/test_random_generator.cc
    - test/test_common/test_time.cc
    - test/test_common/test_time.h
    - test/test_common/utility.cc
    - test/tools/wee8_compile/wee8_compile.cc
    - test/extensions/filters/http/stateful_session/stateful_session_integration_test.cc

  # Tests in these paths may make use of the Registry::RegisterFactory constructor or the
  # REGISTER_FACTORY macro. Other locations should use the InjectFactory helper class to
  # perform temporary registrations.
  register_factory_test:
    include:
    - test/common/config/registry_test.cc
    - test/extensions/transport_sockets/tls/
    - test/integration/clusters/
    - test/integration/filters/
    - test/integration/load_balancers/

  # Files in these paths can use MessageLite::SerializeAsString
  serialize_as_string:
    include:
    - bazel/cc_proto_descriptor_library/file_descriptor_generator.cc
    - contrib/config/source/kv_store_xds_delegate.cc
    - source/common/protobuf/utility.h
    - source/common/protobuf/utility.cc
    - source/extensions/filters/http/grpc_json_transcoder/json_transcoder_filter.cc
    - source/extensions/http/cache/file_system_http_cache/cache_file_header_proto_util.cc
    - test/common/grpc/codec_fuzz_test.cc
    - test/common/grpc/codec_test.cc
    - test/common/protobuf/utility_test.cc
    - test/extensions/bootstrap/wasm/test_data/speed_cpp.cc
    - test/extensions/filters/common/expr/context_test.cc
    - test/extensions/filters/http/common/fuzz/uber_filter.h
    - test/extensions/http/cache/file_system_http_cache/cache_file_header_proto_util_test.cc
    - test/tools/router_check/router_check.cc

  # Files in these paths can use std::regex
  std_regex:
    include:
    - contrib/squash/filters/http/source/squash_filter.h
    - contrib/squash/filters/http/source/squash_filter.cc
    - source/common/common/regex.h
    - source/common/common/regex.cc
    - source/common/common/utility.cc
    - source/common/formatter/http_specific_formatter.cc
    - source/common/formatter/stream_info_formatter.cc
    - source/common/formatter/substitution_formatter.h
    - source/common/stats/tag_extractor_impl.h
    - source/common/stats/tag_extractor_impl.cc
    - source/common/version/version.cc
    - source/server/admin/prometheus_stats.h
    - source/server/admin/prometheus_stats.cc
    - source/server/admin/stats_params.h
    - source/server/admin/stats_request.cc
    - source/server/admin/utils.h
    - source/server/admin/utils.cc
    - tools/clang_tools/api_booster/main.cc
    - tools/clang_tools/api_booster/proto_cxx_utils.cc

  # These are entire files that are allowed to use std::string_view vs. individual exclusions. Right
  # now this is just WASM which makes use of std::string_view heavily so we need to convert to
  # absl::string_view internally. Everywhere else should be using absl::string_view for additional
  # safety.
  std_string_view:
    include:
    - source/extensions/common/wasm/context.h
    - source/extensions/common/wasm/context.cc
    - source/extensions/common/wasm/foreign.cc
    - source/extensions/common/wasm/wasm.h
    - source/extensions/common/wasm/wasm.cc
    - source/extensions/common/wasm/wasm_vm.h
    - source/extensions/common/wasm/wasm_vm.cc
    - test/extensions/bootstrap/wasm/wasm_speed_test.cc
    - test/extensions/bootstrap/wasm/wasm_test.cc
    - test/extensions/common/wasm/wasm_test.cc
    - test/extensions/stats_sinks/wasm/wasm_stat_sink_test.cc
    - test/test_common/wasm_base.h

dir_order:
- envoy
- common
- source
- exe
- server
- extensions
- test

re:
  codeowners_contrib: (/contrib/[^@]*\s+)(@.*)
  codeowners_extensions: .*(extensions[^@]*\s+)(@.*)
  comment: //|\*
  designated_initializer: \{\s*\.\w+\s*\=
  # Check for punctuation in a terminal ref clause, e.g.
  # :ref:`panic mode. <arch_overview_load_balancing_panic_threshold>`
  dot_multi_space: \. +
  duration_value: \b[Dd]uration\(([0-9.]+)
  # C++17 feature, lacks sufficient support across various libraries / compilers.
  for_each_n: for_each_n\(
  histogram_si_suffix: (?<=HISTOGRAM\()[a-zA-Z0-9_]+_(b|kb|mb|ns|us|ms|s)(?=,)
  line_number: ^(\d+)[a|c|d]?\d*(?:,\d+[a|c|d]?\d*)?$
  mangled_protobuf_name: envoy::[a-z0-9_:]+::[A-Z][a-z]\w*_\w*_[A-Z]{2}
  maintainers: .*github.com.(.*)\)\)
  old_mock_method: MOCK_METHOD\d
  owner: "@\\S+"
  runtime_guard_flag: RUNTIME_GUARD\((.*)\);
  test_name_starting_lc: TEST(_.\(.*,\s|\()[a-z].*\)\s\{
  virtual_include_headers: \#include.*/_virtual_includes/
  x_envoy_used_directly: .*\"x-envoy-.*\".*

re_multiline:
  proto_package: ^package (\S+);\n*

replacements:
  code_convention:
    # We can't just remove Times(1) everywhere, since .Times(1).WillRepeatedly
    # is a legitimate pattern. See
    # https://github.com/google/googletest/blob/master/googlemock/docs/for_dummies.md#cardinalities-how-many-times-will-it-be-called
    ".Times(1);": ";"
    # These may miss some cases, due to line breaks, but should reduce the
    # Times(1) noise.
    ".Times(1).WillOnce": ".WillOnce"
    ".Times(1).WillRepeatedly": ".WillOnce"
    "Stats::ScopePtr": "Stats::ScopeSharedPtr"

  libcxx:
    "absl::make_unique<": "std::make_unique<"

  protobuf_type_errors:
    # Well-known types should be referenced from the ProtobufWkt namespace.
    "Protobuf::Any": "ProtobufWkt::Any"
    "Protobuf::Empty": "ProtobufWkt::Empty"
    "Protobuf::ListValue": "ProtobufWkt::ListValue"
    "Protobuf::NULL_VALUE": "ProtobufWkt::NULL_VALUE"
    "Protobuf::StringValue": "ProtobufWkt::StringValue"
    "Protobuf::Struct": "ProtobufWkt::Struct"
    "Protobuf::Value": "ProtobufWkt::Value"
    # Other common mis-namespacing of protobuf types.
    "ProtobufWkt::Map": "Protobuf::Map"
    "ProtobufWkt::MapPair": "Protobuf::MapPair"
    "ProtobufUtil::MessageDifferencer": "Protobuf::util::MessageDifferencer"

include_angle: "#include <"
unsorted_flags:
- envoy.reloadable_features.activate_timers_next_event_loop
- envoy.reloadable_features.grpc_json_transcoder_adhere_to_buffer_limits
- envoy.reloadable_features.sanitize_http_header_referer

# https://github.com/envoyproxy/envoy/issues/20589
# https://github.com/envoyproxy/envoy/issues/9953
# PLEASE DO NOT ADD FILES TO THIS LIST WITHOUT SENIOR MAINTAINER APPROVAL
visibility_excludes:
- source/extensions/clusters/eds/
- source/extensions/clusters/strict_dns/
- source/extensions/clusters/static/
- source/extensions/clusters/original_dst/
- source/extensions/clusters/logical_dns/
- source/extensions/early_data/BUILD
- source/extensions/filters/http/buffer/BUILD
- source/extensions/filters/network/common/BUILD
- source/extensions/http/header_validators/envoy_default/BUILD
- source/extensions/transport_sockets/common/BUILD
- source/extensions/udp_packet_writer/default/BUILD
- source/extensions/udp_packet_writer/gso/BUILD
- source/extensions/path/uri_template_lib/BUILD
- source/extensions/path/match/uri_template/BUILD
- source/extensions/path/rewrite/uri_template/BUILD
- source/extensions/quic/connection_id_generator/BUILD
- source/extensions/quic/server_preferred_address/BUILD
- source/extensions/listener_managers/listener_manager/BUILD
- source/extensions/upstreams/tcp/BUILD
- source/extensions/health_check/event_sinks/BUILD
- source/extensions/health_checkers/BUILD
- source/extensions/health_checkers/BUILD
- source/extensions/health_checkers/BUILD
- source/extensions/config_subscription/rest/BUILD
- source/extensions/config_subscription/filesystem/BUILD
- source/extensions/config_subscription/grpc/BUILD
- source/extensions/load_balancing_policies/subset/BUILD
- source/extensions/load_balancing_policies/ring_hash/BUILD<|MERGE_RESOLUTION|>--- conflicted
+++ resolved
@@ -101,11 +101,7 @@
     - source/common/upstream/cds_api_impl.cc
     - source/common/upstream/outlier_detection_impl.cc
     - source/common/upstream/upstream_impl.cc
-<<<<<<< HEAD
     - source/common/upstream/default_local_address_selector_factory.cc
-    - source/common/network/connection_impl.cc
-=======
->>>>>>> 0546512d
     - source/common/network/listen_socket_impl.cc
     - source/common/network/io_socket_handle_impl.cc
     - source/common/network/address_impl.cc

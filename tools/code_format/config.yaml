--- conflicted
+++ resolved
@@ -140,11 +140,6 @@
     - source/common/grpc/async_client_impl.cc
     - source/common/grpc/google_grpc_creds_impl.cc
     - source/common/local_reply/local_reply.cc
-<<<<<<< HEAD
-    - source/common/config/watched_directory.cc
-=======
-    - source/server/drain_manager_impl.cc
->>>>>>> 6ef3929e
     - source/common/router/rds_impl.cc
     - source/server/hot_restarting_parent.cc
     - source/common/io/io_uring_worker_impl.cc

--- conflicted
+++ resolved
@@ -106,10 +106,6 @@
     - source/common/network/io_socket_handle_base_impl.cc
     - source/common/network/address_impl.cc
     - source/common/network/utility.cc
-<<<<<<< HEAD
-    - source/common/network/dns_resolver/dns_factory_util.cc
-=======
->>>>>>> 222c1fe3
     - source/common/formatter/http_specific_formatter.cc
     - source/common/formatter/stream_info_formatter.h
     - source/common/formatter/stream_info_formatter.cc

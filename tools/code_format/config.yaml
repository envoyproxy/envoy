--- conflicted
+++ resolved
@@ -87,13 +87,10 @@
   exception:
     include:
     - source/common/config/utility.h
-<<<<<<< HEAD
-    - source/common/protobuf/visitor_helper.h
-=======
     - source/common/matcher/map_matcher.h
     - source/common/matcher/field_matcher.h
+    - source/common/protobuf/visitor_helper.h
     - source/extensions/common/matcher/trie_matcher.h
->>>>>>> 122661e8
     # These files should not throw exceptions. Add HTTP/1 when exceptions removed.
     exclude:
     - source/common/http/http2/codec_impl.h

--- conflicted
+++ resolved
@@ -118,17 +118,15 @@
     if line.find(".  ") != -1:
       error_messages.append(formatLineError(file_path, line_number, "over-enthusiastic spaces"))
     if hasInvalidAngleBracketDirectory(line):
-<<<<<<< HEAD
       error_messages.append(formatLineError(file_path, line_number,
                                             "envoy includes should not have angle brackets"))
-  return error_messages
-=======
-      printLineError(file_path, line_number, "envoy includes should not have angle brackets")
     for invalid_construct, valid_construct in PROTOBUF_TYPE_ERRORS.items():
       if invalid_construct in line:
-        printLineError(file_path, line_number, "incorrect protobuf type reference %s; "
-                       "should be %s" % (invalid_construct, valid_construct))
->>>>>>> 0739bd91
+        error_messages.append(
+            formatLineError(file_path, line_number,
+                            "incorrect protobuf type reference %s; "
+                            "should be %s" % (invalid_construct, valid_construct)))
+  return error_messages
 
 def fixFileContents(file_path):
   for line in fileinput.input(file_path, inplace=True):

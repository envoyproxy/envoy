#!/usr/bin/env python

import argparse
import common
import fileinput
import os
import os.path
import re
import subprocess
import sys

EXCLUDED_PREFIXES = ("./generated/", "./thirdparty/", "./build", "./.git/",
                     "./bazel-", "./bazel/external", "./.cache")
SUFFIXES = (".cc", ".h", "BUILD", ".md", ".rst")
DOCS_SUFFIX = (".md", ".rst")

# Files in these paths can make reference to protobuf stuff directly
GOOGLE_PROTOBUF_WHITELIST = ('ci/prebuilt', 'source/common/protobuf')

CLANG_FORMAT_PATH = os.getenv("CLANG_FORMAT", "clang-format-5.0")
BUILDIFIER_PATH = os.getenv("BUILDIFIER_BIN", "$GOPATH/bin/buildifier")
ENVOY_BUILD_FIXER_PATH = os.path.join(
    os.path.dirname(os.path.abspath(sys.argv[0])), "envoy_build_fixer.py")
HEADER_ORDER_PATH = os.path.join(
    os.path.dirname(os.path.abspath(sys.argv[0])), "header_order.py")
SUBDIR_SET = set(common.includeDirOrder())
INCLUDE_ANGLE = "#include <"
INCLUDE_ANGLE_LEN = len(INCLUDE_ANGLE)

PROTOBUF_TYPE_ERRORS = {
    # Well-known types should be referenced from the ProtobufWkt namespace.
    "Protobuf::Any":                    "ProtobufWkt::Any",
    "Protobuf::Empty":                  "ProtobufWkt::Empty",
    "Protobuf::ListValue":              "ProtobufWkt:ListValue",
    "Protobuf::NULL_VALUE":             "ProtobufWkt::NULL_VALUE",
    "Protobuf::StringValue":            "ProtobufWkt::StringValue",
    "Protobuf::Struct":                 "ProtobufWkt::Struct",
    "Protobuf::Value":                  "ProtobufWkt::Value",

    # Maps including strings should use the protobuf string types.
    "Protobuf::MapPair<std::string":    "Protobuf::MapPair<Envoy::ProtobufTypes::String",

    # Other common mis-namespacing of protobuf types.
    "ProtobufWkt::Map":                 "Protobuf::Map",
    "ProtobufWkt::MapPair":             "Protobuf::MapPair",
    "ProtobufUtil::MessageDifferencer": "Protobuf::util::MessageDifferencer"
}

found_error = False


def printError(error):
  global found_error
  found_error = True
  print "ERROR: %s" % (error)


def checkNamespace(file_path):
  with open(file_path) as f:
    text = f.read()
    if not re.search('^\s*namespace\s+Envoy\s*{', text, re.MULTILINE) and \
       not 'NOLINT(namespace-envoy)' in text:
      printError("Unable to find Envoy namespace or NOLINT(namespace-envoy) for file: %s" % file_path)
      return False
  return True


# To avoid breaking the Lyft import, we just check for path inclusion here.
def whitelistedForProtobufDeps(file_path):
  return any(path_segment in file_path for path_segment in GOOGLE_PROTOBUF_WHITELIST)

def findSubstringAndPrintError(pattern, file_path, error_message):
  with open(file_path) as f:
    text = f.read()
    if pattern in text:
      printError(file_path + ': ' + error_message)
      for i, line in enumerate(text.splitlines()):
        if pattern in line:
          printError("  %s:%s" % (file_path, i + 1))
      return False
    return True

def checkProtobufExternalDepsBuild(file_path):
  if whitelistedForProtobufDeps(file_path):
    return True
  message = ("unexpected direct external dependency on protobuf, use "
    "//source/common/protobuf instead.")
  return findSubstringAndPrintError('"protobuf"', file_path, message)


def checkProtobufExternalDeps(file_path):
  if whitelistedForProtobufDeps(file_path):
    return True
  with open(file_path) as f:
    text = f.read()
    if '"google/protobuf' in text or "google::protobuf" in text:
      printError(
          "%s has unexpected direct dependency on google.protobuf, use "
          "the definitions in common/protobuf/protobuf.h instead." % file_path)
      return False
    return True


def isBuildFile(file_path):
  basename = os.path.basename(file_path)
  if basename in {"BUILD", "BUILD.bazel"} or basename.endswith(".BUILD"):
    return True
  return False

def hasInvalidAngleBracketDirectory(line):
  if not line.startswith(INCLUDE_ANGLE):
    return False
  path = line[INCLUDE_ANGLE_LEN:]
  slash = path.find("/")
  if slash == -1:
    return False
  subdir = path[0:slash]
  return subdir in SUBDIR_SET

def printLineError(path, zero_based_line_number, message):
  printError("%s:%d: %s" % (path, zero_based_line_number + 1, message))

def checkFileContents(file_path):
  for line_number, line in enumerate(fileinput.input(file_path)):
    if line.find(".  ") != -1:
      printLineError(file_path, line_number, "over-enthusiastic spaces")
    if hasInvalidAngleBracketDirectory(line):
      printLineError(file_path, line_number, "envoy includes should not have angle brackets")

def fixFileContents(file_path):
  for line in fileinput.input(file_path, inplace=True):
    # Strip double space after '.'  This may prove overenthusiastic and need to
    # be restricted to comments and metadata files but works for now.
    line = line.replace('.  ', '. ')
<<<<<<< HEAD
    if hasInvalidAngleBracketDirectory(line):
      line = line.replace('<', '"').replace(">", '"')
    sys.stdout.write("%s" % line)
=======

    # Fix incorrect protobuf namespace references.
    for error, replacement in PROTOBUF_TYPE_ERRORS.items():
      line = line.replace(error, replacement)

    sys.stdout.write(str(line))
>>>>>>> c08bd965


def checkFilePath(file_path):
  if isBuildFile(file_path):
    command = "%s %s | diff %s -" % (ENVOY_BUILD_FIXER_PATH, file_path, file_path)
    executeCommand(command, "envoy_build_fixer check failed", file_path)
    command = "cat %s | %s -mode=fix | diff %s -" % (file_path, BUILDIFIER_PATH, file_path)
    executeCommand(command, "buildifier check failed", file_path)
    checkProtobufExternalDepsBuild(file_path)
    return
  checkFileContents(file_path)

  if file_path.endswith(DOCS_SUFFIX):
    return
  checkNamespace(file_path)
  checkProtobufExternalDeps(file_path)
  command = ("%s %s | diff %s -" % (HEADER_ORDER_PATH, file_path,
                                                   file_path))
  executeCommand(command, "header_order.py check failed", file_path)

  command = ("%s %s | diff %s -" % (CLANG_FORMAT_PATH, file_path,
                                                   file_path))
  executeCommand(command, "clang-format check failed", file_path)

# Example target outputs are:
#   - "26,27c26"
#   - "12,13d13"
#   - "7a8,9"
def executeCommand(command, error_message, file_path,
        regex=re.compile(r"^(\d+)[a|c|d]?\d*(?:,\d+[a|c|d]?\d*)?$")):
  try:
    subprocess.check_output(command, shell=True, stderr=subprocess.STDOUT)
  except subprocess.CalledProcessError as e:
      if (e.returncode != 0 and e.returncode != 1):
          print "ERROR: something went wrong while executing: %s" % e.cmd
          sys.exit(1)
      # In case we can't find any line numbers, call printError at first.
      printError("%s for file: %s" % (error_message, file_path))
      for line in e.output.splitlines():
        for num in regex.findall(line):
          printError("  %s:%s" % (file_path, num))

def fixFilePath(file_path):
  if isBuildFile(file_path):
    if os.system("%s %s %s" % (ENVOY_BUILD_FIXER_PATH, file_path, file_path)) != 0:
      printError("envoy_build_fixer rewrite failed for file: %s" % file_path)
    if os.system("%s -mode=fix %s" % (BUILDIFIER_PATH, file_path)) != 0:
      printError("buildifier rewrite failed for file: %s" % file_path)
    return
  fixFileContents(file_path)
  if file_path.endswith(DOCS_SUFFIX):
    return
  if not checkNamespace(file_path) or not checkProtobufExternalDepsBuild(
      file_path) or not checkProtobufExternalDeps(file_path):
    printError("This cannot be automatically corrected. Please fix by hand.")
  command = "%s --rewrite %s" % (HEADER_ORDER_PATH, file_path)
  if os.system(command) != 0:
    printError("header_order.py rewrite error: %s" % (file_path))
  command = "%s -i %s" % (CLANG_FORMAT_PATH, file_path)
  if os.system(command) != 0:
    printError("clang-format rewrite error: %s" % (file_path))


def checkFormat(file_path):
  if file_path.startswith(EXCLUDED_PREFIXES):
    return

  if not file_path.endswith(SUFFIXES):
    return

  if operation_type == "check":
    checkFilePath(file_path)

  if operation_type == "fix":
    fixFilePath(file_path)


def checkFormatVisitor(arg, dir_name, names):
  for file_name in names:
    checkFormat(dir_name + "/" + file_name)


if __name__ == "__main__":
  parser = argparse.ArgumentParser(description='Check or fix file format.')
  parser.add_argument('operation_type', type=str, choices=['check', 'fix'],
                      help="specify if the run should 'check' or 'fix' format.")
  parser.add_argument('target_path', type=str, nargs="?", default=".", help="specify the root directory"
                                                                            " for the script to recurse over. Default '.'.")
  parser.add_argument('--add-excluded-prefixes', type=str, nargs="+", help="exclude additional prefixes.")
  args = parser.parse_args()

  operation_type = args.operation_type
  target_path = args.target_path
  if args.add_excluded_prefixes:
    EXCLUDED_PREFIXES += tuple(args.add_excluded_prefixes)

  if os.path.isfile(target_path):
    checkFormat("./" + target_path)
  else:
    os.path.walk(target_path, checkFormatVisitor, None)

  if found_error:
    print "ERROR: check format failed. run 'tools/check_format.py fix'"
    sys.exit(1)<|MERGE_RESOLUTION|>--- conflicted
+++ resolved
@@ -132,19 +132,15 @@
     # Strip double space after '.'  This may prove overenthusiastic and need to
     # be restricted to comments and metadata files but works for now.
     line = line.replace('.  ', '. ')
-<<<<<<< HEAD
+
     if hasInvalidAngleBracketDirectory(line):
       line = line.replace('<', '"').replace(">", '"')
-    sys.stdout.write("%s" % line)
-=======
 
     # Fix incorrect protobuf namespace references.
     for error, replacement in PROTOBUF_TYPE_ERRORS.items():
       line = line.replace(error, replacement)
 
     sys.stdout.write(str(line))
->>>>>>> c08bd965
-
 
 def checkFilePath(file_path):
   if isBuildFile(file_path):

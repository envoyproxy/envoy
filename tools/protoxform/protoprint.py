--- conflicted
+++ resolved
@@ -29,17 +29,7 @@
 from envoy.annotations import deprecation_pb2
 from udpa.annotations import migrate_pb2, status_pb2
 
-<<<<<<< HEAD
-PROTO_PACKAGES = ("google.api.annotations", "validate.validate", "envoy.annotations.resource",
-                  "udpa.annotations.migrate", "udpa.annotations.security",
-                  "udpa.annotations.status", "udpa.annotations.versioning",
-                  "udpa.annotations.sensitive")
-=======
-PROTO_PACKAGES = (
-    "google.api.annotations", "validate.validate", "envoy.annotations.deprecation",
-    "envoy.annotations.resource", "udpa.annotations.migrate", "udpa.annotations.security",
-    "udpa.annotations.status", "udpa.annotations.versioning", "udpa.annotations.sensitive")
->>>>>>> 25d50667
+PROTO_PACKAGES = ("google.api.annotations", "validate.validate", "envoy.annotations.resource", "udpa.annotations.migrate", "udpa.annotations.security", "udpa.annotations.status", "udpa.annotations.versioning", "udpa.annotations.sensitive")
 
 NEXT_FREE_FIELD_MIN = 5
 
@@ -712,23 +702,15 @@
                 oneof_proto = msg_proto.oneof_decl[oneof_index]
                 oneof_leading_comment, oneof_trailing_comment = format_type_context_comments(
                     type_context.extend_oneof(oneof_index, field.name))
-<<<<<<< HEAD
-                fields += '%soneof %s {\n%s%s' % (oneof_leading_comment, oneof_proto.name,
-                                                  oneof_trailing_comment,
-                                                  format_options(oneof_proto.options))
+                fields += '%soneof %s {\n%s%s' % (
+                    oneof_leading_comment, oneof_proto.name, oneof_trailing_comment,
+                    format_options(oneof_proto.options))
             # Verify that deprecated fields (that are not hidden and are not of frozen protos)
             # have a minor version annotation.
             self._add_deprecation_version(field, deprecation_pb2.deprecated_at_minor_version,
                                           deprecation_pb2.disallowed_by_default)
-            fields += format_block(format_field(type_context.extend_field(index, field.name),
-                                                field))
-=======
-                fields += '%soneof %s {\n%s%s' % (
-                    oneof_leading_comment, oneof_proto.name, oneof_trailing_comment,
-                    format_options(oneof_proto.options))
             fields += format_block(
                 format_field(type_context.extend_field(index, field.name), field))
->>>>>>> 25d50667
         if oneof_index is not None:
             fields += '}\n\n'
         return '%smessage %s {\n%s%s%s%s%s%s\n}\n' % (

--- conflicted
+++ resolved
@@ -534,11 +534,7 @@
   plugin.Plugin([
       plugin.DirectOutputDescriptor('.v2.proto', ProtoFormatVisitor),
       plugin.OutputDescriptor('.v3alpha.proto', ProtoFormatVisitor, migrate.V3MigrationXform)
-<<<<<<< HEAD
-  ])
-=======
   ], ParameterCallback)
->>>>>>> 217e055e
 
 
 if __name__ == '__main__':

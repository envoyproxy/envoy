# DEPRECATED

As of release 1.3.0, Envoy will follow a
[Breaking Change Policy](https://github.com/envoyproxy/envoy/blob/master//CONTRIBUTING.md#breaking-change-policy).

The following features have been DEPRECATED and will be removed in the specified release cycle.
A logged warning is expected for each deprecated item that is in deprecation window.

## Version 1.10.0 (pending)
* Use of `use_alpha` in [Ext-Authz Authorization Service](https://github.com/envoyproxy/envoy/blob/master/api/envoy/service/auth/v2/external_auth.proto) is deprecated. It should be used for a short time, and only when transitioning from alpha to V2 release version.
* Use of `enabled` in `CorsPolicy`, found in
  [route.proto](https://github.com/envoyproxy/envoy/blob/master/api/envoy/api/v2/route/route.proto).
  Set the `filter_enabled` field instead.
<<<<<<< HEAD
* Use of the `type` field in the `FaultDelay` message (found in
  [fault.proto](https://github.com/envoyproxy/envoy/blob/master/api/envoy/config/filter/fault/v2/fault.proto))
  has been deprecated. It was never used and setting it has no effect. It will be removed in the
  following release.
* Use of google.protobuf.Struct for extension opaque configs is deprecated. Use google.protobuf.Any instead or pack
google.protobuf.Struct in google.protobuf.Any.
=======
>>>>>>> aab05453
* Use of `cluster`, found in [redis-proxy.proto](https://github.com/envoyproxy/envoy/blob/master/api/envoy/config/filter/network/redis_proxy/v2/redis_proxy.proto) is deprecated. Set a `PrefixRoutes.catch_all_cluster` instead.

## Version 1.9.0 (Dec 20, 2018)

* Order of execution of the network write filter chain has been reversed. Prior to this release cycle it was incorrect, see [#4599](https://github.com/envoyproxy/envoy/issues/4599). In the 1.9.0 release cycle we introduced `bugfix_reverse_write_filter_order` in [lds.proto](https://github.com/envoyproxy/envoy/blob/master/api/envoy/api/v2/lds.proto) to temporarily support both old and new behaviors. Note this boolean field is deprecated.
* Order of execution of the HTTP encoder filter chain has been reversed. Prior to this release cycle it was incorrect, see [#4599](https://github.com/envoyproxy/envoy/issues/4599). In the 1.9.0 release cycle we introduced `bugfix_reverse_encode_order` in [http_connection_manager.proto](https://github.com/envoyproxy/envoy/blob/master/api/envoy/config/filter/network/http_connection_manager/v2/http_connection_manager.proto) to temporarily support both old and new behaviors. Note this boolean field is deprecated.
* Use of the v1 REST_LEGACY ApiConfigSource is deprecated.
* Use of std::hash in the ring hash load balancer is deprecated.
* Use of `rate_limit_service` configuration in the [bootstrap configuration](https://github.com/envoyproxy/envoy/blob/master/api/envoy/config/bootstrap/v2/bootstrap.proto) is deprecated.
* Use of `runtime_key` in `RequestMirrorPolicy`, found in
  [route.proto](https://github.com/envoyproxy/envoy/blob/master/api/envoy/api/v2/route/route.proto)
  is deprecated. Set the `runtime_fraction` field instead.
* Use of buffer filter `max_request_time` is deprecated in favor of the request timeout found in [HttpConnectionManager](https://github.com/envoyproxy/envoy/blob/master/api/envoy/config/filter/network/http_connection_manager/v2/http_connection_manager.proto)

## Version 1.8.0 (Oct 4, 2018)

* Use of the v1 API (including `*.deprecated_v1` fields in the v2 API) is deprecated.
  See envoy-announce [email](https://groups.google.com/forum/#!topic/envoy-announce/oPnYMZw8H4U).
* Use of the legacy
  [ratelimit.proto](https://github.com/envoyproxy/envoy/blob/b0a518d064c8255e0e20557a8f909b6ff457558f/source/common/ratelimit/ratelimit.proto)
  is deprecated, in favor of the proto defined in
  [date-plane-api](https://github.com/envoyproxy/envoy/blob/master/api/envoy/service/ratelimit/v2/rls.proto)
  Prior to 1.8.0, Envoy can use either proto to send client requests to a ratelimit server with the use of the
  `use_data_plane_proto` boolean flag in the [ratelimit configuration](https://github.com/envoyproxy/envoy/blob/master/api/envoy/config/ratelimit/v2/rls.proto).
  However, when using the deprecated client a warning is logged.
* Use of the --v2-config-only flag.
* Use of both `use_websocket` and `websocket_config` in
  [route.proto](https://github.com/envoyproxy/envoy/blob/master/api/envoy/api/v2/route/route.proto)
  is deprecated. Please use the new `upgrade_configs` in the
  [HttpConnectionManager](https://github.com/envoyproxy/envoy/blob/master/api/envoy/config/filter/network/http_connection_manager/v2/http_connection_manager.proto)
  instead.
* Use of the integer `percent` field in [FaultDelay](https://github.com/envoyproxy/envoy/blob/master/api/envoy/config/filter/fault/v2/fault.proto)
  and in [FaultAbort](https://github.com/envoyproxy/envoy/blob/master/api/envoy/config/filter/http/fault/v2/fault.proto) is deprecated in favor
  of the new `FractionalPercent` based `percentage` field.
* Setting hosts via `hosts` field in `Cluster` is deprecated. Use `load_assignment` instead.
* Use of `response_headers_to_*` and `request_headers_to_add` are deprecated at the `RouteAction`
  level. Please use the configuration options at the `Route` level.
* Use of `runtime` in `RouteMatch`, found in
  [route.proto](https://github.com/envoyproxy/envoy/blob/master/api/envoy/api/v2/route/route.proto).
  Set the `runtime_fraction` field instead.
* Use of the string `user` field in `Authenticated` in [rbac.proto](https://github.com/envoyproxy/envoy/blob/master/api/envoy/config/rbac/v2alpha/rbac.proto)
  is deprecated in favor of the new `StringMatcher` based `principal_name` field.

## Version 1.7.0 (Jun 21, 2018)

* Admin mutations should be sent as POSTs rather than GETs. HTTP GETs will result in an error
  status code and will not have their intended effect. Prior to 1.7, GETs can be used for
  admin mutations, but a warning is logged.
* Rate limit service configuration via the `cluster_name` field is deprecated. Use `grpc_service`
  instead.
* gRPC service configuration via the `cluster_names` field in `ApiConfigSource` is deprecated. Use
  `grpc_services` instead. Prior to 1.7, a warning is logged.
* Redis health checker configuration via the `redis_health_check` field in `HealthCheck` is
  deprecated. Use `custom_health_check` with name `envoy.health_checkers.redis` instead. Prior
  to 1.7, `redis_health_check` can be used, but warning is logged.
* `SAN` is replaced by `URI` in the `x-forwarded-client-cert` header.
* The `endpoint` field in the http health check filter is deprecated in favor of the `headers`
  field where one can specify HeaderMatch objects to match on.
* The `sni_domains` field in the filter chain match was deprecated/renamed to `server_names`.

## Version 1.6.0 (March 20, 2018)

* DOWNSTREAM_ADDRESS log formatter is deprecated. Use DOWNSTREAM_REMOTE_ADDRESS_WITHOUT_PORT
  instead.
* CLIENT_IP header formatter is deprecated. Use DOWNSTREAM_REMOTE_ADDRESS_WITHOUT_PORT instead.
* 'use_original_dst' field in the v2 LDS API is deprecated. Use listener filters and filter chain
  matching instead.
* `value` and `regex` fields in the `HeaderMatcher` message is deprecated. Use the `exact_match`
  or `regex_match` oneof instead.

## Version 1.5.0 (Dec 4, 2017)

* The outlier detection `ejections_total` stats counter has been deprecated and not replaced. Monitor
  the individual `ejections_detected_*` counters for the detectors of interest, or
  `ejections_enforced_total` for the total number of ejections that actually occurred.
* The outlier detection `ejections_consecutive_5xx` stats counter has been deprecated in favour of
  `ejections_detected_consecutive_5xx` and `ejections_enforced_consecutive_5xx`.
* The outlier detection `ejections_success_rate` stats counter has been deprecated in favour of
  `ejections_detected_success_rate` and `ejections_enforced_success_rate`.

## Version 1.4.0 (Aug 24, 2017)

* Config option `statsd_local_udp_port` has been deprecated and has been replaced with
  `statsd_udp_ip_address`.
* `HttpFilterConfigFactory` filter API has been deprecated in favor of `NamedHttpFilterConfigFactory`.
* Config option `http_codec_options` has been deprecated and has been replaced with `http2_settings`.
* The following log macros have been deprecated: `log_trace`, `log_debug`, `conn_log`,
  `conn_log_info`, `conn_log_debug`, `conn_log_trace`, `stream_log`, `stream_log_info`,
  `stream_log_debug`, `stream_log_trace`. For replacements, please see
  [logger.h](https://github.com/envoyproxy/envoy/blob/master/source/common/common/logger.h).
* The connectionId() and ssl() callbacks of StreamFilterCallbacks have been deprecated and
  replaced with a more general connection() callback, which, when not returning a nullptr, can be
  used to get the connection id and SSL connection from the returned Connection object pointer.
* The protobuf stub gRPC support via `Grpc::RpcChannelImpl` is now replaced with `Grpc::AsyncClientImpl`.
  This no longer uses `protoc` generated stubs but instead utilizes C++ template generation of the
  RPC stubs. `Grpc::AsyncClientImpl` supports streaming, in addition to the previous unary, RPCs.
* The direction of network and HTTP filters in the configuration will be ignored from 1.4.0 and
  later removed from the configuration in the v2 APIs. Filter direction is now implied at the C++ type
  level. The `type()` methods on the `NamedNetworkFilterConfigFactory` and
  `NamedHttpFilterConfigFactory` interfaces have been removed to reflect this.<|MERGE_RESOLUTION|>--- conflicted
+++ resolved
@@ -11,15 +11,10 @@
 * Use of `enabled` in `CorsPolicy`, found in
   [route.proto](https://github.com/envoyproxy/envoy/blob/master/api/envoy/api/v2/route/route.proto).
   Set the `filter_enabled` field instead.
-<<<<<<< HEAD
 * Use of the `type` field in the `FaultDelay` message (found in
   [fault.proto](https://github.com/envoyproxy/envoy/blob/master/api/envoy/config/filter/fault/v2/fault.proto))
   has been deprecated. It was never used and setting it has no effect. It will be removed in the
   following release.
-* Use of google.protobuf.Struct for extension opaque configs is deprecated. Use google.protobuf.Any instead or pack
-google.protobuf.Struct in google.protobuf.Any.
-=======
->>>>>>> aab05453
 * Use of `cluster`, found in [redis-proxy.proto](https://github.com/envoyproxy/envoy/blob/master/api/envoy/config/filter/network/redis_proxy/v2/redis_proxy.proto) is deprecated. Set a `PrefixRoutes.catch_all_cluster` instead.
 
 ## Version 1.9.0 (Dec 20, 2018)

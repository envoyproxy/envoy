# DEPRECATED

As of release 1.3.0, Envoy will follow a
[Breaking Change Policy](https://github.com/envoyproxy/envoy/blob/master//CONTRIBUTING.md#breaking-change-policy).

The following features have been DEPRECATED and will be removed in the specified release cycle.
A logged warning is expected for each deprecated item that is in deprecation window.

## Version 1.11.0 (Pending)

## Version 1.10.0 (Apr 5, 2019)
* Use of `use_alpha` in [Ext-Authz Authorization Service](https://github.com/envoyproxy/envoy/blob/master/api/envoy/service/auth/v2/external_auth.proto) is deprecated. It should be used for a short time, and only when transitioning from alpha to V2 release version.
* Use of `enabled` in `CorsPolicy`, found in
  [route.proto](https://github.com/envoyproxy/envoy/blob/master/api/envoy/api/v2/route/route.proto).
  Set the `filter_enabled` field instead.
* Use of the `type` field in the `FaultDelay` message (found in
  [fault.proto](https://github.com/envoyproxy/envoy/blob/master/api/envoy/config/filter/fault/v2/fault.proto))
  has been deprecated. It was never used and setting it has no effect. It will be removed in the
  following release.
<<<<<<< HEAD
* Use of `cluster`, found in [redis-proxy.proto](https://github.com/envoyproxy/envoy/blob/master/api/envoy/config/filter/network/redis_proxy/v2/redis_proxy.proto) is deprecated. Set a `PrefixRoutes.catch_all_cluster` instead.
=======
>>>>>>> 9e22bab3

## Version 1.9.0 (Dec 20, 2018)

* Order of execution of the network write filter chain has been reversed. Prior to this release cycle it was incorrect, see [#4599](https://github.com/envoyproxy/envoy/issues/4599). In the 1.9.0 release cycle we introduced `bugfix_reverse_write_filter_order` in [lds.proto](https://github.com/envoyproxy/envoy/blob/master/api/envoy/api/v2/lds.proto) to temporarily support both old and new behaviors. Note this boolean field is deprecated.
* Order of execution of the HTTP encoder filter chain has been reversed. Prior to this release cycle it was incorrect, see [#4599](https://github.com/envoyproxy/envoy/issues/4599). In the 1.9.0 release cycle we introduced `bugfix_reverse_encode_order` in [http_connection_manager.proto](https://github.com/envoyproxy/envoy/blob/master/api/envoy/config/filter/network/http_connection_manager/v2/http_connection_manager.proto) to temporarily support both old and new behaviors. Note this boolean field is deprecated.
* Use of the v1 REST_LEGACY ApiConfigSource is deprecated.
* Use of std::hash in the ring hash load balancer is deprecated.
* Use of `rate_limit_service` configuration in the [bootstrap configuration](https://github.com/envoyproxy/envoy/blob/master/api/envoy/config/bootstrap/v2/bootstrap.proto) is deprecated.
* Use of `runtime_key` in `RequestMirrorPolicy`, found in
  [route.proto](https://github.com/envoyproxy/envoy/blob/master/api/envoy/api/v2/route/route.proto)
  is deprecated. Set the `runtime_fraction` field instead.
* Use of buffer filter `max_request_time` is deprecated in favor of the request timeout found in [HttpConnectionManager](https://github.com/envoyproxy/envoy/blob/master/api/envoy/config/filter/network/http_connection_manager/v2/http_connection_manager.proto)

## Version 1.8.0 (Oct 4, 2018)

* Use of the v1 API (including `*.deprecated_v1` fields in the v2 API) is deprecated.
  See envoy-announce [email](https://groups.google.com/forum/#!topic/envoy-announce/oPnYMZw8H4U).
* Use of the legacy
  [ratelimit.proto](https://github.com/envoyproxy/envoy/blob/b0a518d064c8255e0e20557a8f909b6ff457558f/source/common/ratelimit/ratelimit.proto)
  is deprecated, in favor of the proto defined in
  [date-plane-api](https://github.com/envoyproxy/envoy/blob/master/api/envoy/service/ratelimit/v2/rls.proto)
  Prior to 1.8.0, Envoy can use either proto to send client requests to a ratelimit server with the use of the
  `use_data_plane_proto` boolean flag in the [ratelimit configuration](https://github.com/envoyproxy/envoy/blob/master/api/envoy/config/ratelimit/v2/rls.proto).
  However, when using the deprecated client a warning is logged.
* Use of the --v2-config-only flag.
* Use of both `use_websocket` and `websocket_config` in
  [route.proto](https://github.com/envoyproxy/envoy/blob/master/api/envoy/api/v2/route/route.proto)
  is deprecated. Please use the new `upgrade_configs` in the
  [HttpConnectionManager](https://github.com/envoyproxy/envoy/blob/master/api/envoy/config/filter/network/http_connection_manager/v2/http_connection_manager.proto)
  instead.
* Use of the integer `percent` field in [FaultDelay](https://github.com/envoyproxy/envoy/blob/master/api/envoy/config/filter/fault/v2/fault.proto)
  and in [FaultAbort](https://github.com/envoyproxy/envoy/blob/master/api/envoy/config/filter/http/fault/v2/fault.proto) is deprecated in favor
  of the new `FractionalPercent` based `percentage` field.
* Setting hosts via `hosts` field in `Cluster` is deprecated. Use `load_assignment` instead.
* Use of `response_headers_to_*` and `request_headers_to_add` are deprecated at the `RouteAction`
  level. Please use the configuration options at the `Route` level.
* Use of `runtime` in `RouteMatch`, found in
  [route.proto](https://github.com/envoyproxy/envoy/blob/master/api/envoy/api/v2/route/route.proto).
  Set the `runtime_fraction` field instead.
* Use of the string `user` field in `Authenticated` in [rbac.proto](https://github.com/envoyproxy/envoy/blob/master/api/envoy/config/rbac/v2alpha/rbac.proto)
  is deprecated in favor of the new `StringMatcher` based `principal_name` field.

## Version 1.7.0 (Jun 21, 2018)

* Admin mutations should be sent as POSTs rather than GETs. HTTP GETs will result in an error
  status code and will not have their intended effect. Prior to 1.7, GETs can be used for
  admin mutations, but a warning is logged.
* Rate limit service configuration via the `cluster_name` field is deprecated. Use `grpc_service`
  instead.
* gRPC service configuration via the `cluster_names` field in `ApiConfigSource` is deprecated. Use
  `grpc_services` instead. Prior to 1.7, a warning is logged.
* Redis health checker configuration via the `redis_health_check` field in `HealthCheck` is
  deprecated. Use `custom_health_check` with name `envoy.health_checkers.redis` instead. Prior
  to 1.7, `redis_health_check` can be used, but warning is logged.
* `SAN` is replaced by `URI` in the `x-forwarded-client-cert` header.
* The `endpoint` field in the http health check filter is deprecated in favor of the `headers`
  field where one can specify HeaderMatch objects to match on.
* The `sni_domains` field in the filter chain match was deprecated/renamed to `server_names`.

## Version 1.6.0 (March 20, 2018)

* DOWNSTREAM_ADDRESS log formatter is deprecated. Use DOWNSTREAM_REMOTE_ADDRESS_WITHOUT_PORT
  instead.
* CLIENT_IP header formatter is deprecated. Use DOWNSTREAM_REMOTE_ADDRESS_WITHOUT_PORT instead.
* 'use_original_dst' field in the v2 LDS API is deprecated. Use listener filters and filter chain
  matching instead.
* `value` and `regex` fields in the `HeaderMatcher` message is deprecated. Use the `exact_match`
  or `regex_match` oneof instead.

## Version 1.5.0 (Dec 4, 2017)

* The outlier detection `ejections_total` stats counter has been deprecated and not replaced. Monitor
  the individual `ejections_detected_*` counters for the detectors of interest, or
  `ejections_enforced_total` for the total number of ejections that actually occurred.
* The outlier detection `ejections_consecutive_5xx` stats counter has been deprecated in favour of
  `ejections_detected_consecutive_5xx` and `ejections_enforced_consecutive_5xx`.
* The outlier detection `ejections_success_rate` stats counter has been deprecated in favour of
  `ejections_detected_success_rate` and `ejections_enforced_success_rate`.

## Version 1.4.0 (Aug 24, 2017)

* Config option `statsd_local_udp_port` has been deprecated and has been replaced with
  `statsd_udp_ip_address`.
* `HttpFilterConfigFactory` filter API has been deprecated in favor of `NamedHttpFilterConfigFactory`.
* Config option `http_codec_options` has been deprecated and has been replaced with `http2_settings`.
* The following log macros have been deprecated: `log_trace`, `log_debug`, `conn_log`,
  `conn_log_info`, `conn_log_debug`, `conn_log_trace`, `stream_log`, `stream_log_info`,
  `stream_log_debug`, `stream_log_trace`. For replacements, please see
  [logger.h](https://github.com/envoyproxy/envoy/blob/master/source/common/common/logger.h).
* The connectionId() and ssl() callbacks of StreamFilterCallbacks have been deprecated and
  replaced with a more general connection() callback, which, when not returning a nullptr, can be
  used to get the connection id and SSL connection from the returned Connection object pointer.
* The protobuf stub gRPC support via `Grpc::RpcChannelImpl` is now replaced with `Grpc::AsyncClientImpl`.
  This no longer uses `protoc` generated stubs but instead utilizes C++ template generation of the
  RPC stubs. `Grpc::AsyncClientImpl` supports streaming, in addition to the previous unary, RPCs.
* The direction of network and HTTP filters in the configuration will be ignored from 1.4.0 and
  later removed from the configuration in the v2 APIs. Filter direction is now implied at the C++ type
  level. The `type()` methods on the `NamedNetworkFilterConfigFactory` and
  `NamedHttpFilterConfigFactory` interfaces have been removed to reflect this.<|MERGE_RESOLUTION|>--- conflicted
+++ resolved
@@ -7,6 +7,7 @@
 A logged warning is expected for each deprecated item that is in deprecation window.
 
 ## Version 1.11.0 (Pending)
+* Use of `cluster`, found in [redis-proxy.proto](https://github.com/envoyproxy/envoy/blob/master/api/envoy/config/filter/network/redis_proxy/v2/redis_proxy.proto) is deprecated. Set a `PrefixRoutes.catch_all_cluster` instead.
 
 ## Version 1.10.0 (Apr 5, 2019)
 * Use of `use_alpha` in [Ext-Authz Authorization Service](https://github.com/envoyproxy/envoy/blob/master/api/envoy/service/auth/v2/external_auth.proto) is deprecated. It should be used for a short time, and only when transitioning from alpha to V2 release version.
@@ -17,10 +18,6 @@
   [fault.proto](https://github.com/envoyproxy/envoy/blob/master/api/envoy/config/filter/fault/v2/fault.proto))
   has been deprecated. It was never used and setting it has no effect. It will be removed in the
   following release.
-<<<<<<< HEAD
-* Use of `cluster`, found in [redis-proxy.proto](https://github.com/envoyproxy/envoy/blob/master/api/envoy/config/filter/network/redis_proxy/v2/redis_proxy.proto) is deprecated. Set a `PrefixRoutes.catch_all_cluster` instead.
-=======
->>>>>>> 9e22bab3
 
 ## Version 1.9.0 (Dec 20, 2018)
 

--- conflicted
+++ resolved
@@ -22,13 +22,10 @@
   This no longer uses `protoc` generated stubs but instead utilizes C++ template generation of the
   RPC stubs. `Grpc::AsyncClientImpl` supports streaming, in addition to the previous unary, RPCs.
 * The direction of network and HTTP filters in the configuration will be ignored from 1.4.0 and
-  later removed from the configuration in the v2 APIs. Filter direction is now implied at the C++ type
-<<<<<<< HEAD
-  level.
+  later removed from the configuration in the v2 APIs. Filter direction is now implied at the C++
+  type level. The `type()` methods on the `NamedNetworkFilterConfigFactory` and
+  `NamedHttpFilterConfigFactory` intefaces have been removed to reflect this.
 
 ## Version 1.5.0
-* Config options `statsd_udp_ip_address` and `statsd_tcp_cluster_name` have been deprecated and replaced with a `stats_sinks` array of sink configurations.
-=======
-  level. The `type()` methods on the `NamedNetworkFilterConfigFactory` and
-  `NamedHttpFilterConfigFactory` intefaces have been removed to reflect this.
->>>>>>> c3826861
+* Config options `statsd_udp_ip_address` and `statsd_tcp_cluster_name` have been deprecated and
+  replaced with a `stats_sinks` array of sink configurations.
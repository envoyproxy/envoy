FROM %%ENVOY_BUILD_IMAGE%%

ARG USERNAME=envoybuild

ENV BUILD_DIR=/build

ENV DEBIAN_FRONTEND=noninteractive
RUN apt-get -y update \
  && apt-get -y install --no-install-recommends python3 net-tools iputils-ping procps psmisc vim openssh-client 2>&1 \
  # [Optional] Add sudo support for non-root user
  && echo $USERNAME ALL=\(root\) NOPASSWD:ALL > /etc/sudoers.d/$USERNAME \
  && chmod 0440 /etc/sudoers.d/$USERNAME

<<<<<<< HEAD
ENV DEBIAN_FRONTEND=
ENV PATH=/usr/local/sbin:/usr/local/bin:/usr/sbin:/usr/bin:/sbin:/bin
=======
ENV DEBIAN_FRONTEND=
>>>>>>> b334669f
<|MERGE_RESOLUTION|>--- conflicted
+++ resolved
@@ -11,9 +11,4 @@
   && echo $USERNAME ALL=\(root\) NOPASSWD:ALL > /etc/sudoers.d/$USERNAME \
   && chmod 0440 /etc/sudoers.d/$USERNAME
 
-<<<<<<< HEAD
-ENV DEBIAN_FRONTEND=
-ENV PATH=/usr/local/sbin:/usr/local/bin:/usr/sbin:/usr/bin:/sbin:/bin
-=======
-ENV DEBIAN_FRONTEND=
->>>>>>> b334669f
+ENV DEBIAN_FRONTEND=
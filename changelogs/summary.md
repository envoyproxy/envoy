--- conflicted
+++ resolved
@@ -1,6 +1,3 @@
-<<<<<<< HEAD
-=======
-**Summary of changes**:
 
 * Envoy now logs warnings when `internal_address_config` is not set.  If you see this logged warning and wish to retain trusted status for internal addresses you must explicitly configure `internal_address_config` (which will turn off the warning) before the next Envoy release.
 * Removed support for (long deprecated) opentracing. 
@@ -13,5 +10,4 @@
 * Added the ability to monitor CPU utilization in Linux based systems via `cpu utilization monitor` in overload manager.
 * Added new access log command operators (`%START_TIME_LOCAL%` and `%EMIT_TIME_LOCAL%`) formatters (`%UPSTREAM_CLUSTER_RAW%` `%DOWNSTREAM_PEER_CHAIN_FINGERPRINTS_256%`, and `%DOWNSTREAM_PEER_CHAIN_SERIALS%`) as well as significant boosts to json parsing.  See release notes for details
 * Added support for `%BYTES_RECEIVED%`, `%BYTES_SENT%`, `%UPSTREAM_HEADER_BYTES_SENT%`, `%UPSTREAM_HEADER_BYTES_RECEIVED%`, `%UPSTREAM_WIRE_BYTES_SENT%`, `%UPSTREAM_WIRE_BYTES_RECEIVED%` and access log substitution strings for UDP tunneling flows.
-* Added ECDS support for UDP session filters.
->>>>>>> 86dc7ef9
+* Added ECDS support for UDP session filters.
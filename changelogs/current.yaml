--- conflicted
+++ resolved
@@ -19,19 +19,16 @@
 - area: tracers
   change: |
     use unary RPC calls for OpenTelemetry trace exports, rather than client-side streaming connections.
-<<<<<<< HEAD
 - area: load balancing
   change: |
     Added randomization in locality load-balancing initialization. This helps desynchronizing Envoys across
     a fleet by randomizing the scheduler starting point. This can be temporarily reverted by setting runtime guard
     ``envoy.reloadable_features.edf_lb_locality_scheduler_init_fix`` to false.
-=======
 - area: UDP and TCP tunneling
   change: |
     fixed a bug where second HTTP response headers received would cause Envoy to crash in cases where
     ``propagate_response_headers`` and retry configurations are enabled at the same time, and an upstream
     request is retried multiple times.
->>>>>>> 9fc968d7
 
 removed_config_or_runtime:
 # *Normally occurs at the end of the* :ref:`deprecation period <deprecated>`

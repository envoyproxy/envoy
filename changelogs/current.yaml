--- conflicted
+++ resolved
@@ -95,18 +95,15 @@
     The redis network filter :ref:`connection_rate_limit_per_sec
     <envoy_v3_api_field_extensions.filters.network.redis_proxy.v3.RedisProxy.ConnectionRateLimit.connection_rate_limit_per_sec>`
     must be greater than 0. A config that sets this value to 0 will be rejected.
-<<<<<<< HEAD
 - area: upstream
   change: |
     Deprecate code path of legacy upstream load balancer. Ideally, this is implementation detail changes and should not
     affect users. However, if there is any user who encounters issues, this behavior can be reverted by setting runtime flag
     ``envoy_reloadable_features_convert_legacy_lb_config`` to false.
-=======
 - area: http
   change: |
     change the proxy status for UpstreamRequestTimeout to HttpResponseTimeout.
     It can be disabled by the runtime guard ``envoy.reloadable_features.proxy_status_upstream_request_timeout``.
->>>>>>> b31401c9
 - area: local_rate_limit
   change: |
     Added new configuration field :ref:`always_consume_default_token_bucket

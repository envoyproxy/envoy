date: Pending

behavior_changes:
# *Changes that are expected to cause an incompatibility if applicable; deployment changes are likely required*
- area: ext_proc
  change: |
    Previously, tracing spans generated by ``ext_proc`` were always sampled by default.
     Now, the default sampling decision of an ``ext_proc`` span is inherited from the parent span.
- area: tracing
  change: |
    Removed support for (long deprecated) opencensus tracing extension.
- area: wasm
  change: |
    The route cache will not be cleared by default if the wasm extension modified the request headers and
    the ABI version of wasm extension is larger then 0.2.1.
- area: wasm
  change: |
    Remove previously deprecated xDS attributes from ``get_property``, use ``xds`` attributes instead.
- area: http
  change: |
    RFC1918 addresses are no longer considered to be internal addresses by default. This addresses a security
    issue for Envoy's in multi-tenant mesh environments. Please explicit set
    :ref:`internal_address_config
    <envoy_v3_api_field_extensions.filters.network.http_connection_manager.v3.HttpConnectionManager.internal_address_config>`
    to retain the prior behavior.
    This change can be temporarily reverted by setting runtime guard
    ``envoy.reloadable_features.explicit_internal_address_config`` to ``false``.
- area: http
  change: |
    Added streaming shadow functionality. This allows for streaming the shadow request in parallel with the original request
    rather than waiting for the original request to complete. This allows shadowing requests larger than the buffer limit,
    but also means shadowing may take place for requests which are canceled mid-stream. This behavior change can be
    temporarily reverted by flipping  ``envoy.reloadable_features.streaming_shadow`` to false.


minor_behavior_changes:
# *Changes that may cause incompatibilities for some users, but should not for most*
- area: access_log
  change: |
    New implementation of the JSON formatter will be enabled by default.
    The :ref:`sort_properties <envoy_v3_api_field_config.core.v3.JsonFormatOptions.sort_properties>` field will
    be ignored in the new implementation because the new implementation always sorts properties. And the new implementation
    will always keep the value type in the JSON output. For example, the duration field will always be rendered as a number
    instead of a string.
    This behavior change could be disabled temporarily by setting the runtime
    ``envoy.reloadable_features.logging_with_fast_json_formatter`` to false.
- area: xds
  change: |
    A minor delta-xDS optimization that avoids copying resources when ingesting them was introduced.
    No impact to the behavior is expected, but a runtime flag was added as this may impact config-ingestion
    related extensions (e.g., custom-config-validators, config-tracker), as the order of the elements passed
    to the callback functions may be different. This change can be temporarily reverted
    by setting ``envoy.reloadable_features.xds_prevent_resource_copy`` to ``false``.
- area: formatter
  change: |
    The NaN and Infinity values of float will be serialized to ``null`` and ``"inf"`` respectively in the
    metadata (``DYNAMIC_METADATA``, ``CLUSTER_METADATA``, etc.) formatter.
- area: sds
  change: |
    Relaxed the backing cluster validation for Secret Discovery Service(SDS). Currently, the cluster that supports SDS,
    needs to be a primary cluster i.e. a non-EDS cluster defined in bootstrap configuration. This change relaxes that
    restriction i.e. SDS cluster can be a dynamic cluster. This change is enabled by default, and can be reverted by setting
    the runtime flag ``envoy.restart_features.skip_backing_cluster_check_for_sds`` to ``false``.
- area: http
  change: |
    If the :ref:`pack_trace_reason <envoy_v3_api_field_extensions.request_id.uuid.v3.UuidRequestIdConfig.pack_trace_reason>`
    is set to false, Envoy will not parse the trace reason from the ``x-request-id`` header to ensure reads and writes of
    trace reason be consistant.
    If the :ref:`pack_trace_reason <envoy_v3_api_field_extensions.request_id.uuid.v3.UuidRequestIdConfig.pack_trace_reason>`
    is set to true and external ``x-request-id`` value is used, the trace reason in the external request id will not
    be trusted and will be cleared.
- area: oauth2
  change: |
    :ref:`use_refresh_token <envoy_v3_api_field_extensions.filters.http.oauth2.v3.OAuth2Config.use_refresh_token>`
    is now enabled by default. This behavioral change can be temporarily reverted by setting runtime guard
    ``envoy.reloadable_features.oauth2_use_refresh_token`` to false.
- area: oauth2
  change: |
    The ``state`` parameter in the OAuth2 authorization request has been changed to a base64url-encoded JSON object.
    The JSON object contains the original request URL and a nonce for CSRF prevention.
- area: oauth2
  change: |
    Implement the Signed Double-Submit Cookie pattern, as recommended by OWASP, by using the HMAC secret to sign and verify
    the nonce.
- area: quic
  change: |
    Enable UDP GRO in QUIC client connections by default. This behavior can be reverted by setting
    the runtime guard ``envoy.reloadable_features.prefer_quic_client_udp_gro`` to false.
- area: scoped_rds
  change: |
    The :ref:`route_configuration <envoy_v3_api_field_config.route.v3.ScopedRouteConfiguration.route_configuration>` field
    is supported when the ``ScopedRouteConfiguration`` resource is delivered via SRDS.
- area: http
  change: |
    Local replies now traverse the filter chain if 1xx headers have been sent to the client. This change can be reverted
    by setting the runtime guard ``envoy.reloadable_features.local_reply_traverses_filter_chain_after_1xx`` to false.
- area: cluster
  change: |
      Clusters can no longer use unregistered extension types in
      :ref:`cluster_type<envoy_v3_api_field_config.cluster.v3.Cluster.cluster_type>`.
- area: cluster
  change: |
      Clusters factories are registered by configuration type for
      :ref:`cluster_type<envoy_v3_api_field_config.cluster.v3.Cluster.cluster_type>`
      and will use configuration type to lookup the corresponding factory when available.
- area: dns
  change: |
    Patched c-ares to address CVE-2024-25629.
- area: csrf
  change: |
    Increase only the statistics counter ``missing_source_origin`` for requests with a missing source origin.
    Previously, the ``request_invalid`` counter was also increased for such requests.
- area: rate_limit
  change: |
    add ``WEEK`` to the unit of time for rate limit.
- area: rds
  change: |
    When a new RDS provider config is pushed via xDS and the only difference is change to
    :ref:`initial_fetch_timeout <envoy_v3_api_field_config.core.v3.ConfigSource.initial_fetch_timeout>`,
    the already existing provider will be reused. Envoy will not ask RDS server for routes
    config because existing provider already has up to date routes config.
    This behavioral change can be temporarily reverted by setting runtime guard
    ``envoy.reloadable_features.normalize_rds_provider_config`` to false.

bug_fixes:
# *Changes expected to improve the state of the world and are unlikely to have negative effects*
- area: lrs
  change: |
    Fixes errors stat being incremented and warning log spamming for LoadStatsReporting graceful stream close.
- area: tls
  change: |
    Support operations on IP SANs when the IP version is not supported by the host operating system, for example
    an IPv6 SAN can now be used on a host not supporting IPv6 addresses.
- area: scoped_rds
  change: |
    Fixes scope key leak and spurious scope key conflicts when an update to an SRDS resource changes the key.
- area: stats ads grpc
  change: |
    Fixed metric for ADS disconnection counters using Google GRPC client. This extracts the GRPC client prefix specified
    in the :ref:`google_grpc <envoy_v3_api_field_config.core.v3.GrpcService.google_grpc>` resource used for ADS, and adds
    that as a tag ``envoy_google_grpc_client_prefix`` to the Prometheus stats.
- area: golang
  change:
    Fixes a crash during Golang GC caused by accessing deleted decoder_callbacks. The bug was introduced in 1.31.0.
- area: access_log
  change: |
    Relaxed the restriction on SNI logging to allow the ``_`` character, even if
    ``envoy.reloadable_features.sanitize_sni_in_access_log`` is enabled.
- area: DNS
  change: |
    Fixed bug where setting ``dns_jitter <envoy_v3_api_field_config.cluster.v3.Cluster.dns_jitter>`` to large values caused Envoy Bug
    to fire.
- area: OAuth2
  change: |
    Fixed an issue where ID token and refresh token did not adhere to the :ref:`cookie_domain
    <envoy_v3_api_field_extensions.filters.http.oauth2.v3.OAuth2Credentials.cookie_domain>` field.
- area: original_ip_detection custom header extension
  change: |
    Reverted :ref:`custom header
    <envoy_v3_api_msg_extensions.http.original_ip_detection.custom_header.v3.CustomHeaderConfig>` extension to its
    original behavior by disabling automatic XFF header appending that was inadvertently introduced in PR #31831.
- area: tracers
  change: |
    Avoid possible overflow when setting span attributes in Dynatrace sampler.
- area: load_balancing
  change: |
    Fixed default host weight calculation of :ref:`client_side_weighted_round_robin
    <envoy_v3_api_msg_extensions.load_balancing_policies.client_side_weighted_round_robin.v3.ClientSideWeightedRoundRobin>`
    to properly handle even number of valid host weights.
- area: validation/tools
  change: |
    Add back missing extension for ``schema_validator_tool``.
- area: udp/dynamic_forward_proxy
  change: |
    Fixed bug where dynamic_forward_proxy udp session filter disabled buffer in filter config
    instead of disabling buffer for the filter instance.
- area: csrf
  change: |
    Handle requests that have a "privacy sensitive" / opaque origin (``Origin: null``) as if the request had no origin information.
- area: udp_proxy
  change: |
    Fix a bug that cause Envoy to crash due to segmentation fault when onBelowWriteBufferLowWatermark callback is called.
- area: orca
  change: |
    The previous ORCA parser will use ``:`` as the delimiter of key/value pair in the native HTTP report. This is wrong
    based on the design document. The correct delimiter should be ``=``. This change add the ``=`` delimiter support to
    match the design document and keep the ``:`` delimiter for backward compatibility.
- area: http/1
  change: |
    Fixes sending overload crashes when HTTP/1 request is reset.
- area: happy_eyeballs
  change: |
    Validate that ``additional_address`` are IP addresses instead of crashing when sorting.
- area: balsa
  change: |
    Fix incorrect handling of non-101 1xx responses. This fix can be temporarily reverted by setting runtime guard
    ``envoy.reloadable_features.wait_for_first_byte_before_balsa_msg_done`` to false.
- area: dns_cache
  change: |
    Fixed a bug where the DNS refresh rate was the DNS TTL instead of the configured dns_refresh_rate/dns_failure_refresh_rate
    when we failed to resolve the DNS query after a successful resolution.
- area: http2
  change: |
    Propagates codec reset events when sending HTTP/2 RST_STREAM frames. Can be temporarily reverted by setting
    runtime guard ``envoy.reloadable_features.http2_propagate_reset_events`` to false.

removed_config_or_runtime:
# *Normally occurs at the end of the* :ref:`deprecation period <deprecated>`
- area: router
  change: |
    Removed runtime guard ``envoy_reloadable_features_send_local_reply_when_no_buffer_and_upstream_request``.
- area: load balancing
  change: |
    Removed runtime guard ``envoy.reloadable_features.edf_lb_host_scheduler_init_fix`` and legacy code paths.
- area: load balancing
  change: |
    Removed runtime guard ``envoy.reloadable_features.edf_lb_locality_scheduler_init_fix`` and legacy code paths.
- area: grpc
  change: |
    Removed runtime guard ``envoy.reloadable_features.validate_grpc_header_before_log_grpc_status``.
- area: http
  change: |
    Removed runtime flag ``envoy.reloadable_features.http_route_connect_proxy_by_default`` and legacy code paths.
- area: http2
  change: |
    Removed runtime flag ``envoy.reloadable_features.defer_processing_backedup_streams`` and legacy code paths.
- area: dns
  change: |
    Removed runtime flag ``envoy.reloadable_features.dns_reresolve_on_eai_again`` and legacy code paths.
- area: http
  change: |
    Removed runtime flag ``envoy.restart_features.sanitize_te`` and legacy code paths.
- area: quic
  change: |
    Removed runtime flag ``envoy.restart_features.quic_handle_certs_with_shared_tls_code`` and legacy code paths.
- area: upstream
  change: |
    Removed runtime flag ``envoy.restart_features.allow_client_socket_creation_failure`` and legacy code paths.
- area: aws
  change: |
    Removed runtime flag ``envoy.reloadable_features.use_http_client_to_fetch_aws_credentials``.
- area: upstream
  change: |
    Removed runtime flag ``envoy.reloadable_features.exclude_host_in_eds_status_draining``.

new_features:
- area: redis
  change: |
    Added support for keys and select.
- area: wasm
  change: |
    Added the wasm vm reload support to reload wasm vm when the wasm vm is failed with runtime errors. See
    :ref:`failure_policy <envoy_v3_api_field_extensions.wasm.v3.PluginConfig.failure_policy>` for more details.
    The ``FAIL_RELOAD`` reload policy will be used by default.
- area: wasm
  change: |
    Added support for wasm plugins written in Go with the github.com/proxy-wasm/proxy-wasm-go-sdk and compiled with Go v1.24+.
- area: aws_request_signing
  change: |
    Added an optional field :ref:`credential_provider
    <envoy_v3_api_field_extensions.filters.http.aws_request_signing.v3.AwsRequestSigning.credential_provider>`
    to the AWS request signing filter to explicitly specify a source for AWS credentials. Credential file and AssumeRoleWithWebIdentity
    behaviour can also be overridden with this field.
- area: tls
  change: |
    Added support for **P-384** and **P-521** curves for TLS server certificates.
- area: tls
  change: |
    Added an :ref:`option
    <envoy_v3_api_field_extensions.transport_sockets.tls.v3.UpstreamTlsContext.auto_host_sni>` to change the upstream
    SNI to the configured hostname for the upstream.
- area: tls
  change: |
    Added an :ref:`option
    <envoy_v3_api_field_extensions.transport_sockets.tls.v3.UpstreamTlsContext.auto_sni_san_validation>` to validate
    the upstream server certificate SANs against the actual SNI value sent, regardless of the method of configuring SNI.
- area: xds
  change: |
    Added support for ADS replacement by invoking ``xdsManager().setAdsConfigSource()`` with a new config source.
- area: wasm
  change: |
    added ``clear_route_cache`` foreign function to clear the route cache.
- area: access_log
  change: |
    Added ``%DOWNSTREAM_LOCAL_EMAIL_SAN%``, ``%DOWNSTREAM_PEER_EMAIL_SAN%``, ``%DOWNSTREAM_LOCAL_OTHERNAME_SAN%`` and
    ``%DOWNSTREAM_PEER_OTHERNAME_SAN%`` substitution formatters.
- area: access_log
  change: |
    Added support for logging upstream connection establishment duration in the
    :ref:`%COMMON_DURATION% <config_access_log_format_common_duration>` access log
    formatter operator. The following time points were added: ``%US_CX_BEG%``,
    ``%US_CX_END%``, ``%US_HS_END%``.
- area: lua
  change: |
    Add logging functions to all lua objects. Previously these were only available on the Lua http filter request handle.
- area: access log
  change: |
    Added fields for :ref:`DOWNSTREAM_DIRECT_LOCAL_ADDRESS <config_access_log_format>` and
    :ref:`DOWNSTREAM_DIRECT_LOCAL_ADDRESS_WITHOUT_PORT <config_access_log_format>`.
- area: quic
  change: |
    Added :ref:`QUIC stats debug visitor <envoy_v3_api_msg_extensions.quic.connection_debug_visitor.quic_stats.v3.Config>` to
    get more stats from the QUIC transport.
- area: http_inspector
  change: |
    Added default-false ``envoy.reloadable_features.http_inspector_use_balsa_parser`` for HttpInspector to use BalsaParser.
- area: overload
  change: |
    Added support for scaling :ref:`max connection duration
    <envoy_v3_api_enum_value_config.overload.v3.ScaleTimersOverloadActionConfig.TimerType.HTTP_DOWNSTREAM_CONNECTION_MAX>`.
    This can be used to reduce the max connection duration in response to overload.
- area: tracers
  change: |
    Set resource ``telemetry.sdk.*`` and scope ``otel.scope.name|version`` attributes for the OpenTelemetry tracer.
- area: lua
  change: |
    Added ssl :ref:`parsedSubjectPeerCertificate() <config_http_filters_lua_parsed_name>` API.
- area: lua cluster specifier
  change: |
    Added ability for a Lua script to query clusters for current requests and connections.
- area: lua
  change: |
    Added :ref:`downstreamDirectLocalAddress() <config_http_filters_lua_stream_info_downstream_direct_local_address>`
    method to the Stream info object API.
- area: udp_proxy
  change: |
    Added support for dynamic cluster selection in UDP proxy. The cluster can be set by one of the session filters
    by setting a per-session state object under the key ``envoy.udp_proxy.cluster``.
- area: filters
  change: |
    Added :ref:`the Api Key Auth filter <envoy_v3_api_msg_extensions.filters.http.api_key_auth.v3.ApiKeyAuth>`, which
    can be used to authenticate requests using an API key.
- area: CEL-attributes
  change: |
    Added :ref:`attribute <arch_overview_attributes>` ``upstream.request_attempt_count``
    to get the number of times a request is attempted upstream.
- area: ip-tagging
  change: |
    Adds support for specifying an alternate header
    :ref:`ip_tag_header <envoy_v3_api_field_extensions.filters.http.ip_tagging.v3.IPTagging.ip_tag_header>`
    for appending IP tags via ip-tagging filter instead of using the default header ``x-envoy-ip-tags``.
- area: c-ares
  change: |
    added two new options to c-ares resolver for configuring custom timeouts and tries while resolving DNS
    queries. Custom timeouts could be configured by specifying :ref:`query_timeout_seconds
    <envoy_v3_api_field_extensions.network.dns_resolver.cares.v3.CaresDnsResolverConfig.query_timeout_seconds>` and
    custom tries could be configured by specifying :ref:`query_tries
    <envoy_v3_api_field_extensions.network.dns_resolver.cares.v3.CaresDnsResolverConfig.query_tries>`.
- area: rbac
  change: |
    added :ref:`sourced_metadata <envoy_v3_api_field_config.rbac.v3.Permission.sourced_metadata>` which allows
    specifying an optional source for the metadata to be matched in addition to the metadata matcher.
- area: c-ares
  change: |
    added nameserver rotation option to c-ares resolver. When enabled via :ref:`rotate_nameservers
    <envoy_v3_api_field_extensions.network.dns_resolver.cares.v3.CaresDnsResolverConfig.rotate_nameservers>`, this
    performs round-robin selection of the configured nameservers for each resolution to help distribute query load.
- area: access_log
  change: |
    Added support for :ref:`%UPSTREAM_HOST_NAME_WITHOUT_PORT% <config_access_log_format_upstream_host_name_without_port>`
    for the upstream host identifier without the port value.
- area: udp_proxy
  change: |
    Added support for coexistence of dynamic and static clusters in the same udp proxy, so we can use dynamic clusters
    for some sessions by setting a per-session state object under the key ``envoy.upstream.dynamic_host`` and routing
    to dynamic cluster, and we can use static clusters for other sessions by setting a per-session state object under
    the key ``envoy.udp_proxy.cluster`` without setting ``envoy.upstream.dynamic_host``.
- area: ext_authz
  change: |
    added filter state field ``latency_us``, ``bytesSent`` and ``bytesReceived`` access for CEL and logging.
- area: sni_dynamic_forward_proxy
  change: |
    Added support in SNI dynamic forward proxy for saving the resolved upstream address in the filter state.
    The state is saved with the key ``envoy.stream.upstream_address``.
- area: lua
  change: |
    Added a new ``setUpstreamOverrideHost()`` which could be used to set the given host as the upstream host for the
    current request.
- area: CEL-attributes
  change: |
    Added :ref:`attribute <arch_overview_attributes>` ``upstream.cx_pool_ready_duration``
    to get the duration from when the upstream request was created to when the upstream connection pool is ready.
- area: health_check
  change: |
    Added new health check filter stats including total requests, successful/failed checks, cached responses, and
    cluster health status counters. These stats help track health check behavior and cluster health state.
- area: http
  change: |
    Add :ref:`query parameter mutations
    <envoy_v3_api_field_extensions.filters.http.header_mutation.v3.Mutations.query_parameter_mutations>`
    to :ref:`Header Mutation Filter <envoy_v3_api_msg_extensions.filters.http.header_mutation.v3.HeaderMutation>`
    for adding/removing query parameters on a request.
- area: local_ratelimit
  change: |
    Added per descriptor custom hits addend support for local rate limit filter. See :ref:`hits_addend
    <envoy_v3_api_field_config.route.v3.RateLimit.hits_addend>` for more details.
- area: filters
  change: |
    Updated the ``set_filter_state`` :ref:`filter <config_http_filters_set_filter_state>` to support per-route overrides.
- area: grpc-json
  change: |
    Added a new http filter for :ref:`gRPC to JSON transcoding <config_http_filters_grpc_json_reverse_transcoder>`.
- area: attributes
  change: |
    added new ``xds.virtual_host_name`` and ``xds.virtual_host_metadata`` attributes support. See
    :ref:`attributes <arch_overview_attributes>` for looking up xDS configuration information.
- area: redis
  change: |
    Added support for ``UNWATCH`` command.
- area: ratelimit
  change: |
    Add the :ref:`rate_limits
    <envoy_v3_api_field_extensions.filters.http.ratelimit.v3.RateLimitPerRoute.rate_limits>`
    field to generate rate limit descriptors. If this field is set, the
    :ref:`VirtualHost.rate_limits <envoy_v3_api_field_config.route.v3.VirtualHost.rate_limits>` or
    :ref:`RouteAction.rate_limits <envoy_v3_api_field_config.route.v3.RouteAction.rate_limits>` fields
    will be ignored.
- area: ratelimit
  change: |
    Add the option to reduce the rate limit budget based on request/response contexts on stream done.
    See :ref:`apply_on_stream_done <envoy_v3_api_field_config.route.v3.RateLimit.apply_on_stream_done>` for more details.
- area: udp_proxy
  change: |
    Added support for :ref:`backoff_options
    <envoy_v3_api_field_extensions.filters.udp.udp_proxy.v3.UdpProxyConfig.UdpTunnelingConfig.RetryOptions.backoff_options>`
    to configure the backoff strategy for UDP proxy retries when tunneling over HTTP.
<<<<<<< HEAD
- area: access log
  change: |
    Added new command-line flag :option:`--skip-deprecated-logs`.
=======
- area: lua
  change: |
    Added :ref:`routeName() <config_http_filters_lua_stream_info_route_name>` API to the Stream Info Object to get the
    name of the route matched by the filter chain.
>>>>>>> 3a56fed9

deprecated:
- area: rbac
  change: |
    :ref:`metadata <envoy_v3_api_field_config.rbac.v3.Permission.metadata>` is now deprecated in the
    favor of :ref:`sourced_metadata <envoy_v3_api_field_config.rbac.v3.Permission.sourced_metadata>`.
- area: cluster
  change: |
    DNS-related fields in :ref:`Cluster <envoy_v3_api_msg_config.cluster.v3.Cluster>` are deprecated when using
    strict and logical DNS clusters. Instead, use the
    :ref:`cluster_type <envoy_v3_api_field_config.cluster.v3.Cluster.cluster_type>` extension point with
    :ref:`typed_config <envoy_v3_api_field_config.cluster.v3.Cluster.CustomClusterType.typed_config>` of type
    :ref:`DnsCluster <envoy_v3_api_msg_extensions.clusters.dns.v3.DnsCluster>`.
- area: aws_iam
  change: |
    The :ref:`aws_iam extension <envoy_v3_api_msg_config.grpc_credential.v3.AwsIamConfig>` is deprecated and will be
    deleted from Envoy in a future release, no later than Envoy 1.35, but possibly sooner.<|MERGE_RESOLUTION|>--- conflicted
+++ resolved
@@ -424,16 +424,13 @@
     Added support for :ref:`backoff_options
     <envoy_v3_api_field_extensions.filters.udp.udp_proxy.v3.UdpProxyConfig.UdpTunnelingConfig.RetryOptions.backoff_options>`
     to configure the backoff strategy for UDP proxy retries when tunneling over HTTP.
-<<<<<<< HEAD
-- area: access log
-  change: |
-    Added new command-line flag :option:`--skip-deprecated-logs`.
-=======
 - area: lua
   change: |
     Added :ref:`routeName() <config_http_filters_lua_stream_info_route_name>` API to the Stream Info Object to get the
     name of the route matched by the filter chain.
->>>>>>> 3a56fed9
+- area: access log
+  change: |
+    Added new command-line flag :option:`--skip-deprecated-logs`.
 
 deprecated:
 - area: rbac

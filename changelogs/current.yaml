--- conflicted
+++ resolved
@@ -24,15 +24,12 @@
 - area: http
   change: |
     removed ``envoy.reloadable_features.proxy_120_103`` and legacy code paths.
-<<<<<<< HEAD
-=======
 - area: http
   change: |
     removed ``envoy.reloadable_features.http2_allow_capacity_increase_by_settings`` and legacy code paths.
 - area: http
   change: |
     removed ``envoy.reloadable_features.sanitize_http_header_referer`` and legacy code paths.
->>>>>>> 6c75133d
 - area: lightstep
   change: |
     removed the Lightstep tracer integration, making way for the native OpenTelemetry integration.

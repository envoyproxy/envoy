--- conflicted
+++ resolved
@@ -128,15 +128,6 @@
 - area: tracing
   change: |
     Added support for configuring resource detectors on the OpenTelemetry tracer.
-<<<<<<< HEAD
-- area: udp_proxy
-  change: |
-    added support for propagating the response headers in :ref:`UdpTunnelingConfig
-    <envoy_v3_api_field_extensions.filters.udp.udp_proxy.v3.UdpProxy.UdpTunnelingConfig.propagate_response_headers>` and
-    response trailers in :ref:`UdpTunnelingConfig 
-    <envoy_v3_api_field_extensions.filters.udp.udp_proxy.v3.UdpProxy.UdpTunnelingConfig.propagate_response_trailers>` to
-    the downstream info filter state.
-=======
 - area: tracing
   change: |
     Added support to configure a sampler for the OpenTelemetry tracer.
@@ -160,6 +151,12 @@
     added :ref:`with_request_body
     <envoy_v3_api_field_extensions.filters.http.ext_authz.v3.CheckSettings.with_request_body>` to optionally override
     the default behavior of sending the request body to the authorization server from the per-route filter.
->>>>>>> f0248a47
+- area: udp_proxy
+  change: |
+    added support for propagating the response headers in :ref:`UdpTunnelingConfig
+    <envoy_v3_api_field_extensions.filters.udp.udp_proxy.v3.UdpProxy.UdpTunnelingConfig.propagate_response_headers>` and
+    response trailers in :ref:`UdpTunnelingConfig 
+    <envoy_v3_api_field_extensions.filters.udp.udp_proxy.v3.UdpProxy.UdpTunnelingConfig.propagate_response_trailers>` to
+    the downstream info filter state.
 
 deprecated:
--- conflicted
+++ resolved
@@ -37,13 +37,6 @@
 - area: http
   change: |
     Removed runtime guard ``envoy.reloadable_features.original_src_fix_port_exhaustion`` and legacy code paths.
-
-new_features:
-<<<<<<< HEAD
-- area: dns_filter
-  change: |
-    Added ``access_logs`` for DNS filter.
-=======
 - area: lua
   change: |
     Added ``drainConnectionUponCompletion()`` to the Lua filter stream info API. This allows Lua scripts
@@ -63,6 +56,8 @@
     This can avoid unnecessary load shedding or overload actions.
     To enable, set ``envoy.reloadable_features.fixed_heap_use_allocated`` to true.
     The default algorithm (heap_size - pageheap_unmapped - pageheap_free) does not discount for free memory in TCMalloc caches.
->>>>>>> 2b2759be
+- area: dns_filter
+  change: |
+    Added ``access_logs`` for DNS filter.
 
 deprecated:
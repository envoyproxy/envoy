--- conflicted
+++ resolved
@@ -230,15 +230,12 @@
   change: |
     Switch to use StopAllIterationAndWatermark instead of StopIteration in geoip filter to fix an issue where large
     POST request body may get corrupted when geoip is enabled.
-<<<<<<< HEAD
+- area: http2
+  change: |
+    Update nghttp2 to resolve CVE-2024-30255 https://github.com/envoyproxy/envoy/security/advisories/GHSA-j654-3ccm-vfmm.
 - area: aws
   change: |
     Removed exceptions from data plane.
-=======
-- area: http2
-  change: |
-    Update nghttp2 to resolve CVE-2024-30255 https://github.com/envoyproxy/envoy/security/advisories/GHSA-j654-3ccm-vfmm.
->>>>>>> 6eb895a0
 
 removed_config_or_runtime:
 # *Normally occurs at the end of the* :ref:`deprecation period <deprecated>`

date: Pending

behavior_changes:
<<<<<<< HEAD
- area: server
  change: |
    Added container-aware CPU detection on Linux that respects cgroup CPU limits in addition to hardware thread count
    and CPU affinity. This change only affects behavior when the ``--concurrency`` flag is not explicitly set.
    Envoy now uses the minimum of hardware threads, CPU affinity, and cgroup CPU limits
    to determine the number of worker threads by default. This provides better resource utilization in
    containerized environments (Docker, Kubernetes) where CPU limits are set via cgroups. The new behavior
    is enabled by default and can be disabled by setting the ``ENVOY_CGROUP_CPU_DETECTION`` environment
    variable to ``false``. When disabled, Envoy will fall back to the previous behavior of using only
    hardware thread count and CPU affinity for worker thread calculation. Uses conservative rounding (floor)
    to account for non-worker threads and prevent container throttling. This can cause potential total connections
    number drop.
=======
- area: http_11_proxy
  change: |
    HTTP/1.1 proxy transport socket now generates RFC 9110 compliant CONNECT requests that include a Host header by default.
    When proxy address is configured via endpoint metadata, the transport socket now prefers hostname:port format over IP:port
    when hostname is available. The legacy behavior (CONNECT without Host header) can be restored by setting the runtime flag
    ``envoy.reloadable_features.http_11_proxy_connect_legacy_format`` to ``true``.
>>>>>>> 405bf36c
- area: response_decoder
  change: |
    Updated EnvoyQuicClientStream and ResponseDecoderWrapper to use a handle to access the response decoder
    to prevent use-after-free errors by ensuring the decoder instance is still live before calling its methods.
    This change is guarded by the runtime flag ``envoy.reloadable_features.use_response_decoder_handle``.
- area: http
  change: |
    A route refresh will now result in a tracing refresh. The trace sampling decision and decoration
    of the new route will be applied to the active span.
    This change can be reverted by setting the runtime guard
    ``envoy.reloadable_features.trace_refresh_after_route_refresh`` to ``false``.
    Note, if :ref:`pack_trace_reason
    <envoy_v3_api_field_extensions.request_id.uuid.v3.UuidRequestIdConfig.pack_trace_reason>` is set
    to ``true`` (it is ``true`` by default), a request marked as traced cannot be unmarked as traced
    after the tracing refresh.
- area: http2
  change: |
    The default value for the :ref:`maximum number of concurrent streams in HTTP/2
    <envoy_v3_api_field_config.core.v3.Http2ProtocolOptions.max_concurrent_streams>`
    has been changed from 2147483647 to 1024.
    The default value for the :ref:`initial stream window size in HTTP/2
    <envoy_v3_api_field_config.core.v3.Http2ProtocolOptions.initial_stream_window_size>`
    has been changed from 256MiB to 16MiB.
    The default value for the :ref:`initial connection window size in HTTP/2
    <envoy_v3_api_field_config.core.v3.Http2ProtocolOptions.initial_connection_window_size>`
    has been changed from 256MiB to 24MiB.
    This change could be reverted temporarily by
    setting the runtime guard ``envoy.reloadable_features.safe_http2_options``
    to ``false``.
- area: ext_proc
  change: |
    Reverted `#39740 <https://github.com/envoyproxy/envoy/pull/39740>`_ to re-enable ``fail_open`` +
    ``FULL_DUPLEX_STREAMED`` configuration combination.
- area: load balancing
  change: |
    Moved locality WRR structures out of ``HostSetImpl`` and into a separate class. Locality WRR schedulers are now by default owned
    and constructed by the underlying Zone Aware LB, instead of owned and constructed by the Host Set. There should be no visible
    behavior change for existing users of Zone Aware LBs.

minor_behavior_changes:
# *Changes that may cause incompatibilities for some users, but should not for most*
- area: tap
  change: |
    Previously, streamed trace buffered data was only flushed when it reached the configured size.
    If the threshold was never met, the data remained buffered until the connection was closed.
    With this change, buffered data will be flushed proactively. Specifically, if the buffer does not
    reach the configured size but has been held for more than 15 seconds, it will be sent immediately.
- area: websocket
  change: |
    Allow 4xx and 5xx to go through the filter chain for the WebSocket handshake response check. This behavior can be
    disabled by the runtime guard ``envoy.reloadable_features.websocket_allow_4xx_5xx_through_filter_chain``.
- area: websocket
  change: |
      Support route and per-try timeouts on websocket upgrade. This can be disabled by the runtime guard
      ``envoy.reloadable_features.websocket_enable_timeout_on_upgrade_response``.
- area: testing
  change: |
    In test code for external extensions, matchers ``Http::HeaderValueOf``, ``HasHeader``, and ``HeaderHasValueRef``
    must be replaced with ``ContainsHeader``.
    Any uses of matcher ``HeaderHasValue(...)`` should be replaced with ``::testing::Pointee(ContainsHeader(...))``.
- area: thrift
  change: |
    :ref:`field_selector<envoy_v3_api_field_extensions.filters.http.thrift_to_metadata.v3.Rule.field_selector>`
    takes precedence over :ref:`field<envoy_v3_api_field_extensions.filters.http.thrift_to_metadata.v3.Rule.field>`
    if both set. Not that :ref:`field_selector<envoy_v3_api_field_extensions.filters.http.thrift_to_metadata.v3.Rule.field_selector>`
    was in wip status.
- area: generic_proxy
  change: |
    Generic proxy codec adds the same buffer limit as the connection buffer limit. If the buffer limit is
    exceeded, the connection is disconnected. This behavior can be reverted by setting the runtime guard
    ``envoy.reloadable_features.generic_proxy_codec_buffer_limit`` to ``false``.
- area: http3
  change: |
    Turned off HTTP/3 happy eyeballs in upstream via the runtime guard ``envoy.reloadable_features.http3_happy_eyeballs``.
    It was found to favor TCP over QUIC when UDP does not work on IPv6 but works on IPv4.
- area: mobile
  change: |
    Explicitly drain connections upon network change events regardless of whether the DNS cache is refreshed or not.
    This behavior can be reverted by setting the runtime guard
    ``envoy.reloadable_features.decouple_explicit_drain_pools_and_dns_refresh`` to ``false``.
- area: http
  change: |
    Added accounting for decompressed HTTP header bytes sent and received. Existing stats only count wire-encoded header bytes.
    This can be accessed through the ``%UPSTREAM_DECOMPRESSED_HEADER_BYTES_RECEIVED%``,
    ``%DOWNSTREAM_DECOMPRESSED_HEADER_BYTES_RECEIVED%``, ``%UPSTREAM_DECOMPRESSED_HEADER_BYTES_SENT%``, and
    ``%DOWNSTREAM_DECOMPRESSED_HEADER_BYTES_SENT%`` access log command operators.
- area: formatter
  change: |
    Deprecated legacy header formatter support for ``%DYNAMIC_METADATA(["namespace", "key", ...])%``
    , ``%UPSTREAM_METADATA(["namespace", "key", ...])%`` and ``%PER_REQUEST_STATE(key)%``. Please use
    ``%DYNAMIC_METADATA(namespace:key:...])%``, ``%UPSTREAM_METADATA(namespace:key:...])%``
    and ``%FILTER_STATE(key:PLAIN)%`` as alternatives.
    This change is guarded by the runtime flag
    ``envoy.reloadable_features.remove_legacy_route_formatter`` and default to ``false`` for now
    and will be flipped to ``true`` after two release periods.
- area: oauth2
  change: |
    Added response code details to ``401`` local responses generated by the OAuth2 filter.
- area: ext_proc
  change: |
    If :ref:`failure_mode_allow <envoy_v3_api_field_extensions.filters.http.ext_proc.v3.ExternalProcessor.failure_mode_allow>` is true,
    save the gRPC failure status code returned from the ext_proc server in the filter state.
    Previously, all fail-open cases would return ``call_status`` ``Grpc::Status::Aborted``.
- area: dns_filter
  change: |
    Honor the default DNS resolver configuration in the bootstrap config
    :ref:`typed_dns_resolver_config <envoy_v3_api_field_config.bootstrap.v3.Bootstrap.typed_dns_resolver_config>` if the
    :ref:`client_config <envoy_v3_api_field_extensions.filters.udp.dns_filter.v3.DnsFilterConfig.client_config>` is empty.
- area: grpc_json_transcoder
  change: |
    Cap the frame size for streamed grpc at 1MB. Without this change there was a small chance
    that if a request streamed in sufficiently faster than it was processed, a frame larger than
    4MB could be encoded, which most upstream grpc services would, by default, treat as an error.
- area: ext_authz
  change: |
    Check the request header count after applying mutations is <= the configured limit and reject
    the response if not.
- area: router
  change: |
    Take into account connection-level metadata under the ``envoy.lb`` namespace when computing subset load balancing matches.

bug_fixes:
# *Changes expected to improve the state of the world and are unlikely to have negative effects*
- area: tcp_proxy
  change: |
    Fixed a bug where when a downstream TCP connection is created and the upstream connection is not fully established, no idle timeout
    is set on the downstream connection, which may lead to a connection leak if the client does not close the connection.
    The fix is to set an idle timeout on the downstream connection immediately after creation.
    This fix can be reverted by setting the runtime guard
    ``envoy.reloadable_features.tcp_proxy_set_idle_timer_immediately_on_new_connection`` to ``false``.
- area: udp_proxy
  change: |
    Fixed a crash in the UDP proxy that occurred during ``ENVOY_SIGTERM`` when active tunneling sessions were present.
- area: geoip
  change: |
    Fixed a bug in the MaxMind provider where the ``found_entry`` field in the lookup result was not checked before
    trying to populate headers with data. If this field is not checked the provider could try to populate headers
    with wrong data, as per the documentation for the MaxMind library
    `libmaxminddb.md <https://github.com/maxmind/libmaxminddb/blob/main/doc/libmaxminddb.md#mmdb_lookup_result_s>`_.
- area: http3
  change: |
    Fixed a bug where the access log was skipped for HTTP/3 requests when the stream was half closed. This behavior can be
    reverted by setting the runtime guard
    ``envoy.reloadable_features.quic_fix_defer_logging_miss_for_half_closed_stream`` to ``false``.
- area: load_balancing
  change: |
    Fixed a bug in ClientSideWeightedRoundRobinLoadBalancer with worker lbs iterating over priorities
    included in owning thread aware lb priority set that might have different number of priorities.
- area: http
  change: |
    Fixed a bug where premature resets of streams could result in recursive draining and a potential
    stack overflow. Setting a proper ``max_concurrent_streams`` value for HTTP/2 or HTTP/3 could eliminate
    the risk of a stack overflow before this fix.
- area: listener
  change: |
    Fixed a bug where comparing listeners did not consider the network namespace they were listening in.
- area: http
  change: |
    Fixed a bug where the ``response_headers_to_add`` may be processed multiple times for the local responses from
    the router filter.
- area: formatter
  change: |
    Fixed a bug where the ``%TRACE_ID%`` command cannot work properly at the header mutations.
- area: listeners
  change: |
    Fixed an issue where :ref:`TLS inspector listener filter <config_listener_filters_tls_inspector>` timed out
    when used with other listener filters. The bug was triggered when a previous listener filter processed more data
    than the TLS inspector had requested, causing the TLS inspector to incorrectly calculate its buffer growth strategy.
    The fix ensures that buffer growth is now based on actual bytes available rather than the previously requested amount.
- area: listener
  change: |
    Fixed a bug where a failure to create listener sockets in different Linux network namespaces was
    not handled properly. The success of the netns switch was not checked before attempting to
    access the result of the socket creation. This is only relevant for Linux and if a listening
    socket address was specified with a non-default network namespace.
- area: aws
  change: |
    Added missing session name, session duration, and ``external_id`` parameters in AssumeRole credentials provider.
- area: oauth2
  change: |
    Fixed a bug introduced in PR `#40228 <https://github.com/envoyproxy/envoy/pull/40228>`_, where OAuth2 cookies were
    removed for requests matching the ``pass_through_matcher`` configuration. This broke setups with multiple OAuth2
    filter instances using different ``pass_through_matcher`` configurations, because the first matching instance removed
    the OAuth2 cookies--even when a passthrough was intended--impacting subsequent filters that still needed those cookies.
- area: tls_inspector
  change: |
    Fixed regression in tls_inspector that caused plain text connections to be closed if more than 16Kb is read at once.
    This behavior can be reverted by setting the runtime guard ``envoy.reloadable_features.tls_inspector_no_length_check_on_error``
    to false.
- area: stats
  change: |
    Fixed a bug where the metric name ``expiration_unix_time_seconds`` of
    ``cluster.<cluster_name>.ssl.certificate.<cert_name>.<metric_name>``
    and ``listener.<address>.ssl.certificate.<cert_name>.<metric_name>``
    was not being properly extracted in the final Prometheus stat name.
- area: odcds
  change: |
    Fixed a bug where using OD-CDS without cds_config would not work in some
    cases. This change introduces a new internal OD-CDS component. This change
    could be reverted temporarily by setting the runtime guard
    ``envoy.reloadable_features.odcds_over_ads_fix`` to ``false``.
- area: oauth2
  change: |
    Fixed an issue where cookies prefixed with ``__Secure-`` or ``__Host-`` were not receiving a
    ``Secure`` attribute.
- area: dns
  change: |
    Fixed a use-after-free (UAF) in DNS cache that can occur when the ``Host`` header is modified between the Dynamic
    Forwarding Proxy and Router filters.
- area: release
  change: |
    Fixed the distroless image to ensure nonroot.

removed_config_or_runtime:
# *Normally occurs at the end of the* :ref:`deprecation period <deprecated>`
- area: router
  change: |
    Removed runtime guard ``envoy.reloadable_features.shadow_policy_inherit_trace_sampling`` and legacy code paths.
- area: dns
  change: |
    Removed runtime guard ``envoy.reloadable_features.prefer_ipv6_dns_on_macos`` and legacy code paths.
- area: dynamic_forward_proxy
  change: |
    Removed runtime guard ``envoy.reloadable_features.avoid_dfp_cluster_removal_on_cds_update`` and legacy code paths.
- area: oauth2
  change: |
    Removed runtime guard ``envoy.reloadable_features.oauth2_use_refresh_token`` and legacy code paths.
- area: http_connection_manager
  change: |
    Removed runtime guard ``envoy.reloadable_features.explicit_internal_address_config`` and legacy code paths.
- area: dfp
  change: |
    Removed runtime guard ``envoy.reloadable_features.dfp_fail_on_empty_host_header`` and legacy code paths.
- area: quic
  change: |
    Removed runtime guard ``envoy.reloadable_features.prefer_quic_client_udp_gro`` and legacy code paths.
- area: udp_proxy
  change: |
    Removed runtime guard ``envoy.reloadable_features.enable_udp_proxy_outlier_detection`` and legacy code paths.
- area: xds
  change: |
    Removed runtime guard ``envoy.reloadable_features.xds_prevent_resource_copy`` and legacy code paths.
- area: rds
  change: |
    Removed runtime guard ``envoy.reloadable_features.normalize_rds_provider_config`` and legacy code paths.
- area: http
  change: |
    Removed runtime guard ``envoy.reloadable_features.local_reply_traverses_filter_chain_after_1xx`` and legacy code paths.
- area: quic
  change: |
    Removed runtime guard ``envoy.reloadable_features.report_stream_reset_error_code`` and legacy code paths.
- area: router
  change: |
    Removed runtime guard ``envoy.reloadable_features.streaming_shadow`` and legacy code paths.
- area: http3
  change: |
    Removed runtime guard ``envoy.reloadable_features.http3_remove_empty_trailers`` and legacy code paths.
- area: stats
  change: |
    Removed runtime guard ``envoy.reloadable_features.enable_include_histograms`` and legacy code paths.
- area: network
  change: |
    Removed runtime guard ``envoy.reloadable_features.udp_socket_apply_aggregated_read_limit`` and legacy code paths.
- area: http
  change: |
    Removed runtime guard ``envoy.reloadable_features.proxy_status_mapping_more_core_response_flags`` and legacy code paths.
- area: http
  change: |
    Removed runtime guard ``envoy.reloadable_features.allow_alt_svc_for_ips`` and legacy code paths.
- area: http
  change: |
    Removed runtime guard ``envoy.reloadable_features.filter_chain_aborted_can_not_continue`` and legacy code paths.
- area: http
  change: |
    Removed runtime guard ``envoy.reloadable_features.use_filter_manager_state_for_downstream_end_stream`` and legacy code paths.
- area: balsa
  change: |
    Removed runtime guard ``envoy.reloadable_features.wait_for_first_byte_before_balsa_msg_done`` and legacy code paths.
- area: geoip_providers
  change: |
    Removed runtime guard ``envoy.reloadable_features.mmdb_files_reload_enabled`` and legacy code paths.
- area: proxy_protocol
  change: |
    Removed runtime guard ``envoy.reloadable_features.use_typed_metadata_in_proxy_protocol_listener`` and legacy code paths.
- area: dns_resolver
  change: |
    Removed runtime guard ``envoy.reloadable_features.getaddrinfo_num_retries`` and legacy code paths.
- area: proxy_filter
  change: |
    Removed runtime guard ``envoy.reloadable_features.proxy_ssl_port`` and legacy code paths.
- area: gcp_authn
  change: |
    Removed runtime guard ``envoy.reloadable_features.gcp_authn_use_fixed_url`` and legacy code paths.
- area: jwt_authn
  change: |
    Removed runtime guard ``envoy.reloadable_features.jwt_authn_remove_jwt_from_query_params`` and legacy code paths.
- area: jwt_authn
  change: |
    Removed runtime guard ``envoy.reloadable_features.jwt_authn_validate_uri`` and legacy code paths.
- area: dispatcher
  change: |
    Removed runtime guard ``envoy.restart_features.fix_dispatcher_approximate_now`` and legacy code paths.
- area: upstream
  change: |
    Removed runtime guard ``envoy.reloadable_features.use_config_in_happy_eyeballs`` and legacy code paths.
- area: http
  change: |
    Removed runtime guard ``envoy.reloadable_features.proxy_104`` and legacy code paths.

new_features:
- area: router
  change: |
    Added :ref:`use_hash_policy <envoy_v3_api_field_config.route.v3.WeightedCluster.use_hash_policy>`
    field to :ref:`WeightedCluster <envoy_v3_api_msg_config.route.v3.WeightedCluster>` to enable
    route-level hash policies for weighted cluster selection. When set to ``true``,
    the existing route-level :ref:`hash_policy
    <envoy_v3_api_field_config.route.v3.RouteAction.hash_policy>`
    will be used for consistent hashing between weighted clusters, ensuring that requests
    with the same hash value (e.g., same session ID, user ID, etc.) will consistently be
    routed to the same weighted cluster, enabling session affinity and consistent load
    balancing behavior.
- area: stats
  change: |
    Added support to remove unused metrics from memory for extensions that
    support evictable metrics. This is done :ref:`periodically
    <envoy_v3_api_field_config.bootstrap.v3.Bootstrap.stats_eviction_interval>`
    during the metric flush.
- area: http
  change: |
    Added statistics to the :ref:`Stateful session filter <config_http_filters_stateful_session>`
    to help operators understand routing outcomes when session overrides are requested. The filter now
    emits counters in the ``http.<stat_prefix>.stateful_session.[<filter_stat_prefix>.]`` namespace. An
    optional per-filter :ref:`stat_prefix
    <envoy_v3_api_field_extensions.filters.http.stateful_session.v3.StatefulSession.stat_prefix>` can be used
    to disambiguate multiple instances.
- area: tap
  change: |
    Added :ref:`record_upstream_connection <envoy_v3_api_field_extensions.filters.http.tap.v3.Tap.record_upstream_connection>`
    to determine whether upstream connection information is recorded in the HTTP buffer trace output.
- area: quic
  change: |
    Added new option to support :ref:`base64 encoded server ID
    <envoy_v3_api_field_extensions.quic.connection_id_generator.quic_lb.v3.Config.server_id_base64_encoded>`
    in QUIC-LB.
- area: health_check
  change: |
    Added support for request payloads in HTTP health checks. The ``send`` field in ``HttpHealthCheck`` can now be
    used to specify a request body to be sent during health checking. This feature supports both hex-encoded text
    and binary payloads, similar to TCP health checks. The payload can only be used with HTTP methods that support
    request bodies (``POST``, ``PUT``, ``PATCH``, ``OPTIONS``). Methods that must not have request bodies
    (``GET``, ``HEAD``, ``DELETE``, ``TRACE``) are validated and will throw an error if combined with payloads.
    The implementation is optimized to process the payload once during configuration and reuse it for all health
    check requests. See :ref:`HttpHealthCheck <envoy_v3_api_msg_config.core.v3.HealthCheck.HttpHealthCheck>` for configuration details.
- area: tcp_proxy
  change: |
    Added support for generating and propagating a request ID on synthesized upstream HTTP requests when tunneling requests.
    It can be configured using :ref:`request_id_extension
    <envoy_v3_api_field_extensions.filters.network.tcp_proxy.v3.TcpProxy.TunnelingConfig.request_id_extension>`.
- area: tcp_proxy
  change: |
    Added configuration to customize the request ID header and dynamic metadata key used when tunneling requests.
    Use :ref:`request_id_header
    <envoy_v3_api_field_extensions.filters.network.tcp_proxy.v3.TcpProxy.TunnelingConfig.request_id_header>` and
    :ref:`request_id_metadata_key
    <envoy_v3_api_field_extensions.filters.network.tcp_proxy.v3.TcpProxy.TunnelingConfig.request_id_metadata_key>`.
    When unset, the defaults remain ``x-request-id`` and ``tunnel_request_id`` respectively.
- area: http
  change: |
    Added support for per-route compressor library override in the HTTP compressor filter.
    Routes can now specify a different compressor library (e.g., gzip, brotli) via the
    :ref:`compressor_library <envoy_v3_api_field_extensions.filters.http.compressor.v3.CompressorOverrides.compressor_library>`
    field in the per-route configuration. This allows different routes to use different
    compression algorithms and settings while maintaining the same filter configuration.
- area: router_check_tool
  change: |
    Added support for testing routes with :ref:`dynamic metadata matchers <envoy_v3_api_field_config.route.v3.RouteMatch.dynamic_metadata>`
    in the router check tool. The tool now accepts a ``dynamic_metadata`` field in test input to set metadata
    that can be matched by route configuration. This allows comprehensive testing of routes that depend on
    dynamic metadata for routing decisions.
- area: oauth2
  change: |
    Added :ref:`disable_token_encryption
    <envoy_v3_api_field_extensions.filters.http.oauth2.v3.OAuth2Config.disable_token_encryption>` option to the OAuth2 filter to
    store ID and access tokens without encryption when running in trusted environments.
- area: lua
  change: |
    Added a new ``filterState()`` to ``streamInfo()`` which provides access to filter state objects stored during request processing.
    This allows Lua scripts to retrieve string, boolean, and numeric values stored by various filters for use in routing decisions,
    header modifications, and other processing logic. See :ref:`Filter State API <config_http_filters_lua_stream_info_filter_state_wrapper>`
    for more details.
- area: socket
  change: |
    Added ``network_namespace_filepath`` to :ref:`SocketAddress <envoy_v3_api_msg_config.core.v3.SocketAddress>`. This field allows
    specifying a Linux network namespace filepath for socket creation, enabling network isolation in containerized environments.
- area: ratelimit
  change: |
    Added the :ref:`rate_limits
    <envoy_v3_api_field_extensions.filters.http.ratelimit.v3.RateLimit.rate_limits>`
    field to generate rate limit descriptors. If this field is set, the
    :ref:`VirtualHost.rate_limits<envoy_v3_api_field_config.route.v3.VirtualHost.rate_limits>` or
    :ref:`RouteAction.rate_limits<envoy_v3_api_field_config.route.v3.RouteAction.rate_limits>` fields will be ignored. However,
    :ref:`RateLimitPerRoute.rate_limits<envoy_v3_api_field_extensions.filters.http.ratelimit.v3.RateLimitPerRoute.rate_limits>`
    will take precedence over this field.
- area: ratelimit
  change: |
    Enhanced the rate limit filter to support substitution formatters for descriptors that generated
    at the stream complete phase. Before this change, substitution formatters at the stream complete
    phase cannot work because rate limit filter does not provide the necessary context.
- area: redis
  change: |
    Added support for thirty-three new Redis commands including ``COPY``, ``RPOPLPUSH``, ``SMOVE``, ``SUNION``, ``SDIFF``,
    ``SINTER``, ``SINTERSTORE``, ``ZUNIONSTORE``, ``ZINTERSTORE``, ``PFMERGE``, ``GEORADIUS``, ``GEORADIUSBYMEMBER``,
    ``RENAME``, ``SORT``, ``SORT_RO``, ``ZMSCORE``, ``SDIFFSTORE``, ``MSETNX``, ``SUBSTR``, ``ZRANGESTORE``, ``ZUNION``,
    ``ZDIFF``, ``SUNIONSTORE``, ``SMISMEMBER``, ``HRANDFIELD``, ``GEOSEARCHSTORE``, ``ZDIFFSTORE``, ``ZINTER``, ``ZRANDMEMBER``,
    ``BITOP``, ``LPOS``, ``RENAMENX``.
- area: observability
  change: |
    Added ``ENVOY_NOTIFICATION`` macro to track specific conditions in production environments.
- area: dns_filter, redis_proxy and prefix_matcher_map
  change: |
    Switch to using Radix Tree instead of Trie for performance improvements.
- area: header_to_metadata
  change: |
    Added optional statistics collection for the Header-To-Metadata filter. When the :ref:`stat_prefix
    <envoy_v3_api_field_extensions.filters.http.header_to_metadata.v3.Config.stat_prefix>` field is configured,
    the filter emits detailed counters for rule processing, metadata operations, etc. See
    :ref:`Header-To-Metadata filter statistics <config_http_filters_header_to_metadata>` for details.
- area: load_reporting
  change: |
    Added support for endpoint-level load stats and metrics reporting. Locality load reports now include per
    endpoint statistics and metrics, but only for endpoints with updated stats, optimizing report size and efficiency.
- area: overload management
  change: |
    Added load shed point ``envoy.load_shed_points.http2_server_go_away_and_close_on_dispatch``
    that sends ``GOAWAY`` and closes connections for HTTP/2 server processing of requests. When
    a ``GOAWAY`` frame is submitted by this load shed point, the counter ``http2.goaway_sent`` will be
    incremented.
- area: router
  change: |
    Added :ref:`request_body_buffer_limit
    <envoy_v3_api_field_config.route.v3.VirtualHost.request_body_buffer_limit>` and
    :ref:`request_body_buffer_limit
    <envoy_v3_api_field_config.route.v3.Route.request_body_buffer_limit>` configuration fields
    to enable buffering of large request bodies beyond connection buffer limits.
- area: otlp_stat_sink
  change: |
    Added support for resource attributes. The stat sink will use the resource attributes configured for the OpenTelemetry tracer via
    :ref:`resource_detectors <envoy_v3_api_field_config.trace.v3.OpenTelemetryConfig.resource_detectors>`.
- area: otlp_stat_sink
  change: |
    Added support for :ref:`custom_metric_conversions
    <envoy_v3_api_field_extensions.stat_sinks.open_telemetry.v3.SinkConfig.custom_metric_conversions>`. This allows renaming stats,
    adding static labels, and aggregating multiple stats into generated metrics.
- area: lua
  change: |
    Added ``virtualHost()`` to the Stream handle API, allowing Lua scripts to retrieve virtual host information. So far, the only method
    implemented is ``metadata()``, allowing Lua scripts to access virtual host metadata scoped to the specific filter name. See
    :ref:`Virtual host object API <config_http_filters_lua_virtual_host_wrapper>` for more details.
- area: ext_authz
  change: |
    Added support for per-route gRPC service override in the ``ext_authz`` HTTP filter. This allows different routes
    to use different external authorization backends by configuring a
    :ref:`grpc_service <envoy_v3_api_field_extensions.filters.http.ext_authz.v3.CheckSettings.grpc_service>`
    in the per-route ``check_settings``. Routes without this configuration continue to use the default
    authorization service.
- area: ext_authz
  change: |
    Added support for retry policy in the ``ext_authz`` HTTP filter. The filter now supports
    :ref:`retry_policy <envoy_v3_api_field_extensions.filters.http.ext_authz.v3.HttpService.retry_policy>`
    configuration for HTTP authorization servers. When configured, failed requests to the authorization server
    will be automatically retried according to the specified policy.
- area: ext_authz
  change: |
    Added
    :ref:`max_denied_response_body_bytes <envoy_v3_api_field_extensions.filters.http.ext_authz.v3.ExtAuthz.max_denied_response_body_bytes>`
    to the ``ext_authz`` HTTP filter. This allows configuring the maximum size of the response body
    returned to the downstream client when a request is denied by the external authorization service.
    If the authorization server returns a response body larger than this limit, it will be truncated.
- area: ext_proc
  change: |
    Added :ref:`status_on_error <envoy_v3_api_field_extensions.filters.http.ext_proc.v3.ExternalProcessor.status_on_error>`
    to the ``ext_proc`` HTTP filter. This allows configuring the HTTP status code returned to the downstream
    client when communication with the external processor fails (e.g., gRPC error). Previously, these cases returned a
    fixed ``500``.
- area: ext_proc
  change: |
    Introduced a new
    :ref:`ProcessingRequestModifier <envoy_v3_api_field_extensions.filters.http.ext_proc.v3.ExternalProcessor.processing_request_modifier>`
    config and corresponding interface to enable modifying the ``ProcessingRequest`` before it is sent on the wire. Sample use cases include
    modifying attribute and metadata keys to abstract away filter details. If the config is not set, then there is no behavior change.
    Supports per-route overrides.
- area: tracing
  change: |
    Added :ref:`trace_context_option <envoy_v3_api_field_config.trace.v3.ZipkinConfig.trace_context_option>` enum
    in the Zipkin tracer config. When set to ``USE_B3_WITH_W3C_PROPAGATION``, the tracer will:
    extract trace information from W3C trace headers when B3 headers are not present (downstream),
    and inject both B3 and W3C trace headers for upstream requests to maximize compatibility.
    The default value ``USE_B3`` maintains backward compatibility with B3-only behavior.
- area: tracing
  change: |
    Enhanced Zipkin tracer with advanced collector configuration via
    :ref:`collector_service <envoy_v3_api_field_config.trace.v3.ZipkinConfig.collector_service>`
    using ``HttpService``. New features include:

    #. **Custom HTTP Headers**: Add headers to collector requests for custom metadata, service identification,
       and collector-specific routing.

    #. **Full URI Parsing**: The ``uri`` field now supports both path-only (``/api/v2/spans``) and
       full URI formats (``https://zipkin-collector.example.com/api/v2/spans``). When using full URIs,
       Envoy automatically extracts hostname and path components - hostname sets the HTTP ``Host`` header,
       and path sets the request path. Path-only URIs fall back to using the cluster name as the hostname.

    When configured, ``collector_service`` takes precedence over legacy configuration fields (``collector_cluster``,
    ``collector_endpoint``, ``collector_hostname``), which will be deprecated in a future release. Legacy configuration
    does not support custom headers or URI parsing.
- area: composite
  change: |
    Allow the composite filter to be configured to insert a filter into the filter chain outside of the decode headers lifecycle phase.
- area: rbac
  change: |
    Switched the IP matcher to use LC-Trie for performance improvements.
- area: tls_inspector
  change: |
    Added dynamic metadata when failing to parse the ``ClientHello``.
- area: matching
  change: |
    Added :ref:`NetworkNamespaceInput
    <envoy_v3_api_msg_extensions.matching.common_inputs.network.v3.NetworkNamespaceInput>` to the
    matcher framework. This input returns the listener address's ``network_namespace_filepath``
    for use with :ref:`filter_chain_matcher
    <envoy_v3_api_field_config.listener.v3.Listener.filter_chain_matcher>`, enabling filter chain
    selection based on the Linux network namespace of the bound socket. On non-Linux platforms,
    the input returns an empty value and connections use the default filter chain.
- area: rbac
  change: |
    Enabled use of :ref:`NetworkNamespaceInput
    <envoy_v3_api_msg_extensions.matching.common_inputs.network.v3.NetworkNamespaceInput>` in the
    network RBAC filter's matcher. This allows RBAC policies to evaluate the Linux network namespace
    of the listening socket via the generic matcher API.
- area: lua
  change: |
    Added ``route()`` to the Stream handle API, allowing Lua scripts to retrieve route information. So far, the only method
    implemented is ``metadata()``, allowing Lua scripts to access route metadata scoped to the specific filter name. See
    :ref:`Route object API <config_http_filters_lua_route_wrapper>` for more details.
- area: cel
  change: |
    Added a new ``%TYPED_CEL%`` formatter command that, unlike ``%CEL%``, can output non-string values (number, boolean, null, etc.)
    when used in formatting contexts that accept non-string values, such as
    :ref:`json_format <envoy_v3_api_field_config.core.v3.SubstitutionFormatString.json_format>`. The new command is introduced
    so as to not break compatibility with the existing command's behavior.
- area: rbac
  change: |
    Enabled use of :ref:`NetworkNamespaceInput
    <envoy_v3_api_msg_extensions.matching.common_inputs.network.v3.NetworkNamespaceInput>` in the
    network and HTTP RBAC filters' matchers. This allows RBAC policies to evaluate the Linux network
    namespace of the listening socket via the generic matcher API.
- area: dynamic_modules
  change: |
    Added a new Logging ABI that allows modules to emit logs in the standard Envoy logging stream under ``dynamic_modules`` ID.
    In the Rust SDK, they are available as ``envoy_log_info``, etc.
- area: tcp_proxy
  change: |
    Added support for dynamic TLV values in PROXY protocol using :ref:`format_string
    <envoy_v3_api_field_config.core.v3.TlvEntry.format_string>` field. This allows TLV values to be
    populated dynamically from stream information using format strings (e.g., ``%DYNAMIC_METADATA(...)%``,
    ``%FILTER_STATE(...)%``, ``%DOWNSTREAM_REMOTE_ADDRESS%``).
- area: http
  change: |
    Added ``upstream_rq_per_cx`` histogram to track requests per connection for monitoring connection reuse efficiency.
- area: http
  change: |
    Added
    :ref:`stream_flush_timeout
    <envoy_v3_api_field_extensions.filters.network.http_connection_manager.v3.HttpConnectionManager.stream_flush_timeout>`
    to allow for configuring a stream flush timeout independently from the stream idle timeout.
- area: http
  change: |
    Added support for header removal based on header key matching. The new
    :ref:`remove_on_match <envoy_v3_api_field_config.common.mutation_rules.v3.HeaderMutation.remove_on_match>`
    allows removing headers that match a specified key pattern. This enables more flexible and
    dynamic header manipulation based on header names.
- area: geoip
  change: |
    Added a new metric ``db_build_epoch`` to track the build timestamp of the MaxMind geolocation database files.
    This can be used to monitor the freshness of the databases currently in use by the filter.
    See `MaxMind-DB build_epoch <https://maxmind.github.io/MaxMind-DB/#build_epoch>`_ for more details.
- area: overload management
  change: |
    Added a new scaled timer type ``HttpDownstreamStreamFlush`` to the overload manager. This allows
    Envoy to scale the periodic timer for flushing downstream responses based on resource pressure.
    The new timer can be configured via the
    :ref:`ScaleTimersOverloadActionConfig <envoy_v3_api_msg_config.overload.v3.ScaleTimersOverloadActionConfig>`.
- area: thrift
  change: |
    Support :ref:`field_selector<envoy_v3_api_field_extensions.filters.http.thrift_to_metadata.v3.Rule.field_selector>`
    to extract specified fields in thrift body for thrift_to_metadata http filter.
- area: dynamic_modules
  change: |
    Added support for counters, gauges, histograms, and their vector variants to the dynamic modules API.
- area: dns_resolver
  change: |
    Added :ref:`max_udp_channel_duration
    <envoy_v3_api_field_extensions.network.dns_resolver.cares.v3.CaresDnsResolverConfig.max_udp_channel_duration>`
    configuration field to the c-ares DNS resolver. This allows periodic refresh of the UDP channel
    to help avoid stale socket states and provide better load distribution across UDP ports.
- area: tcp_proxy
  change: |
    Added ``max_downstream_connection_duration_jitter_percentage`` to allow adding a jitter to the max downstream connection duration.
    This can be used to avoid thundering herd problems with many clients being disconnected and possibly reconnecting at the same time.
- area: http
  change: |
    Added ``setUpstreamOverrideHost`` method to AsyncClient StreamOptions to enable direct host routing
    that bypasses load balancer selection.
- area: router
  change: |
    Added support for :ref:`request_headers_mutations
    <envoy_v3_api_field_config.route.v3.RouteAction.RequestMirrorPolicy.request_headers_mutations>` to enable header
    manipulation for mirror requests.
    Added support for :ref:`host_rewrite_literal
    <envoy_v3_api_field_config.route.v3.RouteAction.RequestMirrorPolicy.host_rewrite_literal>` in
    :ref:`request_mirror_policies <envoy_v3_api_field_config.route.v3.RouteAction.request_mirror_policies>` to enable
    host header rewrite for mirror requests.
- area: outlier detection
  change: |
    Added :ref:`outlier_detection<envoy_v3_api_field_extensions.upstreams.http.v3.HttpProtocolOptions.outlier_detection>`
    to cluster's http protocol options to allow defining via an http matcher whether a response should be treated
    as error or as success by outlier detection.
- area: reverse_tunnel
  change: |
    Added support for reverse tunnels that enable establishing persistent connections from downstream Envoy
    instances to upstream Envoy instances without requiring the upstream to be directly reachable. This feature
    is particularly useful when downstream instances are behind NATs, firewalls, or in private networks. The
    feature is experimental and under active development, but is ready for experimental use. See
    :ref:`reverse tunnel overview <overview_reverse_tunnel>` for details.
- area: compressor
  change: |
    Added (:ref:`status_header_enabled
    <envoy_v3_api_field_extensions.filters.http.compressor.v3.Compressor.ResponseDirectionConfig.status_header_enabled>`)
    to Compressor Filter. When enabled it adds new response header x-envoy-compression-status to the compressor_filter.
    This header provides information on whether the response was compressed and, if not, the reason why compression was skipped.
    Enabling this feature alters the order of conditions checked within the compressor filter is altered
    to emit the most appropriate status reason.

deprecated:<|MERGE_RESOLUTION|>--- conflicted
+++ resolved
@@ -1,7 +1,6 @@
 date: Pending
 
 behavior_changes:
-<<<<<<< HEAD
 - area: server
   change: |
     Added container-aware CPU detection on Linux that respects cgroup CPU limits in addition to hardware thread count
@@ -14,14 +13,12 @@
     hardware thread count and CPU affinity for worker thread calculation. Uses conservative rounding (floor)
     to account for non-worker threads and prevent container throttling. This can cause potential total connections
     number drop.
-=======
 - area: http_11_proxy
   change: |
     HTTP/1.1 proxy transport socket now generates RFC 9110 compliant CONNECT requests that include a Host header by default.
     When proxy address is configured via endpoint metadata, the transport socket now prefers hostname:port format over IP:port
     when hostname is available. The legacy behavior (CONNECT without Host header) can be restored by setting the runtime flag
     ``envoy.reloadable_features.http_11_proxy_connect_legacy_format`` to ``true``.
->>>>>>> 405bf36c
 - area: response_decoder
   change: |
     Updated EnvoyQuicClientStream and ResponseDecoderWrapper to use a handle to access the response decoder

--- conflicted
+++ resolved
@@ -28,75 +28,18 @@
 new_features:
 - area: access_log
   change: |
-<<<<<<< HEAD
-    added %ACCESS_LOG_TYPE% substitution string, to help distinguishing between access log records and when they are being
-    recorded. Please refer to the access log configuration documentation for more information.
-- area: access_log
-  change: |
-    added :ref:`CEL <envoy_v3_api_msg_extensions.formatter.cel.v3.Cel>` access log formatter to print CEL expression.
-- area: access_log
-  change: |
-    (QUIC only) Added support for %BYTES_RETRANSMITTED% and %PACKETS_RETRANSMITTED%.
-- area: dynamic_forward_proxy
-  change: |
-    added :ref:`sub_clusters_config
-    <envoy_v3_api_field_extensions.clusters.dynamic_forward_proxy.v3.ClusterConfig.sub_clusters_config>` to enable
-    independent sub cluster for each host:port, with STRICT_DNS cluster type.
-- area: http
-  change: |
-    added Runtime feature ``envoy.reloadable_features.max_request_headers_size_kb`` to override the default value of
-    :ref:`max request headers size
-    <envoy_v3_api_field_extensions.filters.network.http_connection_manager.v3.HttpConnectionManager.max_request_headers_kb>`.
-- area: listeners
-  change: |
-    added :ref:`max_connections_to_accept_per_socket_event
-    <envoy_v3_api_field_config.listener.v3.Listener.max_connections_to_accept_per_socket_event>`
-    that sets the maximum number of new connections to be accepted per socket
-    event on a listener. If there are more connections to be accepted beyond
-    the maximum, the remaining connections would be processed in later
-    dispatcher loop iterations. Added listener histogram
-    ``connections_accepted_per_socket_event`` to allow users to empirically
-    determine an appropriate configuration for their deployment.
-- area: load shed point
-  change: |
-    added load shed point ``envoy.load_shed_points.http_connection_manager_decode_headers`` that rejects new http streams
-    by sending a local reply.
-- area: load shed point
-  change: |
-    added load shed point ``envoy.load_shed_points.http1_server_abort_dispatch`` that rejects HTTP1 server processing of requests.
-- area: load shed point
-  change: |
-    added load shed point ``envoy.load_shed_points.http2_server_go_away_on_dispatch`` that sends
-    ``GOAWAY`` for HTTP2 server processing of requests.  When a ``GOAWAY`` frame is submitted by
-    this the counter ``http2.goaway_sent`` will be incremented.
-- area: matchers
-  change: |
-    Added :ref:`RuntimeFraction <envoy_v3_api_msg_extensions.matching.input_matchers.runtime_fraction.v3.RuntimeFraction>` input
-    matcher. It allows matching hash of the input on a runtime key.
-- area: stat_sinks
-  change: |
-    Added ``envoy.stat_sinks.open_telemetry`` stats_sink, that supports flushing metrics by the OTLP protocol,
-    for supported Open Telemetry collectors.
-- area: oauth2
-  change: |
-    added :ref:`use_refresh_token <envoy_v3_api_field_extensions.filters.http.oauth2.v3.OAuth2Config.use_refresh_token>`
-    to support updating an access token via a refresh token if that is provided by authorization server.
-- area: redis_proxy
-  change: |
-    added new configuration field :ref:`key_formatter
-    <envoy_v3_api_field_extensions.filters.network.redis_proxy.v3.RedisProxy.PrefixRoutes.Route.key_formatter>` to format redis key.
-    The field supports using %KEY% as a formatter command for substituting the redis key as part of the substitution formatter expression.
-- area: stats
-=======
     added %RESPONSE_FLAGS_LONG% substitution string, that will output a pascal case string representing the resonse flags.
     The output response flags will correspond with %RESPONSE_FLAGS%, only with a long textual string representation.
 - area: extension_discovery_service
->>>>>>> fcce9d6d
   change: |
     added ECDS support for :ref:` downstream network filters<envoy_v3_api_field_config.listener.v3.Filter.config_discovery>`.
 - area: extension_discovery_service
   change: |
     added metric listener.listener_stat.network_extension_config_missing to track closed connections due to missing config.
+- area: oauth2
+  change: |
+    added :ref:`use_refresh_token <envoy_v3_api_field_extensions.filters.http.oauth2.v3.OAuth2Config.use_refresh_token>`
+    to support updating an access token via a refresh token if that is provided by authorization server.
 - area: redis
   change: |
     added support for time command (returns a local response).

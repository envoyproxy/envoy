date: Pending

behavior_changes:
# *Changes that are expected to cause an incompatibility if applicable; deployment changes are likely required*

minor_behavior_changes:
# *Changes that may cause incompatibilities for some users, but should not for most*
- area: tcp
  change: |
    Added support for :ref:`connection_pool_per_downstream_connection
    <envoy_v3_api_field_config.cluster.v3.Cluster.connection_pool_per_downstream_connection>` flag in tcp connection pool.
- area: lua
  change: |
    When Lua script executes httpCall, backpressure is exercised when receiving body from downstream client. This behavior can be reverted
    by setting the runtime guard ``envoy.reloadable_features.lua_flow_control_while_http_call`` to false.

bug_fixes:
# *Changes expected to improve the state of the world and are unlikely to have negative effects*
- area: dns
  change: |
    The DNS filter no longer returns FORMERR if a message has an ID of 0.
- area: ext_authz
  change: |
    Fixed fail-open behaviour of the :ref:`failure_mode_allow config option
    <envoy_v3_api_field_extensions.filters.http.ext_authz.v3.ExtAuthz.failure_mode_allow>`
    when a grpc external authz server is used.
    The behaviour can be enabled by ``envoy_reloadable_features_process_ext_authz_grpc_error_codes_as_errors``.

removed_config_or_runtime:
# *Normally occurs at the end of the* :ref:`deprecation period <deprecated>`
- area: upstream
  change: |
    Removed runtime flag ``envoy.reloadable_features.avoid_zombie_streams`` and legacy code paths.
- area: ext_proc
  change: |
    Removed runtime flag ``envoy_reloadable_features_immediate_response_use_filter_mutation_rule`` and legacy code
    path.
- area: ext_proc
  change: |
    Removed runtime flag ``envoy_reloadable_features_send_header_raw_value`` and legacy code path.
- area: http
  change: |
    Removed runtime flag ``envoy.reloadable_features.no_downgrade_to_canonical_name`` and legacy code
    path.
- area: DNS
  change: |
    Removed ``envoy.reloadable_features.dns_cache_set_first_resolve_complete`` runtime flag and legacy code paths.
- area: tls
  change: |
    Removed runtime flag ``envoy.reloadable_features.ssl_transport_failure_reason_format``.
- area: http
  change: |
    Removed runtime flag ``envoy.reloadable_features.abort_filter_chain_on_stream_reset`` and legacy
    code path.
- area: grpc reverse bridge
  change: |
    Removed ``envoy.reloadable_features.grpc_http1_reverse_bridge_handle_empty_response`` runtime
    flag and legacy code paths.
<<<<<<< HEAD
- area: stateful_session
  change: |
    Removed ``envoy.reloadable_features.stateful_session_encode_ttl_in_cookie`` runtime flag and legacy code paths.
=======
- area: grpc reverse bridge
  change: |
    Removed ``envoy.reloadable_features.grpc_http1_reverse_bridge_change_http_status`` runtime flag
    and legacy code paths.

>>>>>>> 01671023

new_features:
- area: tls
  change: |
    Added :ref:`prefer_client_ciphers
    <envoy_v3_api_field_extensions.transport_sockets.tls.v3.DownstreamTlsContext.prefer_client_ciphers>`
    to support enabling client cipher preference instead of server's for TLS handshakes.
- area: ext_authz
  change: |
    Added config field
    :ref:`filter_metadata <envoy_v3_api_field_extensions.filters.http.ext_authz.v3.ExtAuthz.filter_metadata>`
    for injecting arbitrary data to the filter state for logging.
- area: access_log
  change: |
    added %UPSTREAM_CLUSTER_RAW% access log formatter to log the original upstream cluster name, regadless of whether
    ``alt_stat_name`` is set.
- area: sockets
  change: |
    Added socket ``type`` field for specifying a socket type to apply the socket option to under :ref:`SocketOption
    <envoy_v3_api_msg_config.core.v3.SocketOption>`. If not specified, the socket option will be applied to all socket
    types.
- area: tls
  change: |
    Added an extension point :ref:`custom_tls_certificate_selector
    <envoy_v3_api_field_extensions.transport_sockets.tls.v3.CommonTlsContext.custom_tls_certificate_selector>`
    to allow overriding TLS certificate selection behavior.
    An extension can select certificate base on the incoming SNI, in both sync and async mode.

deprecated:<|MERGE_RESOLUTION|>--- conflicted
+++ resolved
@@ -56,17 +56,13 @@
   change: |
     Removed ``envoy.reloadable_features.grpc_http1_reverse_bridge_handle_empty_response`` runtime
     flag and legacy code paths.
-<<<<<<< HEAD
-- area: stateful_session
-  change: |
-    Removed ``envoy.reloadable_features.stateful_session_encode_ttl_in_cookie`` runtime flag and legacy code paths.
-=======
 - area: grpc reverse bridge
   change: |
     Removed ``envoy.reloadable_features.grpc_http1_reverse_bridge_change_http_status`` runtime flag
     and legacy code paths.
-
->>>>>>> 01671023
+- area: stateful_session
+  change: |
+    Removed ``envoy.reloadable_features.stateful_session_encode_ttl_in_cookie`` runtime flag and legacy code paths.
 
 new_features:
 - area: tls

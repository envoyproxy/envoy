date: Pending

behavior_changes:
# *Changes that are expected to cause an incompatibility if applicable; deployment changes are likely required*
- area: server
  change: |
    Added container-aware CPU detection on Linux that respects cgroup CPU limits in addition to hardware thread count
    and CPU affinity. This change only affects behavior when the ``--concurrency`` flag is not explicitly set.
    Envoy now uses the minimum of hardware threads, CPU affinity, and cgroup CPU limits
    to determine the number of worker threads by default. This provides better resource utilization in
    containerized environments (Docker, Kubernetes) where CPU limits are set via cgroups. The new behavior
    is enabled by default and can be disabled by setting the ``ENVOY_CGROUP_CPU_DETECTION`` environment
    variable to ``false``. When disabled, Envoy will fall back to the previous behavior of using only
    hardware thread count and CPU affinity for worker thread calculation. Uses conservative rounding (floor)
    to account for non-worker threads and prevent container throttling, which may reduce the total number of
    connections.
- area: dynamic modules
  change: |
    The dynamic module ABI has been updated to support streaming body manipulation. This change also
    fixed potential incorrect behavior when access or modify the request or response body. See
    https://github.com/envoyproxy/envoy/issues/40918 for more details.

minor_behavior_changes:
# *Changes that may cause incompatibilities for some users, but should not for most*
- area: router
  change: |
    Added :ref:`host_rewrite
    <envoy_v3_api_field_config.route.v3.RouteAction.host_rewrite>` to
    :ref:`RouteAction <envoy_v3_api_msg_config.route.v3.RouteAction>` to support substitution
    formatting for host header rewriting.
    Added :ref:`path_rewrite
    <envoy_v3_api_field_config.route.v3.RouteAction.path_rewrite>` to
    :ref:`RouteAction <envoy_v3_api_msg_config.route.v3.RouteAction>` to support substitution
    formatting for path header rewriting.
- area: ext_proc
  change: |
    Use one of a hard-coded set of error messages when a :ref:`HeaderMutation
    <envoy_v3_api_msg_service.ext_proc.v3.HeaderMutation>` fails. Removing
    request-specific details allows grouping by similar failure types. Detailed
    messages remain available in debug logs.
- area: ext_proc
  change: |
    Closing the gRPC stream if Envoy detects no more external processing needed.
    This doesn't apply to BUFFERED and BUFFERED_PARTIAL mode and a few corner cases for now.
    For those cases, the stream will be closed during the filter destruction.
    This behavior can be reverted by setting the runtime guard
    ``envoy.reloadable_features.ext_proc_stream_close_optimization`` to ``false``.
- area: ext_authz
  change: |
    Check that the response header count is less than the configured limits before applying mutations, and do not
    add new headers if not.
- area: ext_authz
  change: |
    Fixed HTTP ext_authz service to properly propagate headers (such as ``set-cookie``) back to clients. The
    filter now correctly uses ``allowed_client_headers`` for denied responses and ``allowed_client_headers_on_success``
    for successful authorization responses.
- area: quic
  change: |
    Switch to use QUICHE provided migration logic to handle port migration upon path degrading and migration to Server
    Preferred Address. This behavior can be reverted by setting ``envoy.reloadable_features.use_migration_in_quiche``.
- area: mobile
  change: |
    Use mobile specific network observer registries to propagate network change signals. This behavior can be reverted by
    setting the runtime guard ``envoy.reloadable_features.mobile_use_network_observer_registry``.

bug_fixes:
# *Changes expected to improve the state of the world and are unlikely to have negative effects*
- area: http2
  change: |
    Fixed a bug where Envoy would leak memory if an HTTP/2 stream was reset before request headers were
    sent. For example, if an upstream HTTP filter sent a local reply after the connection was established but
    before request headers were sent, the memory allocated for the stream was not released.
- area: http2
  change: |
    Optimized HTTP/2 header processing by avoiding memory allocations and string copies for well-known header names.
    For common HTTP/2 headers (such as ``:method``, ``:path``, ``:status``, ``content-type``, ``user-agent``, etc.),
    Envoy now references static strings instead of copying header names. This reduces memory allocations and improves
    performance for typical HTTP/2 traffic.
- area: lua
  change: |
    Fixed a bug where Lua filters could cause Envoy to crash when setting the response body to a payload larger
    than the body buffer limit.
- area: tap
  change: |
    Add the missing conversion support to ensure tapped message are correctly handled for multi-event submissions.
- area: bootstrap
  change: |
    Fixed an issue where the custom
    :ref:`header_prefix <envoy_v3_api_field_config.bootstrap.v3.Bootstrap.header_prefix>`
    would result in a crash at startup.
- area: connection pool
  change: |
    Fixed a crash in the TCP connection pool that occurs during downstream connection teardown when large requests
    or responses trigger flow control.
- area: http
  change: |
    Fixed ``shouldDrainConnectionUponCompletion()`` to properly send ``GOAWAY`` frames for HTTP/2 and HTTP/3
    instead of aggressively closing connections. This prevents response body transmission interruption and
    ``ERR_DRAINING`` errors on the client side. HTTP/1.1 behavior remains unchanged.
- area: udp_proxy
  change: |
    Fixed a few areas where the addresses might be moved from the data packet being processed.
- area: composite
  change: |
    Fixed per-route configuration for composite filter to support matching on response headers and trailers.
    Previously, per-route matchers would silently fail when attempting to match on ``HttpResponseHeaderMatchInput``
    or ``HttpResponseTrailerMatchInput``, causing the delegated filter to be skipped without error.
- area: dns
  change: |
    c-ares resolver: add optional ``reinit_channel_on_timeout`` to reinitialize
    the resolver after DNS timeouts.
- area: router
  change: |
    Fixed a regression where router-set headers (e.g., ``x-envoy-expected-rq-timeout-ms``, ``x-envoy-attempt-count``)
    were not accessible in ``request_headers_to_add`` configuration on the initial request. Headers configured via
    ``request_headers_to_add`` can now reference router-set headers using formatters like
    ``%REQ(x-envoy-expected-rq-timeout-ms)%``.
- area: ext_proc
  change: |
    Fixed a bug where attributes based on request headers (e.g. ``request.host``) were not sent to
    the ext_proc server if ext_proc was configured to only run on the encode path.

removed_config_or_runtime:
# *Normally occurs at the end of the* :ref:`deprecation period <deprecated>`
- area: jwt_authn
  change: |
    Removed runtime guard ``envoy.reloadable_features.jwt_fetcher_use_scheme_from_uri`` and legacy code paths.
- area: tcp
  change: |
    Removed runtime guard ``envoy.reloadable_features.tcp_proxy_retry_on_different_event_loop`` and legacy code paths.
- area: http
  change: |
    Removed runtime guard ``envoy.reloadable_features.http1_balsa_allow_cr_or_lf_at_request_start`` and legacy code paths.
- area: quic
  change: |
    Removed runtime guard ``envoy.reloadable_features.http3_remove_empty_cookie`` and legacy code paths.
- area: http
  change: |
    Removed runtime guard ``envoy.reloadable_features.original_src_fix_port_exhaustion`` and legacy code paths.
- area: xds
  change: |
    Removed runtime guard ``envoy.reloadable_features.report_load_with_rq_issued`` and legacy code paths.

new_features:
- area: http filter
  change: |
    Added :ref:`transform http filter <config_http_filters_transform>` which adds the ability to modify request
    and response bodies in any position of HTTP filter chain.
    This also make it possible to refresh routes based on the attributes in the request body.
- area: access_log
  change: |
    Support process-level rate limiting on access log emission by
    :ref:`ProcessRateLimitFilter <envoy_v3_api_msg_extensions.access_loggers.filters.process_ratelimit.v3.ProcessRateLimitFilter>`.
- area: udp_sink
  change: |
    Enhanced the UDP sink to support tapped messages larger than 64 KB.
- area: otlp_stat_sink
  change: |
    Added support for dropping stats via
    :ref:`DropAction <envoy_v3_api_msg_extensions.stat_sinks.open_telemetry.v3.SinkConfig.DropAction>` during
    custom metric conversion.
- area: http
  change: |
    Added :ref:`vhost_header <envoy_v3_api_field_config.route.v3.RouteConfiguration.vhost_header>` to
    :ref:`RouteConfiguration <envoy_v3_api_msg_config.route.v3.RouteConfiguration>`, allowing use of a different
    header for vhost matching.
- area: http2
  change: |
    Added new parameter to the ``sendGoAwayAndClose`` to support gracefully closing of HTTP/2 connection.
- area: logging
  change: |
    Added support for the not-equal operator in access log filter rules, in
    :ref:`ComparisonFilter <envoy_v3_api_msg_config.accesslog.v3.ComparisonFilter>`.
- area: cel
  change: |
    Added per-expression configuration options for CEL evaluator to control string conversion, concatenation,
    and string extension functions. CEL expressions in RBAC policies and access logger filters
    can now enable string functions such as ``replace()`` and ``split()`` through the new
    :ref:`cel_config <envoy_v3_api_field_config.rbac.v3.Policy.cel_config>` and
    :ref:`cel_config <envoy_v3_api_field_extensions.access_loggers.filters.cel.v3.ExpressionFilter.cel_config>` fields
    in their respective configurations. See :ref:`CelExpressionConfig <envoy_v3_api_msg_config.core.v3.CelExpressionConfig>`
    for details.
- area: formatter
  change: |
    Added support for the following new access log formatters:
    - ``%REQUEST_HEADER(X?Y):Z%`` as full name version of ``%REQ(X?Y):Z%``
    - ``%RESPONSE_HEADER(X?Y):Z%`` as full name version of ``%RESP(X?Y):Z%``
    - ``%RESPONSE_TRAILER(X?Y):Z%`` as full name version of ``%TRAILER(X?Y):Z%``
    This provides a more consistent naming scheme for users to understand and use.
- area: tracing
  change: |
    Added new :ref:`value <envoy_v3_api_field_type.tracing.v3.CustomTag.value>` field and
    the :ref:`substitution format specifier <config_access_log_format>` could be used to
    extract values from various parts of the request/response for custom tags.
- area: generic_proxy
  change: |
    Added custom substitution format specifiers support in the tracing custom tags of the
    :ref:`generic_proxy
    filter <envoy_v3_api_msg_extensions.filters.network.generic_proxy.v3.GenericProxy>`.
    Now the ``%REQUEST_PROPERTY%``, ``%RESPONSE_PROPERTY%`` etc. can be used in the
    :ref:`value <envoy_v3_api_field_type.tracing.v3.CustomTag.value>` field for generic proxy.
- area: lua
  change: |
    Added ``drainConnectionUponCompletion()`` to the Lua filter stream info API. This allows Lua scripts
    to mark connections for draining, which adds a ``Connection: close`` header for HTTP/1.1 or sends a
    ``GOAWAY`` frame for HTTP/2 and HTTP/3.
- area: wasm
  change: |
    Added ``sign`` foreign function to create cryptographic signatures.
    See :ref:`Wasm foreign functions <arch_overview_wasm_foreign_functions>` for more details.
- area: redis
  change: |
    Added cluster-scoped command support with a flexible response handling framework.
- area: overload management
  change: |
    The fixed heap resource monitor can now calculate memory pressure as currently allocated memory divided by maximum heap size,
    giving more accurate and lower memory pressure values.
    This can avoid unnecessary load shedding or overload actions.
    To enable, set ``envoy.reloadable_features.fixed_heap_use_allocated`` to true.
    The default algorithm (heap_size - pageheap_unmapped - pageheap_free) does not discount for free memory in TCMalloc caches.
- area: upstream
  change: |
    Added :ref:`transport_socket_matcher
    <envoy_v3_api_field_config.cluster.v3.Cluster.transport_socket_matcher>` to clusters. This matcher
    uses the generic xDS matcher framework to select a named transport socket from
    :ref:`transport_socket_matches
    <envoy_v3_api_field_config.cluster.v3.Cluster.transport_socket_matches>` based on endpoint metadata,
    locality metadata, and transport socket filter state.
- area: admin
  change: |
    Added ``/memory/tcmalloc`` admin endpoint that provides TCMalloc memory statistics.
- area: dns_filter
  change: |
    Added :ref:`access_log <envoy_v3_api_field_extensions.filters.udp.dns_filter.v3.DnsFilterConfig.access_log>` for DNS filter.
- area: quic
  change: |
    Added QUIC protocol option :ref:`max_sessions_per_event_loop
    <envoy_v3_api_field_config.listener.v3.QuicProtocolOptions.max_sessions_per_event_loop>` to limit the maximum
    number of new QUIC sessions created per event loop. The default is 16, preserving the previous hardcoded limit.
- area: metrics_service
  change: |
    Added :ref:`batch_size <envoy_v3_api_field_config.metrics.v3.MetricsServiceConfig.batch_size>` configuration
    to the Metrics Service to allow batching metrics into multiple gRPC messages. When set to a positive value,
    metrics will be batched with at most ``batch_size`` metric families per message. This helps avoid hitting
    gRPC message size limits (typically 4MB) when sending large numbers of metrics. If not set or set to 0,
    all metrics will be sent in a single message, preserving the current behavior.
- area: network
  change: |
    Added a change to start populating the filter state ``envoy.network.network_namespace`` when a connection is accepted on a
    listener with :ref:`network_namespace_filepath <envoy_v3_api_field_config.core.v3.SocketAddress.network_namespace_filepath>`
    configured. This provides read-only access to the network namespace for filters, access logs, and other components.
- area: ext_authz
  change: |
    Add a new configuration field to the http ext authz filter
    :ref:`enforce_response_header_limits <envoy_v3_api_field_extensions.filters.http.ext_authz.v3.ExtAuthz.enforce_response_header_limits>`
    that allows admins to enable / disable the behavior of dropping response headers once the header
    map count / size constraints have been reached.
- area: xds
  change: |
    Added runtime guard ``envoy.reloadable_features.report_load_when_rq_active_is_non_zero``.
    When enabled, LRS continues to send locality_stats reoprt to config server when there is no request_issued in the poll cycle.
<<<<<<< HEAD
- area: router
  change: |
    Added :ref:`request_mirror_policies <envoy_v3_api_field_extensions.upstreams.http.v3.HttpProtocolOptions.request_mirror_policies>`
    to :ref:`HttpProtocolOptions <envoy_v3_api_msg_extensions.upstreams.http.v3.HttpProtocolOptions>` to support
    cluster-level request mirroring. Cluster-level policies override route-level policies when both are configured.

=======
- area: formatter
  change: |
    Added new ``US_RX_BODY_BEG`` time point to the ``%COMMON_DURATION%`` to indicate
    the time point of upstream response body receiving begin.
>>>>>>> 0ad26672

deprecated:<|MERGE_RESOLUTION|>--- conflicted
+++ resolved
@@ -259,18 +259,15 @@
   change: |
     Added runtime guard ``envoy.reloadable_features.report_load_when_rq_active_is_non_zero``.
     When enabled, LRS continues to send locality_stats reoprt to config server when there is no request_issued in the poll cycle.
-<<<<<<< HEAD
 - area: router
   change: |
     Added :ref:`request_mirror_policies <envoy_v3_api_field_extensions.upstreams.http.v3.HttpProtocolOptions.request_mirror_policies>`
     to :ref:`HttpProtocolOptions <envoy_v3_api_msg_extensions.upstreams.http.v3.HttpProtocolOptions>` to support
     cluster-level request mirroring. Cluster-level policies override route-level policies when both are configured.
 
-=======
 - area: formatter
   change: |
     Added new ``US_RX_BODY_BEG`` time point to the ``%COMMON_DURATION%`` to indicate
     the time point of upstream response body receiving begin.
->>>>>>> 0ad26672
 
 deprecated:
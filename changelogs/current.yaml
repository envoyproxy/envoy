--- conflicted
+++ resolved
@@ -303,14 +303,11 @@
   change: |
     Added the ability to specify a custom upstream local address selector using
     :ref:`local_address_selector:<envoy_v3_api_field_config.core.v3.BindConfig.local_address_selector>`.
-<<<<<<< HEAD
-=======
 - area: redis
   change: |
     Added new configuration field :ref:`read_command_policy
     <envoy_v3_api_field_extensions.filters.network.redis_proxy.v3.RedisProxy.PrefixRoutes.Route.read_command_policy>`
     to specify Envoy should route read commands to another cluster.
->>>>>>> 08854a78
 - area: tap
   change: |
     added :ref:`record_downstream_connection <envoy_v3_api_field_extensions.filters.http.tap.v3.Tap.record_downstream_connection>`
@@ -323,10 +320,7 @@
 - area: original_dst
   change: |
     added support for the internal listener address recovery using the original destination listener filter.
-<<<<<<< HEAD
-=======
-
->>>>>>> 08854a78
+
 
 deprecated:
 - area: tracing

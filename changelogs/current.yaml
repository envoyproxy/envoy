--- conflicted
+++ resolved
@@ -116,16 +116,11 @@
     4MB could be encoded, which most upstream grpc services would, by default, treat as an error.
 - area: ext_authz
   change: |
-<<<<<<< HEAD
     Check the request header count after applying mutations is <= the configured limit and reject
     the response if not.
 - area: router
   change: |
     Take into account connection-level metadata under the ``envoy.lb`` namespace when computing subset load balancing matches.
-=======
-    Check the request header count & size in kb after applying mutations is <= the configured limits
-    and reject the response if not.
->>>>>>> 92c5d463
 
 bug_fixes:
 # *Changes expected to improve the state of the world and are unlikely to have negative effects*

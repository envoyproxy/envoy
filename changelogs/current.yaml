date: Pending

behavior_changes:
# *Changes that are expected to cause an incompatibility if applicable; deployment changes are likely required*

minor_behavior_changes:
# *Changes that may cause incompatibilities for some users, but should not for most*

bug_fixes:
# *Changes expected to improve the state of the world and are unlikely to have negative effects*
- area: dfp
  change:
    Fixes a bug when loading a DNS cache entry with an empty authority/host header. This fix can be reverted by setting
    runtime guard ``envoy.reloadable_features.dfp_fail_on_empty_host_header`` to ``false``.

removed_config_or_runtime:
# *Normally occurs at the end of the* :ref:`deprecation period <deprecated>`

- area: dns
  change: |
    Removed runtime flag ``envoy.reloadable_features.dns_details`` and legacy code paths.

new_features:
- area: resource_monitors
  change: |
    Added support to monitor Container CPU utilization in Linux K8s environment using existing
    extension <envoy_v3_api_msg_extensions.resource_monitors.cpu_utilization.v3.CpuUtilizationConfig>.
- area: lua
  change: |
    Added :ref:`virtualClusterName() <config_http_filters_lua_stream_info_virtual_cluster_name>` API to the Stream Info
    Object to get the name of the virtual cluster matched.
- area: tap
  change: |
    Added an UDP extension for tap custom sink.
- area: udp_proxy
  change: |
    Added support for outlier detection in UDP proxy. This change can be temporarily reverted by setting runtime guard
    ``envoy.reloadable_features.enable_udp_proxy_outlier_detection`` to ``false``.
<<<<<<< HEAD
- area: tcp_proxy
  change: |
    Added support for :ref:`backoff_options <envoy_v3_api_field_extensions.filters.network.tcp_proxy.v3.TcpProxy.backoff_options>`
    to configure the backoff strategy for TCP proxy retries.
=======
- area: ext_proc
  change: |
    Adding support for a new body mode: FULL_DUPLEX_STREAMED in the ext_proc filter
    :ref:`processing_mode <envoy_v3_api_field_extensions.filters.http.ext_proc.v3.ExternalProcessor.processing_mode>`.
>>>>>>> 020871ba

deprecated:<|MERGE_RESOLUTION|>--- conflicted
+++ resolved
@@ -36,16 +36,13 @@
   change: |
     Added support for outlier detection in UDP proxy. This change can be temporarily reverted by setting runtime guard
     ``envoy.reloadable_features.enable_udp_proxy_outlier_detection`` to ``false``.
-<<<<<<< HEAD
+- area: ext_proc
+  change: |
+    Adding support for a new body mode: FULL_DUPLEX_STREAMED in the ext_proc filter
+    :ref:`processing_mode <envoy_v3_api_field_extensions.filters.http.ext_proc.v3.ExternalProcessor.processing_mode>`.
 - area: tcp_proxy
   change: |
     Added support for :ref:`backoff_options <envoy_v3_api_field_extensions.filters.network.tcp_proxy.v3.TcpProxy.backoff_options>`
     to configure the backoff strategy for TCP proxy retries.
-=======
-- area: ext_proc
-  change: |
-    Adding support for a new body mode: FULL_DUPLEX_STREAMED in the ext_proc filter
-    :ref:`processing_mode <envoy_v3_api_field_extensions.filters.http.ext_proc.v3.ExternalProcessor.processing_mode>`.
->>>>>>> 020871ba
 
 deprecated:
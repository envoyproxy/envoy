--- conflicted
+++ resolved
@@ -189,19 +189,15 @@
   change: |
     Added support to healthcheck with ProxyProtocol in TCP Healthcheck by setting
     :ref:`health_check_config <envoy_v3_api_field_config.core.v3.HealthCheck.TcpHealthCheck.proxy_protocol_config>`.
-<<<<<<< HEAD
-- area: http
-  change: |
-    Added :ref:`query_parameters_to_add<envoy_v3_api_field_config.route.v3.Route.query_parameters_to_add>` and
-    :ref:`query_parameters_to_remove<envoy_v3_api_field_config.route.v3.Route.query_parameters_to_remove>` at
-    the route, virtual host, and global level for adding and removing query parameters on a request.
-=======
 - area: open_telemetry
   change: |
     added :ref:`stat_prefix
     <envoy_v3_api_field_extensions.access_loggers.open_telemetry.v3.OpenTelemetryAccessLogConfig.stat_prefix>`
     configuration to support additional stat prefix for the OpenTelemetry logger.
->>>>>>> ec198284
+- area: http
+  change: |
+    :ref:`Query Parameter Mutation HTTP filter <envoy_v3_api_field_extensions.filters.http.query_parameter_mutation.v3.Config>`
+    for adding/removing query parameters on a request.
 
 deprecated:
 - area: tracing

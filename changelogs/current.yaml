date: Pending

behavior_changes:
# *Changes that are expected to cause an incompatibility if applicable; deployment changes are likely required*
- area: aws_iam
  change: |
    As announced in November 2024 (see https://github.com/envoyproxy/envoy/issues/37621), the
    grpc_credentials/aws_iam extension is being deleted. Any configuration referencing this extension
    will fail to load.

minor_behavior_changes:
# *Changes that may cause incompatibilities for some users, but should not for most*
- area: lua
  change: |
    The ``metadata()`` of lua filter now will search the metadata by the :ref:`filter config name
    <envoy_v3_api_field_extensions.filters.network.http_connection_manager.v3.HttpFilter.name>` first.
    And if not found, it will search by the canonical name of the filter ``envoy.filters.http.lua``.
- area: grpc-json
  change: |
    Make the :ref:`gRPC JSON transcoder filter's <config_http_filters_grpc_json_reverse_transcoder>` json print options configurable.
- area: oauth2
  change: |
    Reset CSRF token when token validation fails during redirection.
    If the CSRF token cookie is present during the redirection to the authorization server, it will be validated.
    Previously, if this validation failed, the oauth flow would fail. Now the CSRF token will simply be reset. This fixes
    the case where an hmac secret change causes a redirect flow, but the CSRF token cookie hasn't yet expired
    causing a CSRF token validation failure.
- area: cel
  change: |
    Precompile regexes in cel expressions. This can be disabled by setting the runtime guard
    ``envoy.reloadable_features.enable_cel_regex_precompilation`` to false.
- area: dns
  change: |
    Allow getaddrinfo to be configured to run by a thread pool, controlled by :ref:`num_resolver_threads
    <envoy_v3_api_field_extensions.network.dns_resolver.getaddrinfo.v3.GetAddrInfoDnsResolverConfig.num_resolver_threads>`.
- area: grpc-json-transcoding
  change: |
    Add SSE style message framing for streamed responses in :ref:`gRPC JSON transcoder filter <config_http_filters_grpc_json_transcoder>`.
- area: http
  change: |
   :ref:`response_headers_to_add <envoy_v3_api_field_config.route.v3.Route.response_headers_to_add>` and
   :ref:`response_headers_to_remove <envoy_v3_api_field_config.route.v3.Route.response_headers_to_remove>`
   will also be applied to the local responses from the ``envoy.filters.http.router`` filter.

bug_fixes:
# *Changes expected to improve the state of the world and are unlikely to have negative effects*
- area: conn_pool
  change: |
    Fixed an issue that could lead to too many connections when using
    :ref:`AutoHttpConfig <envoy_v3_api_msg_extensions.upstreams.http.v3.HttpProtocolOptions.AutoHttpConfig>` if the
    established connection is ``http/2`` and Envoy predicted it would have lower concurrent capacity.
- area: conn_pool
  change: |
    Fixed an issue that could lead to insufficient connections for current pending requests. If a connection starts draining while it
    has negative unused capacity (which happens if an HTTP/2 ``SETTINGS`` frame reduces allowed concurrency to below the current number
    of requests), that connection's unused capacity will be included in total pool capacity even though it is unusable because it is
    draining. This can result in not enough connections being established for current pending requests. This is most problematic for
    long-lived requests (such as streaming gRPC requests or long-poll requests) because a connection could be in the draining state
    for a long time.
- area: hcm
  change: |
    Fixes a bug where the lifetime of the HttpConnectionManager's ActiveStream can be out of sync
    with the lifetime of the codec stream.

removed_config_or_runtime:
# *Normally occurs at the end of the* :ref:`deprecation period <deprecated>`
- area: websocket
  change: |
    Removed runtime guard ``envoy.reloadable_features.switch_protocol_websocket_handshake`` and legacy code paths.
- area: http2
  change: |
    Removed runtime guard ``envoy.reloadable_features.http2_no_protocol_error_upon_clean_close`` and legacy code paths.
- area: access_log
  change: |
    Removed runtime guard ``envoy.reloadable_features.sanitize_sni_in_access_log`` and legacy code paths.
- area: quic
  change: |
    Removed runtime guard ``envoy.reloadable_features.quic_connect_client_udp_sockets`` and legacy code paths.
- area: quic
  change: |
    Removed runtime guard ``envoy.reloadable_features.quic_support_certificate_compression`` and legacy code paths.
- area: http
  change: |
    Removed runtime guard ``envoy.reloadable_features.internal_authority_header_validator`` and legacy code paths.
- area: http
  change: |
    Removed runtime guard ``envoy_reloadable_features_filter_access_loggers_first`` and legacy code paths.
- area: tcp_proxy
  change: |
    Removed runtime guard ``envoy.reloadable_features.tcp_tunneling_send_downstream_fin_on_upstream_trailers`` and legacy code paths.
- area: runtime
  change: |
    Removed runtime guard ``envoy_reloadable_features_boolean_to_string_fix`` and legacy code paths.
- area: logging
  change: |
    Removed runtime guard ``envoy.reloadable_features.logging_with_fast_json_formatter`` and legacy code paths.
- area: sni
  change: |
    Removed runtime guard ``envoy.reloadable_features.use_route_host_mutation_for_auto_sni_san`` and legacy code paths.
- area: ext_proc
  change: |
    Removed runtime guard ``envoy.reloadable_features.ext_proc_timeout_error`` and legacy code paths.
- area: quic
  change: |
    Removed runtime guard ``envoy.reloadable_features.extend_h3_accept_untrusted`` and legacy code paths.
- area: lua
  change: |
    Removed runtime guard ``envoy.reloadable_features.lua_flow_control_while_http_call`` and legacy code paths.

new_features:
- area: stateful_session
  change: |
    Supports envelope stateful session extension to keep the exist session header value
    from upstream server. See :ref:`mode
    <envoy_v3_api_msg_extensions.http.stateful_session.envelope.v3.EnvelopeSessionState>`
    for more details.
- area: load_balancing
  change: |
    Added Override Host Load Balancing policy. See
    :ref:`load balancing policies overview <arch_overview_load_balancing_policies>` for more details.
- area: lua
  change: |
    Added support for accessing filter context.
    See :ref:`filterContext() <config_http_filters_lua_stream_handle_api_filter_context>` for more details.
- area: resource_monitors
  change: |
    added new cgroup memory resource monitor that reads memory usage/limit from cgroup v1/v2 subsystems and calculates
    memory pressure, with configurable max_memory_bytes limit
    :ref:`existing extension <envoy_v3_api_msg_extensions.resource_monitors.cgroup_memory.v3.CgroupMemoryConfig>`.
- area: ext_authz
  change: |
    Added ``grpc_status`` to ``ExtAuthzLoggingInfo`` in ext_authz http filter.
- area: http
  change: |
    Add :ref:`response trailers mutations
    <envoy_v3_api_field_extensions.filters.http.header_mutation.v3.Mutations.response_trailers_mutations>` and
    :ref:`quest trailers mutations
    <envoy_v3_api_field_extensions.filters.http.header_mutation.v3.Mutations.request_trailers_mutations>`
    to :ref:`Header Mutation Filter <envoy_v3_api_msg_extensions.filters.http.header_mutation.v3.HeaderMutation>`
    for adding/removing trailers from the request and the response.
- area: url_template
  change: |
    Included the asterisk ``*`` in the match pattern when using the * or ** operators in the URL template.
    This behavioral change can be temporarily reverted by setting runtime guard
    ``envoy.reloadable_features.uri_template_match_on_asterisk`` to ``false``.
- area: rbac filter
  change: |
    allow listed ``FilterStateInput`` to be used with the xDS matcher in the HTTP RBAC filter.
- area: rbac filter
  change: |
    allow listed ``FilterStateInput`` to be used with the xDS matcher in the Network RBAC filter.
- area: tls_inspector filter
  change: |
    added :ref:`enable_ja4_fingerprinting
    <envoy_v3_api_field_extensions.filters.listener.tls_inspector.v3.TlsInspector.enable_ja4_fingerprinting>` to create
    a JA4 fingerprint hash from the Client Hello message.
<<<<<<< HEAD
- area: aws
  change: |
    Added ``assume_role_credential_provider`` to add support for role chaining in AWS filters. This allows envoy to
    assume an additional role before SigV4 signing occurs.
=======
- area: local_ratelimit
  change: |
    ``local_ratelimit`` will return ``x-ratelimit-reset`` header when the rate limit is exceeded.
>>>>>>> 1be49013

deprecated:<|MERGE_RESOLUTION|>--- conflicted
+++ resolved
@@ -154,15 +154,12 @@
     added :ref:`enable_ja4_fingerprinting
     <envoy_v3_api_field_extensions.filters.listener.tls_inspector.v3.TlsInspector.enable_ja4_fingerprinting>` to create
     a JA4 fingerprint hash from the Client Hello message.
-<<<<<<< HEAD
+- area: local_ratelimit
+  change: |
+    ``local_ratelimit`` will return ``x-ratelimit-reset`` header when the rate limit is exceeded.
 - area: aws
   change: |
     Added ``assume_role_credential_provider`` to add support for role chaining in AWS filters. This allows envoy to
     assume an additional role before SigV4 signing occurs.
-=======
-- area: local_ratelimit
-  change: |
-    ``local_ratelimit`` will return ``x-ratelimit-reset`` header when the rate limit is exceeded.
->>>>>>> 1be49013
 
 deprecated:
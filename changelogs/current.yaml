date: Pending

behavior_changes:
# *Changes that are expected to cause an incompatibility if applicable; deployment changes are likely required*

minor_behavior_changes:
# *Changes that may cause incompatibilities for some users, but should not for most*
- area: access_log
  change: |
    New implementation of the JSON formatter will be enabled by default.
    The :ref:`sort_properties <envoy_v3_api_field_config.core.v3.JsonFormatOptions.sort_properties>` field will
    be ignored in the new implementation because the new implementation always sorts properties. And the new implementation
    will always keep the value type in the JSON output. For example, the duration field will always be rendered as a number
    instead of a string.
    This behavior change could be disabled temporarily by setting the runtime
    ``envoy.reloadable_features.logging_with_fast_json_formatter`` to false.
- area: formatter
  change: |
    The NaN and Infinity values of float will be serialized to ``null`` and ``"inf"`` respectively in the
    metadata (``DYNAMIC_METADATA``, ``CLUSTER_METADATA``, etc.) formatter.

bug_fixes:
# *Changes expected to improve the state of the world and are unlikely to have negative effects*

removed_config_or_runtime:
# *Normally occurs at the end of the* :ref:`deprecation period <deprecated>`
- area: upstream
  change: |
<<<<<<< HEAD
    Removed runtime flag ``envoy.reloadable_features.avoid_zombie_streams`` and legacy code paths.
- area: ext_proc
  change: |
    Removed runtime flag ``envoy_reloadable_features_immediate_response_use_filter_mutation_rule`` and legacy code
    path.
- area: ext_proc
  change: |
    Removed runtime flag ``envoy_reloadable_features_send_header_raw_value`` and legacy code path.
- area: http
  change: |
    Removed runtime flag ``envoy.reloadable_features.no_downgrade_to_canonical_name`` and legacy code
    path.
- area: DNS
  change: |
    Removed ``envoy.reloadable_features.dns_cache_set_first_resolve_complete`` runtime flag and legacy code paths.
- area: tls
  change: |
    Removed runtime flag ``envoy.reloadable_features.ssl_transport_failure_reason_format``.
- area: dynamic_foward_proxy
  change: |
    Removed runtime flag ``envoy.reloadable_features.dfp_mixed_scheme`` and legacy code path.
- area: http
  change: |
    Removed runtime flag ``envoy.reloadable_features.abort_filter_chain_on_stream_reset`` and legacy
    code path.
- area: http
  change: |
    Removed runtime flag ``envoy.reloadable_features.http1_connection_close_header_in_redirect`` and
    legacy code paths.
- area: grpc reverse bridge
  change: |
    Removed ``envoy.reloadable_features.grpc_http1_reverse_bridge_handle_empty_response`` runtime
    flag and legacy code paths.
- area: grpc reverse bridge
  change: |
    Removed ``envoy.reloadable_features.grpc_http1_reverse_bridge_change_http_status`` runtime flag
    and legacy code paths.
- area: stateful_session
  change: |
    Removed ``envoy.reloadable_features.stateful_session_encode_ttl_in_cookie`` runtime flag and legacy code paths.
- area: quic
  change: |
    Removed ``envoy.reloadable_features.quic_fix_filter_manager_uaf`` runtime flag and legacy code paths.
- area: udp
  change: |
    Removed ``envoy.restart_features.udp_read_normalize_addresses`` runtime flag and legacy code paths.
- area: upstream
  change: |
    Removed runtime flag ``envoy.reloadable_features.upstream_allow_connect_with_2xx`` and legacy code paths.
- area: upstream flow control
  change: |
    Removed ``envoy.reloadable_features.upstream_wait_for_response_headers_before_disabling_read`` runtime flag
    and legacy code paths.
- area: dynamic forward proxy
  change: |
    Removed ``envoy.reloadable_features.normalize_host_for_preresolve_dfp_dns`` runtime flag and legacy code paths.
- area: http
  change: |
    Removed the ``envoy.reloadable_features.http2_validate_authority_with_quiche`` runtime flag and its legacy code paths.
- area: http
  change: |
    Removed ``envoy.reloadable_features.use_http3_header_normalisation`` runtime flag and legacy code paths.
- area: access_log
  change: |
    Added %DOWNSTREAM_LOCAL_EMAIL_SAN%, %DOWNSTREAM_PEER_EMAIL_SAN%, %DOWNSTREAM_LOCAL_OTHERNAME_SAN% and
    %DOWNSTREAM_PEER_OTHERNAME_SAN% substitution formatters.
=======
    Removed runtime flag ``envoy.restart_features.allow_client_socket_creation_failure`` and legacy code paths.
>>>>>>> 0b551a85

new_features:
- area: tls
  change: |
    Added support for P-384 and P-521 curves for TLS server certificates.

deprecated:<|MERGE_RESOLUTION|>--- conflicted
+++ resolved
@@ -26,80 +26,15 @@
 # *Normally occurs at the end of the* :ref:`deprecation period <deprecated>`
 - area: upstream
   change: |
-<<<<<<< HEAD
-    Removed runtime flag ``envoy.reloadable_features.avoid_zombie_streams`` and legacy code paths.
-- area: ext_proc
-  change: |
-    Removed runtime flag ``envoy_reloadable_features_immediate_response_use_filter_mutation_rule`` and legacy code
-    path.
-- area: ext_proc
-  change: |
-    Removed runtime flag ``envoy_reloadable_features_send_header_raw_value`` and legacy code path.
-- area: http
-  change: |
-    Removed runtime flag ``envoy.reloadable_features.no_downgrade_to_canonical_name`` and legacy code
-    path.
-- area: DNS
-  change: |
-    Removed ``envoy.reloadable_features.dns_cache_set_first_resolve_complete`` runtime flag and legacy code paths.
-- area: tls
-  change: |
-    Removed runtime flag ``envoy.reloadable_features.ssl_transport_failure_reason_format``.
-- area: dynamic_foward_proxy
-  change: |
-    Removed runtime flag ``envoy.reloadable_features.dfp_mixed_scheme`` and legacy code path.
-- area: http
-  change: |
-    Removed runtime flag ``envoy.reloadable_features.abort_filter_chain_on_stream_reset`` and legacy
-    code path.
-- area: http
-  change: |
-    Removed runtime flag ``envoy.reloadable_features.http1_connection_close_header_in_redirect`` and
-    legacy code paths.
-- area: grpc reverse bridge
-  change: |
-    Removed ``envoy.reloadable_features.grpc_http1_reverse_bridge_handle_empty_response`` runtime
-    flag and legacy code paths.
-- area: grpc reverse bridge
-  change: |
-    Removed ``envoy.reloadable_features.grpc_http1_reverse_bridge_change_http_status`` runtime flag
-    and legacy code paths.
-- area: stateful_session
-  change: |
-    Removed ``envoy.reloadable_features.stateful_session_encode_ttl_in_cookie`` runtime flag and legacy code paths.
-- area: quic
-  change: |
-    Removed ``envoy.reloadable_features.quic_fix_filter_manager_uaf`` runtime flag and legacy code paths.
-- area: udp
-  change: |
-    Removed ``envoy.restart_features.udp_read_normalize_addresses`` runtime flag and legacy code paths.
-- area: upstream
-  change: |
-    Removed runtime flag ``envoy.reloadable_features.upstream_allow_connect_with_2xx`` and legacy code paths.
-- area: upstream flow control
-  change: |
-    Removed ``envoy.reloadable_features.upstream_wait_for_response_headers_before_disabling_read`` runtime flag
-    and legacy code paths.
-- area: dynamic forward proxy
-  change: |
-    Removed ``envoy.reloadable_features.normalize_host_for_preresolve_dfp_dns`` runtime flag and legacy code paths.
-- area: http
-  change: |
-    Removed the ``envoy.reloadable_features.http2_validate_authority_with_quiche`` runtime flag and its legacy code paths.
-- area: http
-  change: |
-    Removed ``envoy.reloadable_features.use_http3_header_normalisation`` runtime flag and legacy code paths.
-- area: access_log
-  change: |
-    Added %DOWNSTREAM_LOCAL_EMAIL_SAN%, %DOWNSTREAM_PEER_EMAIL_SAN%, %DOWNSTREAM_LOCAL_OTHERNAME_SAN% and
-    %DOWNSTREAM_PEER_OTHERNAME_SAN% substitution formatters.
-=======
     Removed runtime flag ``envoy.restart_features.allow_client_socket_creation_failure`` and legacy code paths.
->>>>>>> 0b551a85
 
 new_features:
 - area: tls
   change: |
     Added support for P-384 and P-521 curves for TLS server certificates.
+- area: access_log
+  change: |
+    Added %DOWNSTREAM_LOCAL_EMAIL_SAN%, %DOWNSTREAM_PEER_EMAIL_SAN%, %DOWNSTREAM_LOCAL_OTHERNAME_SAN% and
+    %DOWNSTREAM_PEER_OTHERNAME_SAN% substitution formatters.
 
 deprecated:
--- conflicted
+++ resolved
@@ -232,18 +232,15 @@
     added :ref:`an option <config_network_filters_tcp_proxy_receive_before_connect>` to allow filters to read from the
     downstream connection before TCP proxy has opened the upstream connection, by setting a filter state object for the key
     ``envoy.tcp_proxy.receive_before_connect``.
-<<<<<<< HEAD
 - area: listener
   change: |
     Added support for configuring TCP keepalive settings on both primary and additional listener addresses
     by setting :ref:`tcp_keepalive <envoy_v3_api_field_config.listener.v3.Listener.tcp_keepalive>` on the primary
-    address and :ref:`tcp_keepalive <envoy_v3_api_field_config.listener.v3.AdditionalAddress.tcp_keepalive>`
+    address and :ref:`tcp_keepalive_override <envoy_v3_api_field_config.listener.v3.AdditionalAddress.tcp_keepalive_override>`
     on additional addresses.
-=======
 - area: sockets
   change: |
     Added an :ref:`io_uring <envoy_v3_api_field_extensions.network.socket_interface.v3.DefaultSocketInterface.io_uring_options>` option in
     default socket interface to support io_uring.
->>>>>>> eb398e9e
 
 deprecated:
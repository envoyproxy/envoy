date: Pending

behavior_changes:
# *Changes that are expected to cause an incompatibility if applicable; deployment changes are likely required*
- area: http
  change: |
    Flip runtime flag ``envoy.reloadable_features.no_downgrade_to_canonical_name`` to true. Name downgrading in the
    per filter config searching will be disabled by default. This behavior can be temporarily reverted by setting
    the flag to false explicitly.
    See doc :ref:`Http filter route specific config <arch_overview_http_filters_per_filter_config>` or
    issue https://github.com/envoyproxy/envoy/issues/29461 for more specific detail and examples.
- area: listener
  change: |
    undeprecated runtime key ``overload.global_downstream_max_connections`` until :ref:`downstream connections monitor
    <envoy_v3_api_msg_extensions.resource_monitors.downstream_connections.v3.DownstreamConnectionsConfig>` extension becomes stable.
- area: stats dns_filter
  change: |
    Fixed tag extraction so that :ref:`stat_prefix <envoy_v3_api_msg_extensions.filters.udp.dns_filter.v3.DnsFilterConfig>`
    is properly extracted. This changes the Prometheus name from
    dns_filter_myprefix_local_a_record_answers{} to dns_filter_local_a_record_answers{envoy.dns_filter_prefix="myprefix"}.

minor_behavior_changes:
# *Changes that may cause incompatibilities for some users, but should not for most*
- area: aws
  change: |
    uses http async client to fetch the credentials from EC2 instance metadata and ECS task metadata providers instead of libcurl
    which is deprecated. To revert this behavior set ``envoy.reloadable_features.use_libcurl_to_fetch_aws_credentials`` to true.
- area: upstream
  change: |
    Fixed a reported issue (https://github.com/envoyproxy/envoy/issues/11004) that causes the Least
    Request load balancer policy to be unfair when the number of hosts are very small, when the number
    of hosts is smaller than the choice_count, instead of randomly selection hosts from the list, we
    perform a full scan on it to choose the host with least requests.
- area: local_rate_limit
  change: |
    Added new configuration field :ref:`rate_limited_as_resource_exhausted
    <envoy_v3_api_field_extensions.filters.http.local_ratelimit.v3.LocalRateLimit.rate_limited_as_resource_exhausted>`
    to allow for setting if rate limit grpc response should be RESOURCE_EXHAUSTED instead of the default UNAVAILABLE.
- area: filter state
  change: |
    Added config name of filter sending a local reply in filter state with key
    ``envoy.filters.network.http_connection_manager.local_reply_owner``.
    See :ref:`the well-known filter state keys <well_known_filter_state>` for more detail.
- area: http2
  change: |
    Flip the runtime guard ``envoy.reloadable_features.defer_processing_backedup_streams`` to be on by default.
    This feature improves flow control within the proxy by deferring work on the receiving end if the other
    end is backed up.

bug_fixes:
# *Changes expected to improve the state of the world and are unlikely to have negative effects*
- area: buffer
  change: |
    Fixed a bug (https://github.com/envoyproxy/envoy/issues/28760) that the internal listener causes an undefined
    behavior due to the unintended release of the buffer memory.
- area: xds
  change: |
    Fixed a bug (https://github.com/envoyproxy/envoy/issues/27702) that caused ADS initialization
    to fail on the first attempt and set a back-off retry interval of up to 1 second, if ADS is
    using an Envoy Cluster for the backend. The issue was fixed to ensure that ADS initialization
    happens after the Envoy Cluster it depends upon has been properly initialized. ADS that does
    not depend on an Envoy Cluster (i.e. GoogleGrpc) is not affected by this change.
- area: grpc
  change: |
    Fixed a bug in gRPC async client cache which intermittently causes CPU spikes due to busy loop in timer expiration.
- area: tracing
  change: |
    Fixed a bug that caused the Datadog tracing extension to drop traces that
    should be kept on account of an extracted sampling decision.
- area: quic
  change: |
    Fixed a bug in QUIC and HCM interaction which could cause use-after-free during asynchronous certificates retrieval.
    The fix is guarded by runtime ``envoy.reloadable_features.quic_fix_filter_manager_uaf``.
- area: redis
  change: |
    Fixed a bug causing crash if incoming redis key does not match against a prefix_route and catch_all_route is not defined.
- area: access log
  change: |
    Fixed a bug where the omit_empty_values field was not honored for access logs specifying formats via text_format_source.
- area: ext_proc
  change: |
    Fixed content_length related issues when body mutation by external processor is enabled. ext_proc filter removes the content
    length header in 1)STREAMED BodySendMode 2) BUFFERED_PARTIAL BodySendMode and 3) BUFFERED BodySendMode + SKIP HeaderSendMode.
    This will enable chunked-encoding whenever feasible in HTTP1.1. Besides, ext_proc filter keep content length header
    in BUFFERED BodySendMode + SEND HeaderSendMode. It is now external processor's responsibility to set the content length
    correctly matched to the mutated body. if those two doesn't match, the mutation will be rejected and local reply with error
    status will be returned.
- area: dynamic_forward_proxy
  change: |
    Fixed a bug where the preresolved hostnames specified in the Dynamic Forward Proxy cluster
    config would not use the normalized hostname as the DNS cache key, which is the same key
    used for retrieval. This caused cache misses on initial use, even though the host DNS entry
    was pre-resolved. The fix is guarded by runtime guard ``envoy.reloadable_features.normalize_host_for_preresolve_dfp_dns``,
    which defaults to true.

removed_config_or_runtime:
# *Normally occurs at the end of the* :ref:`deprecation period <deprecated>`
- area: http
  change: |
    Removed ``envoy.reloadable_features.expand_agnostic_stream_lifetime`` and legacy code paths.
- area: http
  change: |
    removed ``envoy.reloadable_features.correctly_validate_alpn`` and legacy code paths.
- area: maglev
  change: |
    Removed ``envoy.reloadable_features.allow_compact_maglev`` and legacy code paths.
- area: router
  change: |
    Removed the deprecated ``envoy.reloadable_features.prohibit_route_refresh_after_response_headers_sent``
    runtime flag and legacy code path.
- area: upstream
  change: |
    Removed the deprecated ``envoy.reloadable_features.validate_detailed_override_host_statuses``
    runtime flag and legacy code path.
- area: grpc
  change: |
    Removed the deprecated ``envoy.reloadable_features.service_sanitize_non_utf8_strings``
    runtime flag and legacy code path.
- area: access log
  change: |
    Removed the deprecated ``envoy.reloadable_features.format_ports_as_numbers``
    runtime flag and legacy code path.

new_features:
- area: filters
  change: |
    Added :ref:`the Basic Auth filter <envoy_v3_api_msg_extensions.filters.http.basic_auth.v3.BasicAuth>`, which can be used to
    authenticate user credentials in the HTTP Authentication heaer defined in `RFC7617 <https://tools.ietf.org/html/rfc7617>`_.
- area: upstream
  change: |
    Added :ref:`enable_full_scan <envoy_v3_api_msg_extensions.load_balancing_policies.least_request.v3.LeastRequest>`
    option to the least requested load balancer. If set to true, Envoy will perform a full scan on the list of hosts
    instead of using :ref:`choice_count
    <envoy_v3_api_msg_extensions.load_balancing_policies.least_request.v3.LeastRequest>`
    to select the hosts.
- area: stats
  change: |
    added :ref:`per_endpoint_stats <envoy_v3_api_field_config.cluster.v3.TrackClusterStats.per_endpoint_stats>` to get some metrics
    for each endpoint in a cluster.
- area: jwt
  change: |
    The jwt filter can now serialize non-primitive custom claims when maping claims to headers.
    These claims will be serialized as JSON and encoded as Base64.
- area: tcp_proxy
  change: |
    added support to TCP Proxy for recording the latency in ``UpstreamTiming`` from when the first
    initial connection to the upstream cluster was attempted to when either the
    connection was successfully established or the filiter failed to initialize
    any connection to the upstream.
- area: ratelimit
  change: |
    Ratelimit supports setting the HTTP status that is returned to the client when the ratelimit server
    returns an error or cannot be reached with :ref:`status_on_error
    <envoy_v3_api_field_extensions.filters.http.ratelimit.v3.RateLimit.status_on_error>`
    configuration flag.
- area: tracing
  change: |
    Added support for configuring resource detectors on the OpenTelemetry tracer.
- area: tracing
  change: |
    Added support to configure a sampler for the OpenTelemetry tracer.
- area: ext_authz
  change: |
    New config parameter :ref:`charge_cluster_response_stats
    <envoy_v3_api_field_extensions.filters.http.ext_authz.v3.ExtAuthz.charge_cluster_response_stats>`
    for not incrementing cluster statistics on ext_authz response. Default true, no behavior change.
- area: ext_authz
  change: |
    forward :ref:`filter_metadata <envoy_v3_api_field_config.core.v3.Metadata.filter_metadata>` selected by
    :ref:`route_metadata_context_namespaces
    <envoy_v3_api_field_extensions.filters.http.ext_authz.v3.ExtAuthz.route_metadata_context_namespaces>`
    and :ref:`typed_filter_metadata <envoy_v3_api_field_config.core.v3.Metadata.typed_filter_metadata>` selected by
    :ref:`route_typed_metadata_context_namespaces
    <envoy_v3_api_field_extensions.filters.http.ext_authz.v3.ExtAuthz.route_typed_metadata_context_namespaces>`
    from the metadata of the selected route to external auth service.
    This metadata propagation is independent from the dynamic metadata from connection and request.
- area: ext_authz_filter
  change: |
    added :ref:`with_request_body
    <envoy_v3_api_field_extensions.filters.http.ext_authz.v3.CheckSettings.with_request_body>` to optionally override
    the default behavior of sending the request body to the authorization server from the per-route filter.
- area: grpc async client
  change: |
    added :ref:`max_cached_entry_idle_duration
    <envoy_v3_api_field_config.bootstrap.v3.Bootstrap.GrpcAsyncClientManagerConfig.max_cached_entry_idle_duration>`
    to control the cached grpc client eviction time in the cache.
- area: ratelimit
  change: |
    Ratelimit supports optional additional prefix to use when emitting statistics with :ref:`stat_prefix
    <envoy_v3_api_field_extensions.filters.http.ratelimit.v3.RateLimit.stat_prefix>`
    configuration flag.
- area: udp_proxy
  change: |
<<<<<<< HEAD
    add :ref:`flush access log on connected
    <envoy_v3_api_field_extensions.filters.udp.udp_proxy.v3.UdpProxyConfig.UdpTunnelingConfig.flush_access_log_on_connected>`
    to allow recording an access log entry on the connection open event.
=======
    added support for propagating the response headers in :ref:`UdpTunnelingConfig
    <envoy_v3_api_field_extensions.filters.udp.udp_proxy.v3.UdpProxyConfig.UdpTunnelingConfig.propagate_response_headers>` and
    response trailers in :ref:`UdpTunnelingConfig
    <envoy_v3_api_field_extensions.filters.udp.udp_proxy.v3.UdpProxyConfig.UdpTunnelingConfig.propagate_response_trailers>` to
    the downstream info filter state.
>>>>>>> d827d3fb

deprecated:<|MERGE_RESOLUTION|>--- conflicted
+++ resolved
@@ -191,16 +191,16 @@
     configuration flag.
 - area: udp_proxy
   change: |
-<<<<<<< HEAD
-    add :ref:`flush access log on connected
-    <envoy_v3_api_field_extensions.filters.udp.udp_proxy.v3.UdpProxyConfig.UdpTunnelingConfig.flush_access_log_on_connected>`
-    to allow recording an access log entry on the connection open event.
-=======
     added support for propagating the response headers in :ref:`UdpTunnelingConfig
     <envoy_v3_api_field_extensions.filters.udp.udp_proxy.v3.UdpProxyConfig.UdpTunnelingConfig.propagate_response_headers>` and
     response trailers in :ref:`UdpTunnelingConfig
     <envoy_v3_api_field_extensions.filters.udp.udp_proxy.v3.UdpProxyConfig.UdpTunnelingConfig.propagate_response_trailers>` to
     the downstream info filter state.
->>>>>>> d827d3fb
+- area: udp_proxy
+  change: |
+    add :ref:`access log options
+    <envoy_v3_api_field_extensions.filters.udp.udp_proxy.v3.UdpProxyConfig.access_log_options>`
+    to allow recording an access log entry periodically for the UDP session, and allow recording an access
+    log entry on the connection tunnel created successfully to upstream when UDP tunneling is configured.
 
 deprecated:
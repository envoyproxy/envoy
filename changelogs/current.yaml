date: Pending

behavior_changes:
# *Changes that are expected to cause an incompatibility if applicable; deployment changes are likely required*

minor_behavior_changes:
# *Changes that may cause incompatibilities for some users, but should not for most*
- area: lua
  change: |
    When Lua script executes httpCall, backpressure is exercised when receiving body from downstream client. This behavior can be reverted
    by setting the runtime guard ``envoy.reloadable_features.lua_flow_control_while_http_call`` to false.

bug_fixes:
# *Changes expected to improve the state of the world and are unlikely to have negative effects*
- area: dns
  change: |
    The DNS filter no longer returns FORMERR if a message has an ID of 0.
- area: ext_authz
  change: |
    Fixed fail-open behaviour of the :ref:`failure_mode_allow config option
    <envoy_v3_api_field_extensions.filters.http.ext_authz.v3.ExtAuthz.failure_mode_allow>`
    when a grpc external authz server is used.
    The behaviour can be enabled by ``envoy_reloadable_features_process_ext_authz_grpc_error_codes_as_errors``.

removed_config_or_runtime:
# *Normally occurs at the end of the* :ref:`deprecation period <deprecated>`
- area: http
  change: |
    Removed runtime flag ``envoy.reloadable_features.no_downgrade_to_canonical_name`` and legacy code
    path.
<<<<<<< HEAD
- area: tls
  change: |
    Removed runtime flag ``envoy.reloadable_features.ssl_transport_failure_reason_format``.
=======
- area: DNS
  change: |
    Removed ``envoy.reloadable_features.dns_cache_set_first_resolve_complete`` runtime flag and legacy code paths.
>>>>>>> c3241e42

new_features:
- area: ext_authz
  change: |
    Added config field
    :ref:`filter_metadata <envoy_v3_api_field_extensions.filters.http.ext_authz.v3.ExtAuthz.filter_metadata>`
    for injecting arbitrary data to the filter state for logging.

deprecated:<|MERGE_RESOLUTION|>--- conflicted
+++ resolved
@@ -28,15 +28,12 @@
   change: |
     Removed runtime flag ``envoy.reloadable_features.no_downgrade_to_canonical_name`` and legacy code
     path.
-<<<<<<< HEAD
+- area: DNS
+  change: |
+    Removed ``envoy.reloadable_features.dns_cache_set_first_resolve_complete`` runtime flag and legacy code paths.
 - area: tls
   change: |
     Removed runtime flag ``envoy.reloadable_features.ssl_transport_failure_reason_format``.
-=======
-- area: DNS
-  change: |
-    Removed ``envoy.reloadable_features.dns_cache_set_first_resolve_complete`` runtime flag and legacy code paths.
->>>>>>> c3241e42
 
 new_features:
 - area: ext_authz

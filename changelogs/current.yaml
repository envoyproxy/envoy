--- conflicted
+++ resolved
@@ -77,19 +77,16 @@
     Added socket ``type`` field for specifying a socket type to apply the socket option to under :ref:`SocketOption
     <envoy_v3_api_msg_config.core.v3.SocketOption>`. If not specified, the socket option will be applied to all socket
     types.
-<<<<<<< HEAD
-- area: outlier detection
-  change: |
-    Added :ref:`extensions framework<envoy_v3_api_field_config.cluster.v3.OutlierDetection.monitors>` and implementation of
-    :ref:`consecutive errors extension<envoy_v3_api_msg_extensions.outlier_detection_monitors.consecutive_errors.v3.ConsecutiveErrors>`.
-    Users can configure a range of HTTP codes which should be interpreted as errors.
-=======
 - area: tls
   change: |
     Added an extension point :ref:`custom_tls_certificate_selector
     <envoy_v3_api_field_extensions.transport_sockets.tls.v3.CommonTlsContext.custom_tls_certificate_selector>`
     to allow overriding TLS certificate selection behavior.
     An extension can select certificate base on the incoming SNI, in both sync and async mode.
->>>>>>> 4beb53df
+- area: outlier detection
+  change: |
+    Added :ref:`extensions framework<envoy_v3_api_field_config.cluster.v3.OutlierDetection.monitors>` and implementation of
+    :ref:`consecutive errors extension<envoy_v3_api_msg_extensions.outlier_detection_monitors.consecutive_errors.v3.ConsecutiveErrors>`.
+    Users can configure a range of HTTP codes which should be interpreted as errors.
 
 deprecated:
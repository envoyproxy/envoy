--- conflicted
+++ resolved
@@ -166,18 +166,15 @@
     added new field :ref:`connection_rate_limit
     <envoy_v3_api_field_extensions.filters.network.redis_proxy.v3.RedisProxy.ConnPoolSettings.connection_rate_limit>`
     to limit reconnection rate to redis server to avoid reconnection storm.
-<<<<<<< HEAD
-- area: admin
-  change: |
-    Adds a new admin stats html bucket-mode ``detailed`` to generate all recorded buckets and summary percentiles.
-=======
 - area: access_log
   change: |
     added additional HCM access log option :ref:`flush_log_on_tunnel_successfully_established
     <envoy_v3_api_field_extensions.filters.network.http_connection_manager.v3.HttpConnectionManager.HcmAccessLogOptions.flush_log_on_tunnel_successfully_established>`.
     Enabling this option will write a log to all access loggers when HTTP tunnels (e.g. Websocket and CONNECT)
     are successfully established.
->>>>>>> a6f31aaa
+- area: admin
+  change: |
+    Adds a new admin stats html bucket-mode ``detailed`` to generate all recorded buckets and summary percentiles.
 
 deprecated:
 - area: access_log

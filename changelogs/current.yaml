date: Pending

behavior_changes:
# *Changes that are expected to cause an incompatibility if applicable; deployment changes are likely required*
- area: tracing
  change: |
    Removed support for (long deprecated) opencensus tracing extension.
- area: wasm
  change: |
    The route cache will not be cleared by default if the wasm extension modified the request headers and
    the ABI version of wasm extension is larger then 0.2.1.
- area: wasm
  change: |
    Remove previously deprecated xDS attributes from ``get_property``, use ``xds`` attributes instead.
- area: http
  change: |
    RFC1918 addresses are no longer considered to be internal addresses by default. This addresses a security
    issue for Envoy's in multi-tenant mesh environments. Please explicit set
    :ref:`internal_address_config
    <envoy_v3_api_field_extensions.filters.network.http_connection_manager.v3.HttpConnectionManager.internal_address_config>`
    to retain the prior behavior.
    This change can be temporarily reverted by setting runtime guard
    ``envoy.reloadable_features.explicit_internal_address_config`` to ``false``.
- area: http
  change: |
    Added streaming shadow functionality. This allows for streaming the shadow request in parallel with the original request
    rather than waiting for the original request to complete. This allows shadowing requests larger than the buffer limit,
    but also means shadowing may take place for requests which are canceled mid-stream. This behavior change can be
    temporarily reverted by flipping  ``envoy.reloadable_features.streaming_shadow`` to false.


minor_behavior_changes:
# *Changes that may cause incompatibilities for some users, but should not for most*
- area: access_log
  change: |
    New implementation of the JSON formatter will be enabled by default.
    The :ref:`sort_properties <envoy_v3_api_field_config.core.v3.JsonFormatOptions.sort_properties>` field will
    be ignored in the new implementation because the new implementation always sorts properties. And the new implementation
    will always keep the value type in the JSON output. For example, the duration field will always be rendered as a number
    instead of a string.
    This behavior change could be disabled temporarily by setting the runtime
    ``envoy.reloadable_features.logging_with_fast_json_formatter`` to false.
- area: xds
  change: |
    A minor delta-xDS optimization that avoids copying resources when ingesting them was introduced.
    No impact to the behavior is expected, but a runtime flag was added as this may impact config-ingestion
    related extensions (e.g., custom-config-validators, config-tracker), as the order of the elements passed
    to the callback functions may be different. This change can be temporarily reverted
    by setting ``envoy.reloadable_features.xds_prevent_resource_copy`` to ``false``.
- area: formatter
  change: |
    The NaN and Infinity values of float will be serialized to ``null`` and ``"inf"`` respectively in the
    metadata (``DYNAMIC_METADATA``, ``CLUSTER_METADATA``, etc.) formatter.
- area: sds
  change: |
    Relaxed the backing cluster validation for Secret Discovery Service(SDS). Currently, the cluster that supports SDS,
    needs to be a primary cluster i.e. a non-EDS cluster defined in bootstrap configuration. This change relaxes that
    restriction i.e. SDS cluster can be a dynamic cluster. This change is enabled by default, and can be reverted by setting
    the runtime flag ``envoy.restart_features.skip_backing_cluster_check_for_sds`` to ``false``.
- area: http
  change: |
    If the :ref:`pack_trace_reason <envoy_v3_api_field_extensions.request_id.uuid.v3.UuidRequestIdConfig.pack_trace_reason>`
    is set to false, Envoy will not parse the trace reason from the ``x-request-id`` header to ensure reads and writes of
    trace reason be consistant.
    If the :ref:`pack_trace_reason <envoy_v3_api_field_extensions.request_id.uuid.v3.UuidRequestIdConfig.pack_trace_reason>`
    is set to true and external ``x-request-id`` value is used, the trace reason in the external request id will not
    be trusted and will be cleared.
- area: oauth2
  change: |
    :ref:`use_refresh_token <envoy_v3_api_field_extensions.filters.http.oauth2.v3.OAuth2Config.use_refresh_token>`
    is now enabled by default. This behavioral change can be temporarily reverted by setting runtime guard
    ``envoy.reloadable_features.oauth2_use_refresh_token`` to false.
- area: oauth2
  change: |
    The ``state`` parameter in the OAuth2 authorization request has been changed to a base64url-encoded JSON object.
    The JSON object contains the original request URL and a nonce for CSRF prevention.
- area: oauth2
  change: |
    Implement the Signed Double-Submit Cookie pattern, as recommended by OWASP, by using the HMAC secret to sign and verify
    the nonce.
- area: quic
  change: |
    Enable UDP GRO in QUIC client connections by default. This behavior can be reverted by setting
    the runtime guard ``envoy.reloadable_features.prefer_quic_client_udp_gro`` to false.
- area: scoped_rds
  change: |
    The :ref:`route_configuration <envoy_v3_api_field_config.route.v3.ScopedRouteConfiguration.route_configuration>` field
    is supported when the ``ScopedRouteConfiguration`` resource is delivered via SRDS.
- area: http
  change: |
    Local replies now traverse the filter chain if 1xx headers have been sent to the client. This change can be reverted
    by setting the runtime guard ``envoy.reloadable_features.local_reply_traverses_filter_chain_after_1xx`` to false.
- area: cluster
  change: |
      Clusters can no longer use unregistered extension types in
      :ref:`cluster_type<envoy_v3_api_field_config.cluster.v3.Cluster.cluster_type>`.
- area: cluster
  change: |
      Clusters factories are registered by configuration type for
      :ref:`cluster_type<envoy_v3_api_field_config.cluster.v3.Cluster.cluster_type>`
      and will use configuration type to lookup the corresponding factory when available.
- area: dns
  change: |
    Patched c-ares to address CVE-2024-25629.
- area: csrf
  change: |
    Increase only the statistics counter ``missing_source_origin`` for requests with a missing source origin.
    Previously, the ``request_invalid`` counter was also increased for such requests.
- area: rate_limit
  change: |
    add ``WEEK`` to the unit of time for rate limit.
- area: rds
  change: |
    When a new RDS provider config is pushed via xDS and the only difference is change to
    :ref:`initial_fetch_timeout <envoy_v3_api_field_config.core.v3.ConfigSource.initial_fetch_timeout>`,
    the already existing provider will be reused. Envoy will not ask RDS server for routes
    config because existing provider already has up to date routes config.
    This behavioral change can be temporarily reverted by setting runtime guard
    ``envoy.reloadable_features.normalize_rds_provider_config`` to false.

bug_fixes:
# *Changes expected to improve the state of the world and are unlikely to have negative effects*
- area: lrs
  change: |
    Fixes errors stat being incremented and warning log spamming for LoadStatsReporting graceful stream close.
- area: tls
  change: |
    Support operations on IP SANs when the IP version is not supported by the host operating system, for example
    an IPv6 SAN can now be used on a host not supporting IPv6 addresses.
- area: scoped_rds
  change: |
    Fixes scope key leak and spurious scope key conflicts when an update to an SRDS resource changes the key.
- area: stats ads grpc
  change: |
    Fixed metric for ADS disconnection counters using Google GRPC client. This extracts the GRPC client prefix specified
    in the :ref:`google_grpc <envoy_v3_api_field_config.core.v3.GrpcService.google_grpc>` resource used for ADS, and adds
    that as a tag ``envoy_google_grpc_client_prefix`` to the Prometheus stats.
- area: golang
  change:
    Fixes a crash during Golang GC caused by accessing deleted decoder_callbacks. The bug was introduced in 1.31.0.
- area: access_log
  change: |
    Relaxed the restriction on SNI logging to allow the ``_`` character, even if
    ``envoy.reloadable_features.sanitize_sni_in_access_log`` is enabled.
- area: DNS
  change: |
    Fixed bug where setting ``dns_jitter <envoy_v3_api_field_config.cluster.v3.Cluster.dns_jitter>`` to large values caused Envoy Bug
    to fire.
- area: OAuth2
  change: |
    Fixed an issue where ID token and refresh token did not adhere to the :ref:`cookie_domain
    <envoy_v3_api_field_extensions.filters.http.oauth2.v3.OAuth2Credentials.cookie_domain>` field.
- area: original_ip_detection custom header extension
  change: |
    Reverted :ref:`custom header
    <envoy_v3_api_msg_extensions.http.original_ip_detection.custom_header.v3.CustomHeaderConfig>` extension to its
    original behavior by disabling automatic XFF header appending that was inadvertently introduced in PR #31831.
- area: tracers
  change: |
    Avoid possible overflow when setting span attributes in Dynatrace sampler.
- area: load_balancing
  change: |
    Fixed default host weight calculation of :ref:`client_side_weighted_round_robin
    <envoy_v3_api_msg_extensions.load_balancing_policies.client_side_weighted_round_robin.v3.ClientSideWeightedRoundRobin>`
    to properly handle even number of valid host weights.
- area: validation/tools
  change: |
    Add back missing extension for ``schema_validator_tool``.
- area: udp/dynamic_forward_proxy
  change: |
    Fixed bug where dynamic_forward_proxy udp session filter disabled buffer in filter config
    instead of disabling buffer for the filter instance.
- area: csrf
  change: |
    Handle requests that have a "privacy sensitive" / opaque origin (``Origin: null``) as if the request had no origin information.
- area: udp_proxy
  change: |
    Fix a bug that cause Envoy to crash due to segmentation fault when onBelowWriteBufferLowWatermark callback is called.
- area: orca
  change: |
    The previous ORCA parser will use ``:`` as the delimiter of key/value pair in the native HTTP report. This is wrong
    based on the design document. The correct delimiter should be ``=``. This change add the ``=`` delimiter support to
    match the design document and keep the ``:`` delimiter for backward compatibility.
- area: http/1
  change: |
    Fixes sending overload crashes when HTTP/1 request is reset.
- area: happy_eyeballs
  change: |
    Validate that ``additional_address`` are IP addresses instead of crashing when sorting.
- area: balsa
  change: |
    Fix incorrect handling of non-101 1xx responses. This fix can be temporarily reverted by setting runtime guard
    ``envoy.reloadable_features.wait_for_first_byte_before_balsa_msg_done`` to false.
- area: dns_cache
  change: |
    Fixed a bug where the DNS refresh rate was the DNS TTL instead of the configured dns_refresh_rate/dns_failure_refresh_rate
    when we failed to resolve the DNS query after a successful resolution.

removed_config_or_runtime:
# *Normally occurs at the end of the* :ref:`deprecation period <deprecated>`
- area: router
  change: |
    Removed runtime guard ``envoy_reloadable_features_send_local_reply_when_no_buffer_and_upstream_request``.
- area: load balancing
  change: |
    Removed runtime guard ``envoy.reloadable_features.edf_lb_host_scheduler_init_fix`` and legacy code paths.
- area: load balancing
  change: |
    Removed runtime guard ``envoy.reloadable_features.edf_lb_locality_scheduler_init_fix`` and legacy code paths.
- area: grpc
  change: |
    Removed runtime guard ``envoy.reloadable_features.validate_grpc_header_before_log_grpc_status``.
- area: http
  change: |
    Removed runtime flag ``envoy.reloadable_features.http_route_connect_proxy_by_default`` and legacy code paths.
- area: http2
  change: |
    Removed runtime flag ``envoy.reloadable_features.defer_processing_backedup_streams`` and legacy code paths.
- area: dns
  change: |
    Removed runtime flag ``envoy.reloadable_features.dns_reresolve_on_eai_again`` and legacy code paths.
- area: http
  change: |
    Removed runtime flag ``envoy.restart_features.sanitize_te`` and legacy code paths.
- area: quic
  change: |
    Removed runtime flag ``envoy.restart_features.quic_handle_certs_with_shared_tls_code`` and legacy code paths.
- area: upstream
  change: |
    Removed runtime flag ``envoy.restart_features.allow_client_socket_creation_failure`` and legacy code paths.
- area: aws
  change: |
    Removed runtime flag ``envoy.reloadable_features.use_http_client_to_fetch_aws_credentials``.
- area: upstream
  change: |
    Removed runtime flag ``envoy.reloadable_features.exclude_host_in_eds_status_draining``.

new_features:
- area: redis
  change: |
    Added support for keys and select.
- area: wasm
  change: |
    Added the wasm vm reload support to reload wasm vm when the wasm vm is failed with runtime errors. See
    :ref:`failure_policy <envoy_v3_api_field_extensions.wasm.v3.PluginConfig.failure_policy>` for more details.
    The ``FAIL_RELOAD`` reload policy will be used by default.
- area: wasm
  change: |
    Added support for wasm plugins written in Go with the github.com/proxy-wasm/proxy-wasm-go-sdk and compiled with Go v1.24+.
- area: aws_request_signing
  change: |
    Added an optional field :ref:`credential_provider
    <envoy_v3_api_field_extensions.filters.http.aws_request_signing.v3.AwsRequestSigning.credential_provider>`
    to the AWS request signing filter to explicitly specify a source for AWS credentials. Credential file and AssumeRoleWithWebIdentity
    behaviour can also be overridden with this field.
- area: tls
  change: |
    Added support for **P-384** and **P-521** curves for TLS server certificates.
- area: tls
  change: |
    Added an :ref:`option
    <envoy_v3_api_field_extensions.transport_sockets.tls.v3.UpstreamTlsContext.auto_host_sni>` to change the upstream
    SNI to the configured hostname for the upstream.
- area: tls
  change: |
    Added an :ref:`option
    <envoy_v3_api_field_extensions.transport_sockets.tls.v3.UpstreamTlsContext.auto_sni_san_validation>` to validate
    the upstream server certificate SANs against the actual SNI value sent, regardless of the method of configuring SNI.
- area: xds
  change: |
    Added support for ADS replacement by invoking ``xdsManager().setAdsConfigSource()`` with a new config source.
- area: wasm
  change: |
    added ``clear_route_cache`` foreign function to clear the route cache.
- area: access_log
  change: |
    Added ``%DOWNSTREAM_LOCAL_EMAIL_SAN%``, ``%DOWNSTREAM_PEER_EMAIL_SAN%``, ``%DOWNSTREAM_LOCAL_OTHERNAME_SAN%`` and
    ``%DOWNSTREAM_PEER_OTHERNAME_SAN%`` substitution formatters.
- area: access_log
  change: |
    Added support for logging upstream connection establishment duration in the
    :ref:`%COMMON_DURATION% <config_access_log_format_common_duration>` access log
    formatter operator. The following time points were added: ``%US_CX_BEG%``,
    ``%US_CX_END%``, ``%US_HS_END%``.
- area: lua
  change: |
    Add logging functions to all lua objects. Previously these were only available on the Lua http filter request handle.
- area: access log
  change: |
    Added fields for :ref:`DOWNSTREAM_DIRECT_LOCAL_ADDRESS <config_access_log_format>` and
    :ref:`DOWNSTREAM_DIRECT_LOCAL_ADDRESS_WITHOUT_PORT <config_access_log_format>`.
- area: quic
  change: |
    Added :ref:`QUIC stats debug visitor <envoy_v3_api_msg_extensions.quic.connection_debug_visitor.quic_stats.v3.Config>` to
    get more stats from the QUIC transport.
- area: http_inspector
  change: |
    Added default-false ``envoy.reloadable_features.http_inspector_use_balsa_parser`` for HttpInspector to use BalsaParser.
- area: overload
  change: |
    Added support for scaling :ref:`max connection duration
    <envoy_v3_api_enum_value_config.overload.v3.ScaleTimersOverloadActionConfig.TimerType.HTTP_DOWNSTREAM_CONNECTION_MAX>`.
    This can be used to reduce the max connection duration in response to overload.
- area: tracers
  change: |
    Set resource ``telemetry.sdk.*`` and scope ``otel.scope.name|version`` attributes for the OpenTelemetry tracer.
- area: lua
  change: |
    Added ssl :ref:`parsedSubjectPeerCertificate() <config_http_filters_lua_parsed_name>` API.
- area: lua cluster specifier
  change: |
    Added ability for a Lua script to query clusters for current requests and connections.
- area: lua
  change: |
    Added :ref:`downstreamDirectLocalAddress() <config_http_filters_lua_stream_info_downstream_direct_local_address>`
    method to the Stream info object API.
- area: udp_proxy
  change: |
    Added support for dynamic cluster selection in UDP proxy. The cluster can be set by one of the session filters
    by setting a per-session state object under the key ``envoy.udp_proxy.cluster``.
- area: filters
  change: |
    Added :ref:`the Api Key Auth filter <envoy_v3_api_msg_extensions.filters.http.api_key_auth.v3.ApiKeyAuth>`, which
    can be used to authenticate requests using an API key.
- area: CEL-attributes
  change: |
    Added :ref:`attribute <arch_overview_attributes>` ``upstream.request_attempt_count``
    to get the number of times a request is attempted upstream.
- area: ip-tagging
  change: |
    Adds support for specifying an alternate header
    :ref:`ip_tag_header <envoy_v3_api_field_extensions.filters.http.ip_tagging.v3.IPTagging.ip_tag_header>`
    for appending IP tags via ip-tagging filter instead of using the default header ``x-envoy-ip-tags``.
- area: c-ares
  change: |
    added two new options to c-ares resolver for configuring custom timeouts and tries while resolving DNS
    queries. Custom timeouts could be configured by specifying :ref:`query_timeout_seconds
    <envoy_v3_api_field_extensions.network.dns_resolver.cares.v3.CaresDnsResolverConfig.query_timeout_seconds>` and
    custom tries could be configured by specifying :ref:`query_tries
    <envoy_v3_api_field_extensions.network.dns_resolver.cares.v3.CaresDnsResolverConfig.query_tries>`.
- area: rbac
  change: |
    added :ref:`sourced_metadata <envoy_v3_api_field_config.rbac.v3.Permission.sourced_metadata>` which allows
    specifying an optional source for the metadata to be matched in addition to the metadata matcher.
- area: c-ares
  change: |
    added nameserver rotation option to c-ares resolver. When enabled via :ref:`rotate_nameservers
    <envoy_v3_api_field_extensions.network.dns_resolver.cares.v3.CaresDnsResolverConfig.rotate_nameservers>`, this
    performs round-robin selection of the configured nameservers for each resolution to help distribute query load.
- area: access_log
  change: |
    Added support for :ref:`%UPSTREAM_HOST_NAME_WITHOUT_PORT% <config_access_log_format_upstream_host_name_without_port>`
    for the upstream host identifier without the port value.
- area: udp_proxy
  change: |
    Added support for coexistence of dynamic and static clusters in the same udp proxy, so we can use dynamic clusters
    for some sessions by setting a per-session state object under the key ``envoy.upstream.dynamic_host`` and routing
    to dynamic cluster, and we can use static clusters for other sessions by setting a per-session state object under
    the key ``envoy.udp_proxy.cluster`` without setting ``envoy.upstream.dynamic_host``.
- area: ext_authz
  change: |
    added filter state field ``latency_us``, ``bytesSent`` and ``bytesReceived`` access for CEL and logging.
- area: sni_dynamic_forward_proxy
  change: |
    Added support in SNI dynamic forward proxy for saving the resolved upstream address in the filter state.
    The state is saved with the key ``envoy.stream.upstream_address``.
- area: lua
  change: |
    Added a new ``setUpstreamOverrideHost()`` which could be used to set the given host as the upstream host for the
    current request.
- area: CEL-attributes
  change: |
    Added :ref:`attribute <arch_overview_attributes>` ``upstream.cx_pool_ready_duration``
    to get the duration from when the upstream request was created to when the upstream connection pool is ready.
- area: health_check
  change: |
    Added new health check filter stats including total requests, successful/failed checks, cached responses, and
    cluster health status counters. These stats help track health check behavior and cluster health state.
- area: http
  change: |
    Add :ref:`query parameter mutations
    <envoy_v3_api_field_extensions.filters.http.header_mutation.v3.Mutations.query_parameter_mutations>`
    to :ref:`Header Mutation Filter <envoy_v3_api_msg_extensions.filters.http.header_mutation.v3.HeaderMutation>`
    for adding/removing query parameters on a request.
- area: local_ratelimit
  change: |
    Added per descriptor custom hits addend support for local rate limit filter. See :ref:`hits_addend
    <envoy_v3_api_field_config.route.v3.RateLimit.hits_addend>` for more details.
- area: filters
  change: |
    Updated the ``set_filter_state`` :ref:`filter <config_http_filters_set_filter_state>` to support per-route overrides.
- area: grpc-json
  change: |
    Added a new http filter for :ref:`gRPC to JSON transcoding <config_http_filters_grpc_json_reverse_transcoder>`.
- area: attributes
  change: |
    added new ``xds.virtual_host_name`` and ``xds.virtual_host_metadata`` attributes support. See
    :ref:`attributes <arch_overview_attributes>` for looking up xDS configuration information.
- area: redis
  change: |
    Added support for ``UNWATCH`` command.
- area: ratelimit
  change: |
    Add the :ref:`rate_limits
    <envoy_v3_api_field_extensions.filters.http.ratelimit.v3.RateLimitPerRoute.rate_limits>`
    field to generate rate limit descriptors. If this field is set, the
    :ref:`VirtualHost.rate_limits <envoy_v3_api_field_config.route.v3.VirtualHost.rate_limits>` or
    :ref:`RouteAction.rate_limits <envoy_v3_api_field_config.route.v3.RouteAction.rate_limits>` fields
    will be ignored.
- area: ratelimit
  change: |
    Add the option to reduce the rate limit budget based on request/response contexts on stream done.
    See :ref:`apply_on_stream_done <envoy_v3_api_field_config.route.v3.RateLimit.apply_on_stream_done>` for more details.
<<<<<<< HEAD
- area: lua
  change: |
    Added :ref:`routeName() <config_http_filters_lua_stream_info_route_name>` API to the Stream Info Object to get the
    name of the route matched by the filter chain.
=======
- area: udp_proxy
  change: |
    Added support for :ref:`backoff_options
    <envoy_v3_api_field_extensions.filters.udp.udp_proxy.v3.UdpProxyConfig.UdpTunnelingConfig.RetryOptions.backoff_options>`
    to configure the backoff strategy for UDP proxy retries when tunneling over HTTP.
>>>>>>> 24254316

deprecated:
- area: rbac
  change: |
    :ref:`metadata <envoy_v3_api_field_config.rbac.v3.Permission.metadata>` is now deprecated in the
    favor of :ref:`sourced_metadata <envoy_v3_api_field_config.rbac.v3.Permission.sourced_metadata>`.
- area: cluster
  change: |
    DNS-related fields in :ref:`Cluster <envoy_v3_api_msg_config.cluster.v3.Cluster>` are deprecated when using
    strict and logical DNS clusters. Instead, use the
    :ref:`cluster_type <envoy_v3_api_field_config.cluster.v3.Cluster.cluster_type>` extension point with
    :ref:`typed_config <envoy_v3_api_field_config.cluster.v3.Cluster.CustomClusterType.typed_config>` of type
    :ref:`DnsCluster <envoy_v3_api_msg_extensions.clusters.dns.v3.DnsCluster>`.
- area: aws_iam
  change: |
    The :ref:`aws_iam extension <envoy_v3_api_msg_config.grpc_credential.v3.AwsIamConfig>` is deprecated and will be
    deleted from Envoy in a future release, no later than Envoy 1.35, but possibly sooner.<|MERGE_RESOLUTION|>--- conflicted
+++ resolved
@@ -411,18 +411,15 @@
   change: |
     Add the option to reduce the rate limit budget based on request/response contexts on stream done.
     See :ref:`apply_on_stream_done <envoy_v3_api_field_config.route.v3.RateLimit.apply_on_stream_done>` for more details.
-<<<<<<< HEAD
-- area: lua
-  change: |
-    Added :ref:`routeName() <config_http_filters_lua_stream_info_route_name>` API to the Stream Info Object to get the
-    name of the route matched by the filter chain.
-=======
 - area: udp_proxy
   change: |
     Added support for :ref:`backoff_options
     <envoy_v3_api_field_extensions.filters.udp.udp_proxy.v3.UdpProxyConfig.UdpTunnelingConfig.RetryOptions.backoff_options>`
     to configure the backoff strategy for UDP proxy retries when tunneling over HTTP.
->>>>>>> 24254316
+- area: lua
+  change: |
+    Added :ref:`routeName() <config_http_filters_lua_stream_info_route_name>` API to the Stream Info Object to get the
+    name of the route matched by the filter chain.
 
 deprecated:
 - area: rbac

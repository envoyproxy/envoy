--- conflicted
+++ resolved
@@ -193,17 +193,14 @@
     :ref:`enforce_response_header_limits <envoy_v3_api_field_extensions.filters.http.ext_authz.v3.ExtAuthz.enforce_response_header_limits>`
     that allows admins to enable / disable the behavior of dropping response headers once the header
     map count / size constraints have been reached.
-<<<<<<< HEAD
+- area: xds
+  change: |
+    Added runtime guard ``envoy.reloadable_features.report_load_when_rq_active_is_non_zero``.
+    When enabled, LRS continues to send locality_stats reoprt to config server when there is no request_issued in the poll cycle.
 - area: router
   change: |
     Added support for substitution formatting in direct response bodies via the new
     :ref:`body_format <envoy_v3_api_field_config.route.v3.DirectResponseAction.body_format>` field
     in :ref:`DirectResponseAction <envoy_v3_api_msg_config.route.v3.DirectResponseAction>`.
-=======
-- area: xds
-  change: |
-    Added runtime guard ``envoy.reloadable_features.report_load_when_rq_active_is_non_zero``.
-    When enabled, LRS continues to send locality_stats reoprt to config server when there is no request_issued in the poll cycle.
->>>>>>> 95d072f0
 
 deprecated:
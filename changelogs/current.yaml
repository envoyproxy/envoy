date: Pending

behavior_changes:
# *Changes that are expected to cause an incompatibility if applicable; deployment changes are likely required*
- area: tracing
  change: |
    Removed support for (long deprecated) opencensus tracing extension.
- area: wasm
  change: |
    The route cache will not be cleared by default if the wasm extension modified the request headers and
    the ABI version of wasm extension is larger then 0.2.1.
- area: wasm
  change: |
    Remove previously deprecated xDS attributes from ``get_property``, use ``xds`` attributes instead.
- area: http
  change: |
    RFC1918 addresses are no longer considered to be internal addresses by default. This addresses a security
    issue for Envoy's in multi-tenant mesh environments. Please explicit set
    :ref:`internal_address_config
    <envoy_v3_api_field_extensions.filters.network.http_connection_manager.v3.HttpConnectionManager.internal_address_config>`
    to retain the prior behavior.
    This change can be temporarily reverted by setting runtime guard
    ``envoy.reloadable_features.explicit_internal_address_config`` to ``false``.
- area: http
  change: |
    Added streaming shadow functionality. This allows for streaming the shadow request in parallel with the original request
    rather than waiting for the original request to complete. This allows shadowing requests larger than the buffer limit,
    but also means shadowing may take place for requests which are canceled mid-stream. This behavior change can be
    temporarily reverted by flipping  ``envoy.reloadable_features.streaming_shadow`` to false.

minor_behavior_changes:
# *Changes that may cause incompatibilities for some users, but should not for most*
- area: access_log
  change: |
    New implementation of the JSON formatter will be enabled by default.
    The :ref:`sort_properties <envoy_v3_api_field_config.core.v3.JsonFormatOptions.sort_properties>` field will
    be ignored in the new implementation because the new implementation always sorts properties. And the new implementation
    will always keep the value type in the JSON output. For example, the duration field will always be rendered as a number
    instead of a string.
    This behavior change could be disabled temporarily by setting the runtime
    ``envoy.reloadable_features.logging_with_fast_json_formatter`` to false.
- area: xds
  change: |
    A minor delta-xDS optimization that avoids copying resources when ingesting them was introduced.
    No impact to the behavior is expected, but a runtime flag was added as this may impact config-ingestion
    related extensions (e.g., custom-config-validators, config-tracker), as the order of the elements passed
    to the callback functions may be different. This change can be temporarily reverted
    by setting ``envoy.reloadable_features.xds_prevent_resource_copy`` to ``false``.
- area: formatter
  change: |
    The NaN and Infinity values of float will be serialized to ``null`` and ``"inf"`` respectively in the
    metadata (``DYNAMIC_METADATA``, ``CLUSTER_METADATA``, etc.) formatter.
- area: sds
  change: |
    Relaxed the backing cluster validation for Secret Discovery Service(SDS). Currently, the cluster that supports SDS,
    needs to be a primary cluster i.e. a non-EDS cluster defined in bootstrap configuration. This change relaxes that
    restriction i.e. SDS cluster can be a dynamic cluster. This change is enabled by default, and can be reverted by setting
    the runtime flag ``envoy.restart_features.skip_backing_cluster_check_for_sds`` to ``false``.
- area: http
  change: |
    If the :ref:`pack_trace_reason <envoy_v3_api_field_extensions.request_id.uuid.v3.UuidRequestIdConfig.pack_trace_reason>`
    is set to false, Envoy will not parse the trace reason from the ``x-request-id`` header to ensure reads and writes of
    trace reason be consistant.
    If the :ref:`pack_trace_reason <envoy_v3_api_field_extensions.request_id.uuid.v3.UuidRequestIdConfig.pack_trace_reason>`
    is set to true and external ``x-request-id`` value is used, the trace reason in the external request id will not
    be trusted and will be cleared.
- area: oauth2
  change: |
    :ref:`use_refresh_token <envoy_v3_api_field_extensions.filters.http.oauth2.v3.OAuth2Config.use_refresh_token>`
    is now enabled by default. This behavioral change can be temporarily reverted by setting runtime guard
    ``envoy.reloadable_features.oauth2_use_refresh_token`` to false.
- area: oauth2
  change: |
    The ``state`` parameter in the OAuth2 authorization request has been changed to a base64url-encoded JSON object.
    The JSON object contains the original request URL and a nonce for CSRF prevention.
- area: quic
  change: |
    Enable UDP GRO in QUIC client connections by default. This behavior can be reverted by setting
    the runtime guard ``envoy.reloadable_features.prefer_quic_client_udp_gro`` to false.
- area: scoped_rds
  change: |
    The :ref:`route_configuration <envoy_v3_api_field_config.route.v3.ScopedRouteConfiguration.route_configuration>` field
    is supported when the ``ScopedRouteConfiguration`` resource is delivered via SRDS.
- area: http
  change: |
    Local replies now traverse the filter chain if 1xx headers have been sent to the client. This change can be reverted
    by setting the runtime guard ``envoy.reloadable_features.local_reply_traverses_filter_chain_after_1xx`` to false.
- area: dns
  change: |
    Patched c-ares to address CVE-2024-25629.
- area: csrf
  change: |
    Increase only the statistics counter ``missing_source_origin`` for requests with a missing source origin.
    Previously, the ``request_invalid`` counter was also increased for such requests.
- area: rate_limit
  change: |
    add ``WEEK`` to the unit of time for rate limit.
- area: rds
  change: |
    When a new RDS provider config is pushed via xDS and the only difference is change to
    :ref:`initial_fetch_timeout <envoy_v3_api_field_config.core.v3.ConfigSource.initial_fetch_timeout>`,
    the already existing provider will be reused. Envoy will not ask RDS server for routes
    config because existing provider already has up to date routes config.
    This behavioral change can be temporarily reverted by setting runtime guard
    ``envoy.reloadable_features.normalize_rds_provider_config`` to false.

bug_fixes:
# *Changes expected to improve the state of the world and are unlikely to have negative effects*
- area: lrs
  change: |
    Fixes errors stat being incremented and warning log spamming for LoadStatsReporting graceful stream close.
- area: tls
  change: |
    Support operations on IP SANs when the IP version is not supported by the host operating system, for example
    an IPv6 SAN can now be used on a host not supporting IPv6 addresses.
- area: scoped_rds
  change: |
    Fixes scope key leak and spurious scope key conflicts when an update to an SRDS resource changes the key.
- area: stats ads grpc
  change: |
    Fixed metric for ADS disconnection counters using Google GRPC client. This extracts the GRPC client prefix specified
    in the :ref:`google_grpc <envoy_v3_api_field_config.core.v3.GrpcService.google_grpc>` resource used for ADS, and adds
    that as a tag ``envoy_google_grpc_client_prefix`` to the Prometheus stats.
- area: golang
  change:
    Fixes a crash during Golang GC caused by accessing deleted decoder_callbacks. The bug was introduced in 1.31.0.
- area: access_log
  change: |
    Relaxed the restriction on SNI logging to allow the ``_`` character, even if
    ``envoy.reloadable_features.sanitize_sni_in_access_log`` is enabled.
- area: DNS
  change: |
    Fixed bug where setting ``dns_jitter <envoy_v3_api_field_config.cluster.v3.Cluster.dns_jitter>`` to large values caused Envoy Bug
    to fire.
- area: OAuth2
  change: |
    Fixed an issue where ID token and refresh token did not adhere to the :ref:`cookie_domain
    <envoy_v3_api_field_extensions.filters.http.oauth2.v3.OAuth2Credentials.cookie_domain>` field.
- area: original_ip_detection custom header extension
  change: |
    Reverted :ref:`custom header
    <envoy_v3_api_msg_extensions.http.original_ip_detection.custom_header.v3.CustomHeaderConfig>` extension to its
    original behavior by disabling automatic XFF header appending that was inadvertently introduced in PR #31831.
- area: tracers
  change: |
    Avoid possible overflow when setting span attributes in Dynatrace sampler.
- area: load_balancing
  change: |
    Fixed default host weight calculation of :ref:`client_side_weighted_round_robin
    <envoy_v3_api_msg_extensions.load_balancing_policies.client_side_weighted_round_robin.v3.ClientSideWeightedRoundRobin>`
    to properly handle even number of valid host weights.
- area: validation/tools
  change: |
    Add back missing extension for ``schema_validator_tool``.
- area: udp/dynamic_forward_proxy
  change: |
    Fixed bug where dynamic_forward_proxy udp session filter disabled buffer in filter config
    instead of disabling buffer for the filter instance.
- area: csrf
  change: |
    Handle requests that have a "privacy sensitive" / opaque origin (``Origin: null``) as if the request had no origin information.

removed_config_or_runtime:
# *Normally occurs at the end of the* :ref:`deprecation period <deprecated>`
- area: router
  change: |
    Removed runtime guard ``envoy_reloadable_features_send_local_reply_when_no_buffer_and_upstream_request``.
- area: load balancing
  change: |
    Removed runtime guard ``envoy.reloadable_features.edf_lb_host_scheduler_init_fix`` and legacy code paths.
- area: load balancing
  change: |
    Removed runtime guard ``envoy.reloadable_features.edf_lb_locality_scheduler_init_fix`` and legacy code paths.
- area: grpc
  change: |
    Removed runtime guard ``envoy.reloadable_features.validate_grpc_header_before_log_grpc_status``.
- area: http
  change: |
    Removed runtime flag ``envoy.reloadable_features.http_route_connect_proxy_by_default`` and legacy code paths.
- area: http2
  change: |
    Removed runtime flag ``envoy.reloadable_features.defer_processing_backedup_streams`` and legacy code paths.
- area: dns
  change: |
    Removed runtime flag ``envoy.reloadable_features.dns_reresolve_on_eai_again`` and legacy code paths.
- area: http
  change: |
    Removed runtime flag ``envoy.restart_features.sanitize_te`` and legacy code paths.
- area: quic
  change: |
    Removed runtime flag ``envoy.restart_features.quic_handle_certs_with_shared_tls_code`` and legacy code paths.
- area: upstream
  change: |
    Removed runtime flag ``envoy.restart_features.allow_client_socket_creation_failure`` and legacy code paths.
- area: aws
  change: |
    Removed runtime flag ``envoy.reloadable_features.use_http_client_to_fetch_aws_credentials``.
- area: upstream
  change: |
    Removed runtime flag ``envoy.reloadable_features.exclude_host_in_eds_status_draining``.

new_features:
- area: wasm
  change: |
    Added the wasm vm reload support to reload wasm vm when the wasm vm is failed with runtime errors. See
    :ref:`failure_policy <envoy_v3_api_field_extensions.wasm.v3.PluginConfig.failure_policy>` for more details.
    The ``FAIL_RELOAD`` reload policy will be used by default.
- area: aws_request_signing
  change: |
    Added an optional field :ref:`credential_provider
    <envoy_v3_api_field_extensions.filters.http.aws_request_signing.v3.AwsRequestSigning.credential_provider>`
    to the AWS request signing filter to explicitly specify a source for AWS credentials.
- area: tls
  change: |
    Added support for P-384 and P-521 curves for TLS server certificates.
- area: tls
  change: |
    Added an :ref:`option
    <envoy_v3_api_field_extensions.transport_sockets.tls.v3.UpstreamTlsContext.auto_host_sni>` to change the upstream
    SNI to the configured hostname for the upstream.
- area: tls
  change: |
    Added an :ref:`option
    <envoy_v3_api_field_extensions.transport_sockets.tls.v3.UpstreamTlsContext.auto_sni_san_validation>` to validate
    the upstream server certificate SANs against the actual SNI value sent, regardless of the method of configuring SNI.
- area: xds
  change: |
    Added support for ADS replacement by invoking ``xdsManager().setAdsConfigSource()`` with a new config source.
- area: wasm
  change: |
    added ``clear_route_cache`` foreign function to clear the route cache.
- area: access_log
  change: |
    Added %DOWNSTREAM_LOCAL_EMAIL_SAN%, %DOWNSTREAM_PEER_EMAIL_SAN%, %DOWNSTREAM_LOCAL_OTHERNAME_SAN% and
    %DOWNSTREAM_PEER_OTHERNAME_SAN% substitution formatters.
- area: access_log
  change: |
    Added support for logging upstream connection establishment duration in the
    :ref:`%COMMON_DURATION% <config_access_log_format_common_duration>` access log
    formatter operator. The following time points were added: ``%US_CX_BEG%``,
    ``%US_CX_END%``, ``%US_HS_END%``.
- area: lua
  change: |
    Add logging functions to all lua objects. Previously these were only available on the Lua http filter request handle.
- area: access log
  change: |
    Added fields for :ref:`DOWNSTREAM_DIRECT_LOCAL_ADDRESS and DOWNSTREAM_DIRECT_LOCAL_ADDRESS_WITHOUT_PORT <config_access_log_format>`.
- area: quic
  change: |
    Added :ref:`QUIC stats debug visitor <envoy_v3_api_msg_extensions.quic.connection_debug_visitor.quic_stats.v3.Config>` to
    get more stats from the QUIC transport.
- area: http_inspector
  change: |
    Added default-false ``envoy.reloadable_features.http_inspector_use_balsa_parser`` for HttpInspector to use BalsaParser.
- area: overload
  change: |
    Added support for scaling :ref:`max connection duration
    <envoy_v3_api_enum_value_config.overload.v3.ScaleTimersOverloadActionConfig.TimerType.HTTP_DOWNSTREAM_CONNECTION_MAX>`.
    This can be used to reduce the max connection duration in response to overload.
- area: tracers
  change: |
    Set resource ``telemetry.sdk.*`` and scope ``otel.scope.name|version`` attributes for the OpenTelemetry tracer.
- area: lua
  change: |
    Added ssl :ref:`parsedSubjectPeerCertificate() <config_http_filters_lua_parsed_name>` API.
- area: lua cluster specifier
  change: |
    Added ability for a Lua script to query clusters for current requests and connections.
- area: lua
  change: |
    Added :ref:`downstreamDirectLocalAddress() <config_http_filters_lua_stream_info_downstream_direct_local_address>`
    method to the Stream info object API.
- area: udp_proxy
  change: |
    Added support for dynamic cluster selection in UDP proxy. The cluster can be set by one of the session filters
    by setting a per-session state object under the key ``envoy.udp_proxy.cluster``.
- area: filters
  change: |
    Added :ref:`the Api Key Auth filter <envoy_v3_api_msg_extensions.filters.http.api_key_auth.v3.ApiKeyAuth>`, which
    can be used to authenticate requests using an API key.
- area: CEL-attributes
  change: |
    Added :ref:`attribute <arch_overview_attributes>` ``upstream.request_attempt_count``
    to get the number of times a request is attempted upstream.
- area: ip-tagging
  change: |
    Adds support for specifying an alternate header
    :ref:`ip_tag_header <envoy_v3_api_field_extensions.filters.http.ip_tagging.v3.IPTagging.ip_tag_header>`
    for appending IP tags via ip-tagging filter instead of using the default header ``x-envoy-ip-tags``.
- area: c-ares
  change: |
    added two new options to c-ares resolver for configuring custom timeouts and tries while resolving DNS
    queries. Custom timeouts could be configured by specifying :ref:`query_timeout_seconds
    <envoy_v3_api_field_extensions.network.dns_resolver.cares.v3.CaresDnsResolverConfig.query_timeout_seconds>` and
    custom tries could be configured by specifying :ref:`query_tries
    <envoy_v3_api_field_extensions.network.dns_resolver.cares.v3.CaresDnsResolverConfig.query_tries>`.
- area: rbac
  change: |
    added :ref:`sourced_metadata <envoy_v3_api_field_config.rbac.v3.Permission.sourced_metadata>` which allows
    specifying an optional source for the metadata to be matched in addition to the metadata matcher.
- area: c-ares
  change: |
    added nameserver rotation option to c-ares resolver. When enabled via :ref:rotate_nameservers
    <envoy_v3_api_field_extensions.network.dns_resolver.cares.v3.CaresDnsResolverConfig.rotate_nameservers>, this
    performs round-robin selection of the configured nameservers for each resolution to help distribute query load.
- area: access_log
  change: |
    Added support for :ref:`%UPSTREAM_HOST_NAME_WITHOUT_PORT% <config_access_log_format_upstream_host_name_without_port>`
    for the upstream host identifier without the port value.
- area: udp_proxy
  change: |
    Added support for coexistence of dynamic and static clusters in the same udp proxy, so we can use dynamic clusters
    for some sessions by setting a per-session state object under the key ``envoy.upstream.dynamic_host`` and routing
    to dynamic cluster, and we can use static clusters for other sessions by setting a per-session state object under
    the key ``envoy.udp_proxy.cluster`` without setting ``envoy.upstream.dynamic_host``.
- area: ext_authz
  change: |
    added filter state field latency_us, bytesSent and bytesReceived access for CEL and logging.
- area: sni_dynamic_forward_proxy
  change: |
    Added support in SNI dynamic forward proxy for saving the resolved upstream address in the filter state.
    The state is saved with the key ``envoy.stream.upstream_address``.
- area: lua
  change: |
    Added a new ``setUpstreamOverrideHost()`` which could be used to set the given host as the upstream host for the
    current request.
- area: CEL-attributes
  change: |
    Added :ref:`attribute <arch_overview_attributes>` ``upstream.cx_pool_ready_duration``
    to get the duration from when the upstream request was created to when the upstream connection pool is ready.
- area: health_check
  change: |
    Added new health check filter stats including total requests, successful/failed checks, cached responses, and
    cluster health status counters. These stats help track health check behavior and cluster health state.
<<<<<<< HEAD
- area: local_ratelimit
  change: |
    Added per descriptor custom hits addend support for local rate limit filter. See :ref:`hits_addend
    <envoy_v3_api_field_config.route.v3.RateLimit.hits_addend>` for more details.
=======
- area: grpc-json
  change: |
    Added a new http filter for :ref:`gRPC to JSON transcoding <config_http_filters_grpc_json_reverse_transcoder>`.
>>>>>>> 602a2b97

deprecated:
- area: rbac
  change: |
    metadata :ref:`metadata <envoy_v3_api_field_config.rbac.v3.Permission.metadata>` is now deprecated in the
    favor of :ref:`sourced_metadata <envoy_v3_api_field_config.rbac.v3.Permission.sourced_metadata>`.
- area: aws_iam
  change: |
    The :ref:`aws_iam extension <envoy_v3_api_msg_config.grpc_credential.v3.AwsIamConfig>` is deprecated and will be
    deleted from Envoy in a future release, no later than Envoy 1.35, but possibly sooner.<|MERGE_RESOLUTION|>--- conflicted
+++ resolved
@@ -332,16 +332,13 @@
   change: |
     Added new health check filter stats including total requests, successful/failed checks, cached responses, and
     cluster health status counters. These stats help track health check behavior and cluster health state.
-<<<<<<< HEAD
 - area: local_ratelimit
   change: |
     Added per descriptor custom hits addend support for local rate limit filter. See :ref:`hits_addend
     <envoy_v3_api_field_config.route.v3.RateLimit.hits_addend>` for more details.
-=======
 - area: grpc-json
   change: |
     Added a new http filter for :ref:`gRPC to JSON transcoding <config_http_filters_grpc_json_reverse_transcoder>`.
->>>>>>> 602a2b97
 
 deprecated:
 - area: rbac

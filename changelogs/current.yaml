--- conflicted
+++ resolved
@@ -434,20 +434,17 @@
     Added :ref:`strip_failure_response
     <envoy_v3_api_field_extensions.filters.http.jwt_authn.v3.JwtAuthentication.strip_failure_response>`
     to allow stripping the failure response details from the JWT authentication filter.
-<<<<<<< HEAD
 - area: quic
   change: |
     Added :ref:`DataSourceServerPreferredAddressConfig
     <envoy_v3_api_msg_extensions.quic.server_preferred_address.v3.DataSourceServerPreferredAddressConfig>` for cases when
     the control plane does not know the correct configuration for the server preferred address.
-=======
 - area: tls
   change: |
     added support to match against ``OtherName`` SAN Type under :ref:`match_typed_subject_alt_names
     <envoy_v3_api_field_extensions.transport_sockets.tls.v3.CertificateValidationContext.match_typed_subject_alt_names>`.
     An additional field ``oid`` is added to :ref:`SubjectAltNameMatcher
     <envoy_v3_api_msg_extensions.transport_sockets.tls.v3.SubjectAltNameMatcher>` to support this change.
->>>>>>> 277722e9
 
 deprecated:
 - area: tracing

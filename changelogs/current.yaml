--- conflicted
+++ resolved
@@ -115,17 +115,14 @@
     <envoy_v3_api_field_extensions.transport_sockets.tls.v3.CommonTlsContext.custom_tls_certificate_selector>`
     to allow overriding TLS certificate selection behavior.
     An extension can select certificate base on the incoming SNI, in both sync and async mode.
-<<<<<<< HEAD
 - area: oauth
   change: |
     Added :ref:`retry_policy <envoy_v3_api_field_extensions.filters.http.oauth2.v3.OAuth2Config.retry_policy>` to reconnect to
     the auth server when a connection fails to be established.
-=======
 - area: ratelimit
   change: |
     Added the ability to modify :ref:`hits_addend <envoy_v3_api_field_service.ratelimit.v3.RateLimitRequest.hits_addend>`
     by setting by setting filter state value ``envoy.ratelimit.hits_addend`` to the desired value.
->>>>>>> 9a474a30
 - area: access_log
   change: |
     Added new access log command operators ``%START_TIME_LOCAL%`` and ``%EMIT_TIME_LOCAL%``,

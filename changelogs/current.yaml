--- conflicted
+++ resolved
@@ -1,7 +1,6 @@
 date: Pending
 
 behavior_changes:
-<<<<<<< HEAD
 - area: tls-inspector
   change: |
     the listener filter tls inspector's stats ``connection_closed`` and ``read_error`` are removed. The new stats are introduced for listener, ``downstream_peek_remote_close`` and ``read_error`` :ref:`listener stats <config_listener_stats>`.
@@ -152,12 +151,10 @@
   change: |
     added support for command operators in :ref:`TunnelingConfig hostname <envoy_v3_api_field_extensions.filters.network.tcp_proxy.v3.TcpProxy.TunnelingConfig.hostname>`
     to dynamically set upstream hostname.
-=======
 # *Changes that are expected to cause an incompatibility if applicable; deployment changes are likely required*
 
 minor_behavior_changes:
 # *Changes that may cause incompatibilities for some users, but should not for most*
->>>>>>> ae571629
 
 bug_fixes:
 # *Changes expected to improve the state of the world and are unlikely to have negative effects*

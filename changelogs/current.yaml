date: Pending

behavior_changes:
# *Changes that are expected to cause an incompatibility if applicable; deployment changes are likely required*
- area: tracing
  change: |
    Removed support for (long deprecated) opentracing.  See `issue 27401
    <https://github.com/envoyproxy/envoy/issues/27401>`_ for details.
- area: golang
  change: |
    Change ``OnLogDownstreamStart``, ``OnLogDownstreamPeriodic`` and ``OnLog`` methods so that user can get the request/response's
    headers and trailers when producing access log.
- area: http
  change: |
    Added HTTP1-safe option for :ref:`max_connection_duration
    <envoy_v3_api_field_config.core.v3.HttpProtocolOptions.max_connection_duration>` in
    HttpConnectionManager. When enabled, ``max_connection_duration`` will only drain downstream
    HTTP1 connections by adding the Connection:close response header; it will never cause the
    HttpConnectionManager to close the connection itself.  Defaults to off ("unsafe" -- check
    \#34356) and is configurable via :ref:`http1_safe_max_connection_duration
    <envoy_v3_api_field_extensions.filters.network.http_connection_manager.v3.HttpConnectionManager.http1_safe_max_connection_duration>`.
- area: eds
  change: |
    Enabling caching caching of EDS assignments when used with ADS by default (introduced in Envoy v1.28).
    Prior to this change, Envoy required that EDS assignments were sent after an EDS cluster was updated.
    If no EDS assignment was received for the cluster, it ended up with an empty assignment.
    Following this change, after a cluster update, Envoy waits for an EDS assignment until
    :ref:`initial_fetch_timeout <envoy_v3_api_field_config.core.v3.ConfigSource.initial_fetch_timeout>` times out, and will then apply
    the cached assignment and finish updating the warmed cluster. This change temporarily disabled by setting
    the runtime flag ``envoy.restart_features.use_eds_cache_for_ads`` to ``false``.
- area: stats scoped_rds
  change: |
    Added new tag extraction so that scoped rds stats have their :ref:'scope_route_config_name
    <envoy_v3_api_msg_config/route/v3/scoped_route>' and stat prefix extracted.

minor_behavior_changes:
# *Changes that may cause incompatibilities for some users, but should not for most*
- area: command line options
  change: |
    :option:`--enable-fine-grain-logging` and :option:`--component-log-level` were incompatible in that one
    would make the other ineffective. Setting both options at once is now an error, to reduce potential confusion.
- area: tcp
  change: |
    Added support for :ref:`connection_pool_per_downstream_connection
    <envoy_v3_api_field_config.cluster.v3.Cluster.connection_pool_per_downstream_connection>` flag in tcp connection pool.
- area: http3
  change: |
    The ACCEPT_UNTRUSTED option now works more consistently for HTTP/3 requests. This change is
    guarded by ``envoy.reloadable_features.extend_h3_accept_untrusted``.
- area: http3
  change: |
    HTTP/3 alt-svc headers will now be respected from IP-address-based hostnames. This change is
    guarded by runtime guard ``envoy.reloadable_features.allow_alt_svc_for_ips``.
- area: lua
  change: |
    When Lua script executes httpCall, backpressure is exercised when receiving body from downstream client. This behavior can be reverted
    by setting the runtime guard ``envoy.reloadable_features.lua_flow_control_while_http_call`` to false.
- area: http
  change: |
    Modified the authority header value validator to allow the same characters as oghttp2
    plus the "@" character. This is compliant with nghttp2, and supports the HTTP/1 use-cases
    that allow user-info@ as part of the authority. This behavior can be reverted by setting
    the runtime guard ``envoy.reloadable_features.internal_authority_header_validator`` to false.
- area: sni
  change: |
    When computing SNI and SAN value for the auto-sni and auto-san verification feature,
    route host manipulations are now taken into account. This behavior can be reverted
    by setting the runtime guard ``envoy_reloadable_features_use_route_host_mutation_for_auto_sni_san`` to false.
- area: aws
  change: |
    Aws request signing common code uses http async client by default, moving curl to deprecation path. This behavior change can be
    reverted by setting the ``envoy_reloadable_features_use_http_client_to_fetch_aws_credentials`` runtime flag to ``false``.

bug_fixes:
# *Changes expected to improve the state of the world and are unlikely to have negative effects*
- area: dns
  change: |
    The DNS filter no longer returns FORMERR if a message has an ID of 0.
- area: quic
  change: |
    Fixes access log formatter %CONNECTION_ID% for QUIC connections.
- area: c-ares
  change: |
    Applying a C-ares patch to fix DNS resoultion by the Google gRPC library.
- area: websocket
  change: |
    Fixed a bug where the websocket upgrade filter would not take into account per-filter configs.
- area: ext_proc
  change: |
    Add runtime guard for timeout error code 504 Gateway Timeout that is returned to downstream. If runtime flag
    ``envoy.reloadable_features.ext_proc_timeout_error`` is set to false, old error code 500 Internal Server Error will be returned.
- area: rbac
  change: |
    RBAC will now allow stat prefixes configured in per-route config to override the base config's
    stat prefix.
- area: http
  change: |
    Fixed a bug where an incomplete request (missing body or trailers) may be proxied to the upstream when the limit on
    the number of requests per I/O cycle is configured and an HTTP decoder filter that pauses filter chain is present. This behavior
    can be reverted by setting the runtime guard ``envoy.reloadable_features.use_filter_manager_state_for_downstream_end_stream``
    to false.

removed_config_or_runtime:
# *Normally occurs at the end of the* :ref:`deprecation period <deprecated>`
- area: upstream
  change: |
    Removed runtime flag ``envoy.reloadable_features.avoid_zombie_streams`` and legacy code paths.
- area: ext_proc
  change: |
    Removed runtime flag ``envoy_reloadable_features_immediate_response_use_filter_mutation_rule`` and legacy code
    path.
- area: ext_proc
  change: |
    Removed runtime flag ``envoy_reloadable_features_send_header_raw_value`` and legacy code path.
- area: http
  change: |
    Removed runtime flag ``envoy.reloadable_features.no_downgrade_to_canonical_name`` and legacy code
    path.
- area: DNS
  change: |
    Removed ``envoy.reloadable_features.dns_cache_set_first_resolve_complete`` runtime flag and legacy code paths.
- area: tls
  change: |
    Removed runtime flag ``envoy.reloadable_features.ssl_transport_failure_reason_format``.
- area: http
  change: |
    Removed runtime flag ``envoy.reloadable_features.abort_filter_chain_on_stream_reset`` and legacy
    code path.
- area: http
  change: |
    Removed runtime flag ``envoy.reloadable_features.http1_connection_close_header_in_redirect`` and
    legacy code paths.
- area: grpc reverse bridge
  change: |
    Removed ``envoy.reloadable_features.grpc_http1_reverse_bridge_handle_empty_response`` runtime
    flag and legacy code paths.
- area: grpc reverse bridge
  change: |
    Removed ``envoy.reloadable_features.grpc_http1_reverse_bridge_change_http_status`` runtime flag
    and legacy code paths.
- area: stateful_session
  change: |
    Removed ``envoy.reloadable_features.stateful_session_encode_ttl_in_cookie`` runtime flag and legacy code paths.
- area: quic
  change: |
    Removed ``envoy.reloadable_features.quic_fix_filter_manager_uaf`` runtime flag and legacy code paths.
- area: udp
  change: |
    Removed ``envoy.restart_features.udp_read_normalize_addresses`` runtime flag and legacy code paths.
- area: upstream
  change: |
    Removed runtime flag ``envoy.reloadable_features.upstream_allow_connect_with_2xx`` and legacy code paths.
- area: upstream flow control
  change: |
    Removed ``envoy.reloadable_features.upstream_wait_for_response_headers_before_disabling_read`` runtime flag
    and legacy code paths.
- area: dynamic forward proxy
  change: |
    Removed ``envoy.reloadable_features.normalize_host_for_preresolve_dfp_dns`` runtime flag and legacy code paths.

new_features:
<<<<<<< HEAD
- area: dns
  change: |
    for the :ref:`strict DNS <arch_overview_service_discovery_types_strict_dns>` and :ref:`logical DNS
    <arch_overview_service_discovery_types_logical_dns>` cluster types,
    the new :ref:`dns_jitter <envoy_v3_api_field_config.cluster.v3.Cluster.dns_jitter>` field, if
    provided, will causes the cluster to refresh DNS entries later by a random amount of time as to
    avoid stampedes of DNS requests. This field sets the upper bound (exclusive) for the random amount.
=======
- area: redis
  change: |
    Added support for publish.
- area: jwt_authn
  change: |
    Added missing implementation to jwt_authn matchers to allow glob pattern matching.
- area: tls
  change: |
    Added :ref:`prefer_client_ciphers
    <envoy_v3_api_field_extensions.transport_sockets.tls.v3.DownstreamTlsContext.prefer_client_ciphers>`
    to support enabling client cipher preference instead of server's for TLS handshakes.
- area: ext_authz
  change: |
    Added config field
    :ref:`filter_metadata <envoy_v3_api_field_extensions.filters.http.ext_authz.v3.ExtAuthz.filter_metadata>`
    for injecting arbitrary data to the filter state for logging.
- area: access_log
  change: |
    added %UPSTREAM_CLUSTER_RAW% access log formatter to log the original upstream cluster name, regardless of whether
    ``alt_stat_name`` is set.
- area: formatter
  change: |
    Added full feature absl::FormatTime() support to the DateFormatter. This allows the timepoint formatters (like
    ``%START_TIME%``) to use ``%E#S``, ``%E*S``, ``%E#f`` and ``%E*f`` to format the subsecond part of the timepoint.
- area: http_11_proxy
  change: |
    Added the option to configure the transport socket via locality or endpoint metadata.
- area: sockets
  change: |
    Added socket ``type`` field for specifying a socket type to apply the socket option to under :ref:`SocketOption
    <envoy_v3_api_msg_config.core.v3.SocketOption>`. If not specified, the socket option will be applied to all socket
    types.
- area: tls
  change: |
    Added an extension point :ref:`custom_tls_certificate_selector
    <envoy_v3_api_field_extensions.transport_sockets.tls.v3.CommonTlsContext.custom_tls_certificate_selector>`
    to allow overriding TLS certificate selection behavior.
    An extension can select certificate base on the incoming SNI, in both sync and async mode.
- area: oauth
  change: |
    Added :ref:`cookie_domain <envoy_v3_api_field_extensions.filters.http.oauth2.v3.OAuth2Credentials.cookie_domain>`
    field to OAuth2 filter to allow setting the domain of cookies.
- area: access log
  change: |
    Added support for :ref:`%DOWNSTREAM_PEER_CHAIN_FINGERPRINTS_1% <config_access_log_format_response_flags>`,
    ``%DOWNSTREAM_PEER_CHAIN_FINGERPRINTS_256``, and ``%DOWNSTREAM_PEER_CHAIN_SERIALS%``, as access log formatters.
- area: matching
  change: |
    Added dynamic metadata matcher support :ref:`Dynamic metadata input <extension_envoy.matching.inputs.dynamic_metadata>`
    and :ref:`Dynamic metadata input matcher <extension_envoy.matching.matchers.metadata_matcher>`.
- area: ratelimit
  change: |
    Added the ability to modify :ref:`hits_addend <envoy_v3_api_field_service.ratelimit.v3.RateLimitRequest.hits_addend>`
    by setting by setting filter state value ``envoy.ratelimit.hits_addend`` to the desired value.
- area: access_log
  change: |
    Added new access log command operators ``%START_TIME_LOCAL%`` and ``%EMIT_TIME_LOCAL%``,
    similar to  ``%START_TIME%`` and ``%EMIT_TIME%``, but use local time zone.
- area: dns
  change: |
    Prefer using IPv6 address when addresses from both families are available.
    Can be reverted by setting ``envoy.reloadable_features.prefer_ipv6_dns_on_macos`` to false.
- area: grpc_field_extraction
  change: |
    Added ``map<string, string>`` support: Target fields of type ``map<string, string>`` can be extracted and added to dynamic metadata.
- area: rbac
  change: |
    Added :ref:`delay_deny <envoy_v3_api_msg_extensions.filters.network.rbac.v3.RBAC>` to support deny connection after
    the configured duration.
- area: http3
  change: |
    ``http3_protocol_options`` in ``HttpConnectionManager`` has been upgraded to general access.
- area: cluster
  change: |
    Customizing the happy eyeballs algorithm for an upstream cluster by configuring
    :ref:`happy_eyeballs_config <envoy_v3_api_field_config.cluster.v3.UpstreamConnectionOptions.happy_eyeballs_config>`.
    A default configuration will be used if not provided. This behavior can be reverted
    by setting the runtime guard ``envoy.reloadable_features.use_config_in_happy_eyeballs`` to false.
- area: geoip
  change: |
    Added ``envoy.reloadable_features.mmdb_files_reload_enabled`` runtime flag that enables reload of mmdb files by default.
>>>>>>> d7e0d608

deprecated:<|MERGE_RESOLUTION|>--- conflicted
+++ resolved
@@ -159,7 +159,6 @@
     Removed ``envoy.reloadable_features.normalize_host_for_preresolve_dfp_dns`` runtime flag and legacy code paths.
 
 new_features:
-<<<<<<< HEAD
 - area: dns
   change: |
     for the :ref:`strict DNS <arch_overview_service_discovery_types_strict_dns>` and :ref:`logical DNS
@@ -167,7 +166,6 @@
     the new :ref:`dns_jitter <envoy_v3_api_field_config.cluster.v3.Cluster.dns_jitter>` field, if
     provided, will causes the cluster to refresh DNS entries later by a random amount of time as to
     avoid stampedes of DNS requests. This field sets the upper bound (exclusive) for the random amount.
-=======
 - area: redis
   change: |
     Added support for publish.
@@ -249,6 +247,5 @@
 - area: geoip
   change: |
     Added ``envoy.reloadable_features.mmdb_files_reload_enabled`` runtime flag that enables reload of mmdb files by default.
->>>>>>> d7e0d608
 
 deprecated:
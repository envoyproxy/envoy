date: Pending

behavior_changes:
# *Changes that are expected to cause an incompatibility if applicable; deployment changes are likely required*
- area: build
  change: |
    Moved the subset, ring_hash, and maglev LB code into extensions. If you use these load balancers and override
    extensions_build_config.bzl you will need to include them explicitly.
- area: build
  change: |
    Moved xDS code extensions. If you use the xDS and override extensions_build_config.bzl you will
    need to include the new config_subscriptions explicitly.
- area: http
  change: |
    When ``append_x_forwarded_host`` is enabled for a given route action it is now only appended iff it is different from the last
    value in the list. This resolves issues where a retry caused the same value to be appended multiple times. This
    behavioral change can be temporarily reverted by setting runtime guard ``envoy_reloadable_features_append_xfh_idempotent`` to false.
- area: ext_proc
  change: |
    The proto field :ref:`value <envoy_v3_api_field_config.core.v3.HeaderValue.value>` type is string.
    This make it unable to support enconding non-utf8 characters in the HeaderValue message.
    To support sending header value with non-utf8 characters, a new proto field is added in the HeaderValue message:
    :ref:`raw_value <envoy_v3_api_field_config.core.v3.HeaderValue.raw_value>`.
    The header values are now encoded in this ``raw_value`` field when Envoy ext_proc filter sending
    and receiving messages from the ext_proc server. This behavioral change can be temporarily
    reverted by setting the runtime guard ``envoy_reloadable_features_send_header_raw_value`` to false.
- area: ext_proc
  change: |
    Apply header mutation rules from the ext_proc config to the ImmediateResponse. This behavior change can be temporarily
    reverted by setting the runtime guard ``envoy_reloadable_features_immediate_response_use_filter_mutation_rule`` to false.
- area: active health check
  change: |
    Preserve the active-health check status of a host after a cluster/assignment update. This is now preserved in cases
    where the assignment updates a host's locality. This behavioral change can be temporarily reverted by setting the
    runtime flag ``envoy.reloadable_features.keep_endpoint_active_hc_status_on_locality_update`` to false.
- area: stats tls
  change: |
    fixed metric tag extraction so that TLS parameters are properly extracted from the stats, both for listeners and clusters.
    This changes the Prometheus names from
    ``envoy_listener_ssl_ciphers_ECDHE_RSA_AES128_GCM_SHA256{envoy_listener_address="0.0.0.0_10000"}`` to
    ``envoy_listener_ssl_ciphers{envoy_listener_address="0.0.0.0_10000", envoy_ssl_cipher="ECDHE_RSA_AES128_GCM_SHA256"}``, and
    similar for ``envoy_listener_ssl_versions_TLSv1_2``, ``envoy_cluster_ssl_versions_TLSv1_2``, ``envoy_listener_ssl_curves_P_256``,
    ``envoy_cluster_ssl_curves_P_256``, ``envoy_listener_ssl_sigalgs_rsa_pss_rsae_sha256``.

minor_behavior_changes:
# *Changes that may cause incompatibilities for some users, but should not for most*
- area: connection pool
  change: |
    Increase granularity mapping connection pool failures to specific stream failure reasons to make it more transparent why
    the stream is reset when a connection pool's connection fails.
- area: custom response
  change: |
    The filter now traverses matchers from most specific to least specific per filter config till a match is found for the response.
- area: http1
  change: |
    Allowing mixed case schemes in absolute urls (e.g. HtTp://www.google.com). Mixed case schemes will be normalized to
    the lower cased equivalents before being forwarded upstream. This behavior can be reverted by setting runtime flag
    ``envoy.reloadable_features.allow_absolute_url_with_mixed_scheme`` to false.
- area: http1
  change: |
    The HTTP1 server-side codec no longer considers encoding 1xx headers as
    starting the response. This allows the codec to raise protocol errors,
    sending detailed local replies instead of just closing the connection. This
    behavior can be reverted by setting runtime flag
    ``envoy.reloadable_features.http1_allow_codec_error_response_after_1xx_headers``
    to false.
- area: dns
  change: |
    Changing the DNS cache to use host:port as the cache key rather than host. This allows a
    downstream DFP filter to serve both secure and insecure clusters. This behavioral change
    can be reverted by setting runtime flag ``envoy.reloadable_features.dfp_mixed_scheme`` to false.
- area: uhv
  change: |
    Preserve case of %-encoded triplets in the default header validator. This behavior can be reverted by setting runtime flag
    ``envoy.reloadable_features.uhv_preserve_url_encoded_case`` to false, in which case %-encoded triplets are normalized
    to uppercase characters. This setting is only applicable when the Unversal Header Validator is enabled and has no effect otherwise.
- area: uhv
  change: |
    Allow malformed URL encoded triplets in the default header validator. This behavior can be reverted by setting runtime flag
    ``envoy.reloadable_features.uhv_allow_malformed_url_encoding`` to false, in which case requests with malformed URL encoded triplets
    in path are rejected. This setting is only applicable when the Unversal Header Validator is enabled and has no effect otherwise.
- area: ext_proc
  change: |
    When :ref:`clear_route_cache <envoy_v3_api_field_service.ext_proc.v3.CommonResponse.clear_route_cache>` is set, ext_proc will check
    for header mutations beforce clearing the route cache. Failures due to this check will be counted under the
    clear_route_cache_ignored stat.
- area: aws
  change: |
    Added support for fetching credentials from the AWS credentials file, which only happens if credentials cannot be fetched
    from environment variables. This behavioral change can be reverted by setting runtime guard
    ``envoy.reloadable_features.enable_aws_credentials_file`` to ``false``.
- area: http cookies
  change: |
    Changed internal format of http cookie to protobuf and added expiry timestamp. Processing expired cookie
    results in selection of a new upstream host and sending a new cookie to the client. Previous format of
    the cookie is still accepted, but is planned to be obsoleted in the future.
    This behavior change can be reverted by setting
    ``envoy.reloadable_features.stateful_session_encode_ttl_in_cookie`` to ``false``.
- area: overload manager
  change: |
    Changed behavior of the overload manager to error on unknown overload
    manager actions. Prior it would silently fail.  This change can be reverted
    temporarily by setting the runtime guard
    ``envoy.reloadable_features.overload_manager_error_unknown_action`` to
    false.
- area: router
  change: |
    Added check for existing metadata before setting metadata due to 'auto_sni', 'auto_san_validation', or
    'override_auto_sni_header' to prevent triggering ENVOY_BUG when an earlier filter has set the metadata.
- area: resource_monitors
  change: |
    Changed behavior of the fixed heap monitor to count unused mapped pages as
    free memory. This change can be reverted temporarily by setting the runtime guard
    ``envoy.reloadable_features.count_unused_mapped_pages_as_free`` to false.
- area: ext_proc
  change: |
    Filter metadata containing ext proc stats has been moved from ext-proc-logging-info to a namespace corresponding
    to the name of the ext_proc filter.
- area: stats
  change: |
    Added new type of gauge with type hidden. These stats are hidden from admin/stats-sinks but can shown with a
    query-parameter of ``/stats?hidden=include`` or ``/stats?hidden=showonly``.
- area: eds
  change: |
    Added the ability to specify mulitple addresses for a host in an EDS cluster. Connections to the host with more than one
    address will be established using the Happy Eyeballs algorithm.
- area: upstream
  change: |
    Changed behavior of the unpausing connect with 2xx status codes. This change can be reverted temporarily by
    setting the runtime guard ``envoy.reloadable_features.upstream_allow_connect_with_2xx`` to false.

bug_fixes:
# *Changes expected to improve the state of the world and are unlikely to have negative effects*
- area: oauth2
  change: |
    The Max-Age attribute of Set-Cookie HTTP response header was being assigned a value representing Seconds Since
    the Epoch, causing cookies to expire in ~53 years. This was fixed an now it is being assinged a value representing
    the number of seconds until the cookie expires.
    This behavioral change can be temporarily reverted by setting runtime guard
    ``envoy.reloadable_features.oauth_use_standard_max_age_value`` to false.
- area: tls
  change: |
    Fix build FIPS compliance when using both FIPS mode and Wasm extensions (``--define boringssl=fips`` and ``--define wasm=v8``).
- area: ext_authz
  change: |
    Fix a bug where the ext_authz filter will ignore the request body when the
    :ref:`pack_as_bytes <envoy_v3_api_field_extensions.filters.http.ext_authz.v3.BufferSettings.pack_as_bytes>` is set to true and
    HTTP authorization service is configured.
- area: router
  change: |
    Fixed the bug that updating :ref:`scope_key_builder
    <envoy_v3_api_field_extensions.filters.network.http_connection_manager.v3.ScopedRoutes.scope_key_builder>`
    of SRDS config doesn't work and multiple HCM share the same ``scope_key_builder``.
- area: http
  change: |
    The :ref:`is_optional
    <envoy_v3_api_field_extensions.filters.network.http_connection_manager.v3.HttpFilter.is_optional>`
    field of HTTP filter can only be used for configuration loading of
    :ref:`HTTP filter <envoy_v3_api_msg_extensions.filters.network.http_connection_manager.v3.HttpFilter>`
    and will be ignored for loading of route or virtual host level filter config. This behavioral change
    can be temporarily reverted by setting runtime guard
    ``envoy.reloadable_features.ignore_optional_option_from_hcm_for_route_config`` to false.
    You can also use
    :ref:`route/virtual host optional flag <envoy_v3_api_field_config.route.v3.FilterConfig.is_optional>`
    as a replacement of the feature.
- area: logging
  change: |
    Do not display GRPC_STATUS_NUMBER for non gRPC requests.
    This behavioral change can be temporarily reverted by setting runtime guard
    ``envoy.reloadable_features.validate_grpc_header_before_log_grpc_status`` to false.
- area: boringssl
  change: |
    Fixed the crash that occurs when contrib is compiled with ``boringssl=fips`` defined.
- area: oauth2
  change: |
    The httpOnly attribute for Set-Cookie for tokens in HTTP response header was missing,
    causing tokens to be accessible from the JavaScript making the apps vulnerable.
    This was fixed now by marking the cookie as httpOnly.
    This behavioral change can be temporarily reverted by setting runtime guard
    ``envoy.reloadable_features.oauth_make_token_cookie_httponly`` to false.
- area: dependency
  change: |
    update Wasmtime and related deps -> 9.0.3 to resolve
    `CVE-2023-30624 <https://nvd.nist.gov/vuln/detail/CVE-2023-30624>`_.
- area: dependency
  change: |
    update C-ares -> 1.91.1 to resolve:

    - `CVE-2023-31130 <https://nvd.nist.gov/vuln/detail/CVE-2023-31130>`_.
    - `CVE-2023-31147 <https://nvd.nist.gov/vuln/detail/CVE-2023-31147>`_.
    - `CVE-2023-31124 <https://nvd.nist.gov/vuln/detail/CVE-2023-31124>`_.
    - `CVE-2023-32067 <https://nvd.nist.gov/vuln/detail/CVE-2023-32067>`_.
- area: tcp_proxy
  change: |
    fixed assert crash when multiple ``readDisable`` are called for TCP tunneling
    scenarios, by allowing multiple calls. This will also cause stats that indicate
    disable or enable of downstream read to be flushed only once per actual disabling
    or enabling.
- area: redis_proxy
  change: |
    Fixes a bug where route properties such as key_formatter,
    prefix and remove_prefix do not take effect when configured for :ref:`catch_all_route
    <envoy_v3_api_field_extensions.filters.network.redis_proxy.v3.RedisProxy.PrefixRoutes.catch_all_route>`.
- area: original_dst
  change: |
    Fixes an issue with the ORIGINAL_DST cluster cleanup timer lifetime, which
    can occur if the cluster is removed while the timer is armed.
- area: maglev loadbalancer
  change: |
    Fixes maglev stability problem. Previously, maglev returns slightly different backend assignment from the same backends and keys.
- area: redis
  change: |
    Fixes a bug where redis transactions do not work properly when redis traffic is mirrored.

removed_config_or_runtime:
# *Normally occurs at the end of the* :ref:`deprecation period <deprecated>`
- area: http
  change: |
    removed runtime key ``envoy.reloadable_features.closer_shadow_behavior`` and legacy code paths.
- area: http
  change: |
    removed runtime key ``envoy.reloadable_features.allow_upstream_filters`` and legacy code paths.
- area: quic
  change: |
    removed runtime key ``envoy.reloadable_features.quic_defer_send_in_response_to_packet`` and legacy code paths.
- area: upstream
  change: |
    removed runtime key ``envoy.reloadable_features.fix_hash_key`` and legacy code paths.
- area: logging
  change: |
    removed runtime key ``envoy.reloadable_features.correct_remote_address`` and legacy code paths.
- area: http
  change: |
    removed runtime key ``envoy.reloadable_features.http_response_half_close`` and legacy code paths.
- area: udp
  change: |
    removed runtime key ``envoy.reloadable_features.udp_proxy_connect`` and legacy code paths.
- area: header_formatters
  change: |
    removed runtime key ``envoy.reloadable_features.unified_header_formatter`` and legacy code paths.
- area: tls
  change: |
    remove runtime key ``envoy.reloadable_features.tls_async_cert_validation`` and legacy code paths.
- area: config
  change: |
    removed runtime key ``envoy.reloadable_features.delta_xds_subscription_state_tracking_fix`` and legacy code paths.
- area: http
  change: |
    removed runtime key ``envoy.reloadable_features.http_strip_fragment_from_path_unsafe_if_disabled`` and legacy code paths.

new_features:
- area: golang
  change: |
    added new :ref:`l4 golang network filter <config_network_filters_golang>`.
- area: access_log
  change: |
    added %ACCESS_LOG_TYPE% substitution string, to help distinguishing between access log records and when they are being
    recorded. Please refer to the access log configuration documentation for more information.
- area: access_log
  change: |
    added :ref:`CEL <envoy_v3_api_msg_extensions.formatter.cel.v3.Cel>` access log formatter to print CEL expression.
- area: access_log
  change: |
    (QUIC only) Added support for %BYTES_RETRANSMITTED% and %PACKETS_RETRANSMITTED%.
- area: dynamic_forward_proxy
  change: |
    added :ref:`sub_clusters_config
    <envoy_v3_api_field_extensions.clusters.dynamic_forward_proxy.v3.ClusterConfig.sub_clusters_config>` to enable
    independent sub cluster for each host:port, with STRICT_DNS cluster type.
- area: http
  change: |
    added Runtime feature ``envoy.reloadable_features.max_request_headers_size_kb`` to override the default value of
    :ref:`max request headers size
    <envoy_v3_api_field_extensions.filters.network.http_connection_manager.v3.HttpConnectionManager.max_request_headers_kb>`.
- area: http
  change: |
    added support for CONNECT-UDP (RFC 9298). Can be disabled by setting runtime feature
    ``envoy.reloadable_features.enable_connect_udp_support`` to false.
- area: listeners
  change: |
    added :ref:`max_connections_to_accept_per_socket_event
    <envoy_v3_api_field_config.listener.v3.Listener.max_connections_to_accept_per_socket_event>`
    that sets the maximum number of new connections to be accepted per socket
    event on a listener. If there are more connections to be accepted beyond
    the maximum, the remaining connections would be processed in later
    dispatcher loop iterations. Added listener histogram
    ``connections_accepted_per_socket_event`` to allow users to empirically
    determine an appropriate configuration for their deployment.
- area: load shed point
  change: |
    added load shed point ``envoy.load_shed_points.http_connection_manager_decode_headers`` that rejects new http streams
    by sending a local reply.
- area: load shed point
  change: |
    added load shed point ``envoy.load_shed_points.http1_server_abort_dispatch`` that rejects HTTP1 server processing of requests.
- area: load shed point
  change: |
    added load shed point ``envoy.load_shed_points.http2_server_go_away_on_dispatch`` that sends
    ``GOAWAY`` for HTTP2 server processing of requests.  When a ``GOAWAY`` frame is submitted by
    this the counter ``http2.goaway_sent`` will be incremented.
- area: matchers
  change: |
    Added :ref:`RuntimeFraction <envoy_v3_api_msg_extensions.matching.input_matchers.runtime_fraction.v3.RuntimeFraction>` input
    matcher. It allows matching hash of the input on a runtime key.
- area: stat_sinks
  change: |
    Added ``envoy.stat_sinks.open_telemetry`` stats_sink, that supports flushing metrics by the OTLP protocol,
    for supported Open Telemetry collectors.
- area: redis_proxy
  change: |
    added new configuration field :ref:`key_formatter
    <envoy_v3_api_field_extensions.filters.network.redis_proxy.v3.RedisProxy.PrefixRoutes.Route.key_formatter>` to format redis key.
    The field supports using %KEY% as a formatter command for substituting the redis key as part of the substitution formatter expression.
- area: stats
  change: |
    added config :ref:`enable_deferred_creation_stats
    <envoy_v3_api_field_config.bootstrap.v3.Bootstrap.DeferredStatOptions.enable_deferred_creation_stats>`.
    When set to true, enables deferred instantiation on supported stats structures.
- area: ratelimit
  change: |
    added new configuration field :ref:`domain
    <envoy_v3_api_field_extensions.filters.http.ratelimit.v3.RateLimitPerRoute.domain>` to allow for setting rate limit domains on a
    per-route basis.
- area: tls_inspector
  change: |
    added histogram ``bytes_processed`` which records the number of bytes of
    the tls_inspector processed while analyzing for tls usage. In cases where
    the connection uses tls this records the tls client hello size. In cases
    where the connection doesn't use tls this records the amount of bytes the
    tls_inspector processed until it realized the connection was not using tls.
- area: tls_inspector
  change: |
    added new configuration field :ref:`initial_read_buffer_size
    <envoy_v3_api_field_extensions.filters.listener.tls_inspector.v3.TlsInspector.initial_read_buffer_size>`
    to allow users to tune the buffer size requested by the filter. If
    configured, and the filter needs additional bytes, the filter will double
    the number of bytes requested up to the default 64KiB maximum.
- area: access_log
  change: |
    added access log filter :ref:`log_type_filter <envoy_v3_api_field_config.accesslog.v3.AccessLogFilter.log_type_filter>`
    to filter access log records based on the type of the record.
- area: ext_proc
  change: |
    added new configuration field
    :ref:`disable_clear_route_cache <envoy_v3_api_field_extensions.filters.http.ext_proc.v3.ExternalProcessor.disable_clear_route_cache>`
    to force the ext_proc filter from clearing the route cache. Failures to clear from setting this field will be counted under the
    clear_route_cache_disabled stat.
- area: ext_proc
  change: |
    added new configuration field
    :ref:`allow_mode_override <envoy_v3_api_field_extensions.filters.http.ext_proc.v3.ExternalProcessor.allow_mode_override>`
    If set to true, the filter config
    :ref:`processing_mode <envoy_v3_api_field_extensions.filters.http.ext_proc.v3.ExternalProcessor.processing_mode>`
    can be overridden by the
    :ref:`mode_override <envoy_v3_api_field_service.ext_proc.v3.ProcessingResponse.mode_override>`
    in the response message from the external processing server.
    If not set, the ``mode_override`` API in the response message will be ignored.
- area: ext_proc
  change: |
    :ref:`forward_rules <envoy_v3_api_field_extensions.filters.http.ext_proc.v3.ExternalProcessor.forward_rules>`
    to only allow headers matchinging the forward rules to be forwarded to the external processing server.
- area: redis_proxy
  change: |
    added new field :ref:`connection_rate_limit
    <envoy_v3_api_field_extensions.filters.network.redis_proxy.v3.RedisProxy.ConnPoolSettings.connection_rate_limit>`
    to limit reconnection rate to redis server to avoid reconnection storm.
- area: match_delegate
  change: |
    added :ref:`per route configuration
    <envoy_v3_api_msg_extensions.common.matching.v3.ExtensionWithMatcherPerRoute>` to the
    :ref:`ExtensionWithMatcher
    <envoy_v3_api_msg_extensions.common.matching.v3.ExtensionWithMatcher>` filter.
    Which allows the associated matcher to be defined on a per route basis.
- area: match_delegate
  change: |
    If no matcher is set the :ref:`ExtensionWithMatcher
    <envoy_v3_api_msg_extensions.common.matching.v3.ExtensionWithMatcher>` filter is now set to skip rather than erroring out.
- area: access_log
  change: |
    added additional HCM access log option :ref:`flush_log_on_tunnel_successfully_established
    <envoy_v3_api_field_extensions.filters.network.http_connection_manager.v3.HttpConnectionManager.HcmAccessLogOptions.flush_log_on_tunnel_successfully_established>`.
    Enabling this option will write a log to all access loggers when HTTP tunnels (e.g. Websocket and CONNECT)
    are successfully established.
- area: admin
  change: |
    Adds a new admin stats html bucket-mode ``detailed`` to generate all recorded buckets and summary percentiles.
- area: http
  change: |
    Add support to the route/virtual host level
    :ref:`is_optional <envoy_v3_api_field_config.route.v3.FilterConfig.is_optional>` field.
    A route/virtual host level per filter config can be marked as optional, which means that if
    the filter fails to load, the configuration will no be rejected.
- area: upstream
  change: |
    Added :ref:`cluster provided extension
    <envoy_v3_api_msg_extensions.load_balancing_policies.cluster_provided.v3.ClusterProvided>`
    to suppport the :ref:`load balancer policy <envoy_v3_api_field_config.cluster.v3.Cluster.load_balancing_policy>`.
- area: fault
  change: |
    added new field ``envoy.extensions.filters.http.fault.v3.HTTPFault.filter_metadata`` to aid in logging.
    Metadata will be stored in StreamInfo dynamic metadata under a namespace corresponding to the name of the fault filter.
- area: load_balancing
  change: |
    added new option
    :ref:`weighted_priority_health <envoy_v3_api_field_config.endpoint.v3.ClusterLoadAssignment.Policy.weighted_priority_health>`
    to compute the health of a :ref:`priority level <arch_overview_load_balancing_priority_levels>` by using
    :ref:`load balancing weight <envoy_v3_api_field_config.endpoint.v3.LbEndpoint.load_balancing_weight>`
    instead of the count of healthy hosts.
- area: application_logs
  change: |
    Added bootstrap option
    :ref:`application_log_format <envoy_v3_api_field_config.bootstrap.v3.Bootstrap.ApplicationLogConfig.LogFormat.json_format>`
    to enable setting application log format as JSON structure.
- area: application_logs
  change: |
    Added bootstrap option
    :ref:`application_log_format <envoy_v3_api_field_config.bootstrap.v3.Bootstrap.ApplicationLogConfig.LogFormat.text_format>`
    to enable setting application log text format from config.
- area: ext_proc
  change: |
    added new field ``filter_metadata <envoy_v3_api_field_extensions.filters.http.ext_proc.v3.ExtProc.filter_metadata`` to aid in logging.
    Metadata will be stored in StreamInfo filter metadata under a namespace corresponding to the name of the ext proc filter.
- area: matching
  change: |
    added CEL(Common Expression Language) matcher support :ref:`CEL data input <extension_envoy.matching.inputs.cel_data_input>`
    and :ref:`CEL input matcher <extension_envoy.matching.matchers.cel_matcher>`.
- area: tls
  change: |
    Added support for hot-reloading CRL file when the file changes on disk.
    This works with dynamic secrets when
    :ref:`CertificateValidationContext <envoy_v3_api_msg_extensions.transport_sockets.tls.v3.CertificateValidationContext>`
    is delivered via SDS.
- area: http
  change: |
    added support for configuring additional :ref:`cookie attributes <envoy_v3_api_msg_config.route.v3.RouteAction.HashPolicy.cookie>`.
- area: http
  change: |
    Added support for the route/virtual host level
    :ref:`disabled <envoy_v3_api_field_config.route.v3.FilterConfig.disabled>` field.
    A route/virtual host level per filter config can be marked as disabled, which means that
    the filter will be disabled in a specific route/virtual host.
- area: health_check
  change: |
    added host related information :ref:`metadata <envoy_v3_api_field_data.core.v3.HealthCheckEvent.metadata>` and
    :ref:`locality <envoy_v3_api_field_data.core.v3.HealthCheckEvent.locality>` to
    the :ref:`health check event <envoy_v3_api_msg_data.core.v3.HealthCheckEvent>` definition.
- area: zookeeper
  change: |
    Added the "addWatch" opcode support to the ZooKeeper proxy filter.
- area: config
  change: |
    added a statistic :ref:`warming_state <config_cluster_stats>` to indicate the current warming state of a cluster.
- area: access_log
  change: |
    added bytes snapshotting for upstream and downstream logging that will be reset after every periodic log. Downstream
    periodic loggers should read BytesMeter::bytesAtLastDownstreamPeriodicLog(), and upstream periodic loggers should read
    BytesMeter::bytesAtLastUpstreamPeriodicLog().
- area: lds
  change: |
    pause SRDS when LDS is updated.
- area: http
  change: |
    added :ref:`outbound_control_frames_active <statistics>` and :ref:`outbound_frames_active <statistics>`
    statistic.
- area: original_dst
  change: |
    Filter state is pulled from request context first (if available), then falls back to connection context. Added ability to pick host
    from dynamic metadata using :ref:`metadata_key <envoy_v3_api_field_config.cluster.v3.Cluster.OriginalDstLbConfig.metadata_key>`.
    Same behavior - looks in request context first (if available), falls back to connection context.
<<<<<<< HEAD
- area: http
  change: |
    added OVERWRITE_IF_EXISTS header manipulation keyword to overwrite a header only when it exists before manipulation.
=======
- area: tls
  change: |
    added support to configure the new config option
    :ref:`enforce_rsa_key_usage <envoy_v3_api_field_extensions.transport_sockets.tls.v3.UpstreamTlsContext.enforce_rsa_key_usage>`.
    This can be used to override its configuration in BoringSSL. It is currently default to false but expected to be changed
    to true by default in a future release. ssl.was_key_usage_invalid is added to :ref:`listener metrics <config_listener_stats>`
    and will be incremented for certificate configurations that would fail if this option were set to true.

>>>>>>> 7f438cbb
deprecated:
- area: access_log
  change: |
    deprecated (1.25.0) :ref:`intermediate_log_entry <envoy_v3_api_field_data.accesslog.v3.AccessLogCommon.intermediate_log_entry>`
    in favour of :ref:`access_log_type <envoy_v3_api_field_data.accesslog.v3.AccessLogCommon.access_log_type>`.
- area: health_check
  change: |
    deprecated the :ref:`HealthCheck event_log_path <envoy_v3_api_field_config.core.v3.HealthCheck.event_log_path>` in favor of
    :ref:`HealthCheck event_logger extension <envoy_v3_api_field_config.core.v3.HealthCheck.event_logger>`.
- area: stats
  change: |
    added :ref:`enable_deferred_creation_stats
    <envoy_v3_api_field_config.bootstrap.v3.Bootstrap.DeferredStatOptions.enable_deferred_creation_stats>`.
    support for ClusterTrafficStats.<|MERGE_RESOLUTION|>--- conflicted
+++ resolved
@@ -467,11 +467,6 @@
     Filter state is pulled from request context first (if available), then falls back to connection context. Added ability to pick host
     from dynamic metadata using :ref:`metadata_key <envoy_v3_api_field_config.cluster.v3.Cluster.OriginalDstLbConfig.metadata_key>`.
     Same behavior - looks in request context first (if available), falls back to connection context.
-<<<<<<< HEAD
-- area: http
-  change: |
-    added OVERWRITE_IF_EXISTS header manipulation keyword to overwrite a header only when it exists before manipulation.
-=======
 - area: tls
   change: |
     added support to configure the new config option
@@ -479,8 +474,10 @@
     This can be used to override its configuration in BoringSSL. It is currently default to false but expected to be changed
     to true by default in a future release. ssl.was_key_usage_invalid is added to :ref:`listener metrics <config_listener_stats>`
     and will be incremented for certificate configurations that would fail if this option were set to true.
-
->>>>>>> 7f438cbb
+- area: http
+  change: |
+    added OVERWRITE_IF_EXISTS header manipulation keyword to overwrite a header only when it exists before manipulation.
+
 deprecated:
 - area: access_log
   change: |

date: Pending

behavior_changes:
# *Changes that are expected to cause an incompatibility if applicable; deployment changes are likely required*
- area: http
  change: |
    Remove the hop by hop TE header from downstream request headers. This change can be temporarily reverted
    by setting ``envoy.reloadable_features.sanitize_te`` to false.
- area: http
  change: |
    Flip runtime flag ``envoy.reloadable_features.no_downgrade_to_canonical_name`` to true. Name downgrading in the
    per filter config searching will be disabled by default. This behavior can be temporarily reverted by setting
    the flag to false explicitly.
    See doc :ref:`Http filter route specific config <arch_overview_http_filters_per_filter_config>` or
    issue https://github.com/envoyproxy/envoy/issues/29461 for more specific detail and examples.
- area: listener
  change: |
    undeprecated runtime key ``overload.global_downstream_max_connections`` until :ref:`downstream connections monitor
    <envoy_v3_api_msg_extensions.resource_monitors.downstream_connections.v3.DownstreamConnectionsConfig>` extension becomes stable.
- area: stats dns_filter
  change: |
    Fixed tag extraction so that :ref:`stat_prefix <envoy_v3_api_msg_extensions.filters.udp.dns_filter.v3.DnsFilterConfig>`
    is properly extracted. This changes the Prometheus name from
    dns_filter_myprefix_local_a_record_answers{} to dns_filter_local_a_record_answers{envoy.dns_filter_prefix="myprefix"}.
- area: http2
  change: |
    Changes the default value of ``envoy.reloadable_features.http2_use_oghttp2`` to true. This changes the codec used for HTTP/2
    requests and responses. This behavior can be reverted by setting the feature to false.
- area: http2
  change: |
    Discard the ``Host`` header if the ``:authority`` header was received to bring Envoy into compliance with
    https://www.rfc-editor.org/rfc/rfc9113#section-8.3.1 This behavioral change can be reverted by setting runtime flag
    ``envoy.reloadable_features.http2_discard_host_header`` to false.
- area: grpc reverse bridge
  change: |
    Handle empty response bodies in grpc_http1_reverse_bridge. This may cause problems for clients expecting the filter to crash
    for empty responses.  This behavioral change can be temporarily reverted by setting runtime guard
    ``envoy.reloadable_features.grpc_http1_reverse_bridge_handle_empty_response`` to false.

minor_behavior_changes:
# *Changes that may cause incompatibilities for some users, but should not for most*
- area: golang
  change: |
    Remove Protocol method from RequestHeaderMap.
    To get the protocol, please use GetProperty("request.protocol") instead.
- area: aws
  change: |
    Added support to use http async client to fetch the credentials from EC2 instance metadata and ECS task metadata providers
    instead of libcurl which is deprecated. By default this behavior is disabled. To enable set
    ``envoy.reloadable_features.use_http_client_to_fetch_aws_credentials`` to true.
- area: local_rate_limit
  change: |
    Added new configuration field :ref:`rate_limited_as_resource_exhausted
    <envoy_v3_api_field_extensions.filters.http.local_ratelimit.v3.LocalRateLimit.rate_limited_as_resource_exhausted>`
    to allow for setting if rate limit grpc response should be RESOURCE_EXHAUSTED instead of the default UNAVAILABLE.
- area: filter state
  change: |
    Added config name of filter sending a local reply in filter state with key
    ``envoy.filters.network.http_connection_manager.local_reply_owner``.
    See :ref:`the well-known filter state keys <well_known_filter_state>` for more detail.
- area: http2
  change: |
    Flip the runtime guard ``envoy.reloadable_features.defer_processing_backedup_streams`` to be on by default.
    This feature improves flow control within the proxy by deferring work on the receiving end if the other
    end is backed up.
- area: admin
  change: |
    Switch no admin ``warning`` -> ``info``.

bug_fixes:
# *Changes expected to improve the state of the world and are unlikely to have negative effects*
- area: buffer
  change: |
    Fixed a bug (https://github.com/envoyproxy/envoy/issues/28760) that the internal listener causes an undefined
    behavior due to the unintended release of the buffer memory.
- area: xds
  change: |
    Fixed a bug (https://github.com/envoyproxy/envoy/issues/27702) that caused ADS initialization
    to fail on the first attempt and set a back-off retry interval of up to 1 second, if ADS is
    using an Envoy Cluster for the backend. The issue was fixed to ensure that ADS initialization
    happens after the Envoy Cluster it depends upon has been properly initialized. ADS that does
    not depend on an Envoy Cluster (i.e. GoogleGrpc) is not affected by this change.
- area: grpc
  change: |
    Fixed a bug in gRPC async client cache which intermittently causes CPU spikes due to busy loop in timer expiration.
- area: tracing
  change: |
    Fixed a bug that caused the Datadog tracing extension to drop traces that
    should be kept on account of an extracted sampling decision.
- area: quic
  change: |
    Fixed a bug in QUIC and HCM interaction which could cause use-after-free during asynchronous certificates retrieval.
    The fix is guarded by runtime ``envoy.reloadable_features.quic_fix_filter_manager_uaf``.
- area: redis
  change: |
    Fixed a bug causing crash if incoming redis key does not match against a prefix_route and catch_all_route is not defined.
- area: access log
  change: |
    Fixed a bug where the omit_empty_values field was not honored for access logs specifying formats via text_format_source.
- area: ext_proc
  change: |
    Fixed content_length related issues when body mutation by external processor is enabled. ext_proc filter removes the content
    length header in 1)STREAMED BodySendMode 2) BUFFERED_PARTIAL BodySendMode and 3) BUFFERED BodySendMode + SKIP HeaderSendMode.
    This will enable chunked-encoding whenever feasible in HTTP1.1. Besides, ext_proc filter keep content length header
    in BUFFERED BodySendMode + SEND HeaderSendMode. It is now external processor's responsibility to set the content length
    correctly matched to the mutated body. if those two doesn't match, the mutation will be rejected and local reply with error
    status will be returned.
- area: dynamic_forward_proxy
  change: |
    Fixed a bug where the preresolved hostnames specified in the Dynamic Forward Proxy cluster
    config would not use the normalized hostname as the DNS cache key, which is the same key
    used for retrieval. This caused cache misses on initial use, even though the host DNS entry
    was pre-resolved. The fix is guarded by runtime guard ``envoy.reloadable_features.normalize_host_for_preresolve_dfp_dns``,
    which defaults to true.
- area: otlp_stat_sink
  change: |
    Fixed a bug where a histogram bucket counts were wrong. Additionally, the number of buckets is fixed and is now
    one element larger than the explicit bounds elements, as required by the specification.
- area: DNS
  change: |
    Fixed a race condition that when multiple requests with the same authority header are sent to Envoy, sometimes some requests
    may receive 503 response with no_healthy_upstream from Envoy. The fix is guarded by runtime guard
    ``envoy.reloadable_features.dns_cache_set_first_resolve_complete``, which defaults to true.
- area: upstream
  change: |
    Fixed a bug that the subset load balancer will always be used even if the subset load balancer config does not
    contain any subset selector.
- area: docker
  change: |
    Updated base image to ``ubuntu:22.04`` to fix Redis memory issue (https://github.com/envoyproxy/envoy/issues/31248).

removed_config_or_runtime:
# *Normally occurs at the end of the* :ref:`deprecation period <deprecated>`
- area: http
  change: |
    Removed ``envoy.reloadable_features.expand_agnostic_stream_lifetime`` and legacy code paths.
- area: http
  change: |
    removed ``envoy.reloadable_features.sanitize_original_path`` and legacy code paths.
- area: maglev
  change: |
    Removed ``envoy.reloadable_features.allow_compact_maglev`` and legacy code paths.
- area: router
  change: |
    Removed the deprecated ``envoy.reloadable_features.prohibit_route_refresh_after_response_headers_sent``
    runtime flag and legacy code path.
- area: upstream
  change: |
    Removed the deprecated ``envoy.reloadable_features.validate_detailed_override_host_statuses``
    runtime flag and legacy code path.
- area: grpc
  change: |
    Removed the deprecated ``envoy.reloadable_features.service_sanitize_non_utf8_strings``
    runtime flag and legacy code path.
- area: access log
  change: |
    Removed the deprecated ``envoy.reloadable_features.format_ports_as_numbers``
    runtime flag and legacy code path.
- area: router
  change: |
    Removed the deprecated ``envoy.reloadable_features.ignore_optional_option_from_hcm_for_route_config``
    runtime flag and legacy code path.

new_features:
- area: aws
  change: |
    Added support for AWS common utility to fetch metadata credentials from AWS STS by using ``WebIdentityToken``. To enable
    you need to set ``envoy.reloadable_features.use_http_client_to_fetch_aws_credentials`` to ``true`` so that web identity
    credentials provider can use http async client to fetch credentials. Web identity credentials provider cannot use current
    default libcurl credentials fetcher which is under deprecation and will soon be removed. Web identity credentials provider
    is not compatible with :ref:`Grpc Credentials AWS IAM <envoy_v3_api_file_envoy/config/grpc_credential/v3/aws_iam.proto>`
    plugin which can only support deprecated libcurl credentials fetcher, see https://github.com/envoyproxy/envoy/pull/30626.
- area: filters
  change: |
    Added :ref:`the Basic Auth filter <envoy_v3_api_msg_extensions.filters.http.basic_auth.v3.BasicAuth>`, which can be used to
    authenticate user credentials in the HTTP Authentication heaer defined in `RFC7617 <https://tools.ietf.org/html/rfc7617>`_.
- area: upstream
  change: |
    Implmented API :ref:`drop_overloads<envoy_v3_api_field_config.endpoint.v3.ClusterLoadAssignment.Policy.drop_overloads>`
    which can be used to drop certain percentage of traffic from Envoy.
- area: stats
  change: |
    added :ref:`per_endpoint_stats <envoy_v3_api_field_config.cluster.v3.TrackClusterStats.per_endpoint_stats>` to get some metrics
    for each endpoint in a cluster.
- area: jwt
  change: |
    The jwt filter can now serialize non-primitive custom claims when maping claims to headers.
    These claims will be serialized as JSON and encoded as Base64.
- area: jwt
  change: |
    The JWT authentication filter supports changing the routes when either the headers or the
    dynamic metadata are modified.
- area: tcp_proxy
  change: |
    added support to TCP Proxy for recording the latency in ``UpstreamTiming`` from when the first
    initial connection to the upstream cluster was attempted to when either the
    connection was successfully established or the filiter failed to initialize
    any connection to the upstream.
- area: ratelimit
  change: |
    Ratelimit supports setting the HTTP status that is returned to the client when the ratelimit server
    returns an error or cannot be reached with :ref:`status_on_error
    <envoy_v3_api_field_extensions.filters.http.ratelimit.v3.RateLimit.status_on_error>`
    configuration flag.
- area: tracing
  change: |
    Added support for configuring resource detectors on the OpenTelemetry tracer.
- area: tracing
  change: |
    Added support to configure a sampler for the OpenTelemetry tracer.
- area: CEL-attributes
  change: |
    Added :ref:`attribute <arch_overview_attributes>` ``connection.transport_failure_reason``
    for looking up connection transport failure reason.
- area: ext_authz
  change: |
    New config parameter :ref:`charge_cluster_response_stats
    <envoy_v3_api_field_extensions.filters.http.ext_authz.v3.ExtAuthz.charge_cluster_response_stats>`
    for not incrementing cluster statistics on ext_authz response. Default true, no behavior change.
- area: ext_authz
  change: |
    forward :ref:`filter_metadata <envoy_v3_api_field_config.core.v3.Metadata.filter_metadata>` selected by
    :ref:`route_metadata_context_namespaces
    <envoy_v3_api_field_extensions.filters.http.ext_authz.v3.ExtAuthz.route_metadata_context_namespaces>`
    and :ref:`typed_filter_metadata <envoy_v3_api_field_config.core.v3.Metadata.typed_filter_metadata>` selected by
    :ref:`route_typed_metadata_context_namespaces
    <envoy_v3_api_field_extensions.filters.http.ext_authz.v3.ExtAuthz.route_typed_metadata_context_namespaces>`
    from the metadata of the selected route to external auth service.
    This metadata propagation is independent from the dynamic metadata from connection and request.
- area: ext_authz_filter
  change: |
    added :ref:`with_request_body
    <envoy_v3_api_field_extensions.filters.http.ext_authz.v3.CheckSettings.with_request_body>` to optionally override
    the default behavior of sending the request body to the authorization server from the per-route filter.
- area: grpc async client
  change: |
    added :ref:`max_cached_entry_idle_duration
    <envoy_v3_api_field_config.bootstrap.v3.Bootstrap.GrpcAsyncClientManagerConfig.max_cached_entry_idle_duration>`
    to control the cached grpc client eviction time in the cache.
- area: ratelimit
  change: |
    Ratelimit supports optional additional prefix to use when emitting statistics with :ref:`stat_prefix
    <envoy_v3_api_field_extensions.filters.http.ratelimit.v3.RateLimit.stat_prefix>`
    configuration flag.
- area: udp_proxy
  change: |
    added support for propagating the response headers in :ref:`UdpTunnelingConfig
    <envoy_v3_api_field_extensions.filters.udp.udp_proxy.v3.UdpProxyConfig.UdpTunnelingConfig.propagate_response_headers>` and
    response trailers in :ref:`UdpTunnelingConfig
    <envoy_v3_api_field_extensions.filters.udp.udp_proxy.v3.UdpProxyConfig.UdpTunnelingConfig.propagate_response_trailers>` to
    the downstream info filter state.
- area: tracing
  change: |
    Provide initial span attributes to a sampler used in the OpenTelemetry tracer.
- area: tracing
  change: |
    Added support to configure a Dynatrace resource detector for the OpenTelemetry tracer.
- area: compression
  change: |
    Added qatzip :ref:`compressor <envoy_v3_api_msg_extensions.compression.qatzip.compressor.v3alpha.Qatzip>`.
- area: udp_proxy
  change: |
    add :ref:`access log options
    <envoy_v3_api_field_extensions.filters.udp.udp_proxy.v3.UdpProxyConfig.access_log_options>`
    to allow recording an access log entry periodically for the UDP session, and allow recording an access
    log entry on the connection tunnel created successfully to upstream when UDP tunneling is configured.
- area: internal_redirects
  change: |
    Added support to copy headers from the redirect response to the
    triggered request. See
    :ref:`response_headers_to_copy<envoy_v3_api_field_config.route.v3.InternalRedirectPolicy.response_headers_to_copy>`.
- area: stateful_session
  change: |
    Added :ref:`strict mode <envoy_v3_api_field_extensions.filters.http.stateful_session.v3.StatefulSession.strict>`
    to cookie and header based stateful session. If a destination encoded in :ref:`cookie
    <envoy_v3_api_msg_extensions.http.stateful_session.cookie.v3.CookieBasedSessionState>`
    or in :ref:`specified header
    <envoy_v3_api_field_extensions.http.stateful_session.header.v3.HeaderBasedSessionState.name>` respectively
    is not available, Envoy will return ``503`` instead of selecting another destination from the cluster.
- area: stream info
  change: |
    Added time spent reading request headers to ``DownstreamTiming``.
- area: redis
  change: |
    Added support for the watch command (aborts multi transactions if watched keys change).
- area: grpc_http_bridge
  change: |
    added :ref:`ignore_query_parameters
    <envoy_v3_api_field_extensions.filters.http.grpc_http1_bridge.v3.Config.ignore_query_parameters>` option for
    automatically stripping query parameters in request URL path.
- area: access_log
  change: |
<<<<<<< HEAD
    implemented
    :ref:`request_attributes <envoy_v3_api_field_extensions.filters.http.ext_proc.v3.ExternalProcessor.request_attributes>`
    and
    :ref:`response_attributes <envoy_v3_api_field_extensions.filters.http.ext_proc.v3.ExternalProcessor.response_attributes>`
    config APIs to enable sending and receiving attributes from/to the external processing server.
- area: ext_proc
  change: |
    added
    :ref:`metadata_options <envoy_v3_api_field_extensions.filters.http.ext_proc.v3.ExternalProcessor.metadata_options>`
    config API to enable sending and receiving metadata from/to the external processing server. Both typed and untyped dynamic
    metadata may be sent to the server. If
    :ref:`receiving_namespaces <envoy_v3_api_field_extensions.filters.http.ext_proc.v3.MetadataOptions.receiving_namespaces>`
    is defined, returned metadata may be written to the specified allowed namespaces.
=======
    Added new access log command operator ``%EMIT_TIME%`` to get the time when the log entry is emitted.
>>>>>>> 652b65aa

deprecated:<|MERGE_RESOLUTION|>--- conflicted
+++ resolved
@@ -290,12 +290,7 @@
     automatically stripping query parameters in request URL path.
 - area: access_log
   change: |
-<<<<<<< HEAD
-    implemented
-    :ref:`request_attributes <envoy_v3_api_field_extensions.filters.http.ext_proc.v3.ExternalProcessor.request_attributes>`
-    and
-    :ref:`response_attributes <envoy_v3_api_field_extensions.filters.http.ext_proc.v3.ExternalProcessor.response_attributes>`
-    config APIs to enable sending and receiving attributes from/to the external processing server.
+    Added new access log command operator ``%EMIT_TIME%`` to get the time when the log entry is emitted.
 - area: ext_proc
   change: |
     added
@@ -304,8 +299,5 @@
     metadata may be sent to the server. If
     :ref:`receiving_namespaces <envoy_v3_api_field_extensions.filters.http.ext_proc.v3.MetadataOptions.receiving_namespaces>`
     is defined, returned metadata may be written to the specified allowed namespaces.
-=======
-    Added new access log command operator ``%EMIT_TIME%`` to get the time when the log entry is emitted.
->>>>>>> 652b65aa
 
 deprecated:
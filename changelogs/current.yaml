date: Pending

behavior_changes:
- area: tls-inspector
  change: |
    the listener filter tls inspector's stats ``connection_closed`` and ``read_error`` are removed. The new stats are introduced for listener, ``downstream_peek_remote_close`` and ``read_error`` :ref:`listener stats <config_listener_stats>`.

minor_behavior_changes:
- area: thrift
  change: |
    add validate_clusters in :ref:`RouteConfiguration <envoy_v3_api_msg_extensions.filters.network.thrift_proxy.v3.RouteConfiguration>` to override the default behavior of cluster validation.
- area: tls
  change: |
    if both :ref:`match_subject_alt_names <envoy_v3_api_field_extensions.transport_sockets.tls.v3.CertificateValidationContext.match_subject_alt_names>` and :ref:`match_typed_subject_alt_names <envoy_v3_api_field_extensions.transport_sockets.tls.v3.CertificateValidationContext.match_typed_subject_alt_names>` are specified, the former (deprecated) field is ignored. Previously, setting both fields would result in an error.
- area: tls
  change: |
    removed SHA-1 and RSA key transport cipher suites from the server-side defaults.
- area: http
  change: |
    the behavior of the :ref:`timeout <envoy_v3_api_field_config.core.v3.KeepaliveSettings.timeout>`
    field has been modified to extend the timeout when *any* frame is received on the owning HTTP/2
    connection. This negates the effect of head-of-line (HOL) blocking for slow connections. If
    any frame is received the assumption is that the connection is working. This behavior change
    can be reverted by setting the ``envoy.reloadable_features.http2_delay_keepalive_timeout`` runtime
    flag to false.
- area: http-cache
  change: |
    http cache filter ``getCache`` interface changed from returning a reference to
    returning a shared_ptr - any third-party implementations of this interface will need to be
    updated accordingly. See changes to ``simple_http_cache.cc`` and ``simple_http_cache.h`` in
    `PR21114 <https://github.com/envoyproxy/envoy/pull/21114>`_ for example.
- area: lua
  change: |
    export symbols of LuaJit by default on Linux. This is useful in cases where you have a lua script
    that loads shared object libraries, such as those installed via luarocks.
- area: skywalking
  change: |
    use upstream host address as ``addressUsedAtClient`` in propagation header.
- area: dns
  change: |
    allow propagating DNS responses with no records back to callers like strict_dns cluster,
    guarded by ``envoy.reloadable_features.cares_accept_nodata``.

bug_fixes:

- area: tcp_proxy
  change: |
    Fixed an issue using the cluster wide CONNECT termination so it will successfully proxy payloads.

removed_config_or_runtime:
- area: compressor
  change: |
    removed ``envoy.reloadable_features.fix_added_trailers`` and legacy code paths.
- area: dns
  change: |
    removed ``envoy.reloadable_features.use_dns_ttl`` and legacy code paths.
- area: ext_authz
  change: |
    removed ``envoy.reloadable_features.http_ext_authz_do_not_skip_direct_response_and_redirect`` runtime guard and legacy code paths.
- area: http
  change: |
    deprecated ``envoy.reloadable_features.correct_scheme_and_xfp`` and legacy code paths.
- area: http
  change: |
    deprecated ``envoy.reloadable_features.validate_connect`` and legacy code paths.
- area: tcp_proxy
  change: |
    removed ``envoy.reloadable_features.new_tcp_connection_pool`` and legacy code paths.
- area: conn pool
  change: |
    removed ``envoy.reloadable_features.conn_pool_delete_when_idle`` and legacy code paths.

new_features:
- area: access_log
  change: |
    added new access_log command operators to retrieve upstream connection information change: ``%UPSTREAM_PROTOCOL%``, ``%UPSTREAM_PEER_SUBJECT%``, ``%UPSTREAM_PEER_ISSUER%``, ``%UPSTREAM_TLS_SESSION_ID%``, ``%UPSTREAM_TLS_CIPHER%``, ``%UPSTREAM_TLS_VERSION%``, ``%UPSTREAM_PEER_CERT_V_START%``, ``%UPSTREAM_PEER_CERT_V_END%`` and ``%UPSTREAM_PEER_CERT%``.
- area: dns_resolver
  change: |
    added :ref:`include_unroutable_families<envoy_v3_api_field_extensions.network.dns_resolver.apple.v3.AppleDnsResolverConfig.include_unroutable_families>` to the Apple DNS resolver.
- area: dubbo_proxy
  change: |
    added :ref:`dynamic routes discovery <envoy_v3_api_field_extensions.filters.network.dubbo_proxy.v3.DubboProxy.drds>` support to the dubbo proxy.
- area: ext_proc
  change: |
    added support for per-route :ref:`grpc_service <envoy_v3_api_field_extensions.filters.http.ext_proc.v3.ExtProcOverrides.grpc_service>`.
- area: http
  change: |
    added new :ref:`file_system_buffer <config_http_filters_file_system_buffer>` http filter.
- area: thrift
  change: |
    added flag to router to control downstream local close. :ref:`close_downstream_on_upstream_error <envoy_v3_api_field_extensions.filters.network.thrift_proxy.router.v3.Router.close_downstream_on_upstream_error>`.
- area: thrift
  change: |
    added support for access logging.
- area: thrift
  change: |
    introduced thrift configurable encoder and bidirectional filters, which allows peeking and modifying the thrift response message.
- area: on_demand
  change: |
    :ref:`OnDemand <envoy_v3_api_msg_extensions.filters.http.on_demand.v3.OnDemand>` got extended to hold configuration for on-demand cluster discovery. A similar message for :ref:`per-route configuration <envoy_v3_api_msg_extensions.filters.http.on_demand.v3.PerRouteConfig>` is also added.
- area: proxy_protcol
  change: |
    added :ref:`allow_requests_without_proxy_protocol<envoy_v3_api_field_extensions.filters.listener.proxy_protocol.v3.ProxyProtocol.allow_requests_without_proxy_protocol>` to allow requests without proxy protocol on the listener from trusted downstreams as an opt-in flag.
- area: build
  change: |
    enabled building arm64 envoy-distroless and envoy-tools :ref:`docker images <install_binaries>`.
- area: ratelimit
  change: |
    added support for :ref:`masked_remote_address <envoy_v3_api_field_config.route.v3.RateLimit.Action.masked_remote_address>`.
<<<<<<< HEAD
- area: ratelimit
  change: |
    added support for :ref:`HTTP matching input functions <arch_overview_matching_api>` as descriptor producers.
=======
- area: build
  change: |
    official released binary is now built with Clang 14.0.0.
>>>>>>> 01a0ff52

deprecated:
- area: dubbo_proxy
  change: |
    deprecated :ref:`old dubbo route config <envoy_v3_api_field_extensions.filters.network.dubbo_proxy.v3.DubboProxy.route_config>`. Please use
    :ref:`multiple route config <envoy_v3_api_field_extensions.filters.network.dubbo_proxy.v3.DubboProxy.multiple_route_config>` or
    :ref:`multiple route config <envoy_v3_api_field_extensions.filters.network.dubbo_proxy.v3.DubboProxy.drds>` first.<|MERGE_RESOLUTION|>--- conflicted
+++ resolved
@@ -107,15 +107,12 @@
 - area: ratelimit
   change: |
     added support for :ref:`masked_remote_address <envoy_v3_api_field_config.route.v3.RateLimit.Action.masked_remote_address>`.
-<<<<<<< HEAD
 - area: ratelimit
   change: |
     added support for :ref:`HTTP matching input functions <arch_overview_matching_api>` as descriptor producers.
-=======
 - area: build
   change: |
     official released binary is now built with Clang 14.0.0.
->>>>>>> 01a0ff52
 
 deprecated:
 - area: dubbo_proxy

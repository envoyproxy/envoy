--- conflicted
+++ resolved
@@ -116,20 +116,9 @@
     be temporarily reverted by setting runtime guard ``envoy.reloadable_features.async_host_selection`` to ``false``.
 - area: ext_proc
   change: |
-<<<<<<< HEAD
-    Added HTTP support in ext_proc filter to perform external processing with HTTP messages.
-- area: ext_proc
-  change: |
-    Added an extension to save the response from the external processor as filter state.
-- area: ext_authz
-  change: |
-    Added filter state field ``latency_us``, ``bytesSent`` and ``bytesReceived`` access for CEL and logging.
-- area: sni_dynamic_forward_proxy
-=======
     Adding support for a new body mode: ``FULL_DUPLEX_STREAMED`` in the ``ext_proc`` filter
     :ref:`processing_mode <envoy_v3_api_field_extensions.filters.http.ext_proc.v3.ExternalProcessor.processing_mode>`.
 - area: proxy_protocol
->>>>>>> 4a113b51
   change: |
     Added support for injecting custom Type-Length-Value (TLV) entries into the Proxy Protocol v2 header for upstream
     transport sockets. Custom TLVs can be defined both in the endpoint host's typed metadata under the
@@ -170,5 +159,8 @@
   change: |
     Added the initial support for shared libraries to be loaded by Envoy at runtime. Please refer to the overview documentation for the
     feature :ref:`here <arch_overview_dynamic_modules>`.
+- area: ext_proc
+  change: |
+    Added an extension to save the response from the external processor to filter state.
 
 deprecated:
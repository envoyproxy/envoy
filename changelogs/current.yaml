--- conflicted
+++ resolved
@@ -66,14 +66,11 @@
 - area: router
   change: |
     support route info in upstream access log.
-<<<<<<< HEAD
+- area: lua
+  change: |
+    added an new option to the options of lua ``httpCall``. This allows to skip adding ``x-forwarded-for`` by setting ``{["send_xff"] = false}`` as the ``options``.
 - area: tcp_proxy
   change: |
     added support for propagating the response trailers in :ref:`TunnelingConfig <envoy_v3_api_field_extensions.filters.network.tcp_proxy.v3.TcpProxy.TunnelingConfig.propagate_response_trailers>` to the downstream info filter state.
-=======
-- area: lua
-  change: |
-    added an new option to the options of lua ``httpCall``. This allows to skip adding ``x-forwarded-for`` by setting ``{["send_xff"] = false}`` as the ``options``.
->>>>>>> ce67342a
 
 deprecated:
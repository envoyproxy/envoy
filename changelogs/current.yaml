--- conflicted
+++ resolved
@@ -29,7 +29,6 @@
 
 bug_fixes:
 # *Changes expected to improve the state of the world and are unlikely to have negative effects*
-<<<<<<< HEAD
 - area: oauth2
   change: |
     The Max-Age attribute of Set-Cookie HTTP response header was being assigned a value representing Seconds Since
@@ -37,11 +36,9 @@
     the number of seconds until the cookie expires.
     This behavioral change can be temporarily reverted by setting runtime guard
     ``envoy.reloadable_features.oauth_use_standard_max_age_value`` to false.
-=======
 - area: tls
   change: |
     Fix build FIPS compliance when using both FIPS mode and Wasm extensions (``--define boringssl=fips`` and ``--define wasm=v8``).
->>>>>>> 3dbb2bd6
 
 removed_config_or_runtime:
 # *Normally occurs at the end of the* :ref:`deprecation period <deprecated>`

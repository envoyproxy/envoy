--- conflicted
+++ resolved
@@ -175,11 +175,6 @@
 - area: sni_dynamic_forward_proxy
   change: |
     added an option to dynamically set the port used by the SNI dynamic forward proxy filter, by setting a filter state object under the key ``envoy.upstream.dynamic_port``.
-<<<<<<< HEAD
-- area: redis
-  change: |
-    added :ref:`wait_for_warm_on_init <envoy_v3_api_field_config.cluster.v3.Cluster.wait_for_warm_on_init>` support for :ref:`Redis Cluster<arch_overview_redis>`.
-=======
 - area: route
   change: |
     support dynamic clusters for :ref:`VirtualHost.matcher <envoy_v3_api_field_config.route.v3.VirtualHost.matcher>`.
@@ -189,7 +184,9 @@
 - area: tcp_proxy
   change: |
     added an option to dynamically disable TCP tunneling even if set in the filter config, by setting a filter state object for the key ``envoy.tcp_proxy.disable_tunneling``.
->>>>>>> 01d174ef
+- area: redis
+  change: |
+    added :ref:`wait_for_warm_on_init <envoy_v3_api_field_config.cluster.v3.Cluster.wait_for_warm_on_init>` support for :ref:`Redis Cluster<arch_overview_redis>`.
 
 deprecated:
 - area: ext_authz

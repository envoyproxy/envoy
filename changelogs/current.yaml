--- conflicted
+++ resolved
@@ -86,13 +86,6 @@
     and legacy code paths.
 
 new_features:
-<<<<<<< HEAD
-- area: quic
-  change: |
-    Added QUIC protocol option :ref:save_cmsg_config`
-    <envoy_v3_api_field_config.listener.v3.QuicProtocolOptions.save_cmsg_config>` to optionally specify a CMSG header type to be
-    propagated from the first packet on the connection to QuicListenerFilter.
-=======
 - area: tls
   change: |
     Added :ref:`prefer_client_ciphers
@@ -118,6 +111,10 @@
     <envoy_v3_api_field_extensions.transport_sockets.tls.v3.CommonTlsContext.custom_tls_certificate_selector>`
     to allow overriding TLS certificate selection behavior.
     An extension can select certificate base on the incoming SNI, in both sync and async mode.
->>>>>>> b0cc284f
+- area: quic
+  change: |
+    Added QUIC protocol option :ref:save_cmsg_config`
+    <envoy_v3_api_field_config.listener.v3.QuicProtocolOptions.save_cmsg_config>` to optionally specify a CMSG header type to be
+    propagated from the first packet on the connection to QuicListenerFilter.
 
 deprecated:
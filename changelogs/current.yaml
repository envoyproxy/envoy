date: Pending

behavior_changes:
# *Changes that are expected to cause an incompatibility if applicable; deployment changes are likely required*

minor_behavior_changes:
# *Changes that may cause incompatibilities for some users, but should not for most*
- area: http2
  change: |
    Sets runtime guard ``envoy.reloadable_features.http2_use_oghttp2`` to true by default.
- area: dfp
  change: |
    Setting :ref:`dns_query_timeout
    <envoy_v3_api_field_extensions.common.dynamic_forward_proxy.v3.DnsCacheConfig.dns_query_timeout>`
    to 0 will disable the the Envoy DNS query timeout and use the underlying DNS implementation timeout.
- area: ext_proc
  change: |
    When :ref:`mode_override <envoy_v3_api_field_service.ext_proc.v3.ProcessingResponse.mode_override>`
    headers/trailers modes have the value ``DEFAULT`` (unset), no change will be made to the processing
    mode set in the filter configuration.
- area: ext_proc
  change: |
    Ignore request_header_mode field of :ref:`mode_override <envoy_v3_api_field_service.ext_proc.v3.ProcessingResponse.mode_override>`
    when comparing the mode_override against allowed_override_modes as request_header mode override is not applicable.
- area: cel
  change: |
    Support extension regex fuctions(e.g. ``re.extract``, ``re.capture`, ``re.captureN``) in CEL.
- area: http
  change: |
    :ref:`generate_request_id
    <envoy_v3_api_field_extensions.filters.network.http_connection_manager.v3.HttpConnectionManager.generate_request_id>`
    will generate a request id on non-present and now on empty ``x-request-id`` header.
- area: aws
  change: |
    AWS request signing and AWS Lambda extensions will now no longer return empty credentials (and fail to sign) when
    credentials are still pending from the async credential providers. If all providers are unable to retrieve credentials
    then the original behaviour with a signing failure will occur.

bug_fixes:
# *Changes expected to improve the state of the world and are unlikely to have negative effects*
- area: dfp
  change: |
    Fixes a bug when loading a DNS cache entry with an empty authority/host header. This fix can be reverted by setting
    runtime guard ``envoy.reloadable_features.dfp_fail_on_empty_host_header`` to ``false``.
- area: router
  change: |
    Fixed query parameter matcher to properly implement
    :ref:`present_match <envoy_v3_api_field_config.route.v3.QueryParameterMatcher.present_match>`. Previously, the
    matcher would incorrectly handle ``present_match`` configurations by treating them as default present checks. This
    behavior can be temporarily reverted by setting runtime feature
    ``envoy_reloadable_features_enable_new_query_param_present_match_behavior`` to ``false``.
- area: tcp_proxy
  change: |
    Fixes a bug when TCP is tunneled over HTTP and upstream connection closed before response headers received to the stream.
    The fix is to run the retry logic in a different event loop iteration to allow cleanup of the closed connection before retrying.
    This fix can be reverted by setting runtime guard ``envoy.reloadable_features.tcp_proxy_retry_on_different_event_loop`` to ``false``.
- area: oauth2
  change: |
    Fixed OAuth2 credential injector to send scope (if specified) to authorization server when requesting new access
    token using ``client_credentials`` flow.
- area: ext_authz
  change: |
    Removed validation constraint on :ref:`disabled <envoy_v3_api_field_extensions.filters.http.ext_authz.v3.ExtAuthzPerRoute.disabled>` so
    that it can be set to false to enable the filter when it is  by :ref:`default-disabled for the filter chain
    <envoy_v3_api_field_extensions.filters.network.http_connection_manager.v3.HttpFilter.disabled>`.
- area: original_src filter
  change: |
    Set IP_BIND_ADDRESS_NO_PORT socket option in the original_src filter to prevent port exhaustion caused by the
    kernel prematurely reserving ephemeral ports. This behavior change can be reverted by setting runtime guard
    ``envoy.reloadable_features.original_src_fix_port_exhaustion`` to ``false``.
- area: listener
  change: |
    Fixed a bug where socket options specified only on an additional address were not applied unless
    :ref:`socket_options <envoy_v3_api_field_config.listener.v3.Listener.socket_options>` on the listener is set.
    Now additional address :ref:`socket_options <envoy_v3_api_field_config.listener.v3.AdditionalAddress.socket_options>` are correctly
    applied even if the listener has no socket options configured.
- area: http
  change: |
    Fixed the jwks fetcher to set the :scheme pseudo header according to the uri ('http' or 'https').
    Before the :scheme header was always 'http'.
    This behavioral change can be temporarily reverted by setting runtime guard
    ``envoy.reloadable_features.jwt_fetcher_use_scheme_from_uri`` to false.

removed_config_or_runtime:
# *Normally occurs at the end of the* :ref:`deprecation period <deprecated>`
- area: http
  change: |
    Removed runtime guard ``envoy.reloadable_features.consistent_header_validation`` and legacy code paths.
- area: http
  change: |
    Removed runtime guard ``envoy.reloadable_features.sanitize_http2_headers_without_nghttp2`` and legacy code paths.
- area: access_log
  change: |
    Removed runtime guard ``envoy.reloadable_features.upstream_remote_address_use_connection`` and legacy code paths.
- area: xds
  change: |
    Removed runtime guard ``envoy.reloadable_features.xdstp_path_avoid_colon_encoding`` and legacy code paths.
- area: config
  change: |
    Removed runtime guard ``envoy.reloadable_features.strict_duration_validation`` and legacy code paths.
- area: thread_local
  change: |
    Removed runtime guard  ``envoy.reloadable_features.allow_slot_destroy_on_worker_threads`` and legacy code paths.
- area: runtime
  change: |
    Removed runtime flag ``envoy.reloadable_features.reject_invalid_yaml`` and legacy code paths.
- area: dns
  change: |
    Removed runtime flag ``envoy.reloadable_features.dns_details`` and legacy code paths.
- area: local_ratelimit
  change: |
    Removed runtime guard ``envoy.reloadable_features.no_timer_based_rate_limit_token_bucket`` and legacy code paths.
- area: dns
  change: |
    Removed runtime guard ``envoy.reloadable_features.dns_nodata_noname_is_success`` and legacy code paths.

new_features:
- area: http
  change: |
    Made the :ref:`lua <envoy_v3_api_msg_extensions.filters.http.lua.v3.Lua>` work as an upstream filter.
- area: dfp
  change: |
    The DFP cluster will now use the async lookup path to do DNS resolutions for null hosts. This behavioral change
    can be temporarily reverted by setting runtime guard ``envoy.reloadable_features.dfp_cluster_resolves_hosts``
    to false.
- area: oauth2
  change: |
    Add the option to specify SameSite cookie attribute values for oauth2 supported cookies.
    To specify ``SameSite`` attribute, choose one of the values from ``strict``, ``lax`` or ``none``. If not specified,
    a default value of ``disabled`` will be assigned and there will be no ``SameSite`` value in the cookie attribute. See
    :ref:`apply_on_stream_done <envoy_v3_api_field_extensions.filters.http.oauth2.v3.OAuth2Config.cookie_configs>`
    for more details.
- area: spiffe
  change: |
    Added :ref:`trust_bundles
    <envoy_v3_api_field_extensions.transport_sockets.tls.v3.SPIFFECertValidatorConfig.trust_bundles>`
    to the SPIFFE certificate validator configuration. This field allows specifying a SPIFFE trust
    bundle mapping as a ``DataSource``. If both ``trust_bundles`` and ``trust_domains`` are specified,
    ``trust_bundles`` takes precedence.
- area: resource_monitors
  change: |
    Added support to monitor container CPU utilization in Linux K8s environment using
    :ref:`existing extension <envoy_v3_api_msg_extensions.resource_monitors.cpu_utilization.v3.CpuUtilizationConfig>`.
- area: lua
  change: |
    Added :ref:`virtualClusterName() <config_http_filters_lua_stream_info_virtual_cluster_name>` API to the Stream Info
    Object to get the name of the virtual cluster matched.
- area: tap
  change: |
    Added an UDP extension for tap custom sink.
- area: udp_proxy
  change: |
    Added support for outlier detection in UDP proxy. This change can be temporarily reverted by setting runtime guard
    ``envoy.reloadable_features.enable_udp_proxy_outlier_detection`` to ``false``.
- area: admin
  change: |
    Add support for the inbound_only and graceful query params of /drain_listeners to be used together by
    implementing directional draining in DrainManager.
- area: http
  change: |
    Added alpha support for asynchronous load balancing. See
    :ref:`load balancing policies overview <arch_overview_load_balancing_policies>` for more details. Support can
    be temporarily reverted by setting runtime guard ``envoy.reloadable_features.async_host_selection`` to ``false``.
- area: ext_proc
  change: |
    Adding support for a new body mode: ``FULL_DUPLEX_STREAMED`` in the ``ext_proc`` filter
    :ref:`processing_mode <envoy_v3_api_field_extensions.filters.http.ext_proc.v3.ExternalProcessor.processing_mode>`.
- area: proxy_protocol
  change: |
    Added support for injecting custom Type-Length-Value (TLV) entries into the Proxy Protocol v2 header for upstream
    transport sockets. Custom TLVs can be defined both in the endpoint host's typed metadata under the
    ``envoy.transport_sockets.proxy_protocol`` namespace and at the configuration level via the ``ProxyProtocolConfig``'s
    ``added_tlvs`` field. Host-level TLV definitions override config-level entries when the same type is specified, allowing
    default TLVs to be set globally, while enabling further per-endpoint customizations.
- area: formatter
  change: |
    Added ``QUERY_PARAM`` support for substitution formatter. See :ref:`access log formatter <config_access_log_format>`
    for more details.
- area: http
  change: |
    Added :ref:`max_metadata_size <envoy_v3_api_field_config.core.v3.Http2ProtocolOptions.max_metadata_size>` to make
    HTTP/2 metadata limits configurable.
- area: tcp_proxy
  change: |
    Added support for :ref:`backoff_options <envoy_v3_api_field_extensions.filters.network.tcp_proxy.v3.TcpProxy.backoff_options>`
    to configure the backoff strategy for TCP proxy retries.
- area: redis
  change: |
    Added support for multi-key commands on transactions.
- area: dfp
  change: |
    Added a feature to disable DNS refresh on failure by setting :ref:`disable_dns_refresh_on_failure
    <envoy_v3_api_field_extensions.common.dynamic_forward_proxy.v3.DnsCacheConfig.disable_dns_refresh_on_failure>` to
    ``true``. By enabling this feature, the failed hosts will now be treated as a cache miss.
- area: xds
  change: |
    Reporting a locality_stats to LRS server when ``rq_issued > 0``, disable by setting runtime guard
    ``envoy.reloadable_features.report_load_with_rq_issued`` to ``false``.
- area: lua
  change: |
    Added support for clearing the route cache explicitly in the Lua filter.
    See :ref:`clearRouteCache() <config_http_filters_lua_stream_handle_api_clear_route_cache>` for more details.
- area: local_rate_limit
  change: |
    Added support for dynamic token buckets in local rate limit filter for http requests.
- area: attributes
  change: |
    Added :ref:`attribute <arch_overview_attributes>` ``upstream.locality`` to obtain upstream locality information.
- area: dynamic_modules
  change: |
    Added the initial support for shared libraries to be loaded by Envoy at runtime. Please refer to the overview documentation for the
    feature :ref:`here <arch_overview_dynamic_modules>`.
- area: ext_proc
  change: |
    Added an :ref:`extension
    <envoy_v3_api_msg_extensions.http.ext_proc.response_processors.save_processing_response.v3.SaveProcessingResponse>` to save the
    :ref:`response <envoy_v3_api_msg_service.ext_proc.v3.ProcessingResponse>` from the external processor to filter state.
- area: http
  change: |
    Made the :ref:`credential injector filter <envoy_v3_api_msg_extensions.filters.http.credential_injector.v3.CredentialInjector>`
    work as an upstream filter.
- area: lua
  change: |
    Added :ref:`clear_route_cache <envoy_v3_api_field_extensions.filters.http.lua.v3.Lua.clear_route_cache>` support to
    control the route cache clearing behavior in the Lua filter.
- area: jwt_authn
  change: |
    Added :ref:`jwt_max_token_size <envoy_v3_api_field_extensions.filters.http.jwt_authn.v3.JwtCacheConfig.jwt_max_token_size>` to make
    max token size configurable.
- area: tcp_proxy
  change: |
    added :ref:`an option <config_network_filters_tcp_proxy_receive_before_connect>` to allow filters to read from the
    downstream connection before TCP proxy has opened the upstream connection, by setting a filter state object for the key
    ``envoy.tcp_proxy.receive_before_connect``.
<<<<<<< HEAD
- area: aws
  change: |
    Adds support for IAM Roles Anywhere to the AWS request signing credential provider configuration :ref:`credential_provider
    <envoy_v3_api_field_extensions.filters.http.aws_request_signing.v3.AwsRequestSigning.credential_provider>`.
=======
- area: sockets
  change: |
    Added an :ref:`io_uring <envoy_v3_api_field_extensions.network.socket_interface.v3.DefaultSocketInterface.io_uring_options>` option in
    default socket interface to support io_uring.
>>>>>>> eb398e9e

deprecated:<|MERGE_RESOLUTION|>--- conflicted
+++ resolved
@@ -232,16 +232,13 @@
     added :ref:`an option <config_network_filters_tcp_proxy_receive_before_connect>` to allow filters to read from the
     downstream connection before TCP proxy has opened the upstream connection, by setting a filter state object for the key
     ``envoy.tcp_proxy.receive_before_connect``.
-<<<<<<< HEAD
+- area: sockets
+  change: |
+    Added an :ref:`io_uring <envoy_v3_api_field_extensions.network.socket_interface.v3.DefaultSocketInterface.io_uring_options>` option in
+    default socket interface to support io_uring.
 - area: aws
   change: |
     Adds support for IAM Roles Anywhere to the AWS request signing credential provider configuration :ref:`credential_provider
     <envoy_v3_api_field_extensions.filters.http.aws_request_signing.v3.AwsRequestSigning.credential_provider>`.
-=======
-- area: sockets
-  change: |
-    Added an :ref:`io_uring <envoy_v3_api_field_extensions.network.socket_interface.v3.DefaultSocketInterface.io_uring_options>` option in
-    default socket interface to support io_uring.
->>>>>>> eb398e9e
 
 deprecated:
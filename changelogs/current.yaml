--- conflicted
+++ resolved
@@ -24,62 +24,7 @@
     in path are rejected. This setting is only applicable when the Unversal Header Validator is enabled and has no effect otherwise.
 
 bug_fixes:
-<<<<<<< HEAD
-- area: http
-  change: |
-    sanitization of the referer header has been relaxed to allow relative URLs, and also tightened to remove referers
-    containing userinfo or fragment components, as documented here :ref:`here <config_http_conn_man_headers_referer>`. This
-    behavioral change can be temporarily reverted by setting runtime guard
-    ``envoy.reloadable_features.http_allow_partial_urls_in_referer`` to false.
-- area: stats
-  change: |
-    now updating upstream total connection stats as happy eyeballs connections are created.
-- area: eds
-  change: |
-    added ``envoy.reloadable_features.multiplex_eds`` to disable eds multiplexing. Eds multiplexing is enabled by default,
-    so that all subscriptions for the same resource type and management server reuse a single channel/mux. When eds
-    multiplexing is disabled each subscription uses a dedicated channel/mux.
-- area: router
-  change: |
-    fixed the bug that custom tags of the route metadata type are not set for upstream spans.
-- area: ext_proc
-  change: |
-    ensure the route configuration will be used to overwrite global configuration when processing the local reply.
-- area: router
-  change: |
-    fixed outlier detection ejections caused by opened circuit breakers.
-- area: dependency
-  change: |
-    Add boringssl patch to resolve CVE-2023-0286. Note that the FIPS build is not patched/fixed.
-- area: access log
-  change: |
-    in JSON logs, port numbers were logged as strings and are now logged as numbers (``%DOWNSTREAM_LOCAL_PORT%``,
-    ``%DOWNSTREAM_REMOTE_PORT%``, ``%DOWNSTREAM_DIRECT_REMOTE_PORT%``, ``%UPSTREAM_LOCAL_PORT%``,
-    ``%UPSTREAM_REMOTE_PORT%``). This behavioral change can be temporarily reverted by setting runtime guard
-    ``envoy.reloadable_features.format_ports_as_numbers`` to false.
-- area: ext_proc
-  change: |
-    Let onData always raise StopIterationAndWatermark when waiting for headers response, to avoid http errors (413 on
-    request path, and 500 on response path) when data size goes above high watermark.
-- area: http filter
-  change: |
-    Fix possible illegal memory access in the header_mutaion filter when the request is aborted before the request headers
-    are received completely.
-- area: upstream
-  change: |
-    Initialize upstream network read filters via their ``onNewConnection()`` callback once the upstream connection has been
-    established even if there is no data available for reading on the new upstream connection. This behavior change can be
-    reverted by setting ``envoy.reloadable_features.initialize_upstream_filters`` to ``false``.
-- area: ecds
-  change: |
-    Delay listener activation until after the new ECDS filter configuration is created. Previously, listeners were activated
-    with the xDS acceptance before the new extension config is fully processed.
-- area: dubbo
-  change: |
-    Fix a bug that the dubbo proxy will treat the response with status 80 as a illegal response.
-- area: oauth2
-  change: |
-    fixed a bug where the oauth2 filter would crash if it received a redirect URL without a state query param set.
+# *Changes expected to improve the state of the world and are unlikely to have negative effects*
 - area: oauth2
   change: |
     The Max-Age attribute of Set-Cookie HTTP response header was being assigned a value representing Seconds Since
@@ -87,41 +32,6 @@
     the number of seconds until the cookie expires.
     This behavioral change can be temporarily reverted by setting runtime guard
     ``envoy.reloadable_features.oauth_use_url_encoding`` to false.
-- area: lua
-  change: |
-    lua coroutine should not execute after local reply is sent.
-- area: grpc
-  change: |
-    When Envoy was configured to use ext_authz, ext_proc, tap, ratelimit filters, and grpc access log service and an http header
-    with non-UTF-8 data was received, Envoy would generate an invalid protobuf message and send it to the configured service. The
-    receiving service would typically generate an error when decoding the protobuf message. For ext_authz that was configured with
-    ``failure_mode_allow: true``, the request would have been allowed in this case. For the other services, this could have resulted
-    in other unforseen errors such as a lack of visibility into requests (eg request not logged). Envoy will now by default sanitize
-    the values sent in gRPC service calls to be valid UTF-8, replacing data that is not valid UTF-8 with a '!' character. This
-    behavioral change can be temporarily reverted by setting runtime guard
-    ``envoy.reloadable_features.service_sanitize_non_utf8_strings`` to false.
-- area: http
-  change: |
-    stop forwarding ``:method`` value which is not a valid token defined in https://www.rfc-editor.org/rfc/rfc9110#section-5.6.2.
-    Also, reject ``:method`` and ``:scheme`` headers with multiple values.
-- area: http
-  change: |
-    fixed a bug where terminating CONNECT on a preconnected connection could result in session stalls.
-- area: http3
-  change: |
-    reject pseudo headers violating RFC 9114. Specifically, pseudo-header fields with more than one value for the ``:method``
-    (non-``CONNECT``), ``:scheme``, and ``:path``; or pseudo-header fields after regular header fields; or undefined pseudo-headers.
-- area: http
-  change: |
-    fixed a bug where ``x-envoy-original-path`` was not being sanitized when sent from untrusted users. This behavioral change can
-    be temporarily reverted by setting ``envoy.reloadable_features.sanitize_original_path`` to false.
-- area: http
-  change: |
-    fixed the fix for ``x-envoy-original-path`` so it removes the header *only* when sent from untrusted users,
-    not also before sending to upstream server.
-=======
-# *Changes expected to improve the state of the world and are unlikely to have negative effects*
->>>>>>> a6d46b6a
 
 removed_config_or_runtime:
 # *Normally occurs at the end of the* :ref:`deprecation period <deprecated>`

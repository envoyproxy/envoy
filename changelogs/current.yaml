date: Pending

behavior_changes:
# *Changes that are expected to cause an incompatibility if applicable; deployment changes are likely required*
- area: tracing
  change: |
    Removed support for (long deprecated) opentracing.  See `issue 27401
    <https://github.com/envoyproxy/envoy/issues/27401>`_ for details.
<<<<<<< HEAD
- area: http
  change: |
    Allow HTTP/2 (and HTTP/3) upstream servers to half close the stream before the downstream. This enables bidirectional
    gRPC streams where server completes streaming before the client. Behavior of HTTP/1 or TCP proxy upstream servers is
    unchanged and the stream is reset if the upstream server completes response before the downstream. The stream is also
    reset if the upstream server responds with an error status before the downstream. This behavior is disabled by default
    and can be enabled by setting the ``envoy.reloadable_features.allow_multiplexed_upstream_half_close`` runtime key to true.
=======
- area: stats scoped_rds
  change: |
    Added new tag extraction so that scoped rds stats have their :ref:'scope_route_config_name
    <envoy_v3_api_msg_config/route/v3/scoped_route>' and stat prefix extracted.
>>>>>>> 6c645a13

minor_behavior_changes:
# *Changes that may cause incompatibilities for some users, but should not for most*
- area: tcp
  change: |
    Added support for :ref:`connection_pool_per_downstream_connection
    <envoy_v3_api_field_config.cluster.v3.Cluster.connection_pool_per_downstream_connection>` flag in tcp connection pool.
- area: lua
  change: |
    When Lua script executes httpCall, backpressure is exercised when receiving body from downstream client. This behavior can be reverted
    by setting the runtime guard ``envoy.reloadable_features.lua_flow_control_while_http_call`` to false.

bug_fixes:
# *Changes expected to improve the state of the world and are unlikely to have negative effects*
- area: dns
  change: |
    The DNS filter no longer returns FORMERR if a message has an ID of 0.
- area: quic
  change: |
    Fixes access log formatter %CONNECTION_ID% for QUIC connections.
- area: c-ares
  change: |
    Applying a C-ares patch to fix DNS resoultion by the Google gRPC library.
- area: ext_authz
  change: |
    Fixed fail-open behavior of the :ref:`failure_mode_allow config option
    <envoy_v3_api_field_extensions.filters.http.ext_authz.v3.ExtAuthz.failure_mode_allow>`
    when a grpc external authz server is used.
    The behavior can be enabled by ``envoy_reloadable_features_process_ext_authz_grpc_error_codes_as_errors``.
- area: websocket
  change: |
    Fixed a bug where the websocket upgrade filter would not take into account per-filter configs.
- area: ext_proc
  change: |
    Add runtime guard for timeout error code 504 Gateway Timeout that is returned to downstream. If runtime flag
    ``envoy.reloadable_features.ext_proc_timeout_error`` is set to false, old error code 500 Internal Server Error will be returned.

removed_config_or_runtime:
# *Normally occurs at the end of the* :ref:`deprecation period <deprecated>`
- area: upstream
  change: |
    Removed runtime flag ``envoy.reloadable_features.avoid_zombie_streams`` and legacy code paths.
- area: ext_proc
  change: |
    Removed runtime flag ``envoy_reloadable_features_immediate_response_use_filter_mutation_rule`` and legacy code
    path.
- area: ext_proc
  change: |
    Removed runtime flag ``envoy_reloadable_features_send_header_raw_value`` and legacy code path.
- area: http
  change: |
    Removed runtime flag ``envoy.reloadable_features.no_downgrade_to_canonical_name`` and legacy code
    path.
- area: DNS
  change: |
    Removed ``envoy.reloadable_features.dns_cache_set_first_resolve_complete`` runtime flag and legacy code paths.
- area: tls
  change: |
    Removed runtime flag ``envoy.reloadable_features.ssl_transport_failure_reason_format``.
- area: http
  change: |
    Removed runtime flag ``envoy.reloadable_features.abort_filter_chain_on_stream_reset`` and legacy
    code path.
- area: grpc reverse bridge
  change: |
    Removed ``envoy.reloadable_features.grpc_http1_reverse_bridge_handle_empty_response`` runtime
    flag and legacy code paths.
- area: grpc reverse bridge
  change: |
    Removed ``envoy.reloadable_features.grpc_http1_reverse_bridge_change_http_status`` runtime flag
    and legacy code paths.
- area: stateful_session
  change: |
    Removed ``envoy.reloadable_features.stateful_session_encode_ttl_in_cookie`` runtime flag and legacy code paths.
- area: udp
  change: |
    Removed ``envoy.restart_features.udp_read_normalize_addresses`` runtime flag and legacy code paths.
- area: upstream
  change: |
    Removed runtime flag ``envoy.reloadable_features.upstream_allow_connect_with_2xx`` and legacy code paths.
- area: upstream flow control
  change: |
    Removed ``envoy.reloadable_features.upstream_wait_for_response_headers_before_disabling_read`` runtime flag
    and legacy code paths.

new_features:
- area: tls
  change: |
    Added :ref:`prefer_client_ciphers
    <envoy_v3_api_field_extensions.transport_sockets.tls.v3.DownstreamTlsContext.prefer_client_ciphers>`
    to support enabling client cipher preference instead of server's for TLS handshakes.
- area: ext_authz
  change: |
    Added config field
    :ref:`filter_metadata <envoy_v3_api_field_extensions.filters.http.ext_authz.v3.ExtAuthz.filter_metadata>`
    for injecting arbitrary data to the filter state for logging.
- area: access_log
  change: |
    added %UPSTREAM_CLUSTER_RAW% access log formatter to log the original upstream cluster name, regardless of whether
    ``alt_stat_name`` is set.
- area: formatter
  change: |
    Added full feature absl::FormatTime() support to the DateFormatter. This allows the timepoint formatters (like
    ``%START_TIME%``) to use ``%E#S``, ``%E*S``, ``%E#f`` and ``%E*f`` to format the subsecond part of the timepoint.
- area: sockets
  change: |
    Added socket ``type`` field for specifying a socket type to apply the socket option to under :ref:`SocketOption
    <envoy_v3_api_msg_config.core.v3.SocketOption>`. If not specified, the socket option will be applied to all socket
    types.
- area: tls
  change: |
    Added an extension point :ref:`custom_tls_certificate_selector
    <envoy_v3_api_field_extensions.transport_sockets.tls.v3.CommonTlsContext.custom_tls_certificate_selector>`
    to allow overriding TLS certificate selection behavior.
    An extension can select certificate base on the incoming SNI, in both sync and async mode.
- area: ratelimit
  change: |
    Added the ability to modify :ref:`hits_addend <envoy_v3_api_field_service.ratelimit.v3.RateLimitRequest.hits_addend>`
    by setting by setting filter state value ``envoy.ratelimit.hits_addend`` to the desired value.
- area: access_log
  change: |
    Added new access log command operators ``%START_TIME_LOCAL%`` and ``%EMIT_TIME_LOCAL%``,
    similar to  ``%START_TIME%`` and ``%EMIT_TIME%``, but use local time zone.

deprecated:<|MERGE_RESOLUTION|>--- conflicted
+++ resolved
@@ -6,7 +6,6 @@
   change: |
     Removed support for (long deprecated) opentracing.  See `issue 27401
     <https://github.com/envoyproxy/envoy/issues/27401>`_ for details.
-<<<<<<< HEAD
 - area: http
   change: |
     Allow HTTP/2 (and HTTP/3) upstream servers to half close the stream before the downstream. This enables bidirectional
@@ -14,12 +13,10 @@
     unchanged and the stream is reset if the upstream server completes response before the downstream. The stream is also
     reset if the upstream server responds with an error status before the downstream. This behavior is disabled by default
     and can be enabled by setting the ``envoy.reloadable_features.allow_multiplexed_upstream_half_close`` runtime key to true.
-=======
 - area: stats scoped_rds
   change: |
     Added new tag extraction so that scoped rds stats have their :ref:'scope_route_config_name
     <envoy_v3_api_msg_config/route/v3/scoped_route>' and stat prefix extracted.
->>>>>>> 6c645a13
 
 minor_behavior_changes:
 # *Changes that may cause incompatibilities for some users, but should not for most*

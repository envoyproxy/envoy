--- conflicted
+++ resolved
@@ -88,17 +88,14 @@
     Removed runtime guard ``envoy.reloadable_features.lua_flow_control_while_http_call`` and legacy code paths.
 
 new_features:
-<<<<<<< HEAD
 - area: load_balancing
   change: |
     Added Override Host Load Balancing policy. See
     :ref:`load balancing policies overview <arch_overview_load_balancing_policies>` for more details.
-=======
 - area: lua
   change: |
     Added support for accessing filter context.
     See :ref:`filterContext() <config_http_filters_lua_stream_handle_api_filter_context>` for more details.
->>>>>>> 9cd454d1
 - area: resource_monitors
   change: |
     added new cgroup memory resource monitor that reads memory usage/limit from cgroup v1/v2 subsystems and calculates

--- conflicted
+++ resolved
@@ -87,12 +87,10 @@
   change: |
     Adding support for a new body mode: FULL_DUPLEX_STREAMED in the ext_proc filter
     :ref:`processing_mode <envoy_v3_api_field_extensions.filters.http.ext_proc.v3.ExternalProcessor.processing_mode>`.
-<<<<<<< HEAD
 - area: formatter
   change: |
     Added ``QUERY_PARAM`` support for substitution formatter. See :ref:`access log formatter <config_access_log_format>`
     for more details.
-=======
 - area: http
   change: |
     Added :ref:`max_metadata_size <envoy_v3_api_field_config.core.v3.Http2ProtocolOptions.max_metadata_size>` to make
@@ -104,6 +102,5 @@
   change: |
     Reporting a locality_stats to LRS server when rq_issued > 0, disable by setting runtime guard
     ``envoy.reloadable_features.report_load_with_rq_issued`` to ``false``.
->>>>>>> 6f5bdbf1
 
 deprecated:
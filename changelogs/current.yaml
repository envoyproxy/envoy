date: Pending

behavior_changes:
# *Changes that are expected to cause an incompatibility if applicable; deployment changes are likely required*
- area: aws_iam
  change: |
    As announced in November 2024 (see https://github.com/envoyproxy/envoy/issues/37621), the
    grpc_credentials/aws_iam extension is being deleted. Any configuration referencing this extension
    will fail to load.
- area: prefix_match_map
  change: |
    :ref:`prefix_match_map <envoy_v3_api_field_config.common.matcher.v3.Matcher.MatcherTree.prefix_match_map>`
    now continues to search for a match with shorter prefix if a longer match
    does not find an action. This brings it in line with the behavior of ``matcher_list``.
    This change can temporarily be reverted by setting the runtime guard
    ``envoy.reloadable_features.prefix_map_matcher_resume_after_subtree_miss`` to false.
    If the old behavior is desired more permanently, this can be achieved in config by setting
    an ``on_no_match`` action that responds with 404 for each subtree.
- area: server
  change: |
    Envoy will automatically raise the soft limit on the file descriptors to the hard limit. This behavior
    can be reverted using the runtime guard ``envoy_restart_features_raise_file_limits``.

minor_behavior_changes:
# *Changes that may cause incompatibilities for some users, but should not for most*
- area: lua
  change: |
    The ``metadata()`` of lua filter now will search the metadata by the :ref:`filter config name
    <envoy_v3_api_field_extensions.filters.network.http_connection_manager.v3.HttpFilter.name>` first.
    And if not found, it will search by the canonical name of the filter ``envoy.filters.http.lua``.
- area: grpc-json
  change: |
    Make the :ref:`gRPC JSON transcoder filter's <config_http_filters_grpc_json_reverse_transcoder>` json print options configurable.
- area: oauth2
  change: |
    Reset CSRF token when token validation fails during redirection.
    If the CSRF token cookie is present during the redirection to the authorization server, it will be validated.
    Previously, if this validation failed, the oauth flow would fail. Now the CSRF token will simply be reset. This fixes
    the case where an hmac secret change causes a redirect flow, but the CSRF token cookie hasn't yet expired
    causing a CSRF token validation failure.
- area: cel
  change: |
    Precompile regexes in cel expressions. This can be disabled by setting the runtime guard
    ``envoy.reloadable_features.enable_cel_regex_precompilation`` to false.
- area: dns
  change: |
    Allow getaddrinfo to be configured to run by a thread pool, controlled by :ref:`num_resolver_threads
    <envoy_v3_api_field_extensions.network.dns_resolver.getaddrinfo.v3.GetAddrInfoDnsResolverConfig.num_resolver_threads>`.
- area: grpc-json-transcoding
  change: |
    Add SSE style message framing for streamed responses in :ref:`gRPC JSON transcoder filter <config_http_filters_grpc_json_transcoder>`.
- area: http
  change: |
   :ref:`response_headers_to_add <envoy_v3_api_field_config.route.v3.Route.response_headers_to_add>` and
   :ref:`response_headers_to_remove <envoy_v3_api_field_config.route.v3.Route.response_headers_to_remove>`
   will also be applied to the local responses from the ``envoy.filters.http.router`` filter.
- area: aws
  change: |
    :ref:`AwsCredentialProvider <envoy_v3_api_msg_extensions.common.aws.v3.AwsCredentialProvider>` now supports all defined credential
    providers, allowing complete customisation of the credential provider chain when using AWS request signing extension.

bug_fixes:
# *Changes expected to improve the state of the world and are unlikely to have negative effects*
- area: conn_pool
  change: |
    Fixed an issue that could lead to too many connections when using
    :ref:`AutoHttpConfig <envoy_v3_api_msg_extensions.upstreams.http.v3.HttpProtocolOptions.AutoHttpConfig>` if the
    established connection is ``http/2`` and Envoy predicted it would have lower concurrent capacity.
- area: conn_pool
  change: |
    Fixed an issue that could lead to insufficient connections for current pending requests. If a connection starts draining while it
    has negative unused capacity (which happens if an HTTP/2 ``SETTINGS`` frame reduces allowed concurrency to below the current number
    of requests), that connection's unused capacity will be included in total pool capacity even though it is unusable because it is
    draining. This can result in not enough connections being established for current pending requests. This is most problematic for
    long-lived requests (such as streaming gRPC requests or long-poll requests) because a connection could be in the draining state
    for a long time.
- area: hcm
  change: |
    Fixes a bug where the lifetime of the HttpConnectionManager's ActiveStream can be out of sync
    with the lifetime of the codec stream.
- area: quic
  change: |
    Fixes a bug in Envoy's HTTP/3-to-HTTP/1 proxying when a "transfer-encoding" header is incorrectly appended.
    Protected by runtime guard ``envoy.reloadable_features.quic_signal_headers_only_to_http1_backend``.

removed_config_or_runtime:
# *Normally occurs at the end of the* :ref:`deprecation period <deprecated>`
- area: websocket
  change: |
    Removed runtime guard ``envoy.reloadable_features.switch_protocol_websocket_handshake`` and legacy code paths.
- area: http2
  change: |
    Removed runtime guard ``envoy.reloadable_features.http2_no_protocol_error_upon_clean_close`` and legacy code paths.
- area: access_log
  change: |
    Removed runtime guard ``envoy.reloadable_features.sanitize_sni_in_access_log`` and legacy code paths.
- area: quic
  change: |
    Removed runtime guard ``envoy.reloadable_features.quic_connect_client_udp_sockets`` and legacy code paths.
- area: quic
  change: |
    Removed runtime guard ``envoy.reloadable_features.quic_support_certificate_compression`` and legacy code paths.
- area: http
  change: |
    Removed runtime guard ``envoy.reloadable_features.internal_authority_header_validator`` and legacy code paths.
- area: http
  change: |
    Removed runtime guard ``envoy_reloadable_features_filter_access_loggers_first`` and legacy code paths.
- area: tcp_proxy
  change: |
    Removed runtime guard ``envoy.reloadable_features.tcp_tunneling_send_downstream_fin_on_upstream_trailers`` and legacy code paths.
- area: runtime
  change: |
    Removed runtime guard ``envoy_reloadable_features_boolean_to_string_fix`` and legacy code paths.
- area: logging
  change: |
    Removed runtime guard ``envoy.reloadable_features.logging_with_fast_json_formatter`` and legacy code paths.
- area: sni
  change: |
    Removed runtime guard ``envoy.reloadable_features.use_route_host_mutation_for_auto_sni_san`` and legacy code paths.
- area: ext_proc
  change: |
    Removed runtime guard ``envoy.reloadable_features.ext_proc_timeout_error`` and legacy code paths.
- area: quic
  change: |
    Removed runtime guard ``envoy.reloadable_features.extend_h3_accept_untrusted`` and legacy code paths.
- area: lua
  change: |
    Removed runtime guard ``envoy.reloadable_features.lua_flow_control_while_http_call`` and legacy code paths.

new_features:
- area: http
  change: |
    added :ref:`x-envoy-original-host <config_http_filters_router_x-envoy-original-host>` that
    used to record the original host header value before it is mutated by the router filter.
- area: stateful_session
  change: |
    Supports envelope stateful session extension to keep the exist session header value
    from upstream server. See :ref:`mode
    <envoy_v3_api_msg_extensions.http.stateful_session.envelope.v3.EnvelopeSessionState>`
    for more details.
- area: load_balancing
  change: |
    Added Override Host Load Balancing policy. See
    :ref:`load balancing policies overview <arch_overview_load_balancing_policies>` for more details.
- area: lua
  change: |
    Added support for accessing filter context.
    See :ref:`filterContext() <config_http_filters_lua_stream_handle_api_filter_context>` for more details.
- area: resource_monitors
  change: |
    added new cgroup memory resource monitor that reads memory usage/limit from cgroup v1/v2 subsystems and calculates
    memory pressure, with configurable max_memory_bytes limit
    :ref:`existing extension <envoy_v3_api_msg_extensions.resource_monitors.cgroup_memory.v3.CgroupMemoryConfig>`.
- area: ext_authz
  change: |
    Added ``grpc_status`` to ``ExtAuthzLoggingInfo`` in ext_authz http filter.
- area: http
  change: |
    Add :ref:`response trailers mutations
    <envoy_v3_api_field_extensions.filters.http.header_mutation.v3.Mutations.response_trailers_mutations>` and
    :ref:`quest trailers mutations
    <envoy_v3_api_field_extensions.filters.http.header_mutation.v3.Mutations.request_trailers_mutations>`
    to :ref:`Header Mutation Filter <envoy_v3_api_msg_extensions.filters.http.header_mutation.v3.HeaderMutation>`
    for adding/removing trailers from the request and the response.
- area: url_template
  change: |
    Included the asterisk ``*`` in the match pattern when using the * or ** operators in the URL template.
    This behavioral change can be temporarily reverted by setting runtime guard
    ``envoy.reloadable_features.uri_template_match_on_asterisk`` to ``false``.
- area: socket
  change: |
    Added ``network_namespace_filepath`` to ``SocketAddress``. Currently only used by listeners.
- area: rbac filter
  change: |
    allow listed ``FilterStateInput`` to be used with the xDS matcher in the HTTP RBAC filter.
- area: rbac filter
  change: |
    allow listed ``FilterStateInput`` to be used with the xDS matcher in the Network RBAC filter.
- area: tls_inspector filter
  change: |
    added :ref:`enable_ja4_fingerprinting
    <envoy_v3_api_field_extensions.filters.listener.tls_inspector.v3.TlsInspector.enable_ja4_fingerprinting>` to create
    a JA4 fingerprint hash from the Client Hello message.
<<<<<<< HEAD
- area: lua
  change: |
    Added a new ``typedMetadata()`` on ``connectionStreamInfo()`` which could be used to access the typed metadata from
    network filters, such as the Proxy Protocol, etc.

=======
- area: local_ratelimit
  change: |
    ``local_ratelimit`` will return ``x-ratelimit-reset`` header when the rate limit is exceeded.
- area: oauth2
  change: |
    Added :ref:`end_session_endpoint <envoy_v3_api_field_extensions.filters.http.oauth2.v3.OAuth2Config.end_session_endpoint>`
    to the oauth2 filter to support OIDC RP initiated logout. This field is only used when
    ``openid`` is in the :ref:`auth_scopes <envoy_v3_api_field_extensions.filters.http.oauth2.v3.OAuth2Config.auth_scopes>` field.
    If configured, the OAuth2 filter will redirect users to this endpoint when they access the
    :ref:`signout_path <envoy_v3_api_field_extensions.filters.http.oauth2.v3.OAuth2Config.signout_path>`. This allows users to
    be logged out of the Authorization server.
>>>>>>> 6ecb46ce
deprecated:<|MERGE_RESOLUTION|>--- conflicted
+++ resolved
@@ -182,13 +182,6 @@
     added :ref:`enable_ja4_fingerprinting
     <envoy_v3_api_field_extensions.filters.listener.tls_inspector.v3.TlsInspector.enable_ja4_fingerprinting>` to create
     a JA4 fingerprint hash from the Client Hello message.
-<<<<<<< HEAD
-- area: lua
-  change: |
-    Added a new ``typedMetadata()`` on ``connectionStreamInfo()`` which could be used to access the typed metadata from
-    network filters, such as the Proxy Protocol, etc.
-
-=======
 - area: local_ratelimit
   change: |
     ``local_ratelimit`` will return ``x-ratelimit-reset`` header when the rate limit is exceeded.
@@ -200,5 +193,9 @@
     If configured, the OAuth2 filter will redirect users to this endpoint when they access the
     :ref:`signout_path <envoy_v3_api_field_extensions.filters.http.oauth2.v3.OAuth2Config.signout_path>`. This allows users to
     be logged out of the Authorization server.
->>>>>>> 6ecb46ce
+- area: lua
+  change: |
+    Added a new ``typedMetadata()`` on ``connectionStreamInfo()`` which could be used to access the typed metadata from
+    network filters, such as the Proxy Protocol, etc.
+
 deprecated:
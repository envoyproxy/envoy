--- conflicted
+++ resolved
@@ -39,7 +39,10 @@
     Removed runtime guard ``envoy.reloadable_features.original_src_fix_port_exhaustion`` and legacy code paths.
 
 new_features:
-<<<<<<< HEAD
+- area: wasm
+  change: |
+    Added ``sign`` foreign function to create cryptographic signatures.
+    See :ref:`Wasm foreign functions <arch_overview_wasm_foreign_functions>` for more details.
 - area: overload management
   change: |
     The fixed heap resource monitor can now calculate memory pressure as currently allocated memory divided by maximum heap size,
@@ -47,11 +50,5 @@
     This can avoid unnecessary load shedding or overload actions.
     To enable, set ``envoy.reloadable_features.fixed_heap_use_allocated`` to true.
     The default algorithm (heap_size - pageheap_unmapped - pageheap_free) does not discount for free memory in TCMalloc caches.
-=======
-- area: wasm
-  change: |
-    Added ``sign`` foreign function to create cryptographic signatures.
-    See :ref:`Wasm foreign functions <arch_overview_wasm_foreign_functions>` for more details.
->>>>>>> f18433b0
 
 deprecated:
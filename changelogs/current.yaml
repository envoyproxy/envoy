date: Pending

behavior_changes:
# *Changes that are expected to cause an incompatibility if applicable; deployment changes are likely required*
- area: jwt
  change: |
    Changed behavior of the JWT extraction, passing entire token for validation, instead cut him in the non-Base64 character.
    This change can be reverted temporarily by setting the runtime guard ``envoy.reloadable_features.token_passed_entirely`` to ``false``.
- area: eds
  change: |
    Introduced caching of EDS assignments when used with ADS. Prior to this change, Envoy required that EDS assignments were sent
    after an EDS cluster was updated. If no EDS assignment was received for the cluster, it ended up with an empty assignment.
    Following this change, after a cluster update, Envoy waits for an EDS assignment until
    :ref:`initial_fetch_timeout <envoy_v3_api_field_config.core.v3.ConfigSource.initial_fetch_timeout>` times out, and will then apply
    the cached assignment and finish updating the warmed cluster. This change is disabled by default, and can be enabled by setting
    the runtime flag ``envoy.restart_features.use_eds_cache_for_ads`` to ``true``.
- area: http
  change: |
    Introduced a new runtime flag ``envoy.reloadable_features.no_downgrade_to_canonical_name`` to disable the name downgrading in the
    per filter config searching.
    See doc :ref:`Http filter route specific config <arch_overview_http_filters_per_filter_config>` or
    issue https://github.com/envoyproxy/envoy/issues/29461 for more specific detail and examples.
- area: http
  change: |
    Switch from http_parser to BalsaParser for handling HTTP/1.1 traffic. See https://github.com/envoyproxy/envoy/issues/21245 for
    details. This behavioral change can be reverted by setting runtime flag ``envoy.reloadable_features.http1_use_balsa_parser`` to
    ``false``.
- area: udp_proxy
  change: |
    When the UDP proxy has session filters, choosing the upstream host and creating a socket only happens after iterating all
    ``onNewSession()`` calls for all the filters in the chain. Upstream host health check for each downstream datagram does
    not apply when there are session filters, and per-packet load balancing can't be used when there are session filters.
- area: zone-aware routing
  change: |
    Zone-aware routing is now enabled even when the originating and upstream cluster have different numbers of zones.
    Previously, zone-aware routing was disabled in that case and the ``lb_zone_number_differs`` stat on the cluster was incremented.
    This behavioral change can be reverted by setting runtime guard
    ``envoy.reloadable_features.enable_zone_routing_different_zone_counts`` to ``false``.
    Additionally, zone-aware routing now works correctly even when the originating and upstream cluster have different zone sets.
    Previously, zone-aware routing would not route fairly in this case.
    To revert the entire change, set the runtime flag ``envoy.reloadable_features.locality_routing_use_new_routing_logic``
    to ``false`` to get the old behavior and well-tested codepaths, undoing both changes.

- area: UHV
  change: |
    Introduced runtime flag ``envoy.reloadable_features.enable_universal_header_validator`` for toggling Universal Header Validator
    (UHV) on and off.
    The default value is off. This option is currently functional only when the ``ENVOY_ENABLE_UHV`` build flag is enabled.
    See https://github.com/envoyproxy/envoy/issues/10646 for more information about UHV.
- area: http
  change: |
    Add runtime flag ``http.max_requests_per_io_cycle`` for setting the limit on the number of HTTP requests processed
    from a single connection in a single I/O cycle. Requests over this limit are processed in subsequent I/O cycles. This
    mitigates CPU starvation by connections that simultaneously send high number of requests by allowing requests from other
    connections to make progress. This runtime value can be set to 1 in the presence of abusive HTTP/2 or HTTP/3 connections.
    By default this limit is disabled.

minor_behavior_changes:
# *Changes that may cause incompatibilities for some users, but should not for most*
- area: ext_authz
  change: |
    Removing any query parameter in the presence of repeated query parameter keys no longer drops the repeats.
- area: alternate_protocols_cache_filter
  change: |
    Changed the alternate protocols cache filter to get the cache from cluster config rather than filter config.
    This allows one downstream filter to be used with multiple clusters with different caches. This change can be reverted by
    setting runtime guard ``envoy.reloadable_features.use_cluster_cache_for_alt_protocols_filter`` to ``false``.
- area: ext_authz
  change: |
    Don't append the local address to ``x-forwarded-for`` header when sending an http (not gRPC) auth request.
    This behavior can be reverted by setting runtime flag
    ``envoy.reloadable_features.ext_authz_http_send_original_xff`` to ``false``.
- area: ext_proc
  change: |
    Envoy will only take
    :ref:`mode_override <envoy_v3_api_field_service.ext_proc.v3.ProcessingResponse.mode_override>`
    when waiting for the header responses. It will be ignored if it is in other processing states.
- area: outlier detection
  change: |
    Outlier detection will always respect ``max_ejection_percent`` now.
    This behavioral change can be reverted by setting runtime guard
    ``envoy.reloadable_features.check_mep_on_first_eject`` to ``false``.
- area: outlier detection
  change: |
    A node must stay in healthy state for at least one period of
    :ref:`check interval <envoy_v3_api_field_config.cluster.v3.OutlierDetection.interval>` before ejection time multiplier is decremented.
- area: quic
  change: |
    Enable QUICHE request and response headers validation. This behavior can be reverted by setting runtime flag
    ``envoy.reloadable_features.FLAGS_envoy_quic_reloadable_flag_quic_act_upon_invalid_header`` to ``false``.
- area: http oauth2 filter
  change: |
    Change HMAC cookie encoding to base64-encoded only. This change can be reverted temporarily by
    setting the runtime guard ``envoy.reloadable_features.hmac_base64_encoding_only`` to ``false``.
- area: router
  change: |
    Enable copying response_code from the upstream stream_info onto the downstream stream_info.
    This behavior can be reverted by setting runtime guard
    ``envoy.reloadable_features.copy_response_code_to_downstream_stream_info`` to ``false``.
- area: xds
  change: |
    Set the lower bound of :ref:`fill_rate <envoy_v3_api_field_config.core.v3.RateLimitSettings.fill_rate>`
    to once per year. Values lower than once per year will automatically be set to that value.
- area: redis
  change: |
    The redis network filter :ref:`connection_rate_limit_per_sec
    <envoy_v3_api_field_extensions.filters.network.redis_proxy.v3.RedisProxy.ConnectionRateLimit.connection_rate_limit_per_sec>`
    must be greater than 0. A config that sets this value to 0 will be rejected.
- area: upstream
  change: |
    Deprecate code path of legacy upstream load balancer. Ideally, this is implementation detail changes and should not
    affect users. However, if there is any user who encounters issues, this behavior can be reverted by setting runtime flag
    ``envoy_reloadable_features_convert_legacy_lb_config`` to false.
- area: http
  change: |
    Change the proxy status for ``UpstreamRequestTimeout`` to ``HttpResponseTimeout``.
    It can be disabled by the runtime guard ``envoy.reloadable_features.proxy_status_upstream_request_timeout``.
- area: local_rate_limit
  change: |
    Added new configuration field :ref:`always_consume_default_token_bucket
    <envoy_v3_api_field_extensions.filters.http.local_ratelimit.v3.LocalRateLimit.always_consume_default_token_bucket>`
    to allow for setting if default token bucket should be always consumed or only be consumed when there is no matching descriptor.
- area: tls_inspector
  change: |
    Updated the security posture of the :ref:`TLS inspector listener filter <config_listener_filters_tls_inspector>` to
    robust against untrusted downstreams and upstreams.
- area: router
  change: |
    Enable environment_variable in router direct response.

bug_fixes:
# *Changes expected to improve the state of the world and are unlikely to have negative effects*
- area: connection limit
  change: |
    Fixed a use-after-free bug in the connection limit filter.
- area: subset load balancer
  change: |
    Fixed a bug where
    :ref:`overprovisioning_factor<envoy_v3_api_field_config.endpoint.v3.ClusterLoadAssignment.Policy.overprovisioning_factor>` and
    :ref:`weighted_priority_health <envoy_v3_api_field_config.endpoint.v3.ClusterLoadAssignment.Policy.weighted_priority_health>`
    values were not respected when subset load balacing was enabled. The default values of ``140`` and ``false`` were always used.
- area: http1
  change: |
    Fixed a bug where HTTP/1.1 requests with ``Connection: close`` header is handled differently if the requested is internally redirected.
    Without internal redirect, the response will also have a ``Connection: close`` header and the connection will be closed after finishing
    that request. Requests with internal redirect should be handled in the same way. This behavior can be reverted by setting runtime
    ``envoy.reloadable_features.http1_connection_close_header_in_redirect`` to ``false``.
- area: redis
  change: |
    Fixed a bug where redis key formatter is using the closed stream because of life time issues.
- area: extension_discovery_service
  change: |
    Fixed a bug causing crash if ECDS is used with upstream HTTP filters.
- area: tls
  change: |
    Fixed a bug where handshake may fail when both private key provider and cert validation are set.
- area: dns
  change: |
    Fixed a bug where when ``respect_dns_ttl`` was set to ``true``, c-ares dns resolver only considered address record for TTL calculation
    while ignoring CNAME records TTL. Now when ``respect_dns_ttl`` is set to ``true`` minimum of all TTL records is considered.
- area: dns
  change: |
    Fixed a bug where dns response was not always conforming `RFC 2181 <https://datatracker.ietf.org/doc/html/rfc2181>`_ for TTL values.
    Previously a malicious user could add a TTL greater than 2^31 - 1, and with c-ares library using 32 bit signed int data type
    would overflow and send a negative TTL.
- area: healthcheck
  change: |
    The default behavior of unejecting outlier-detection-ejected host on successful active health checking can
    be disabled by setting :ref:`outlier_detection.successful_active_health_check_uneject_host
    <envoy_v3_api_field_config.cluster.v3.OutlierDetection.successful_active_health_check_uneject_host>`
    to ``false``. This new configuration flag is a substitute for the removed runtime option
    ``envoy.reloadable_features_successful_active_health_check_uneject_host``.
- area: aws signer
  change: |
    Fixed a bug where expiration timestamp on task roles failed to validate. This causes failure of credential caching which
    results in constant hits to the task role metadata URL.
- area: router check tool
  change: |
    Fixed a bug where the route coverage is not correctly calculated when a route has weighted clusters.
- area: unix domain sockets
  change: |
    Fixed a crash on some versions of macOS when using a listener on a unix-domain socket.
- area: redis
  change: |
<<<<<<< HEAD
    Fixed a bug where redis key with ``%`` in the key is failing with a validation error.
- area: tracing
  change: |
    Fixed a bug in the Datadog tracer where Datadog's "operation name" field would contain what should be in the "resource name" field.
=======
    Fixed a bug where redis key with % in the key is failing with a validation error.
>>>>>>> 6db884b6
- area: http
  change: |
    Close HTTP/2 and HTTP/3 connections that prematurely reset streams. The runtime key
    ``overload.premature_reset_min_stream_lifetime_seconds`` determines the interval where received stream
    reset is considered premature (with 1 second default). The runtime key ``overload.premature_reset_total_stream_count``,
    with the default value of 500, determines the number of requests received from a connection before the check for premature
    resets is applied. The connection is disconnected if more than 50% of resets are premature.
    Setting the runtime key ``envoy.restart_features.send_goaway_for_premature_rst_streams`` to ``false`` completely disables
    this check.
- area: http
  change: |
    Fixed a bug that could cause metadata to be decoded after a local reply has been triggered.
    Can be disabled by setting ``envoy.reloadable_features.stop_decode_metadata_on_local_reply`` to false.

removed_config_or_runtime:
# *Normally occurs at the end of the* :ref:`deprecation period <deprecated>`
- area: listener
  change: |
    Removed ``envoy.reloadable_features.enable_update_listener_socket_options`` runtime flag and legacy code paths.
- area: tcp
  change: |
    Removed runtime key ``envoy.reloadable_features.tcp_pool_idle_timeout``.
- area: http filters
  change: |
    Removed ``envoy_reloadable_features_http_filter_avoid_reentrant_local_reply`` runtime flag and legacy code paths.
- area: tcp_proxy
  change: |
    Removed ``envoy_reloadable_features_finish_reading_on_decode_trailers`` runtime flag and legacy code paths.
- area: dns
  change: |
    Removed ``envoy.restart_features.use_apple_api_for_dns_lookups`` and legacy code paths.
- area: runtime
  change: |
    Removed ``envoy.restart_features.remove_runtime_singleton`` and legacy code paths.
- area: runtime
  change: |
    Removed ``envoy_reloadable_features_append_query_parameters_path_rewriter`` and legacy code paths.
- area: xDS
  change: |
    Removed ``envoy.restart_features.explicit_wildcard_resource`` and legacy code paths.
- area: quic
  change: |
    Removed ``envoy.reloadable_features.reject_require_client_certificate_with_quic`` and legacy code paths.
- area: healthcheck
  change: |
    Removed ``envoy.reloadable_features_successful_active_health_check_uneject_host`` runtime option and
    substituted it with :ref:`outlier_detection.successful_active_health_check_uneject_host
    <envoy_v3_api_field_config.cluster.v3.OutlierDetection.successful_active_health_check_uneject_host>`
    outlier detection configuration flag.

new_features:
- area: access_log
  change: |
    Added ``%RESPONSE_FLAGS_LONG%`` substitution string, that will output a pascal case string representing the resonse flags.
    The output response flags will correspond with ``%RESPONSE_FLAGS%1``, only with a long textual string representation.
- area: config
  change: |
    Added the capability to defer broadcasting of certain cluster (CDS, EDS) to
    worker threads from the main thread. This optimization can save significant
    amount of memory in cases where there are (1) a large number of workers and
    (2) a large amount of config, most of which is unused. This capability is
    guarded by :ref:`enable_deferred_cluster_creation
    <envoy_v3_api_field_config.bootstrap.v3.ClusterManager.enable_deferred_cluster_creation>`.
- area: extension_discovery_service
  change: |
    added ECDS support for :ref:`downstream network filters <envoy_v3_api_field_config.listener.v3.Filter.config_discovery>`.
- area: ext_proc
  change: |
    Added
    :ref:`disable_immediate_response <envoy_v3_api_field_extensions.filters.http.ext_proc.v3.ExternalProcessor.disable_immediate_response>`
    config API to ignore the
    :ref:`immediate_response <envoy_v3_api_field_service.ext_proc.v3.ProcessingResponse.immediate_response>`
    message from the external processing server.
- area: access_log
  change: |
    Added a field lookup to ``%FILTER_STATE%`` for objects that have reflection enabled.
- area: http
  change: |
    Added :ref:`Json-To-Metadata filter <envoy_v3_api_msg_extensions.filters.http.json_to_metadata.v3.JsonToMetadata>`.
- area: listener
  change: |
    Added possibility to track global downstream connection limit via :ref:`downstream connections monitor
    <envoy_v3_api_msg_extensions.resource_monitors.downstream_connections.v3.DownstreamConnectionsConfig>` in overload manager.
- area: extension_discovery_service
  change: |
    Added metric ``listener.listener_stat.network_extension_config_missing`` to track closed connections due to missing config.
- area: lua
  change: |
    added :ref:`downstreamRemoteAddress() <config_http_filters_lua_stream_info_downstream_remote_address>`
    method to the Stream info object API.
- area: quic
  change: |
    Added support for QUIC listener filters with ECDS support reusing the same config API
    :ref:`listener_filters <envoy_v3_api_field_config.listener.v3.Listener.listener_filters>` as TCP does.
- area: oauth2
  change: |
    Added :ref:`use_refresh_token <envoy_v3_api_field_extensions.filters.http.oauth2.v3.OAuth2Config.use_refresh_token>`
    to support updating an access token via a refresh token if that is provided by authorization server.
- area: redis
  change: |
    Added support for ``time`` command (returns a local response).
- area: extension_discovery_service
  change: |
    Added ECDS support for :ref:`upstream network filters <envoy_v3_api_field_config.cluster.v3.Filter.config_discovery>`.
- area: redis
  change: |
    Added support for ``lmove`` command.
- area: upstream
  change: |
    Added :ref:`allow_redundant_keys <envoy_v3_api_field_extensions.load_balancing_policies.subset.v3.Subset.allow_redundant_keys>`
    to suppport redundant keys in request metadata for subset load balancing.
- area: access_logs
  change: |
    Added :ref:`json_format_options <envoy_v3_api_field_config.core.v3.SubstitutionFormatString.json_format_options>` config option to
    support JSON output formatting and the :ref:`sort_properties <envoy_v3_api_field_config.core.v3.JsonFormatOptions.sort_properties>`
    option to print the JSON output with sorted properties.
- area: tap
  change: |
    Added :ref:`custom_sink <envoy_v3_api_field_config.tap.v3.OutputSink.custom_sink>` type to enable writing tap data
    out to a custom sink extension.
- area: tls
  change: |
    Added :ref:`disable_stateful_session_resumption
    <envoy_v3_api_field_extensions.transport_sockets.tls.v3.DownstreamTlsContext.disable_stateful_session_resumption>` config option to
    disable stateful TLS session resumption.
- area: udp_proxy
  change: |
    Added :ref:`session_filters <envoy_v3_api_field_extensions.filters.udp.udp_proxy.v3.UdpProxyConfig.session_filters>` config to
    support optional filters that will run for each upstream UDP session. More information can be found in the UDP proxy documentation.
- area: udp_proxy
  change: |
    Added ``injectDatagramToFilterChain()`` callback to UDP session filters that allows session filters to inject datagrams downstream
    or upstream the filter chain during a filter chain iteration. This can be used, for example, by session filters that are required
    to buffer datagrams due to an asynchronous call.
- area: otlp_stats_sink
  change: |
    Added :ref:`stats prefix option <envoy_v3_api_field_extensions.stat_sinks.open_telemetry.v3.SinkConfig.prefix>`
    to OTLP stats sink that enables adding a static prefix to all stats flushed by this sink.
- area: udp_proxy
  change: |
    Added :ref:`http_capsule <envoy_v3_api_msg_extensions.filters.udp.udp_proxy.session.http_capsule.v3.FilterConfig>` UDP session filter
    that can be used to encapsule or decapsulate UDP datagrams in HTTP, when used for UDP tunneling.
- area: tap
  change: |
    Added :ref:`record_headers_received_time <envoy_v3_api_field_extensions.filters.http.tap.v3.Tap.record_headers_received_time>`
    to control writing request and response headers received time in trace output.
- area: zookeeper
  change: |
    Added support for emitting per opcode request bytes metrics via :ref:`enable_per_opcode_request_bytes_metrics
    <envoy_v3_api_field_extensions.filters.network.zookeeper_proxy.v3.ZooKeeperProxy.enable_per_opcode_request_bytes_metrics>`.
    added support for emitting per opcode response bytes metrics via :ref:`enable_per_opcode_response_bytes_metrics
    <envoy_v3_api_field_extensions.filters.network.zookeeper_proxy.v3.ZooKeeperProxy.enable_per_opcode_response_bytes_metrics>`.
- area: tls
  change: |
    Added fallback :ref:`fallback
    <envoy_v3_api_field_extensions.transport_sockets.tls.v3.PrivateKeyProvider.fallback>`
    to support private key provider to fallback to boringssl TLS handshake.
    If the private key provider isn't available (eg. the required hardware capability doesn't existed),
    Envoy will fallback to the BoringSSL default implementation when the fallback is ``true``.
    The default value is ``false``.
- area: tcp
  change: |
    Added the support to detect and send TCP RST for raw buffer socket based connections. This is currently supported on Linux only.
    It can be disabled by the runtime guard ``envoy_reloadable_features_detect_and_raise_rst_tcp_connection``.
- area: upstream
  change: |
    Added the ability to specify a custom upstream local address selector using
    :ref:`local_address_selector:<envoy_v3_api_field_config.core.v3.BindConfig.local_address_selector>`.
- area: redis
  change: |
    Added new configuration field :ref:`read_command_policy
    <envoy_v3_api_field_extensions.filters.network.redis_proxy.v3.RedisProxy.PrefixRoutes.Route.read_command_policy>`
    to specify Envoy should route read commands to another cluster.
- area: tap
  change: |
    Added :ref:`record_downstream_connection <envoy_v3_api_field_extensions.filters.http.tap.v3.Tap.record_downstream_connection>`
    to control writing downstream connection address info in trace output.
- area: tracing
  change: |
    Added :ref:`spawn_upstream_span
    <envoy_v3_api_field_extensions.filters.network.http_connection_manager.v3.HttpConnectionManager.Tracing.spawn_upstream_span>`
    to control whether to create separate upstream span for upstream request.
- area: original_dst
  change: |
    Added support for the internal listener address recovery using the original destination listener filter.

deprecated:
- area: tracing
  change: |
    OpenTracing is deprecated and will be removed at version 1.30, since the upstream project has been abandoned.
- area: tracing
  change: |
    Opencensus is deprecated and will be removed at version 1.30, since the upstream project has been abandoned.
- area: tracing
  change: |
    :ref:`start_child_span <envoy_v3_api_field_extensions.filters.http.router.v3.Router.start_child_span>`
    is deprecated by
    :ref:`spawn_upstream_span
    <envoy_v3_api_field_extensions.filters.network.http_connection_manager.v3.HttpConnectionManager.Tracing.spawn_upstream_span>`.
    Please use the new field to control whether to create separate upstream span for upstream request.
- area: listener
  change: |
    deprecated runtime key ``overload.global_downstream_max_connections`` in favor of :ref:`downstream connections monitor
    <envoy_v3_api_msg_extensions.resource_monitors.downstream_connections.v3.DownstreamConnectionsConfig>`.<|MERGE_RESOLUTION|>--- conflicted
+++ resolved
@@ -182,14 +182,10 @@
     Fixed a crash on some versions of macOS when using a listener on a unix-domain socket.
 - area: redis
   change: |
-<<<<<<< HEAD
-    Fixed a bug where redis key with ``%`` in the key is failing with a validation error.
+    Fixed a bug where redis key with % in the key is failing with a validation error.
 - area: tracing
   change: |
     Fixed a bug in the Datadog tracer where Datadog's "operation name" field would contain what should be in the "resource name" field.
-=======
-    Fixed a bug where redis key with % in the key is failing with a validation error.
->>>>>>> 6db884b6
 - area: http
   change: |
     Close HTTP/2 and HTTP/3 connections that prematurely reset streams. The runtime key

date: Pending

behavior_changes:
- area: ext_proc
  change: |
    Reverted https://github.com/envoyproxy/envoy/pull/39740 to re-enable fail_open+FULL_DUPLEX_STREAMED configuraton combination.

minor_behavior_changes:
# *Changes that may cause incompatibilities for some users, but should not for most*
- area: testing
  change: |
    In test code for external extensions, matchers ``Http::HeaderValueOf``, ``HasHeader`` and ``HeaderHasValueRef``
    must be replaced with ``ContainsHeader``.
    Any uses of matcher ``HeaderHasValue(...)`` should be replaced with ``::testing::Pointee(ContainsHeader(...))``.

bug_fixes:
# *Changes expected to improve the state of the world and are unlikely to have negative effects*
- area: http3
  change: |
    Fixed a bug where access log gets skipped for HTTP/3 requests when the stream is half closed. This behavior can be
    reverted by setting the runtime guard
    ``envoy.reloadable_features.quic_fix_defer_logging_miss_for_half_closed_stream`` to ``false``.

removed_config_or_runtime:
# *Normally occurs at the end of the* :ref:`deprecation period <deprecated>`
- area: router
  change: |
    Removed runtime guard ``envoy.reloadable_features.shadow_policy_inherit_trace_sampling`` and legacy code paths.
- area: dns
  change: |
    Removed runtime guard ``envoy.reloadable_features.prefer_ipv6_dns_on_macos`` and legacy code paths.
- area: dynamic_forward_proxy
  change: |
    Removed runtime guard ``envoy.reloadable_features.avoid_dfp_cluster_removal_on_cds_update`` and legacy code paths.
- area: oauth2
  change: |
    Removed runtime guard ``envoy.reloadable_features.oauth2_use_refresh_token`` and legacy code paths.
- area: http_connection_manager
  change: |
    Removed runtime guard ``envoy.reloadable_features.explicit_internal_address_config`` and legacy code paths.
- area: dfp
  change: |
    Removed runtime guard ``envoy.reloadable_features.dfp_fail_on_empty_host_header`` and legacy code paths.
- area: quic
  change: |
    Removed runtime guard ``envoy.reloadable_features.prefer_quic_client_udp_gro`` and legacy code paths.
- area: udp_proxy
  change: |
    Removed runtime guard ``envoy.reloadable_features.enable_udp_proxy_outlier_detection`` and legacy code paths.
- area: network
  change: |
    Removed runtime guard ``envoy.reloadable_features.udp_socket_apply_aggregated_read_limit`` and legacy code paths.
- area: http
  change: |
    Removed runtime guard ``envoy.reloadable_features.filter_chain_aborted_can_not_continue`` and legacy code paths.
- area: dns_resolver
  change: |
    Removed runtime guard ``envoy.reloadable_features.getaddrinfo_num_retries`` and legacy code paths.
- area: proxy_filter
  change: |
    Removed runtime guard ``envoy.reloadable_features.proxy_ssl_port`` and legacy code paths.
- area: gcp_authn
  change: |
    Removed runtime guard ``envoy.reloadable_features.gcp_authn_use_fixed_url`` and legacy code paths.
- area: jwt_authn
  change: |
    Removed runtime guard ``envoy.reloadable_features.jwt_authn_remove_jwt_from_query_params`` and legacy code paths.
- area: jwt_authn
  change: |
    Removed runtime guard ``envoy.reloadable_features.jwt_authn_validate_uri`` and legacy code paths.
- area: dispatcher
  change: |
    Removed runtime guard ``envoy.restart_features.fix_dispatcher_approximate_now`` and legacy code paths.
- area: upstream
  change: |
    Removed runtime guard ``envoy.reloadable_features.use_config_in_happy_eyeballs`` and legacy code paths.
- area: http
  change: |
    Removed runtime guard ``envoy.reloadable_features.proxy_104`` and legacy code paths.

new_features:
<<<<<<< HEAD
- area: stats
  change: |
    Added support to remove unused metrics from memory for extensions that support evictable metrics. This is done :ref:`periodically <envoy_v3_api_field_config.bootstrap.v3.Bootstrap.stats_eviction_interval>` during the metric flush.
=======
- area: quic
  change: |
    Added new option to support :ref:`base64 encoded server ID
    <envoy_v3_api_field_extensions.quic.connection_id_generator.quic_lb.v3.Config.server_id_base64_encoded>`
    in QUIC-LB.
>>>>>>> 452399a5
- area: health_check
  change: |
    Added support for request payloads in HTTP health checks. The ``send`` field in ``HttpHealthCheck`` can now be
    used to specify a request body to be sent during health checking. This feature supports both hex-encoded text
    and binary payloads, similar to TCP health checks. The payload can only be used with HTTP methods that support
    request bodies (``POST``, ``PUT``, ``PATCH``, ``OPTIONS``). Methods that must not have request bodies
    (``GET``, ``HEAD``, ``DELETE``, ``TRACE``) are validated and will throw an error if combined with payloads.
    The implementation is optimized to process the payload once during configuration and reuse it for all health
    check requests. See :ref:`HttpHealthCheck <envoy_v3_api_msg_config.core.v3.HealthCheck.HttpHealthCheck>` for configuration details.
- area: router_check_tool
  change: |
    Added support for testing routes with :ref:`dynamic metadata matchers <envoy_v3_api_field_config.route.v3.RouteMatch.dynamic_metadata>`
    in the router check tool. The tool now accepts a ``dynamic_metadata`` field in test input to set metadata
    that can be matched by route configuration. This allows comprehensive testing of routes that depend on
    dynamic metadata for routing decisions.
- area: lua
  change: |
    Added a new ``filterState()`` on ``streamInfo()`` which provides access to filter state objects stored during request processing.
    This allows Lua scripts to retrieve string, boolean, and numeric values stored by various filters for use in routing decisions,
    header modifications, and other processing logic. See :ref:`Filter State API <config_http_filters_lua_stream_info_filter_state_wrapper>`
    for more details.
- area: socket
  change: |
    Added :ref:``network_namespace_filepath <envoy_v3_api_msg_config.core.v3.SocketAddress.network_namespace_filepath>`` to
    :ref:`SocketAddress <envoy_v3_api_msg_config.core.v3.SocketAddress>`. This field allows specifying a Linux network namespace filepath
    for socket creation, enabling network isolation in containerized environments.
- area: ratelimit
  change: |
    Add the :ref:`rate_limits
    <envoy_v3_api_field_extensions.filters.http.ratelimit.v3.RateLimit.rate_limits>`
    field to generate rate limit descriptors. If this field is set, the
    :ref:`VirtualHost.rate_limits<envoy_v3_api_field_config.route.v3.VirtualHost.rate_limits>` or
    :ref:`RouteAction.rate_limits<envoy_v3_api_field_config.route.v3.RouteAction.rate_limits>` fields will be ignored. However,
    :ref:`RateLimitPerRoute.rate_limits<envoy_v3_api_field_extensions.filters.http.ratelimit.v3.RateLimitPerRoute.rate_limits>`
    will take precedence over this field.
- area: redis
  change: |
    Added support for ``GEOSEARCH``.
- area: observability
  change: |
    Added ``ENVOY_NOTIFICATION`` macro to track specific conditions in produiction environments.
- area: dns_filter, redis_proxy and prefix_matcher_map
  change: |
    Switch to using Radix Tree instead of Trie for performance improvements.
- area: load_reporting
  change: |
    Added support for endpoint-level load stats and metrics reporting. Locality load reports now include per
    endpoint statistics and metrics, but only for endpoints with updated stats, optimizing report size and efficiency.
- area: overload management
  change: |
        Added load shed point ``envoy.load_shed_points.http2_server_go_away_and_close_on_dispatch``
        that sends ``GOAWAY`` AND closes connections for HTTP2 server processing of requests.  When
        a ``GOAWAY`` frame is submitted by this the counter ``http2.goaway_sent`` will be
        incremented.

- area: otlp_stat_sink
  change: |
    Added support for resource attributes. The stat sink will use the resource attributes configured for the OpenTelemetry tracer via
    :ref:`resource_detectors <envoy_v3_api_field_config.trace.v3.OpenTelemetryConfig.resource_detectors>`.
- area: lua
  change: |
    Added ``virtualHost()`` to the Stream handle API, allowing Lua scripts to retrieve virtual host information. So far, the only method
    implemented is ``metadata()``, allowing Lua scripts to access virtual host metadata scoped to the specific filter name. See
    :ref:`Virtual host object API <config_http_filters_lua_virtual_host_wrapper>` for more details.
- area: rbac
  change: |
    Switch the IP matcher to use LC-Trie for performance improvements.

deprecated:<|MERGE_RESOLUTION|>--- conflicted
+++ resolved
@@ -79,17 +79,14 @@
     Removed runtime guard ``envoy.reloadable_features.proxy_104`` and legacy code paths.
 
 new_features:
-<<<<<<< HEAD
 - area: stats
   change: |
     Added support to remove unused metrics from memory for extensions that support evictable metrics. This is done :ref:`periodically <envoy_v3_api_field_config.bootstrap.v3.Bootstrap.stats_eviction_interval>` during the metric flush.
-=======
 - area: quic
   change: |
     Added new option to support :ref:`base64 encoded server ID
     <envoy_v3_api_field_extensions.quic.connection_id_generator.quic_lb.v3.Config.server_id_base64_encoded>`
     in QUIC-LB.
->>>>>>> 452399a5
 - area: health_check
   change: |
     Added support for request payloads in HTTP health checks. The ``send`` field in ``HttpHealthCheck`` can now be

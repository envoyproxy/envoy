--- conflicted
+++ resolved
@@ -13,16 +13,13 @@
 # *Normally occurs at the end of the* :ref:`deprecation period <deprecated>`
 
 new_features:
-<<<<<<< HEAD
 - area: resource_monitors
   change: |
     Added support to monitor Container CPU utilization in Linux K8s environment using existing
     extension <envoy_v3_api_msg_extensions.resource_monitors.cpu_utilization.v3.CpuUtilizationConfig>.
-=======
 - area: lua
   change: |
     Added :ref:`virtualClusterName() <config_http_filters_lua_stream_info_virtual_cluster_name>` API to the Stream Info
     Object to get the name of the virtual cluster matched.
->>>>>>> 9a04f4c9
 
 deprecated:
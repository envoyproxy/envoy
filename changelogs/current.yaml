date: Pending

behavior_changes:
# *Changes that are expected to cause an incompatibility if applicable; deployment changes are likely required*
- area: listener
  change: |
    Previously a listener update with different :ref:`transparent <envoy_v3_api_field_config.listener.v3.Listener.transparent>`, :ref:`freebind <envoy_v3_api_field_config.listener.v3.Listener.freebind>`,
    :ref:`tcp_fast_open_queue_length <envoy_v3_api_field_config.listener.v3.Listener.tcp_fast_open_queue_length>` or :ref:`socket_options <envoy_v3_api_field_config.listener.v3.Listener.socket_options>` was ignored.
    Now, when those fields are updated, a new socket will be created for
    the listener and the new value of those fields applied to it. This only happens when :ref:`enable_reuse_port <envoy_v3_api_field_config.listener.v3.Listener.enable_reuse_port>` is true.
    Otherwise if those fields change the update is rejected.
    New runtime flag ``envoy.reloadable_features.enable_update_listener_socket_options`` can be used for revert this behavior.
- area: build
  change: |
    removed the cares and apple resolvers as required extensions. Envoy now only creates DNS resolvers when necessary (e.g. for logical DNS cluster) so does not require cares to always be included. If your Envoys do DNS resolution and you override extensions_build_config you will need to include cares explicitly.
- area: listener
  change: |
    Previously a listener update with different :ref:`enable_reuse_port <envoy_v3_api_field_config.listener.v3.Listener.enable_reuse_port>` value will be ignored. Now,
    this kind of update will be rejected. The runtime flag ``envoy.reloadable_features.enable_update_listener_socket_options`` can be used for revert this behavior.
- area: build
  change: |
    moved the strict_dns, original_dst, logical_dns, static, and eds clusters to extensions. If you use these clusters and override extensions_build_config.bzl you will now need to include it explicitly.
- area: stats http ext_authz
  change: |
    Fixed ext_authz metric tag extraction so that :ref:`stat_prefix <envoy_v3_api_msg_extensions.filters.http.ext_authz.v3.ExtAuthz>`
    is properly extracted. This changes the Prometheus name from
    envoy_http_ext_authz_prefixval_denied{} to envoy_http_ext_authz_denied{envoy_ext_authz_prefix="prefixval"}.
    envoy_cluster_X_ext_authz_Y_denied follows the same pattern.
- area: loadbalancing
  change: |
    When active HC is enabled per cluster, slow start calculation now starts after first passing HC. Cluster membership duration condition is dropped from slow start calculation.
    Endpoint can now re-enter slow start if active HC is configured per cluster, on each "unhealthy -> healthy" state transition.

minor_behavior_changes:
# *Changes that may cause incompatibilities for some users, but should not for most*
- area: tls
  change: |
    added support for intermediate CA as trusted ca. The peer certificate issued by an intermediate CA will be trusted by
    building valid partial chain. In old days, it can not be verified without trusting its ancestor root CA and building
    a full chain.
    :ref:`trust_ca<envoy_v3_api_field_extensions.transport_sockets.tls.v3.CertificateValidationContext.trusted_ca>`.
    This change can be reverted via the ``envoy.reloadable_features.enable_intermediate_ca``.
- area: cache_filter
  change: |
    add a completion callback to updateHeaders interface. Any external cache implementations will need to update to match this new interface. See changes to simple_http_cache in PR#23666 for example.
- area: cache_filter
  change: |
    api path of work-in-progress extension changed from ``api/extensions/cache/simple_http_cache`` to ``api/extensions/http/cache/simple_http_cache``, and source code moved, to match extension category.
- area: http filter
  change: |
    Avoid re-entrant filter invocations if we do a local reply via the filter chain when executing decoder filters. This behavioral change can be temporarily reverted by setting runtime guard ``envoy_reloadable_features_http_filter_avoid_reentrant_local_reply`` to false.
- area: http filters
  change: |
    change ``StreamEncoderFilter::encode1xxHeaders`` to use its own enum class ``Http::Filter1xxHeadersStatus``. Previously we shared the same enum class for general headers, but the implementation did not support most of them. We also fixed ``StreamEncoderFilter::encode1xxHeaders`` to send local replies without trailing 1xx headers afterward.
- area: oauth2
  change: |
    Requests which match the passthrough header now have their own metric ``oauth_passthrough`` and aren't included in ``oauth_success`` anymore.
- area: oauth2
  change: |
    query parameters in the :ref:`authorization_endpoint <envoy_v3_api_field_extensions.filters.http.oauth2.v3.OAuth2Config.authorization_endpoint>` are now preserved.
- area: upstream
  change: |
    detailed health status is used for override host selection. This behavior can be reverted by setting runtime flag ``envoy.reloadable_features.validate_detailed_override_host_statuses`` to false.
- area: rate_limit
  change: |
    add ``MONTH`` and ``YEAR`` to the unit of time for rate limit.
- area: router
  change: |
    Virtual cluster statistics are no longer created for routes without any ``virtual_clusters``. Previously statistics for a ``catch all`` virtual cluster were created, but never updated.
- area: jwt_authn
  change: |
    adjust the refetch time for remote_jwks async_fetch feature. For a good fetch, refetch 5 seconds before jwks cache duration. For a failed fetch, refetch time can be specified by :ref:`failed_refetch_duration <envoy_v3_api_field_extensions.filters.http.jwt_authn.v3.JwksAsyncFetch.failed_refetch_duration>` with default 1 second.
- area: config
  change: |
    add support for thrift connection draining. This can be disabled by setting the runtime guard ``envoy.reloadable_features.thrift_connection_draining`` to false.
- area: http
  change: |
    reverting the behavioral change to have ``CONNECT`` and upgrade requests over HTTP/1.1 not delay close.  One can reinstate
    delay close for upgrades by setting ``envoy.reloadable_features.no_delay_close_for_upgrades`` to ``true``.
- area: tcp
  change: |
    added :ref:`idle_timeout <envoy_v3_api_field_extensions.upstreams.tcp.v3.TcpProtocolOptions.idle_timeout>` to support per client idle timeout for tcp connection pool. The timeout is guarded by ``envoy.reloadable_features.tcp_pool_idle_timeout`` and timeout defaults to 10 minutes if runtime flag is enabled.


bug_fixes:
# *Changes expected to improve the state of the world and are unlikely to have negative effects*
- area: aws_lambda
  change: |
    fix a bug when :ref:`PerRouteConfig <envoy_v3_api_msg_extensions.filters.http.aws_lambda.v3.PerRouteConfig>` is defined and was routing to a target cluster's AWS Lambda endpoint
    in a region that is different from the region obtained in :ref:`arn <envoy_v3_api_field_extensions.filters.http.aws_lambda.v3.Config.arn>` of aws_lambda http_filter configuration
    then the authorization header included in the request towards AWS Lambda was not signed with the region specified in PerRouteConfig.
- area: grpc_json_transcoder
  change: |
    fix a bug when using http2, request body has google.api.HttpBody and the size is < 16KB, it will cause EOF from the backend grpc server.
- area: router
  change: |
    fixed a bug that incorrectly rewrote the path when using ``regex_rewrite`` for redirects matched on prefix.
- area: oauth2
  change: |
    fixed a bug when passthrough header was matched, envoy would always remove the authorization header. This behavioral change can be temporarily reverted by setting runtime guard ``envoy.reloadable_features.oauth_header_passthrough_fix`` to false.
- area: generic_proxy
  change: |
    fixed a bug that encoder filters and decoder filters of generic proxy will be executed in the same order. The encoder filters' execuate order should be the reverse of decoder filters' in the generic proxy.
- area: quic
  change: |
    reject configs that specify require_client_certificate with QUIC since clients certificates are currently unsupported in QUIC. This behavioral change can be temporarily reverted by setting runtime guard ``envoy.reloadable_features.reject_require_client_certificate_with_quic`` to false.
- area: http
  change: |
    fixed a bug where Utility::PercentEncoding::encode() encodes some characters incorrectly because it was treating the value as negative.
- area: upstream
  change: |
    fixed a bug that only coarse health status is used for override host selection.
- area: validation
  change: |
    fixed a crash which could happen when optional ``engine_type`` is not provided in regex.
- area: upstream
  change: |
    fixed a bug when specify both a single address in bootstrap and cluster upstream binding config but with a different IP version. It should be allowed but it is rejected.
- area: upstream
  change: |
    fixed a bug for tcp upstream where we did not count use the count the header and data to/from the upstream.
- area: jwt_authn
  change: |
    fix a bug that jwt_cache breaks the :ref:`provider_and_audiences <envoy_v3_api_field_extensions.filters.http.jwt_authn.v3.JwtRequirement.provider_and_audiences>` JWT requirement.
- area: health_checker
  change: |
    prevent writing pending data for health checkers by introducing ``ConnectionCloseType::Abort`` to avoid cascading handshake overhead from health checker's requests on timeout. This fix is related to `issue \#23718 <https://github.com/envoyproxy/envoy/issues/23718>`_.
- area: router
  change: |
    fixed a bug that truncated query parameters from paths rewritten with a path_rewrite_policy, query parameters are now appended. ``envoy_reloadable_features_append_query_parameters_path_rewriter`` can be used to revert to truncation.
- area: grpc_http_bridge
  change: |
    fixed a bug where response data could be lost for requests that were upgraded from Protobuf.
<<<<<<< HEAD
- area: router
  change: |
    fixed a bug that custom tags of the route metadata type are not set for upstream spans.
=======
- area: tcp_proxy
  change: |
    When tunneling TCP over HTTP, mark the upstream connection as done reading when upstream trailers are read. This behavioral change can be temporarily reverted by setting runtime guard ``envoy.reloadable_features.finish_reading_on_decode_trailers`` to false.
>>>>>>> 85780a68

removed_config_or_runtime:
# *Normally occurs at the end of the* :ref:`deprecation period <deprecated>`
- area: eds
  change: |
    removed ``envoy.reloadable_features.support_locality_update_on_eds_cluster_endpoints`` and legacy code paths.
- area: listener
  change: |
    removed ``envoy.reloadable_features.strict_check_on_ipv4_compat`` and legacy code paths.
- area: http
  change: |
    removed ``envoy.reloadable_features.deprecate_global_ints`` and legacy code paths.
- area: http
  change: |
    removed ``envoy.reloadable_features.allow_adding_content_type_in_local_replies`` and legacy code paths.
- area: http
  change: |
    removed ``envoy.reloadable_features.allow_upstream_inline_write`` and legacy code paths.
- area: http
  change: |
    removed ``envoy.reloadable_features.append_or_truncate`` and legacy code paths.
- area: http
  change: |
    removed ``envoy.reloadable_features.use_new_codec_wrapper`` and legacy code paths.
    removed ``envoy.reloadable_features.append_to_accept_content_encoding_only_once`` and legacy code paths.
    removed ``envoy.reloadable_features.http1_lazy_read_disable`` and legacy code paths.
- area: http
  change: |
    removed ``envoy.reloadable_features.http_100_continue_case_insensitive`` and legacy code paths.
    removed ``envoy.reloadable_features.override_request_timeout_by_gateway_timeout`` and legacy code paths.
- area: ecds
  change: |
    removed ``envoy.reloadable_features.top_level_ecds_stats`` and legacy code paths.
- area: http
  change: |
    removed ``envoy.reloadable_features.skip_delay_close`` and legacy code paths.
- area: router
  change: |
    removed ``envoy.reloadable_features.do_not_await_headers_on_upstream_timeout_to_emit_stats`` and legacy code paths.

new_features:
- area: aws
  change: |
    added support to prefer fetching AWS instance role credentials securily
    (`IMDSv2 <https://docs.aws.amazon.com/AWSEC2/latest/UserGuide/configuring-instance-metadata-service.html>`_)
    from EC2 instance metadata by getting the token first or fallback to insecure way (IMDSv1) if token fetch fails.
- area: grpc_json_transcoder
  change: |
    added ``max_request_body_size`` and ``max_response_body_size`` fields, which can either increase or decrease
    the size of messages that can be processed. It can increase (but does not decrease) the stream buffer size,
    and can reject messages even if they're smaller than the stream buffer size if configured smaller.
- area: tls
  change: |
    added support for SNI-based cert selection in tls downstream transport socket. Detailed documentation is available :ref:`cert selection<arch_overview_ssl_cert_select>`.
    New config option :ref:`full_scan_certs_on_sni_mismatch <envoy_v3_api_field_extensions.transport_sockets.tls.v3.DownstreamTlsContext.full_scan_certs_on_sni_mismatch>`
    is introduced to disable or enable full scan when no cert matches to SNI, defaults to false.
    New runtime flag ``envoy.reloadable_features.no_full_scan_certs_on_sni_mismatch`` can be used for override the default value.
- area: build
  change: |
    added an option ``--define=library_autolink=disabled`` to disable autolinking libraries.
- area: compression
  change: |
    added :ref:`CompressorPerRoute proto <envoy_v3_api_msg_extensions.filters.http.compressor.v3.CompressorPerRoute>` for per-route configuration.
- area: generic_proxy
  change: |
    added :ref:`dubbo codec support <envoy_v3_api_msg_extensions.filters.network.generic_proxy.codecs.dubbo.v3.DubboCodecConfig>` to the
    :ref:`generic_proxy filter <envoy_v3_api_msg_extensions.filters.network.generic_proxy.v3.GenericProxy>`.
- area: golang
  change: |
    added new :ref:`HTTP golang extension filter <config_http_filters_golang>`.
- area: custom response http filter
  change: |
    added :ref:`custom response http filter <config_http_filters_custom_response>` which adds the ability to customize responses sent to downstreams using local or remote sources.
- area: upstream
  change: |
    added a new field :ref:`socket_options <envoy_v3_api_field_config.core.v3.ExtraSourceAddress.socket_options>` to the ExtraSourceAddress, allowing specifying discrete socket options for each source address.
- area: access_log
  change: |
    added a new field :ref:`intermediate_log_entry <envoy_v3_api_field_data.accesslog.v3.AccessLogCommon.intermediate_log_entry>` to detect if the gRPC log entry is an intermediate log entry or not and added
    support to flush TCP log entries periodly according to the configured :ref:`inteval <envoy_v3_api_field_extensions.filters.network.tcp_proxy.v3.TcpProxy.access_log_flush_interval>`.
- area: access_log
  change: |
    added support for :ref:`%STREAM_ID% <config_access_log_format_stream_id>` for stream unique identifier.
- area: thrift
  change: |
    added payload to metadata filter which matches a given payload field's value would be extracted and attached to the request as dynamic metadata.
- area: http
  change: |
    allowing the dynamic forward proxy cluster to :ref:`allow_coalesced_connections <envoy_v3_api_field_extensions.clusters.dynamic_forward_proxy.v3.ClusterConfig.allow_coalesced_connections>`  for HTTP/2 and HTTP/3 connections.
- area: upstream
  change: |
    added :ref:`least request extension <envoy_v3_api_msg_extensions.load_balancing_policies.least_request.v3.LeastRequest>` to suppport the :ref:`load balancer policy <envoy_v3_api_field_config.cluster.v3.Cluster.load_balancing_policy>`.
- area: upstream
  change: |
    added :ref:`random extension <envoy_v3_api_msg_extensions.load_balancing_policies.random.v3.Random>` to suppport the :ref:`load balancer policy <envoy_v3_api_field_config.cluster.v3.Cluster.load_balancing_policy>`.
- area: upstream
  change: |
    added :ref:`round robin extension <envoy_v3_api_msg_extensions.load_balancing_policies.round_robin.v3.RoundRobin>` to suppport the :ref:`load balancer policy <envoy_v3_api_field_config.cluster.v3.Cluster.load_balancing_policy>`.
- area: generic_proxy
  change: |
    added :ref:`generic rds support <envoy_v3_api_field_extensions.filters.network.generic_proxy.v3.GenericProxy.generic_rds>`.
- area: listener
  change: |
    added a new field :ref:`socket_options <envoy_v3_api_field_config.listener.v3.AdditionalAddress.socket_options>` to the AdditionalAddress, allowing specifying discrete socket options for each listen address.
- area: listener
  change: |
    added ``continueFilterChain()`` and ``dispatcher()`` methods to the ``ListenerFilterCallback``. This allows listener filters to continue listener filter iteration after stopping iteration e.g. if the listener filter depends on an async process.
- area: thrift_proxy
  change: |
    added ``envoy.reloadable_features.thrift_allow_negative_field_ids`` to support negative field ids for legacy thrift service.
- area: bandwidth_limit
  change: |
    added two new response trailers ``bandwidth-request-filter-delay-ms`` and ``bandwidth-response-filter-delay-ms`` to measure the delays added by this filter.
- area: udp_proxy
  change: |
    added support for :ref:`proxy_access_log <envoy_v3_api_field_extensions.filters.udp.udp_proxy.v3.UdpProxyConfig.proxy_access_log>`.
- area: tcp_proxy
  change: |
    added new config :ref:`post_path field <envoy_v3_api_field_extensions.filters.network.tcp_proxy.v3.TcpProxy.TunnelingConfig.post_path>` to specifiy a custom path for HTTP tunneling with POST method.
- area: health_check
  change: |
    added an optional bool flag :ref:`disable_active_health_check <envoy_v3_api_field_config.endpoint.v3.Endpoint.HealthCheckConfig.disable_active_health_check>` to disable the active health check for the endpoint.
- area: mobile
  change: |
    started merging the Envoy mobile library into the main Envoy repo.
- area: matching
  change: |
    support filter chain selection based on the dynamic metadata and the filter state using :ref:`formatter actions <extension_envoy.matching.actions.format_string>`.
- area: postgres
  change: |
    added support for upstream SSL.
- area: redis
  change: |
    extended :ref:`cluster support <arch_overview_redis_cluster_support>` by adding a :ref:`dns_cache_config <envoy_v3_api_field_extensions.filters.network.redis_proxy.v3.RedisProxy.ConnPoolSettings.dns_cache_config>` option that can be used to resolve hostnames returned by MOVED/ASK responses.
- area: gcp_authn
  change: |
    added support for configuring header that holds token fetched from GCE metadata server in new field :ref:`token_header <envoy_v3_api_field_extensions.filters.http.gcp_authn.v3.GcpAuthnFilterConfig.token_header>`.
- area: tracing
  change: |
    added support for setting the hostname used when sending spans to a Datadog collector using the :ref:`collector_hostname <envoy_v3_api_field_config.trace.v3.DatadogConfig.collector_hostname>` field.
- area: http
  change: |
    added support of :ref:`early header mutation <envoy_v3_api_field_extensions.filters.network.http_connection_manager.v3.HttpConnectionManager.early_header_mutation_extensions>` to the HTTP connection manager.
- area: http
  change: |
    added support of :ref:`header mutation <envoy_v3_api_msg_extensions.http.early_header_mutation.header_mutation.v3.HeaderMutation>` for HCM :ref:`early header mutation <envoy_v3_api_field_extensions.filters.network.http_connection_manager.v3.HttpConnectionManager.early_header_mutation_extensions>`.
- area: jwt_authn
  change: |
    added support for copying jwt claims to http headers.
- area: generic_proxy
  change: |
    added drain support to generic proxy to doing graceful closes on connections when possible.
- area: http
  change: |
    added :ref:`append_x_forwarded_port <envoy_v3_api_field_extensions.filters.network.http_connection_manager.v3.HttpConnectionManager.append_x_forwarded_port>` to append the ``x-forwarded-port`` header to HTTP upstream requests.
- area: tcp
  change: |
    added :ref:`idle_timeout <envoy_v3_api_field_extensions.upstreams.tcp.v3.TcpProtocolOptions.idle_timeout>` to support per client idle timeout for tcp connection pool. See also minor_behavior_changes.
- area: ext_authz
  change: |
    added support to allowlist headers included in the check request to gRPC authorization server (previously only available for HTTP authorization server).
    Pre-existing field :ref:`allowed_headers <envoy_v3_api_field_extensions.filters.http.ext_authz.v3.AuthorizationRequest.allowed_headers>` is deprecated in favour
    of the new field :ref:`allowed_headers <envoy_v3_api_field_extensions.filters.http.ext_authz.v3.ExtAuthz.allowed_headers>`.
- area: attributes
  change: |
    added :ref:`attributes <arch_overview_attributes>` for looking up xDS configuration information.
- area: router
  change: |
    added :ref:`RouteList <envoy_v3_api_msg_config.route.v3.RouteList>` to support route list in :ref:`VirtualHost.matcher <envoy_v3_api_field_config.route.v3.VirtualHost.matcher>`.
- area: router
  change: |
    added a :ref:`x-envoy-is-timeout-retry <config_http_filters_router_x-envoy-is-timeout-retry>` request header on retries initiated by request timeouts; enabled by setting :ref:`include_is_timeout_retry_header <envoy_v3_api_field_config.route.v3.VirtualHost.include_is_timeout_retry_header>` to ``true``.
- area: upstream
  change: |
    allow configuring :ref:`cluster bind config <envoy_v3_api_field_config.cluster.v3.Cluster.upstream_bind_config>` and
    :ref:`cluster manager bind config <envoy_v3_api_field_config.bootstrap.v3.ClusterManager.upstream_bind_config>` without specifying a
    :ref:`source_address <envoy_v3_api_field_config.core.v3.BindConfig.source_address>`. This allows setting
    :ref:`socket options <envoy_v3_api_field_config.core.v3.BindConfig.socket_options>` when using the default unspecified bind address
    is desired.
- area: xds
  change: |
    added an api configuration :ref:`xds_config_tracker_extension <envoy_v3_api_field_config.bootstrap.v3.Bootstrap.xds_config_tracker_extension>` in the bootstrap
    to allow tracking xDS responses in external components, and provided the extension interface.

deprecated:<|MERGE_RESOLUTION|>--- conflicted
+++ resolved
@@ -131,15 +131,12 @@
 - area: grpc_http_bridge
   change: |
     fixed a bug where response data could be lost for requests that were upgraded from Protobuf.
-<<<<<<< HEAD
+- area: tcp_proxy
+  change: |
+    When tunneling TCP over HTTP, mark the upstream connection as done reading when upstream trailers are read. This behavioral change can be temporarily reverted by setting runtime guard ``envoy.reloadable_features.finish_reading_on_decode_trailers`` to false.
 - area: router
   change: |
     fixed a bug that custom tags of the route metadata type are not set for upstream spans.
-=======
-- area: tcp_proxy
-  change: |
-    When tunneling TCP over HTTP, mark the upstream connection as done reading when upstream trailers are read. This behavioral change can be temporarily reverted by setting runtime guard ``envoy.reloadable_features.finish_reading_on_decode_trailers`` to false.
->>>>>>> 85780a68
 
 removed_config_or_runtime:
 # *Normally occurs at the end of the* :ref:`deprecation period <deprecated>`

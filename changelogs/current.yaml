date: Pending

behavior_changes:
# *Changes that are expected to cause an incompatibility if applicable; deployment changes are likely required*
- area: thread_local
  change: |
    Changes the behavior of the ``SlotImpl`` class destructor. With this change the destructor can be called on any thread.
    This behavior can be reverted by setting the runtime flag ``envoy.reloadable_features.allow_slot_destroy_on_worker_threads``
    to false.
- area: ext_proc
  change: |
    Adding support for
    :ref:`route_cache_action <envoy_v3_api_field_extensions.filters.http.ext_proc.v3.ExternalProcessor.route_cache_action>`.
    It specifies the route action to be taken when an external processor response is received in response to request headers.
- area: http2
  change: |
    Changes the default value of ``envoy.reloadable_features.http2_use_oghttp2`` to true. This changes the codec used for HTTP/2
    requests and responses. This behavior can be reverted by setting the feature to false.
- area: http2
  change: |
    Passes HTTP/2 DATA frames through a different codec API. This behavior can be temporarily disabled by setting the runtime
    feature ``envoy.reloadable_features.http2_use_visitor_for_data`` to false.
- area: runtime
  change: |
    Rejecting invalid yaml. This has been an ENVOY_BUG linked to https://github.com/envoyproxy/envoy/issues/27434
    for over a year with no hard-blockers so should be Ok. This behavior can be temporarily disabled by setting
    the runtime feature ``envoy.reloadable_features.reject_invalid_yaml`` to false but the runtime guard must be
    parsed before any invalid yaml.
- area: proxy_protocol
  change: |
    Populate typed metadata by default in proxy protocol listener. Typed metadata can be consumed as
    :ref:`TlvsMetadata type <envoy_v3_api_msg_data.core.v3.TlvsMetadata>`.
    This change can be temporarily disabled by setting the runtime flag
    ``envoy.reloadable_features.use_typed_metadata_in_proxy_protocol_listener`` to ``false``.

minor_behavior_changes:
# *Changes that may cause incompatibilities for some users, but should not for most*
- area: grpc
  change: |
    Changes in ``AsyncStreamImpl`` now propagate tracing context headers in bidirectional streams when using
    :ref:`Envoy gRPC client <envoy_v3_api_field_config.core.v3.GrpcService.envoy_grpc>`. Previously, tracing context headers
    were not being set when calling external services such as ``ext_proc``.
- area: http
  change: |
    Fixed host header changes for shadow requests to properly handle ipv6 addresses.
- area: tracers
  change: |
    Set status code for OpenTelemetry tracers (previously unset).
- area: config
  change: |
    Stricter validation of a ``google.protobuf.Duration`` field in a config, rejecting invalid values (where the number
    of years is over 292). This can be temporarily reverted by setting runtime guard
    ``envoy.reloadable_features.strict_duration_validation`` to ``false``.
- area: xds
  change: |
    Updated xDS-TP path naming to better comply with RFC-3986. Encoded resource paths can now include an a colon ``:``,
    instead of ``%3A``. This behavior can be reverted by setting the runtime flag
    ``envoy.reloadable_features.xdstp_path_avoid_colon_encoding`` to ``false``.
- area: udp
  change: |
    Change GRO read buffer to 64kB to avoid MSG_TRUNC. And change the way to limit the number of packets processed per event
    loop to work with GRO. This behavior can be reverted by setting runtime guard
    ``envoy.reloadable_features.udp_socket_apply_aggregated_read_limit`` to false.
- area: statistics
  change: |
    Hot restart statistics like hot_restart_epoch are only set when hot restart is enabled.
- area: dns
  change: |
    Changes the behavior of the getaddrinfo DNS resolver so that it treats EAI_NODATA and EAI_NONAME
    as successful queries with empty results, instead of as DNS failures. This change brings the
    getaddrinfo behavior in-line with the c-ares resolver behavior. This behavior can be reverted by
    setting the runtime guard ``envoy.reloadable_features.dns_nodata_noname_is_success`` to false.
- area: access_log
  change: |
    The upstream connection address, rather than the upstream host address, will be used for the ``%UPSTREAM_REMOTE_ADDRESS%``,
    ``%UPSTREAM_REMOTE_PORT%`` and ``%UPSTREAM_REMOTE_ADDRESS_WITHOUT_PORT%`` access log format specifiers.
    This behavior can be reverted by setting the runtime guard
    ``envoy.reloadable_features.upstream_remote_address_use_connection`` to false.
- area: http
  change: |
    Changing header validation checks in the substitution format utility and CEL code to do RCF complaint header validation.
    This behavior can be reverted by setting the runtime guard ``envoy.reloadable_features.consistent_header_validation`` to false.
- area: quic
  change: |
    When a quic connection socket is created, the socket's detected transport protocol will be set to "quic".
- area: config
  change: |
    In xDS configuration, the :ref:`AUTO <envoy_v3_api_enum_value_config.core.v3.ApiVersion.AUTO>` value now means
    :ref:`V3 <envoy_v3_api_enum_value_config.core.v3.ApiVersion.V3>`. :ref:`AUTO <envoy_v3_api_enum_value_config.core.v3.ApiVersion.AUTO>`
    is the default value of the enum, so this field may be omitted from all configurations now.
- area: filters
  change: |
    Set ``WWW-Authenticate`` header for 401 responses from the Basic Auth filter.
- area: http
  change: |
    Removed runtime guard ``envoy.reloadable_features.refresh_rtt_after_request`` and legacy code path.

bug_fixes:
# *Changes expected to improve the state of the world and are unlikely to have negative effects*
- area: admission control
  change: |
    Fixed the thread-local controller's average RPS calculation to be calculated over the full
    lookback window. Previously, the controller would calculate the average RPS over the amount of
    time elapsed since the oldest valid request sample. This change brings the behavior in line with
    the documentation.
- area: outlier detection
  change: |
    Fixed :ref:`successful_active_health_check_uneject_host
    <envoy_v3_api_field_config.cluster.v3.OutlierDetection.successful_active_health_check_uneject_host>`.
    Before, a failed health check could uneject the host if the ``FAILED_ACTIVE_HC`` health flag had not been set.
- area: quic
  change: |
    Applied 2 QUICHE patches for crash bugs in ``QuicSpdyStream`` ``OnDataAvailable()`` and ``OnInitialHeaderComplete()``.
- area: quic
  change: |
    Fixed crash bug when QUIC downstream stream was read closed and then timed out.
- area: tls
  change: |
    Fix a RELEASE_ASSERT when using :ref:`auto_sni <envoy_v3_api_field_config.core.v3.UpstreamHttpProtocolOptions.auto_sni>`
    if the downstream request ``:authority`` was longer than 255 characters.
- area: tracing
  change: |
    Fix an issue where span id is missing from opentelemetry access log entries.
- area: ext_authz
  change: |
    Added field
    :ref:`validate_mutations <envoy_v3_api_field_extensions.filters.http.ext_authz.v3.ExtAuthz.validate_mutations>`,
    which, when set to true, adds header & query parameter mutation validation to the http ext_authz
    filter. If an authz response contains invalid mutations, the filter responds to the downstream
    request with HTTP 500 Internal Server Error. If you use ext_authz with an untrusted side stream,
    it's recommended you set this to true.
- area: http
  change: |
    Fix a crash when reloading the HTTP Connection Manager via ECDS.
- area: cares
  change: |
    Upgraded c-ares library to 1.20.1 and added fix to c-ares DNS implementation to additionally check for ``ARES_EREFUSED``,
    ``ARES_ESERVFAIL``and ``ARES_ENOTIMP`` status. Without this fix, ``DestroyChannelOnRefused`` and
    ``CustomResolverValidAfterChannelDestruction`` unit test will break.
- area: udp
  change: |
    Fixed a bug that would cause Envoy to crash when updates to a pre-existing cluster were made (e.g. ``HostSet`` changes).
- area: ext_authz
  change: |
    Handle ``append_action`` from :ref:`external authorization service <envoy_v3_api_msg_service.auth.v3.CheckResponse>`
    that was ignored.
- area: oauth2
  change: |
    Fixed a bug that would cause Envoy to crash when recieving an Oauth callback while the Oauth upstream is unhealthy
    (e.g. due to DNS issues).
- area: http
  change: |
    Fix BalsaParser resetting state too early, guarded by default-true
    ``envoy.reloadable_features.http1_balsa_delay_reset``.
- area: ext_authz
  change: |
    Set the SNI value from the requested server name if it isn't available on the connection/socket. This applies when
    ``include_tls_session`` is true. The requested server name is set on a connection when filters such as the TLS
    inspector are used.
- area: decompression
  change: |
    Fixed a bug where Envoy will go into an endless loop when using the brotli decompressor. If the input stream has
    redundant data, the decompressor will loop forever.
- area: websocket
  change: |
    Only 101 is considered a successful response for websocket handshake for HTTP/1.1, and Envoy as a proxy will proxy the response
    header from upstream to downstream and then close the request if other status is received. This behavior can be
    reverted by ``envoy_reloadable_features_check_switch_protocol_websocket_handshake``.
- area: async http client
  change: |
    Added one option to disable the response body buffering for mirror request. Also introduced a 32MB cap for the response
    buffer, which can be changed by the runtime flag ``http.async_response_buffer_limit`` based on the product needs.

removed_config_or_runtime:
# *Normally occurs at the end of the* :ref:`deprecation period <deprecated>`
- area: http
  change: |
    Removed ``envoy.reloadable_features.use_cluster_cache_for_alt_protocols_filter`` runtime flag and lagacy code paths.
- area: http
  change: |
    Removed ``envoy.reloadable_features.proxy_status_upstream_request_timeout`` runtime flag and lagacy code paths.
- area: http
  change: |
    Removed ``envoy.reloadable_features.handle_uppercase_scheme`` runtime flag and legacy code paths.
- area: tcp
  change: |
    Removed ``envoy.reloadable_features.detect_and_raise_rst_tcp_connection`` runtime flag and legacy code paths.
- area: http
  change: |
<<<<<<< HEAD
    Removed ``envoy.reloadable_features.lowercase_scheme`` runtime flag and lagacy code paths.
- area: http
  change: |
    Removed ``envoy.reloadable_features.http_allow_partial_urls_in_referer`` runtime flag and lagacy code paths.
=======
    Removed ``envoy.reloadable_features.lowercase_scheme`` runtime flag and legacy code paths.
>>>>>>> ebcc0fc1
- area: upstream
  change: |
    Removed ``envoy.reloadable_features.convert_legacy_lb_config`` runtime flag and legacy code paths.
- area: thrift
  change: |
    Removed ``envoy.reloadable_features.thrift_connection_draining`` runtime flag and legacy code paths.
- area: router
  change: |
    Removed ``envoy.reloadable_features.copy_response_code_to_downstream_stream_info`` runtime flag and legacy code paths.
- area: http2
  change: |
    Removed ``envoy.reloadable_features.http2_decode_metadata_with_quiche`` runtime flag and legacy code paths.
- area: jwt
  change: |
    Removed ``envoy.reloadable_features.token_passed_entirely`` runtime flag and legacy code paths.

new_features:
- area: hot_restart
  change: |
    Added new command-line flag :option:`--skip-hot-restart-parent-stats`.
- area: matching
  change: |
    Added :ref:`Filter State Input <envoy_v3_api_msg_extensions.matching.common_inputs.network.v3.FilterStateInput>`
    for matching http input based on filter state objects.
- area: ext_authz
  change: |
    Added :ref:`disallowed_headers <envoy_v3_api_field_extensions.filters.http.ext_authz.v3.ExtAuthz.disallowed_headers>`
    to specify headers that should never be sent to the external authentication service. Overrides
    :ref:`allowed_headers <envoy_v3_api_field_extensions.filters.http.ext_authz.v3.ExtAuthz.allowed_headers>`
    if a header matches both.
- area: quic
  change: |
    Added support for QUIC server preferred address when there is a DNAT between the client and Envoy. See
    :ref:`new config
    <envoy_v3_api_field_extensions.quic.server_preferred_address.v3.FixedServerPreferredAddressConfig.AddressFamilyConfig.dnat_address>`.
- area: cares
  change: |
    Added :ref:`udp_max_queries<envoy_v3_api_field_extensions.network.dns_resolver.cares.v3.CaresDnsResolverConfig.udp_max_queries>`
    option to limit the number of UDP queries.
- area: http
  change: |
    Added :ref:`disable_shadow_host_suffix_append
    <envoy_v3_api_field_config.route.v3.RouteAction.RequestMirrorPolicy.disable_shadow_host_suffix_append>`
    in :ref:`request_mirror_policies <envoy_v3_api_field_config.route.v3.RouteAction.request_mirror_policies>`
    for disabling appending of the ``-shadow`` suffix to the shadowed host/authority header.
- area: http
  change: |
    Added field :ref:`match_upstream <envoy_v3_api_field_config.core.v3.SchemeHeaderTransformation.match_upstream>`,
    which, when set to true, will set the downstream request ``:scheme`` to match the upstream transport protocol.
- area: redis
  change: |
    Added support for `inline commands <https://redis.io/docs/reference/protocol-spec/#inline-commands>`_.
- area: proxy_protocol
  change: |
    Added field :ref:`stat_prefix <envoy_v3_api_field_extensions.filters.listener.proxy_protocol.v3.ProxyProtocol.stat_prefix>`
    to the proxy protocol listener filter configuration, allowing for differentiating statistics when multiple proxy
    protocol listener filters are configured.
- area: aws_lambda
  change: |
    The ``aws_lambda`` filter now supports the
    :ref:`credentials <envoy_v3_api_field_extensions.filters.http.aws_lambda.v3.Config.credentials>` parameter.
    This enables setting AWS credentials from the filter configuration.
- area: access_log
  change: |
    added support for :ref:`%UPSTREAM_HOST_NAME% <config_access_log_format_upstream_host_name>` for the upstream host
    identifier.
- area: access_loggers
  change: |
    Added ``TRACE_ID`` :ref:`access log formatter <config_access_log_format>`.
- area: healthcheck
  change: |
    Added support to healthcheck with ProxyProtocol in TCP Healthcheck by setting
    :ref:`health_check_config <envoy_v3_api_field_config.core.v3.HealthCheck.TcpHealthCheck.proxy_protocol_config>`.
- area: ext_authz
  change: |
    added
    :ref:`decoder_header_mutation_rules <envoy_v3_api_field_extensions.filters.http.ext_authz.v3.ExtAuthz.decoder_header_mutation_rules>`
    which allows you to configure what decoder header mutations are allowed from the ext_authz
    service as well as whether to fail the downstream request if disallowed mutations are requested.
- area: access_log
  change: |
    added new ``access_log`` command operators to retrieve upstream connection information change: ``%UPSTREAM_PEER_URI_SAN%``,
    ``%UPSTREAM_PEER_IP_SAN%``, ``%UPSTREAM_PEER_DNS_SAN%``, ``%UPSTREAM_LOCAL_URI_SAN%``, ``%UPSTREAM_LOCAL_DNS_SAN%``,
    ``%UPSTREAM_LOCAL_IP_SAN%``.
- area: open_telemetry
  change: |
    added :ref:`stat_prefix
    <envoy_v3_api_field_extensions.access_loggers.open_telemetry.v3.OpenTelemetryAccessLogConfig.stat_prefix>`
    configuration to support additional stat prefix for the OpenTelemetry logger.
- area: open_telemetry
  change: |
    added :ref:`formatters
    <envoy_v3_api_field_extensions.access_loggers.open_telemetry.v3.OpenTelemetryAccessLogConfig.formatters>`
    configuration to support extension formatter for the OpenTelemetry logger.
- area: routing
  change: |
    added support in :ref:`file datasource <envoy_v3_api_field_config.route.v3.DirectResponseAction.body>` implementation
    to listen to file changes and dynamically update the response when :ref:`watched_directory
    <envoy_v3_api_field_config.core.v3.datasource.watched_directory>`
    is configured in :ref:`DataSource <envoy_v3_api_msg_config.core.v3.datasource>`.
- area: listener
  change: |
    Added :ref:`bypass_overload_manager <envoy_v3_api_field_config.listener.v3.Listener.bypass_overload_manager>`
    to bypass the overload manager for a listener. When set to true, the listener will not be subject to overload protection.

deprecated:
- area: tracing
  change: |
    Disable OpenCensus by default, as it is
    `no longer supported/maintained upstream <https://opentelemetry.io/blog/2023/sunsetting-opencensus/>`_.
    This extension can be replaced with the OpenTelemetry tracer and collector.<|MERGE_RESOLUTION|>--- conflicted
+++ resolved
@@ -187,14 +187,10 @@
     Removed ``envoy.reloadable_features.detect_and_raise_rst_tcp_connection`` runtime flag and legacy code paths.
 - area: http
   change: |
-<<<<<<< HEAD
-    Removed ``envoy.reloadable_features.lowercase_scheme`` runtime flag and lagacy code paths.
-- area: http
-  change: |
-    Removed ``envoy.reloadable_features.http_allow_partial_urls_in_referer`` runtime flag and lagacy code paths.
-=======
+    Removed ``envoy.reloadable_features.http_allow_partial_urls_in_referer`` runtime flag and legacy code paths.
+- area: http
+  change: |
     Removed ``envoy.reloadable_features.lowercase_scheme`` runtime flag and legacy code paths.
->>>>>>> ebcc0fc1
 - area: upstream
   change: |
     Removed ``envoy.reloadable_features.convert_legacy_lb_config`` runtime flag and legacy code paths.

date: Pending

behavior_changes:
# *Changes that are expected to cause an incompatibility if applicable; deployment changes are likely required*
- area: jwt
  change: |
    Changed behavior of the JWT extraction, passing entire token for validation, instead cut him in the non-Base64 character.
    This change can be reverted temporarily by setting the runtime guard ``envoy.reloadable_features.token_passed_entirely`` to ``false``.
- area: eds
  change: |
    Introduced caching of EDS assignments when used with ADS. Prior to this change, Envoy required that EDS assignments were sent
    after an EDS cluster was updated. If no EDS assignment was received for the cluster, it ended up with an empty assignment.
    Following this change, after a cluster update, Envoy waits for an EDS assignment until
    :ref:`initial_fetch_timeout <envoy_v3_api_field_config.core.v3.ConfigSource.initial_fetch_timeout>` times out, and will then apply
    the cached assignment and finish updating the warmed cluster. This change is disabled by default, and can be enabled by setting
    the runtime flag ``envoy.restart_features.use_eds_cache_for_ads`` to ``true``.
- area: http
  change: |
    Introduced a new runtime flag ``envoy.reloadable_features.no_downgrade_to_canonical_name`` to disable the name downgrading in the
    per filter config searching.
    See doc :ref:`Http filter route specific config <arch_overview_http_filters_per_filter_config>` or
    issue https://github.com/envoyproxy/envoy/issues/29461 for more specific detail and examples.
- area: http
  change: |
    Switch from http_parser to BalsaParser for handling HTTP/1.1 traffic. See https://github.com/envoyproxy/envoy/issues/21245 for
    details. This behavioral change can be reverted by setting runtime flag ``envoy.reloadable_features.http1_use_balsa_parser`` to
    ``false``.
- area: udp_proxy
  change: |
    When the UDP proxy has session filters, choosing the upstream host and creating a socket only happens after iterating all
    ``onNewSession()`` calls for all the filters in the chain. Upstream host health check for each downstream datagram does
    not apply when there are session filters, and per-packet load balancing can't be used when there are session filters.
- area: zone-aware routing
  change: |
    Zone-aware routing is now enabled even when the originating and upstream cluster have different numbers of zones.
    Previously, zone-aware routing was disabled in that case and the ``lb_zone_number_differs`` stat on the cluster was incremented.
    This behavioral change can be reverted by setting runtime guard
    ``envoy.reloadable_features.enable_zone_routing_different_zone_counts`` to ``false``.
    Additionally, zone-aware routing now works correctly even when the originating and upstream cluster have different zone sets.
    Previously, zone-aware routing would not route fairly in this case.
    To revert the entire change, set the runtime flag ``envoy.reloadable_features.locality_routing_use_new_routing_logic``
    to ``false`` to get the old behavior and well-tested codepaths, undoing both changes.

- area: UHV
  change: |
    Introduced runtime flag ``envoy.reloadable_features.enable_universal_header_validator`` for toggling Universal Header Validator
    (UHV) on and off.
    The default value is off. This option is currently functional only when the ``ENVOY_ENABLE_UHV`` build flag is enabled.
    See https://github.com/envoyproxy/envoy/issues/10646 for more information about UHV.
- area: http
  change: |
    Add runtime flag ``http.max_requests_per_io_cycle`` for setting the limit on the number of HTTP requests processed
    from a single connection in a single I/O cycle. Requests over this limit are processed in subsequent I/O cycles. This
    mitigates CPU starvation by connections that simultaneously send high number of requests by allowing requests from other
    connections to make progress. This runtime value can be set to 1 in the presence of abusive HTTP/2 or HTTP/3 connections.
    By default this limit is disabled.

minor_behavior_changes:
# *Changes that may cause incompatibilities for some users, but should not for most*
- area: ext_authz
  change: |
    Removing any query parameter in the presence of repeated query parameter keys no longer drops the repeats.
- area: alternate_protocols_cache_filter
  change: |
    Changed the alternate protocols cache filter to get the cache from cluster config rather than filter config.
    This allows one downstream filter to be used with multiple clusters with different caches. This change can be reverted by
    setting runtime guard ``envoy.reloadable_features.use_cluster_cache_for_alt_protocols_filter`` to ``false``.
- area: ext_authz
  change: |
    Don't append the local address to ``x-forwarded-for`` header when sending an http (not gRPC) auth request.
    This behavior can be reverted by setting runtime flag
    ``envoy.reloadable_features.ext_authz_http_send_original_xff`` to ``false``.
- area: ext_proc
  change: |
    Envoy will only take
    :ref:`mode_override <envoy_v3_api_field_service.ext_proc.v3.ProcessingResponse.mode_override>`
    when waiting for the header responses. It will be ignored if it is in other processing states.
- area: outlier detection
  change: |
    Outlier detection will always respect ``max_ejection_percent`` now.
    This behavioral change can be reverted by setting runtime guard
    ``envoy.reloadable_features.check_mep_on_first_eject`` to ``false``.
- area: outlier detection
  change: |
    A node must stay in healthy state for at least one period of
    :ref:`check interval <envoy_v3_api_field_config.cluster.v3.OutlierDetection.interval>` before ejection time multiplier is decremented.
- area: quic
  change: |
    Enable QUICHE request and response headers validation. This behavior can be reverted by setting runtime flag
    ``envoy.reloadable_features.FLAGS_envoy_quic_reloadable_flag_quic_act_upon_invalid_header`` to ``false``.
- area: http oauth2 filter
  change: |
    Change HMAC cookie encoding to base64-encoded only. This change can be reverted temporarily by
    setting the runtime guard ``envoy.reloadable_features.hmac_base64_encoding_only`` to ``false``.
- area: router
  change: |
    Enable copying response_code from the upstream stream_info onto the downstream stream_info.
    This behavior can be reverted by setting runtime guard
    ``envoy.reloadable_features.copy_response_code_to_downstream_stream_info`` to ``false``.
- area: xds
  change: |
    Set the lower bound of :ref:`fill_rate <envoy_v3_api_field_config.core.v3.RateLimitSettings.fill_rate>`
    to once per year. Values lower than once per year will automatically be set to that value.
- area: redis
  change: |
    The redis network filter :ref:`connection_rate_limit_per_sec
    <envoy_v3_api_field_extensions.filters.network.redis_proxy.v3.RedisProxy.ConnectionRateLimit.connection_rate_limit_per_sec>`
    must be greater than 0. A config that sets this value to 0 will be rejected.
- area: upstream
  change: |
    Deprecate code path of legacy upstream load balancer. Ideally, this is implementation detail changes and should not
    affect users. However, if there is any user who encounters issues, this behavior can be reverted by setting runtime flag
    ``envoy_reloadable_features_convert_legacy_lb_config`` to false.
- area: http
  change: |
    Change the proxy status for ``UpstreamRequestTimeout`` to ``HttpResponseTimeout``.
    It can be disabled by the runtime guard ``envoy.reloadable_features.proxy_status_upstream_request_timeout``.
- area: local_rate_limit
  change: |
    Added new configuration field :ref:`always_consume_default_token_bucket
    <envoy_v3_api_field_extensions.filters.http.local_ratelimit.v3.LocalRateLimit.always_consume_default_token_bucket>`
    to allow for setting if default token bucket should be always consumed or only be consumed when there is no matching descriptor.
- area: tls_inspector
  change: |
    Updated the security posture of the :ref:`TLS inspector listener filter <config_listener_filters_tls_inspector>` to
    robust against untrusted downstreams and upstreams.
- area: router
  change: |
    Enable environment_variable in router direct response.
- area: access_log
  change: |
    When emitting grpc logs, only downstream filter state was used. Now, both downstream and upstream filter states will be tried
    to find the keys configured in filter_state_objects_to_log.

bug_fixes:
# *Changes expected to improve the state of the world and are unlikely to have negative effects*
- area: connection limit
  change: |
    Fixed a use-after-free bug in the connection limit filter.
- area: subset load balancer
  change: |
    Fixed a bug where
    :ref:`overprovisioning_factor<envoy_v3_api_field_config.endpoint.v3.ClusterLoadAssignment.Policy.overprovisioning_factor>` and
    :ref:`weighted_priority_health <envoy_v3_api_field_config.endpoint.v3.ClusterLoadAssignment.Policy.weighted_priority_health>`
    values were not respected when subset load balacing was enabled. The default values of ``140`` and ``false`` were always used.
- area: http1
  change: |
    Fixed a bug where HTTP/1.1 requests with ``Connection: close`` header is handled differently if the requested is internally redirected.
    Without internal redirect, the response will also have a ``Connection: close`` header and the connection will be closed after finishing
    that request. Requests with internal redirect should be handled in the same way. This behavior can be reverted by setting runtime
    ``envoy.reloadable_features.http1_connection_close_header_in_redirect`` to ``false``.
- area: redis
  change: |
    Fixed a bug where redis key formatter is using the closed stream because of life time issues.
- area: extension_discovery_service
  change: |
    Fixed a bug causing crash if ECDS is used with upstream HTTP filters.
- area: tls
  change: |
    Fixed a bug where handshake may fail when both private key provider and cert validation are set.
- area: dns
  change: |
    Fixed a bug where when ``respect_dns_ttl`` was set to ``true``, c-ares dns resolver only considered address record for TTL calculation
    while ignoring CNAME records TTL. Now when ``respect_dns_ttl`` is set to ``true`` minimum of all TTL records is considered.
- area: dns
  change: |
    Fixed a bug where dns response was not always conforming `RFC 2181 <https://datatracker.ietf.org/doc/html/rfc2181>`_ for TTL values.
    Previously a malicious user could add a TTL greater than 2^31 - 1, and with c-ares library using 32 bit signed int data type
    would overflow and send a negative TTL.
- area: healthcheck
  change: |
    The default behavior of unejecting outlier-detection-ejected host on successful active health checking can
    be disabled by setting :ref:`outlier_detection.successful_active_health_check_uneject_host
    <envoy_v3_api_field_config.cluster.v3.OutlierDetection.successful_active_health_check_uneject_host>`
    to ``false``. This new configuration flag is a substitute for the removed runtime option
    ``envoy.reloadable_features_successful_active_health_check_uneject_host``.
- area: aws signer
  change: |
    Fixed a bug where expiration timestamp on task roles failed to validate. This causes failure of credential caching which
    results in constant hits to the task role metadata URL.
- area: router check tool
  change: |
    Fixed a bug where the route coverage is not correctly calculated when a route has weighted clusters.
- area: unix domain sockets
  change: |
    Fixed a crash on some versions of macOS when using a listener on a unix-domain socket.
- area: redis
  change: |
    Fixed a bug where redis key with % in the key is failing with a validation error.
- area: tracing
  change: |
    Fixed a bug in the Datadog tracer where Datadog's "operation name" field would contain what should be in the "resource name" field.
- area: http
  change: |
    Close HTTP/2 and HTTP/3 connections that prematurely reset streams. The runtime key
    ``overload.premature_reset_min_stream_lifetime_seconds`` determines the interval where received stream
    reset is considered premature (with 1 second default). The runtime key ``overload.premature_reset_total_stream_count``,
    with the default value of 500, determines the number of requests received from a connection before the check for premature
    resets is applied. The connection is disconnected if more than 50% of resets are premature, or if
    the number of suspect streams is already large enough to guarantee that more than 50% of the streams will be suspect
    upon reaching the total stream threshold (even if all the remaining streams are considered benign).
    Setting the runtime key ``envoy.restart_features.send_goaway_for_premature_rst_streams`` to ``false`` completely disables
    this check.
- area: http
  change: |
    Fixed a bug that could cause metadata to be decoded after a local reply has been triggered.
    Can be disabled by setting ``envoy.reloadable_features.stop_decode_metadata_on_local_reply`` to false.
- area: docker/publishing
  change: |
    Update base images to resolve various glibc vulnerabilities.
- area: xds
  change: |
    Fix a bug where the nonce was not reset after reconnecting to the xDS server, when using State-of-the-World.

removed_config_or_runtime:
# *Normally occurs at the end of the* :ref:`deprecation period <deprecated>`
- area: listener
  change: |
    Removed ``envoy.reloadable_features.enable_update_listener_socket_options`` runtime flag and legacy code paths.
- area: tcp
  change: |
    Removed runtime key ``envoy.reloadable_features.tcp_pool_idle_timeout``.
- area: http filters
  change: |
    Removed ``envoy_reloadable_features_http_filter_avoid_reentrant_local_reply`` runtime flag and legacy code paths.
- area: tcp_proxy
  change: |
    Removed ``envoy_reloadable_features_finish_reading_on_decode_trailers`` runtime flag and legacy code paths.
- area: dns
  change: |
    Removed ``envoy.restart_features.use_apple_api_for_dns_lookups`` and legacy code paths.
- area: runtime
  change: |
    Removed ``envoy.restart_features.remove_runtime_singleton`` and legacy code paths.
- area: runtime
  change: |
    Removed ``envoy_reloadable_features_append_query_parameters_path_rewriter`` and legacy code paths.
- area: xDS
  change: |
    Removed ``envoy.restart_features.explicit_wildcard_resource`` and legacy code paths.
- area: quic
  change: |
    Removed ``envoy.reloadable_features.reject_require_client_certificate_with_quic`` and legacy code paths.
- area: healthcheck
  change: |
    Removed ``envoy.reloadable_features_successful_active_health_check_uneject_host`` runtime option and
    substituted it with :ref:`outlier_detection.successful_active_health_check_uneject_host
    <envoy_v3_api_field_config.cluster.v3.OutlierDetection.successful_active_health_check_uneject_host>`
    outlier detection configuration flag.
- area: ext_authz
  change: |
    Removed ``envoy.reloadable_features.http_ext_auth_failure_mode_allow_header_add``
    runtime option and substituted it with :ref:`failure_mode_allow_header_add
    <envoy_v3_api_field_extensions.filters.http.ext_authz.v3.ExtAuthz.failure_mode_allow_header_add>`
    configuration flag.

new_features:
- area: access_log
  change: |
    added %RESPONSE_FLAGS_LONG% substitution string, that will output a pascal case string representing the response flags.
    The output response flags will correspond with %RESPONSE_FLAGS%, only with a long textual string representation.
- area: compression
  change: |
    added :ref:`remove_accept_encoding_header
    <envoy_v3_api_field_extensions.filters.http.compressor.v3.ResponseDirectionOverrides.remove_accept_encoding_header>`
    for per-route configuration of this value.
- area: config
  change: |
    Added the capability to defer broadcasting of certain cluster (CDS, EDS) to
    worker threads from the main thread. This optimization can save significant
    amount of memory in cases where there are (1) a large number of workers and
    (2) a large amount of config, most of which is unused. This capability is
    guarded by :ref:`enable_deferred_cluster_creation
    <envoy_v3_api_field_config.bootstrap.v3.ClusterManager.enable_deferred_cluster_creation>`.
- area: extension_discovery_service
  change: |
    added ECDS support for :ref:`downstream network filters <envoy_v3_api_field_config.listener.v3.Filter.config_discovery>`.
- area: ext_proc
  change: |
    Added
    :ref:`disable_immediate_response <envoy_v3_api_field_extensions.filters.http.ext_proc.v3.ExternalProcessor.disable_immediate_response>`
    config API to ignore the
    :ref:`immediate_response <envoy_v3_api_field_service.ext_proc.v3.ProcessingResponse.immediate_response>`
    message from the external processing server.
- area: access_log
  change: |
    Added a field lookup to ``%FILTER_STATE%`` for objects that have reflection enabled.
- area: http
  change: |
    Added :ref:`Json-To-Metadata filter <envoy_v3_api_msg_extensions.filters.http.json_to_metadata.v3.JsonToMetadata>`.
- area: listener
  change: |
    Added possibility to track global downstream connection limit via :ref:`downstream connections monitor
    <envoy_v3_api_msg_extensions.resource_monitors.downstream_connections.v3.DownstreamConnectionsConfig>` in overload manager.
- area: extension_discovery_service
  change: |
    Added metric ``listener.listener_stat.network_extension_config_missing`` to track closed connections due to missing config.
- area: lua
  change: |
    added :ref:`downstreamRemoteAddress() <config_http_filters_lua_stream_info_downstream_remote_address>`
    method to the Stream info object API.
- area: quic
  change: |
    Added support for QUIC listener filters with ECDS support reusing the same config API
    :ref:`listener_filters <envoy_v3_api_field_config.listener.v3.Listener.listener_filters>` as TCP does.
- area: oauth2
  change: |
    Added :ref:`use_refresh_token <envoy_v3_api_field_extensions.filters.http.oauth2.v3.OAuth2Config.use_refresh_token>`
    to support updating an access token via a refresh token if that is provided by authorization server.
- area: redis
  change: |
    Added support for ``time`` command (returns a local response).
- area: extension_discovery_service
  change: |
    Added ECDS support for :ref:`upstream network filters <envoy_v3_api_field_config.cluster.v3.Filter.config_discovery>`.
- area: redis
  change: |
    Added support for ``lmove`` command.
- area: upstream
  change: |
    Added :ref:`allow_redundant_keys <envoy_v3_api_field_extensions.load_balancing_policies.subset.v3.Subset.allow_redundant_keys>`
    to suppport redundant keys in request metadata for subset load balancing.
- area: access_logs
  change: |
    Added :ref:`json_format_options <envoy_v3_api_field_config.core.v3.SubstitutionFormatString.json_format_options>` config option to
    support JSON output formatting and the :ref:`sort_properties <envoy_v3_api_field_config.core.v3.JsonFormatOptions.sort_properties>`
    option to print the JSON output with sorted properties.
- area: tap
  change: |
    Added :ref:`custom_sink <envoy_v3_api_field_config.tap.v3.OutputSink.custom_sink>` type to enable writing tap data
    out to a custom sink extension.
- area: tls
  change: |
    Added :ref:`disable_stateful_session_resumption
    <envoy_v3_api_field_extensions.transport_sockets.tls.v3.DownstreamTlsContext.disable_stateful_session_resumption>` config option to
    disable stateful TLS session resumption.
- area: udp_proxy
  change: |
    Added :ref:`session_filters <envoy_v3_api_field_extensions.filters.udp.udp_proxy.v3.UdpProxyConfig.session_filters>` config to
    support optional filters that will run for each upstream UDP session. More information can be found in the UDP proxy documentation.
- area: udp_proxy
  change: |
    Added ``injectDatagramToFilterChain()`` callback to UDP session filters that allows session filters to inject datagrams downstream
    or upstream the filter chain during a filter chain iteration. This can be used, for example, by session filters that are required
    to buffer datagrams due to an asynchronous call.
- area: otlp_stats_sink
  change: |
    Added :ref:`stats prefix option <envoy_v3_api_field_extensions.stat_sinks.open_telemetry.v3.SinkConfig.prefix>`
    to OTLP stats sink that enables adding a static prefix to all stats flushed by this sink.
- area: udp_proxy
  change: |
    Added :ref:`http_capsule <envoy_v3_api_msg_extensions.filters.udp.udp_proxy.session.http_capsule.v3.FilterConfig>` UDP session filter
    that can be used to encapsule or decapsulate UDP datagrams in HTTP, when used for UDP tunneling.
- area: tap
  change: |
    Added :ref:`record_headers_received_time <envoy_v3_api_field_extensions.filters.http.tap.v3.Tap.record_headers_received_time>`
    to control writing request and response headers received time in trace output.
- area: udp_proxy
  change: |
    added :ref:`dynamic_forward_proxy <envoy_v3_api_msg_extensions.filters.udp.udp_proxy.session.dynamic_forward_proxy.v3.FilterConfig>`
    UDP session filter that can be used to have dynamic forward proxy UDP flows, when used in conjunction with another session filter
    that sets required filter state values.
- area: zookeeper
  change: |
    Added support for emitting per opcode request bytes metrics via :ref:`enable_per_opcode_request_bytes_metrics
    <envoy_v3_api_field_extensions.filters.network.zookeeper_proxy.v3.ZooKeeperProxy.enable_per_opcode_request_bytes_metrics>`.
    added support for emitting per opcode response bytes metrics via :ref:`enable_per_opcode_response_bytes_metrics
    <envoy_v3_api_field_extensions.filters.network.zookeeper_proxy.v3.ZooKeeperProxy.enable_per_opcode_response_bytes_metrics>`.
- area: tls
  change: |
    Added fallback :ref:`fallback
    <envoy_v3_api_field_extensions.transport_sockets.tls.v3.PrivateKeyProvider.fallback>`
    to support private key provider to fallback to boringssl TLS handshake.
    If the private key provider isn't available (eg. the required hardware capability doesn't existed),
    Envoy will fallback to the BoringSSL default implementation when the fallback is ``true``.
    The default value is ``false``.
- area: tcp
  change: |
    Added the support to detect and send TCP RST for raw buffer socket based connections. This is currently supported on Linux only.
    It can be disabled by the runtime guard ``envoy_reloadable_features_detect_and_raise_rst_tcp_connection``.
- area: upstream
  change: |
    Added the ability to specify a custom upstream local address selector using
    :ref:`local_address_selector:<envoy_v3_api_field_config.core.v3.BindConfig.local_address_selector>`.
- area: redis
  change: |
    Added new configuration field :ref:`read_command_policy
    <envoy_v3_api_field_extensions.filters.network.redis_proxy.v3.RedisProxy.PrefixRoutes.Route.read_command_policy>`
    to specify Envoy should route read commands to another cluster.
- area: tap
  change: |
    Added :ref:`record_downstream_connection <envoy_v3_api_field_extensions.filters.http.tap.v3.Tap.record_downstream_connection>`
    to control writing downstream connection address info in trace output.
- area: tracing
  change: |
    Added :ref:`spawn_upstream_span
    <envoy_v3_api_field_extensions.filters.network.http_connection_manager.v3.HttpConnectionManager.Tracing.spawn_upstream_span>`
    to control whether to create separate upstream span for upstream request.
- area: original_dst
  change: |
    added support for the internal listener address recovery using the original destination listener filter.
- area: filters
  change: |
    Added filters to update the filter state for :ref:`the HTTP requests <config_http_filters_set_filter_state>` and
    :ref:`the TCP connections <config_network_filters_set_filter_state>`.
- area: admin_logging
  change: |
    added support for glob control of fine-grain loggers in admin /logging interface.
- area: geoip
  change: |
    Added support for :ref:`Maxmind geolocation provider <envoy_v3_api_msg_extensions.geoip_providers.maxmind.v3.MaxMindConfig>`.
<<<<<<< HEAD
- area: tracing
  change: |
    Added support for configuring resource detectors on the OpenTelemetry tracer.
=======
- area: admin
  change: |
    Added a new ``skip_exit`` query parameter to ``/drain_listeners`` to skip exiting after the drain period.
- area: router
  change: |
    Added ``metadata`` support for :ref:`virtual host <envoy_v3_api_field_config.route.v3.VirtualHost.metadata>` and
    :ref:`route configuration <envoy_v3_api_field_config.route.v3.RouteConfiguration.metadata>`.
- area: tracing
  change: |
    Added support for exporting spans via HTTP on the OpenTelemetry tracer.
>>>>>>> 767cb40d

deprecated:
- area: tracing
  change: |
    OpenTracing is deprecated and will be removed at version 1.30, since the upstream project has been abandoned.
- area: tracing
  change: |
    Opencensus is deprecated and will be removed at version 1.30, since the upstream project has been abandoned.
- area: tracing
  change: |
    :ref:`start_child_span <envoy_v3_api_field_extensions.filters.http.router.v3.Router.start_child_span>`
    is deprecated by
    :ref:`spawn_upstream_span
    <envoy_v3_api_field_extensions.filters.network.http_connection_manager.v3.HttpConnectionManager.Tracing.spawn_upstream_span>`.
    Please use the new field to control whether to create separate upstream span for upstream request.
- area: listener
  change: |
    deprecated runtime key ``overload.global_downstream_max_connections`` in favor of :ref:`downstream connections monitor
    <envoy_v3_api_msg_extensions.resource_monitors.downstream_connections.v3.DownstreamConnectionsConfig>`.<|MERGE_RESOLUTION|>--- conflicted
+++ resolved
@@ -409,11 +409,6 @@
 - area: geoip
   change: |
     Added support for :ref:`Maxmind geolocation provider <envoy_v3_api_msg_extensions.geoip_providers.maxmind.v3.MaxMindConfig>`.
-<<<<<<< HEAD
-- area: tracing
-  change: |
-    Added support for configuring resource detectors on the OpenTelemetry tracer.
-=======
 - area: admin
   change: |
     Added a new ``skip_exit`` query parameter to ``/drain_listeners`` to skip exiting after the drain period.
@@ -424,7 +419,9 @@
 - area: tracing
   change: |
     Added support for exporting spans via HTTP on the OpenTelemetry tracer.
->>>>>>> 767cb40d
+- area: tracing
+  change: |
+    Added support for configuring resource detectors on the OpenTelemetry tracer.
 
 deprecated:
 - area: tracing

--- conflicted
+++ resolved
@@ -8,7 +8,6 @@
 
 bug_fixes:
 # *Changes expected to improve the state of the world and are unlikely to have negative effects*
-<<<<<<< HEAD
 - area: connection limit
   change: |
     fixed a use-after-free bug in the connection limit filter.
@@ -24,8 +23,6 @@
 - area: extension_discovery_service
   change: |
     Fixed a bug causing crash if ECDS is used with upstream HTTP filters.
-=======
->>>>>>> 5eaffadc
 
 removed_config_or_runtime:
 # *Normally occurs at the end of the* :ref:`deprecation period <deprecated>`

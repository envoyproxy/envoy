date: Pending

behavior_changes:
# *Changes that are expected to cause an incompatibility if applicable; deployment changes are likely required*

minor_behavior_changes:
# *Changes that may cause incompatibilities for some users, but should not for most*

bug_fixes:
# *Changes expected to improve the state of the world and are unlikely to have negative effects*
- area: dfp
  change:
    Fixes a bug when loading a DNS cache entry with an empty authority/host header. This fix can be reverted by setting
    runtime guard ``envoy.reloadable_features.dfp_fail_on_empty_host_header`` to ``false``.

removed_config_or_runtime:
# *Normally occurs at the end of the* :ref:`deprecation period <deprecated>`

- area: dns
  change: |
    Removed runtime flag ``envoy.reloadable_features.dns_details`` and legacy code paths.

new_features:
<<<<<<< HEAD
- area: spiffe
  change: |
    Added :ref:`trust_bundles
    <envoy_v3_api_field_extensions.transport_sockets.tls.v3.SPIFFECertValidatorConfig.trust_bundles>`
    to the SPIFFE certificate validator configuration. This field allows specifying a SPIFFE trust
    bundle mapping as a DataSource. If both trust_bundles and trust_domains are specified,
    trust_bundles takes precedence.
=======
- area: resource_monitors
  change: |
    Added support to monitor Container CPU utilization in Linux K8s environment using existing
    extension <envoy_v3_api_msg_extensions.resource_monitors.cpu_utilization.v3.CpuUtilizationConfig>.
>>>>>>> 020871ba
- area: lua
  change: |
    Added :ref:`virtualClusterName() <config_http_filters_lua_stream_info_virtual_cluster_name>` API to the Stream Info
    Object to get the name of the virtual cluster matched.
- area: tap
  change: |
    Added an UDP extension for tap custom sink.
- area: udp_proxy
  change: |
    Added support for outlier detection in UDP proxy. This change can be temporarily reverted by setting runtime guard
    ``envoy.reloadable_features.enable_udp_proxy_outlier_detection`` to ``false``.
- area: ext_proc
  change: |
    Adding support for a new body mode: FULL_DUPLEX_STREAMED in the ext_proc filter
    :ref:`processing_mode <envoy_v3_api_field_extensions.filters.http.ext_proc.v3.ExternalProcessor.processing_mode>`.

deprecated:<|MERGE_RESOLUTION|>--- conflicted
+++ resolved
@@ -21,7 +21,6 @@
     Removed runtime flag ``envoy.reloadable_features.dns_details`` and legacy code paths.
 
 new_features:
-<<<<<<< HEAD
 - area: spiffe
   change: |
     Added :ref:`trust_bundles
@@ -29,12 +28,10 @@
     to the SPIFFE certificate validator configuration. This field allows specifying a SPIFFE trust
     bundle mapping as a DataSource. If both trust_bundles and trust_domains are specified,
     trust_bundles takes precedence.
-=======
 - area: resource_monitors
   change: |
     Added support to monitor Container CPU utilization in Linux K8s environment using existing
     extension <envoy_v3_api_msg_extensions.resource_monitors.cpu_utilization.v3.CpuUtilizationConfig>.
->>>>>>> 020871ba
 - area: lua
   change: |
     Added :ref:`virtualClusterName() <config_http_filters_lua_stream_info_virtual_cluster_name>` API to the Stream Info

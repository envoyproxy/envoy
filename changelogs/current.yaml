--- conflicted
+++ resolved
@@ -172,17 +172,13 @@
   change: |
     Added the initial support for shared libraries to be loaded by Envoy at runtime. Please refer to the overview documentation for the
     feature :ref:`here <arch_overview_dynamic_modules>`.
-<<<<<<< HEAD
+- area: http
+  change: |
+    Made the :ref:`credential injector filter <envoy_v3_api_msg_extensions.filters.http.credential_injector.v3.CredentialInjector>`
+    work as an upstream filter.
 - area: tcp_proxy
   change: |
     added :ref:`an option <config_network_filters_tcp_proxy_receive_before_connect>` to allow filters to read from the
     downstream connection before TCP proxy has opened the upstream connection, by setting a filter state object for the key
     ``envoy.tcp_proxy.receive_before_connect``.
-=======
-- area: http
-  change: |
-    Made the :ref:`credential injector filter <envoy_v3_api_msg_extensions.filters.http.credential_injector.v3.CredentialInjector>`
-    work as an upstream filter.
->>>>>>> cd9d58c5
-
 deprecated:
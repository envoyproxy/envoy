date: Pending

behavior_changes:
# *Changes that are expected to cause an incompatibility if applicable; deployment changes are likely required*
- area: wasm
  change: |
    The route cache will not be cleared by default if the wasm extension modified the request headers and
    the ABI version of wasm extension is larger then 0.2.1.
- area: wasm
  change: |
    Remove previously deprecated xDS attributes from ``get_property``, use ``xds`` attributes instead.
- area: http
  change: |
    RFC1918 addresses are no longer considered to be internal addresses by default. This addresses a security
    issue for Envoy's in multi-tenant mesh environments. Please explicit set
    :ref:`internal_address_config
    <envoy_v3_api_field_extensions.filters.network.http_connection_manager.v3.HttpConnectionManager.internal_address_config>`
    to retain the prior behavior.
    This change can be temporarily reverted by setting runtime guard
    ``envoy.reloadable_features.explicit_internal_address_config`` to ``false``.

minor_behavior_changes:
# *Changes that may cause incompatibilities for some users, but should not for most*
- area: access_log
  change: |
    New implementation of the JSON formatter will be enabled by default.
    The :ref:`sort_properties <envoy_v3_api_field_config.core.v3.JsonFormatOptions.sort_properties>` field will
    be ignored in the new implementation because the new implementation always sorts properties. And the new implementation
    will always keep the value type in the JSON output. For example, the duration field will always be rendered as a number
    instead of a string.
    This behavior change could be disabled temporarily by setting the runtime
    ``envoy.reloadable_features.logging_with_fast_json_formatter`` to false.
- area: xds
  change: |
    A minor delta-xDS optimization that avoids copying resources when ingesting them was introduced.
    No impact to the behavior is expected, but a runtime flag was added as this may impact config-ingestion
    related extensions (e.g., custom-config-validators, config-tracker), as the order of the elements passed
    to the callback functions may be different. This change can be temporarily reverted
    by setting ``envoy.reloadable_features.xds_prevent_resource_copy`` to ``false``.
- area: formatter
  change: |
    The NaN and Infinity values of float will be serialized to ``null`` and ``"inf"`` respectively in the
    metadata (``DYNAMIC_METADATA``, ``CLUSTER_METADATA``, etc.) formatter.
- area: sds
  change: |
    Relaxed the backing cluster validation for Secret Discovery Service(SDS). Currently, the cluster that supports SDS,
    needs to be a primary cluster i.e. a non-EDS cluster defined in bootstrap configuration. This change relaxes that
    restriction i.e. SDS cluster can be a dynamic cluster. This change is enabled by default, and can be reverted by setting
    the runtime flag ``envoy.restart_features.skip_backing_cluster_check_for_sds`` to ``false``.
- area: http
  change: |
    If the :ref:`pack_trace_reason <envoy_v3_api_field_extensions.request_id.uuid.v3.UuidRequestIdConfig.pack_trace_reason>`
    is set to false, Envoy will not parse the trace reason from the ``x-request-id`` header to ensure reads and writes of
    trace reason be consistant.
    If the :ref:`pack_trace_reason <envoy_v3_api_field_extensions.request_id.uuid.v3.UuidRequestIdConfig.pack_trace_reason>`
    is set to true and external ``x-request-id`` value is used, the trace reason in the external request id will not
    be trusted and will be cleared.
- area: oauth2
  change: |
    :ref:`use_refresh_token <envoy_v3_api_field_extensions.filters.http.oauth2.v3.OAuth2Config.use_refresh_token>`
    is now enabled by default. This behavioral change can be temporarily reverted by setting runtime guard
    ``envoy.reloadable_features.oauth2_use_refresh_token`` to false.
- area: quic
  change: |
    Enable UDP GRO in QUIC client connections by default. This behavior can be reverted by setting
    the runtime guard ``envoy.reloadable_features.prefer_quic_client_udp_gro`` to false.
- area: scoped_rds
  change: |
    The :ref:`route_configuration <envoy_v3_api_field_config.route.v3.ScopedRouteConfiguration.route_configuration>` field
    is supported when the ``ScopedRouteConfiguration`` resource is delivered via SRDS.

bug_fixes:
# *Changes expected to improve the state of the world and are unlikely to have negative effects*
- area: tls
  change: |
    Support operations on IP SANs when the IP version is not supported by the host operating system, for example
    an IPv6 SAN can now be used on a host not supporting IPv6 addresses.
- area: scoped_rds
  change: |
    Fixes scope key leak and spurious scope key conflicts when an update to an SRDS resource changes the key.
- area: stats ads grpc
  change: |
    Fixed metric for ADS disconnection counters using Google GRPC client. This extracts the GRPC client prefix specified
    in the :ref:`google_grpc <envoy_v3_api_field_config.core.v3.GrpcService.google_grpc>` resource used for ADS, and adds
    that as a tag ``envoy_google_grpc_client_prefix`` to the Prometheus stats.
- area: access_log
  change: |
    Relaxed the restriction on SNI logging to allow the ``_`` character, even if
    ``envoy.reloadable_features.sanitize_sni_in_access_log`` is enabled.
- area: DNS
  change: |
    Fixed bug where setting ``dns_jitter <envoy_v3_api_field_config.cluster.v3.Cluster.dns_jitter>`` to large values caused Envoy Bug
    to fire.
<<<<<<< HEAD
- area: tracers
  change: |
    Avoid possible overflow when setting span attributes in Dynatrace sampler.
=======
- area: original_ip_detection custom header extension
  change: |
    Reverted :ref:`custom header
    <envoy_v3_api_msg_extensions.http.original_ip_detection.custom_header.v3.CustomHeaderConfig>` extension to its
    original behavior by disabling automatic XFF header appending that was inadvertently introduced in PR #31831.
>>>>>>> 79958991

removed_config_or_runtime:
# *Normally occurs at the end of the* :ref:`deprecation period <deprecated>`
- area: router
  change: |
    Removed runtime guard ``envoy_reloadable_features_send_local_reply_when_no_buffer_and_upstream_request``.
- area: load balancing
  change: |
    Removed runtime guard ``envoy.reloadable_features.edf_lb_host_scheduler_init_fix`` and legacy code paths.
- area: load balancing
  change: |
    Removed runtime guard ``envoy.reloadable_features.edf_lb_locality_scheduler_init_fix`` and legacy code paths.
- area: grpc
  change: |
    Removed runtime guard ``envoy.reloadable_features.validate_grpc_header_before_log_grpc_status``.
- area: http
  change: |
    Removed runtime flag ``envoy.reloadable_features.http_route_connect_proxy_by_default`` and legacy code paths.
- area: http2
  change: |
    Removed runtime flag ``envoy.reloadable_features.defer_processing_backedup_streams`` and legacy code paths.
- area: dns
  change: |
    Removed runtime flag ``envoy.reloadable_features.dns_reresolve_on_eai_again`` and legacy code paths.
- area: quic
  change: |
    Removed runtime flag ``envoy.restart_features.quic_handle_certs_with_shared_tls_code`` and legacy code paths.
- area: upstream
  change: |
    Removed runtime flag ``envoy.restart_features.allow_client_socket_creation_failure`` and legacy code paths.
- area: upstream
  change: |
    Removed runtime flag ``envoy.reloadable_features.exclude_host_in_eds_status_draining``.

new_features:
- area: wasm
  change: |
    Added the wasm vm reload support to reload wasm vm when the wasm vm is failed with runtime errors. See
    :ref:`failure_policy <envoy_v3_api_field_extensions.wasm.v3.PluginConfig.failure_policy>` for more details.
    The ``FAIL_RELOAD`` reload policy will be used by default.
- area: aws_request_signing
  change: |
    Added an optional field :ref:`credential_provider
    <envoy_v3_api_field_extensions.filters.http.aws_request_signing.v3.AwsRequestSigning.credential_provider>`
    to the AWS request signing filter to explicitly specify a source for AWS credentials.
- area: tls
  change: |
    Added support for P-384 and P-521 curves for TLS server certificates.
- area: tls
  change: |
    Added an :ref:`option
    <envoy_v3_api_field_extensions.transport_sockets.tls.v3.UpstreamTlsContext.auto_host_sni>` to change the upstream
    SNI to the configured hostname for the upstream.
- area: tls
  change: |
    Added an :ref:`option
    <envoy_v3_api_field_extensions.transport_sockets.tls.v3.UpstreamTlsContext.auto_sni_san_validation>` to validate
    the upstream server certificate SANs against the actual SNI value sent, regardless of the method of configuring SNI.
- area: xds
  change: |
    Added support for ADS replacement by invoking ``xdsManager().setAdsConfigSource()`` with a new config source.
- area: wasm
  change: |
    added ``clear_route_cache`` foreign function to clear the route cache.
- area: access_log
  change: |
    Added %DOWNSTREAM_LOCAL_EMAIL_SAN%, %DOWNSTREAM_PEER_EMAIL_SAN%, %DOWNSTREAM_LOCAL_OTHERNAME_SAN% and
    %DOWNSTREAM_PEER_OTHERNAME_SAN% substitution formatters.
- area: access_log
  change: |
    Added support for logging upstream connection establishment duration in the
    :ref:`%COMMON_DURATION% <config_access_log_format_common_duration>` access log
    formatter operator. The following time points were added: ``%US_CX_BEG%``,
    ``%US_CX_END%``, ``%US_HS_END%``.
- area: quic
  change: |
    Added :ref:`QUIC stats debug visitor <envoy_v3_api_msg_extensions.quic.connection_debug_visitor.quic_stats.v3.Config>` to
    get more stats from the QUIC transport.
- area: http_inspector
  change: |
    Added default-false ``envoy.reloadable_features.http_inspector_use_balsa_parser`` for HttpInspector to use BalsaParser.
- area: overload
  change: |
    Added support for scaling :ref:`max connection duration
    <envoy_v3_api_enum_value_config.overload.v3.ScaleTimersOverloadActionConfig.TimerType.HTTP_DOWNSTREAM_CONNECTION_MAX>`.
    This can be used to reduce the max connection duration in response to overload.
- area: tracers
  change: |
    Set resource ``telemetry.sdk.*`` and scope ``otel.scope.name|version`` attributes for the OpenTelemetry tracer.
- area: lua
  change: |
    Added ssl :ref:`parsedSubjectPeerCertificate() <config_http_filters_lua_parsed_name>` API.
- area: lua cluster specifier
  change: |
    Added ability for a Lua script to query clusters for current requests and connections.
- area: udp_proxy
  change: |
    Added support for dynamic cluster selection in UDP proxy. The cluster can be set by one of the session filters
    by setting a per-session state object under the key ``envoy.udp_proxy.cluster``.
- area: CEL-attributes
  change: |
    Added :ref:`attribute <arch_overview_attributes>` ``upstream.request_attempt_count``
    to get the number of times a request is attempted upstream.
- area: ip-tagging
  change: |
    Adds support for specifying an alternate header
    :ref:`ip_tag_header <envoy_v3_api_field_extensions.filters.http.ip_tagging.v3.IPTagging.ip_tag_header>`
    for appending IP tags via ip-tagging filter instead of using the default header ``x-envoy-ip-tags``.
- area: c-ares
  change: |
    added two new options to c-ares resolver for configuring custom timeouts and tries while resolving DNS
    queries. Custom timeouts could be configured by specifying :ref:`query_timeout_seconds
    <envoy_v3_api_field_extensions.network.dns_resolver.cares.v3.CaresDnsResolverConfig.query_timeout_seconds>` and
    custom tries could be configured by specifying :ref:`query_tries
    <envoy_v3_api_field_extensions.network.dns_resolver.cares.v3.CaresDnsResolverConfig.query_tries>`.
- area: rbac
  change: |
    added :ref:`sourced_metadata <envoy_v3_api_field_config.rbac.v3.Permission.sourced_metadata>` which allows
    specifying an optional source for the metadata to be matched in addition to the metadata matcher.
- area: c-ares
  change: |
    added nameserver rotation option to c-ares resolver. When enabled via :ref:rotate_nameservers
    <envoy_v3_api_field_extensions.network.dns_resolver.cares.v3.CaresDnsResolverConfig.rotate_nameservers>, this
    performs round-robin selection of the configured nameservers for each resolution to help distribute query load.
- area: access_log
  change: |
    Added support for :ref:`%UPSTREAM_HOST_NAME_WITHOUT_PORT% <config_access_log_format_upstream_host_name_without_port>`
    for the upstream host identifier without the port value.
- area: udp_proxy
  change: |
    Added support for coexistence of dynamic and static clusters in the same udp proxy, so we can use dynamic clusters
    for some sessions by setting a per-session state object under the key ``envoy.upstream.dynamic_host`` and routing
    to dynamic cluster, and we can use static clusters for other sessions by setting a per-session state object under
    the key ``envoy.udp_proxy.cluster`` without setting ``envoy.upstream.dynamic_host``.
- area: ext_authz
  change: |
    added filter state field latency_us, bytesSent and bytesReceived access for CEL and logging.

deprecated:
- area: rbac
  change: |
    metadata :ref:`metadata <envoy_v3_api_field_config.rbac.v3.Permission.metadata>` is now deprecated in the
    favor of :ref:`sourced_metadata <envoy_v3_api_field_config.rbac.v3.Permission.sourced_metadata>`.<|MERGE_RESOLUTION|>--- conflicted
+++ resolved
@@ -91,17 +91,14 @@
   change: |
     Fixed bug where setting ``dns_jitter <envoy_v3_api_field_config.cluster.v3.Cluster.dns_jitter>`` to large values caused Envoy Bug
     to fire.
-<<<<<<< HEAD
-- area: tracers
-  change: |
-    Avoid possible overflow when setting span attributes in Dynatrace sampler.
-=======
 - area: original_ip_detection custom header extension
   change: |
     Reverted :ref:`custom header
     <envoy_v3_api_msg_extensions.http.original_ip_detection.custom_header.v3.CustomHeaderConfig>` extension to its
     original behavior by disabling automatic XFF header appending that was inadvertently introduced in PR #31831.
->>>>>>> 79958991
+- area: tracers
+  change: |
+    Avoid possible overflow when setting span attributes in Dynatrace sampler.
 
 removed_config_or_runtime:
 # *Normally occurs at the end of the* :ref:`deprecation period <deprecated>`

date: Pending

behavior_changes:
# *Changes that are expected to cause an incompatibility if applicable; deployment changes are likely required*

minor_behavior_changes:
# *Changes that may cause incompatibilities for some users, but should not for most*
- area: lua
  change: |
    When Lua script executes httpCall, backpressure is exercised when receiving body from downstream client. This behavior can be reverted
    by setting the runtime guard ``envoy.reloadable_features.lua_flow_control_while_http_call`` to false.

bug_fixes:
# *Changes expected to improve the state of the world and are unlikely to have negative effects*
- area: dns
  change: |
    The DNS filter no longer returns FORMERR if a message has an ID of 0.
- area: ext_authz
  change: |
    Fixed fail-open behaviour of the :ref:`failure_mode_allow config option
    <envoy_v3_api_field_extensions.filters.http.ext_authz.v3.ExtAuthz.failure_mode_allow>`
    when a grpc external authz server is used.
    The behaviour can be enabled by ``envoy_reloadable_features_process_ext_authz_grpc_error_codes_as_errors``.

removed_config_or_runtime:
# *Normally occurs at the end of the* :ref:`deprecation period <deprecated>`
- area: http
  change: |
    Removed runtime flag ``envoy.reloadable_features.no_downgrade_to_canonical_name`` and legacy code
    path.
- area: DNS
  change: |
    Removed ``envoy.reloadable_features.dns_cache_set_first_resolve_complete`` runtime flag and legacy code paths.
<<<<<<< HEAD
- area: stateful_session
  change: |
    Removed ``envoy.reloadable_features.stateful_session_encode_ttl_in_cookie`` runtime flag and legacy code paths.
=======
- area: tls
  change: |
    Removed runtime flag ``envoy.reloadable_features.ssl_transport_failure_reason_format``.
>>>>>>> e5fc7ecb

new_features:
- area: tls
  change: |
    Added :ref:`prefer_client_ciphers
    <envoy_v3_api_field_extensions.transport_sockets.tls.v3.DownstreamTlsContext.prefer_client_ciphers>`
    to support enabling client cipher preference instead of server's for TLS handshakes.
- area: ext_authz
  change: |
    Added config field
    :ref:`filter_metadata <envoy_v3_api_field_extensions.filters.http.ext_authz.v3.ExtAuthz.filter_metadata>`
    for injecting arbitrary data to the filter state for logging.

deprecated:<|MERGE_RESOLUTION|>--- conflicted
+++ resolved
@@ -31,15 +31,12 @@
 - area: DNS
   change: |
     Removed ``envoy.reloadable_features.dns_cache_set_first_resolve_complete`` runtime flag and legacy code paths.
-<<<<<<< HEAD
+- area: tls
+  change: |
+    Removed runtime flag ``envoy.reloadable_features.ssl_transport_failure_reason_format``.
 - area: stateful_session
   change: |
     Removed ``envoy.reloadable_features.stateful_session_encode_ttl_in_cookie`` runtime flag and legacy code paths.
-=======
-- area: tls
-  change: |
-    Removed runtime flag ``envoy.reloadable_features.ssl_transport_failure_reason_format``.
->>>>>>> e5fc7ecb
 
 new_features:
 - area: tls

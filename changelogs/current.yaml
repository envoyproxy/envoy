--- conflicted
+++ resolved
@@ -440,7 +440,11 @@
   change: |
     added :ref:`outbound_control_frames_active <statistics>` and :ref:`outbound_frames_active <statistics>`
     statistic.
-<<<<<<< HEAD
+- area: original_dst
+  change: |
+    Filter state is pulled from request context first (if available), then falls back to connection context. Added ability to pick host
+    from dynamic metadata using :ref:`metadata_key <envoy_v3_api_field_config.cluster.v3.Cluster.OriginalDstLbConfig.metadata_key>`.
+    Same behavior - looks in request context first (if available), falls back to connection context.
 - area: tls
   change: |
     added support to configure the new config option
@@ -449,13 +453,6 @@
     to true by default in a future release. ssl.was_key_usage_invalid is added to :ref:`listener metrics <config_listener_stats>`
     and will be incremented for certificate configurations that would fail if this option were set to true.
 
-=======
-- area: original_dst
-  change: |
-    Filter state is pulled from request context first (if available), then falls back to connection context. Added ability to pick host
-    from dynamic metadata using :ref:`metadata_key <envoy_v3_api_field_config.cluster.v3.Cluster.OriginalDstLbConfig.metadata_key>`.
-    Same behavior - looks in request context first (if available), falls back to connection context.
->>>>>>> b066af31
 deprecated:
 - area: access_log
   change: |

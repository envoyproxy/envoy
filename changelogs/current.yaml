--- conflicted
+++ resolved
@@ -2,38 +2,10 @@
 
 behavior_changes:
 # *Changes that are expected to cause an incompatibility if applicable; deployment changes are likely required*
-<<<<<<< HEAD
-- area: tracing
-  change: |
-    Removed support for (long deprecated) opencensus tracing extension.
-- area: wasm
-  change: |
-    The route cache will not be cleared by default if the wasm extension modified the request headers and
-    the ABI version of wasm extension is larger then 0.2.1.
-- area: wasm
-  change: |
-    Remove previously deprecated xDS attributes from ``get_property``, use ``xds`` attributes instead.
-- area: http
-  change: |
-    RFC1918 addresses are no longer considered to be internal addresses by default. This addresses a security
-    issue for Envoy's in multi-tenant mesh environments. Please explicit set
-    :ref:`internal_address_config
-    <envoy_v3_api_field_extensions.filters.network.http_connection_manager.v3.HttpConnectionManager.internal_address_config>`
-    to retain the prior behavior.
-    This change can be temporarily reverted by setting runtime guard
-    ``envoy.reloadable_features.explicit_internal_address_config`` to ``false``.
-- area: http
-  change: |
-    Added streaming shadow functionality. This allows for streaming the shadow request in parallel with the original request
-    rather than waiting for the original request to complete. This allows shadowing requests larger than the buffer limit,
-    but also means shadowing may take place for requests which are canceled mid-stream. This behavior change can be
-    temporarily reverted by flipping  ``envoy.reloadable_features.streaming_shadow`` to false.
 - area: aws
   change: |
     Adds support for IAM Roles Anywhere to the AWS request signing credential provider configuration :ref:`credential_provider
     <envoy_v3_api_field_extensions.filters.http.aws_request_signing.v3.AwsRequestSigning.credential_provider>`.
-=======
->>>>>>> e9398d3e
 
 minor_behavior_changes:
 # *Changes that may cause incompatibilities for some users, but should not for most*

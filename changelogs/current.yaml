date: Pending

behavior_changes:
# *Changes that are expected to cause an incompatibility if applicable; deployment changes are likely required*
- area: build
  change: |
    Moved the subset, ring_hash, and maglev LB code into extensions. If you use these load balancers and override
    extensions_build_config.bzl you will need to include them explicitly.
- area: build
  change: |
    Moved xDS code extensions. If you use the xDS and override extensions_build_config.bzl you will
    need to include the new config_subscriptions explicitly.
- area: http
  change: |
    When ``append_x_forwarded_host`` is enabled for a given route action it is now only appended iff it is different from the last
    value in the list. This resolves issues where a retry caused the same value to be appended multiple times. This
    behavioral change can be temporarily reverted by setting runtime guard ``envoy_reloadable_features_append_xfh_idempotent`` to false.

minor_behavior_changes:
# *Changes that may cause incompatibilities for some users, but should not for most*
- area: connection pool
  change: |
    Increase granularity mapping connection pool failures to specific stream failure reasons to make it more transparent why
    the stream is reset when a connection pool's connection fails.
- area: custom response
  change: |
    The filter now traverses matchers from most specific to least specific per filter config till a match is found for the response.
- area: http1
  change: |
    Allowing mixed case schemes in absolute urls (e.g. HtTp://www.google.com). Mixed case schemes will be normalized to
    the lower cased equivalents before being forwarded upstream. This behavior can be reverted by setting runtime flag
    ``envoy.reloadable_features.allow_absolute_url_with_mixed_scheme`` to false.
- area: http1
  change: |
    The HTTP1 server-side codec no longer considers encoding 1xx headers as
    starting the response. This allows the codec to raise protocol errors,
    sending detailed local replies instead of just closing the connection. This
    behavior can be reverted by setting runtime flag
    ``envoy.reloadable_features.http1_allow_codec_error_response_after_1xx_headers``
    to false.
- area: dns
  change: |
    Changing the DNS cache to use host:port as the cache key rather than host. This allows a
    downstream DFP filter to serve both secure and insecure clusters. This behavioral change
    can be reverted by setting runtime flag ``envoy.reloadable_features.dfp_mixed_scheme`` to false.
- area: uhv
  change: |
    Preserve case of %-encoded triplets in the default header validator. This behavior can be reverted by setting runtime flag
    ``envoy.reloadable_features.uhv_preserve_url_encoded_case`` to false, in which case %-encoded triplets are normalized
    to uppercase characters. This setting is only applicable when the Unversal Header Validator is enabled and has no effect otherwise.
- area: uhv
  change: |
    Allow malformed URL encoded triplets in the default header validator. This behavior can be reverted by setting runtime flag
    ``envoy.reloadable_features.uhv_allow_malformed_url_encoding`` to false, in which case requests with malformed URL encoded triplets
    in path are rejected. This setting is only applicable when the Unversal Header Validator is enabled and has no effect otherwise.
- area: ext_proc
  change: |
    When :ref:`clear_route_cache <envoy_v3_api_field_service.ext_proc.v3.CommonResponse.clear_route_cache>` is set, ext_proc will check
    for header mutations beforce clearing the route cache. Failures due to this check will be counted under the
    clear_route_cache_ignored stat.
- area: aws
  change: |
    Added support for fetching credentials from the AWS credentials file, which only happens if credentials cannot be fetched
    from environment variables. This behavioral change can be reverted by setting runtime guard
    ``envoy.reloadable_features.enable_aws_credentials_file`` to ``false``.
- area: http cookies
  change: |
    Changed internal format of http cookie to protobuf and added expiry timestamp. Processing expired cookie
    results in selection of a new upstream host and sending a new cookie to the client. Previous format of
    the cookie is still accepted, but is planned to be obsoleted in the future.
    This behavior change can be reverted by setting
    ``envoy.reloadable_features.stateful_session_encode_ttl_in_cookie`` to ``false``.
- area: overload manager
  change: |
    Changed behavior of the overload manager to error on unknown overload
    manager actions. Prior it would silently fail.  This change can be reverted
    temporarily by setting the runtime guard
    ``envoy.reloadable_features.overload_manager_error_unknown_action`` to
    false.
- area: router
  change: |
    Added check for existing metadata before setting metadata due to 'auto_sni', 'auto_san_validation', or
    'override_auto_sni_header' to prevent triggering ENVOY_BUG when an earlier filter has set the metadata.
- area: resource_monitors
  change: |
    Changed behavior of the fixed heap monitor to count unused mapped pages as
    free memory. This change can be reverted temporarily by setting the runtime guard
    ``envoy.reloadable_features.count_unused_mapped_pages_as_free`` to false.
- area: ext_proc
  change: |
    Filter metadata containing ext proc stats has been moved from ext-proc-logging-info to a namespace corresponding
    to the name of the ext_proc filter.

bug_fixes:
# *Changes expected to improve the state of the world and are unlikely to have negative effects*
- area: oauth2
  change: |
    The Max-Age attribute of Set-Cookie HTTP response header was being assigned a value representing Seconds Since
    the Epoch, causing cookies to expire in ~53 years. This was fixed an now it is being assinged a value representing
    the number of seconds until the cookie expires.
    This behavioral change can be temporarily reverted by setting runtime guard
    ``envoy.reloadable_features.oauth_use_standard_max_age_value`` to false.
- area: tls
  change: |
    Fix build FIPS compliance when using both FIPS mode and Wasm extensions (``--define boringssl=fips`` and ``--define wasm=v8``).
- area: ext_authz
  change: |
    Fix a bug where the ext_authz filter will ignore the request body when the
    :ref:`pack_as_bytes <envoy_v3_api_field_extensions.filters.http.ext_authz.v3.BufferSettings.pack_as_bytes>` is set to true and
    HTTP authorization service is configured.
- area: router
  change: |
    Fixed the bug that updating :ref:`scope_key_builder
    <envoy_v3_api_field_extensions.filters.network.http_connection_manager.v3.ScopedRoutes.scope_key_builder>`
    of SRDS config doesn't work and multiple HCM share the same ``scope_key_builder``.
- area: http
  change: |
    The :ref:`is_optional
    <envoy_v3_api_field_extensions.filters.network.http_connection_manager.v3.HttpFilter.is_optional>`
    field of HTTP filter can only be used for configuration loading of
    :ref:`HTTP filter <envoy_v3_api_msg_extensions.filters.network.http_connection_manager.v3.HttpFilter>`
    and will be ignored for loading of route or virtual host level filter config. This behavioral change
    can be temporarily reverted by setting runtime guard
    ``envoy.reloadable_features.ignore_optional_option_from_hcm_for_route_config`` to false.
    You can also use
    :ref:`route/virtual host optional flag <envoy_v3_api_field_config.route.v3.FilterConfig.is_optional>`
    as a replacement of the feature.
- area: logging
  change: |
    Do not display GRPC_STATUS_NUMBER for non gRPC requests.
    This behavioral change can be temporarily reverted by setting runtime guard
    ``envoy.reloadable_features.validate_grpc_header_before_log_grpc_status`` to false.
- area: boringssl
  change: |
    Fixed the crash that occurs when contrib is compiled with ``boringssl=fips`` defined.
- area: oauth2
  change: |
    The httpOnly attribute for Set-Cookie for tokens in HTTP response header was missing,
    causing tokens to be accessible from the JavaScript making the apps vulnerable.
    This was fixed now by marking the cookie as httpOnly.
    This behavioral change can be temporarily reverted by setting runtime guard
    ``envoy.reloadable_features.oauth_make_token_cookie_httponly`` to false.
- area: dependency
  change: |
    update Wasmtime and related deps -> 9.0.3 to resolve
    `CVE-2023-30624 <https://nvd.nist.gov/vuln/detail/CVE-2023-30624>`_.
- area: dependency
  change: |
    update C-ares -> 1.91.1 to resolve:

    - `CVE-2023-31130 <https://nvd.nist.gov/vuln/detail/CVE-2023-31130>`_.
    - `CVE-2023-31147 <https://nvd.nist.gov/vuln/detail/CVE-2023-31147>`_.
    - `CVE-2023-31124 <https://nvd.nist.gov/vuln/detail/CVE-2023-31124>`_.
    - `CVE-2023-32067 <https://nvd.nist.gov/vuln/detail/CVE-2023-32067>`_.

removed_config_or_runtime:
# *Normally occurs at the end of the* :ref:`deprecation period <deprecated>`
- area: http
  change: |
    removed runtime key ``envoy.reloadable_features.closer_shadow_behavior`` and legacy code paths.
- area: http
  change: |
    removed runtime key ``envoy.reloadable_features.allow_upstream_filters`` and legacy code paths.
- area: quic
  change: |
    removed runtime key ``envoy.reloadable_features.quic_defer_send_in_response_to_packet`` and legacy code paths.
- area: upstream
  change: |
    removed runtime key ``envoy.reloadable_features.fix_hash_key`` and legacy code paths.
- area: logging
  change: |
    removed runtime key ``envoy.reloadable_features.correct_remote_address`` and legacy code paths.
- area: http
  change: |
    removed runtime key ``envoy.reloadable_features.http_response_half_close`` and legacy code paths.
- area: udp
  change: |
    removed runtime key ``envoy.reloadable_features.udp_proxy_connect`` and legacy code paths.
- area: header_formatters
  change: |
    removed runtime key ``envoy.reloadable_features.unified_header_formatter`` and legacy code paths.
- area: tls
  change: |
    remove runtime key ``envoy.reloadable_features.tls_async_cert_validation`` and legacy code paths.
- area: config
  change: |
    removed runtime key ``envoy.reloadable_features.delta_xds_subscription_state_tracking_fix`` and legacy code paths.

new_features:
- area: access_log
  change: |
    added %ACCESS_LOG_TYPE% substitution string, to help distinguishing between access log records and when they are being
    recorded. Please refer to the access log configuration documentation for more information.
- area: access_log
  change: |
    added :ref:`CEL <envoy_v3_api_msg_extensions.formatter.cel.v3.Cel>` access log formatter to print CEL expression.
- area: dynamic_forward_proxy
  change: |
    added :ref:`sub_clusters_config
    <envoy_v3_api_field_extensions.clusters.dynamic_forward_proxy.v3.ClusterConfig.sub_clusters_config>` to enable
    independent sub cluster for each host:port, with STRICT_DNS cluster type.
- area: http
  change: |
    added Runtime feature ``envoy.reloadable_features.max_request_headers_size_kb`` to override the default value of
    :ref:`max request headers size
    <envoy_v3_api_field_extensions.filters.network.http_connection_manager.v3.HttpConnectionManager.max_request_headers_kb>`.
- area: load shed point
  change: |
    added load shed point ``envoy.load_shed_points.http_connection_manager_decode_headers`` that rejects new http streams
    by sending a local reply.
- area: load shed point
  change: |
    added load shed point ``envoy.load_shed_points.http1_server_abort_dispatch`` that rejects HTTP1 server processing of requests.
- area: load shed point
  change: |
    added load shed point ``envoy.load_shed_points.http2_server_go_away_on_dispatch`` that sends
    ``GOAWAY`` for HTTP2 server processing of requests.  When a ``GOAWAY`` frame is submitted by
    this the counter ``http2.goaway_sent`` will be incremented.
- area: matchers
  change: |
    Added :ref:`RuntimeFraction <envoy_v3_api_msg_extensions.matching.input_matchers.runtime_fraction.v3.RuntimeFraction>` input
    matcher. It allows matching hash of the input on a runtime key.
- area: stat_sinks
  change: |
    Added ``envoy.stat_sinks.open_telemetry`` stats_sink, that supports flushing metrics by the OTLP protocol,
    for supported Open Telemetry collectors.
- area: redis_proxy
  change: |
    added new configuration field :ref:`key_formatter
    <envoy_v3_api_field_extensions.filters.network.redis_proxy.v3.RedisProxy.PrefixRoutes.Route.key_formatter>` to format redis key.
    The field supports using %KEY% as a formatter command for substituting the redis key as part of the substitution formatter expression.
- area: ratelimit
  change: |
    added new configuration field :ref:`domain
    <envoy_v3_api_field_extensions.filters.http.ratelimit.v3.RateLimitPerRoute.domain>` to allow for setting rate limit domains on a
    per-route basis.
- area: access_log
  change: |
    added access log filter :ref:`log_type_filter <envoy_v3_api_field_config.accesslog.v3.AccessLogFilter.log_type_filter>`
    to filter access log records based on the type of the record.
- area: ext_proc
  change: |
    added new configuration field
    :ref:`disable_clear_route_cache <envoy_v3_api_field_extensions.filters.http.ext_proc.v3.ExternalProcessor.disable_clear_route_cache>`
    to force the ext_proc filter from clearing the route cache. Failures to clear from setting this field will be counted under the
    clear_route_cache_disabled stat.
- area: ext_proc
  change: |
    added new configuration field
    :ref:`allow_mode_override <envoy_v3_api_field_extensions.filters.http.ext_proc.v3.ExternalProcessor.allow_mode_override>`
    If set to true, the filter config
    :ref:`processing_mode <envoy_v3_api_field_extensions.filters.http.ext_proc.v3.ExternalProcessor.processing_mode>`
    can be overridden by the
    :ref:`mode_override <envoy_v3_api_field_service.ext_proc.v3.ProcessingResponse.mode_override>`
    in the response message from the external processing server.
    If not set, the ``mode_override`` API in the response message will be ignored.
- area: ext_proc
  change: |
    :ref:`forward_rules <envoy_v3_api_field_extensions.filters.http.ext_proc.v3.ExternalProcessor.forward_rules>`
    to only allow headers matchinging the forward rules to be forwarded to the external processing server.
- area: redis_proxy
  change: |
    added new field :ref:`connection_rate_limit
    <envoy_v3_api_field_extensions.filters.network.redis_proxy.v3.RedisProxy.ConnPoolSettings.connection_rate_limit>`
    to limit reconnection rate to redis server to avoid reconnection storm.
- area: access_log
  change: |
    added additional HCM access log option :ref:`flush_log_on_tunnel_successfully_established
    <envoy_v3_api_field_extensions.filters.network.http_connection_manager.v3.HttpConnectionManager.HcmAccessLogOptions.flush_log_on_tunnel_successfully_established>`.
    Enabling this option will write a log to all access loggers when HTTP tunnels (e.g. Websocket and CONNECT)
    are successfully established.
- area: admin
  change: |
    Adds a new admin stats html bucket-mode ``detailed`` to generate all recorded buckets and summary percentiles.
- area: http
  change: |
    Add support to the route/virtual host level
    :ref:`is_optional <envoy_v3_api_field_config.route.v3.FilterConfig.is_optional>` field.
    A route/virtual host level per filter config can be marked as optional, which means that if
    the filter fails to load, the configuration will no be rejected.
- area: upstream
  change: |
    Added :ref:`cluster provided extension
    <envoy_v3_api_msg_extensions.load_balancing_policies.cluster_provided.v3.ClusterProvided>`
    to suppport the :ref:`load balancer policy <envoy_v3_api_field_config.cluster.v3.Cluster.load_balancing_policy>`.
- area: fault
  change: |
    added new field ``envoy.extensions.filters.http.fault.v3.HTTPFault.filter_metadata`` to aid in logging.
    Metadata will be stored in StreamInfo dynamic metadata under a namespace corresponding to the name of the fault filter.
- area: ext_proc
  change: |
    added new field ``filter_metadata <envoy_v3_api_field_extensions.filters.http.ext_proc.v3.ExtProc.filter_metadata`` to aid in logging.
    Metadata will be stored in StreamInfo filter state under a namespace corresponding to the name of the ext proc filter.
- area: matching
  change: |
    added CEL(Common Expression Language) matcher support :ref:`CEL data input <extension_envoy.matching.inputs.cel_data_input>`
    and :ref:`CEL input matcher <extension_envoy.matching.matchers.cel_matcher>`.
<<<<<<< HEAD
- area: access_log
  change: |
    added bytes snapshotting for upstream and downstream logging that will be reset after every periodic log. Downstream
    periodic loggers should read BytesMeter::bytesAtLastDownstreamPeriodicLog(), and upstream periodic loggers should read
    BytesMeter::bytesAtLastUpstreamPeriodicLog().
=======
- area: tls
  change: |
    Added support for hot-reloading CRL file when the file changes on disk.
    This works with dynamic secrets when
    :ref:`CertificateValidationContext <envoy_v3_api_msg_extensions.transport_sockets.tls.v3.CertificateValidationContext>`
    is delivered via SDS.
>>>>>>> 0d6fab92

deprecated:
- area: access_log
  change: |
    deprecated (1.25.0) :ref:`intermediate_log_entry <envoy_v3_api_field_data.accesslog.v3.AccessLogCommon.intermediate_log_entry>`
    in favour of :ref:`access_log_type <envoy_v3_api_field_data.accesslog.v3.AccessLogCommon.access_log_type>`.
- area: health_check
  change: |
    deprecated the :ref:`HealthCheck event_log_path <envoy_v3_api_field_config.core.v3.HealthCheck.event_log_path>` in favor of
    :ref:`HealthCheck event_logger extension <envoy_v3_api_field_config.core.v3.HealthCheck.event_logger>`.<|MERGE_RESOLUTION|>--- conflicted
+++ resolved
@@ -295,20 +295,17 @@
   change: |
     added CEL(Common Expression Language) matcher support :ref:`CEL data input <extension_envoy.matching.inputs.cel_data_input>`
     and :ref:`CEL input matcher <extension_envoy.matching.matchers.cel_matcher>`.
-<<<<<<< HEAD
-- area: access_log
-  change: |
-    added bytes snapshotting for upstream and downstream logging that will be reset after every periodic log. Downstream
-    periodic loggers should read BytesMeter::bytesAtLastDownstreamPeriodicLog(), and upstream periodic loggers should read
-    BytesMeter::bytesAtLastUpstreamPeriodicLog().
-=======
 - area: tls
   change: |
     Added support for hot-reloading CRL file when the file changes on disk.
     This works with dynamic secrets when
     :ref:`CertificateValidationContext <envoy_v3_api_msg_extensions.transport_sockets.tls.v3.CertificateValidationContext>`
     is delivered via SDS.
->>>>>>> 0d6fab92
+- area: access_log
+  change: |
+    added bytes snapshotting for upstream and downstream logging that will be reset after every periodic log. Downstream
+    periodic loggers should read BytesMeter::bytesAtLastDownstreamPeriodicLog(), and upstream periodic loggers should read
+    BytesMeter::bytesAtLastUpstreamPeriodicLog().
 
 deprecated:
 - area: access_log

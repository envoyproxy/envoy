--- conflicted
+++ resolved
@@ -62,7 +62,6 @@
     runtime flag and legacy code path.
 
 new_features:
-<<<<<<< HEAD
 - area: upstream
   change: |
     Added :ref:`enable_full_scan <envoy_v3_api_msg_extensions.load_balancing_policies.least_request.v3.LeastRequest>`
@@ -70,12 +69,11 @@
     instead of using :ref:`choice_count
     <envoy_v3_api_msg_extensions.load_balancing_policies.least_request.v3.LeastRequest>`
     to select the hosts.
-=======
 - area: stats
   change: |
     added :ref:`per_endpoint_stats <envoy_v3_api_field_config.cluster.v3.TrackClusterStats.per_endpoint_stats>` to get some metrics
     for each endpoint in a cluster.
->>>>>>> 9cc6e7c4
+
 - area: jwt
   change: |
     The jwt filter can now serialize non-primitive custom claims when maping claims to headers.

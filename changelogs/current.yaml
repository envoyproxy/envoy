date: Pending

behavior_changes:
# *Changes that are expected to cause an incompatibility if applicable; deployment changes are likely required*
- area: tracing
  change: |
    Removed support for (long deprecated) opentracing.  See `issue 27401
    <https://github.com/envoyproxy/envoy/issues/27401>`_ for details.
- area: golang
  change: |
    Change ``OnLogDownstreamStart``, ``OnLogDownstreamPeriodic`` and ``OnLog`` methods so that user can get the request/response's
    headers and trailers when producing access log.
- area: http
  change: |
    Added HTTP1-safe option for :ref:`max_connection_duration
    <envoy_v3_api_field_config.core.v3.HttpProtocolOptions.max_connection_duration>` in
    HttpConnectionManager. When enabled, ``max_connection_duration`` will only drain downstream
    HTTP1 connections by adding the Connection:close response header; it will never cause the
    HttpConnectionManager to close the connection itself.  Defaults to off ("unsafe" -- check
    \#34356) and is configurable via :ref:`http1_safe_max_connection_duration
    <envoy_v3_api_field_extensions.filters.network.http_connection_manager.v3.HttpConnectionManager.http1_safe_max_connection_duration>`.
- area: eds
  change: |
    Enabling caching caching of EDS assignments when used with ADS by default (introduced in Envoy v1.28).
    Prior to this change, Envoy required that EDS assignments were sent after an EDS cluster was updated.
    If no EDS assignment was received for the cluster, it ended up with an empty assignment.
    Following this change, after a cluster update, Envoy waits for an EDS assignment until
    :ref:`initial_fetch_timeout <envoy_v3_api_field_config.core.v3.ConfigSource.initial_fetch_timeout>` times out, and will then apply
    the cached assignment and finish updating the warmed cluster. This change temporarily disabled by setting
    the runtime flag ``envoy.restart_features.use_eds_cache_for_ads`` to ``false``.
- area: stats scoped_rds
  change: |
    Added new tag extraction so that scoped rds stats have their :ref:'scope_route_config_name
    <envoy_v3_api_msg_config/route/v3/scoped_route>' and stat prefix extracted.

minor_behavior_changes:
# *Changes that may cause incompatibilities for some users, but should not for most*
- area: command line options
  change: |
    :option:`--enable-fine-grain-logging` and :option:`--component-log-level` were incompatible in that one
    would make the other ineffective. Setting both options at once is now an error, to reduce potential confusion.
- area: tcp
  change: |
    Added support for :ref:`connection_pool_per_downstream_connection
    <envoy_v3_api_field_config.cluster.v3.Cluster.connection_pool_per_downstream_connection>` flag in tcp connection pool.
- area: http3
  change: |
    The ACCEPT_UNTRUSTED option now works more consistently for HTTP/3 requests. This change is
    guarded by ``envoy.reloadable_features.extend_h3_accept_untrusted``.
- area: http3
  change: |
    HTTP/3 alt-svc headers will now be respected from IP-address-based hostnames. This change is
    guarded by runtime guard ``envoy.reloadable_features.allow_alt_svc_for_ips``.
- area: lua
  change: |
    When Lua script executes httpCall, backpressure is exercised when receiving body from downstream client. This behavior can be reverted
    by setting the runtime guard ``envoy.reloadable_features.lua_flow_control_while_http_call`` to false.
- area: http
  change: |
    Modified the authority header value validator to allow the same characters as oghttp2
    plus the "@" character. This is compliant with nghttp2, and supports the HTTP/1 use-cases
    that allow user-info@ as part of the authority. This behavior can be reverted by setting
    the runtime guard ``envoy.reloadable_features.internal_authority_header_validator`` to false.
- area: sni
  change: |
    When computing SNI and SAN value for the auto-sni and auto-san verification feature,
    route host manipulations are now taken into account. This behavior can be reverted
    by setting the runtime guard ``envoy_reloadable_features_use_route_host_mutation_for_auto_sni_san`` to false.

bug_fixes:
# *Changes expected to improve the state of the world and are unlikely to have negative effects*
- area: dns
  change: |
    The DNS filter no longer returns FORMERR if a message has an ID of 0.
- area: quic
  change: |
    Fixes access log formatter %CONNECTION_ID% for QUIC connections.
- area: c-ares
  change: |
    Applying a C-ares patch to fix DNS resoultion by the Google gRPC library.
- area: websocket
  change: |
    Fixed a bug where the websocket upgrade filter would not take into account per-filter configs.
- area: ext_proc
  change: |
    Add runtime guard for timeout error code 504 Gateway Timeout that is returned to downstream. If runtime flag
    ``envoy.reloadable_features.ext_proc_timeout_error`` is set to false, old error code 500 Internal Server Error will be returned.
- area: rbac
  change: |
    RBAC will now allow stat prefixes configured in per-route config to override the base config's
    stat prefix.

removed_config_or_runtime:
# *Normally occurs at the end of the* :ref:`deprecation period <deprecated>`
- area: upstream
  change: |
    Removed runtime flag ``envoy.reloadable_features.avoid_zombie_streams`` and legacy code paths.
- area: ext_proc
  change: |
    Removed runtime flag ``envoy_reloadable_features_immediate_response_use_filter_mutation_rule`` and legacy code
    path.
- area: ext_proc
  change: |
    Removed runtime flag ``envoy_reloadable_features_send_header_raw_value`` and legacy code path.
- area: http
  change: |
    Removed runtime flag ``envoy.reloadable_features.no_downgrade_to_canonical_name`` and legacy code
    path.
- area: DNS
  change: |
    Removed ``envoy.reloadable_features.dns_cache_set_first_resolve_complete`` runtime flag and legacy code paths.
- area: tls
  change: |
    Removed runtime flag ``envoy.reloadable_features.ssl_transport_failure_reason_format``.
- area: http
  change: |
    Removed runtime flag ``envoy.reloadable_features.abort_filter_chain_on_stream_reset`` and legacy
    code path.
- area: http
  change: |
    Removed runtime flag ``envoy.reloadable_features.http1_connection_close_header_in_redirect`` and
    legacy code paths.
- area: grpc reverse bridge
  change: |
    Removed ``envoy.reloadable_features.grpc_http1_reverse_bridge_handle_empty_response`` runtime
    flag and legacy code paths.
- area: grpc reverse bridge
  change: |
    Removed ``envoy.reloadable_features.grpc_http1_reverse_bridge_change_http_status`` runtime flag
    and legacy code paths.
- area: stateful_session
  change: |
    Removed ``envoy.reloadable_features.stateful_session_encode_ttl_in_cookie`` runtime flag and legacy code paths.
- area: quic
  change: |
    Removed ``envoy.reloadable_features.quic_fix_filter_manager_uaf`` runtime flag and legacy code paths.
- area: udp
  change: |
    Removed ``envoy.restart_features.udp_read_normalize_addresses`` runtime flag and legacy code paths.
- area: upstream
  change: |
    Removed runtime flag ``envoy.reloadable_features.upstream_allow_connect_with_2xx`` and legacy code paths.
- area: upstream flow control
  change: |
    Removed ``envoy.reloadable_features.upstream_wait_for_response_headers_before_disabling_read`` runtime flag
    and legacy code paths.
- area: dynamic forward proxy
  change: |
    Removed ``envoy.reloadable_features.normalize_host_for_preresolve_dfp_dns`` runtime flag and legacy code paths.

new_features:
- area: redis
  change: |
    Added support for publish.
- area: jwt_authn
  change: |
    Added missing implementation to jwt_authn matchers to allow glob pattern matching.
- area: tls
  change: |
    Added :ref:`prefer_client_ciphers
    <envoy_v3_api_field_extensions.transport_sockets.tls.v3.DownstreamTlsContext.prefer_client_ciphers>`
    to support enabling client cipher preference instead of server's for TLS handshakes.
- area: ext_authz
  change: |
    Added config field
    :ref:`filter_metadata <envoy_v3_api_field_extensions.filters.http.ext_authz.v3.ExtAuthz.filter_metadata>`
    for injecting arbitrary data to the filter state for logging.
- area: access_log
  change: |
    added %UPSTREAM_CLUSTER_RAW% access log formatter to log the original upstream cluster name, regardless of whether
    ``alt_stat_name`` is set.
- area: formatter
  change: |
    Added full feature absl::FormatTime() support to the DateFormatter. This allows the timepoint formatters (like
    ``%START_TIME%``) to use ``%E#S``, ``%E*S``, ``%E#f`` and ``%E*f`` to format the subsecond part of the timepoint.
- area: http_11_proxy
  change: |
    Added the option to configure the transport socket via locality or endpoint metadata.
- area: sockets
  change: |
    Added socket ``type`` field for specifying a socket type to apply the socket option to under :ref:`SocketOption
    <envoy_v3_api_msg_config.core.v3.SocketOption>`. If not specified, the socket option will be applied to all socket
    types.
- area: tls
  change: |
    Added an extension point :ref:`custom_tls_certificate_selector
    <envoy_v3_api_field_extensions.transport_sockets.tls.v3.CommonTlsContext.custom_tls_certificate_selector>`
    to allow overriding TLS certificate selection behavior.
    An extension can select certificate base on the incoming SNI, in both sync and async mode.
- area: oauth
  change: |
    Added :ref:`cookie_domain <envoy_v3_api_field_extensions.filters.http.oauth2.v3.OAuth2Credentials.cookie_domain>`
    field to OAuth2 filter to allow setting the domain of cookies.
- area: access log
  change: |
    Added support for :ref:`%DOWNSTREAM_PEER_CHAIN_FINGERPRINTS_1% <config_access_log_format_response_flags>`,
    ``%DOWNSTREAM_PEER_CHAIN_FINGERPRINTS_256``, and ``%DOWNSTREAM_PEER_CHAIN_SERIALS%``, as access log formatters.
- area: matching
  change: |
    Added dynamic metadata matcher support :ref:`Dynamic metadata input <extension_envoy.matching.inputs.dynamic_metadata>`
    and :ref:`Dynamic metadata input matcher <extension_envoy.matching.matchers.metadata_matcher>`.
- area: ratelimit
  change: |
    Added the ability to modify :ref:`hits_addend <envoy_v3_api_field_service.ratelimit.v3.RateLimitRequest.hits_addend>`
    by setting by setting filter state value ``envoy.ratelimit.hits_addend`` to the desired value.
- area: access_log
  change: |
    Added new access log command operators ``%START_TIME_LOCAL%`` and ``%EMIT_TIME_LOCAL%``,
    similar to  ``%START_TIME%`` and ``%EMIT_TIME%``, but use local time zone.
- area: dns
  change: |
    Prefer using IPv6 address when addresses from both families are available.
    Can be reverted by setting ``envoy.reloadable_features.prefer_ipv6_dns_on_macos`` to false.
- area: grpc_field_extraction
  change: |
    Added ``map<string, string>`` support: Target fields of type ``map<string, string>`` can be extracted and added to dynamic metadata.
- area: rbac
  change: |
    Added :ref:`delay_deny <envoy_v3_api_msg_extensions.filters.network.rbac.v3.RBAC>` to support deny connection after
    the configured duration.
<<<<<<< HEAD
- area: ext_authz
  change: |
    Added :ref:`emit_filter_state_stats <envoy_v3_api_field_extensions.filters.http.ext_authz.v3.ExtAuthz.emit_filter_state_stats>`
    which when set to true enables filter state stats for access logging.
=======
- area: http3
  change: |
    ``http3_protocol_options`` in ``HttpConnectionManager`` has been upgraded to general access.
>>>>>>> e37ffcf4
- area: cluster
  change: |
    Customizing the happy eyeballs algorithm for an upstream cluster by configuring
    :ref:`happy_eyeballs_config <envoy_v3_api_field_config.cluster.v3.UpstreamConnectionOptions.happy_eyeballs_config>`.
    A default configuration will be used if not provided. This behavior can be reverted
    by setting the runtime guard ``envoy.reloadable_features.use_config_in_happy_eyeballs`` to false.

deprecated:<|MERGE_RESOLUTION|>--- conflicted
+++ resolved
@@ -218,16 +218,13 @@
   change: |
     Added :ref:`delay_deny <envoy_v3_api_msg_extensions.filters.network.rbac.v3.RBAC>` to support deny connection after
     the configured duration.
-<<<<<<< HEAD
 - area: ext_authz
   change: |
     Added :ref:`emit_filter_state_stats <envoy_v3_api_field_extensions.filters.http.ext_authz.v3.ExtAuthz.emit_filter_state_stats>`
     which when set to true enables filter state stats for access logging.
-=======
 - area: http3
   change: |
     ``http3_protocol_options`` in ``HttpConnectionManager`` has been upgraded to general access.
->>>>>>> e37ffcf4
 - area: cluster
   change: |
     Customizing the happy eyeballs algorithm for an upstream cluster by configuring

--- conflicted
+++ resolved
@@ -641,15 +641,6 @@
     is particularly useful when downstream instances are behind NATs, firewalls, or in private networks. The
     feature is experimental and under active development, but is ready for experimental use. See
     :ref:`reverse tunnel overview <overview_reverse_tunnel>` for details.
-<<<<<<< HEAD
-- area: overload management
-  change: |
-    The fixed heap resource monitor can now calculate memory pressure as currently allocated memory divided by maximum heap size,
-    giving more accurate and lower memory pressure values.
-    This can avoid unnecessary load shedding or overload actions.
-    To enable, set ``envoy.reloadable_features.fixed_heap_use_allocated`` to true.
-    The default algorithm (heap_size - pageheap_unmapped - pageheap_free) does not discount for free memory in TCMalloc caches.
-=======
 - area: compressor
   change: |
     Added (:ref:`status_header_enabled
@@ -658,6 +649,12 @@
     This header provides information on whether the response was compressed and, if not, the reason why compression was skipped.
     Enabling this feature alters the order of conditions checked within the compressor filter is altered
     to emit the most appropriate status reason.
->>>>>>> 3b86e8d4
+- area: overload management
+  change: |
+    The fixed heap resource monitor can now calculate memory pressure as currently allocated memory divided by maximum heap size,
+    giving more accurate and lower memory pressure values.
+    This can avoid unnecessary load shedding or overload actions.
+    To enable, set ``envoy.reloadable_features.fixed_heap_use_allocated`` to true.
+    The default algorithm (heap_size - pageheap_unmapped - pageheap_free) does not discount for free memory in TCMalloc caches.
 
 deprecated:
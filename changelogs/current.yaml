--- conflicted
+++ resolved
@@ -32,159 +32,10 @@
 new_features:
 - area: ext_authz
   change: |
-<<<<<<< HEAD
-    Added :ref:`disallowed_headers <envoy_v3_api_field_extensions.filters.http.ext_authz.v3.ExtAuthz.disallowed_headers>`
-    to specify headers that should never be sent to the external authentication service. Overrides
-    :ref:`allowed_headers <envoy_v3_api_field_extensions.filters.http.ext_authz.v3.ExtAuthz.allowed_headers>`
-    if a header matches both.
-- area: upstream
-  change: |
-    Added a new field to LocalityLbEndpoints, :ref:`LocalityLbEndpoints.Metadata
-    <envoy_v3_api_field_config.endpoint.v3.LocalityLbEndpoints.metadata>`, that may be used for transport socket
-    matching groups of endpoints.
-- area: quic
-  change: |
-    Added support for QUIC server preferred address when there is a DNAT between the client and Envoy. See
-    :ref:`new config
-    <envoy_v3_api_field_extensions.quic.server_preferred_address.v3.FixedServerPreferredAddressConfig.AddressFamilyConfig.dnat_address>`.
-- area: cares
-  change: |
-    Added :ref:`udp_max_queries<envoy_v3_api_field_extensions.network.dns_resolver.cares.v3.CaresDnsResolverConfig.udp_max_queries>`
-    option to limit the number of UDP queries.
-- area: http
-  change: |
-    Added :ref:`disable_shadow_host_suffix_append
-    <envoy_v3_api_field_config.route.v3.RouteAction.RequestMirrorPolicy.disable_shadow_host_suffix_append>`
-    in :ref:`request_mirror_policies <envoy_v3_api_field_config.route.v3.RouteAction.request_mirror_policies>`
-    for disabling appending of the ``-shadow`` suffix to the shadowed host/authority header.
-- area: http
-  change: |
-    Added field :ref:`match_upstream <envoy_v3_api_field_config.core.v3.SchemeHeaderTransformation.match_upstream>`,
-    which, when set to true, will set the downstream request ``:scheme`` to match the upstream transport protocol.
-- area: redis
-  change: |
-    Added support for `inline commands <https://redis.io/docs/reference/protocol-spec/#inline-commands>`_.
-- area: proxy_protocol
-  change: |
-    Added field :ref:`stat_prefix <envoy_v3_api_field_extensions.filters.listener.proxy_protocol.v3.ProxyProtocol.stat_prefix>`
-    to the proxy protocol listener filter configuration, allowing for differentiating statistics when multiple proxy
-    protocol listener filters are configured.
-- area: aws_lambda
-  change: |
-    The ``aws_lambda`` filter now supports the
-    :ref:`credentials <envoy_v3_api_field_extensions.filters.http.aws_lambda.v3.Config.credentials>` parameter.
-    This enables setting AWS credentials from the filter configuration.
-- area: access_log
-  change: |
-    added support for :ref:`%UPSTREAM_HOST_NAME% <config_access_log_format_upstream_host_name>` for the upstream host
-    identifier.
-- area: access_loggers
-  change: |
-    Added ``TRACE_ID`` :ref:`access log formatter <config_access_log_format>`.
-- area: healthcheck
-  change: |
-    Added support to healthcheck with ProxyProtocol in TCP Healthcheck by setting
-    :ref:`health_check_config <envoy_v3_api_field_config.core.v3.HealthCheck.TcpHealthCheck.proxy_protocol_config>`.
-- area: local_rate_limit
-  change: |
-    Added support for :ref:`local cluster rate limit
-    <envoy_v3_api_field_extensions.filters.http.local_ratelimit.v3.LocalRateLimit.local_cluster_rate_limit>`.
-    If set, the token buckets of the local rate limit will be shared across all the Envoy instances in the local
-    cluster.
-- area: ext_authz
-  change: |
-    added
-    :ref:`decoder_header_mutation_rules <envoy_v3_api_field_extensions.filters.http.ext_authz.v3.ExtAuthz.decoder_header_mutation_rules>`
-    which allows you to configure what decoder header mutations are allowed from the ext_authz
-    service as well as whether to fail the downstream request if disallowed mutations are requested.
-- area: access_log
-  change: |
-    added new ``access_log`` command operators to retrieve upstream connection information change: ``%UPSTREAM_PEER_URI_SAN%``,
-    ``%UPSTREAM_PEER_IP_SAN%``, ``%UPSTREAM_PEER_DNS_SAN%``, ``%UPSTREAM_LOCAL_URI_SAN%``, ``%UPSTREAM_LOCAL_DNS_SAN%``,
-    ``%UPSTREAM_LOCAL_IP_SAN%``.
-- area: wasm
-  change: |
-    Update ``wasm`` filter to support use as an upstream filter.
-- area: open_telemetry
-  change: |
-    added :ref:`stat_prefix
-    <envoy_v3_api_field_extensions.access_loggers.open_telemetry.v3.OpenTelemetryAccessLogConfig.stat_prefix>`
-    configuration to support additional stat prefix for the OpenTelemetry logger.
-- area: thrift
-  change: |
-    added implementation of :ref:`thrift to metadata <envoy_v3_api_msg_extensions.filters.http.thrift_to_metadata.v3.ThriftToMetadata>`
-    http filter.
-- area: open_telemetry
-  change: |
-    added :ref:`formatters
-    <envoy_v3_api_field_extensions.access_loggers.open_telemetry.v3.OpenTelemetryAccessLogConfig.formatters>`
-    configuration to support extension formatter for the OpenTelemetry logger.
-- area: routing
-  change: |
-    added support in :ref:`file datasource <envoy_v3_api_field_config.route.v3.DirectResponseAction.body>` implementation
-    to listen to file changes and dynamically update the response when :ref:`watched_directory
-    <envoy_v3_api_field_config.core.v3.datasource.watched_directory>`
-    is configured in :ref:`DataSource <envoy_v3_api_msg_config.core.v3.datasource>`.
-- area: outlier detection
-  change: |
-    Added :ref:`always_eject_one_host<envoy_v3_api_field_config.cluster.v3.OutlierDetection.always_eject_one_host>`
-    to optionally override the :ref:`max_ejection_percent<envoy_v3_api_field_config.cluster.v3.OutlierDetection.max_ejection_percent>`.
-- area: listener
-  change: |
-    Added :ref:`bypass_overload_manager <envoy_v3_api_field_config.listener.v3.Listener.bypass_overload_manager>`
-    to bypass the overload manager for a listener. When set to true, the listener will not be subject to overload protection.
-- area: ext_authz
-  change: |
-    Added
-    :ref:`enable_dynamic_metadata_ingestion
-    <envoy_v3_api_field_extensions.filters.http.ext_authz.v3.ExtAuthz.enable_dynamic_metadata_ingestion>`,
-    which allows ext_authz to be configured to ignore dynamic metadata in ext_authz responses.
-- area: rbac
-  change: |
-    The RBAC filter will now log the enforced rule to the dynamic metadata field
-    "enforced_effective_policy_id" and the result to the dynamic metadata field
-    "enforced_engine_result". These are only populated if a non-shadow engine exists.
-- area: jwt_authn
-  change: |
-    Added :ref:`strip_failure_response
-    <envoy_v3_api_field_extensions.filters.http.jwt_authn.v3.JwtAuthentication.strip_failure_response>`
-    to allow stripping the failure response details from the JWT authentication filter.
-- area: quic
-  change: |
-    Added :ref:`DataSourceServerPreferredAddressConfig
-    <envoy_v3_api_msg_extensions.quic.server_preferred_address.v3.DataSourceServerPreferredAddressConfig>` for cases when
-    the control plane does not know the correct configuration for the server preferred address.
-- area: tls
-  change: |
-    added support to match against ``OtherName`` SAN Type under :ref:`match_typed_subject_alt_names
-    <envoy_v3_api_field_extensions.transport_sockets.tls.v3.CertificateValidationContext.match_typed_subject_alt_names>`.
-    An additional field ``oid`` is added to :ref:`SubjectAltNameMatcher
-    <envoy_v3_api_msg_extensions.transport_sockets.tls.v3.SubjectAltNameMatcher>` to support this change.
-- area: ext_proc
-  change: |
-    Added support for observability mode which deprecates ``async_mode``. If enabled, each part of the HTTP request or response
-    specified by ProcessingMode is sent without waiting for the response from the ext_proc service. It is "Send and Go" mode
-    that can be used by external processor to observe Envoy data and status.
-- area: grpc
-  change: |
-    Added support for flow control in Envoy gRPC side stream. This behavior can be disabled by setting the runtime flag
-    ``envoy.reloadable_features.grpc_side_stream_flow_control`` to false.
-- area: oauth
-  change: |
-    Added :ref:`disable_id_token_set_cookie <envoy_v3_api_field_extensions.filters.http.oauth2.v3.OAuth2Config.disable_id_token_set_cookie>`
-    to disable setting the ID Token cookie.
-- area: dns_filter
-  change: |
-    Added support for wildcard resolution in :ref:`inline_dns_table
-    <envoy_v3_api_field_extensions.filters.udp.dns_filter.v3.DnsFilterConfig.ServerContextConfig.inline_dns_table>`
-    when DNS filter is working in server mode.
+    Added config field
+    :ref:`filter_metadata <envoy_v3_api_field_extensions.filters.http.ext_authz.v3.ExtAuthz.filter_metadata>`
+    for injecting arbitrary data to the filter state for logging.
 - area: geoip
   change: |
     Added ``envoy.reloadable_features.mmdb_files_reload_enabled`` runtime flag that enables reload of mmdb files by default.
-=======
-    Added config field
-    :ref:`filter_metadata <envoy_v3_api_field_extensions.filters.http.ext_authz.v3.ExtAuthz.filter_metadata>`
-    for injecting arbitrary data to the filter state for logging.
->>>>>>> ff6ced12
-
 deprecated:
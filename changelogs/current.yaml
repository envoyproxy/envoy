--- conflicted
+++ resolved
@@ -228,12 +228,6 @@
     removed ``envoy_reloadable_features_initialize_upstream_filters`` and legacy code paths.
 
 new_features:
-<<<<<<< HEAD
-- area: admin
-  change: |
-    The ``/stats/prometheus`` endpoint can now emit prometheus ``summary`` metric types by explicitly setting the
-    ``histogram_buckets`` query parameter to ``summary``.
-=======
 - area: ext_proc
   change: |
     Added
@@ -390,7 +384,10 @@
   change: |
     Added :ref:`configuration option <envoy_v3_api_field_extensions.filters.http.cors.v3.CorsPolicy.forward_not_matching_preflights>`
     to return local response when CORS preflight's origin does not match allowed origin.
->>>>>>> 38c5c867
+- area: admin
+  change: |
+    The ``/stats/prometheus`` endpoint can now emit prometheus ``summary`` metric types by explicitly setting the
+    ``histogram_buckets`` query parameter to ``summary``.
 
 deprecated:
 - area: listener

--- conflicted
+++ resolved
@@ -116,16 +116,11 @@
     4MB could be encoded, which most upstream grpc services would, by default, treat as an error.
 - area: ext_authz
   change: |
-<<<<<<< HEAD
-    Check the request header count after applying mutations is <= the configured limit and reject
-    the response if not.
-- area: ext_proc
-  change: |
-    If onGrpcClose() with status=OK, save the grpc status code OK instead of Aborted.
-=======
     Check the request header count & size in kb after applying mutations is <= the configured limits
     and reject the response if not.
->>>>>>> eeb18f78
+- area: ext_proc
+  change: |
+    If onGrpcClose() with status=OK, save the grpc status code OK instead of Aborted.
 
 bug_fixes:
 # *Changes expected to improve the state of the world and are unlikely to have negative effects*

--- conflicted
+++ resolved
@@ -41,20 +41,19 @@
     <envoy_v3_api_msg_config/route/v3/scoped_route>' and stat prefix extracted.
 - area: http
   change: |
-<<<<<<< HEAD
-    The access log handlers that added by the filters will be evaluated before the access
-    log handlers that configured in the :ref:`access_log configuration
-    <envoy_v3_api_field_extensions.filters.network.http_connection_manager.v3.HttpConnectionManager.access_log>`.
-    This change can be disabled by setting the runtime guard flag
-    ``envoy.reloadable_features.filter_access_loggers_first`` to ``false``.
-=======
     The default configuration of Envoy will continue to trust internal addresses while in the future it will not trust them by default.
     If you have tooling such as probes on your private network which need to be treated as trusted (e.g. changing arbitrary ``x-envoy``
     headers) please explictily include those addresses or CIDR ranges into :ref:`internal_address_config
     <envoy_v3_api_field_extensions.filters.network.http_connection_manager.v3.HttpConnectionManager.internal_address_config>`
     See the config examples from the above ``internal_address_config`` link. This default no trust internal address can be turned on by
     setting runtime guard ``envoy.reloadable_features.explicit_internal_address_config`` to ``true``.
->>>>>>> d6120f3c
+- area: http
+  change: |
+    The access log handlers that added by the filters will be evaluated before the access
+    log handlers that configured in the :ref:`access_log configuration
+    <envoy_v3_api_field_extensions.filters.network.http_connection_manager.v3.HttpConnectionManager.access_log>`.
+    This change can be disabled by setting the runtime guard flag
+    ``envoy.reloadable_features.filter_access_loggers_first`` to ``false``.
 
 minor_behavior_changes:
 # *Changes that may cause incompatibilities for some users, but should not for most*

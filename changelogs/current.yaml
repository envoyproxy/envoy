date: Pending

behavior_changes:
# *Changes that are expected to cause an incompatibility if applicable; deployment changes are likely required*

minor_behavior_changes:
# *Changes that may cause incompatibilities for some users, but should not for most*

bug_fixes:
# *Changes expected to improve the state of the world and are unlikely to have negative effects*
<<<<<<< HEAD
- area: admission control
  change: |
    Fixed the thread-local controller's average RPS calculation to be calculated over the full
    lookback window. Previously, the controller would calculate the average RPS over the amount of
    time elapsed since the oldest valid request sample. This change brings the behavior in line with
    the documentation.
- area: outlier detection
  change: |
    Fixed :ref:`successful_active_health_check_uneject_host
    <envoy_v3_api_field_config.cluster.v3.OutlierDetection.successful_active_health_check_uneject_host>`.
    Before, a failed health check could uneject the host if the ``FAILED_ACTIVE_HC`` health flag had not been set.
- area: quic
  change: |
    Applied 2 QUICHE patches for crash bugs in ``QuicSpdyStream`` ``OnDataAvailable()`` and ``OnInitialHeaderComplete()``.
- area: quic
  change: |
    Fixed crash bug when QUIC downstream stream was read closed and then timed out.
- area: tls
  change: |
    Fix a RELEASE_ASSERT when using :ref:`auto_sni <envoy_v3_api_field_config.core.v3.UpstreamHttpProtocolOptions.auto_sni>`
    if the downstream request ``:authority`` was longer than 255 characters.
- area: tracing
  change: |
    Fix an issue where span id is missing from opentelemetry access log entries.
- area: ext_authz
  change: |
    Added field
    :ref:`validate_mutations <envoy_v3_api_field_extensions.filters.http.ext_authz.v3.ExtAuthz.validate_mutations>`,
    which, when set to true, adds header & query parameter mutation validation to the http ext_authz
    filter. If an authz response contains invalid mutations, the filter responds to the downstream
    request with HTTP 500 Internal Server Error. If you use ext_authz with an untrusted side stream,
    it's recommended you set this to true.
- area: http
  change: |
    Fix a crash when reloading the HTTP Connection Manager via ECDS.
- area: cares
  change: |
    Upgraded c-ares library to 1.20.1 and added fix to c-ares DNS implementation to additionally check for ``ARES_EREFUSED``,
    ``ARES_ESERVFAIL``and ``ARES_ENOTIMP`` status. Without this fix, ``DestroyChannelOnRefused`` and
    ``CustomResolverValidAfterChannelDestruction`` unit test will break.
- area: udp
  change: |
    Fixed a bug that would cause Envoy to crash when updates to a pre-existing cluster were made (e.g. ``HostSet`` changes).
- area: ext_authz
  change: |
    Handle ``append_action`` from :ref:`external authorization service <envoy_v3_api_msg_service.auth.v3.CheckResponse>`
    that was ignored.
- area: oauth2
  change: |
    Fixed a bug that would cause Envoy to crash when recieving an Oauth callback while the Oauth upstream is unhealthy
    (e.g. due to DNS issues).
- area: http
  change: |
    Fix BalsaParser resetting state too early, guarded by default-true
    ``envoy.reloadable_features.http1_balsa_delay_reset``.
- area: ext_authz
  change: |
    Set the SNI value from the requested server name if it isn't available on the connection/socket. This applies when
    ``include_tls_session`` is true. The requested server name is set on a connection when filters such as the TLS
    inspector are used.
- area: oauth
  change: |
    The id token cookie now expires at the same time the id token itself expires, instead of when the access token expires.
- area: decompression
  change: |
    Fixed a bug where Envoy will go into an endless loop when using the brotli decompressor. If the input stream has
    redundant data, the decompressor will loop forever.
- area: websocket
  change: |
    Only 101 is considered a successful response for websocket handshake for HTTP/1.1, and Envoy as a proxy will proxy the response
    header from upstream to downstream and then close the request if other status is received. This behavior can be
    reverted by ``envoy_reloadable_features_check_switch_protocol_websocket_handshake``.
- area: async http client
  change: |
    Added one option to disable the response body buffering for mirror request. Also introduced a 32MB cap for the response
    buffer, which can be changed by the runtime flag ``http.async_response_buffer_limit`` based on the product needs.
- area: ext_authz
  change: |
    Validate http service path_prefix
    :ref:`path_prefix <envoy_v3_api_field_extensions.filters.http.ext_authz.v3.HttpService.path_prefix>`,
    Validate http service path_prefix configuration must start with ``/``.
- area: local_ratelimit
  change: |
    Fixed a bug where the local rate limit filter would crash when the
    :ref:`enable_x_ratelimit_headers <envoy_v3_api_msg_extensions.filters.http.ratelimit.v3.RateLimit>`
    is set to ``DRAFT_VERSION_03`` and a send local reply is triggered before the rate limit filter is executed.
- area: admin
  change: |
    Fixed missing :ref:`additional addresses <envoy_v3_api_msg_config.endpoint.v3.Endpoint.AdditionalAddress>`
    for :ref:`LbEndpoint <envoy_v3_api_field_config.endpoint.v3.LbEndpoint.endpoint>` in config dump.
- area: http
  change: |
    Fixed a bug where additional :ref:`cookie attributes <envoy_v3_api_msg_config.route.v3.RouteAction.HashPolicy.cookie>`
    are not sent properly to clients.
- area: datadog
  change: |
    Bumped the version of datadog to resolve a crashing bug in earlier versions of the library.
- area: lua
  change: |
    Fixed a bug where the user data will reference a dangling pointer to the Lua state and cause a crash.
- area: ext_authz
  change: |
    Fixed fail-open behaviour of the :ref:`failure_mode_allow config option
    <envoy_v3_api_field_extensions.filters.http.ext_authz.v3.ExtAuthz.failure_mode_allow>`
    when a grpc external authz server is used.
    The behaviour can be enabled by ``envoy_reloadable_features_process_ext_authz_grpc_error_codes_as_errors``.
=======
>>>>>>> 89730b95

removed_config_or_runtime:
# *Normally occurs at the end of the* :ref:`deprecation period <deprecated>`

new_features:

deprecated:<|MERGE_RESOLUTION|>--- conflicted
+++ resolved
@@ -8,115 +8,12 @@
 
 bug_fixes:
 # *Changes expected to improve the state of the world and are unlikely to have negative effects*
-<<<<<<< HEAD
-- area: admission control
-  change: |
-    Fixed the thread-local controller's average RPS calculation to be calculated over the full
-    lookback window. Previously, the controller would calculate the average RPS over the amount of
-    time elapsed since the oldest valid request sample. This change brings the behavior in line with
-    the documentation.
-- area: outlier detection
-  change: |
-    Fixed :ref:`successful_active_health_check_uneject_host
-    <envoy_v3_api_field_config.cluster.v3.OutlierDetection.successful_active_health_check_uneject_host>`.
-    Before, a failed health check could uneject the host if the ``FAILED_ACTIVE_HC`` health flag had not been set.
-- area: quic
-  change: |
-    Applied 2 QUICHE patches for crash bugs in ``QuicSpdyStream`` ``OnDataAvailable()`` and ``OnInitialHeaderComplete()``.
-- area: quic
-  change: |
-    Fixed crash bug when QUIC downstream stream was read closed and then timed out.
-- area: tls
-  change: |
-    Fix a RELEASE_ASSERT when using :ref:`auto_sni <envoy_v3_api_field_config.core.v3.UpstreamHttpProtocolOptions.auto_sni>`
-    if the downstream request ``:authority`` was longer than 255 characters.
-- area: tracing
-  change: |
-    Fix an issue where span id is missing from opentelemetry access log entries.
-- area: ext_authz
-  change: |
-    Added field
-    :ref:`validate_mutations <envoy_v3_api_field_extensions.filters.http.ext_authz.v3.ExtAuthz.validate_mutations>`,
-    which, when set to true, adds header & query parameter mutation validation to the http ext_authz
-    filter. If an authz response contains invalid mutations, the filter responds to the downstream
-    request with HTTP 500 Internal Server Error. If you use ext_authz with an untrusted side stream,
-    it's recommended you set this to true.
-- area: http
-  change: |
-    Fix a crash when reloading the HTTP Connection Manager via ECDS.
-- area: cares
-  change: |
-    Upgraded c-ares library to 1.20.1 and added fix to c-ares DNS implementation to additionally check for ``ARES_EREFUSED``,
-    ``ARES_ESERVFAIL``and ``ARES_ENOTIMP`` status. Without this fix, ``DestroyChannelOnRefused`` and
-    ``CustomResolverValidAfterChannelDestruction`` unit test will break.
-- area: udp
-  change: |
-    Fixed a bug that would cause Envoy to crash when updates to a pre-existing cluster were made (e.g. ``HostSet`` changes).
-- area: ext_authz
-  change: |
-    Handle ``append_action`` from :ref:`external authorization service <envoy_v3_api_msg_service.auth.v3.CheckResponse>`
-    that was ignored.
-- area: oauth2
-  change: |
-    Fixed a bug that would cause Envoy to crash when recieving an Oauth callback while the Oauth upstream is unhealthy
-    (e.g. due to DNS issues).
-- area: http
-  change: |
-    Fix BalsaParser resetting state too early, guarded by default-true
-    ``envoy.reloadable_features.http1_balsa_delay_reset``.
-- area: ext_authz
-  change: |
-    Set the SNI value from the requested server name if it isn't available on the connection/socket. This applies when
-    ``include_tls_session`` is true. The requested server name is set on a connection when filters such as the TLS
-    inspector are used.
-- area: oauth
-  change: |
-    The id token cookie now expires at the same time the id token itself expires, instead of when the access token expires.
-- area: decompression
-  change: |
-    Fixed a bug where Envoy will go into an endless loop when using the brotli decompressor. If the input stream has
-    redundant data, the decompressor will loop forever.
-- area: websocket
-  change: |
-    Only 101 is considered a successful response for websocket handshake for HTTP/1.1, and Envoy as a proxy will proxy the response
-    header from upstream to downstream and then close the request if other status is received. This behavior can be
-    reverted by ``envoy_reloadable_features_check_switch_protocol_websocket_handshake``.
-- area: async http client
-  change: |
-    Added one option to disable the response body buffering for mirror request. Also introduced a 32MB cap for the response
-    buffer, which can be changed by the runtime flag ``http.async_response_buffer_limit`` based on the product needs.
-- area: ext_authz
-  change: |
-    Validate http service path_prefix
-    :ref:`path_prefix <envoy_v3_api_field_extensions.filters.http.ext_authz.v3.HttpService.path_prefix>`,
-    Validate http service path_prefix configuration must start with ``/``.
-- area: local_ratelimit
-  change: |
-    Fixed a bug where the local rate limit filter would crash when the
-    :ref:`enable_x_ratelimit_headers <envoy_v3_api_msg_extensions.filters.http.ratelimit.v3.RateLimit>`
-    is set to ``DRAFT_VERSION_03`` and a send local reply is triggered before the rate limit filter is executed.
-- area: admin
-  change: |
-    Fixed missing :ref:`additional addresses <envoy_v3_api_msg_config.endpoint.v3.Endpoint.AdditionalAddress>`
-    for :ref:`LbEndpoint <envoy_v3_api_field_config.endpoint.v3.LbEndpoint.endpoint>` in config dump.
-- area: http
-  change: |
-    Fixed a bug where additional :ref:`cookie attributes <envoy_v3_api_msg_config.route.v3.RouteAction.HashPolicy.cookie>`
-    are not sent properly to clients.
-- area: datadog
-  change: |
-    Bumped the version of datadog to resolve a crashing bug in earlier versions of the library.
-- area: lua
-  change: |
-    Fixed a bug where the user data will reference a dangling pointer to the Lua state and cause a crash.
 - area: ext_authz
   change: |
     Fixed fail-open behaviour of the :ref:`failure_mode_allow config option
     <envoy_v3_api_field_extensions.filters.http.ext_authz.v3.ExtAuthz.failure_mode_allow>`
     when a grpc external authz server is used.
     The behaviour can be enabled by ``envoy_reloadable_features_process_ext_authz_grpc_error_codes_as_errors``.
-=======
->>>>>>> 89730b95
 
 removed_config_or_runtime:
 # *Normally occurs at the end of the* :ref:`deprecation period <deprecated>`

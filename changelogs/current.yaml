date: Pending

behavior_changes:
# *Changes that are expected to cause an incompatibility if applicable; deployment changes are likely required*
- area: tracing
  change: |
    Removed support for (long deprecated) opentracing.  See `issue 27401
    <https://github.com/envoyproxy/envoy/issues/27401>`_ for details.
- area: golang
  change: |
    Change ``OnLogDownstreamStart``, ``OnLogDownstreamPeriodic`` and ``OnLog`` methods so that user can get the request/response's
    headers and trailers when producing access log.
- area: http
  change: |
    Allow HTTP/2 (and HTTP/3) upstream servers to half close the stream before the downstream. This enables bidirectional
    gRPC streams where server completes streaming before the client. Behavior of HTTP/1 or TCP proxy upstream servers is
    unchanged and the stream is reset if the upstream server completes response before the downstream. The stream is also
    reset if the upstream server responds with an error status before the downstream. This behavior is disabled by default
    and can be enabled by setting the ``envoy.reloadable_features.allow_multiplexed_upstream_half_close`` runtime key to true.
- area: http
  change: |
    Added HTTP1-safe option for :ref:`max_connection_duration
    <envoy_v3_api_field_config.core.v3.HttpProtocolOptions.max_connection_duration>` in
    HttpConnectionManager. When enabled, ``max_connection_duration`` will only drain downstream
    HTTP1 connections by adding the Connection:close response header; it will never cause the
    HttpConnectionManager to close the connection itself.  Defaults to off ("unsafe" -- check
    \#34356) and is configurable via :ref:`http1_safe_max_connection_duration
    <envoy_v3_api_field_extensions.filters.network.http_connection_manager.v3.HttpConnectionManager.http1_safe_max_connection_duration>`.
- area: eds
  change: |
    Enabling caching caching of EDS assignments when used with ADS by default (introduced in Envoy v1.28).
    Prior to this change, Envoy required that EDS assignments were sent after an EDS cluster was updated.
    If no EDS assignment was received for the cluster, it ended up with an empty assignment.
    Following this change, after a cluster update, Envoy waits for an EDS assignment until
    :ref:`initial_fetch_timeout <envoy_v3_api_field_config.core.v3.ConfigSource.initial_fetch_timeout>` times out, and will then apply
    the cached assignment and finish updating the warmed cluster. This change temporarily disabled by setting
    the runtime flag ``envoy.restart_features.use_eds_cache_for_ads`` to ``false``.
- area: stats scoped_rds
  change: |
    Added new tag extraction so that scoped rds stats have their :ref:'scope_route_config_name
    <envoy_v3_api_msg_config/route/v3/scoped_route>' and stat prefix extracted.
- area: http
  change: |
    The default configuration of Envoy will continue to trust internal addresses while in the future it will not trust them by default.
    If you have tooling such as probes on your private network which need to be treated as trusted (e.g. changing arbitrary ``x-envoy``
    headers) please explictily include those addresses or CIDR ranges into :ref:`internal_address_config
    <envoy_v3_api_field_extensions.filters.network.http_connection_manager.v3.HttpConnectionManager.internal_address_config>`
    See the config examples from the above ``internal_address_config`` link. This default no trust internal address can be turned on by
    setting runtime guard ``envoy.reloadable_features.explicit_internal_address_config`` to ``true``.
- area: http
  change: |
    The access log handlers that added by the filters will be evaluated before the access
    log handlers that configured in the :ref:`access_log configuration
    <envoy_v3_api_field_extensions.filters.network.http_connection_manager.v3.HttpConnectionManager.access_log>`.
    This change can be disabled by setting the runtime guard flag
    ``envoy.reloadable_features.filter_access_loggers_first`` to ``false``.
- area: monitoring
  change: |
    Removed runtime feature flag ``envoy.restart_features.enable_execution_context``. The execution context feature
    now could be enabled only by setting compile option ``--define=execution_context=enabled``.

minor_behavior_changes:
# *Changes that may cause incompatibilities for some users, but should not for most*
- area: command line options
  change: |
    :option:`--enable-fine-grain-logging` and :option:`--component-log-level` were incompatible in that one
    would make the other ineffective. Setting both options at once is now an error, to reduce potential confusion.
- area: tcp
  change: |
    Added support for :ref:`connection_pool_per_downstream_connection
    <envoy_v3_api_field_config.cluster.v3.Cluster.connection_pool_per_downstream_connection>` flag in tcp connection pool.
- area: http3
  change: |
    The ACCEPT_UNTRUSTED option now works more consistently for HTTP/3 requests. This change is
    guarded by ``envoy.reloadable_features.extend_h3_accept_untrusted``.
- area: http3
  change: |
    HTTP/3 alt-svc headers will now be respected from IP-address-based hostnames. This change is
    guarded by runtime guard ``envoy.reloadable_features.allow_alt_svc_for_ips``.
- area: lua
  change: |
    When Lua script executes httpCall, backpressure is exercised when receiving body from downstream client. This behavior can be reverted
    by setting the runtime guard ``envoy.reloadable_features.lua_flow_control_while_http_call`` to false.
- area: ext_proc
  change: |
    Added support for :ref:`send_body_without_waiting_for_header_response
    <envoy_v3_api_field_extensions.filters.http.ext_proc.v3.ExternalProcessor.send_body_without_waiting_for_header_response>`.
- area: http
  change: |
    Modified the authority header value validator to allow the same characters as oghttp2
    plus the "@" character. This is compliant with nghttp2, and supports the HTTP/1 use-cases
    that allow user-info@ as part of the authority. This behavior can be reverted by setting
    the runtime guard ``envoy.reloadable_features.internal_authority_header_validator`` to false.
- area: sni
  change: |
    When computing SNI and SAN value for the auto-sni and auto-san verification feature,
    route host manipulations are now taken into account. This behavior can be reverted
    by setting the runtime guard ``envoy_reloadable_features_use_route_host_mutation_for_auto_sni_san`` to false.
- area: aws
  change: |
    Aws request signing common code uses http async client by default, moving curl to deprecation path. This behavior change can be
    reverted by setting the ``envoy_reloadable_features_use_http_client_to_fetch_aws_credentials`` runtime flag to ``false``.
- area: quic
  change: |
    Connect the QUIC UDP client connection sockets before use and sockets will only bind if
    the local address is specified. This behavior change can be reverted by setting the
    ``envoy_reloadable_features_quic_connect_client_udp_sockets`` runtime flag to ``false``.
- area: http_11_proxy
  change: |
    Make the inner ``transport_socket`` field optional in the proto configuration.
- area: conn_handler
  change: |
    Enhanced listener filter chain execution to include the case that listener filter has maxReadBytes() of 0,
    but may return StopIteration in onAccept to wait for asynchronous callback.
- area: tracers
  change: |
    Set status code based on GRPC status code for OpenTelemetry tracers (previously unset).
- area: http2
  change: |
    Changes the default value of ``envoy.reloadable_features.http2_use_oghttp2`` to ``false``. This changes the codec used for HTTP/2
    requests and responses to address to address stability concerns. This behavior can be reverted by setting the feature to ``true``.
- area: udp
  change: |
    Set Don't Fragment (DF) flag bit on IP packet header on UDP listener sockets and QUIC upstream connection sockets. This behavior
    can be reverted by setting ``envoy.reloadable_features.udp_set_do_not_fragment`` to false.
- area: access_log
  change: |
    Sanitize SNI for potential log injection. The invalid character will be replaced by ``_`` with an ``invalid:`` marker. If runtime
    flag ``envoy.reloadable_features.sanitize_sni_in_access_log`` is set to ``false``, the sanitize behavior is disabled.

bug_fixes:
# *Changes expected to improve the state of the world and are unlikely to have negative effects*
- area: upstream
  change: |
    Use previously calculated healthcheck when endpoints move priority levels repeatedly.
- area: dispatcher
  change: |
    Update approximate now after polling instead of before polling. This is only used by QUIC.
    The behavior can be reverted by setting ``envoy.restart_features.fix_dispatcher_approximate_now`` to false.
- area: dns
  change: |
    The DNS filter no longer returns FORMERR if a message has an ID of 0.
- area: quic
  change: |
    Fixes access log formatter %CONNECTION_ID% for QUIC connections.
- area: c-ares
  change: |
    Applying a C-ares patch to fix DNS resoultion by the Google gRPC library.
- area: websocket
  change: |
    Fixed a bug where the websocket upgrade filter would not take into account per-filter configs.
- area: ext_proc
  change: |
    Add runtime guard for timeout error code 504 Gateway Timeout that is returned to downstream. If runtime flag
    ``envoy.reloadable_features.ext_proc_timeout_error`` is set to false, old error code 500 Internal Server Error will be returned.
- area: rbac
  change: |
    RBAC will now allow stat prefixes configured in per-route config to override the base config's
    stat prefix.
- area: http2
  change: |
    Fixed bug where an upstream that sent a GOAWAY and gracefully closed a connection would result in an increment of
    the cluster stat ``upstream_cx_protocol_error`` and setting the ``UpstreamProtocolError`` response flag. This behavior
    can be reverted by setting the runtime guard ``envoy.reloadable_features.http2_no_protocol_error_upon_clean_close``
    to false.
- area: http3
  change: |
    Fixed a bug where an empty trailers block could be sent. This would occur if a filter removed
    the last trailer - a likely occurrence with the ``grpc_web_filter``. This change makes HTTP/3 codec
    behave the same way HTTP/2 codec does, converting an empty trailers block to no trailers.
    This behavior can be reverted by setting the runtime guard ``envoy.reloadable_features.http3_remove_empty_trailers`` to ``false``.
- area: http
  change: |
    Fixed a bug where an incomplete request (missing body or trailers) may be proxied to the upstream when the limit on
    the number of requests per I/O cycle is configured and an HTTP decoder filter that pauses filter chain is present. This behavior
    can be reverted by setting the runtime guard ``envoy.reloadable_features.use_filter_manager_state_for_downstream_end_stream``
    to false.
- area: upstream
  change: |
    Fixed a bug using hard coded drop category when reporting drop_overload stats to the load report service.
    It is changed to use drop category that is set in
    :ref:`category <envoy_v3_api_field_config.endpoint.v3.clusterloadassignment.policy.DropOverload.category>`.
- area: proxy_filter
  change: |
    Fixed a bug in the ``CONNECT`` implementation that would cause the ``CONNECT`` request created to be invalid when the
    hostname contains a port number. When the port number is not specified, the port 443 will be automatically added.
    This behavior can be reverted by setting the runtime guard ``envoy.reloadable_features.proxy_ssl_port`` to ``false``.
- area: runtime
  change: |
    Fixed an inconsistency in how boolean values are loaded in RTDS, where they were previously converted to "1"/"0"
    instead of "true"/"false". The correct string representation ("true"/"false") will now be used. This change can be
    reverted by setting the runtime guard ``envoy.reloadable_features.boolean_to_string_fix`` to false.
- area: jwt
  change: |
    Fixed a bug where using ``clear_route_cache`` with remote JWKs works
    incorrectly and may cause a crash when the modified request does not match
    any route.
- area: http_async_client
  change: |
    Fixed the local reply and destroy order crashes when using the http async client for websocket handshake.
- area: http3
  change: |
    Fixed a bug in the CONNECT-UDP forwarding mode where Envoy reset the upstream stream when it
    received HTTP/3 datagrams before receiving the SETTINGS frame from the upstream peer. Envoy now
    drops the datagrams in this case instead of resetting the stream.
- area: oauth
  change: |
    Set token cookies in response regardless of :ref:`forward_bearer_token
    <envoy_v3_api_field_extensions.filters.http.oauth2.v3.OAuth2Config.forward_bearer_token>` config option.
- area: tracing
  change: |
    Fixed a bug where the OpenTelemetry tracer exports the OTLP request even when no spans are present.

removed_config_or_runtime:
# *Normally occurs at the end of the* :ref:`deprecation period <deprecated>`
- area: upstream
  change: |
    Removed runtime flag ``envoy.reloadable_features.avoid_zombie_streams`` and legacy code paths.
- area: ext_proc
  change: |
    Removed runtime flag ``envoy_reloadable_features_immediate_response_use_filter_mutation_rule`` and legacy code
    path.
- area: ext_proc
  change: |
    Removed runtime flag ``envoy_reloadable_features_send_header_raw_value`` and legacy code path.
- area: http
  change: |
    Removed runtime flag ``envoy.reloadable_features.no_downgrade_to_canonical_name`` and legacy code
    path.
- area: DNS
  change: |
    Removed ``envoy.reloadable_features.dns_cache_set_first_resolve_complete`` runtime flag and legacy code paths.
- area: tls
  change: |
    Removed runtime flag ``envoy.reloadable_features.ssl_transport_failure_reason_format``.
- area: dynamic_foward_proxy
  change: |
    Removed runtime flag ``envoy.reloadable_features.dfp_mixed_scheme`` and legacy code path.
- area: http
  change: |
    Removed runtime flag ``envoy.reloadable_features.abort_filter_chain_on_stream_reset`` and legacy
    code path.
- area: http
  change: |
    Removed runtime flag ``envoy.reloadable_features.http1_connection_close_header_in_redirect`` and
    legacy code paths.
- area: grpc reverse bridge
  change: |
    Removed ``envoy.reloadable_features.grpc_http1_reverse_bridge_handle_empty_response`` runtime
    flag and legacy code paths.
- area: grpc reverse bridge
  change: |
    Removed ``envoy.reloadable_features.grpc_http1_reverse_bridge_change_http_status`` runtime flag
    and legacy code paths.
- area: stateful_session
  change: |
    Removed ``envoy.reloadable_features.stateful_session_encode_ttl_in_cookie`` runtime flag and legacy code paths.
- area: quic
  change: |
    Removed ``envoy.reloadable_features.quic_fix_filter_manager_uaf`` runtime flag and legacy code paths.
- area: udp
  change: |
    Removed ``envoy.restart_features.udp_read_normalize_addresses`` runtime flag and legacy code paths.
- area: upstream
  change: |
    Removed runtime flag ``envoy.reloadable_features.upstream_allow_connect_with_2xx`` and legacy code paths.
- area: upstream flow control
  change: |
    Removed ``envoy.reloadable_features.upstream_wait_for_response_headers_before_disabling_read`` runtime flag
    and legacy code paths.
- area: dynamic forward proxy
  change: |
    Removed ``envoy.reloadable_features.normalize_host_for_preresolve_dfp_dns`` runtime flag and legacy code paths.
- area: http
  change: |
    Removed the ``envoy.reloadable_features.http2_validate_authority_with_quiche`` runtime flag and its legacy code paths.
- area: http
  change: |
    Removed ``envoy.reloadable_features.use_http3_header_normalisation`` runtime flag and legacy code paths.

new_features:
- area: dns
  change: |
    for the :ref:`strict DNS <arch_overview_service_discovery_types_strict_dns>` and :ref:`logical DNS
    <arch_overview_service_discovery_types_logical_dns>` cluster types,
    the new :ref:`dns_jitter <envoy_v3_api_field_config.cluster.v3.Cluster.dns_jitter>` field, if
    provided, will causes the cluster to refresh DNS entries later by a random amount of time as to
    avoid stampedes of DNS requests. This field sets the upper bound (exclusive) for the random amount.
- area: redis
  change: |
    Added support for publish.
- area: jwt_authn
  change: |
    Added missing implementation to jwt_authn matchers to allow glob pattern matching.
- area: tls
  change: |
    Added :ref:`prefer_client_ciphers
    <envoy_v3_api_field_extensions.transport_sockets.tls.v3.DownstreamTlsContext.prefer_client_ciphers>`
    to support enabling client cipher preference instead of server's for TLS handshakes.
- area: ext_authz
  change: |
    Added config field
    :ref:`filter_metadata <envoy_v3_api_field_extensions.filters.http.ext_authz.v3.ExtAuthz.filter_metadata>`
    for injecting arbitrary data to the filter state for logging.
- area: access_log
  change: |
    added %UPSTREAM_CLUSTER_RAW% access log formatter to log the original upstream cluster name, regardless of whether
    ``alt_stat_name`` is set.
- area: formatter
  change: |
    Added full feature absl::FormatTime() support to the DateFormatter. This allows the timepoint formatters (like
    ``%START_TIME%``) to use ``%E#S``, ``%E*S``, ``%E#f`` and ``%E*f`` to format the subsecond part of the timepoint.
- area: http
  change: |
    Added configuration setting for the :ref:`maximum size of response headers
    <envoy_v3_api_field_config.core.v3.HttpProtocolOptions.max_response_headers_kb>` in responses. The default can
    be overridden with runtime key ``envoy.reloadable_features.max_response_headers_size_kb``.
- area: http_11_proxy
  change: |
    Added the option to configure the transport socket via locality or endpoint metadata.
- area: sockets
  change: |
    Added socket ``type`` field for specifying a socket type to apply the socket option to under :ref:`SocketOption
    <envoy_v3_api_msg_config.core.v3.SocketOption>`. If not specified, the socket option will be applied to all socket
    types.
- area: quic
  change: |
    QUIC server and client support certificate compression, which can in some cases reduce the number of round trips
    required to setup a connection. This change temporarily disabled by setting the runtime flag
    ``envoy.reloadable_features.quic_support_certificate_compression`` to ``false``.
- area: quic
  change: |
    Added QUIC protocol option :ref:`reject_new_connections
    <envoy_v3_api_field_config.listener.v3.QuicProtocolOptions.reject_new_connections>` to reject connection-establishing
    packets at the QUIC layer.
- area: tls
  change: |
    Added an extension point :ref:`custom_tls_certificate_selector
    <envoy_v3_api_field_extensions.transport_sockets.tls.v3.CommonTlsContext.custom_tls_certificate_selector>`
    to allow overriding TLS certificate selection behavior.
    An extension can select certificate base on the incoming SNI, in both sync and async mode.
- area: oauth
  change: |
    Added :ref:`retry_policy <envoy_v3_api_field_extensions.filters.http.oauth2.v3.OAuth2Config.retry_policy>` to reconnect to
    the auth server when a connection fails to be established.
    Added :ref:`cookie_domain <envoy_v3_api_field_extensions.filters.http.oauth2.v3.OAuth2Credentials.cookie_domain>`
    field to OAuth2 filter to allow setting the domain of cookies.
    Added a nonce to the state parameter in the authorization request to mitigate CSRF attacks. The nonce is generated by the
    OAuth2 filter and stored in a cookie. This feature is enabled by defaut starting from this release.
- area: access log
  change: |
    Added support for :ref:`%DOWNSTREAM_PEER_CHAIN_FINGERPRINTS_1% <config_access_log_format_response_flags>`,
    ``%DOWNSTREAM_PEER_CHAIN_FINGERPRINTS_256``, and ``%DOWNSTREAM_PEER_CHAIN_SERIALS%``, as access log formatters.
- area: matching
  change: |
<<<<<<< HEAD
    Added support for :ref:`local cluster rate limit
    <envoy_v3_api_field_extensions.filters.http.local_ratelimit.v3.LocalRateLimit.local_cluster_rate_limit>`.
    If set, the token buckets of the local rate limit will be shared across all the Envoy instances in the local
    cluster.
- area: ext_proc
  change: |
    implemented API
    :ref:`more_chunks <envoy_v3_api_field_service.ext_proc.v3.BodyMutation.more_chunks>`
    to support M:N streaming for Envoy external processing.
- area: ext_authz
=======
    Added dynamic metadata matcher support :ref:`Dynamic metadata input <extension_envoy.matching.inputs.dynamic_metadata>`
    and :ref:`Dynamic metadata input matcher <extension_envoy.matching.matchers.metadata_matcher>`.
- area: ratelimit
>>>>>>> 364e45c6
  change: |
    Added the ability to modify :ref:`hits_addend <envoy_v3_api_field_service.ratelimit.v3.RateLimitRequest.hits_addend>`
    by setting by setting filter state value ``envoy.ratelimit.hits_addend`` to the desired value.
- area: access_log
  change: |
    Added new access log command operators ``%START_TIME_LOCAL%`` and ``%EMIT_TIME_LOCAL%``,
    similar to  ``%START_TIME%`` and ``%EMIT_TIME%``, but use local time zone.
- area: quic
  change: |
    Added QUIC protocol option :ref:`save_cmsg_config
    <envoy_v3_api_field_config.listener.v3.QuicProtocolOptions.save_cmsg_config>` to optionally specify a CMSG header type to be
    propagated from the first packet on the connection to QuicListenerFilter.
- area: dns
  change: |
    Prefer using IPv6 address when addresses from both families are available.
    Can be reverted by setting ``envoy.reloadable_features.prefer_ipv6_dns_on_macos`` to false.
- area: grpc_field_extraction
  change: |
    Added ``map<string, string>`` support: Target fields of type ``map<string, string>`` can be extracted and added to dynamic metadata.
- area: rbac
  change: |
    Added :ref:`delay_deny <envoy_v3_api_msg_extensions.filters.network.rbac.v3.RBAC>` to support deny connection after
    the configured duration.
- area: ext_authz
  change: |
    Added :ref:`emit_filter_state_stats <envoy_v3_api_field_extensions.filters.http.ext_authz.v3.ExtAuthz.emit_filter_state_stats>`
    which when true enables filter state stats for access logging.
- area: extension_discovery_service
  change: |
    added ECDS support for :ref:`UDP session filters
    <envoy_v3_api_field_extensions.filters.udp.udp_proxy.v3.UdpProxyConfig.SessionFilter.config_discovery>`.
- area: http3
  change: |
    ``http3_protocol_options`` in ``HttpConnectionManager`` has been upgraded to general access.
- area: cluster
  change: |
    Customizing the happy eyeballs algorithm for an upstream cluster by configuring
    :ref:`happy_eyeballs_config <envoy_v3_api_field_config.cluster.v3.UpstreamConnectionOptions.happy_eyeballs_config>`.
    A default configuration will be used if not provided. This behavior can be reverted
    by setting the runtime guard ``envoy.reloadable_features.use_config_in_happy_eyeballs`` to false.
- area: getaddrinfo
  change: |
    Added :ref:`num_retries<envoy_v3_api_field_extensions.network.dns_resolver.getaddrinfo.v3.GetAddrInfoDnsResolverConfig.num_retries>`
    to configure the number of retries. If this field is not provided, the ``getaddrinfo`` resolver will retry indefinitely until it
    succeeds or the DNS query times out. This behavior can be reverted by setting the runtime guard
    ``envoy.reloadable_features.getaddrinfo_num_retries`` to false.
- area: getaddrinfo
  change: |
    Added ``envoy.enable_dfp_dns_trace`` runtime flag to enable DNS query trace in the DNS resolution details.
- area: geoip
  change: |
    Added ``envoy.reloadable_features.mmdb_files_reload_enabled`` runtime flag that enables reload of mmdb files by default.
- area: access_log
  change: |
    Added new JSON access log formatter implementation which provides 16-25x performance improvement over the old
    implementation. The legacy implementation will be enabled by default for now but will be deprecated and removed
    in a future release.
    The :ref:`sort_properties <envoy_v3_api_field_config.core.v3.JsonFormatOptions.sort_properties>` field will
    be ignored in the new implementation because the new implementation always sorts properties. And the new implementation
    will always keep the value type in the JSON output. For example, the duration field will always be rendered as a number
    instead of a string.
    The new JSON formatter could be enabled by setting the runtime guard
    ``envoy.reloadable_features.logging_with_fast_json_formatter`` to true.
- area: access_logs
  change: |
    Added support for %UPSTREAM_CONNECTION_ID% access log substitution string in TCP and UDP tunneling flows.
- area: redis_proxy
  change: |
    Added :ref:`external_auth_provider <envoy_v3_api_msg_extensions.filters.network.redis_proxy.v3.RedisProxy>` to support
    external authentication for redis proxy.
- area: udp_access_logs
  change: |
    Added support for %BYTES_RECEIVED%, %BYTES_SENT%, %UPSTREAM_HEADER_BYTES_SENT%, %UPSTREAM_HEADER_BYTES_RECEIVED%,
    %UPSTREAM_WIRE_BYTES_SENT%, %UPSTREAM_WIRE_BYTES_RECEIVED% access log substitution strings for UDP tunneling flows.
- area: original_ip_detection extension
  change: |
    The :ref:`xff <envoy_v3_api_msg_extensions.http.original_ip_detection.xff.v3.XffConfig>`
    original IP detection method now supports using a list of trusted CIDRs when parsing ``x-forwarded-for``.
- area: resource_monitors
  change: |
    Added possibility to monitor CPU utilization in Linux based systems via :ref:`cpu utilization monitor
    <envoy_v3_api_msg_extensions.resource_monitors.cpu_utilization.v3.CpuUtilizationConfig>` in overload manager.
- area: lua
  change: |
      Added two new methods ``oidsPeerCertificate()`` and ``oidsLocalCertificate()`` to SSL
      connection object API :ref:`SSL connection info object <config_http_filters_lua_ssl_socket_info>`.
- area: local_ratelimit
  change: |
    Add the :ref:`rate_limits
    <envoy_v3_api_field_extensions.filters.http.local_ratelimit.v3.LocalRateLimit.rate_limits>`
    field to generate rate limit descriptors. If this field is set, the
    :ref:`VirtualHost.rate_limits<envoy_v3_api_field_config.route.v3.VirtualHost.rate_limits>` or
    :ref:`RouteAction.rate_limits<envoy_v3_api_field_config.route.v3.RouteAction.rate_limits>` fields
    will be ignored.
- area: basic_auth
  change: |
    Added support to provide an override
    :ref:`authentication_header <envoy_v3_api_field_extensions.filters.http.basic_auth.v3.BasicAuth.authentication_header>`
    to load Basic Auth credential.
- area: quic
  change: |
    Added ``max_packet_length`` to the QUIC protocol options to allow users to change the largest
    size of a QUIC packet that can be transmitted over the QUIC connection.
- area: oauth
  change: |
    Added :ref:`disable_access_token_set_cookie
    <envoy_v3_api_field_extensions.filters.http.oauth2.v3.OAuth2Config.disable_access_token_set_cookie>`
    to disable setting the Access Token cookie.
- area: oauth
  change: |
    Added :ref:`disable_refresh_token_set_cookie
    <envoy_v3_api_field_extensions.filters.http.oauth2.v3.OAuth2Config.disable_refresh_token_set_cookie>`
    to disable setting the Refresh Token cookie.
- area: ext_proc
  change: |
    Added allow list
    :ref:`allowed_override_modes <envoy_v3_api_field_extensions.filters.http.ext_proc.v3.ExternalProcessor.allowed_override_modes>`
    for :ref:`mode_override <envoy_v3_api_field_service.ext_proc.v3.ProcessingResponse.mode_override>`.
- area: load_balancing
  change: |
    WIP: Added implementation of :ref:`client_side_weighted_round_robin
    <envoy_v3_api_msg_extensions.load_balancing_policies.client_side_weighted_round_robin.v3.ClientSideWeightedRoundRobin>`
    load balancing policy that uses ``OrcaLoadReport`` provided by the upstream host to calculate host load balancing weight.

deprecated:<|MERGE_RESOLUTION|>--- conflicted
+++ resolved
@@ -353,22 +353,9 @@
     ``%DOWNSTREAM_PEER_CHAIN_FINGERPRINTS_256``, and ``%DOWNSTREAM_PEER_CHAIN_SERIALS%``, as access log formatters.
 - area: matching
   change: |
-<<<<<<< HEAD
-    Added support for :ref:`local cluster rate limit
-    <envoy_v3_api_field_extensions.filters.http.local_ratelimit.v3.LocalRateLimit.local_cluster_rate_limit>`.
-    If set, the token buckets of the local rate limit will be shared across all the Envoy instances in the local
-    cluster.
-- area: ext_proc
-  change: |
-    implemented API
-    :ref:`more_chunks <envoy_v3_api_field_service.ext_proc.v3.BodyMutation.more_chunks>`
-    to support M:N streaming for Envoy external processing.
-- area: ext_authz
-=======
     Added dynamic metadata matcher support :ref:`Dynamic metadata input <extension_envoy.matching.inputs.dynamic_metadata>`
     and :ref:`Dynamic metadata input matcher <extension_envoy.matching.matchers.metadata_matcher>`.
 - area: ratelimit
->>>>>>> 364e45c6
   change: |
     Added the ability to modify :ref:`hits_addend <envoy_v3_api_field_service.ratelimit.v3.RateLimitRequest.hits_addend>`
     by setting by setting filter state value ``envoy.ratelimit.hits_addend`` to the desired value.
@@ -487,6 +474,11 @@
     Added allow list
     :ref:`allowed_override_modes <envoy_v3_api_field_extensions.filters.http.ext_proc.v3.ExternalProcessor.allowed_override_modes>`
     for :ref:`mode_override <envoy_v3_api_field_service.ext_proc.v3.ProcessingResponse.mode_override>`.
+- area: ext_proc
+  change: |
+    implemented API
+    :ref:`MxnBodyResponse <envoy_v3_api_field_service.ext_proc.v3.BodyMutation.MxnBodyResponse>`
+    to support M:N streaming for Envoy external processing.
 - area: load_balancing
   change: |
     WIP: Added implementation of :ref:`client_side_weighted_round_robin

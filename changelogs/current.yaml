date: Pending

behavior_changes:
# *Changes that are expected to cause an incompatibility if applicable; deployment changes are likely required*

minor_behavior_changes:
# *Changes that may cause incompatibilities for some users, but should not for most*

bug_fixes:
# *Changes expected to improve the state of the world and are unlikely to have negative effects*

removed_config_or_runtime:
# *Normally occurs at the end of the* :ref:`deprecation period <deprecated>`
- area: router
  change: |
    Removed runtime guard ``envoy.reloadable_features.shadow_policy_inherit_trace_sampling`` and legacy code paths.
- area: dynamic_forward_proxy
  change: |
    Removed runtime guard ``envoy.reloadable_features.avoid_dfp_cluster_removal_on_cds_update`` and legacy code paths.
- area: oauth2
  change: |
    Removed runtime guard ``envoy.reloadable_features.oauth2_use_refresh_token`` and legacy code paths.
- area: http_connection_manager
  change: |
    Removed runtime guard ``envoy.reloadable_features.explicit_internal_address_config`` and legacy code paths.

new_features:
- area: health_check
  change: |
    Added support for request payloads in HTTP health checks. The ``send`` field in ``HttpHealthCheck`` can now be
    used to specify a request body to be sent during health checking. This feature supports both hex-encoded text
    and binary payloads, similar to TCP health checks. The payload can only be used with HTTP methods that support
    request bodies (POST, PUT, PATCH, OPTIONS). Methods that must not have request bodies (GET, HEAD, DELETE, TRACE)
    are validated and will throw an error if combined with payloads. The implementation is optimized to process the
    payload once during configuration and reuse it for all health check requests. See :ref:`HttpHealthCheck
    <envoy_v3_api_msg_config.core.v3.HealthCheck.HttpHealthCheck>` for configuration details.
- area: router_check_tool
  change: |
    Added support for testing routes with :ref:`dynamic metadata matchers <envoy_v3_api_field_config.route.v3.RouteMatch.dynamic_metadata>`
    in the router check tool. The tool now accepts a ``dynamic_metadata`` field in test input to set metadata
    that can be matched by route configuration. This allows comprehensive testing of routes that depend on
    dynamic metadata for routing decisions.
- area: lua
  change: |
    Added a new ``filterState()`` on ``streamInfo()`` which provides access to filter state objects stored during request processing.
    This allows Lua scripts to retrieve string, boolean, and numeric values stored by various filters for use in routing decisions,
    header modifications, and other processing logic. See :ref:`Filter State API <config_http_filters_lua_stream_info_filter_state_wrapper>`
    for more details.
- area: ratelimit
  change: |
    Add the :ref:`rate_limits
    <envoy_v3_api_field_extensions.filters.http.ratelimit.v3.RateLimit.rate_limits>`
    field to generate rate limit descriptors. If this field is set, the
    :ref:`VirtualHost.rate_limits<envoy_v3_api_field_config.route.v3.VirtualHost.rate_limits>` or
    :ref:`RouteAction.rate_limits<envoy_v3_api_field_config.route.v3.RouteAction.rate_limits>` fields will be ignored. However,
    :ref:`RateLimitPerRoute.rate_limits<envoy_v3_api_field_extensions.filters.http.ratelimit.v3.RateLimitPerRoute.rate_limits>`
    will take precedence over this field.
<<<<<<< HEAD
- area: cluster
  change: |
    Added ``CompositeCluster`` extension that provides flexible sub-cluster selection strategies. This cluster type
    supports configurable selection strategies (currently ``SEQUENTIAL``), multiple overflow handling options (``FAIL``,
    ``USE_LAST_CLUSTER``, ``ROUND_ROBIN``), and extensible cluster configuration for future enhancements. See
    :ref:`composite cluster docs <arch_overview_composite_cluster>` for more details.
=======
- area: dns_filter, redis_proxy and prefix_matcher_map
  change: |
    Switch to using Radix Tree instead of Trie for performance improvements.
>>>>>>> ee2bab9e

deprecated:<|MERGE_RESOLUTION|>--- conflicted
+++ resolved
@@ -55,17 +55,14 @@
     :ref:`RouteAction.rate_limits<envoy_v3_api_field_config.route.v3.RouteAction.rate_limits>` fields will be ignored. However,
     :ref:`RateLimitPerRoute.rate_limits<envoy_v3_api_field_extensions.filters.http.ratelimit.v3.RateLimitPerRoute.rate_limits>`
     will take precedence over this field.
-<<<<<<< HEAD
+- area: dns_filter, redis_proxy and prefix_matcher_map
+  change: |
+    Switch to using Radix Tree instead of Trie for performance improvements.
 - area: cluster
   change: |
     Added ``CompositeCluster`` extension that provides flexible sub-cluster selection strategies. This cluster type
     supports configurable selection strategies (currently ``SEQUENTIAL``), multiple overflow handling options (``FAIL``,
     ``USE_LAST_CLUSTER``, ``ROUND_ROBIN``), and extensible cluster configuration for future enhancements. See
     :ref:`composite cluster docs <arch_overview_composite_cluster>` for more details.
-=======
-- area: dns_filter, redis_proxy and prefix_matcher_map
-  change: |
-    Switch to using Radix Tree instead of Trie for performance improvements.
->>>>>>> ee2bab9e
 
 deprecated:
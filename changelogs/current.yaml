--- conflicted
+++ resolved
@@ -476,18 +476,15 @@
     Added maximum gRPC message size that is allowed to be received in Envoy gRPC. If a message over this limit is received,
     the gRPC stream is terminated with the RESOURCE_EXHAUSTED error. This limit is applied to individual messages in the
     streaming response and not the total size of streaming response. Defaults to 0, which means unlimited.
-<<<<<<< HEAD
 - area: load shed point
   change: |
     Added load shed point ``envoy.load_shed_points.http_downstream_filter_check`` that makes load shed check availabe in HTTP decoder
     filters, and right now it is only available in router. It will send local reply directly when Envoy is under pressure,
     typically memory.
-=======
 - area: filters
   change: |
     Added :ref:`per-route configuration support to the Basic Auth filter
     <envoy_v3_api_msg_extensions.filters.http.basic_auth.v3.BasicAuthPerRoute>`.
->>>>>>> 42d56bc1
 
 deprecated:
 - area: listener

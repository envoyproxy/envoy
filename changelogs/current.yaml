--- conflicted
+++ resolved
@@ -104,13 +104,11 @@
     removed runtime key ``envoy.reloadable_features.udp_proxy_connect`` and legacy code paths.
 
 new_features:
-<<<<<<< HEAD
 - area: tcp_proxy
   change: |
     added :ref:`an option <config_network_filters_tcp_proxy_receive_before_connect>` to allow filters to read from the
     downstream connection before TCP proxy has opened the upstream connection, by setting a filter state object for the key
     ``envoy.tcp_proxy.receive_before_connect``.
-=======
 - area: access_log
   change: |
     added %ACCESS_LOG_TYPE% substitution string, to help distinguishing between access log records and when they are being
@@ -161,7 +159,6 @@
     added new field :ref:`connection_rate_limit
     <envoy_v3_api_field_extensions.filters.network.redis_proxy.v3.RedisProxy.ConnPoolSettings.connection_rate_limit>`
     to limit reconnection rate to redis server to avoid reconnection storm.
->>>>>>> c765bcea
 
 deprecated:
 - area: access_log

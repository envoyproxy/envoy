date: Pending

behavior_changes:
# *Changes that are expected to cause an incompatibility if applicable; deployment changes are likely required*

minor_behavior_changes:
# *Changes that may cause incompatibilities for some users, but should not for most*
- area: lua
  change: |
    When Lua script executes httpCall, backpressure is exercised when receiving body from downstream client. This behavior can be reverted
    by setting the runtime guard ``envoy.reloadable_features.lua_flow_control_while_http_call`` to false.

bug_fixes:
# *Changes expected to improve the state of the world and are unlikely to have negative effects*
- area: dns
  change: |
    The DNS filter no longer returns FORMERR if a message has an ID of 0.
- area: ext_authz
  change: |
    Fixed fail-open behaviour of the :ref:`failure_mode_allow config option
    <envoy_v3_api_field_extensions.filters.http.ext_authz.v3.ExtAuthz.failure_mode_allow>`
    when a grpc external authz server is used.
    The behaviour can be enabled by ``envoy_reloadable_features_process_ext_authz_grpc_error_codes_as_errors``.

removed_config_or_runtime:
# *Normally occurs at the end of the* :ref:`deprecation period <deprecated>`
- area: http
  change: |
    Removed runtime flag ``envoy.reloadable_features.no_downgrade_to_canonical_name`` and legacy code
    path.
<<<<<<< HEAD
- area: stateful_session
  change: |
    Removed ``envoy.reloadable_features.stateful_session_encode_ttl_in_cookie`` runtime flag and legacy code paths.
=======
- area: DNS
  change: |
    Removed ``envoy.reloadable_features.dns_cache_set_first_resolve_complete`` runtime flag and legacy code paths.
>>>>>>> 226942b4

new_features:
- area: tls
  change: |
    Added :ref:`prefer_client_ciphers
    <envoy_v3_api_field_extensions.transport_sockets.tls.v3.DownstreamTlsContext.prefer_client_ciphers>`
    to support enabling client cipher preference instead of server's for TLS handshakes.
- area: ext_authz
  change: |
    Added config field
    :ref:`filter_metadata <envoy_v3_api_field_extensions.filters.http.ext_authz.v3.ExtAuthz.filter_metadata>`
    for injecting arbitrary data to the filter state for logging.

deprecated:<|MERGE_RESOLUTION|>--- conflicted
+++ resolved
@@ -28,15 +28,12 @@
   change: |
     Removed runtime flag ``envoy.reloadable_features.no_downgrade_to_canonical_name`` and legacy code
     path.
-<<<<<<< HEAD
+- area: DNS
+  change: |
+    Removed ``envoy.reloadable_features.dns_cache_set_first_resolve_complete`` runtime flag and legacy code paths.
 - area: stateful_session
   change: |
     Removed ``envoy.reloadable_features.stateful_session_encode_ttl_in_cookie`` runtime flag and legacy code paths.
-=======
-- area: DNS
-  change: |
-    Removed ``envoy.reloadable_features.dns_cache_set_first_resolve_complete`` runtime flag and legacy code paths.
->>>>>>> 226942b4
 
 new_features:
 - area: tls

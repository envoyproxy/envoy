--- conflicted
+++ resolved
@@ -129,17 +129,14 @@
     <envoy_v3_api_field_extensions.transport_sockets.tls.v3.CommonTlsContext.custom_tls_certificate_selector>`
     to allow overriding TLS certificate selection behavior.
     An extension can select certificate base on the incoming SNI, in both sync and async mode.
-<<<<<<< HEAD
 - area: access log
   change: |
     Added support for :ref:`%DOWNSTREAM_PEER_CHAIN_FINGERPRINTS_1% <config_access_log_format_response_flags>`,
     ``%DOWNSTREAM_PEER_CHAIN_FINGERPRINTS_256``, and ``%DOWNSTREAM_PEER_CHAIN_SERIALS%``, as access log formatters.
-=======
 - area: matching
   change: |
     Added dynamic metadata matcher support :ref:`Dynamic metadata input <extension_envoy.matching.inputs.dynamic_metadata>`
     and :ref:`Dynamic metadata input matcher <extension_envoy.matching.matchers.metadata_matcher>`.
->>>>>>> 3e7cc5ab
 - area: ratelimit
   change: |
     Added the ability to modify :ref:`hits_addend <envoy_v3_api_field_service.ratelimit.v3.RateLimitRequest.hits_addend>`

date: Pending

behavior_changes:
- area: oauth2
  change: |
    OAuth filter now URL-encodes URL in query parameters. These query parameters are decoded, leaving intact character
    sequences that must remain encoded in URLs. This behavioral change can be temporarily reverted by setting runtime guard
    ``envoy.reloadable_features.oauth_use_url_encoding`` to false.
- area: admin
  change: |
    Adds a new admin stats format option 'html-active' to display a periodically updated list of the top most frequently
    changed stats.
- area: build
  change: |
    moved the tcp, http, and grpc health checkers to extensions. If you use these and override extensions_build_config.bzl
    you will now need to include them explicitly.

minor_behavior_changes:
# *Changes that may cause incompatibilities for some users, but should not for most*
- area: build
  change: |
    Moved the REST config subscripton code into extensions. If you use REST for config updates and override
    extensions_build_config.bzl you will now need to include it explicitly.
- area: quic
  change: |
    Access logging is now deferred to the QUIC ack listener, and roundtrip response time is added as a downstream timing
    metric. New runtime flag ``envoy.reloadable_features.quic_defer_logging_to_ack_listener`` can be used for revert this
    behavior.
- area: healthcheck
  change: |
    If active HC is enabled and a host is ejected by outlier detection, a successful active health check unejects the host
    and consider it healthy. This also clears all the outlier detection counters. This behavior change can be reverted by
    setting ``envoy.reloadable_features_successful_active_health_check_uneject_host`` to ``false``.
- area: local_ratelimit
  change: |
    Tokens from local descriptor's token buckets are burned before tokens from the default token bucket.
- area: http stream
  change: |
    Extended the lifetime of the protocol agnostic stream object to correct discrepancies between what is access logged and
    what occurred with the protocol specific stream. This behavior change can be reverted by setting
    ``envoy_reloadable_features_expand_agnostic_stream_lifetime`` to ``false``.
- area: http2
  change: |
    Request authorities are now validated with a library function from QUICHE rather than nghttp2. This behavior change can
    be reverted by setting ``envoy.reloadable_features.http2_validate_authority_with_quiche`` to ``false``.
- area: lua
  change: |
    dropped moonjit support.
- area: ext_proc
  change: |
    Make the :ref:`grpc service <envoy_v3_api_field_extensions.filters.http.ext_proc.v3.ExternalProcessor.grpc_service>`
    required.
- area: http2
  change: |
    Metadata is parsed with the QUICHE HPACK library, rather than nghttp2. This behavior change can be reverted by setting
    ``envoy.reloadable_features.http2_decode_metadata_with_quiche`` to ``false``.
- area: upstream
  change: |
    Changed HTTP/1 and HTTP/3 upstream streams not to disable reading (in case where downstream buffer reaches high
    watermark) till the full response headers have been received. This fixes a bug where Envoy upstream timeouts were not
    correctly adjusting to the fact that the response headers have already been sent from upstream. This behavior change can
    be reverted by setting ``envoy.reloadable_features.upstream_wait_for_response_headers_before_disabling_read`` to
    ``false``.
- area: custom response
  change: |
    Changed how the uri for redirect policy is specified. It can now be specified either as a single fully qualified string,
    or by specifying individual components of the uri.
- area: matchers
  change: |
    Moved all of the network input matchers to extensions. If you use network matchers and override
    extensions_build_config.bzl you will now need to include them explicitly.
- area: access_logs
  change: |
    Using %DURATION% in access logs will either resolve the total duration of the stream, or mid-stream duration.
    This is useful to track stream duration with periodic access logs.
- area: matchers
  change: |
    Added dynamic metadata to the MatchingData object to enable writing matcher_tree input objects that can parse provided
    dynamic metadata.
- area: skywalking
  change: |
    If sw8 header is invalid, skywalking extension will create a new trace context and a null span respectively when
    sampling is enabled and disabled.
- area: http3
  change: |
<<<<<<< HEAD
    Convert HTTP/3 extended connect to/from HTTP/1 upgrade. This behavior change can be reverted by setting ``envoy.reloadable_features.use_http3_header_normalisation`` to ``false``.
- area: ext_authz
  change: |
    ext_authz supports adding ``x-envoy-auth-failure-mode-allowed`` header optionally when ``failure_mode_allow`` is enable.
=======
    Convert HTTP/3 extended connect to/from HTTP/1 upgrade. This behavior change can be reverted by setting
    ``envoy.reloadable_features.use_http3_header_normalisation`` to ``false``.
- area: http
  change: |
    prohibit route refresh after the response headers have been sent,  and clear the cached route table to more
    aggressively free memory. This behavior can be reverted by setting runtime flag
    ``envoy.reloadable_features.prohibit_route_refresh_after_response_headers_sent`` to false.
>>>>>>> 64680244

bug_fixes:
- area: http
  change: |
    sanitization of the referer header has been relaxed to allow relative URLs, and also tightened to remove referers
    containing userinfo or fragment components, as documented here :ref:`here <config_http_conn_man_headers_referer>`. This
    behavioral change can be temporarily reverted by setting runtime guard
    ``envoy.reloadable_features.http_allow_partial_urls_in_referer`` to false.
- area: stats
  change: |
    now updating upstream total connection stats as happy eyeballs connections are created.
- area: eds
  change: |
    added ``envoy.reloadable_features.multiplex_eds`` to disable eds multiplexing. Eds multiplexing is enabled by default,
    so that all subscriptions for the same resource type and management server reuse a single channel/mux. When eds
    multiplexing is disabled each subscription uses a dedicated channel/mux.
- area: router
  change: |
    fixed the bug that custom tags of the route metadata type are not set for upstream spans.
- area: ext_proc
  change: |
    ensure the route configuration will be used to overwrite global configuration when processing the local reply.
- area: router
  change: |
    fixed outlier detection ejections caused by opened circuit breakers.
- area: dependency
  change: |
    Add boringssl patch to resolve CVE-2023-0286. Note that the FIPS build is not patched/fixed.
- area: access log
  change: |
    in JSON logs, port numbers were logged as strings and are now logged as numbers (``%DOWNSTREAM_LOCAL_PORT%``,
    ``%DOWNSTREAM_REMOTE_PORT%``, ``%DOWNSTREAM_DIRECT_REMOTE_PORT%``, ``%UPSTREAM_LOCAL_PORT%``,
    ``%UPSTREAM_REMOTE_PORT%``). This behavioral change can be temporarily reverted by setting runtime guard
    ``envoy.reloadable_features.format_ports_as_numbers`` to false.
- area: ext_proc
  change: |
    Let onData always raise StopIterationAndWatermark when waiting for headers response, to avoid http errors (413 on
    request path, and 500 on response path) when data size goes above high watermark.
- area: http filter
  change: |
    Fix possible illegal memory access in the header_mutaion filter when the request is aborted before the request headers
    are received completely.
- area: upstream
  change: |
    Initialize upstream network read filters via their ``onNewConnection()`` callback once the upstream connection has been
    established even if there is no data available for reading on the new upstream connection. This behavior change can be
    reverted by setting ``envoy.reloadable_features.initialize_upstream_filters`` to ``false``.
- area: ecds
  change: |
    Delay listener activation until after the new ECDS filter configuration is created. Previously, listeners were activated
    with the xDS acceptance before the new extension config is fully processed.
- area: dubbo
  change: |
    Fix a bug that the dubbo proxy will treat the response with status 80 as a illegal response.

removed_config_or_runtime:
- area: config
  change: |
    removed ``envoy.reloadable_features.admin_stats_filter_use_re2`` and legacy code paths. removed
    ``envoy.reloadable_features.combine_sds_requests`` and legacy code paths.
- area: dns
  change: |
    removed ``envoy.reloadable_features.dns_multiple_addresses`` runtime flag and legacy code paths.
- area: router
  change: |
    removed ``envoy.reloadable_features.get_route_config_factory_by_type`` runtime flag. The flag is no longer needed as the
    behavior is now the default.
- area: http
  change: |
    removed ``envoy.reloadable_features.http2_delay_keepalive_timeout`` and legacy code paths.
- area: http
  change: |
    removed ``envoy.reloadable_features.local_ratelimit_match_all_descriptors`` and legacy code paths.
- area: http
  change: |
    removed ``envoy.reloadable_features.use_rfc_connect`` and legacy code path.
- area: http
  change: |
    removed ``envoy.reloadable_features.allow_concurrency_for_alpn_pool`` and legacy code path.
- area: http
  change: |
    removed ``envoy.reloadable_features.lua_respond_with_send_local_reply`` and legacy code path.
- area: http3
  change: |
    removed ``envoy.reloadable_features.conn_pool_new_stream_with_early_data_and_http3`` and legacy code paths.
- area: http
  change: |
    removed ``envoy.reloadable_features.http_skip_adding_content_length_to_upgrade`` and legacy code paths.
- area: http3
  change: |
    removed ``envoy.reloadable_features.http3_sends_early_data`` and legacy code paths.
- area: dns
  change: |
    removed ``envoy.reloadable_features.cares_accept_nodata`` and legacy code paths.
- area: http3
  change: |
    removed ``envoy.reloadable_features.postpone_h3_client_connect_to_next_loop`` and legacy code paths.

new_features:
- area: access_log
  change: |
    enhanced observability into local close for :ref:`%RESPONSE_CODE_DETAILS% <config_http_conn_man_details>`.
- area: access_log
  change: |
    added upstream/downstream header and wire bytes fields to the grpc access log service proto.
- area: oauth filter
  change: |
    extended :ref:`cookie_names <envoy_v3_api_field_extensions.filters.http.oauth2.v3.OAuth2Credentials.cookie_names>` to
    allow overriding (default) cookie names (``IdToken``, ``RefreshToken``) set by the filter.
- area: tracing
  change: |
    allow :ref:`grpc_service <envoy_v3_api_field_config.trace.v3.OpenTelemetryConfig.grpc_service>` to be optional. This
    enables a means to disable collection of traces.
- area: upstream
  change: |
    added :ref:`ring hash extension <envoy_v3_api_msg_extensions.load_balancing_policies.ring_hash.v3.RingHash>` to suppport
    the :ref:`load balancer policy <envoy_v3_api_field_config.cluster.v3.Cluster.load_balancing_policy>`.
- area: upstream
  change: |
    added :ref:`maglev extension <envoy_v3_api_msg_extensions.load_balancing_policies.maglev.v3.Maglev>` to suppport the
    :ref:`load balancer policy <envoy_v3_api_field_config.cluster.v3.Cluster.load_balancing_policy>`.
- area: maglev
  change: |
    added ``envoy.reloadable_features.allow_compact_maglev`` to allow the use of a more compact maglev load balancer
    representation. This can be reverted by setting ``envoy.reloadable_features.allow_compact_maglev`` to false.
- area: router
  change: |
    support route info in upstream access log.
- area: lua
  change: |
    added an new option to the options of lua ``httpCall``. This allows to skip adding ``x-forwarded-for`` by setting
    ``{["send_xff"] = false}`` as the ``options``.
- area: ratelimit
  change: |
    added local rate limit listener filter to enable rate limit before TLS handshake and filter matching.
- area: proxy_protocol
  change: |
    added the support :ref:`pass_through_tlvs for listener
    <envoy_v3_api_field_extensions.filters.listener.proxy_protocol.v3.ProxyProtocol.pass_through_tlvs>` and
    :ref:`pass_through_tlvs for upsteam <envoy_v3_api_field_config.core.v3.ProxyProtocolConfig.pass_through_tlvs>`. They can
    control which Proxy Protocol V2 TLVs can be passed through by listener and upstream separately.
- area: tcp_proxy
  change: |
    added support for propagating the response trailers in :ref:`TunnelingConfig
    <envoy_v3_api_field_extensions.filters.network.tcp_proxy.v3.TcpProxy.TunnelingConfig.propagate_response_trailers>` to
    the downstream info filter state.
- area: sni_dynamic_forward_proxy
  change: |
    added an option to dynamically set the host used by the SNI dynamic forward proxy filter, by setting a filter state
    object under the key ``envoy.upstream.dynamic_host``.
- area: access_log
  change: |
    added support for :ref:`%DOWNSTREAM_TRANSPORT_FAILURE_REASON%
    <config_access_log_format_downstream_transport_failure_reason>` as a log command operator about why listener may have
    failed due to a transport socket error, including TLS handshake failures. added the field
    :ref:`downstream_transport_failure_reason
    <envoy_v3_api_field_data.accesslog.v3.AccessLogCommon.downstream_transport_failure_reason>` for common usage as well.
- area: generic_proxy
  change: |
    added :ref:`tracing support <envoy_v3_api_field_extensions.filters.network.generic_proxy.v3.GenericProxy.tracing>` for
    the generic proxy.
- area: jwt_authn
  change: |
    added :ref:`failed_status_in_metadata
    <envoy_v3_api_field_extensions.filters.http.jwt_authn.v3.JwtProvider.failed_status_in_metadata>` to support setting the
    JWT authentication failure status code and message in dynamic metadata.
- area: ext_proc
  change: |
    added the support :ref:`override_message_timeout
    <envoy_v3_api_field_service.ext_proc.v3.ProcessingResponse.override_message_timeout>` for the ext_proc server to send
    back a message to Envoy to extend the ext_proc timer. added the field :ref:`max_message_timeout
    <envoy_v3_api_field_extensions.filters.http.ext_proc.v3.ExternalProcessor.max_message_timeout>` for specifying the max
    override_message_timeout could be sent back by the ext_proc server.
- area: http filter
  change: |
    added :ref:`header mutation http filter <config_http_filters_header_mutation>` which adds the ability to modify request
    and response headers in any position of HTTP filter chain.
- area: matching
  change: |
    added :ref:`Filter State Input <envoy_v3_api_msg_extensions.matching.common_inputs.network.v3.FilterStateInput>` for
    matching based on filter state objects.
- area: overload manager
  change: |
    added stat ``overload.refresh_interval_delay`` to track the delay between overload manager resource loop refresh in
    milliseconds.
- area: http
  change: |
    make adding ProxyProtocolFilterState in the HCM optional.
- area: sni_dynamic_forward_proxy
  change: |
    added an option to dynamically set the port used by the SNI dynamic forward proxy filter, by setting a filter state
    object under the key ``envoy.upstream.dynamic_port``.
- area: route
  change: |
    support dynamic clusters for :ref:`VirtualHost.matcher <envoy_v3_api_field_config.route.v3.VirtualHost.matcher>`.
- area: route
  change: |
    support route callback after route matches for :ref:`VirtualHost.matcher
    <envoy_v3_api_field_config.route.v3.VirtualHost.matcher>`.
- area: tcp_proxy
  change: |
    added an option to dynamically disable TCP tunneling even if set in the filter config, by setting a filter state object
    for the key ``envoy.tcp_proxy.disable_tunneling``.
- area: tcp_proxy
  change: |
    add :ref:`flush access log on connected
    <envoy_v3_api_field_extensions.filters.network.tcp_proxy.v3.TcpProxy.flush_access_log_on_connected>` to allow recording
    an access log entry on the connection open event. This option does not require periodic access logging enabled, and the
    other way around.
- area: http
  change: |
    add :ref:`periodic access logging
    <envoy_v3_api_field_extensions.filters.network.http_connection_manager.v3.HttpConnectionManager.access_log_flush_interval>`
    to http access logs for long-lived requests (Websockets, CONNECT, etc). :ref:`%DURATION%
    <config_access_log_format_duration>` will be empty for mid-request logs. Enabling this may affect access loggers and
    filters that register as access loggers that expect to be called only once.
- area: http
  change: |
    add :ref:`flush access log on new request
    <envoy_v3_api_field_extensions.filters.network.http_connection_manager.v3.HttpConnectionManager.flush_access_log_on_new_request>`
    to allow recording an access log entry when a new HTTP request is received by the HTTP connection manager. Details
    related to upstream cluster, such as upstream host, will not be available for this log. This option does not require
    periodic access logging enabled, and the other way around.
- area: redis_health_check
  change: |
    added :ref:`exists_failure <config_health_checkers_redis>` stat to indicate health check failures caused by EXISTS check
    failure.
- area: redis
  change: |
    added :ref:`wait_for_warm_on_init <envoy_v3_api_field_config.cluster.v3.Cluster.wait_for_warm_on_init>` support for
    :ref:`Redis Cluster<arch_overview_redis>`.
- area: access_log
  change: |
    added access log support for ``%STREAM_STATE%`` command operator. Using the command operator will extract a value
    representing the state of the stream. Access logs at the beginning of the stream will have 'Started' value. Periodic
    access logs during an active stream, will have 'InProgress' value. Default access log, at the end of a stream will have
    'Ended' value. In case the stream has not started yet, the value will be null.
- area: stream info
  change: |
    added the latency for how long an upstream request spends waiting for the connection pool callback to
    ``UpstreamTiming``.
- area: ext_authz
  change: |
    added :ref:`include_tls_session <envoy_v3_api_field_extensions.filters.http.ext_authz.v3.ExtAuthz.include_tls_session>`
    to support sending TLS SNI data as part of CheckRequest for authorization check.
- area: tls
  change: |
    added new field :ref:`signature_algorithms
    <envoy_v3_api_field_extensions.transport_sockets.tls.v3.TlsParameters.signature_algorithms>` to set signature
    algorithms.

deprecated:
- area: ext_authz
  change: |
    deprecated (1.25.0) :ref:`ext_authz.v3.AuthorizationRequest.allowed_headers
    <envoy_v3_api_field_extensions.filters.http.ext_authz.v3.AuthorizationRequest.allowed_headers>` in favour of
    :ref:`ext_authz.v3.ExtAuthz.allowed_headers
    <envoy_v3_api_field_extensions.filters.http.ext_authz.v3.ExtAuthz.allowed_headers>`.<|MERGE_RESOLUTION|>--- conflicted
+++ resolved
@@ -83,12 +83,6 @@
     sampling is enabled and disabled.
 - area: http3
   change: |
-<<<<<<< HEAD
-    Convert HTTP/3 extended connect to/from HTTP/1 upgrade. This behavior change can be reverted by setting ``envoy.reloadable_features.use_http3_header_normalisation`` to ``false``.
-- area: ext_authz
-  change: |
-    ext_authz supports adding ``x-envoy-auth-failure-mode-allowed`` header optionally when ``failure_mode_allow`` is enable.
-=======
     Convert HTTP/3 extended connect to/from HTTP/1 upgrade. This behavior change can be reverted by setting
     ``envoy.reloadable_features.use_http3_header_normalisation`` to ``false``.
 - area: http
@@ -96,7 +90,9 @@
     prohibit route refresh after the response headers have been sent,  and clear the cached route table to more
     aggressively free memory. This behavior can be reverted by setting runtime flag
     ``envoy.reloadable_features.prohibit_route_refresh_after_response_headers_sent`` to false.
->>>>>>> 64680244
+- area: ext_authz
+  change: |
+    ext_authz supports adding ``x-envoy-auth-failure-mode-allowed`` header optionally when ``failure_mode_allow`` is enable.
 
 bug_fixes:
 - area: http

date: Pending

behavior_changes:
# *Changes that are expected to cause an incompatibility if applicable; deployment changes are likely required*
- area: thread_local
  change: |
    Changes the behavior of the ``SlotImpl`` class destructor. With this change the destructor can be called on any thread.
    This behavior can be reverted by setting the runtime flag ``envoy.reloadable_features.allow_slot_destroy_on_worker_threads``
    to false.

minor_behavior_changes:
# *Changes that may cause incompatibilities for some users, but should not for most*

bug_fixes:
# *Changes expected to improve the state of the world and are unlikely to have negative effects*
- area: tls
  change: |
    Fix a RELEASE_ASSERT when using :ref:`auto_sni <envoy_v3_api_field_config.core.v3.UpstreamHttpProtocolOptions.auto_sni>`
    if the downstream request ``:authority`` was longer than 255 characters.


removed_config_or_runtime:
# *Normally occurs at the end of the* :ref:`deprecation period <deprecated>`
<<<<<<< HEAD
- area: http
  change: |
    Removed ``envoy.reloadable_features.proxy_status_upstream_request_timeout`` runtime flag and lagacy code paths.
=======
- area: tcp
  change: |
    Removed ``envoy.reloadable_features.detect_and_raise_rst_tcp_connection`` runtime flag and legacy code paths.
>>>>>>> 313b6fb7

new_features:

deprecated:<|MERGE_RESOLUTION|>--- conflicted
+++ resolved
@@ -21,15 +21,12 @@
 
 removed_config_or_runtime:
 # *Normally occurs at the end of the* :ref:`deprecation period <deprecated>`
-<<<<<<< HEAD
 - area: http
   change: |
     Removed ``envoy.reloadable_features.proxy_status_upstream_request_timeout`` runtime flag and lagacy code paths.
-=======
 - area: tcp
   change: |
     Removed ``envoy.reloadable_features.detect_and_raise_rst_tcp_connection`` runtime flag and legacy code paths.
->>>>>>> 313b6fb7
 
 new_features:
 

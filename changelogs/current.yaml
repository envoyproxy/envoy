date: Pending

behavior_changes:
# *Changes that are expected to cause an incompatibility if applicable; deployment changes are likely required*

minor_behavior_changes:
# *Changes that may cause incompatibilities for some users, but should not for most*
- area: http2
  change: |
    Sets runtime guard ``envoy.reloadable_features.http2_use_oghttp2`` to true by default.
- area: dfp
  change: |
    Setting :ref:`dns_query_timeout
    <envoy_v3_api_field_extensions.common.dynamic_forward_proxy.v3.DnsCacheConfig.dns_query_timeout>`
    to 0 will disable the the Envoy DNS query timeout and use the underlying DNS implementation timeout.
- area: ext_proc
  change: |
    When :ref:`mode_override <envoy_v3_api_field_service.ext_proc.v3.ProcessingResponse.mode_override>`
    headers/trailers modes have the value ``DEFAULT`` (unset), no change will be made to the processing
    mode set in the filter configuration.
- area: ext_proc
  change: |
    Ignore request_header_mode field of :ref:`mode_override <envoy_v3_api_field_service.ext_proc.v3.ProcessingResponse.mode_override>`
    when comparing the mode_override against allowed_override_modes as request_header mode override is not applicable.
- area: cel
  change: |
    Support extension regex fuctions(e.g. ``re.extract``, ``re.capture`, ``re.captureN``) in CEL.
- area: http
  change: |
    :ref:`generate_request_id
    <envoy_v3_api_field_extensions.filters.network.http_connection_manager.v3.HttpConnectionManager.generate_request_id>`
    will generate a request id on non-present and now on empty ``x-request-id`` header.

bug_fixes:
# *Changes expected to improve the state of the world and are unlikely to have negative effects*
- area: dfp
  change: |
    Fixes a bug when loading a DNS cache entry with an empty authority/host header. This fix can be reverted by setting
    runtime guard ``envoy.reloadable_features.dfp_fail_on_empty_host_header`` to ``false``.
- area: router
  change: |
    Fixed query parameter matcher to properly implement
    :ref:`present_match <envoy_v3_api_field_config.route.v3.QueryParameterMatcher.present_match>`. Previously, the
    matcher would incorrectly handle ``present_match`` configurations by treating them as default present checks. This
    behavior can be temporarily reverted by setting runtime feature
    ``envoy_reloadable_features_enable_new_query_param_present_match_behavior`` to ``false``.
- area: tcp_proxy
  change: |
    Fixes a bug when TCP is tunneled over HTTP and upstream connection closed before response headers received to the stream.
    The fix is to run the retry logic in a different event loop iteration to allow cleanup of the closed connection before retrying.
    This fix can be reverted by setting runtime guard ``envoy.reloadable_features.tcp_proxy_retry_on_different_event_loop`` to ``false``.
- area: oauth2
  change: |
    Fixed OAuth2 credential injector to send scope (if specified) to authorization server when requesting new access
    token using ``client_credentials`` flow.
- area: original_src filter
  change: |
    Set IP_BIND_ADDRESS_NO_PORT socket option in the original_src filter to prevent port exhaustion caused by the
    kernel prematurely reserving ephemeral ports. This behavior change can be reverted by setting runtime guard
    ``envoy.reloadable_features.original_src_fix_port_exhaustion`` to ``false``.
- area: listener
  change: |
    Fixed a bug where socket options specified only on an additional address were not applied unless
    :ref:`socket_options <envoy_v3_api_field_config.listener.v3.Listener.socket_options>` on the listener is set.
    Now additional address :ref:`socket_options <envoy_v3_api_field_config.listener.v3.AdditionalAddress.socket_options>` are correctly
    applied even if the listener has no socket options configured.

removed_config_or_runtime:
# *Normally occurs at the end of the* :ref:`deprecation period <deprecated>`
- area: http
  change: |
    Removed runtime guard ``envoy.reloadable_features.consistent_header_validation`` and legacy code paths.
- area: http
  change: |
    Removed runtime guard ``envoy.reloadable_features.sanitize_http2_headers_without_nghttp2`` and legacy code paths.
- area: access_log
  change: |
    Removed runtime guard ``envoy.reloadable_features.upstream_remote_address_use_connection`` and legacy code paths.
- area: xds
  change: |
    Removed runtime guard ``envoy.reloadable_features.xdstp_path_avoid_colon_encoding`` and legacy code paths.
- area: config
  change: |
    Removed runtime guard ``envoy.reloadable_features.strict_duration_validation`` and legacy code paths.
- area: thread_local
  change: |
    Removed runtime guard  ``envoy.reloadable_features.allow_slot_destroy_on_worker_threads`` and legacy code paths.
- area: runtime
  change: |
    Removed runtime flag ``envoy.reloadable_features.reject_invalid_yaml`` and legacy code paths.
- area: dns
  change: |
    Removed runtime flag ``envoy.reloadable_features.dns_details`` and legacy code paths.
- area: local_ratelimit
  change: |
    Removed runtime guard ``envoy.reloadable_features.no_timer_based_rate_limit_token_bucket`` and legacy code paths.

new_features:
- area: dfp
  change: |
    The DFP cluster will now use the async lookup path to do DNS resolutions for null hosts. This behavioral change
    can be temporarily reverted by setting runtime guard ``envoy.reloadable_features.dfp_cluster_resolves_hosts``
    to false.
- area: oauth2
  change: |
    Add the option to specify SameSite cookie attribute values for oauth2 supported cookies.
    To specify ``SameSite`` attribute, choose one of the values from ``strict``, ``lax`` or ``none``. If not specified,
    a default value of ``disabled`` will be assigned and there will be no ``SameSite`` value in the cookie attribute. See
    :ref:`apply_on_stream_done <envoy_v3_api_field_extensions.filters.http.oauth2.v3.OAuth2Config.cookie_configs>`
    for more details.
- area: spiffe
  change: |
    Added :ref:`trust_bundles
    <envoy_v3_api_field_extensions.transport_sockets.tls.v3.SPIFFECertValidatorConfig.trust_bundles>`
    to the SPIFFE certificate validator configuration. This field allows specifying a SPIFFE trust
    bundle mapping as a ``DataSource``. If both ``trust_bundles`` and ``trust_domains`` are specified,
    ``trust_bundles`` takes precedence.
- area: resource_monitors
  change: |
    Added support to monitor container CPU utilization in Linux K8s environment using
    :ref:`existing extension <envoy_v3_api_msg_extensions.resource_monitors.cpu_utilization.v3.CpuUtilizationConfig>`.
- area: lua
  change: |
    Added :ref:`virtualClusterName() <config_http_filters_lua_stream_info_virtual_cluster_name>` API to the Stream Info
    Object to get the name of the virtual cluster matched.
- area: tap
  change: |
    Added an UDP extension for tap custom sink.
- area: udp_proxy
  change: |
    Added support for outlier detection in UDP proxy. This change can be temporarily reverted by setting runtime guard
    ``envoy.reloadable_features.enable_udp_proxy_outlier_detection`` to ``false``.
- area: http
  change: |
    Added alpha support for asynchronous load balancing. See
    :ref:`load balancing policies overview <arch_overview_load_balancing_policies>` for more details. Support can
    be temporarily reverted by setting runtime guard ``envoy.reloadable_features.async_host_selection`` to ``false``.
- area: ext_proc
  change: |
    Adding support for a new body mode: ``FULL_DUPLEX_STREAMED`` in the ``ext_proc`` filter
    :ref:`processing_mode <envoy_v3_api_field_extensions.filters.http.ext_proc.v3.ExternalProcessor.processing_mode>`.
- area: proxy_protocol
  change: |
    Added support for injecting custom Type-Length-Value (TLV) entries into the Proxy Protocol v2 header for upstream
    transport sockets. Custom TLVs can be defined both in the endpoint host's typed metadata under the
    ``envoy.transport_sockets.proxy_protocol`` namespace and at the configuration level via the ``ProxyProtocolConfig``'s
    ``added_tlvs`` field. Host-level TLV definitions override config-level entries when the same type is specified, allowing
    default TLVs to be set globally, while enabling further per-endpoint customizations.
- area: formatter
  change: |
    Added ``QUERY_PARAM`` support for substitution formatter. See :ref:`access log formatter <config_access_log_format>`
    for more details.
- area: http
  change: |
    Added :ref:`max_metadata_size <envoy_v3_api_field_config.core.v3.Http2ProtocolOptions.max_metadata_size>` to make
    HTTP/2 metadata limits configurable.
- area: tcp_proxy
  change: |
    Added support for :ref:`backoff_options <envoy_v3_api_field_extensions.filters.network.tcp_proxy.v3.TcpProxy.backoff_options>`
    to configure the backoff strategy for TCP proxy retries.
- area: redis
  change: |
    Added support for multi-key commands on transactions.
- area: dfp
  change: |
    Added a feature to disable DNS refresh on failure by setting :ref:`disable_dns_refresh_on_failure
    <envoy_v3_api_field_extensions.common.dynamic_forward_proxy.v3.DnsCacheConfig.disable_dns_refresh_on_failure>` to
    ``true``. By enabling this feature, the failed hosts will now be treated as a cache miss.
- area: xds
  change: |
    Reporting a locality_stats to LRS server when ``rq_issued > 0``, disable by setting runtime guard
    ``envoy.reloadable_features.report_load_with_rq_issued`` to ``false``.
- area: local_rate_limit
  change: |
    Added support for dynamic token buckets in local rate limit filter for http requests.
- area: attributes
  change: |
    Added :ref:`attribute <arch_overview_attributes>` ``upstream.locality`` to obtain upstream locality information.
- area: dynamic_modules
  change: |
    Added the initial support for shared libraries to be loaded by Envoy at runtime. Please refer to the overview documentation for the
    feature :ref:`here <arch_overview_dynamic_modules>`.
- area: ext_proc
  change: |
    Added an :ref:`extension
    <envoy_v3_api_msg_extensions.http.ext_proc.response_processors.save_processing_response.v3.SaveProcessingResponse>` to save the
    :ref:`response <envoy_v3_api_msg_service.ext_proc.v3.ProcessingResponse>` from the external processor to filter state.
- area: http
  change: |
    Made the :ref:`credential injector filter <envoy_v3_api_msg_extensions.filters.http.credential_injector.v3.CredentialInjector>`
    work as an upstream filter.
<<<<<<< HEAD
- area: lua
  change: |
    Added support for clearing the route cache explicitly in the Lua filter.
    See :ref:`clearRouteCache() <config_http_filters_lua_stream_handle_api_clear_route_cache>` for more details.

=======
- area: tcp_proxy
  change: |
    added :ref:`an option <config_network_filters_tcp_proxy_receive_before_connect>` to allow filters to read from the
    downstream connection before TCP proxy has opened the upstream connection, by setting a filter state object for the key
    ``envoy.tcp_proxy.receive_before_connect``.
>>>>>>> 4ace96e5
deprecated:<|MERGE_RESOLUTION|>--- conflicted
+++ resolved
@@ -170,6 +170,10 @@
   change: |
     Reporting a locality_stats to LRS server when ``rq_issued > 0``, disable by setting runtime guard
     ``envoy.reloadable_features.report_load_with_rq_issued`` to ``false``.
+- area: lua
+  change: |
+    Added support for clearing the route cache explicitly in the Lua filter.
+    See :ref:`clearRouteCache() <config_http_filters_lua_stream_handle_api_clear_route_cache>` for more details.
 - area: local_rate_limit
   change: |
     Added support for dynamic token buckets in local rate limit filter for http requests.
@@ -189,17 +193,10 @@
   change: |
     Made the :ref:`credential injector filter <envoy_v3_api_msg_extensions.filters.http.credential_injector.v3.CredentialInjector>`
     work as an upstream filter.
-<<<<<<< HEAD
-- area: lua
-  change: |
-    Added support for clearing the route cache explicitly in the Lua filter.
-    See :ref:`clearRouteCache() <config_http_filters_lua_stream_handle_api_clear_route_cache>` for more details.
-
-=======
+
 - area: tcp_proxy
   change: |
     added :ref:`an option <config_network_filters_tcp_proxy_receive_before_connect>` to allow filters to read from the
     downstream connection before TCP proxy has opened the upstream connection, by setting a filter state object for the key
     ``envoy.tcp_proxy.receive_before_connect``.
->>>>>>> 4ace96e5
 deprecated:
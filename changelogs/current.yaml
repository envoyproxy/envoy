date: Pending

behavior_changes:
# *Changes that are expected to cause an incompatibility if applicable; deployment changes are likely required*
- area: tracing
  change: |
    OpenTracing is now deprecated since the upstream project has been abandoned.

- area: eds
  change: |
    Introduced caching of EDS assignments when used with ADS. Prior to this change, Envoy required that EDS assignments were sent
    after an EDS cluster was updated. If no EDS assignment was received for the cluster, it ended up with an empty assignment.
    Following this change, after a cluster update, Envoy waits for an EDS assignment until
    :ref:`initial_fetch_timeout <envoy_v3_api_field_config.core.v3.ConfigSource.initial_fetch_timeout>` times out, and will then apply
    the cached assignment and finish updating the warmed cluster. This change is disabled by default, and can be enabled by setting
    the runtime flag ``envoy.restart_features.use_eds_cache_for_ads`` to true.

minor_behavior_changes:
# *Changes that may cause incompatibilities for some users, but should not for most*
- area: outlier detection
  change: |
    Outlier detection will always respect max_ejection_percent now.
    This behavioral change can be reverted by setting runtime guard
    ``envoy.reloadable_features.check_mep_on_first_eject`` to false.
- area: quic
  change: |
    Enable QUICHE request and response headers validation. This behavior can be reverted by setting runtime flag
    ``envoy.reloadable_features.FLAGS_envoy_quic_reloadable_flag_quic_act_upon_invalid_header`` to false.

bug_fixes:
# *Changes expected to improve the state of the world and are unlikely to have negative effects*
- area: connection limit
  change: |
    fixed a use-after-free bug in the connection limit filter.
- area: subset load balancer
  change: |
    Fixed a bug where
    :ref:`overprovisioning_factor<envoy_v3_api_field_config.endpoint.v3.ClusterLoadAssignment.Policy.overprovisioning_factor>` and
    :ref:`weighted_priority_health <envoy_v3_api_field_config.endpoint.v3.ClusterLoadAssignment.Policy.weighted_priority_health>`
    values were not respected when subset load balacing was enabled. The default values of 140 and false were always used.
<<<<<<< HEAD
- area: tracers
  change: |
    use unary RPC calls for OpenTelemetry trace exports, rather than client-side streaming connections.
=======
- area: extension_discovery_service
  change: |
    Fixed a bug causing crash if ECDS is used with upstream HTTP filters.
>>>>>>> 8d48ccd7

removed_config_or_runtime:
# *Normally occurs at the end of the* :ref:`deprecation period <deprecated>`

new_features:
- area: access_log
  change: |
    added %RESPONSE_FLAGS_LONG% substitution string, that will output a pascal case string representing the resonse flags.
    The output response flags will correspond with %RESPONSE_FLAGS%, only with a long textual string representation.
- area: config
  change: |
    Added the capability to defer broadcasting of certain cluster (CDS, EDS) to
    worker threads from the main thread. This optimization can save significant
    amount of memory in cases where there are (1) a large number of workers and
    (2) a large amount of config, most of which is unused. This capability is
    guarded by :ref:`enable_deferred_cluster_creation
    <envoy_v3_api_field_config.bootstrap.v3.ClusterManager.enable_deferred_cluster_creation>`.
- area: extension_discovery_service
  change: |
    added ECDS support for :ref:` downstream network filters<envoy_v3_api_field_config.listener.v3.Filter.config_discovery>`.
- area: ext_proc
  change: |
    added
    :ref:`disable_immediate_response <envoy_v3_api_field_extensions.filters.http.ext_proc.v3.ExternalProcessor.disable_immediate_response>`
    config API to ignore the
    :ref:`immediate_response <envoy_v3_api_field_service.ext_proc.v3.ProcessingResponse.immediate_response>`
    message from the external processing server.

- area: http
  change: |
    added :ref:`Json-To-Metadata filter <envoy_v3_api_msg_extensions.filters.http.json_to_metadata.v3.JsonToMetadata>`.
- area: extension_discovery_service
  change: |
    added metric listener.listener_stat.network_extension_config_missing to track closed connections due to missing config.
- area: redis
  change: |
    added support for time command (returns a local response).
- area: redis
  change: |
    added support for lmove command.

deprecated:<|MERGE_RESOLUTION|>--- conflicted
+++ resolved
@@ -38,15 +38,12 @@
     :ref:`overprovisioning_factor<envoy_v3_api_field_config.endpoint.v3.ClusterLoadAssignment.Policy.overprovisioning_factor>` and
     :ref:`weighted_priority_health <envoy_v3_api_field_config.endpoint.v3.ClusterLoadAssignment.Policy.weighted_priority_health>`
     values were not respected when subset load balacing was enabled. The default values of 140 and false were always used.
-<<<<<<< HEAD
 - area: tracers
   change: |
     use unary RPC calls for OpenTelemetry trace exports, rather than client-side streaming connections.
-=======
 - area: extension_discovery_service
   change: |
     Fixed a bug causing crash if ECDS is used with upstream HTTP filters.
->>>>>>> 8d48ccd7
 
 removed_config_or_runtime:
 # *Normally occurs at the end of the* :ref:`deprecation period <deprecated>`

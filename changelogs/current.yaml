date: Pending

behavior_changes:
# *Changes that are expected to cause an incompatibility if applicable; deployment changes are likely required*
- area: thread_local
  change: |
    Changes the behavior of the ``SlotImpl`` class destructor. With this change the destructor can be called on any thread.
    This behavior can be reverted by setting the runtime flag ``envoy.reloadable_features.allow_slot_destroy_on_worker_threads``
    to false.
- area: ext_proc
  change: |
    Adding support for
    :ref:`route_cache_action <envoy_v3_api_field_extensions.filters.http.ext_proc.v3.ExternalProcessor.route_cache_action>`.
    It specifies the route action to be taken when an external processor response is received in response to request headers.
- area: http2
  change: |
    Changes the default value of ``envoy.reloadable_features.http2_use_oghttp2`` to true. This changes the codec used for HTTP/2
    requests and responses. This behavior can be reverted by setting the feature to false.
- area: http2
  change: |
    Passes HTTP/2 DATA frames through a different codec API. This behavior can be temporarily disabled by setting the runtime
    feature ``envoy.reloadable_features.http2_use_visitor_for_data`` to false.
- area: runtime
  change: |
    Rejecting invalid yaml. This has been an ENVOY_BUG linked to https://github.com/envoyproxy/envoy/issues/27434
    for over a year with no hard-blockers so should be Ok. This behavior can be temporarily disabled by setting
    the runtime feature ``envoy.reloadable_features.reject_invalid_yaml`` to false but the runtime guard must be
    parsed before any invalid yaml.
- area: proxy_protocol
  change: |
    Populate typed metadata by default in proxy protocol listener. Typed metadata can be consumed as
    :ref:`TlvsMetadata type <envoy_v3_api_msg_data.core.v3.TlvsMetadata>`.
    This change can be temporarily disabled by setting the runtime flag
    ``envoy.reloadable_features.use_typed_metadata_in_proxy_protocol_listener`` to ``false``.
- area: golang
  change: |
    Move ``Continue``, ``SendLocalReply`` and ``RecoverPanic` from ``FilterCallbackHandler`` to ``DecoderFilterCallbacks`` and
    ``EncoderFilterCallbacks``, to support full-duplex processing.

minor_behavior_changes:
# *Changes that may cause incompatibilities for some users, but should not for most*
- area: dfp
  change: |
    Changed dynamic forward proxy so local reply errors include DNS resolution details.  This behavior can be temporarily
    disabled by setting the runtime feature ``envoy.reloadable_features.dns_details`` to false.
- area: grpc
  change: |
    Changes in ``AsyncStreamImpl`` and ``GoogleAsyncStreamImpl`` now propagate tracing context headers in bidirectional streams when using
    :ref:`Envoy gRPC client <envoy_v3_api_field_config.core.v3.GrpcService.envoy_grpc>` or
    :ref:`Google C++ gRPC client <envoy_v3_api_field_config.core.v3.GrpcService.google_grpc>`. Previously, tracing context headers
    were not being set when calling external services such as ``ext_proc``.
- area: http
  change: |
    Fixed host header changes for shadow requests to properly handle ipv6 addresses.
- area: tracers
  change: |
    Set status code for OpenTelemetry tracers (previously unset).
- area: config
  change: |
    Stricter validation of a ``google.protobuf.Duration`` field in a config, rejecting invalid values (where the number
    of years is over 292). This can be temporarily reverted by setting runtime guard
    ``envoy.reloadable_features.strict_duration_validation`` to ``false``.
- area: xds
  change: |
    Updated xDS-TP path naming to better comply with RFC-3986. Encoded resource paths can now include an a colon ``:``,
    instead of ``%3A``. This behavior can be reverted by setting the runtime flag
    ``envoy.reloadable_features.xdstp_path_avoid_colon_encoding`` to ``false``.
- area: udp
  change: |
    Change GRO read buffer to 64kB to avoid MSG_TRUNC. And change the way to limit the number of packets processed per event
    loop to work with GRO. This behavior can be reverted by setting runtime guard
    ``envoy.reloadable_features.udp_socket_apply_aggregated_read_limit`` to false.
- area: statistics
  change: |
    Hot restart statistics like hot_restart_epoch are only set when hot restart is enabled.
- area: dns
  change: |
    Changes the behavior of the getaddrinfo DNS resolver so that it treats EAI_NODATA and EAI_NONAME
    as successful queries with empty results, instead of as DNS failures. This change brings the
    getaddrinfo behavior in-line with the c-ares resolver behavior. This behavior can be reverted by
    setting the runtime guard ``envoy.reloadable_features.dns_nodata_noname_is_success`` to false.
- area: access_log
  change: |
    The upstream connection address, rather than the upstream host address, will be used for the ``%UPSTREAM_REMOTE_ADDRESS%``,
    ``%UPSTREAM_REMOTE_PORT%`` and ``%UPSTREAM_REMOTE_ADDRESS_WITHOUT_PORT%`` access log format specifiers.
    This behavior can be reverted by setting the runtime guard
    ``envoy.reloadable_features.upstream_remote_address_use_connection`` to false.
- area: access_log
  change: |
    The ``%CEL%`` formatter support call functions.
- area: http
  change: |
    Changing header validation checks in the substitution format utility and CEL code to do RCF complaint header validation.
    This behavior can be reverted by setting the runtime guard ``envoy.reloadable_features.consistent_header_validation`` to false.
- area: quic
  change: |
    Cache source/destination address instances in a LUR cache for packet read to improve performance.
    This behavior can be reverted by setting the runtime guard
    ``envoy.reloadable_features.quic_upstream_socket_use_address_cache_for_read`` to false.
- area: quic
  change: |
    When a quic connection socket is created, the socket's detected transport protocol will be set to "quic".
- area: config
  change: |
    In xDS configuration, the :ref:`AUTO <envoy_v3_api_enum_value_config.core.v3.ApiVersion.AUTO>` value now means
    :ref:`V3 <envoy_v3_api_enum_value_config.core.v3.ApiVersion.V3>`. :ref:`AUTO <envoy_v3_api_enum_value_config.core.v3.ApiVersion.AUTO>`
    is the default value of the enum, so this field may be omitted from all configurations now.
- area: filters
  change: |
    Set ``WWW-Authenticate`` header for 401 responses from the Basic Auth filter.
- area: http
  change: |
    Removed runtime guard ``envoy.reloadable_features.refresh_rtt_after_request`` and legacy code path.
- area: http
  change: |
    Changing HTTP/2 semi-colon prefixed headers to being sanitized by Envoy code rather than nghttp2. Should be a functional no-op but
    guarded by ``envoy.reloadable_features.sanitize_http2_headers_without_nghttp2``.

bug_fixes:
# *Changes expected to improve the state of the world and are unlikely to have negative effects*
- area: admission control
  change: |
    Fixed the thread-local controller's average RPS calculation to be calculated over the full
    lookback window. Previously, the controller would calculate the average RPS over the amount of
    time elapsed since the oldest valid request sample. This change brings the behavior in line with
    the documentation.
- area: outlier detection
  change: |
    Fixed :ref:`successful_active_health_check_uneject_host
    <envoy_v3_api_field_config.cluster.v3.OutlierDetection.successful_active_health_check_uneject_host>`.
    Before, a failed health check could uneject the host if the ``FAILED_ACTIVE_HC`` health flag had not been set.
- area: quic
  change: |
    Applied 2 QUICHE patches for crash bugs in ``QuicSpdyStream`` ``OnDataAvailable()`` and ``OnInitialHeaderComplete()``.
- area: quic
  change: |
    Fixed crash bug when QUIC downstream stream was read closed and then timed out.
- area: tls
  change: |
    Fix a RELEASE_ASSERT when using :ref:`auto_sni <envoy_v3_api_field_config.core.v3.UpstreamHttpProtocolOptions.auto_sni>`
    if the downstream request ``:authority`` was longer than 255 characters.
- area: tracing
  change: |
    Fix an issue where span id is missing from opentelemetry access log entries.
- area: ext_authz
  change: |
    Added field
    :ref:`validate_mutations <envoy_v3_api_field_extensions.filters.http.ext_authz.v3.ExtAuthz.validate_mutations>`,
    which, when set to true, adds header & query parameter mutation validation to the http ext_authz
    filter. If an authz response contains invalid mutations, the filter responds to the downstream
    request with HTTP 500 Internal Server Error. If you use ext_authz with an untrusted side stream,
    it's recommended you set this to true.
- area: http
  change: |
    Fix a crash when reloading the HTTP Connection Manager via ECDS.
- area: cares
  change: |
    Upgraded c-ares library to 1.20.1 and added fix to c-ares DNS implementation to additionally check for ``ARES_EREFUSED``,
    ``ARES_ESERVFAIL``and ``ARES_ENOTIMP`` status. Without this fix, ``DestroyChannelOnRefused`` and
    ``CustomResolverValidAfterChannelDestruction`` unit test will break.
- area: udp
  change: |
    Fixed a bug that would cause Envoy to crash when updates to a pre-existing cluster were made (e.g. ``HostSet`` changes).
- area: ext_authz
  change: |
    Handle ``append_action`` from :ref:`external authorization service <envoy_v3_api_msg_service.auth.v3.CheckResponse>`
    that was ignored.
- area: oauth2
  change: |
    Fixed a bug that would cause Envoy to crash when recieving an Oauth callback while the Oauth upstream is unhealthy
    (e.g. due to DNS issues).
- area: http
  change: |
    Fix BalsaParser resetting state too early, guarded by default-true
    ``envoy.reloadable_features.http1_balsa_delay_reset``.
- area: ext_authz
  change: |
    Set the SNI value from the requested server name if it isn't available on the connection/socket. This applies when
    ``include_tls_session`` is true. The requested server name is set on a connection when filters such as the TLS
    inspector are used.
- area: oauth
  change: |
    The id token cookie now expires at the same time the id token itself expires, instead of when the access token expires.
- area: decompression
  change: |
    Fixed a bug where Envoy will go into an endless loop when using the brotli decompressor. If the input stream has
    redundant data, the decompressor will loop forever.
- area: websocket
  change: |
    Only 101 is considered a successful response for websocket handshake for HTTP/1.1, and Envoy as a proxy will proxy the response
    header from upstream to downstream and then close the request if other status is received. This behavior can be
    reverted by ``envoy_reloadable_features_check_switch_protocol_websocket_handshake``.
- area: async http client
  change: |
    Added one option to disable the response body buffering for mirror request. Also introduced a 32MB cap for the response
    buffer, which can be changed by the runtime flag ``http.async_response_buffer_limit`` based on the product needs.
- area: ext_authz
  change: |
    Validate http service path_prefix
    :ref:`path_prefix <envoy_v3_api_field_extensions.filters.http.ext_authz.v3.HttpService.path_prefix>`,
    Validate http service path_prefix configuration must start with ``/``.
- area: admin
  change: |
    Fixed missing :ref:`additional addresses <envoy_v3_api_msg_config.endpoint.v3.Endpoint.AdditionalAddress>`
    for :ref:`LbEndpoint <envoy_v3_api_field_config.endpoint.v3.LbEndpoint.endpoint>` in config dump.

removed_config_or_runtime:
# *Normally occurs at the end of the* :ref:`deprecation period <deprecated>`
- area: tls
  change: |
    Removed ``envoy.reloadable_features.enable_intermediate_ca`` runtime flag and lagacy code paths.
- area: oauth
  change: |
    Removed ``envoy.reloadable_features.oauth_use_standard_max_age_value`` runtime flag and lagacy code paths.
- area: http
  change: |
    Removed ``envoy.reloadable_features.use_cluster_cache_for_alt_protocols_filter`` runtime flag and lagacy code paths.
- area: http
  change: |
    Removed ``envoy.restart_features.send_goaway_for_premature_rst_streams`` runtime flag and legacy code paths.
- area: load_balancing
  change: |
    Removed ``envoy.reloadable_features.enable_zone_routing_different_zone_counts`` runtime flag and legacy code paths.
- area: load_balancing
  change: |
    Removed ``envoy.reloadable_features.locality_routing_use_new_routing_logic`` runtime flag and legacy code paths.
- area: http
  change: |
    Removed ``envoy.reloadable_features.proxy_status_upstream_request_timeout`` runtime flag and lagacy code paths.
- area: http
  change: |
    Removed ``envoy.reloadable_features.handle_uppercase_scheme`` runtime flag and legacy code paths.
- area: tcp
  change: |
    Removed ``envoy.reloadable_features.detect_and_raise_rst_tcp_connection`` runtime flag and legacy code paths.
- area: tls
  change: |
    Removed ``envoy.reloadable_features.no_full_scan_certs_on_sni_mismatch`` runtime flag and lagacy code paths.
- area: http
  change: |
    Removed ``envoy.reloadable_features.http_allow_partial_urls_in_referer`` runtime flag and legacy code paths.
- area: oauth
  change: |
    Removed ``envoy.reloadable_features.oauth_make_token_cookie_httponly`` runtime flag and legacy code paths.
- area: http
  change: |
    Removed ``envoy.reloadable_features.lowercase_scheme`` runtime flag and legacy code paths.
- area: oauth
  change: |
    Removed ``envoy.reloadable_features.hmac_base64_encoding_only`` runtime flag and legacy code paths.
- area: upstream
  change: |
    Removed ``envoy.reloadable_features.convert_legacy_lb_config`` runtime flag and legacy code paths.
- area: thrift
  change: |
    Removed ``envoy.reloadable_features.thrift_connection_draining`` runtime flag and legacy code paths.
- area: thrift
  change: |
    Removed ``envoy.reloadable_features.thrift_allow_negative_field_ids`` runtime flag and legacy code paths.
- area: router
  change: |
    Removed ``envoy.reloadable_features.copy_response_code_to_downstream_stream_info`` runtime flag and legacy code paths.
- area: http2
  change: |
    Removed ``envoy.reloadable_features.http2_decode_metadata_with_quiche`` runtime flag and legacy code paths.
- area: ext_authz
  change: |
    Removed ``envoy.reloadable_features.ext_authz_http_send_original_xff`` runtime flag and legacy code paths.
- area: jwt
  change: |
    Removed ``envoy.reloadable_features.token_passed_entirely`` runtime flag and legacy code paths.
- area: http
  change: |
    Removed ``envoy.reloadable_features.stop_decode_metadata_on_local_reply`` runtime flag and legacy code paths.

new_features:
- area: hot_restart
  change: |
    Added new command-line flag :option:`--skip-hot-restart-parent-stats`.
- area: matching
  change: |
    Added :ref:`Filter State Input <envoy_v3_api_msg_extensions.matching.common_inputs.network.v3.FilterStateInput>`
    for matching http input based on filter state objects.
- area: ext_authz
  change: |
    Added :ref:`disallowed_headers <envoy_v3_api_field_extensions.filters.http.ext_authz.v3.ExtAuthz.disallowed_headers>`
    to specify headers that should never be sent to the external authentication service. Overrides
    :ref:`allowed_headers <envoy_v3_api_field_extensions.filters.http.ext_authz.v3.ExtAuthz.allowed_headers>`
    if a header matches both.
- area: upstream
  change: |
    Added a new field to LocalityLbEndpoints, :ref:`LocalityLbEndpoints.Metadata
    <envoy_v3_api_field_config.endpoint.v3.LocalityLbEndpoints.metadata>`, that may be used for transport socket
    matching groups of endpoints.
- area: quic
  change: |
    Added support for QUIC server preferred address when there is a DNAT between the client and Envoy. See
    :ref:`new config
    <envoy_v3_api_field_extensions.quic.server_preferred_address.v3.FixedServerPreferredAddressConfig.AddressFamilyConfig.dnat_address>`.
- area: cares
  change: |
    Added :ref:`udp_max_queries<envoy_v3_api_field_extensions.network.dns_resolver.cares.v3.CaresDnsResolverConfig.udp_max_queries>`
    option to limit the number of UDP queries.
- area: http
  change: |
    Added :ref:`disable_shadow_host_suffix_append
    <envoy_v3_api_field_config.route.v3.RouteAction.RequestMirrorPolicy.disable_shadow_host_suffix_append>`
    in :ref:`request_mirror_policies <envoy_v3_api_field_config.route.v3.RouteAction.request_mirror_policies>`
    for disabling appending of the ``-shadow`` suffix to the shadowed host/authority header.
- area: http
  change: |
    Added field :ref:`match_upstream <envoy_v3_api_field_config.core.v3.SchemeHeaderTransformation.match_upstream>`,
    which, when set to true, will set the downstream request ``:scheme`` to match the upstream transport protocol.
- area: redis
  change: |
    Added support for `inline commands <https://redis.io/docs/reference/protocol-spec/#inline-commands>`_.
- area: proxy_protocol
  change: |
    Added field :ref:`stat_prefix <envoy_v3_api_field_extensions.filters.listener.proxy_protocol.v3.ProxyProtocol.stat_prefix>`
    to the proxy protocol listener filter configuration, allowing for differentiating statistics when multiple proxy
    protocol listener filters are configured.
- area: aws_lambda
  change: |
    The ``aws_lambda`` filter now supports the
    :ref:`credentials <envoy_v3_api_field_extensions.filters.http.aws_lambda.v3.Config.credentials>` parameter.
    This enables setting AWS credentials from the filter configuration.
- area: access_log
  change: |
    added support for :ref:`%UPSTREAM_HOST_NAME% <config_access_log_format_upstream_host_name>` for the upstream host
    identifier.
- area: access_loggers
  change: |
    Added ``TRACE_ID`` :ref:`access log formatter <config_access_log_format>`.
- area: healthcheck
  change: |
    Added support to healthcheck with ProxyProtocol in TCP Healthcheck by setting
    :ref:`health_check_config <envoy_v3_api_field_config.core.v3.HealthCheck.TcpHealthCheck.proxy_protocol_config>`.
- area: local_rate_limit
  change: |
    Added support for :ref:`local cluster rate limit
    <envoy_v3_api_field_extensions.filters.http.local_ratelimit.v3.LocalRateLimit.local_cluster_rate_limit>`.
    If set, the token buckets of the local rate limit will be shared across all the Envoy instances in the local
    cluster.
- area: ext_authz
  change: |
    added
    :ref:`decoder_header_mutation_rules <envoy_v3_api_field_extensions.filters.http.ext_authz.v3.ExtAuthz.decoder_header_mutation_rules>`
    which allows you to configure what decoder header mutations are allowed from the ext_authz
    service as well as whether to fail the downstream request if disallowed mutations are requested.
- area: access_log
  change: |
    added new ``access_log`` command operators to retrieve upstream connection information change: ``%UPSTREAM_PEER_URI_SAN%``,
    ``%UPSTREAM_PEER_IP_SAN%``, ``%UPSTREAM_PEER_DNS_SAN%``, ``%UPSTREAM_LOCAL_URI_SAN%``, ``%UPSTREAM_LOCAL_DNS_SAN%``,
    ``%UPSTREAM_LOCAL_IP_SAN%``.
- area: wasm
  change: |
    Update ``wasm`` filter to support use as an upstream filter.
- area: open_telemetry
  change: |
    added :ref:`stat_prefix
    <envoy_v3_api_field_extensions.access_loggers.open_telemetry.v3.OpenTelemetryAccessLogConfig.stat_prefix>`
    configuration to support additional stat prefix for the OpenTelemetry logger.
- area: thrift
  change: |
    added implementation of :ref:`thrift to metadata <envoy_v3_api_msg_extensions.filters.http.thrift_to_metadata.v3.ThriftToMetadata>`
    http filter.
- area: open_telemetry
  change: |
    added :ref:`formatters
    <envoy_v3_api_field_extensions.access_loggers.open_telemetry.v3.OpenTelemetryAccessLogConfig.formatters>`
    configuration to support extension formatter for the OpenTelemetry logger.
- area: routing
  change: |
    added support in :ref:`file datasource <envoy_v3_api_field_config.route.v3.DirectResponseAction.body>` implementation
    to listen to file changes and dynamically update the response when :ref:`watched_directory
    <envoy_v3_api_field_config.core.v3.datasource.watched_directory>`
    is configured in :ref:`DataSource <envoy_v3_api_msg_config.core.v3.datasource>`.
- area: listener
  change: |
    Added :ref:`bypass_overload_manager <envoy_v3_api_field_config.listener.v3.Listener.bypass_overload_manager>`
    to bypass the overload manager for a listener. When set to true, the listener will not be subject to overload protection.
- area: rbac
  change: |
    The RBAC filter will now log the enforced rule to the dynamic metadata field
    "enforced_effective_policy_id" and the result to the dynamic metadata field
    "enforced_engine_result". These are only populated if a non-shadow engine exists.
<<<<<<< HEAD
- area: outlier detection
  change: |
    Added :ref:`extensions framework<envoy_v3_api_field_config.cluster.v3.OutlierDetection.monitors>` and implementation of
    :ref:`consecutive errors extension<envoy_v3_api_msg_extensions.outlier_detection_monitors.consecutive_errors.v3.ConsecutiveErrors>`.
    Users can configure a range of HTTP codes which should be interpreted as errors.
=======
- area: jwt_authn
  change: |
    Added :ref:`strip_failure_response
    <envoy_v3_api_field_extensions.filters.http.jwt_authn.v3.JwtAuthentication.strip_failure_response>`
    to allow stripping the failure response details from the JWT authentication filter.
>>>>>>> f0201e54

deprecated:
- area: tracing
  change: |
    Disable OpenCensus by default, as it is
    `no longer supported/maintained upstream <https://opentelemetry.io/blog/2023/sunsetting-opencensus/>`_.
    This extension can be replaced with the OpenTelemetry tracer and collector.<|MERGE_RESOLUTION|>--- conflicted
+++ resolved
@@ -384,19 +384,16 @@
     The RBAC filter will now log the enforced rule to the dynamic metadata field
     "enforced_effective_policy_id" and the result to the dynamic metadata field
     "enforced_engine_result". These are only populated if a non-shadow engine exists.
-<<<<<<< HEAD
+- area: jwt_authn
+  change: |
+    Added :ref:`strip_failure_response
+    <envoy_v3_api_field_extensions.filters.http.jwt_authn.v3.JwtAuthentication.strip_failure_response>`
+    to allow stripping the failure response details from the JWT authentication filter.
 - area: outlier detection
   change: |
     Added :ref:`extensions framework<envoy_v3_api_field_config.cluster.v3.OutlierDetection.monitors>` and implementation of
     :ref:`consecutive errors extension<envoy_v3_api_msg_extensions.outlier_detection_monitors.consecutive_errors.v3.ConsecutiveErrors>`.
     Users can configure a range of HTTP codes which should be interpreted as errors.
-=======
-- area: jwt_authn
-  change: |
-    Added :ref:`strip_failure_response
-    <envoy_v3_api_field_extensions.filters.http.jwt_authn.v3.JwtAuthentication.strip_failure_response>`
-    to allow stripping the failure response details from the JWT authentication filter.
->>>>>>> f0201e54
 
 deprecated:
 - area: tracing

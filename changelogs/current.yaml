date: Pending

behavior_changes:
# *Changes that are expected to cause an incompatibility if applicable; deployment changes are likely required*
- area: thread_local
  change: |
    Changes the behavior of the ``SlotImpl`` class destructor. With this change the destructor can be called on any thread.
    This behavior can be reverted by setting the runtime flag ``envoy.reloadable_features.allow_slot_destroy_on_worker_threads``
    to false.
- area: ext_proc
  change: |
    Adding support for
    :ref:`route_cache_action <envoy_v3_api_field_extensions.filters.http.ext_proc.v3.ExternalProcessor.route_cache_action>`.
    It specifies the route action to be taken when an external processor response is received in response to request headers.
- area: http2
  change: |
    Changes the default value of ``envoy.reloadable_features.http2_use_oghttp2`` to true. This changes the codec used for HTTP/2
    requests and responses. This behavior can be reverted by setting the feature to false.
- area: http2
  change: |
    Passes HTTP/2 DATA frames through a different codec API. This behavior can be temporarily disabled by setting the runtime
    feature ``envoy.reloadable_features.http2_use_visitor_for_data`` to false.
- area: runtime
  change: |
    Rejecting invalid yaml. This has been an ENVOY_BUG linked to https://github.com/envoyproxy/envoy/issues/27434
    for over a year with no hard-blockers so should be Ok. This behavior can be temporarily disabled by setting
    the runtime feature ``envoy.reloadable_features.reject_invalid_yaml`` to false but the runtime guard must be
    parsed before any invalid yaml.
- area: proxy_protocol
  change: |
    Populate typed metadata by default in proxy protocol listener. Typed metadata can be consumed as
    :ref:`TlvsMetadata type <envoy_v3_api_msg_data.core.v3.TlvsMetadata>`.
    This change can be temporarily disabled by setting the runtime flag
    ``envoy.reloadable_features.use_typed_metadata_in_proxy_protocol_listener`` to ``false``.
- area: composite_filter
  change: |
    Adding support for
    :ref:`sample_percent <envoy_v3_api_field_extensions.filters.http.composite.v3.ExecuteFilterAction.sample_percent>`.
    It specifies the probability of the action execution. If not specified, it is 100%.
- area: golang
  change: |
    Move ``Continue``, ``SendLocalReply`` and ``RecoverPanic` from ``FilterCallbackHandler`` to ``DecoderFilterCallbacks`` and
    ``EncoderFilterCallbacks``, to support full-duplex processing.
- area: ext_proc
  change: |
    Added support for observability mode. If enabled, each part of the HTTP request or response specified by ProcessingMode
    is sent without waiting for the response from the ext_proc service. It is "Send and Go" mode that can be used by external
    processor to observe Envoy data and status.

minor_behavior_changes:
# *Changes that may cause incompatibilities for some users, but should not for most*
- area: dfp
  change: |
    Changed dynamic forward proxy so local reply errors include DNS resolution details.  This behavior can be temporarily
    disabled by setting the runtime feature ``envoy.reloadable_features.dns_details`` to false.
- area: grpc
  change: |
    Changes in ``AsyncStreamImpl`` and ``GoogleAsyncStreamImpl`` now propagate tracing context headers in bidirectional streams when using
    :ref:`Envoy gRPC client <envoy_v3_api_field_config.core.v3.GrpcService.envoy_grpc>` or
    :ref:`Google C++ gRPC client <envoy_v3_api_field_config.core.v3.GrpcService.google_grpc>`. Previously, tracing context headers
    were not being set when calling external services such as ``ext_proc``.
- area: http
  change: |
    Fixed host header changes for shadow requests to properly handle ipv6 addresses.
- area: tracers
  change: |
    Set status code for OpenTelemetry tracers (previously unset).
- area: config
  change: |
    Stricter validation of a ``google.protobuf.Duration`` field in a config, rejecting invalid values (where the number
    of years is over 292). This can be temporarily reverted by setting runtime guard
    ``envoy.reloadable_features.strict_duration_validation`` to ``false``.
- area: xds
  change: |
    Updated xDS-TP path naming to better comply with RFC-3986. Encoded resource paths can now include an a colon ``:``,
    instead of ``%3A``. This behavior can be reverted by setting the runtime flag
    ``envoy.reloadable_features.xdstp_path_avoid_colon_encoding`` to ``false``.
- area: udp
  change: |
    Change GRO read buffer to 64kB to avoid MSG_TRUNC. And change the way to limit the number of packets processed per event
    loop to work with GRO. This behavior can be reverted by setting runtime guard
    ``envoy.reloadable_features.udp_socket_apply_aggregated_read_limit`` to false.
- area: statistics
  change: |
    Hot restart statistics like hot_restart_epoch are only set when hot restart is enabled.
- area: dns
  change: |
    Changes the behavior of the getaddrinfo DNS resolver so that it treats EAI_NODATA and EAI_NONAME
    as successful queries with empty results, instead of as DNS failures. This change brings the
    getaddrinfo behavior in-line with the c-ares resolver behavior. This behavior can be reverted by
    setting the runtime guard ``envoy.reloadable_features.dns_nodata_noname_is_success`` to false.
- area: access_log
  change: |
    The upstream connection address, rather than the upstream host address, will be used for the ``%UPSTREAM_REMOTE_ADDRESS%``,
    ``%UPSTREAM_REMOTE_PORT%`` and ``%UPSTREAM_REMOTE_ADDRESS_WITHOUT_PORT%`` access log format specifiers.
    This behavior can be reverted by setting the runtime guard
    ``envoy.reloadable_features.upstream_remote_address_use_connection`` to false.
- area: access_log
  change: |
    The ``%CEL%`` formatter support call functions.
- area: http
  change: |
    Changing header validation checks in the substitution format utility and CEL code to do RCF complaint header validation.
    This behavior can be reverted by setting the runtime guard ``envoy.reloadable_features.consistent_header_validation`` to false.
- area: quic
  change: |
    Cache source/destination address instances in a LUR cache for packet read to improve performance.
    This behavior can be reverted by setting the runtime guard
    ``envoy.reloadable_features.quic_upstream_socket_use_address_cache_for_read`` to false.
- area: quic
  change: |
    When a quic connection socket is created, the socket's detected transport protocol will be set to "quic".
<<<<<<< HEAD
- area: jwt_authn
  change: |
    Changes the behavior of the
    :ref:`forward <envoy_v3_api_field_extensions.filters.http.jwt_authn.v3.JwtProvider.forward>`
    config. Previously, the config only removes JWT if set in headers. With this addition, the config can also be
    used to remove JWT set in query parameters. This behavior can be reverted by setting the runtime guard
    ``envoy.reloadable_features.jwt_authn_remove_jwt_from_query_params`` to false.
=======
- area: config
  change: |
    In xDS configuration, the :ref:`AUTO <envoy_v3_api_enum_value_config.core.v3.ApiVersion.AUTO>` value now means
    :ref:`V3 <envoy_v3_api_enum_value_config.core.v3.ApiVersion.V3>`. :ref:`AUTO <envoy_v3_api_enum_value_config.core.v3.ApiVersion.AUTO>`
    is the default value of the enum, so this field may be omitted from all configurations now.
- area: filters
  change: |
    Set ``WWW-Authenticate`` header for 401 responses from the Basic Auth filter.
- area: jwt_authn
  change: |
    jwt_authn now validates provider URIs. If the validation is too strict it can temporarily be
    disabled by setting the runtime guard ``envoy.reloadable_features.jwt_authn_validate_uri`` to
    false.
- area: http
  change: |
    Removed runtime guard ``envoy.reloadable_features.refresh_rtt_after_request`` and legacy code path.
- area: http
  change: |
    Changing HTTP/2 semi-colon prefixed headers to being sanitized by Envoy code rather than nghttp2. Should be a functional no-op but
    guarded by ``envoy.reloadable_features.sanitize_http2_headers_without_nghttp2``.
>>>>>>> f3ee7c77

bug_fixes:
# *Changes expected to improve the state of the world and are unlikely to have negative effects*
- area: admission control
  change: |
    Fixed the thread-local controller's average RPS calculation to be calculated over the full
    lookback window. Previously, the controller would calculate the average RPS over the amount of
    time elapsed since the oldest valid request sample. This change brings the behavior in line with
    the documentation.
- area: outlier detection
  change: |
    Fixed :ref:`successful_active_health_check_uneject_host
    <envoy_v3_api_field_config.cluster.v3.OutlierDetection.successful_active_health_check_uneject_host>`.
    Before, a failed health check could uneject the host if the ``FAILED_ACTIVE_HC`` health flag had not been set.
- area: quic
  change: |
    Applied 2 QUICHE patches for crash bugs in ``QuicSpdyStream`` ``OnDataAvailable()`` and ``OnInitialHeaderComplete()``.
- area: quic
  change: |
    Fixed crash bug when QUIC downstream stream was read closed and then timed out.
- area: tls
  change: |
    Fix a RELEASE_ASSERT when using :ref:`auto_sni <envoy_v3_api_field_config.core.v3.UpstreamHttpProtocolOptions.auto_sni>`
    if the downstream request ``:authority`` was longer than 255 characters.
- area: tracing
  change: |
    Fix an issue where span id is missing from opentelemetry access log entries.
- area: ext_authz
  change: |
    Added field
    :ref:`validate_mutations <envoy_v3_api_field_extensions.filters.http.ext_authz.v3.ExtAuthz.validate_mutations>`,
    which, when set to true, adds header & query parameter mutation validation to the http ext_authz
    filter. If an authz response contains invalid mutations, the filter responds to the downstream
    request with HTTP 500 Internal Server Error. If you use ext_authz with an untrusted side stream,
    it's recommended you set this to true.
- area: http
  change: |
    Fix a crash when reloading the HTTP Connection Manager via ECDS.
- area: cares
  change: |
    Upgraded c-ares library to 1.20.1 and added fix to c-ares DNS implementation to additionally check for ``ARES_EREFUSED``,
    ``ARES_ESERVFAIL``and ``ARES_ENOTIMP`` status. Without this fix, ``DestroyChannelOnRefused`` and
    ``CustomResolverValidAfterChannelDestruction`` unit test will break.
- area: udp
  change: |
    Fixed a bug that would cause Envoy to crash when updates to a pre-existing cluster were made (e.g. ``HostSet`` changes).
- area: ext_authz
  change: |
    Handle ``append_action`` from :ref:`external authorization service <envoy_v3_api_msg_service.auth.v3.CheckResponse>`
    that was ignored.
- area: oauth2
  change: |
    Fixed a bug that would cause Envoy to crash when recieving an Oauth callback while the Oauth upstream is unhealthy
    (e.g. due to DNS issues).
- area: http
  change: |
    Fix BalsaParser resetting state too early, guarded by default-true
    ``envoy.reloadable_features.http1_balsa_delay_reset``.
- area: ext_authz
  change: |
    Set the SNI value from the requested server name if it isn't available on the connection/socket. This applies when
    ``include_tls_session`` is true. The requested server name is set on a connection when filters such as the TLS
    inspector are used.
- area: oauth
  change: |
    The id token cookie now expires at the same time the id token itself expires, instead of when the access token expires.
- area: decompression
  change: |
    Fixed a bug where Envoy will go into an endless loop when using the brotli decompressor. If the input stream has
    redundant data, the decompressor will loop forever.
- area: websocket
  change: |
    Only 101 is considered a successful response for websocket handshake for HTTP/1.1, and Envoy as a proxy will proxy the response
    header from upstream to downstream and then close the request if other status is received. This behavior can be
    reverted by ``envoy_reloadable_features_check_switch_protocol_websocket_handshake``.
- area: async http client
  change: |
    Added one option to disable the response body buffering for mirror request. Also introduced a 32MB cap for the response
    buffer, which can be changed by the runtime flag ``http.async_response_buffer_limit`` based on the product needs.
- area: ext_authz
  change: |
    Validate http service path_prefix
    :ref:`path_prefix <envoy_v3_api_field_extensions.filters.http.ext_authz.v3.HttpService.path_prefix>`,
    Validate http service path_prefix configuration must start with ``/``.
- area: admin
  change: |
    Fixed missing :ref:`additional addresses <envoy_v3_api_msg_config.endpoint.v3.Endpoint.AdditionalAddress>`
    for :ref:`LbEndpoint <envoy_v3_api_field_config.endpoint.v3.LbEndpoint.endpoint>` in config dump.

removed_config_or_runtime:
# *Normally occurs at the end of the* :ref:`deprecation period <deprecated>`
- area: tls
  change: |
    Removed ``envoy.reloadable_features.enable_intermediate_ca`` runtime flag and lagacy code paths.
- area: oauth
  change: |
    Removed ``envoy.reloadable_features.oauth_use_standard_max_age_value`` runtime flag and lagacy code paths.
- area: http
  change: |
    Removed ``envoy.reloadable_features.use_cluster_cache_for_alt_protocols_filter`` runtime flag and lagacy code paths.
- area: http
  change: |
    Removed ``envoy.restart_features.send_goaway_for_premature_rst_streams`` runtime flag and legacy code paths.
- area: load_balancing
  change: |
    Removed ``envoy.reloadable_features.enable_zone_routing_different_zone_counts`` runtime flag and legacy code paths.
- area: load_balancing
  change: |
    Removed ``envoy.reloadable_features.locality_routing_use_new_routing_logic`` runtime flag and legacy code paths.
- area: http
  change: |
    Removed ``envoy.reloadable_features.proxy_status_upstream_request_timeout`` runtime flag and lagacy code paths.
- area: http
  change: |
    Removed ``envoy.reloadable_features.handle_uppercase_scheme`` runtime flag and legacy code paths.
- area: tcp
  change: |
    Removed ``envoy.reloadable_features.detect_and_raise_rst_tcp_connection`` runtime flag and legacy code paths.
- area: tls
  change: |
    Removed ``envoy.reloadable_features.no_full_scan_certs_on_sni_mismatch`` runtime flag and lagacy code paths.
- area: http
  change: |
    Removed ``envoy.reloadable_features.http_allow_partial_urls_in_referer`` runtime flag and legacy code paths.
- area: oauth
  change: |
    Removed ``envoy.reloadable_features.oauth_make_token_cookie_httponly`` runtime flag and legacy code paths.
- area: http
  change: |
    Removed ``envoy.reloadable_features.lowercase_scheme`` runtime flag and legacy code paths.
- area: oauth
  change: |
    Removed ``envoy.reloadable_features.hmac_base64_encoding_only`` runtime flag and legacy code paths.
- area: upstream
  change: |
    Removed ``envoy.reloadable_features.convert_legacy_lb_config`` runtime flag and legacy code paths.
- area: thrift
  change: |
    Removed ``envoy.reloadable_features.thrift_connection_draining`` runtime flag and legacy code paths.
- area: thrift
  change: |
    Removed ``envoy.reloadable_features.thrift_allow_negative_field_ids`` runtime flag and legacy code paths.
- area: router
  change: |
    Removed ``envoy.reloadable_features.copy_response_code_to_downstream_stream_info`` runtime flag and legacy code paths.
- area: http2
  change: |
    Removed ``envoy.reloadable_features.http2_decode_metadata_with_quiche`` runtime flag and legacy code paths.
- area: ext_authz
  change: |
    Removed ``envoy.reloadable_features.ext_authz_http_send_original_xff`` runtime flag and legacy code paths.
- area: jwt
  change: |
    Removed ``envoy.reloadable_features.token_passed_entirely`` runtime flag and legacy code paths.
- area: http
  change: |
    Removed ``envoy.reloadable_features.stop_decode_metadata_on_local_reply`` runtime flag and legacy code paths.

new_features:
- area: hot_restart
  change: |
    Added new command-line flag :option:`--skip-hot-restart-parent-stats`.
- area: matching
  change: |
    Added :ref:`Filter State Input <envoy_v3_api_msg_extensions.matching.common_inputs.network.v3.FilterStateInput>`
    for matching http input based on filter state objects.
- area: ext_authz
  change: |
    Added :ref:`disallowed_headers <envoy_v3_api_field_extensions.filters.http.ext_authz.v3.ExtAuthz.disallowed_headers>`
    to specify headers that should never be sent to the external authentication service. Overrides
    :ref:`allowed_headers <envoy_v3_api_field_extensions.filters.http.ext_authz.v3.ExtAuthz.allowed_headers>`
    if a header matches both.
- area: upstream
  change: |
    Added a new field to LocalityLbEndpoints, :ref:`LocalityLbEndpoints.Metadata
    <envoy_v3_api_field_config.endpoint.v3.LocalityLbEndpoints.metadata>`, that may be used for transport socket
    matching groups of endpoints.
- area: quic
  change: |
    Added support for QUIC server preferred address when there is a DNAT between the client and Envoy. See
    :ref:`new config
    <envoy_v3_api_field_extensions.quic.server_preferred_address.v3.FixedServerPreferredAddressConfig.AddressFamilyConfig.dnat_address>`.
- area: cares
  change: |
    Added :ref:`udp_max_queries<envoy_v3_api_field_extensions.network.dns_resolver.cares.v3.CaresDnsResolverConfig.udp_max_queries>`
    option to limit the number of UDP queries.
- area: http
  change: |
    Added :ref:`disable_shadow_host_suffix_append
    <envoy_v3_api_field_config.route.v3.RouteAction.RequestMirrorPolicy.disable_shadow_host_suffix_append>`
    in :ref:`request_mirror_policies <envoy_v3_api_field_config.route.v3.RouteAction.request_mirror_policies>`
    for disabling appending of the ``-shadow`` suffix to the shadowed host/authority header.
- area: http
  change: |
    Added field :ref:`match_upstream <envoy_v3_api_field_config.core.v3.SchemeHeaderTransformation.match_upstream>`,
    which, when set to true, will set the downstream request ``:scheme`` to match the upstream transport protocol.
- area: redis
  change: |
    Added support for `inline commands <https://redis.io/docs/reference/protocol-spec/#inline-commands>`_.
- area: proxy_protocol
  change: |
    Added field :ref:`stat_prefix <envoy_v3_api_field_extensions.filters.listener.proxy_protocol.v3.ProxyProtocol.stat_prefix>`
    to the proxy protocol listener filter configuration, allowing for differentiating statistics when multiple proxy
    protocol listener filters are configured.
- area: aws_lambda
  change: |
    The ``aws_lambda`` filter now supports the
    :ref:`credentials <envoy_v3_api_field_extensions.filters.http.aws_lambda.v3.Config.credentials>` parameter.
    This enables setting AWS credentials from the filter configuration.
- area: access_log
  change: |
    added support for :ref:`%UPSTREAM_HOST_NAME% <config_access_log_format_upstream_host_name>` for the upstream host
    identifier.
- area: access_loggers
  change: |
    Added ``TRACE_ID`` :ref:`access log formatter <config_access_log_format>`.
- area: healthcheck
  change: |
    Added support to healthcheck with ProxyProtocol in TCP Healthcheck by setting
    :ref:`health_check_config <envoy_v3_api_field_config.core.v3.HealthCheck.TcpHealthCheck.proxy_protocol_config>`.
- area: local_rate_limit
  change: |
    Added support for :ref:`local cluster rate limit
    <envoy_v3_api_field_extensions.filters.http.local_ratelimit.v3.LocalRateLimit.local_cluster_rate_limit>`.
    If set, the token buckets of the local rate limit will be shared across all the Envoy instances in the local
    cluster.
- area: ext_authz
  change: |
    added
    :ref:`decoder_header_mutation_rules <envoy_v3_api_field_extensions.filters.http.ext_authz.v3.ExtAuthz.decoder_header_mutation_rules>`
    which allows you to configure what decoder header mutations are allowed from the ext_authz
    service as well as whether to fail the downstream request if disallowed mutations are requested.
- area: access_log
  change: |
    added new ``access_log`` command operators to retrieve upstream connection information change: ``%UPSTREAM_PEER_URI_SAN%``,
    ``%UPSTREAM_PEER_IP_SAN%``, ``%UPSTREAM_PEER_DNS_SAN%``, ``%UPSTREAM_LOCAL_URI_SAN%``, ``%UPSTREAM_LOCAL_DNS_SAN%``,
    ``%UPSTREAM_LOCAL_IP_SAN%``.
- area: wasm
  change: |
    Update ``wasm`` filter to support use as an upstream filter.
- area: open_telemetry
  change: |
    added :ref:`stat_prefix
    <envoy_v3_api_field_extensions.access_loggers.open_telemetry.v3.OpenTelemetryAccessLogConfig.stat_prefix>`
    configuration to support additional stat prefix for the OpenTelemetry logger.
- area: thrift
  change: |
    added implementation of :ref:`thrift to metadata <envoy_v3_api_msg_extensions.filters.http.thrift_to_metadata.v3.ThriftToMetadata>`
    http filter.
- area: open_telemetry
  change: |
    added :ref:`formatters
    <envoy_v3_api_field_extensions.access_loggers.open_telemetry.v3.OpenTelemetryAccessLogConfig.formatters>`
    configuration to support extension formatter for the OpenTelemetry logger.
- area: routing
  change: |
    added support in :ref:`file datasource <envoy_v3_api_field_config.route.v3.DirectResponseAction.body>` implementation
    to listen to file changes and dynamically update the response when :ref:`watched_directory
    <envoy_v3_api_field_config.core.v3.datasource.watched_directory>`
    is configured in :ref:`DataSource <envoy_v3_api_msg_config.core.v3.datasource>`.
- area: listener
  change: |
    Added :ref:`bypass_overload_manager <envoy_v3_api_field_config.listener.v3.Listener.bypass_overload_manager>`
    to bypass the overload manager for a listener. When set to true, the listener will not be subject to overload protection.
- area: rbac
  change: |
    The RBAC filter will now log the enforced rule to the dynamic metadata field
    "enforced_effective_policy_id" and the result to the dynamic metadata field
    "enforced_engine_result". These are only populated if a non-shadow engine exists.
- area: jwt_authn
  change: |
    Added :ref:`strip_failure_response
    <envoy_v3_api_field_extensions.filters.http.jwt_authn.v3.JwtAuthentication.strip_failure_response>`
    to allow stripping the failure response details from the JWT authentication filter.

deprecated:
- area: tracing
  change: |
    Disable OpenCensus by default, as it is
    `no longer supported/maintained upstream <https://opentelemetry.io/blog/2023/sunsetting-opencensus/>`_.
    This extension can be replaced with the OpenTelemetry tracer and collector.<|MERGE_RESOLUTION|>--- conflicted
+++ resolved
@@ -110,7 +110,26 @@
 - area: quic
   change: |
     When a quic connection socket is created, the socket's detected transport protocol will be set to "quic".
-<<<<<<< HEAD
+- area: config
+  change: |
+    In xDS configuration, the :ref:`AUTO <envoy_v3_api_enum_value_config.core.v3.ApiVersion.AUTO>` value now means
+    :ref:`V3 <envoy_v3_api_enum_value_config.core.v3.ApiVersion.V3>`. :ref:`AUTO <envoy_v3_api_enum_value_config.core.v3.ApiVersion.AUTO>`
+    is the default value of the enum, so this field may be omitted from all configurations now.
+- area: filters
+  change: |
+    Set ``WWW-Authenticate`` header for 401 responses from the Basic Auth filter.
+- area: jwt_authn
+  change: |
+    jwt_authn now validates provider URIs. If the validation is too strict it can temporarily be
+    disabled by setting the runtime guard ``envoy.reloadable_features.jwt_authn_validate_uri`` to
+    false.
+- area: http
+  change: |
+    Removed runtime guard ``envoy.reloadable_features.refresh_rtt_after_request`` and legacy code path.
+- area: http
+  change: |
+    Changing HTTP/2 semi-colon prefixed headers to being sanitized by Envoy code rather than nghttp2. Should be a functional no-op but
+    guarded by ``envoy.reloadable_features.sanitize_http2_headers_without_nghttp2``.
 - area: jwt_authn
   change: |
     Changes the behavior of the
@@ -118,28 +137,6 @@
     config. Previously, the config only removes JWT if set in headers. With this addition, the config can also be
     used to remove JWT set in query parameters. This behavior can be reverted by setting the runtime guard
     ``envoy.reloadable_features.jwt_authn_remove_jwt_from_query_params`` to false.
-=======
-- area: config
-  change: |
-    In xDS configuration, the :ref:`AUTO <envoy_v3_api_enum_value_config.core.v3.ApiVersion.AUTO>` value now means
-    :ref:`V3 <envoy_v3_api_enum_value_config.core.v3.ApiVersion.V3>`. :ref:`AUTO <envoy_v3_api_enum_value_config.core.v3.ApiVersion.AUTO>`
-    is the default value of the enum, so this field may be omitted from all configurations now.
-- area: filters
-  change: |
-    Set ``WWW-Authenticate`` header for 401 responses from the Basic Auth filter.
-- area: jwt_authn
-  change: |
-    jwt_authn now validates provider URIs. If the validation is too strict it can temporarily be
-    disabled by setting the runtime guard ``envoy.reloadable_features.jwt_authn_validate_uri`` to
-    false.
-- area: http
-  change: |
-    Removed runtime guard ``envoy.reloadable_features.refresh_rtt_after_request`` and legacy code path.
-- area: http
-  change: |
-    Changing HTTP/2 semi-colon prefixed headers to being sanitized by Envoy code rather than nghttp2. Should be a functional no-op but
-    guarded by ``envoy.reloadable_features.sanitize_http2_headers_without_nghttp2``.
->>>>>>> f3ee7c77
 
 bug_fixes:
 # *Changes expected to improve the state of the world and are unlikely to have negative effects*

date: Pending

behavior_changes:
# *Changes that are expected to cause an incompatibility if applicable; deployment changes are likely required*
- area: http
  change: |
    Remove the hop by hop TE header from downstream request headers. This change can be temporarily reverted
    by setting ``envoy.reloadable_features.sanitize_te`` to ``false``.
- area: http
  change: |
    Flip runtime flag ``envoy.reloadable_features.no_downgrade_to_canonical_name`` to ``true``. Name downgrading in the
    per filter config searching will be disabled by default. This behavior can be temporarily reverted by setting
    the flag to ``false`` explicitly.
    See doc :ref:`Http filter route specific config <arch_overview_http_filters_per_filter_config>` or
    issue https://github.com/envoyproxy/envoy/issues/29461 for more specific detail and examples.
- area: listener
  change: |
    Undeprecated runtime key ``overload.global_downstream_max_connections`` until :ref:`downstream connections monitor
    <envoy_v3_api_msg_extensions.resource_monitors.downstream_connections.v3.DownstreamConnectionsConfig>` extension becomes stable.
- area: stats dns_filter
  change: |
    Fixed tag extraction so that :ref:`stat_prefix <envoy_v3_api_msg_extensions.filters.udp.dns_filter.v3.DnsFilterConfig>`
    is properly extracted. This changes the Prometheus name from
    ``dns_filter_myprefix_local_a_record_answers{}`` to ``dns_filter_local_a_record_answers{envoy.dns_filter_prefix="myprefix"}``.
- area: stats connection_limit
  change: |
    Fixed tag extraction so that :ref:`stat_prefix <envoy_v3_api_msg_extensions.filters.network.connection_limit.v3.ConnectionLimit>`
    is properly extracted. This changes the Prometheus name from ``envoy_connection_limit_myprefix_limited_connections{}`` to
    ``envoy_connection_limit_limited_connections{envoy_connection_limit_prefix="myprefix"}``.
- area: stats rbac
  change: |
    Fixed tag extraction so that :ref:`stat_prefix <envoy_v3_api_msg_extensions.filters.network.rbac.v3.RBAC>`
    is properly extracted. This changes the Prometheus name from ``envoy_myprefixrbac_allowed{}`` to
    ``envoy_rbac_allowed{envoy_rbac_prefix="myprefix"}``.
- area: http2
  change: |
    Changes the default value of ``envoy.reloadable_features.http2_use_oghttp2`` to ``true``. This changes the codec used for HTTP/2
    requests and responses. This behavior can be reverted by setting the feature to ``false``.
- area: http2
  change: |
    Discard the ``Host`` header if the ``:authority`` header was received to bring Envoy into compliance with
    https://www.rfc-editor.org/rfc/rfc9113#section-8.3.1 This behavioral change can be reverted by setting runtime flag
    ``envoy.reloadable_features.http2_discard_host_header`` to ``false``.
- area: grpc reverse bridge
  change: |
    Handle empty response bodies in ``grpc_http1_reverse_bridge``. This may cause problems for clients expecting the filter to crash
    for empty responses.  This behavioral change can be temporarily reverted by setting runtime guard
    ``envoy.reloadable_features.grpc_http1_reverse_bridge_handle_empty_response`` to ``false``.
- area: access_log
  change: |
    Added issuer in certificate_properties to the gRPC access log service(AlS).

minor_behavior_changes:
# *Changes that may cause incompatibilities for some users, but should not for most*
- area: golang
  change: |
    Remove ``Protocol`` method from ``RequestHeaderMap``.
    To get the protocol, please use ``GetProperty("request.protocol")`` instead.
- area: aws
  change: |
    Added support to use HTTP async client to fetch the credentials from EC2 instance metadata and ECS task metadata providers
    instead of libcurl which is deprecated. By default this behavior is disabled. To enable set
    ``envoy.reloadable_features.use_http_client_to_fetch_aws_credentials`` to ``true``.
- area: local_rate_limit
  change: |
    Added new configuration field :ref:`rate_limited_as_resource_exhausted
    <envoy_v3_api_field_extensions.filters.http.local_ratelimit.v3.LocalRateLimit.rate_limited_as_resource_exhausted>`
    to allow for setting if rate limit gRPC response should be ``RESOURCE_EXHAUSTED`` instead of the default ``UNAVAILABLE``.
- area: config parsing, http cache filter
  change: |
    Replaces Protobuf hashing by human-readable string with a dedicated deterministic hashing algorithm.
    The performance of the hash operation is improved by ``2-10x`` depending on the structure of the message,
    which is expected to reduce config update time or startup time by 10-25%. The new algorithm is also
    used for ``http_cache_filter`` hashing, which will effectively cause a one-time cache flush on update
    for users with a persistent cache. To enable this behavior set ``envoy.restart_features.use_fast_protobuf_hash`` to ``true``.
- area: http2
  change: |
    Flip the runtime guard ``envoy.reloadable_features.defer_processing_backedup_streams`` to be on by default.
    This feature improves flow control within the proxy by deferring work on the receiving end if the other
    end is backed up.
- area: admin
  change: |
    Switch no admin ``warning`` -> ``info``.
- area: generic_proxy
  change: |
    Update the stats prefix of generic proxy from ``<stats_prefix>`` to ``generic_proxy.<stats_prefix>``.

bug_fixes:
# *Changes expected to improve the state of the world and are unlikely to have negative effects*
- area: upstream
  change: |
    Fixed a bug with upstream auto-config with HTTP/3 where certain network configurations would result in zombie
    streams left in the grid. Guarded by ``envoy.reloadable_features.avoid_zombie_streams``.
- area: buffer
  change: |
    Fixed a bug (https://github.com/envoyproxy/envoy/issues/28760) that the internal listener causes an undefined
    behavior due to the unintended release of the buffer memory.
- area: xds
  change: |
    Fixed a bug (https://github.com/envoyproxy/envoy/issues/27702) that caused ADS initialization
    to fail on the first attempt and set a back-off retry interval of up to 1 second, if ADS is
    using an Envoy Cluster for the backend. The issue was fixed to ensure that ADS initialization
    happens after the Envoy Cluster it depends upon has been properly initialized. ADS that does
    not depend on an Envoy Cluster (i.e. GoogleGrpc) is not affected by this change.
- area: grpc
  change: |
    Fixed a bug in gRPC async client cache which intermittently causes CPU spikes due to busy loop in timer expiration.
- area: tracing
  change: |
    Fixed a bug that caused the Datadog tracing extension to drop traces that
    should be kept on account of an extracted sampling decision.
- area: quic
  change: |
    Fixed a bug in QUIC and HCM interaction which could cause ``use-after-free`` during asynchronous certificates retrieval.
    The fix is guarded by runtime ``envoy.reloadable_features.quic_fix_filter_manager_uaf``.
- area: quic
  change: |
    Fixed a bug in QUIC upstream port migration which could cause use-after-free upon STATELESS_RESET packets.
- area: redis
  change: |
    Fixed a bug causing crash if incoming redis key does not match against a ``prefix_route`` and ``catch_all_route`` is not defined.
- area: access log
  change: |
    Fixed a bug where the omit_empty_values field was not honored for access logs specifying formats via text_format_source.
- area: ext_proc
  change: |
    Fixed ``content_length`` related issues when body mutation by external processor is enabled. The ``ext_proc`` filter removes
    the content length header in 1)``STREAMED BodySendMode`` 2) ``BUFFERED_PARTIAL BodySendMode`` and
    3) ``BUFFERED BodySendMode + SKIP HeaderSendMode``. This will enable chunked-encoding whenever feasible in HTTP1.1. Besides,
    ``ext_proc`` filter keep content length header in ``BUFFERED BodySendMode + SEND HeaderSendMode``. It is now external
    processor's responsibility to set the content length correctly matched to the mutated body. if those two doesn't match,
    the mutation will be rejected and local reply with error status will be returned.
- area: dynamic_forward_proxy
  change: |
    Fixed a bug where the preresolved hostnames specified in the Dynamic Forward Proxy cluster
    config would not use the normalized hostname as the DNS cache key, which is the same key
    used for retrieval. This caused cache misses on initial use, even though the host DNS entry
    was pre-resolved. The fix is guarded by runtime guard ``envoy.reloadable_features.normalize_host_for_preresolve_dfp_dns``,
    which defaults to ``true``.
- area: otlp_stat_sink
  change: |
    Fixed a bug where histogram bucket counts were wrong. Additionally, the number of buckets is fixed and is now
    one element larger than the explicit bounds elements, as required by the specification.
- area: tracing
  change: |
    Fixed a bug where child spans produced by the Datadog tracer would have an incorrect operation name.
- area: tracing
  change: |
    Fixed a bug where Datadog spans tagged as errors would not have the appropriate error property set.
- area: DNS
  change: |
    Fixed a race condition that when multiple requests with the same authority header are sent to Envoy, sometimes some requests
    may receive ``503`` response with ``no_healthy_upstream`` from Envoy. The fix is guarded by runtime guard
    ``envoy.reloadable_features.dns_cache_set_first_resolve_complete``, which defaults to ``true``.
- area: upstream
  change: |
    Fixed a bug that the subset load balancer will always be used even if the subset load balancer config does not
    contain any subset selector.
- area: docker
  change: |
    Updated base image to ``ubuntu:22.04`` to fix Redis memory issue (https://github.com/envoyproxy/envoy/issues/31248).
- area: aws
  change: |
    Default credentials file location was relying on incorrect ``~`` expansion. This fix now resolves to the correct path
    by using ``HOME`` environment variable, if the credentials file location is not explicitly specified.
- area: ext_authz
  change: |
    Fixed a bug to ensure the proper functioning of the ``with_request_body`` feature within the per-route ExtAuthZ filter.
- area: oauth
  change: |
    Add :ref:`default_expires_in <envoy_v3_api_field_extensions.filters.http.oauth2.v3.OAuth2Config.default_expires_in>` configuration
    setting. The OAuth spec does not dictate that an authorization server must respond with an expiry. Envoy currently
    fails any OAuth flow if the expiry is not set. This setting allows you to provide a default in this case to ensure
    the OAuth flow can succeed.

removed_config_or_runtime:
# *Normally occurs at the end of the* :ref:`deprecation period <deprecated>`
- area: http
  change: |
    Removed ``envoy.reloadable_features.expand_agnostic_stream_lifetime`` and legacy code paths.
- area: http
  change: |
    Removed ``envoy.reloadable_features.sanitize_original_path`` and legacy code paths.
- area: maglev
  change: |
    Removed ``envoy.reloadable_features.allow_compact_maglev`` and legacy code paths.
- area: router
  change: |
    Removed the deprecated ``envoy.reloadable_features.prohibit_route_refresh_after_response_headers_sent``
    runtime flag and legacy code path.
- area: upstream
  change: |
    Removed the deprecated ``envoy.reloadable_features.validate_detailed_override_host_statuses``
    runtime flag and legacy code path.
- area: grpc
  change: |
    Removed the deprecated ``envoy.reloadable_features.service_sanitize_non_utf8_strings``
    runtime flag and legacy code path.
- area: access log
  change: |
    Removed the deprecated ``envoy.reloadable_features.format_ports_as_numbers``
    runtime flag and legacy code path.
- area: router
  change: |
    Removed the deprecated ``envoy.reloadable_features.ignore_optional_option_from_hcm_for_route_config``
    runtime flag and legacy code path.

new_features:
- area: composite filter
  change: |
    Added :ref:`ExtensionConfiguration discovery service<envoy_v3_api_file_envoy/service/extension/v3/config_discovery.proto>` support for
    :ref:`composite filter <config_http_filters_composite>`.
- area: filter state
  change: |
    Added config name of filter sending a local reply in filter state with key
    ``envoy.filters.network.http_connection_manager.local_reply_owner``.
    See :ref:`the well-known filter state keys <well_known_filter_state>` for more detail.
- area: composite filter
  change: |
    Added composite filter's matched action name to filter state with key
    ``envoy.extensions.filters.http.composite.matched_actions``.
- area: aws
  change: |
    Added support for AWS common utility to fetch metadata credentials from AWS STS by using ``WebIdentityToken``. To enable
    you need to set ``envoy.reloadable_features.use_http_client_to_fetch_aws_credentials`` to ``true`` so that web identity
    credentials provider can use http async client to fetch credentials. Web identity credentials provider cannot use current
    default libcurl credentials fetcher which is under deprecation and will soon be removed. Web identity credentials provider
    is not compatible with :ref:`Grpc Credentials AWS IAM <envoy_v3_api_file_envoy/config/grpc_credential/v3/aws_iam.proto>`
    plugin which can only support deprecated libcurl credentials fetcher, see https://github.com/envoyproxy/envoy/pull/30626.
- area: filters
  change: |
    Added :ref:`the Basic Auth filter <envoy_v3_api_msg_extensions.filters.http.basic_auth.v3.BasicAuth>`, which can be used to
    authenticate user credentials in the HTTP Authentication heaer defined in `RFC7617 <https://tools.ietf.org/html/rfc7617>`_.
- area: upstream
  change: |
    Implmented API :ref:`drop_overloads<envoy_v3_api_field_config.endpoint.v3.ClusterLoadAssignment.Policy.drop_overloads>`
    which can be used to drop certain percentage of traffic from Envoy.
- area: stats
  change: |
    Added :ref:`per_endpoint_stats <envoy_v3_api_field_config.cluster.v3.TrackClusterStats.per_endpoint_stats>` to get some metrics
    for each endpoint in a cluster.
- area: jwt
  change: |
    The JWT filter can now serialize non-primitive custom claims when maping claims to headers.
    These claims will be serialized as JSON and encoded as Base64.
- area: jwt
  change: |
    The JWT authentication filter supports changing the routes when either the headers or the
    dynamic metadata are modified.
- area: tcp_proxy
  change: |
    Added support to TCP Proxy for recording the latency in ``UpstreamTiming`` from when the first
    initial connection to the upstream cluster was attempted to when either the
    connection was successfully established or the filiter failed to initialize
    any connection to the upstream.
- area: ratelimit
  change: |
    Ratelimit supports setting the HTTP status that is returned to the client when the ratelimit server
    returns an error or cannot be reached with :ref:`status_on_error
    <envoy_v3_api_field_extensions.filters.http.ratelimit.v3.RateLimit.status_on_error>`
    configuration flag.
- area: tracing
  change: |
    Added support for configuring resource detectors on the OpenTelemetry tracer.
- area: tracing
  change: |
    Added support to configure a sampler for the OpenTelemetry tracer.
- area: CEL-attributes
  change: |
    Added :ref:`attribute <arch_overview_attributes>` ``connection.transport_failure_reason``
    for looking up connection transport failure reason.
- area: ext_authz
  change: |
    New config parameter :ref:`charge_cluster_response_stats
    <envoy_v3_api_field_extensions.filters.http.ext_authz.v3.ExtAuthz.charge_cluster_response_stats>`
    for not incrementing cluster statistics on ext_authz response. Default ``true``, no behavior change.
- area: ext_authz
  change: |
    Forward :ref:`filter_metadata <envoy_v3_api_field_config.core.v3.Metadata.filter_metadata>` selected by
    :ref:`route_metadata_context_namespaces
    <envoy_v3_api_field_extensions.filters.http.ext_authz.v3.ExtAuthz.route_metadata_context_namespaces>`
    and :ref:`typed_filter_metadata <envoy_v3_api_field_config.core.v3.Metadata.typed_filter_metadata>` selected by
    :ref:`route_typed_metadata_context_namespaces
    <envoy_v3_api_field_extensions.filters.http.ext_authz.v3.ExtAuthz.route_typed_metadata_context_namespaces>`
    from the metadata of the selected route to external auth service.
    This metadata propagation is independent from the dynamic metadata from connection and request.
- area: ext_authz_filter
  change: |
    Added :ref:`with_request_body
    <envoy_v3_api_field_extensions.filters.http.ext_authz.v3.CheckSettings.with_request_body>` to optionally override
    the default behavior of sending the request body to the authorization server from the per-route filter.
- area: grpc async client
  change: |
    Added :ref:`max_cached_entry_idle_duration
    <envoy_v3_api_field_config.bootstrap.v3.Bootstrap.GrpcAsyncClientManagerConfig.max_cached_entry_idle_duration>`
    to control the cached gRPC client eviction time in the cache.
- area: ratelimit
  change: |
    Ratelimit supports optional additional prefix to use when emitting statistics with :ref:`stat_prefix
    <envoy_v3_api_field_extensions.filters.http.ratelimit.v3.RateLimit.stat_prefix>`
    configuration flag.
- area: udp_proxy
  change: |
    Added support for propagating the response headers in :ref:`UdpTunnelingConfig
    <envoy_v3_api_field_extensions.filters.udp.udp_proxy.v3.UdpProxyConfig.UdpTunnelingConfig.propagate_response_headers>` and
    response trailers in :ref:`UdpTunnelingConfig
    <envoy_v3_api_field_extensions.filters.udp.udp_proxy.v3.UdpProxyConfig.UdpTunnelingConfig.propagate_response_trailers>` to
    the downstream info filter state.
- area: tracing
  change: |
    Provide initial span attributes to a sampler used in the OpenTelemetry tracer.
- area: tracing
  change: |
    Added support to configure a Dynatrace resource detector for the OpenTelemetry tracer.
- area: compression
  change: |
    Added qatzip :ref:`compressor <envoy_v3_api_msg_extensions.compression.qatzip.compressor.v3alpha.Qatzip>`.
- area: udp_proxy
  change: |
    Add :ref:`access log options
    <envoy_v3_api_field_extensions.filters.udp.udp_proxy.v3.UdpProxyConfig.access_log_options>`
    to allow recording an access log entry periodically for the UDP session, and allow recording an access
    log entry on the connection tunnel created successfully to upstream when UDP tunneling is configured.
- area: internal_redirects
  change: |
    Added support to copy headers from the redirect response to the
    triggered request. See
    :ref:`response_headers_to_copy<envoy_v3_api_field_config.route.v3.InternalRedirectPolicy.response_headers_to_copy>`.
- area: stateful_session
  change: |
    Added :ref:`strict mode <envoy_v3_api_field_extensions.filters.http.stateful_session.v3.StatefulSession.strict>`
    to cookie and header based stateful session. If a destination encoded in :ref:`cookie
    <envoy_v3_api_msg_extensions.http.stateful_session.cookie.v3.CookieBasedSessionState>`
    or in :ref:`specified header
    <envoy_v3_api_field_extensions.http.stateful_session.header.v3.HeaderBasedSessionState.name>` respectively
    is not available, Envoy will return ``503`` instead of selecting another destination from the cluster.
- area: stream info
  change: |
    Added time spent reading request headers to ``DownstreamTiming``.
- area: redis
  change: |
    Added support for the watch command (aborts multi transactions if watched keys change).
- area: grpc_http_bridge
  change: |
    Added :ref:`ignore_query_parameters
    <envoy_v3_api_field_extensions.filters.http.grpc_http1_bridge.v3.Config.ignore_query_parameters>` option for
    automatically stripping query parameters in request URL path.
- area: access_log
  change: |
    Added new access log command operator ``%EMIT_TIME%`` to get the time when the log entry is emitted.
- area: aws_request_signing
  change: |
    Added support for specifying the aws signing algorithm, either ``AWS_SIGV4`` or ``AWS_SIGV4A`` via
    :ref:`signing_algorithm <envoy_v3_api_field_extensions.filters.http.aws_request_signing.v3.AwsRequestSigning.signing_algorithm>`
    config API.
- area: access_log
  change: |
    Added support for listener metadata in ``%METADATA%`` formatter.
- area: attributes
  change: |
    Added support for listener metadata and listener direction in xDS attributes.
- area: attributes
  change: |
    Added support for node data in ``%CEL%`` formatter.
- area: set_metadata
  change: |
    Added support for injecting typed and untyped dynamic metadata with this filter, also adds the ability
    to add multiple namespaces with one filter and config to overwrite existing metadata is opt-in.
    :ref:`untyped_metadata <envoy_v3_api_field_extensions.filters.http.set_metadata.v3.Config.metadata>`
    may now be used to configure the ``set_metadata`` filter.
- area: lua
  change: |
    Added Lua extension of router cluster specifier plugin to support selecting cluster dynamically by Lua code.
- area: redis
  change: |
    Added support for the ``getdel`` command.
- area: access_log
  change: |
    Added support for ``%CONNECTION_ID%`` command operator for UDP session access log.
<<<<<<< HEAD
- area: rbac filter
  change: |
    allow listed ``HttpAttributesCelMatchInput`` to be used with the xDS matcher in the RBAC filter.
=======
- area: zookeeper
  change: |
    Added support for emitting per opcode decoder error metrics via :ref:`enable_per_opcode_decoder_error_metrics
    <envoy_v3_api_field_extensions.filters.network.zookeeper_proxy.v3.ZooKeeperProxy.enable_per_opcode_decoder_error_metrics>`.
>>>>>>> 50324229

deprecated:
- area: wasm
  change: |
    Wasm-specific configuration attributes are deprecated in favor of ``xds`` attributes.
- area: set_metadata
  change: |
    :ref:`metadata_namespace <envoy_v3_api_field_extensions.filters.http.set_metadata.v3.Config.metadata_namespace>`
    and :ref:`value <envoy_v3_api_field_extensions.filters.http.set_metadata.v3.Config.value>`
    are deprecated. Please use the new field
    :ref:`untyped_metadata <envoy_v3_api_field_extensions.filters.http.set_metadata.v3.Config.metadata>`
    to configure static metadata to inject.<|MERGE_RESOLUTION|>--- conflicted
+++ resolved
@@ -377,16 +377,13 @@
 - area: access_log
   change: |
     Added support for ``%CONNECTION_ID%`` command operator for UDP session access log.
-<<<<<<< HEAD
-- area: rbac filter
-  change: |
-    allow listed ``HttpAttributesCelMatchInput`` to be used with the xDS matcher in the RBAC filter.
-=======
 - area: zookeeper
   change: |
     Added support for emitting per opcode decoder error metrics via :ref:`enable_per_opcode_decoder_error_metrics
     <envoy_v3_api_field_extensions.filters.network.zookeeper_proxy.v3.ZooKeeperProxy.enable_per_opcode_decoder_error_metrics>`.
->>>>>>> 50324229
+- area: rbac filter
+  change: |
+    allow listed ``HttpAttributesCelMatchInput`` to be used with the xDS matcher in the RBAC filter.
 
 deprecated:
 - area: wasm

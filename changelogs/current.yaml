date: Pending

behavior_changes:
# *Changes that are expected to cause an incompatibility if applicable; deployment changes are likely required*
- area: listener
  change: |
    Previously a listener update with different :ref:`transparent <envoy_v3_api_field_config.listener.v3.Listener.transparent>`, :ref:`freebind <envoy_v3_api_field_config.listener.v3.Listener.freebind>`,
    :ref:`tcp_fast_open_queue_length <envoy_v3_api_field_config.listener.v3.Listener.tcp_fast_open_queue_length>` or :ref:`socket_options <envoy_v3_api_field_config.listener.v3.Listener.socket_options>` was ignored.
    Now, when those fields are updated, a new socket will be created for
    the listener and the new value of those fields applied to it. This only happens when :ref:`enable_reuse_port <envoy_v3_api_field_config.listener.v3.Listener.enable_reuse_port>` is true.
    Otherwise if those fields change the update is rejected.
    New runtime flag ``envoy.reloadable_features.enable_update_listener_socket_options`` can be used for revert this behavior.
- area: build
  change: |
    removed the cares and apple resolvers as required extensions. Envoy now only creates DNS resolvers when necessary (e.g. for logical DNS cluster) so does not require cares to always be included. If your Envoys do DNS resolution and you override extensions_build_config you will need to include cares explicitly.
- area: listener
  change: |
    Previously a listener update with different :ref:`enable_reuse_port <envoy_v3_api_field_config.listener.v3.Listener.enable_reuse_port>` value will be ignored. Now,
    this kind of update will be rejected. The runtime flag ``envoy.reloadable_features.enable_update_listener_socket_options`` can be used for revert this behavior.
- area: build
  change: |
    moved the strict_dns, original_dst, logical_dns, static, and eds clusters to extensions. If you use these clusters and override extensions_build_config.bzl you will now need to include it explicitly.

minor_behavior_changes:
# *Changes that may cause incompatibilities for some users, but should not for most*
- area: tls
  change: |
    added support for intermediate CA as trusted ca. The peer certificate issued by an intermediate CA will be trusted by
    building valid partial chain. In old days, it can not be verified without trusting its ancestor root CA and building
    a full chain.
    :ref:`trust_ca<envoy_v3_api_field_extensions.transport_sockets.tls.v3.CertificateValidationContext.trusted_ca>`.
    This change can be reverted via the ``envoy.reloadable_features.enable_intermediate_ca``.

- area: cache_filter
  change: |
    add a completion callback to updateHeaders interface. Any external cache implementations will need to update to match this new interface. See changes to simple_http_cache in PR#23666 for example.
<<<<<<< HEAD
- area: http filters
  change: |
    change ``StreamEncoderFilter::encode1xxHeaders`` to use its own enum class ``Http::Filter1xxHeadersStatus``. Previously we shared the same enum class for general headers, but the implementation did not support most of them.
=======
- area: cache_filter
  change: |
    api path of work-in-progress extension changed from ``api/extensions/cache/simple_http_cache`` to ``api/extensions/http/cache/simple_http_cache``, and source code moved, to match extension category.
>>>>>>> 1242c0d0
- area: oauth2
  change: |
    Requests which match the passthrough header now have their own metric ``oauth_passthrough`` and aren't included in ``oauth_success`` anymore.
- area: rate_limit
  change: |
    add ``MONTH`` and ``YEAR`` to the unit of time for rate limit.
- area: jwt_authn
  change: |
    adjust the refetch time for remote_jwks async_fetch feature. For a good fetch, refetch 5 seconds before jwks cache duration. For a failed fetch, refetch time can be specified by :ref:`failed_refetch_duration <envoy_v3_api_field_extensions.filters.http.jwt_authn.v3.JwksAsyncFetch.failed_refetch_duration>` with default 1 second.

bug_fixes:
# *Changes expected to improve the state of the world and are unlikely to have negative effects*
- area: aws_lambda
  change: |
    fix a bug when :ref:`PerRouteConfig <envoy_v3_api_msg_extensions.filters.http.aws_lambda.v3.PerRouteConfig>` is defined and was routing to a target cluster's AWS Lambda endpoint
    in a region that is different from the region obtained in :ref:`arn <envoy_v3_api_field_extensions.filters.http.aws_lambda.v3.Config.arn>` of aws_lambda http_filter configuration
    then the authorization header included in the request towards AWS Lambda was not signed with the region specified in PerRouteConfig.
- area: grpc_json_transcoder
  change: |
    fix a bug when using http2, request body has google.api.HttpBody and the size is < 16KB, it will cause EOF from the backend grpc server.
- area: router
  change: |
    fixed a bug that incorrectly rewrote the path when using ``regex_rewrite`` for redirects matched on prefix.
- area: oauth2
  change: |
    fixed a bug when passthrough header was matched, envoy would always remove the authorization header. This behavioral change can be temporarily reverted by setting runtime guard ``envoy.reloadable_features.oauth_header_passthrough_fix`` to false.
- area: generic_proxy
  change: |
    fixed a bug that encoder filters and decoder filters of generic proxy will be executed in the same order. The encoder filters' execuate order should be the reverse of decoder filters' in the generic proxy.
- area: quic
  change: |
    reject configs that specify require_client_certificate with QUIC since clients certificates are currently unsupported in QUIC. This behavioral change can be temporarily reverted by setting runtime guard ``envoy.reloadable_features.reject_require_client_certificate_with_quic`` to false.
- area: http
  change: |
    fixed a bug where Utility::PercentEncoding::encode() encodes some characters incorrectly because it was treating the value as negative.
- area: validation
  change: |
    fixed a crash which could happen when optional ``engine_type`` is not provided in regex.
- area: jwt_authn
  change: |
    fix a bug that jwt_cache breaks the :ref:`provider_and_audiences <envoy_v3_api_field_extensions.filters.http.jwt_authn.v3.JwtRequirement.provider_and_audiences>` JWT requirement.

removed_config_or_runtime:
# *Normally occurs at the end of the* :ref:`deprecation period <deprecated>`
- area: eds
  change: |
    removed ``envoy.reloadable_features.support_locality_update_on_eds_cluster_endpoints`` and legacy code paths.
- area: listener
  change: |
    removed ``envoy.reloadable_features.strict_check_on_ipv4_compat`` and legacy code paths.
- area: http
  change: |
    removed ``envoy.reloadable_features.deprecate_global_ints`` and legacy code paths.
- area: http
  change: |
    removed ``envoy.reloadable_features.allow_adding_content_type_in_local_replies`` and legacy code paths.
- area: http
  change: |
    removed ``envoy.reloadable_features.allow_upstream_inline_write`` and legacy code paths.
- area: http
  change: |
    removed ``envoy.reloadable_features.append_or_truncate`` and legacy code paths.
- area: http
  change: |
    removed ``envoy.reloadable_features.use_new_codec_wrapper`` and legacy code paths.
    removed ``envoy.reloadable_features.append_to_accept_content_encoding_only_once`` and legacy code paths.
    removed ``envoy.reloadable_features.http1_lazy_read_disable`` and legacy code paths.
- area: http
  change: |
    removed ``envoy.reloadable_features.http_100_continue_case_insensitive`` and legacy code paths.
    removed ``envoy.reloadable_features.override_request_timeout_by_gateway_timeout`` and legacy code paths.
- area: ecds
  change: |
    removed ``envoy.reloadable_features.top_level_ecds_stats`` and legacy code paths.
- area: http
  change: |
    removed ``envoy.reloadable_features.skip_delay_close`` and legacy code paths.
- area: router
  change: |
    removed ``envoy.reloadable_features.do_not_await_headers_on_upstream_timeout_to_emit_stats`` and legacy code paths.

new_features:
- area: build
  change: |
    added an option ``--define=library_autolink=disabled`` to disable autolinking libraries.
- area: generic_proxy
  change: |
    added :ref:`dubbo codec support <envoy_v3_api_msg_extensions.filters.network.generic_proxy.codecs.dubbo.v3.DubboCodecConfig>` to the
    :ref:`generic_proxy filter <envoy_v3_api_msg_extensions.filters.network.generic_proxy.v3.GenericProxy>`.
- area: upstream
  change: |
    added a new field :ref:`socket_options <envoy_v3_api_field_config.core.v3.ExtraSourceAddress.socket_options>` to the ExtraSourceAddress, allowing specifying discrete socket options for each source address.
- area: access_log
  change: |
    added a new field :ref:`intermediate_log_entry <envoy_v3_api_field_data.accesslog.v3.AccessLogCommon.intermediate_log_entry>` to detect if the gRPC log entry is an intermediate log entry or not and added
    support to flush TCP log entries periodly according to the configured :ref:`inteval <envoy_v3_api_field_extensions.filters.network.tcp_proxy.v3.TcpProxy.access_log_flush_interval>`.
- area: access_log
  change: |
    added support for :ref:`%STREAM_ID% <config_access_log_format_stream_id>` for stream unique identifier.
- area: thrift
  change: |
    added payload to metadata filter which matches a given payload field's value would be extracted and attached to the request as dynamic metadata.
- area: http
  change: |
    allowing the dynamic forward proxy cluster to :ref:`allow_coalesced_connections <envoy_v3_api_field_extensions.clusters.dynamic_forward_proxy.v3.ClusterConfig.allow_coalesced_connections>`  for HTTP/2 and HTTP/3 connections.
- area: generic_proxy
  change: |
    added :ref:`generic rds support <envoy_v3_api_field_extensions.filters.network.generic_proxy.v3.GenericProxy.generic_rds>`.
- area: listener
  change: |
    added a new field :ref:`socket_options <envoy_v3_api_field_config.listener.v3.AdditionalAddress.socket_options>` to the AdditionalAddress, allowing specifying discrete socket options for each listen address.
- area: listener
  change: |
    added ``continueFilterChain()`` and ``dispatcher()`` methods to the ``ListenerFilterCallback``. This allows listener filters to continue listener filter iteration after stopping iteration e.g. if the listener filter depends on an async process.
- area: thrift_proxy
  change: |
    added ``envoy.reloadable_features.thrift_allow_negative_field_ids`` to support negative field ids for legacy thrift service.
- area: udp_proxy
  change: |
    added support for :ref:`proxy_access_log <envoy_v3_api_field_extensions.filters.udp.udp_proxy.v3.UdpProxyConfig.proxy_access_log>`.
- area: tcp_proxy
  change: |
    added new config :ref:`post_path field <envoy_v3_api_field_extensions.filters.network.tcp_proxy.v3.TcpProxy.TunnelingConfig.post_path>` to specifiy a custom path for HTTP tunneling with POST method.
- area: health_check
  change: |
    added an optional bool flag :ref:`disable_active_health_check <envoy_v3_api_field_config.endpoint.v3.Endpoint.HealthCheckConfig.disable_active_health_check>` to disable the active health check for the endpoint.
- area: mobile
  change: |
    started merging the Envoy mobile library into the main Envoy repo.
- area: matching
  change: |
    support filter chain selection based on the dynamic metadata and the filter state using :ref:`formatter actions <extension_envoy.matching.actions.format_string>`.
- area: redis
  change: |
    extended :ref:`cluster support <arch_overview_redis_cluster_support>` by adding a :ref:`dns_cache_config <envoy_v3_api_field_extensions.filters.network.redis_proxy.v3.RedisProxy.ConnPoolSettings.dns_cache_config>` option that can be used to resolve hostnames returned by MOVED/ASK responses.
- area: gcp_authn
  change: |
    added support for configuring header that holds token fetched from GCE metadata server in new field :ref:`token_header <envoy_v3_api_field_extensions.filters.http.gcp_authn.v3.GcpAuthnFilterConfig.token_header>`.
- area: tracing
  change: |
    added support for setting the hostname used when sending spans to a Datadog collector using the :ref:`collector_hostname <envoy_v3_api_field_config.trace.v3.DatadogConfig.collector_hostname>` field.
- area: jwt_authn
  change: |
    added support for copying jwt claims to http headers.
- area: http
  change: |
    added :ref:`append_x_forwarded_port <envoy_v3_api_field_extensions.filters.network.http_connection_manager.v3.HttpConnectionManager.append_x_forwarded_port>` to append the ``x-forwarded-port`` header to HTTP upstream requests.

- area: ext_authz
  change: |
    added support to allowlist headers included in the check request to gRPC authorization server (previously only available for HTTP authorization server).
    Pre-existing field :ref:`allowed_headers <envoy_v3_api_field_extensions.filters.http.ext_authz.v3.AuthorizationRequest.allowed_headers>` is deprecated in favour
    of the new field :ref:`allowed_headers <envoy_v3_api_field_extensions.filters.http.ext_authz.v3.ExtAuthz.allowed_headers>`.

deprecated:<|MERGE_RESOLUTION|>--- conflicted
+++ resolved
@@ -34,15 +34,12 @@
 - area: cache_filter
   change: |
     add a completion callback to updateHeaders interface. Any external cache implementations will need to update to match this new interface. See changes to simple_http_cache in PR#23666 for example.
-<<<<<<< HEAD
 - area: http filters
   change: |
     change ``StreamEncoderFilter::encode1xxHeaders`` to use its own enum class ``Http::Filter1xxHeadersStatus``. Previously we shared the same enum class for general headers, but the implementation did not support most of them.
-=======
 - area: cache_filter
   change: |
     api path of work-in-progress extension changed from ``api/extensions/cache/simple_http_cache`` to ``api/extensions/http/cache/simple_http_cache``, and source code moved, to match extension category.
->>>>>>> 1242c0d0
 - area: oauth2
   change: |
     Requests which match the passthrough header now have their own metric ``oauth_passthrough`` and aren't included in ``oauth_success`` anymore.

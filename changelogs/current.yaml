date: Pending

behavior_changes:
# *Changes that are expected to cause an incompatibility if applicable; deployment changes are likely required*
- area: thread_local
  change: |
    Changes the behavior of the ``SlotImpl`` class destructor. With this change the destructor can be called on any thread.
    This behavior can be reverted by setting the runtime flag ``envoy.reloadable_features.allow_slot_destroy_on_worker_threads``
    to false.
- area: ext_proc
  change: |
    Adding support for
    :ref:`route_cache_action <envoy_v3_api_field_extensions.filters.http.ext_proc.v3.ExternalProcessor.route_cache_action>`.
    It specifies the route action to be taken when an external processor response is received in response to request headers.
- area: http2
  change: |
    Changes the default value of ``envoy.reloadable_features.http2_use_oghttp2`` to true. This changes the codec used for HTTP/2
    requests and responses. This behavior can be reverted by setting the feature to false.
- area: http3
  change: |
    Added a "happy eyeballs" feature to HTTP/3 upstream, where it assuming happy eyeballs sorting results in alternating address
    families will attempt the first v4 and v6 address before giving up on HTTP/3.  This change can be reverted by setting
    ``envoy.reloadable_features.http3_happy_eyeballs`` to false.
- area: http2
  change: |
    Passes HTTP/2 DATA frames through a different codec API. This behavior can be temporarily disabled by setting the runtime
    feature ``envoy.reloadable_features.http2_use_visitor_for_data`` to false.
- area: runtime
  change: |
    Rejecting invalid yaml. This has been an ENVOY_BUG linked to https://github.com/envoyproxy/envoy/issues/27434
    for over a year with no hard-blockers so should be Ok. This behavior can be temporarily disabled by setting
    the runtime feature ``envoy.reloadable_features.reject_invalid_yaml`` to false but the runtime guard must be
    parsed before any invalid yaml.
- area: proxy_protocol
  change: |
    Populate typed metadata by default in proxy protocol listener. Typed metadata can be consumed as
    :ref:`TlvsMetadata type <envoy_v3_api_msg_data.core.v3.TlvsMetadata>`.
    This change can be temporarily disabled by setting the runtime flag
    ``envoy.reloadable_features.use_typed_metadata_in_proxy_protocol_listener`` to ``false``.
- area: composite_filter
  change: |
    Adding support for
    :ref:`sample_percent <envoy_v3_api_field_extensions.filters.http.composite.v3.ExecuteFilterAction.sample_percent>`.
    It specifies the probability of the action execution. If not specified, it is 100%.
- area: golang
  change: |
    Move ``Continue``, ``SendLocalReply`` and ``RecoverPanic` from ``FilterCallbackHandler`` to ``DecoderFilterCallbacks`` and
    ``EncoderFilterCallbacks``, to support full-duplex processing.
<<<<<<< HEAD
=======
- area: ext_proc
  change: |
    Added support for observability mode. If enabled, each part of the HTTP request or response specified by ProcessingMode
    is sent without waiting for the response from the ext_proc service. It is "Send and Go" mode that can be used by external
    processor to observe Envoy data and status.
- area: grpc
  change: |
    Added support for flow control in Envoy gRPC side stream. This behavior can be disabled by setting the runtime flag
    ``envoy.reloadable_features.grpc_side_stream_flow_control`` to false.
>>>>>>> 3448baa2

minor_behavior_changes:
# *Changes that may cause incompatibilities for some users, but should not for most*
- area: dfp
  change: |
    Changed dynamic forward proxy so local reply errors include DNS resolution details.  This behavior can be temporarily
    disabled by setting the runtime feature ``envoy.reloadable_features.dns_details`` to false.
- area: grpc
  change: |
    Changes in ``AsyncStreamImpl`` and ``GoogleAsyncStreamImpl`` now propagate tracing context headers in bidirectional streams when using
    :ref:`Envoy gRPC client <envoy_v3_api_field_config.core.v3.GrpcService.envoy_grpc>` or
    :ref:`Google C++ gRPC client <envoy_v3_api_field_config.core.v3.GrpcService.google_grpc>`. Previously, tracing context headers
    were not being set when calling external services such as ``ext_proc``.
- area: http
  change: |
    Fixed host header changes for shadow requests to properly handle ipv6 addresses.
- area: tracers
  change: |
    Set status code for OpenTelemetry tracers (previously unset).
- area: config
  change: |
    Stricter validation of a ``google.protobuf.Duration`` field in a config, rejecting invalid values (where the number
    of years is over 292). This can be temporarily reverted by setting runtime guard
    ``envoy.reloadable_features.strict_duration_validation`` to ``false``.
- area: xds
  change: |
    Updated xDS-TP path naming to better comply with RFC-3986. Encoded resource paths can now include an a colon ``:``,
    instead of ``%3A``. This behavior can be reverted by setting the runtime flag
    ``envoy.reloadable_features.xdstp_path_avoid_colon_encoding`` to ``false``.
- area: udp
  change: |
    Change GRO read buffer to 64kB to avoid MSG_TRUNC. And change the way to limit the number of packets processed per event
    loop to work with GRO. This behavior can be reverted by setting runtime guard
    ``envoy.reloadable_features.udp_socket_apply_aggregated_read_limit`` to false.
- area: statistics
  change: |
    Hot restart statistics like hot_restart_epoch are only set when hot restart is enabled.
- area: dns
  change: |
    Changes the behavior of the getaddrinfo DNS resolver so that it treats EAI_NODATA and EAI_NONAME
    as successful queries with empty results, instead of as DNS failures. This change brings the
    getaddrinfo behavior in-line with the c-ares resolver behavior. This behavior can be reverted by
    setting the runtime guard ``envoy.reloadable_features.dns_nodata_noname_is_success`` to false.
- area: access_log
  change: |
    The upstream connection address, rather than the upstream host address, will be used for the ``%UPSTREAM_REMOTE_ADDRESS%``,
    ``%UPSTREAM_REMOTE_PORT%`` and ``%UPSTREAM_REMOTE_ADDRESS_WITHOUT_PORT%`` access log format specifiers.
    This behavior can be reverted by setting the runtime guard
    ``envoy.reloadable_features.upstream_remote_address_use_connection`` to false.
- area: access_log
  change: |
    The ``%CEL%`` formatter support call functions.
- area: http
  change: |
    Changing header validation checks in the substitution format utility and CEL code to do RCF complaint header validation.
    This behavior can be reverted by setting the runtime guard ``envoy.reloadable_features.consistent_header_validation`` to false.
- area: quic
  change: |
    Cache source/destination address instances in a LUR cache for packet read to improve performance.
    This behavior can be reverted by setting the runtime guard
    ``envoy.reloadable_features.quic_upstream_socket_use_address_cache_for_read`` to false.
- area: quic
  change: |
    When a quic connection socket is created, the socket's detected transport protocol will be set to "quic".
- area: config
  change: |
    In xDS configuration, the :ref:`AUTO <envoy_v3_api_enum_value_config.core.v3.ApiVersion.AUTO>` value now means
    :ref:`V3 <envoy_v3_api_enum_value_config.core.v3.ApiVersion.V3>`. :ref:`AUTO <envoy_v3_api_enum_value_config.core.v3.ApiVersion.AUTO>`
    is the default value of the enum, so this field may be omitted from all configurations now.
- area: filters
  change: |
    Set ``WWW-Authenticate`` header for 401 responses from the Basic Auth filter.
- area: jwt_authn
  change: |
    jwt_authn now validates provider URIs. If the validation is too strict it can temporarily be
    disabled by setting the runtime guard ``envoy.reloadable_features.jwt_authn_validate_uri`` to
    false.
- area: http
  change: |
    Removed runtime guard ``envoy.reloadable_features.refresh_rtt_after_request`` and legacy code path.
- area: http
  change: |
    Changing HTTP/2 semi-colon prefixed headers to being sanitized by Envoy code rather than nghttp2. Should be a functional no-op but
    guarded by ``envoy.reloadable_features.sanitize_http2_headers_without_nghttp2``.
- area: jwt_authn
  change: |
    Changes the behavior of the
    :ref:`forward <envoy_v3_api_field_extensions.filters.http.jwt_authn.v3.JwtProvider.forward>`
    config. Previously, the config only removes JWT if set in headers. With this addition, the config can also be
    used to remove JWT set in query parameters. This behavior can be reverted by setting the runtime guard
    ``envoy.reloadable_features.jwt_authn_remove_jwt_from_query_params`` to false.

bug_fixes:
# *Changes expected to improve the state of the world and are unlikely to have negative effects*
- area: admission control
  change: |
    Fixed the thread-local controller's average RPS calculation to be calculated over the full
    lookback window. Previously, the controller would calculate the average RPS over the amount of
    time elapsed since the oldest valid request sample. This change brings the behavior in line with
    the documentation.
- area: outlier detection
  change: |
    Fixed :ref:`successful_active_health_check_uneject_host
    <envoy_v3_api_field_config.cluster.v3.OutlierDetection.successful_active_health_check_uneject_host>`.
    Before, a failed health check could uneject the host if the ``FAILED_ACTIVE_HC`` health flag had not been set.
- area: quic
  change: |
    Applied 2 QUICHE patches for crash bugs in ``QuicSpdyStream`` ``OnDataAvailable()`` and ``OnInitialHeaderComplete()``.
- area: quic
  change: |
    Fixed crash bug when QUIC downstream stream was read closed and then timed out.
- area: tls
  change: |
    Fix a RELEASE_ASSERT when using :ref:`auto_sni <envoy_v3_api_field_config.core.v3.UpstreamHttpProtocolOptions.auto_sni>`
    if the downstream request ``:authority`` was longer than 255 characters.
- area: tracing
  change: |
    Fix an issue where span id is missing from opentelemetry access log entries.
- area: ext_authz
  change: |
    Added field
    :ref:`validate_mutations <envoy_v3_api_field_extensions.filters.http.ext_authz.v3.ExtAuthz.validate_mutations>`,
    which, when set to true, adds header & query parameter mutation validation to the http ext_authz
    filter. If an authz response contains invalid mutations, the filter responds to the downstream
    request with HTTP 500 Internal Server Error. If you use ext_authz with an untrusted side stream,
    it's recommended you set this to true.
- area: http
  change: |
    Fix a crash when reloading the HTTP Connection Manager via ECDS.
- area: cares
  change: |
    Upgraded c-ares library to 1.20.1 and added fix to c-ares DNS implementation to additionally check for ``ARES_EREFUSED``,
    ``ARES_ESERVFAIL``and ``ARES_ENOTIMP`` status. Without this fix, ``DestroyChannelOnRefused`` and
    ``CustomResolverValidAfterChannelDestruction`` unit test will break.
- area: udp
  change: |
    Fixed a bug that would cause Envoy to crash when updates to a pre-existing cluster were made (e.g. ``HostSet`` changes).
- area: ext_authz
  change: |
    Handle ``append_action`` from :ref:`external authorization service <envoy_v3_api_msg_service.auth.v3.CheckResponse>`
    that was ignored.
- area: oauth2
  change: |
    Fixed a bug that would cause Envoy to crash when recieving an Oauth callback while the Oauth upstream is unhealthy
    (e.g. due to DNS issues).
- area: http
  change: |
    Fix BalsaParser resetting state too early, guarded by default-true
    ``envoy.reloadable_features.http1_balsa_delay_reset``.
- area: ext_authz
  change: |
    Set the SNI value from the requested server name if it isn't available on the connection/socket. This applies when
    ``include_tls_session`` is true. The requested server name is set on a connection when filters such as the TLS
    inspector are used.
- area: oauth
  change: |
    The id token cookie now expires at the same time the id token itself expires, instead of when the access token expires.
- area: decompression
  change: |
    Fixed a bug where Envoy will go into an endless loop when using the brotli decompressor. If the input stream has
    redundant data, the decompressor will loop forever.
- area: websocket
  change: |
    Only 101 is considered a successful response for websocket handshake for HTTP/1.1, and Envoy as a proxy will proxy the response
    header from upstream to downstream and then close the request if other status is received. This behavior can be
    reverted by ``envoy_reloadable_features_check_switch_protocol_websocket_handshake``.
- area: async http client
  change: |
    Added one option to disable the response body buffering for mirror request. Also introduced a 32MB cap for the response
    buffer, which can be changed by the runtime flag ``http.async_response_buffer_limit`` based on the product needs.
- area: ext_authz
  change: |
    Validate http service path_prefix
    :ref:`path_prefix <envoy_v3_api_field_extensions.filters.http.ext_authz.v3.HttpService.path_prefix>`,
    Validate http service path_prefix configuration must start with ``/``.
- area: local_ratelimit
  change: |
    Fixed a bug where the local rate limit filter would crash when the
    :ref:`enable_x_ratelimit_headers <envoy_v3_api_msg_extensions.filters.http.ratelimit.v3.RateLimit>`
    is set to ``DRAFT_VERSION_03`` and a send local reply is triggered before the rate limit filter is executed.
- area: admin
  change: |
    Fixed missing :ref:`additional addresses <envoy_v3_api_msg_config.endpoint.v3.Endpoint.AdditionalAddress>`
    for :ref:`LbEndpoint <envoy_v3_api_field_config.endpoint.v3.LbEndpoint.endpoint>` in config dump.
- area: http
  change: |
    Fixed a bug where additional :ref:`cookie attributes <envoy_v3_api_msg_config.route.v3.RouteAction.HashPolicy.cookie>`
    are not sent properly to clients.
- area: datadog
  change: |
    Bumped the version of datadog to resolve a crashing bug in earlier versions of the library.

removed_config_or_runtime:
# *Normally occurs at the end of the* :ref:`deprecation period <deprecated>`
- area: tls
  change: |
    Removed ``envoy.reloadable_features.enable_intermediate_ca`` runtime flag and lagacy code paths.
- area: oauth
  change: |
    Removed ``envoy.reloadable_features.oauth_use_standard_max_age_value`` runtime flag and lagacy code paths.
- area: http
  change: |
    Removed ``envoy.reloadable_features.use_cluster_cache_for_alt_protocols_filter`` runtime flag and lagacy code paths.
- area: http
  change: |
    Removed ``envoy.restart_features.send_goaway_for_premature_rst_streams`` runtime flag and legacy code paths.
- area: load_balancing
  change: |
    Removed ``envoy.reloadable_features.enable_zone_routing_different_zone_counts`` runtime flag and legacy code paths.
- area: load_balancing
  change: |
    Removed ``envoy.reloadable_features.locality_routing_use_new_routing_logic`` runtime flag and legacy code paths.
- area: http
  change: |
    Removed ``envoy.reloadable_features.proxy_status_upstream_request_timeout`` runtime flag and lagacy code paths.
- area: http
  change: |
    Removed ``envoy.reloadable_features.handle_uppercase_scheme`` runtime flag and legacy code paths.
- area: tcp
  change: |
    Removed ``envoy.reloadable_features.detect_and_raise_rst_tcp_connection`` runtime flag and legacy code paths.
- area: tls
  change: |
    Removed ``envoy.reloadable_features.no_full_scan_certs_on_sni_mismatch`` runtime flag and lagacy code paths.
- area: http
  change: |
    Removed ``envoy.reloadable_features.http_allow_partial_urls_in_referer`` runtime flag and legacy code paths.
- area: oauth
  change: |
    Removed ``envoy.reloadable_features.oauth_make_token_cookie_httponly`` runtime flag and legacy code paths.
- area: http
  change: |
    Removed ``envoy.reloadable_features.lowercase_scheme`` runtime flag and legacy code paths.
- area: oauth
  change: |
    Removed ``envoy.reloadable_features.hmac_base64_encoding_only`` runtime flag and legacy code paths.
- area: upstream
  change: |
    Removed ``envoy.reloadable_features.convert_legacy_lb_config`` runtime flag and legacy code paths.
- area: thrift
  change: |
    Removed ``envoy.reloadable_features.thrift_connection_draining`` runtime flag and legacy code paths.
- area: thrift
  change: |
    Removed ``envoy.reloadable_features.thrift_allow_negative_field_ids`` runtime flag and legacy code paths.
- area: router
  change: |
    Removed ``envoy.reloadable_features.copy_response_code_to_downstream_stream_info`` runtime flag and legacy code paths.
- area: http2
  change: |
    Removed ``envoy.reloadable_features.http2_decode_metadata_with_quiche`` runtime flag and legacy code paths.
- area: ext_authz
  change: |
    Removed ``envoy.reloadable_features.ext_authz_http_send_original_xff`` runtime flag and legacy code paths.
- area: jwt
  change: |
    Removed ``envoy.reloadable_features.token_passed_entirely`` runtime flag and legacy code paths.
- area: http
  change: |
    Removed ``envoy.reloadable_features.stop_decode_metadata_on_local_reply`` runtime flag and legacy code paths.
- area: http
  change: |
    Removed ``envoy.reloadable_features.enable_connect_udp_support`` runtime flag and legacy code paths.

new_features:
- area: hot_restart
  change: |
    Added new command-line flag :option:`--skip-hot-restart-parent-stats`.
- area: matching
  change: |
    Added :ref:`Filter State Input <envoy_v3_api_msg_extensions.matching.common_inputs.network.v3.FilterStateInput>`
    for matching http input based on filter state objects.
- area: ext_authz
  change: |
    Added :ref:`disallowed_headers <envoy_v3_api_field_extensions.filters.http.ext_authz.v3.ExtAuthz.disallowed_headers>`
    to specify headers that should never be sent to the external authentication service. Overrides
    :ref:`allowed_headers <envoy_v3_api_field_extensions.filters.http.ext_authz.v3.ExtAuthz.allowed_headers>`
    if a header matches both.
- area: upstream
  change: |
    Added a new field to LocalityLbEndpoints, :ref:`LocalityLbEndpoints.Metadata
    <envoy_v3_api_field_config.endpoint.v3.LocalityLbEndpoints.metadata>`, that may be used for transport socket
    matching groups of endpoints.
- area: quic
  change: |
    Added support for QUIC server preferred address when there is a DNAT between the client and Envoy. See
    :ref:`new config
    <envoy_v3_api_field_extensions.quic.server_preferred_address.v3.FixedServerPreferredAddressConfig.AddressFamilyConfig.dnat_address>`.
- area: cares
  change: |
    Added :ref:`udp_max_queries<envoy_v3_api_field_extensions.network.dns_resolver.cares.v3.CaresDnsResolverConfig.udp_max_queries>`
    option to limit the number of UDP queries.
- area: http
  change: |
    Added :ref:`disable_shadow_host_suffix_append
    <envoy_v3_api_field_config.route.v3.RouteAction.RequestMirrorPolicy.disable_shadow_host_suffix_append>`
    in :ref:`request_mirror_policies <envoy_v3_api_field_config.route.v3.RouteAction.request_mirror_policies>`
    for disabling appending of the ``-shadow`` suffix to the shadowed host/authority header.
- area: http
  change: |
    Added field :ref:`match_upstream <envoy_v3_api_field_config.core.v3.SchemeHeaderTransformation.match_upstream>`,
    which, when set to true, will set the downstream request ``:scheme`` to match the upstream transport protocol.
- area: redis
  change: |
    Added support for `inline commands <https://redis.io/docs/reference/protocol-spec/#inline-commands>`_.
- area: proxy_protocol
  change: |
    Added field :ref:`stat_prefix <envoy_v3_api_field_extensions.filters.listener.proxy_protocol.v3.ProxyProtocol.stat_prefix>`
    to the proxy protocol listener filter configuration, allowing for differentiating statistics when multiple proxy
    protocol listener filters are configured.
- area: aws_lambda
  change: |
    The ``aws_lambda`` filter now supports the
    :ref:`credentials <envoy_v3_api_field_extensions.filters.http.aws_lambda.v3.Config.credentials>` parameter.
    This enables setting AWS credentials from the filter configuration.
- area: access_log
  change: |
    added support for :ref:`%UPSTREAM_HOST_NAME% <config_access_log_format_upstream_host_name>` for the upstream host
    identifier.
- area: access_loggers
  change: |
    Added ``TRACE_ID`` :ref:`access log formatter <config_access_log_format>`.
- area: healthcheck
  change: |
    Added support to healthcheck with ProxyProtocol in TCP Healthcheck by setting
    :ref:`health_check_config <envoy_v3_api_field_config.core.v3.HealthCheck.TcpHealthCheck.proxy_protocol_config>`.
- area: local_rate_limit
  change: |
    Added support for :ref:`local cluster rate limit
    <envoy_v3_api_field_extensions.filters.http.local_ratelimit.v3.LocalRateLimit.local_cluster_rate_limit>`.
    If set, the token buckets of the local rate limit will be shared across all the Envoy instances in the local
    cluster.
- area: ext_authz
  change: |
    added
    :ref:`decoder_header_mutation_rules <envoy_v3_api_field_extensions.filters.http.ext_authz.v3.ExtAuthz.decoder_header_mutation_rules>`
    which allows you to configure what decoder header mutations are allowed from the ext_authz
    service as well as whether to fail the downstream request if disallowed mutations are requested.
- area: access_log
  change: |
    added new ``access_log`` command operators to retrieve upstream connection information change: ``%UPSTREAM_PEER_URI_SAN%``,
    ``%UPSTREAM_PEER_IP_SAN%``, ``%UPSTREAM_PEER_DNS_SAN%``, ``%UPSTREAM_LOCAL_URI_SAN%``, ``%UPSTREAM_LOCAL_DNS_SAN%``,
    ``%UPSTREAM_LOCAL_IP_SAN%``.
- area: wasm
  change: |
    Update ``wasm`` filter to support use as an upstream filter.
- area: open_telemetry
  change: |
    added :ref:`stat_prefix
    <envoy_v3_api_field_extensions.access_loggers.open_telemetry.v3.OpenTelemetryAccessLogConfig.stat_prefix>`
    configuration to support additional stat prefix for the OpenTelemetry logger.
- area: thrift
  change: |
    added implementation of :ref:`thrift to metadata <envoy_v3_api_msg_extensions.filters.http.thrift_to_metadata.v3.ThriftToMetadata>`
    http filter.
- area: open_telemetry
  change: |
    added :ref:`formatters
    <envoy_v3_api_field_extensions.access_loggers.open_telemetry.v3.OpenTelemetryAccessLogConfig.formatters>`
    configuration to support extension formatter for the OpenTelemetry logger.
- area: routing
  change: |
    added support in :ref:`file datasource <envoy_v3_api_field_config.route.v3.DirectResponseAction.body>` implementation
    to listen to file changes and dynamically update the response when :ref:`watched_directory
    <envoy_v3_api_field_config.core.v3.datasource.watched_directory>`
    is configured in :ref:`DataSource <envoy_v3_api_msg_config.core.v3.datasource>`.
- area: listener
  change: |
    Added :ref:`bypass_overload_manager <envoy_v3_api_field_config.listener.v3.Listener.bypass_overload_manager>`
    to bypass the overload manager for a listener. When set to true, the listener will not be subject to overload protection.
- area: ext_authz
  change: |
    Added
    :ref:`enable_dynamic_metadata_ingestion
    <envoy_v3_api_field_extensions.filters.http.ext_authz.v3.ExtAuthz.enable_dynamic_metadata_ingestion>`,
    which allows ext_authz to be configured to ignore dynamic metadata in ext_authz responses.
- area: rbac
  change: |
    The RBAC filter will now log the enforced rule to the dynamic metadata field
    "enforced_effective_policy_id" and the result to the dynamic metadata field
    "enforced_engine_result". These are only populated if a non-shadow engine exists.
- area: jwt_authn
  change: |
    Added :ref:`strip_failure_response
    <envoy_v3_api_field_extensions.filters.http.jwt_authn.v3.JwtAuthentication.strip_failure_response>`
    to allow stripping the failure response details from the JWT authentication filter.
- area: quic
  change: |
    Added :ref:`DataSourceServerPreferredAddressConfig
    <envoy_v3_api_msg_extensions.quic.server_preferred_address.v3.DataSourceServerPreferredAddressConfig>` for cases when
    the control plane does not know the correct configuration for the server preferred address.
- area: tls
  change: |
    added support to match against ``OtherName`` SAN Type under :ref:`match_typed_subject_alt_names
    <envoy_v3_api_field_extensions.transport_sockets.tls.v3.CertificateValidationContext.match_typed_subject_alt_names>`.
    An additional field ``oid`` is added to :ref:`SubjectAltNameMatcher
    <envoy_v3_api_msg_extensions.transport_sockets.tls.v3.SubjectAltNameMatcher>` to support this change.
- area: ext_proc
  change: |
    Added support for observability mode which deprecates
    :ref:`observability_mode <envoy_v3_api_field_extensions.filters.http.ext_proc.v3.ExternalProcessor.async_mode>`.
    If enabled, each part of the HTTP request or response specified by ProcessingMode
    is sent without waiting for the response from the ext_proc service. It is "Send and Go" mode that can be used by external
    processor to observe Envoy data and status.

deprecated:
- area: tracing
  change: |
    Disable OpenCensus by default, as it is
    `no longer supported/maintained upstream <https://opentelemetry.io/blog/2023/sunsetting-opencensus/>`_.
    This extension can be replaced with the OpenTelemetry tracer and collector.<|MERGE_RESOLUTION|>--- conflicted
+++ resolved
@@ -46,18 +46,6 @@
   change: |
     Move ``Continue``, ``SendLocalReply`` and ``RecoverPanic` from ``FilterCallbackHandler`` to ``DecoderFilterCallbacks`` and
     ``EncoderFilterCallbacks``, to support full-duplex processing.
-<<<<<<< HEAD
-=======
-- area: ext_proc
-  change: |
-    Added support for observability mode. If enabled, each part of the HTTP request or response specified by ProcessingMode
-    is sent without waiting for the response from the ext_proc service. It is "Send and Go" mode that can be used by external
-    processor to observe Envoy data and status.
-- area: grpc
-  change: |
-    Added support for flow control in Envoy gRPC side stream. This behavior can be disabled by setting the runtime flag
-    ``envoy.reloadable_features.grpc_side_stream_flow_control`` to false.
->>>>>>> 3448baa2
 
 minor_behavior_changes:
 # *Changes that may cause incompatibilities for some users, but should not for most*
@@ -457,11 +445,13 @@
     <envoy_v3_api_msg_extensions.transport_sockets.tls.v3.SubjectAltNameMatcher>` to support this change.
 - area: ext_proc
   change: |
-    Added support for observability mode which deprecates
-    :ref:`observability_mode <envoy_v3_api_field_extensions.filters.http.ext_proc.v3.ExternalProcessor.async_mode>`.
-    If enabled, each part of the HTTP request or response specified by ProcessingMode
+    Added support for observability mode which deprecates ``async_mode``. If enabled, each part of the HTTP request or response specified by ProcessingMode
     is sent without waiting for the response from the ext_proc service. It is "Send and Go" mode that can be used by external
     processor to observe Envoy data and status.
+- area: grpc
+  change: |
+    Added support for flow control in Envoy gRPC side stream. This behavior can be disabled by setting the runtime flag
+    ``envoy.reloadable_features.grpc_side_stream_flow_control`` to false.
 
 deprecated:
 - area: tracing

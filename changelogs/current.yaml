date: Pending

behavior_changes:
# *Changes that are expected to cause an incompatibility if applicable; deployment changes are likely required*
- area: server
  change: |
    Added container-aware CPU detection on Linux that respects cgroup CPU limits alongside hardware thread count
    and CPU affinity when ``--concurrency`` is not set. Envoy now uses the minimum of hardware threads, CPU affinity,
    and cgroup CPU limits to size worker threads by default, improving resource utilization in cgroup-limited
    containers. This behavior can be disabled by setting ``ENVOY_CGROUP_CPU_DETECTION`` to ``false`` to restore the
    previous hardware thread and affinity-based sizing. Uses conservative floor rounding to leave capacity for
    non-worker threads, which may reduce the total number of connections.
- area: dynamic modules
  change: |
    Updated the dynamic module ABI to support streaming body manipulation and fixed incorrect behavior when
    accessing or modifying request or response bodies. See https://github.com/envoyproxy/envoy/issues/40918
    for details.
- area: http
  change: |
    Changed the default reset code from ``NO_ERROR`` to ``INTERNAL_ERROR``. This change can be reverted by setting the
    runtime guard ``envoy.reloadable_features.reset_with_error`` to ``false``.
- area: http
  change: |
    Added runtime flag ``envoy.reloadable_features.reject_early_connect_data`` to reject ``CONNECT`` requests that send
    data before Envoy returns a ``200`` response. This non-compliant behavior is common for latency reduction, so the
    option is disabled by default.

minor_behavior_changes:
# *Changes that may cause incompatibilities for some users, but should not for most*
- area: router
  change: |
    Added :ref:`host_rewrite <envoy_v3_api_field_config.route.v3.RouteAction.host_rewrite>` and
    :ref:`path_rewrite <envoy_v3_api_field_config.route.v3.RouteAction.path_rewrite>` to
    :ref:`RouteAction <envoy_v3_api_msg_config.route.v3.RouteAction>` to support substitution formatting for host and
    path header rewriting.
- area: overload_manager
  change: |
    Fixed :ref:`downstream connections monitor
    <envoy_v3_api_msg_extensions.resource_monitors.downstream_connections.v3.DownstreamConnectionsConfig>` to trigger
    configured actions and emit a ``pressure`` metric like other resource monitors. Previously, actions never triggered.
- area: tracing
  change: |
    The :ref:`request header custom tag <envoy_v3_api_field_type.tracing.v3.CustomTag.request_header>` now only
    supports fetching values from HTTP request headers. Non-HTTP protocols must use the substitution formatter-based
    :ref:`custom tag value <envoy_v3_api_field_type.tracing.v3.CustomTag.value>`. This behavior can be reverted by
    setting the runtime guard ``envoy.reloadable_features.get_header_tag_from_header_map`` to ``false``.
- area: ext_proc
  change: |
    Use a hard-coded set of error messages when a :ref:`HeaderMutation
    <envoy_v3_api_msg_service.ext_proc.v3.HeaderMutation>` fails. Removing request-specific details allows grouping by
    failure type. Detailed messages remain available in debug logs.
- area: ext_proc
  change: |
    Close the gRPC stream when Envoy detects no further external processing is needed. This currently excludes ``BUFFERED``
    and ``BUFFERED_PARTIAL`` modes and a few corner cases, which close the stream during filter destruction. This behavior
    can be reverted by setting the runtime guard ``envoy.reloadable_features.ext_proc_stream_close_optimization`` to ``false``.
- area: ext_authz
  change: |
    Check response header count and size after applying mutations and send a local reply if limits are exceeded.
- area: ext_authz
  change: |
    Fixed the HTTP ext_authz client to respect user-configured ``retry_on`` in
    :ref:`retry_policy <envoy_v3_api_field_config.core.v3.RetryPolicy.retry_on>`. Previously, the value was overridden
    with ``5xx,gateway-error,connect-failure,reset``. Controlled by runtime flag
    ``envoy.reloadable_features.ext_authz_http_client_retries_respect_user_retry_on`` (defaults to ``true``); set to
    ``false`` to preserve the old behavior.
- area: ext_authz
  change: |
    Fixed HTTP ext_authz service to propagate headers (such as ``set-cookie``) back to clients. The filter now uses
    ``allowed_client_headers`` for denied responses and ``allowed_client_headers_on_success`` for successful responses.
- area: quic
  change: |
    Switched to QUICHE-provided migration logic to handle port migration on path degradation and migration to the server
    preferred address. This behavior can be reverted by setting the runtime guard
    ``envoy.reloadable_features.use_migration_in_quiche`` to ``false``.
- area: mobile
  change: |
    Use mobile-specific network observer registries to propagate network change signals. This behavior can be reverted
    by setting the runtime guard ``envoy.reloadable_features.mobile_use_network_observer_registry`` to ``false``.
- area: access_log
  change: |
    Fixed rejection of the truncation-length specifier for ``DYNAMIC_METADATA():Z`` in access log format strings. The
    length parameter now truncates strings and other value types; structured data types are not truncated.
- area: wasm
  change: |
    Execute foreign functions on the effective context, when set by Wasm SDKs. Previously, foreign functions called from
    HTTP or gRPC callbacks could receive a root context instead of a stream context. This behavior can be reverted by
    setting the runtime guard ``envoy.reloadable_features.wasm_use_effective_ctx_for_foreign_functions`` to ``false``.

bug_fixes:
# *Changes expected to improve the state of the world and are unlikely to have negative effects*
- area: adaptive concurrency
  change: |
    Fixed a race condition in the gradient controller that allowed more outstanding requests than the concurrency limit,
    bounded by the number of worker threads.
- area: http2
  change: |
    Fixed a memory leak when an HTTP/2 stream was reset before request headers were sent (for example, if an upstream
    HTTP filter sent a local reply after the connection was established but before headers were sent).
- area: http2
  change: |
    Optimized HTTP/2 header processing by avoiding allocations and string copies for well-known header names. Common
    headers (``:method``, ``:path``, ``:status``, ``content-type``, ``user-agent``, etc.) now reference static strings,
    reducing allocations and improving performance.
- area: lua
  change: |
    Fixed a crash when Lua filters set the response body to a payload larger than the body buffer limit.
- area: tap
  change: |
    Added missing conversion support to ensure tapped messages are handled correctly for multi-event submissions.
- area: bootstrap
  change: |
    Fixed a startup crash when custom :ref:`header_prefix <envoy_v3_api_field_config.bootstrap.v3.Bootstrap.header_prefix>`
    was set.
- area: connection pool
  change: |
    Fixed a crash in the TCP connection pool during downstream teardown when large requests or responses triggered flow
    control.
- area: http
  change: |
    Fixed ``shouldDrainConnectionUponCompletion()`` to send ``GOAWAY`` frames for HTTP/2 and HTTP/3 instead of
    aggressively closing connections, preventing interrupted response bodies and ``ERR_DRAINING`` client errors.
    HTTP/1.1 behavior is unchanged.
- area: udp_proxy
  change: |
    Fixed cases where addresses could be moved from the data packet being processed.
- area: composite
  change: |
    Fixed per-route configuration for the composite filter to match on response headers and trailers. Previously,
    matchers using ``HttpResponseHeaderMatchInput`` or ``HttpResponseTrailerMatchInput`` silently failed, skipping the
    delegated filter.
- area: router
  change: |
    Fixed a regression where router-set headers (for example, ``x-envoy-expected-rq-timeout-ms``,
    ``x-envoy-attempt-count``) were not accessible in ``request_headers_to_add`` on the initial request. These headers
    can now be referenced via formatters such as ``%REQ(x-envoy-expected-rq-timeout-ms)%``.
- area: router
  change: |
    Fixed an upstream HTTP filter issue when a route retried on 5xx and the filter returned
    ``FilterHeadersStatus::StopIteration`` in ``encodeHeaders()``.
- area: ext_proc
  change: |
    Fixed missing attributes based on request headers (for example, ``request.host``) when ext_proc was configured to run
    only on the encode path.
- area: http_11_proxy
  change: |
    Fixed http_11_proxy transport socket buffering of bytes written after the initial HTTP ``CONNECT`` request was sent
    but before the response was received, which could buffer until connection timeout.
- area: tcp_proxy
  change: |
    Fixed a connection leak in TCP proxy when ``receive_before_connect`` is enabled and the downstream connection closes
    before the upstream connection is established.
- area: connection
  change: |
    Fixed connection handling to propagate transport failure reasons to ``StreamInfo`` before close events, ensuring
    ``connection.transport_failure_reason`` and ``DOWNSTREAM_TRANSPORT_FAILURE_REASON`` are populated for all connection
    types.
- area: aws
  change: |
    Changed web identity token file watching in AWS signing components to pick up rotated tokens.
- area: dns_resolver
  change: |
    Removed unnecessary ``getifaddrs()`` system calls when ``filter_unroutable_families`` is disabled.
- area: tls
  change: |
    Fixed truncation of ``OTHERNAME`` SANs with embedded null octets in TLS certificates, which caused incorrect SAN
    validation.
- area: http
  change: |
    Fixed a remote ``jwt_auth`` token fetch crash when two or more auth headers were present and
    ``allow_missing_or_failed`` was set.

removed_config_or_runtime:
# *Normally occurs at the end of the* :ref:`deprecation period <deprecated>`
- area: jwt_authn
  change: |
    Removed runtime guard ``envoy.reloadable_features.jwt_fetcher_use_scheme_from_uri`` and legacy code paths.
- area: tcp
  change: |
    Removed runtime guard ``envoy.reloadable_features.tcp_proxy_retry_on_different_event_loop`` and legacy code paths.
- area: http
  change: |
    Removed runtime guard ``envoy.reloadable_features.http1_balsa_allow_cr_or_lf_at_request_start`` and legacy code paths.
- area: quic
  change: |
    Removed runtime guard ``envoy.reloadable_features.http3_remove_empty_cookie`` and legacy code paths.
- area: http
  change: |
    Removed runtime guard ``envoy.reloadable_features.original_src_fix_port_exhaustion`` and legacy code paths.
- area: xds
  change: |
    Removed runtime guard ``envoy.reloadable_features.report_load_with_rq_issued`` and legacy code paths.

new_features:
- area: oauth2
  change: |
    Added support for configuring cookie path in the OAuth2 filter. The :ref:`path
    <envoy_v3_api_field_extensions.filters.http.oauth2.v3.CookieConfig.path>` field can now be set
    for each cookie type to control the scope of OAuth2 cookies.
- area: dynamic modules
  change: |
    Added support for loading dynamic modules globally by setting :ref:`load_globally
    <envoy_v3_api_field_extensions.dynamic_modules.v3.DynamicModuleConfig.load_globally>` to ``true``.
- area: http filter
  change: |
    Added :ref:`transform http filter <config_http_filters_transform>` to modify request and response bodies in any
    position of the HTTP filter chain. This also makes it possible to refresh routes based on attributes in the request
    body.
- area: matcher
  change: |
    Removed work-in-progress annotations from RBAC filter ``matcher`` and ``shadow_matcher`` fields in HTTP and network
    filters, marking the feature stable.
- area: access_log
  change: |
    Added process-level rate limiting on access log emission via
    :ref:`ProcessRateLimitFilter <envoy_v3_api_msg_extensions.access_loggers.filters.process_ratelimit.v3.ProcessRateLimitFilter>`.
- area: listener_filters
  change: |
    Added :ref:`Postgres Inspector <config_listener_filters_postgres_inspector>` listener filter for detecting
    PostgreSQL connections, extracting metadata, and supporting SNI-based routing for PostgreSQL traffic.
- area: dynamic modules
  change: |
    Enhanced dynamic module ABIs to support header addition and body size retrieval. See the latest ABI header for
    details.
- area: dynamic modules
  change: |
    Added support for streamable HTTP callouts in dynamic modules. Modules can create streaming HTTP connections to
    upstream clusters using ``start_http_stream``, send request data and trailers incrementally, and receive streaming
    response headers, data, and trailers through dedicated callbacks.
- area: udp_sink
  change: |
    Enhanced the UDP sink to support tapped messages larger than 64KB.
- area: listener
  change: |
    Marked :ref:`filter_chain_matcher <envoy_v3_api_field_config.listener.v3.Listener.filter_chain_matcher>` as stable
    by removing the work-in-progress annotation. The xDS matcher API for filter chain selection has been thoroughly
    tested and is ready for production use.
- area: access_log
  change: |
    Added a new :ref:`access logger <envoy_v3_api_msg_extensions.access_loggers.stats.v3.Config>` that emits
    configurable metrics.
- area: otlp_stat_sink
  change: |
    Fixed ``start_time_unix_nano`` for exported metrics.
- area: otlp_stat_sink
  change: |
    Added support for dropping stats via
    :ref:`DropAction <envoy_v3_api_msg_extensions.stat_sinks.open_telemetry.v3.SinkConfig.DropAction>` during
    custom metric conversion.
- area: ext_authz
  change: |
    Added support for :ref:`error_response <envoy_v3_api_field_service.auth.v3.CheckResponse.error_response>` in the
    external authorization API. Authorization services can return custom HTTP status codes, headers, and response bodies
    on internal errors, reusing :ref:`DeniedHttpResponse <envoy_v3_api_msg_service.auth.v3.DeniedHttpResponse>`.
- area: tcp_proxy
  change: |
    Added :ref:`upstream_connect_mode
    <envoy_v3_api_field_extensions.filters.network.tcp_proxy.v3.TcpProxy.upstream_connect_mode>`
    and :ref:`max_early_data_bytes
    <envoy_v3_api_field_extensions.filters.network.tcp_proxy.v3.TcpProxy.max_early_data_bytes>`
    to control when upstream connections are established and early data buffering behavior.
    This enables use cases like extracting TLS certificate information or SNI before establishing
    upstream connections.
- area: http
  change: |
    Added :ref:`vhost_header <envoy_v3_api_field_config.route.v3.RouteConfiguration.vhost_header>` to
    :ref:`RouteConfiguration <envoy_v3_api_msg_config.route.v3.RouteConfiguration>` to allow using a different header
    for vhost matching.
- area: http2
  change: |
    Added a parameter to ``sendGoAwayAndClose`` to support graceful closure of HTTP/2 connections.
- area: logging
  change: |
    Added support for the not-equal operator in access log filter rules via
    :ref:`ComparisonFilter <envoy_v3_api_msg_config.accesslog.v3.ComparisonFilter>`.
- area: c-ares
  change: |
    Added optional ``reinit_channel_on_timeout`` to the c-ares resolver to reinitialize the channel after DNS timeouts.
- area: cel
  change: |
    Added per-expression configuration options for the CEL evaluator to control string conversion, concatenation, and
    string extension functions. CEL expressions in RBAC policies and access log filters can enable functions such as
    ``replace()`` and ``split()`` through new :ref:`cel_config <envoy_v3_api_field_config.rbac.v3.Policy.cel_config>` and
    :ref:`cel_config <envoy_v3_api_field_extensions.access_loggers.filters.cel.v3.ExpressionFilter.cel_config>` fields.
    See :ref:`CelExpressionConfig <envoy_v3_api_msg_config.core.v3.CelExpressionConfig>` for details.
- area: formatter
  change: |
    Added support for the following new access log formatters:

    #. ``%REQUEST_HEADER(X?Y):Z%`` as full name version of ``%REQ(X?Y):Z%``.
    #. ``%RESPONSE_HEADER(X?Y):Z%`` as full name version of ``%RESP(X?Y):Z%``.
    #. ``%RESPONSE_TRAILER(X?Y):Z%`` as full name version of ``%TRAILER(X?Y):Z%``.

    This provides a more consistent naming scheme for users to understand and use.
- area: tracing
  change: |
    Added new :ref:`value <envoy_v3_api_field_type.tracing.v3.CustomTag.value>` field and support for
    :ref:`substitution format specifier <config_access_log_format>` to extract values from request and response data for
    custom tags.
- area: generic_proxy
  change: |
    Added custom substitution format specifier support in tracing custom tags for the
    :ref:`generic_proxy filter <envoy_v3_api_msg_extensions.filters.network.generic_proxy.v3.GenericProxy>`. The
    ``%REQUEST_PROPERTY%`` and ``%RESPONSE_PROPERTY%`` specifiers can now be used in
    :ref:`value <envoy_v3_api_field_type.tracing.v3.CustomTag.value>` for generic proxy.
- area: lua
  change: |
    Added ``drainConnectionUponCompletion()`` to the Lua filter stream info API, allowing Lua scripts to mark
    connections for draining (adds ``Connection: close`` for HTTP/1.1 or sends ``GOAWAY`` for HTTP/2 and HTTP/3).
- area: lua
  change: |
    Added an executions counter to the Lua filter to track script execution count.
- area: wasm
  change: |
    Added ``sign`` foreign function to create cryptographic signatures. See :ref:`Wasm foreign functions
    <arch_overview_wasm_foreign_functions>` for details.
- area: redis
  change: |
    Optimized the ``INFO`` command to provide limited metrics with a consolidated cluster view and added ``INFO.SHARD``
    to retrieve shard-specific metrics.
- area: overload management
  change: |
    The fixed heap resource monitor can calculate memory pressure as currently allocated memory divided by maximum heap
    size, providing more accurate and lower pressure values. This can avoid unnecessary load shedding. Enable via
    ``envoy.reloadable_features.fixed_heap_use_allocated``. The default algorithm (heap_size - pageheap_unmapped -
    pageheap_free) does not discount free memory in TCMalloc caches.
- area: upstream
  change: |
    Added :ref:`transport_socket_matcher
    <envoy_v3_api_field_config.cluster.v3.Cluster.transport_socket_matcher>` to clusters. This matcher
    uses the generic xDS matcher framework to select a named transport socket from
    :ref:`transport_socket_matches
    <envoy_v3_api_field_config.cluster.v3.Cluster.transport_socket_matches>` based on endpoint metadata,
    locality metadata, and transport socket filter state.
- area: admin
  change: |
    Added ``/memory/tcmalloc`` admin endpoint providing TCMalloc memory statistics.
- area: dns_filter
  change: |
    Added :ref:`access_log <envoy_v3_api_field_extensions.filters.udp.dns_filter.v3.DnsFilterConfig.access_log>` for the
    DNS filter.
- area: redis
  change: |
    Added support for ``redis_proxy`` to use separate credentials for each upstream Redis cluster.
- area: quic
  change: |
    Added QUIC protocol option :ref:`max_sessions_per_event_loop
    <envoy_v3_api_field_config.listener.v3.QuicProtocolOptions.max_sessions_per_event_loop>` to limit the maximum
    number of new QUIC sessions created per event loop. The default is 16, preserving the previous hardcoded limit.
- area: metrics_service
  change: |
    Added :ref:`batch_size <envoy_v3_api_field_config.metrics.v3.MetricsServiceConfig.batch_size>` to the Metrics
    Service to batch metrics into multiple gRPC messages. When positive, metrics are batched with at most ``batch_size``
    metric families per message to avoid gRPC size limits. If unset or 0, all metrics are sent in one message.
- area: network
  change: |
    Started populating filter state ``envoy.network.network_namespace`` when a connection is accepted on a listener with
    :ref:`network_namespace_filepath <envoy_v3_api_field_config.core.v3.SocketAddress.network_namespace_filepath>`
    configured, providing read-only access to the network namespace for filters, access logs, and other components.
- area: ext_authz
  change: |
    Added configuration field
    :ref:`enforce_response_header_limits <envoy_v3_api_field_extensions.filters.http.ext_authz.v3.ExtAuthz.enforce_response_header_limits>`
    to the HTTP ext_authz filter to enable or disable dropping response headers once header count or size limits are
    reached.
- area: xds
  change: |
    Added runtime guard ``envoy.reloadable_features.report_load_when_rq_active_is_non_zero``. When enabled, LRS
    continues to send ``locality_stats`` reports to the config server even when no requests were issued in the poll
    cycle.
- area: on_demand
  change: |
    Added runtime guard ``envoy.reloadable_features.on_demand_track_end_stream``. When enabled, the on_demand filter
    tracks downstream ``end_stream`` state to support stream recreation with fully read request bodies. Previously, the
    filter rejected all requests with bodies by checking only for a decoding buffer.
- area: router
  change: |
    Added :ref:`request_mirror_policies <envoy_v3_api_field_extensions.upstreams.http.v3.HttpProtocolOptions.request_mirror_policies>`
    to :ref:`HttpProtocolOptions <envoy_v3_api_msg_extensions.upstreams.http.v3.HttpProtocolOptions>` for cluster-level
    request mirroring. Cluster-level policies override route-level policies when both are configured.
- area: router
  change: |
    Added :ref:`retry_policy <envoy_v3_api_field_extensions.upstreams.http.v3.HttpProtocolOptions.retry_policy>` to
    :ref:`HttpProtocolOptions <envoy_v3_api_msg_extensions.upstreams.http.v3.HttpProtocolOptions>` for cluster-level
    retry policies.
- area: router
  change: |
    Added :ref:`hash_policy <envoy_v3_api_field_extensions.upstreams.http.v3.HttpProtocolOptions.hash_policy>` to
    :ref:`HttpProtocolOptions <envoy_v3_api_msg_extensions.upstreams.http.v3.HttpProtocolOptions>` for cluster-level
    hash policies.
- area: network
  change: |
    Added logging info for network ext_proc to filter state.
- area: upstream
  change: |
    Added an extension to override the :ref:`upstream bind address Linux network namespace
    <extension_envoy.upstream.local_address_selector.filter_state_override>` using a shared filter state object.
- area: formatter
  change: |
    Added ``US_RX_BODY_BEG`` time point to ``%COMMON_DURATION%`` to indicate when upstream response body reception
    begins.
- area: ext_proc
  change: |
    The :ref:`MappedAttributeBuilder
    <envoy_v3_api_msg_extensions.http.ext_proc.processing_request_modifiers.mapped_attribute_builder.v3.MappedAttributeBuilder>`
    ext_proc extension now supports re-mapping response attributes (in addition to request attributes).
- area: router
  change: |
    Added substitution formatting for direct response bodies via
    :ref:`body_format <envoy_v3_api_field_config.route.v3.DirectResponseAction.body_format>` in
    :ref:`DirectResponseAction <envoy_v3_api_msg_config.route.v3.DirectResponseAction>`.
- area: tls_inspector
  change: |
    Propagated transport errors from tls_inspector to ``DownstreamTransportFailureReason`` in ``StreamInfo`` for access logging
    prior to the TLS handshake.
- area: tls_inspector
  change: |
    Added configuration parameter to TLS inspector for maximum acceptable client hello size.
- area: ext_proc
  change: |
    Added support for forwarding cluster metadata to ext_proc server.
- area: aws
  change: |
    Added ``match_included_headers`` to the request signing extension to allow positive header matching while excluding
    other non-SigV4-required headers.
- area: ext_authz
  change: |
    Added support for :ref:`metadata_context_namespaces
    <envoy_v3_api_field_extensions.filters.network.ext_authz.v3.ExtAuthz.metadata_context_namespaces>` and
    :ref:`typed_metadata_context_namespaces
    <envoy_v3_api_field_extensions.filters.network.ext_authz.v3.ExtAuthz.typed_metadata_context_namespaces>` in the
    ext-authz network filter. This allows passing connection metadata (such as proxy protocol TLV data) to the
    external authorization server for making authorization decisions.
- area: attributes
  change: |
    Added :ref:`attributes <arch_overview_attributes>` for looking up request or response header bytes.
<<<<<<< HEAD
- area: resource_monitors
  change: |
    Refactored and enhanced the CPU utilization resource monitor with improved cgroup v2 support.
    The monitor now uses a factory pattern with ``CgroupV1CpuStatsReader`` and ``CgroupV2CpuStatsReader``
    classes that implement a common ``LinuxContainerCpuStatsReader`` interface, automatically selecting
    the appropriate reader based on available cgroup files at runtime. This follows the same design
    pattern as the ``cgroups_memory`` resource monitor. Additionally, CPU utilization calculation
    logic has been moved into the ``CpuTimes`` struct via a new ``calculateUtilization()`` method,
    encapsulating cgroup v1 and v2 differences within the data structure itself. No configuration changes
    are required, and the behavior remains functionally equivalent to the previous implementation while 
    being more robust and maintainable.    
=======
- area: json_to_metadata
  change: |
    Added support for per-route configuration override in the ``json_to_metadata`` http filter. Routes can now
    specify different JSON to metadata conversion rules via per-route configuration, allowing different routes
    to extract different metadata from request or response bodies.
>>>>>>> 8147fa3a

deprecated:<|MERGE_RESOLUTION|>--- conflicted
+++ resolved
@@ -434,7 +434,6 @@
 - area: attributes
   change: |
     Added :ref:`attributes <arch_overview_attributes>` for looking up request or response header bytes.
-<<<<<<< HEAD
 - area: resource_monitors
   change: |
     Refactored and enhanced the CPU utilization resource monitor with improved cgroup v2 support.
@@ -446,12 +445,10 @@
     encapsulating cgroup v1 and v2 differences within the data structure itself. No configuration changes
     are required, and the behavior remains functionally equivalent to the previous implementation while 
     being more robust and maintainable.    
-=======
 - area: json_to_metadata
   change: |
     Added support for per-route configuration override in the ``json_to_metadata`` http filter. Routes can now
     specify different JSON to metadata conversion rules via per-route configuration, allowing different routes
     to extract different metadata from request or response bodies.
->>>>>>> 8147fa3a
 
 deprecated:
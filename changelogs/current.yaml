date: Pending

behavior_changes:
# *Changes that are expected to cause an incompatibility if applicable; deployment changes are likely required*
- area: http
  change: |
    Remove the hop by hop TE header from downstream request headers if it's not set to ``trailers``, else keep it. This change can be
    temporarily reverted by setting ``envoy.reloadable_features.sanitize_te`` to false.
- area: stats
  change: |
    The runtime flag ``envoy.reloadable_features.enable_include_histograms`` is now enabled by default.
    This causes the ``includeHistogram()`` method on ``Stats::SinkPredicates`` to filter histograms to
    be flushed to stat sinks.

minor_behavior_changes:
# *Changes that may cause incompatibilities for some users, but should not for most*
- area: adaptive concurrency filter stats
  change: |
    Multiply the gradient value stat by 1000 to make it more granular (values will range between 500 and 2000).
- area: quic
  change: |
    :ref:`Server preferred address <envoy_v3_api_field_config.listener.v3.QuicProtocolOptions.server_preferred_address_config>` is
    now sent to non-quiche quic clients when configured. This behavior can be disabled with runtime flag
    ``envoy.reloadable_features.quic_send_server_preferred_address_to_all_clients``.
- area: dns
  change: |
    Allowing <envoy_v3_api_field_extensions.common.dynamic_forward_proxy.v3.DnsCacheConfig.dns_min_refresh_rate>` to go as low as 1s.
- area: upstream
  change: |
    Upstream now excludes hosts set to ``DRAINING`` state via EDS from load balancing and panic routing
    threshold calculation. This feature can be disabled by setting
    ``envoy.reloadable_features.exclude_host_in_eds_status_draining`` to false.
- area: golang
  change: |
    Change ``RegisterHttpFilterConfigFactoryAndParser`` to ``RegisterHttpFilterFactoryAndConfigParser``.
- area: QUIC
  change: |
    Port migration is default turned off. QUIC client connections will no longer attempt to migrate to a new port when connections
    is degrading. Can be manually turned on via
    :ref:`port_migration <envoy_v3_api_field_config.core.v3.QuicProtocolOptions.num_timeouts_to_trigger_port_migration>`.
- area: aws
  change: |
    AWS region string is now retrieved from environment and profile consistently within aws_request_signer and
    grpc_credentials/aws_iam extensions. Region field in aws_request_signer is now optional, explicitly configured
    xDS region will take preference. aws_request_signer documentation now reflects the region chain.

bug_fixes:
# *Changes expected to improve the state of the world and are unlikely to have negative effects*
- area: tracers
  change: |
    use unary RPC calls for OpenTelemetry trace exports, rather than client-side streaming connections.
- area: load balancing
  change: |
    Added randomization in locality load-balancing initialization. This helps desynchronizing Envoys across
    a fleet by randomizing the scheduler starting point. This can be temporarily reverted by setting runtime guard
    ``envoy.reloadable_features.edf_lb_locality_scheduler_init_fix`` to false.
- area: UDP and TCP tunneling
  change: |
    fixed a bug where second HTTP response headers received would cause Envoy to crash in cases where
    ``propagate_response_headers`` and retry configurations are enabled at the same time, and an upstream
    request is retried multiple times.
- area: tracing
  change: |
    Prevent Envoy from crashing at start up when the OpenTelemetry environment resource detector cannot detect any attributes.
- area: proxy protocol
  change: |
    Fixed a crash when Envoy is configured for PROXY protocol on both a listener and cluster, and the listener receives
    a PROXY protocol header with address type LOCAL (typically used for health checks).
- area: url matching
  change: |
    Fixed excessive CPU utilization when using regex URL template matcher.
- area: http
  change: |
    Fixed crash when HTTP request idle and per try timeouts occurs within backoff interval.
- area: proxy_protocol
  change: |
    Fix crash due to uncaught exception when the operating system does not support an address type (such as IPv6) that is
    received in a proxy protocol header. Connections will instead be dropped/reset.
- area: proxy_protocol
  change: |
    Fixed a bug where TLVs with non utf8 characters were inserted as protobuf values into filter metadata circumventing
    ext_authz checks when ``failure_mode_allow`` is set to ``true``.
- area: tls
  change: |
    Fix crash due to uncaught exception when the operating system does not support an address type (such as IPv6) that is
    received in an mTLS client cert IP SAN. These SANs will be ignored. This applies only when using formatter
    ``%DOWNSTREAM_PEER_IP_SAN%``.
- area: jwt_authn
  change: |
    Fixed JWT extractor, which concatenated headers with a comma, resultig in invalid tokens.

removed_config_or_runtime:
# *Normally occurs at the end of the* :ref:`deprecation period <deprecated>`
- area: http
  change: |
    Removed ``envoy.reloadable_features.allow_absolute_url_with_mixed_scheme`` runtime flag and legacy code paths.
- area: active health check
  change: |
    Removed ``envoy.reloadable_features.keep_endpoint_active_hc_status_on_locality_update`` runtime flag and legacy code paths.
- area: http1
  change: |
    Removed ``envoy.reloadable_features.http1_allow_codec_error_response_after_1xx_headers`` runtime flag and legacy code paths.
- area: overload manager
  change: |
    removed ``envoy.reloadable_features.overload_manager_error_unknown_action`` and legacy code paths.
- area: http
  change: |
    Removed ``envoy_reloadable_features_append_xfh_idempotent`` runtime flag and legacy code paths.
- area: resource_monitors
  change: |
    removed ``envoy.reloadable_features.count_unused_mapped_pages_as_free`` runtime flag  and legacy code paths.
- area: aws
  change: |
    Removed ``envoy.reloadable_features.enable_aws_credentials_file`` runtime flag and legacy code paths.

new_features:
- area: aws_request_signing
  change: |
    Update ``aws_request_signing`` filter to support use as an upstream HTTP filter. This allows successful calculation of
    signatures after the forwarding stage has completed, particularly if the path element is modified.
- area: aws_lambda
  change: |
    Update ``aws_lambda`` filter to support use as an upstream HTTP filter. This allows successful calculation of
    signatures after the forwarding stage has completed, particularly if the path element is modified.
- area: grpc reverse bridge
  change: |
    Change HTTP status to 200 to respect the gRPC protocol. This may cause problems for incorrect gRPC clients expecting the filter
    to preserve HTTP 1.1 responses.  This behavioral change can be temporarily reverted by setting runtime guard
    ``envoy.reloadable_features.grpc_http1_reverse_bridge_change_http_status`` to false.
- area: quic
  change: |
    Added QUIC protocol option :ref:`send_disable_active_migration
    <envoy_v3_api_field_config.listener.v3.QuicProtocolOptions.send_disable_active_migration>` to make the server send clients a transport
    parameter to discourage client endpoints from active migration.
- area: ext_proc
  change: |
    implemented
    :ref:`request_attributes <envoy_v3_api_field_extensions.filters.http.ext_proc.v3.ExternalProcessor.request_attributes>`
    and
    :ref:`response_attributes <envoy_v3_api_field_extensions.filters.http.ext_proc.v3.ExternalProcessor.response_attributes>`
    config APIs to enable sending and receiving attributes to/from the external processing server.
- area: access log
  change: |
    added support for :ref:`%UPSTREAM_CONNECTION_ID% <config_access_log_format_upstream_connection_id>` for the upstream connection
    identifier.
- area: aws_lambda
  change: |
    Added :ref:`host_rewrite <envoy_v3_api_field_extensions.filters.http.aws_lambda.v3.Config.host_rewrite>` config to be used
    during signature.
- area: ext_proc
  change: |
    added
    :ref:`metadata_options <envoy_v3_api_field_extensions.filters.http.ext_proc.v3.ExternalProcessor.metadata_options>`
    config API to enable sending and receiving metadata from/to the external processing server. Both typed and untyped dynamic
    metadata may be sent to the server. If
    :ref:`receiving_namespaces <envoy_v3_api_field_extensions.filters.http.ext_proc.v3.MetadataOptions.receiving_namespaces>`
    is defined, returned metadata may be written to the specified allowed namespaces.
- area: wasm
  change: |
    added ``verify_signature`` foreign function to verify cryptographic signatures.
- area: monitoring
  change: |
    Add ``Envoy::ExecutionContext``, which is notified by ``ScopeTrackerScopeState``'s constructor and destructor. This feature is
    disabled by default, it can be enabled by runtime feature flag ``envoy.restart_features.enable_execution_context``. For more details,
    please see https://github.com/envoyproxy/envoy/issues/32012.
- area: rbac
  change: |
    Added :ref:`uri_template<envoy_v3_api_field_config.rbac.v3.Permission.uri_template>` which uses existing
    :ref:`UriTemplateMatchConfig<envoy_v3_api_msg_extensions.path.match.uri_template.v3.UriTemplateMatchConfig>`
    to allow use of glob patterns for URI path matching in RBAC.
- area: upstream
  change: |
    Added :ref:`selection_method <envoy_v3_api_msg_extensions.load_balancing_policies.least_request.v3.LeastRequest>`
    option to the least request load balancer. If set to ``FULL_SCAN``,
    Envoy will select the host with the fewest active requests from the entire host set rather than
    :ref:`choice_count <envoy_v3_api_msg_extensions.load_balancing_policies.least_request.v3.LeastRequest>`
    random choices.
<<<<<<< HEAD
- area: rbac
  change: |
    Added :ref:`rules_stat_prefix <envoy_v3_api_field_extensions.filters.http.rbac.v3.RBAC.rules_stat_prefix>`
    to allow adding custom prefix to the stats emitted by rules.
=======
- area: redis
  change: |
    Added support for the ``ECHO`` command.
>>>>>>> 0b513f31

deprecated:<|MERGE_RESOLUTION|>--- conflicted
+++ resolved
@@ -175,15 +175,12 @@
     Envoy will select the host with the fewest active requests from the entire host set rather than
     :ref:`choice_count <envoy_v3_api_msg_extensions.load_balancing_policies.least_request.v3.LeastRequest>`
     random choices.
-<<<<<<< HEAD
+- area: redis
+  change: |
+    Added support for the ``ECHO`` command.
 - area: rbac
   change: |
     Added :ref:`rules_stat_prefix <envoy_v3_api_field_extensions.filters.http.rbac.v3.RBAC.rules_stat_prefix>`
     to allow adding custom prefix to the stats emitted by rules.
-=======
-- area: redis
-  change: |
-    Added support for the ``ECHO`` command.
->>>>>>> 0b513f31
 
 deprecated:
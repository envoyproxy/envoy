date: Pending

behavior_changes:
# *Changes that are expected to cause an incompatibility if applicable; deployment changes are likely required*
- area: listener
  change: |
    Previously a listener update with different :ref:`transparent <envoy_v3_api_field_config.listener.v3.Listener.transparent>`, :ref:`freebind <envoy_v3_api_field_config.listener.v3.Listener.freebind>`,
    :ref:`tcp_fast_open_queue_length <envoy_v3_api_field_config.listener.v3.Listener.tcp_fast_open_queue_length>` or :ref:`socket_options <envoy_v3_api_field_config.listener.v3.Listener.socket_options>` was ignored.
    Now, when those fields are updated, a new socket will be created for
    the listener and the new value of those fields applied to it. This only happens when :ref:`enable_reuse_port <envoy_v3_api_field_config.listener.v3.Listener.enable_reuse_port>` is true.
    Otherwise if those fields change the update is rejected.
    New runtime flag ``envoy.reloadable_features.enable_update_listener_socket_options`` can be used for revert this behavior.
- area: build
  change: |
    removed the cares and apple resolvers as required extensions. Envoy now only creates DNS resolvers when necessary (e.g. for logical DNS cluster) so does not require cares to always be included. If your Envoys do DNS resolution and you override extensions_build_config you will need to include cares explicitly.
- area: listener
  change: |
    Previously a listener update with different :ref:`enable_reuse_port <envoy_v3_api_field_config.listener.v3.Listener.enable_reuse_port>` value will be ignored. Now,
    this kind of update will be rejected. The runtime flag ``envoy.reloadable_features.enable_update_listener_socket_options`` can be used for revert this behavior.
- area: build
  change: |
<<<<<<< HEAD
    moved the strict_dns, original_dst, and logical_dns clusters to extensions. If you use these clusters and override extensions_build_config.bzl you will now need to include it explicitly.
    moved the static, strict_dns and original_dst clusters to extensions. If you use these clusters and override extensions_build_config.bzl you will now need to include it explicitly.
- area: loadbalancing
  change: |
    When active HC is enabled per cluster, slow start calculation now starts after first passing HC. Cluster membership duration condition is dropped from slow start calculation.
    Endpoint can now re-enter slow start if active HC is configured per cluster, on each "unhealthy -> healthy" state transition.
=======
    moved the strict_dns, original_dst, logical_dns, static, and eds clusters to extensions. If you use these clusters and override extensions_build_config.bzl you will now need to include it explicitly.

>>>>>>> aec5c6da
minor_behavior_changes:
# *Changes that may cause incompatibilities for some users, but should not for most*
- area: cache_filter
  change: |
    add a completion callback to updateHeaders interface. Any external cache implementations will need to update to match this new interface. See changes to simple_http_cache in PR#23666 for example.
- area: oauth2
  change: |
    Requests which match the passthrough header now have their own metric ``oauth_passthrough`` and aren't included in ``oauth_success`` anymore.
- area: rate_limit
  change: |
    add ``MONTH`` and ``YEAR`` to the unit of time for rate limit.

bug_fixes:
# *Changes expected to improve the state of the world and are unlikely to have negative effects*
- area: grpc_json_transcoder
  change: |
    fix a bug when using http2, request body has google.api.HttpBody and the size is < 16KB, it will cause EOF from the backend grpc server.
- area: router
  change: |
    fixed a bug that incorrectly rewrote the path when using ``regex_rewrite`` for redirects matched on prefix.
- area: oauth2
  change: |
    fixed a bug when passthrough header was matched, envoy would always remove the authorization header. This behavioral change can be temporarily reverted by setting runtime guard ``envoy.reloadable_features.oauth_header_passthrough_fix`` to false.
- area: generic_proxy
  change: |
    fixed a bug that encoder filters and decoder filters of generic proxy will be executed in the same order. The encoder filters' execuate order should be the reverse of decoder filters' in the generic proxy.
- area: quic
  change: |
    reject configs that specify require_client_certificate with QUIC since clients certificates are currently unsupported in QUIC. This behavioral change can be temporarily reverted by setting runtime guard ``envoy.reloadable_features.reject_require_client_certificate_with_quic`` to false.
- area: http
  change: |
    fixed a bug where Utility::PercentEncoding::encode() encodes some characters incorrectly because it was treating the value as negative.
- area: validation
  change: |
    fixed a crash which could happen when optional ``engine_type`` is not provided in regex.

removed_config_or_runtime:
# *Normally occurs at the end of the* :ref:`deprecation period <deprecated>`
- area: eds
  change: |
    removed ``envoy.reloadable_features.support_locality_update_on_eds_cluster_endpoints`` and legacy code paths.
- area: listener
  change: |
    removed ``envoy.reloadable_features.strict_check_on_ipv4_compat`` and legacy code paths.
- area: http
  change: |
    removed ``envoy.reloadable_features.deprecate_global_ints`` and legacy code paths.
- area: http
  change: |
    removed ``envoy.reloadable_features.allow_adding_content_type_in_local_replies`` and legacy code paths.
- area: http
  change: |
    removed ``envoy.reloadable_features.allow_upstream_inline_write`` and legacy code paths.
- area: http
  change: |
    removed ``envoy.reloadable_features.append_or_truncate`` and legacy code paths.
- area: http
  change: |
    removed ``envoy.reloadable_features.use_new_codec_wrapper`` and legacy code paths.
    removed ``envoy.reloadable_features.append_to_accept_content_encoding_only_once`` and legacy code paths.
    removed ``envoy.reloadable_features.http1_lazy_read_disable`` and legacy code paths.
- area: http
  change: |
    removed ``envoy.reloadable_features.http_100_continue_case_insensitive`` and legacy code paths.
    removed ``envoy.reloadable_features.override_request_timeout_by_gateway_timeout`` and legacy code paths.
- area: ecds
  change: |
    removed ``envoy.reloadable_features.top_level_ecds_stats`` and legacy code paths.
- area: http
  change: |
    removed ``envoy.reloadable_features.skip_delay_close`` and legacy code paths.
- area: router
  change: |
    removed ``envoy.reloadable_features.do_not_await_headers_on_upstream_timeout_to_emit_stats`` and legacy code paths.

new_features:
- area: build
  change: |
    added an option ``--define=library_autolink=disabled`` to disable autolinking libraries.
- area: generic_proxy
  change: |
    added :ref:`dubbo codec support <envoy_v3_api_msg_extensions.filters.network.generic_proxy.codecs.dubbo.v3.DubboCodecConfig>` to the
    :ref:`generic_proxy filter <envoy_v3_api_msg_extensions.filters.network.generic_proxy.v3.GenericProxy>`.
- area: upstream
  change: |
    added a new field :ref:`socket_options <envoy_v3_api_field_config.core.v3.ExtraSourceAddress.socket_options>` to the ExtraSourceAddress, allowing specifying discrete socket options for each source address.
- area: access_log
  change: |
    added a new field :ref:`intermediate_log_entry <envoy_v3_api_field_data.accesslog.v3.AccessLogCommon.intermediate_log_entry>` to detect if the gRPC log entry is an intermediate log entry or not and added
    support to flush TCP log entries periodly according to the configured :ref:`inteval <envoy_v3_api_field_extensions.filters.network.tcp_proxy.v3.TcpProxy.access_log_flush_interval>`.
- area: access_log
  change: |
    added support for :ref:`%STREAM_ID% <config_access_log_format_stream_id>` for stream unique identifier.
- area: thrift
  change: |
    added payload to metadata filter which matches a given payload field's value would be extracted and attached to the request as dynamic metadata.
- area: http
  change: |
    allowing the dynamic forward proxy cluster to :ref:`allow_coalesced_connections <envoy_v3_api_field_extensions.clusters.dynamic_forward_proxy.v3.ClusterConfig.allow_coalesced_connections>`  for HTTP/2 and HTTP/3 connections.
- area: generic_proxy
  change: |
    added :ref:`generic rds support <envoy_v3_api_field_extensions.filters.network.generic_proxy.v3.GenericProxy.generic_rds>`.
- area: listener
  change: |
    added ``continueFilterChain()`` and ``dispatcher()`` methods to the ``ListenerFilterCallback``. This allows listener filters to continue listener filter iteration after stopping iteration e.g. if the listener filter depends on an async process.
- area: thrift_proxy
  change: |
    added ``envoy.reloadable_features.thrift_allow_negative_field_ids`` to support negative field ids for legacy thrift service.
- area: udp_proxy
  change: |
    added support for :ref:`proxy_access_log <envoy_v3_api_field_extensions.filters.udp.udp_proxy.v3.UdpProxyConfig.proxy_access_log>`.
- area: health_check
  change: |
    added an optional bool flag :ref:`disable_active_health_check <envoy_v3_api_field_config.endpoint.v3.Endpoint.HealthCheckConfig.disable_active_health_check>` to disable the active health check for the endpoint.
- area: mobile
  change: |
    started merging the Envoy mobile library into the main Envoy repo.
- area: matching
  change: |
    support filter chain selection based on the dynamic metadata and the filter state using :ref:`formatter actions <extension_envoy.matching.actions.format_string>`.
- area: redis
  change: |
    extended :ref:`cluster support <arch_overview_redis_cluster_support>` by adding a :ref:`dns_cache_config <envoy_v3_api_field_extensions.filters.network.redis_proxy.v3.RedisProxy.ConnPoolSettings.dns_cache_config>` option that can be used to resolve hostnames returned by MOVED/ASK responses.
- area: gcp_authn
  change: |
    added support for configuring header that holds token fetched from GCE metadata server in new field :ref:`token_header <envoy_v3_api_field_extensions.filters.http.gcp_authn.v3.GcpAuthnFilterConfig.token_header>`.
- area: tracing
  change: |
    added support for setting the hostname used when sending spans to a Datadog collector using the :ref:`collector_hostname <envoy_v3_api_field_config.trace.v3.DatadogConfig.collector_hostname>` field.
- area: jwt_authn
  change: |
    added support for copying jwt claims to http headers.

deprecated:<|MERGE_RESOLUTION|>--- conflicted
+++ resolved
@@ -19,17 +19,14 @@
     this kind of update will be rejected. The runtime flag ``envoy.reloadable_features.enable_update_listener_socket_options`` can be used for revert this behavior.
 - area: build
   change: |
-<<<<<<< HEAD
     moved the strict_dns, original_dst, and logical_dns clusters to extensions. If you use these clusters and override extensions_build_config.bzl you will now need to include it explicitly.
     moved the static, strict_dns and original_dst clusters to extensions. If you use these clusters and override extensions_build_config.bzl you will now need to include it explicitly.
 - area: loadbalancing
   change: |
     When active HC is enabled per cluster, slow start calculation now starts after first passing HC. Cluster membership duration condition is dropped from slow start calculation.
     Endpoint can now re-enter slow start if active HC is configured per cluster, on each "unhealthy -> healthy" state transition.
-=======
     moved the strict_dns, original_dst, logical_dns, static, and eds clusters to extensions. If you use these clusters and override extensions_build_config.bzl you will now need to include it explicitly.
 
->>>>>>> aec5c6da
 minor_behavior_changes:
 # *Changes that may cause incompatibilities for some users, but should not for most*
 - area: cache_filter

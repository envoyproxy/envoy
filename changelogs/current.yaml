date: Pending

behavior_changes:
# *Changes that are expected to cause an incompatibility if applicable; deployment changes are likely required*
- area: build
  change: |
    official released binary is now built on Ubuntu 20.04, requires glibc >= 2.30.
- area: http
  change: |
    Envoy no longer adds ``content-length: 0`` header when proxying UPGRADE requests without ``content-length`` and ``transfer-encoding`` headers.
    This behavior change can be reverted by setting the ``envoy.reloadable_features.http_skip_adding_content_length_to_upgrade`` runtime flag to false.
- area: tls
  change: |
    Change TLS and QUIC transport sockets to support asynchronous cert validation extension. This behavior change can be reverted by setting runtime guard ``envoy.reloadable_features.tls_async_cert_validation`` to false.

minor_behavior_changes:
# *Changes that may cause incompatibilities for some users, but should not for most*
- area: resource_monitors
  change: |
    changed behavior of the fixed heap monitor to count pages allocated to TCMalloc as free memory if it's not used by Envoy. This change can be reverted temporarily by setting the runtime guard ``envoy.reloadable_features.do_not_count_mapped_pages_as_free`` to true.
- area: prometheus_stats
  change: |
    removed blank line for being compatible with OpenMetrics.
<<<<<<< HEAD
- area: quic
  change: |
    changed the timing of QUIC connection writing data in response to incoming packets in non-Windowns platforms. This change can be reverted by setting runtime guard ``envoy.reloadable_features.quic_defer_send_in_response_to_packet`` to false.
=======
- area: original_dst
  change: |
    transparent listener can use original_dst filter without nf_conntrack enabled.
>>>>>>> f35c293a

bug_fixes:
# *Changes expected to improve the state of the world and are unlikely to have negative effects*
- area: listener
  change: |
    fixed a bug that doesn't handle of an update for a listener with IPv4-mapped address correctly, and that will lead to a memory leak.
- area: transport_socket
  change: |
    fixed a bug that prevented the tcp stats to be retrieved when running on kernels different than the kernel where Envoy was built.

removed_config_or_runtime:
# *Normally occurs at the end of the* :ref:`deprecation period <deprecated>`
- area: auto_config
  change: |
    removed ``envoy.reloadable_features.correctly_validate_alpn`` and legacy code paths.
- area: grpc
  change: |
    remove ``envoy.reloadable_features.enable_grpc_async_client_cache`` and legacy code paths.
- area: hcm
  change: |
    removed ``envoy.reloadable_features.handle_stream_reset_during_hcm_encoding`` and legacy code paths.
- area: http
  change: |
    removed ``envoy.reloadable_features.proxy_120_103`` and legacy code paths.
- area: http
  change: |
    removed ``envoy.reloadable_features.http2_allow_capacity_increase_by_settings`` and legacy code paths.
- area: http
  change: |
    removed ``envoy.reloadable_features.sanitize_http_header_referer`` and legacy code paths.
- area: lightstep
  change: |
    removed the Lightstep tracer integration, making way for the native OpenTelemetry integration.
- area: listener
  change: |
    removed ``envoy.reloadable_features.internal_address`` and legacy code paths.
- area: router
  change: |
    removed ``envoy.reloadable_features.update_expected_rq_timeout_on_retry`` and legacy code paths.

new_features:
- area: http
  change: |
    added default-false ``envoy.reloadable_features.http1_use_balsa_parser`` for experimental BalsaParser.
  change: |
    added ``envoy.reloadable_features.allow_upstream_filters`` for experimental upstream filters.
- area: dns_resolver
  change: |
    added DNS stats for c-ares DNS resolver. Detailed documentation is available :ref:`here <arch_overview_dns_resolution>`.
- area: gzip
  change: |
    added support for :ref:`max_inflate_ratio<envoy_v3_api_msg_extensions.compression.gzip.decompressor.v3.Gzip>`.
- area: access_log
  change: |
    added downstream handshake timing to connection streamInfo. Can be accessed by custom access loggers.
- area: build
  change: |
    official released binary is now built on Ubuntu 20.04, requires glibc >= 2.30.
- area: listener
  change: |
    added multiple listening addresses in single listener. :ref:`listener additional addresses<envoy_v3_api_field_config.listener.v3.Listener.additional_addresses>`.
- area: load balancer
  change: |
    added a new field to subset load balancer config: :ref:`metadata_fallback_policy<envoy_v3_api_field_config.cluster.v3.Cluster.LbSubsetConfig.metadata_fallback_policy>`.
- area: thrift
  change: |
    added stats for downstream connection close to detect SR drop.
- area: cors
  change: |
    added support for cors PNA. This behavioral change can be temporarily reverted by setting runtime guard ``envoy_reloadable_features_cors_private_network_access`` to false. More details refer to https://developer.chrome.com/blog/private-network-access-preflight.
- area: upstream
  change: |
    added a filter state object to control the destination address in :ref:`ORIGINAL_DST clusters <arch_overview_load_balancing_types_original_destination_request_header_filter_state>`.
- area: upstream
  change: |
    added a new field :ref:`additional_source_addresses <envoy_v3_api_field_config.core.v3.BindConfig.additional_source_addresses>` to the BindConfig, it enables to specify multiple source addresses, and the source address selection is based on target host's address' version.
- area: admin
  change: |
    added new :ref:`/heap_dump <operations_admin_interface_heap_dump>` endpoint to dump heap profile of Envoy.
- area: health check
  change: |
    added :ref:`method <envoy_v3_api_field_config.core.v3.HealthCheck.HttpHealthCheck.method>` support to configure http health check http method.
- area: access_log
  change: |
    updated command operator ``%GRPC_STATUS%`` to suppoprt the snake case.
- area: listener
  change: |
    expose the implementation of :ref:`internal listener <config_internal_listener>` in xDS API.
- area: ratelimit
  change: |
    add support for :ref:`adding response headers <envoy_v3_api_field_extensions.filters.http.ratelimit.v3.RateLimit.response_headers_to_add>` to rate-limited responses.
- area: access_log
  change: |
    added support for number values in substitution format string in json_format.
- area: http
  change: |
    added the expected :ref:`receive <envoy_v3_api_field_config.core.v3.HealthCheck.HttpHealthCheck.receive>` payload check for HTTP health check.
    Added :ref:`response_buffer_size <envoy_v3_api_field_config.core.v3.HealthCheck.HttpHealthCheck.response_buffer_size>` to configure the maximum HTTP health check response buffer size.
- area: lua
  change: |
    added stats for lua filter, please see :ref:`lua filter stats <config_http_filters_lua_stats>`.
- area: subset load balancer
  change: |
    added multiple keys or multiple selectors support for :ref:`single host per subset mode <envoy_v3_api_field_config.cluster.v3.Cluster.LbSubsetConfig.LbSubsetSelector.single_host_per_subset>`.
- area: listener
  change: |
    allow network filters other than HTTP Connection Manager to be created for QUIC listeners.

deprecated:
- area: http
  change: |
    deprecated :ref:`append <envoy_v3_api_field_config.core.v3.HeaderValueOption.append>` and please use
    :ref:`append_action <envoy_v3_api_field_config.core.v3.HeaderValueOption.append_action>` first.<|MERGE_RESOLUTION|>--- conflicted
+++ resolved
@@ -21,15 +21,12 @@
 - area: prometheus_stats
   change: |
     removed blank line for being compatible with OpenMetrics.
-<<<<<<< HEAD
 - area: quic
   change: |
     changed the timing of QUIC connection writing data in response to incoming packets in non-Windowns platforms. This change can be reverted by setting runtime guard ``envoy.reloadable_features.quic_defer_send_in_response_to_packet`` to false.
-=======
 - area: original_dst
   change: |
     transparent listener can use original_dst filter without nf_conntrack enabled.
->>>>>>> f35c293a
 
 bug_fixes:
 # *Changes expected to improve the state of the world and are unlikely to have negative effects*

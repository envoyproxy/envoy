date: Pending

behavior_changes:
# *Changes that are expected to cause an incompatibility if applicable; deployment changes are likely required*
- area: http
  change: |
    Remove the hop by hop TE header from downstream request headers. This change can be temporarily reverted
    by setting ``envoy.reloadable_features.sanitize_te`` to false.
- area: http
  change: |
    Flip runtime flag ``envoy.reloadable_features.no_downgrade_to_canonical_name`` to true. Name downgrading in the
    per filter config searching will be disabled by default. This behavior can be temporarily reverted by setting
    the flag to false explicitly.
    See doc :ref:`Http filter route specific config <arch_overview_http_filters_per_filter_config>` or
    issue https://github.com/envoyproxy/envoy/issues/29461 for more specific detail and examples.
- area: listener
  change: |
    undeprecated runtime key ``overload.global_downstream_max_connections`` until :ref:`downstream connections monitor
    <envoy_v3_api_msg_extensions.resource_monitors.downstream_connections.v3.DownstreamConnectionsConfig>` extension becomes stable.
- area: stats dns_filter
  change: |
    Fixed tag extraction so that :ref:`stat_prefix <envoy_v3_api_msg_extensions.filters.udp.dns_filter.v3.DnsFilterConfig>`
    is properly extracted. This changes the Prometheus name from
    dns_filter_myprefix_local_a_record_answers{} to dns_filter_local_a_record_answers{envoy.dns_filter_prefix="myprefix"}.
- area: http2
  change: |
<<<<<<< HEAD
    Introduced runtime flag ``envoy.reloadable_features.enable_universal_header_validator`` for toggling Universal Header Validator
    (UHV) on and off.
    The default value is off. This option is currently functional only when the ``ENVOY_ENABLE_UHV`` build flag is enabled.
    See https://github.com/envoyproxy/envoy/issues/10646 for more information about UHV.
- area: http2
  change: |
    Discard the ``Host`` header if the ``:authority`` header was received to bring Envoy into compliance with
    https://www.rfc-editor.org/rfc/rfc9113#section-8.3.1 This behavioral change can be reverted by setting runtime flag
    ``envoy.reloadable_features.http2_discard_host_header`` to false.
=======
    Changes the default value of ``envoy.reloadable_features.http2_use_oghttp2`` to true. This changes the codec used for HTTP/2
    requests and responses. This behavior can be reverted by setting the feature to false.
>>>>>>> b58d3127

minor_behavior_changes:
# *Changes that may cause incompatibilities for some users, but should not for most*
- area: golang
  change: |
    Remove Protocol method from RequestHeaderMap.
    To get the protocol, please use GetProperty("request.protocol") instead.
- area: aws
  change: |
    Added support to use http async client to fetch the credentials from EC2 instance metadata and ECS task metadata providers
    instead of libcurl which is deprecated. By default this behavior is disabled. To enable set
    ``envoy.reloadable_features.use_http_client_to_fetch_aws_credentials`` to true.
- area: upstream
  change: |
    Fixed a reported issue (https://github.com/envoyproxy/envoy/issues/11004) that causes the Least
    Request load balancer policy to be unfair when the number of hosts are very small, when the number
    of hosts is smaller than the choice_count, instead of randomly selection hosts from the list, we
    perform a full scan on it to choose the host with least requests.
- area: local_rate_limit
  change: |
    Added new configuration field :ref:`rate_limited_as_resource_exhausted
    <envoy_v3_api_field_extensions.filters.http.local_ratelimit.v3.LocalRateLimit.rate_limited_as_resource_exhausted>`
    to allow for setting if rate limit grpc response should be RESOURCE_EXHAUSTED instead of the default UNAVAILABLE.
- area: filter state
  change: |
    Added config name of filter sending a local reply in filter state with key
    ``envoy.filters.network.http_connection_manager.local_reply_owner``.
    See :ref:`the well-known filter state keys <well_known_filter_state>` for more detail.
- area: http2
  change: |
    Flip the runtime guard ``envoy.reloadable_features.defer_processing_backedup_streams`` to be on by default.
    This feature improves flow control within the proxy by deferring work on the receiving end if the other
    end is backed up.

bug_fixes:
# *Changes expected to improve the state of the world and are unlikely to have negative effects*
- area: buffer
  change: |
    Fixed a bug (https://github.com/envoyproxy/envoy/issues/28760) that the internal listener causes an undefined
    behavior due to the unintended release of the buffer memory.
- area: xds
  change: |
    Fixed a bug (https://github.com/envoyproxy/envoy/issues/27702) that caused ADS initialization
    to fail on the first attempt and set a back-off retry interval of up to 1 second, if ADS is
    using an Envoy Cluster for the backend. The issue was fixed to ensure that ADS initialization
    happens after the Envoy Cluster it depends upon has been properly initialized. ADS that does
    not depend on an Envoy Cluster (i.e. GoogleGrpc) is not affected by this change.
- area: grpc
  change: |
    Fixed a bug in gRPC async client cache which intermittently causes CPU spikes due to busy loop in timer expiration.
- area: tracing
  change: |
    Fixed a bug that caused the Datadog tracing extension to drop traces that
    should be kept on account of an extracted sampling decision.
- area: quic
  change: |
    Fixed a bug in QUIC and HCM interaction which could cause use-after-free during asynchronous certificates retrieval.
    The fix is guarded by runtime ``envoy.reloadable_features.quic_fix_filter_manager_uaf``.
- area: redis
  change: |
    Fixed a bug causing crash if incoming redis key does not match against a prefix_route and catch_all_route is not defined.
- area: access log
  change: |
    Fixed a bug where the omit_empty_values field was not honored for access logs specifying formats via text_format_source.
- area: ext_proc
  change: |
    Fixed content_length related issues when body mutation by external processor is enabled. ext_proc filter removes the content
    length header in 1)STREAMED BodySendMode 2) BUFFERED_PARTIAL BodySendMode and 3) BUFFERED BodySendMode + SKIP HeaderSendMode.
    This will enable chunked-encoding whenever feasible in HTTP1.1. Besides, ext_proc filter keep content length header
    in BUFFERED BodySendMode + SEND HeaderSendMode. It is now external processor's responsibility to set the content length
    correctly matched to the mutated body. if those two doesn't match, the mutation will be rejected and local reply with error
    status will be returned.
- area: dynamic_forward_proxy
  change: |
    Fixed a bug where the preresolved hostnames specified in the Dynamic Forward Proxy cluster
    config would not use the normalized hostname as the DNS cache key, which is the same key
    used for retrieval. This caused cache misses on initial use, even though the host DNS entry
    was pre-resolved. The fix is guarded by runtime guard ``envoy.reloadable_features.normalize_host_for_preresolve_dfp_dns``,
    which defaults to true.

removed_config_or_runtime:
# *Normally occurs at the end of the* :ref:`deprecation period <deprecated>`
- area: http
  change: |
    Removed ``envoy.reloadable_features.expand_agnostic_stream_lifetime`` and legacy code paths.
- area: http
  change: |
    removed ``envoy.reloadable_features.sanitize_original_path`` and legacy code paths.
- area: maglev
  change: |
    Removed ``envoy.reloadable_features.allow_compact_maglev`` and legacy code paths.
- area: router
  change: |
    Removed the deprecated ``envoy.reloadable_features.prohibit_route_refresh_after_response_headers_sent``
    runtime flag and legacy code path.
- area: upstream
  change: |
    Removed the deprecated ``envoy.reloadable_features.validate_detailed_override_host_statuses``
    runtime flag and legacy code path.
- area: grpc
  change: |
    Removed the deprecated ``envoy.reloadable_features.service_sanitize_non_utf8_strings``
    runtime flag and legacy code path.
- area: access log
  change: |
    Removed the deprecated ``envoy.reloadable_features.format_ports_as_numbers``
    runtime flag and legacy code path.
- area: router
  change: |
    Removed the deprecated ``envoy.reloadable_features.ignore_optional_option_from_hcm_for_route_config``
    runtime flag and legacy code path.

new_features:
- area: filters
  change: |
    Added :ref:`the Basic Auth filter <envoy_v3_api_msg_extensions.filters.http.basic_auth.v3.BasicAuth>`, which can be used to
    authenticate user credentials in the HTTP Authentication heaer defined in `RFC7617 <https://tools.ietf.org/html/rfc7617>`_.
- area: upstream
  change: |
    Added :ref:`enable_full_scan <envoy_v3_api_msg_extensions.load_balancing_policies.least_request.v3.LeastRequest>`
    option to the least requested load balancer. If set to true, Envoy will perform a full scan on the list of hosts
    instead of using :ref:`choice_count
    <envoy_v3_api_msg_extensions.load_balancing_policies.least_request.v3.LeastRequest>`
    to select the hosts.
- area: stats
  change: |
    added :ref:`per_endpoint_stats <envoy_v3_api_field_config.cluster.v3.TrackClusterStats.per_endpoint_stats>` to get some metrics
    for each endpoint in a cluster.
- area: jwt
  change: |
    The jwt filter can now serialize non-primitive custom claims when maping claims to headers.
    These claims will be serialized as JSON and encoded as Base64.
- area: tcp_proxy
  change: |
    added support to TCP Proxy for recording the latency in ``UpstreamTiming`` from when the first
    initial connection to the upstream cluster was attempted to when either the
    connection was successfully established or the filiter failed to initialize
    any connection to the upstream.
- area: ratelimit
  change: |
    Ratelimit supports setting the HTTP status that is returned to the client when the ratelimit server
    returns an error or cannot be reached with :ref:`status_on_error
    <envoy_v3_api_field_extensions.filters.http.ratelimit.v3.RateLimit.status_on_error>`
    configuration flag.
- area: tracing
  change: |
    Added support for configuring resource detectors on the OpenTelemetry tracer.
- area: tracing
  change: |
    Added support to configure a sampler for the OpenTelemetry tracer.
- area: CEL-attributes
  change: |
    Added :ref:`attribute <arch_overview_attributes>` ``connection.transport_failure_reason``
    for looking up connection transport failure reason.
- area: ext_authz
  change: |
    New config parameter :ref:`charge_cluster_response_stats
    <envoy_v3_api_field_extensions.filters.http.ext_authz.v3.ExtAuthz.charge_cluster_response_stats>`
    for not incrementing cluster statistics on ext_authz response. Default true, no behavior change.
- area: ext_authz
  change: |
    forward :ref:`filter_metadata <envoy_v3_api_field_config.core.v3.Metadata.filter_metadata>` selected by
    :ref:`route_metadata_context_namespaces
    <envoy_v3_api_field_extensions.filters.http.ext_authz.v3.ExtAuthz.route_metadata_context_namespaces>`
    and :ref:`typed_filter_metadata <envoy_v3_api_field_config.core.v3.Metadata.typed_filter_metadata>` selected by
    :ref:`route_typed_metadata_context_namespaces
    <envoy_v3_api_field_extensions.filters.http.ext_authz.v3.ExtAuthz.route_typed_metadata_context_namespaces>`
    from the metadata of the selected route to external auth service.
    This metadata propagation is independent from the dynamic metadata from connection and request.
- area: ext_authz_filter
  change: |
    added :ref:`with_request_body
    <envoy_v3_api_field_extensions.filters.http.ext_authz.v3.CheckSettings.with_request_body>` to optionally override
    the default behavior of sending the request body to the authorization server from the per-route filter.
- area: grpc async client
  change: |
    added :ref:`max_cached_entry_idle_duration
    <envoy_v3_api_field_config.bootstrap.v3.Bootstrap.GrpcAsyncClientManagerConfig.max_cached_entry_idle_duration>`
    to control the cached grpc client eviction time in the cache.
- area: ratelimit
  change: |
    Ratelimit supports optional additional prefix to use when emitting statistics with :ref:`stat_prefix
    <envoy_v3_api_field_extensions.filters.http.ratelimit.v3.RateLimit.stat_prefix>`
    configuration flag.
- area: udp_proxy
  change: |
    added support for propagating the response headers in :ref:`UdpTunnelingConfig
    <envoy_v3_api_field_extensions.filters.udp.udp_proxy.v3.UdpProxyConfig.UdpTunnelingConfig.propagate_response_headers>` and
    response trailers in :ref:`UdpTunnelingConfig
    <envoy_v3_api_field_extensions.filters.udp.udp_proxy.v3.UdpProxyConfig.UdpTunnelingConfig.propagate_response_trailers>` to
    the downstream info filter state.
- area: tracing
  change: |
    Provide initial span attributes to a sampler used in the OpenTelemetry tracer.
- area: tracing
  change: |
    Added support to configure a Dynatrace resource detector for the OpenTelemetry tracer.
- area: compression
  change: |
    Added qatzip :ref:`compressor <envoy_v3_api_msg_extensions.compression.qatzip.compressor.v3alpha.Qatzip>`.
- area: udp_proxy
  change: |
    add :ref:`access log options
    <envoy_v3_api_field_extensions.filters.udp.udp_proxy.v3.UdpProxyConfig.access_log_options>`
    to allow recording an access log entry periodically for the UDP session, and allow recording an access
    log entry on the connection tunnel created successfully to upstream when UDP tunneling is configured.
- area: zookeeper
  change: |
    Added support for emitting per opcode decoder error metrics via :ref:`enable_per_opcode_decoder_error_metrics
    <envoy_v3_api_field_extensions.filters.network.zookeeper_proxy.v3.ZooKeeperProxy.enable_per_opcode_decoder_error_metrics>`.
- area: stream info
  change: |
    Added time spent reading request headers to ``DownstreamTiming``.

deprecated:<|MERGE_RESOLUTION|>--- conflicted
+++ resolved
@@ -24,20 +24,13 @@
     dns_filter_myprefix_local_a_record_answers{} to dns_filter_local_a_record_answers{envoy.dns_filter_prefix="myprefix"}.
 - area: http2
   change: |
-<<<<<<< HEAD
-    Introduced runtime flag ``envoy.reloadable_features.enable_universal_header_validator`` for toggling Universal Header Validator
-    (UHV) on and off.
-    The default value is off. This option is currently functional only when the ``ENVOY_ENABLE_UHV`` build flag is enabled.
-    See https://github.com/envoyproxy/envoy/issues/10646 for more information about UHV.
+    Changes the default value of ``envoy.reloadable_features.http2_use_oghttp2`` to true. This changes the codec used for HTTP/2
+    requests and responses. This behavior can be reverted by setting the feature to false.
 - area: http2
   change: |
     Discard the ``Host`` header if the ``:authority`` header was received to bring Envoy into compliance with
     https://www.rfc-editor.org/rfc/rfc9113#section-8.3.1 This behavioral change can be reverted by setting runtime flag
     ``envoy.reloadable_features.http2_discard_host_header`` to false.
-=======
-    Changes the default value of ``envoy.reloadable_features.http2_use_oghttp2`` to true. This changes the codec used for HTTP/2
-    requests and responses. This behavior can be reverted by setting the feature to false.
->>>>>>> b58d3127
 
 minor_behavior_changes:
 # *Changes that may cause incompatibilities for some users, but should not for most*

date: Pending

behavior_changes:
# *Changes that are expected to cause an incompatibility if applicable; deployment changes are likely required*

minor_behavior_changes:
# *Changes that may cause incompatibilities for some users, but should not for most*
- area: lua
  change: |
    When Lua script executes httpCall, backpressure is exercised when receiving body from downstream client. This behavior can be reverted
    by setting the runtime guard ``envoy.reloadable_features.lua_flow_control_while_http_call`` to false.

bug_fixes:
# *Changes expected to improve the state of the world and are unlikely to have negative effects*
- area: dns
  change: |
    The DNS filter no longer returns FORMERR if a message has an ID of 0.
- area: ext_authz
  change: |
    Fixed fail-open behaviour of the :ref:`failure_mode_allow config option
    <envoy_v3_api_field_extensions.filters.http.ext_authz.v3.ExtAuthz.failure_mode_allow>`
    when a grpc external authz server is used.
    The behaviour can be enabled by ``envoy_reloadable_features_process_ext_authz_grpc_error_codes_as_errors``.

removed_config_or_runtime:
# *Normally occurs at the end of the* :ref:`deprecation period <deprecated>`
- area: http
  change: |
    Removed runtime flag ``envoy.reloadable_features.no_downgrade_to_canonical_name`` and legacy code
    path.

new_features:
<<<<<<< HEAD
- area: sockets
  change: |
    Added socket ``type`` field for specifying a socket type to apply the socket option to under :ref:`SocketOption
    <envoy_v3_api_msg_config.core.v3.SocketOption>`. If not specified, the socket option will be applied to all socket
    types.
=======
- area: ext_authz
  change: |
    Added config field
    :ref:`filter_metadata <envoy_v3_api_field_extensions.filters.http.ext_authz.v3.ExtAuthz.filter_metadata>`
    for injecting arbitrary data to the filter state for logging.
>>>>>>> ff6ced12

deprecated:<|MERGE_RESOLUTION|>--- conflicted
+++ resolved
@@ -30,18 +30,15 @@
     path.
 
 new_features:
-<<<<<<< HEAD
+- area: ext_authz
+  change: |
+    Added config field
+    :ref:`filter_metadata <envoy_v3_api_field_extensions.filters.http.ext_authz.v3.ExtAuthz.filter_metadata>`
+    for injecting arbitrary data to the filter state for logging.
 - area: sockets
   change: |
     Added socket ``type`` field for specifying a socket type to apply the socket option to under :ref:`SocketOption
     <envoy_v3_api_msg_config.core.v3.SocketOption>`. If not specified, the socket option will be applied to all socket
     types.
-=======
-- area: ext_authz
-  change: |
-    Added config field
-    :ref:`filter_metadata <envoy_v3_api_field_extensions.filters.http.ext_authz.v3.ExtAuthz.filter_metadata>`
-    for injecting arbitrary data to the filter state for logging.
->>>>>>> ff6ced12
 
 deprecated:
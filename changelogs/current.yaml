--- conflicted
+++ resolved
@@ -13,19 +13,16 @@
 
 bug_fixes:
 # *Changes expected to improve the state of the world and are unlikely to have negative effects*
-<<<<<<< HEAD
 - area: outlier detection
   change: |
     Fixed :ref:`successful_active_health_check_uneject_host
     <envoy_v3_api_field_config.cluster.v3.OutlierDetection.successful_active_health_check_uneject_host>`.
     Before, a failed health check could uneject the host if the ``FAILED_ACTIVE_HC`` health flag had not been set.
-=======
 - area: tls
   change: |
     Fix a RELEASE_ASSERT when using :ref:`auto_sni <envoy_v3_api_field_config.core.v3.UpstreamHttpProtocolOptions.auto_sni>`
     if the downstream request ``:authority`` was longer than 255 characters.
 
->>>>>>> b47fc664
 
 removed_config_or_runtime:
 # *Normally occurs at the end of the* :ref:`deprecation period <deprecated>`

--- conflicted
+++ resolved
@@ -8,18 +8,15 @@
 
 bug_fixes:
 # *Changes expected to improve the state of the world and are unlikely to have negative effects*
-<<<<<<< HEAD
+- area: connection limit
+  change: |
+    fixed a use-after-free bug in the connection limit filter.
 - area: subset load balancer
   change: |
     Fixed a bug where
     :ref:`overprovisioning_factor<envoy_v3_api_field_config.endpoint.v3.ClusterLoadAssignment.Policy.weighted_priority_health>` and
     :ref:`weighted_priority_health <envoy_v3_api_field_config.endpoint.v3.ClusterLoadAssignment.Policy.weighted_priority_health>`
     values were not respected when subset load balacing was enabled. The default values of 140 and false were always used.
-=======
-- area: connection limit
-  change: |
-    fixed a use-after-free bug in the connection limit filter.
->>>>>>> 87b282d7
 
 removed_config_or_runtime:
 # *Normally occurs at the end of the* :ref:`deprecation period <deprecated>`

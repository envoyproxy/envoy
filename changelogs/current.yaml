--- conflicted
+++ resolved
@@ -53,26 +53,23 @@
   change: |
     Fixed OAuth2 credential injector to send scope (if specified) to authorization server when requesting new access
     token using ``client_credentials`` flow.
-<<<<<<< HEAD
+- area: original_src filter
+  change: |
+    Set IP_BIND_ADDRESS_NO_PORT socket option in the original_src filter to prevent port exhaustion caused by the
+    kernel prematurely reserving ephemeral ports. This behavior change can be reverted by setting runtime guard
+    ``envoy.reloadable_features.original_src_fix_port_exhaustion`` to ``false``.
+- area: listener
+  change: |
+    Fixed a bug where socket options specified only on an additional address were not applied unless
+    :ref:`socket_options <envoy_v3_api_field_config.listener.v3.Listener.socket_options>` on the listener is set.
+    Now additional address :ref:`socket_options <envoy_v3_api_field_config.listener.v3.AdditionalAddress.socket_options>` are correctly
+    applied even if the listener has no socket options configured.
 - area: http
   change: |
     Fixed the jwks fetcher to set the :scheme pseudo header according to the uri ('http' or 'https').
     Before the :scheme header was always 'http'.
     This behavioral change can be temporarily reverted by setting runtime guard
     ``envoy.reloadable_features.jwt_fetcher_use_scheme_from_uri`` to false.
-=======
-- area: original_src filter
-  change: |
-    Set IP_BIND_ADDRESS_NO_PORT socket option in the original_src filter to prevent port exhaustion caused by the
-    kernel prematurely reserving ephemeral ports. This behavior change can be reverted by setting runtime guard
-    ``envoy.reloadable_features.original_src_fix_port_exhaustion`` to ``false``.
-- area: listener
-  change: |
-    Fixed a bug where socket options specified only on an additional address were not applied unless
-    :ref:`socket_options <envoy_v3_api_field_config.listener.v3.Listener.socket_options>` on the listener is set.
-    Now additional address :ref:`socket_options <envoy_v3_api_field_config.listener.v3.AdditionalAddress.socket_options>` are correctly
-    applied even if the listener has no socket options configured.
->>>>>>> 5479a03c
 
 removed_config_or_runtime:
 # *Normally occurs at the end of the* :ref:`deprecation period <deprecated>`

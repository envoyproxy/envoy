date: Pending

behavior_changes:
# *Changes that are expected to cause an incompatibility if applicable; deployment changes are likely required*
- area: thread_local
  change: |
    Changes the behavior of the ``SlotImpl`` class destructor. With this change the destructor can be called on any thread.
    This behavior can be reverted by setting the runtime flag ``envoy.reloadable_features.allow_slot_destroy_on_worker_threads``
    to false.
- area: ext_proc
  change: |
    Adding support for
    :ref:`route_cache_action <envoy_v3_api_field_extensions.filters.http.ext_proc.v3.ExternalProcessor.route_cache_action>`.
    It specifies the route action to be taken when an external processor response is received in response to request headers.
- area: http2
  change: |
    Changes the default value of ``envoy.reloadable_features.http2_use_oghttp2`` to true. This changes the codec used for HTTP/2
    requests and responses. This behavior can be reverted by setting the feature to false.

minor_behavior_changes:
# *Changes that may cause incompatibilities for some users, but should not for most*
- area: tracers
  change: |
    Set status code for OpenTelemetry tracers (previously unset).
- area: config
  change: |
    Stricter validation of a ``google.protobuf.Duration`` field in a config, rejecting invalid values (where the number
    of years is over 292). This can be temporarily reverted by setting runtime guard
    ``envoy.reloadable_features.strict_duration_validation`` to ``false``.
- area: xds
  change: |
    Updated xDS-TP path naming to better comply with RFC-3986. Encoded resource paths can now include an a colon ``:``,
    instead of ``%3A``. This behavior can be reverted by setting the runtime flag
    ``envoy.reloadable_features.xdstp_path_avoid_colon_encoding`` to ``false``.
- area: udp
  change: |
    Change GRO read buffer to 64kB to avoid MSG_TRUNC. And change the way to limit the number of packets processed per event
    loop to work with GRO. This behavior can be reverted by setting runtime guard
    ``envoy.reloadable_features.udp_socket_apply_aggregated_read_limit`` to false.
- area: statistics
  change: |
    Hot restart statistics like hot_restart_epoch are only set when hot restart is enabled.
- area: dns
  change: |
    Changes the behavior of the getaddrinfo DNS resolver so that it treats EAI_NODATA and EAI_NONAME
    as successful queries with empty results, instead of as DNS failures. This change brings the
    getaddrinfo behavior in-line with the c-ares resolver behavior. This behavior can be reverted by
    setting the runtime guard ``envoy.reloadable_features.dns_nodata_noname_is_success`` to false.
- area: access_log
  change: |
    The upstream connection address, rather than the upstream host address, will be used for the ``%UPSTREAM_REMOTE_ADDRESS%``,
    ``%UPSTREAM_REMOTE_PORT%`` and ``%UPSTREAM_REMOTE_ADDRESS_WITHOUT_PORT%`` access log format specifiers.
    This behavior can be reverted by setting the runtime guard
    ``envoy.reloadable_features.upstream_remote_address_use_connection`` to false.

bug_fixes:
# *Changes expected to improve the state of the world and are unlikely to have negative effects*
- area: outlier detection
  change: |
    Fixed :ref:`successful_active_health_check_uneject_host
    <envoy_v3_api_field_config.cluster.v3.OutlierDetection.successful_active_health_check_uneject_host>`.
    Before, a failed health check could uneject the host if the ``FAILED_ACTIVE_HC`` health flag had not been set.
- area: tls
  change: |
    Fix a RELEASE_ASSERT when using :ref:`auto_sni <envoy_v3_api_field_config.core.v3.UpstreamHttpProtocolOptions.auto_sni>`
    if the downstream request ``:authority`` was longer than 255 characters.
- area: ext_authz
  change: |
    Added field
    :ref:`validate_mutations <envoy_v3_api_field_extensions.filters.http.ext_authz.v3.ExtAuthz.validate_mutations>`,
    which, when set to true, adds header & query parameter mutation validation to the http ext_authz
    filter. If an authz response contains invalid mutations, the filter responds to the downstream
    request with HTTP 500 Internal Server Error. If you use ext_authz with an untrusted side stream,
    it's recommended you set this to true.
- area: http
  change: |
    Fix a crash when reloading the HTTP Connection Manager via ECDS.
- area: cares
  change: |
    Upgraded c-ares library to 1.20.1 and added fix to c-ares DNS implementation to additionally check for ``ARES_EREFUSED``,
    ``ARES_ESERVFAIL``and ``ARES_ENOTIMP`` status. Without this fix, ``DestroyChannelOnRefused`` and
    ``CustomResolverValidAfterChannelDestruction`` unit test will break.
- area: udp
  change: |
    Fixed a bug that would cause Envoy to crash when updates to a pre-existing cluster were made (e.g. ``HostSet`` changes).
- area: ext_authz
  change: |
    Handle ``append_action`` from :ref:`external authorization service <envoy_v3_api_msg_service.auth.v3.CheckResponse>`
    that was ignored.
- area: http
  change: |
    Fix BalsaParser resetting state too early, guarded by default-true
    ``envoy.reloadable_features.http1_balsa_delay_reset``.

removed_config_or_runtime:
# *Normally occurs at the end of the* :ref:`deprecation period <deprecated>`
- area: http
  change: |
    Removed ``envoy.reloadable_features.use_cluster_cache_for_alt_protocols_filter`` runtime flag and lagacy code paths.
- area: http
  change: |
    Removed ``envoy.reloadable_features.proxy_status_upstream_request_timeout`` runtime flag and lagacy code paths.
- area: http
  change: |
    Removed ``envoy.reloadable_features.handle_uppercase_scheme`` runtime flag and legacy code paths.
- area: tcp
  change: |
    Removed ``envoy.reloadable_features.detect_and_raise_rst_tcp_connection`` runtime flag and legacy code paths.
- area: http
  change: |
    Removed ``envoy.reloadable_features.lowercase_scheme`` runtime flag and lagacy code paths.
- area: upstream
  change: |
    Removed ``envoy.reloadable_features.convert_legacy_lb_config`` runtime flag and lagacy code paths.
- area: router
  change: |
    Removed ``envoy.reloadable_features.copy_response_code_to_downstream_stream_info`` runtime flag and legacy code paths.

new_features:
- area: hot_restart
  change: |
    Added new command-line flag :option:`--skip-hot-restart-parent-stats`.
- area: matching
  change: |
    Added :ref:`Filter State Input <envoy_v3_api_msg_extensions.matching.common_inputs.network.v3.FilterStateInput>`
    for matching http input based on filter state objects.
- area: ext_authz
  change: |
    Added :ref:`disallowed_headers <envoy_v3_api_field_extensions.filters.http.ext_authz.v3.ExtAuthz.disallowed_headers>`
    to specify headers that should never be sent to the external authentication service. Overrides
    :ref:`allowed_headers <envoy_v3_api_field_extensions.filters.http.ext_authz.v3.ExtAuthz.allowed_headers>`
    if a header matches both.
- area: quic
  change: |
    Added support for QUIC server preferred address when there is a DNAT between the client and Envoy. See
    :ref:`new config
    <envoy_v3_api_field_extensions.quic.server_preferred_address.v3.FixedServerPreferredAddressConfig.AddressFamilyConfig.dnat_address>`.
- area: cares
  change: |
    Added :ref:`udp_max_queries<envoy_v3_api_field_extensions.network.dns_resolver.cares.v3.CaresDnsResolverConfig.udp_max_queries>`
    option to limit the number of UDP queries.
- area: http
  change: |
    Added :ref:`disable_shadow_host_suffix_append
    <envoy_v3_api_field_config.route.v3.RouteAction.RequestMirrorPolicy.disable_shadow_host_suffix_append>`
    in :ref:`request_mirror_policies <envoy_v3_api_field_config.route.v3.RouteAction.request_mirror_policies>`
    for disabling appending of the ``-shadow`` suffix to the shadowed host/authority header.
- area: redis
  change: |
    Added support for `inline commands <https://redis.io/docs/reference/protocol-spec/#inline-commands>`_.
- area: access_log
  change: |
<<<<<<< HEAD
    added new ``access_log`` command operators to retrieve upstream connection information change: ``%UPSTREAM_PEER_URI_SAN%``,
    ``%UPSTREAM_PEER_IP_SAN%``, ``%UPSTREAM_PEER_DNS_SAN%``, ``%UPSTREAM_LOCAL_URI_SAN%``, ``%UPSTREAM_LOCAL_DNS_SAN%``,
    ``%UPSTREAM_LOCAL_IP_SAN%``.
=======
    added support for :ref:`%UPSTREAM_HOST_NAME% <config_access_log_format_upstream_host_name>` for the upstream host
    identifier.
- area: healthcheck
  change: |
    Added support to healthcheck with ProxyProtocol in TCP Healthcheck by setting
    :ref:`health_check_config <envoy_v3_api_field_config.core.v3.HealthCheck.TcpHealthCheck.proxy_protocol_config>`.

>>>>>>> 5357e7d9
deprecated:
- area: tracing
  change: |
    Disable OpenCensus by default, as it is
    `no longer supported/maintained upstream <https://opentelemetry.io/blog/2023/sunsetting-opencensus/>`_.
    This extension can be replaced with the OpenTelemetry tracer and collector.<|MERGE_RESOLUTION|>--- conflicted
+++ resolved
@@ -150,19 +150,18 @@
     Added support for `inline commands <https://redis.io/docs/reference/protocol-spec/#inline-commands>`_.
 - area: access_log
   change: |
-<<<<<<< HEAD
-    added new ``access_log`` command operators to retrieve upstream connection information change: ``%UPSTREAM_PEER_URI_SAN%``,
-    ``%UPSTREAM_PEER_IP_SAN%``, ``%UPSTREAM_PEER_DNS_SAN%``, ``%UPSTREAM_LOCAL_URI_SAN%``, ``%UPSTREAM_LOCAL_DNS_SAN%``,
-    ``%UPSTREAM_LOCAL_IP_SAN%``.
-=======
     added support for :ref:`%UPSTREAM_HOST_NAME% <config_access_log_format_upstream_host_name>` for the upstream host
     identifier.
 - area: healthcheck
   change: |
     Added support to healthcheck with ProxyProtocol in TCP Healthcheck by setting
     :ref:`health_check_config <envoy_v3_api_field_config.core.v3.HealthCheck.TcpHealthCheck.proxy_protocol_config>`.
+- area: access_log
+  change: |
+    added new ``access_log`` command operators to retrieve upstream connection information change: ``%UPSTREAM_PEER_URI_SAN%``,
+    ``%UPSTREAM_PEER_IP_SAN%``, ``%UPSTREAM_PEER_DNS_SAN%``, ``%UPSTREAM_LOCAL_URI_SAN%``, ``%UPSTREAM_LOCAL_DNS_SAN%``,
+    ``%UPSTREAM_LOCAL_IP_SAN%``.
 
->>>>>>> 5357e7d9
 deprecated:
 - area: tracing
   change: |

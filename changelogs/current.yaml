date: Pending

behavior_changes:
# *Changes that are expected to cause an incompatibility if applicable; deployment changes are likely required*
- area: build
  change: |
    Moved the subset, ring_hash, and maglev LB code into extensions. If you use these load balancers and override
    extensions_build_config.bzl you will need to include them explicitly.
- area: build
  change: |
    Moved xDS code extensions. If you use the xDS and override extensions_build_config.bzl you will
    need to include the new config_subscriptions explicitly.
- area: http
  change: |
    When ``append_x_forwarded_host`` is enabled for a given route action it is now only appended iff it is different from the last
    value in the list. This resolves issues where a retry caused the same value to be appended multiple times. This
    behavioral change can be temporarily reverted by setting runtime guard ``envoy_reloadable_features_append_xfh_idempotent`` to false.

minor_behavior_changes:
# *Changes that may cause incompatibilities for some users, but should not for most*
- area: connection pool
  change: |
    Increase granularity mapping connection pool failures to specific stream failure reasons to make it more transparent why
    the stream is reset when a connection pool's connection fails.
- area: custom response
  change: |
    The filter now traverses matchers from most specific to least specific per filter config till a match is found for the response.
- area: http1
  change: |
    Allowing mixed case schemes in absolute urls (e.g. HtTp://www.google.com). Mixed case schemes will be normalized to
    the lower cased equivalents before being forwarded upstream. This behavior can be reverted by setting runtime flag
    ``envoy.reloadable_features.allow_absolute_url_with_mixed_scheme`` to false.
- area: http1
  change: |
    The HTTP1 server-side codec no longer considers encoding 1xx headers as
    starting the response. This allows the codec to raise protocol errors,
    sending detailed local replies instead of just closing the connection. This
    behavior can be reverted by setting runtime flag
    ``envoy.reloadable_features.http1_allow_codec_error_response_after_1xx_headers``
    to false.
- area: dns
  change: |
    Changing the DNS cache to use host:port as the cache key rather than host. This allows a
    downstream DFP filter to serve both secure and insecure clusters. This behavioral change
    can be reverted by setting runtime flag ``envoy.reloadable_features.dfp_mixed_scheme`` to false.
- area: uhv
  change: |
    Preserve case of %-encoded triplets in the default header validator. This behavior can be reverted by setting runtime flag
    ``envoy.reloadable_features.uhv_preserve_url_encoded_case`` to false, in which case %-encoded triplets are normalized
    to uppercase characters. This setting is only applicable when the Unversal Header Validator is enabled and has no effect otherwise.
- area: uhv
  change: |
    Allow malformed URL encoded triplets in the default header validator. This behavior can be reverted by setting runtime flag
    ``envoy.reloadable_features.uhv_allow_malformed_url_encoding`` to false, in which case requests with malformed URL encoded triplets
    in path are rejected. This setting is only applicable when the Unversal Header Validator is enabled and has no effect otherwise.
- area: ext_proc
  change: |
    When :ref:`clear_route_cache <envoy_v3_api_field_service.ext_proc.v3.CommonResponse.clear_route_cache>` is set, ext_proc will check
    for header mutations beforce clearing the route cache. Failures due to this check will be counted under the
    clear_route_cache_ignored stat.
- area: aws
  change: |
    Added support for fetching credentials from the AWS credentials file, which only happens if credentials cannot be fetched
    from environment variables. This behavioral change can be reverted by setting runtime guard
    ``envoy.reloadable_features.enable_aws_credentials_file`` to ``false``.
- area: http cookies
  change: |
    Changed internal format of http cookie to protobuf and added expiry timestamp. Processing expired cookie
    results in selection of a new upstream host and sending a new cookie to the client. Previous format of
    the cookie is still accepted, but is planned to be obsoleted in the future.
    This behavior change can be reverted by setting
    ``envoy.reloadable_features.stateful_session_encode_ttl_in_cookie`` to ``false``.
- area: overload manager
  change: |
    Changed behavior of the overload manager to error on unknown overload
    manager actions. Prior it would silently fail.  This change can be reverted
    temporarily by setting the runtime guard
    ``envoy.reloadable_features.overload_manager_error_unknown_action`` to
    false.
- area: router
  change: |
    Added check for existing metadata before setting metadata due to 'auto_sni', 'auto_san_validation', or
    'override_auto_sni_header' to prevent triggering ENVOY_BUG when an earlier filter has set the metadata.
- area: resource_monitors
  change: |
    Changed behavior of the fixed heap monitor to count unused mapped pages as
    free memory. This change can be reverted temporarily by setting the runtime guard
    ``envoy.reloadable_features.count_unused_mapped_pages_as_free`` to false.
- area: ext_proc
  change: |
    Filter metadata containing ext proc stats has been moved from ext-proc-logging-info to a namespace corresponding
    to the name of the ext_proc filter.
- area: stats
  change: |
    Added new type of gauge with type hidden. These stats are hidden from admin/stats-sinks but can shown with a
    query-parameter of ``/stats?hidden=include`` or ``/stats?hidden=showonly``.

bug_fixes:
# *Changes expected to improve the state of the world and are unlikely to have negative effects*
- area: oauth2
  change: |
    The Max-Age attribute of Set-Cookie HTTP response header was being assigned a value representing Seconds Since
    the Epoch, causing cookies to expire in ~53 years. This was fixed an now it is being assinged a value representing
    the number of seconds until the cookie expires.
    This behavioral change can be temporarily reverted by setting runtime guard
    ``envoy.reloadable_features.oauth_use_standard_max_age_value`` to false.
- area: tls
  change: |
    Fix build FIPS compliance when using both FIPS mode and Wasm extensions (``--define boringssl=fips`` and ``--define wasm=v8``).
- area: ext_authz
  change: |
    Fix a bug where the ext_authz filter will ignore the request body when the
    :ref:`pack_as_bytes <envoy_v3_api_field_extensions.filters.http.ext_authz.v3.BufferSettings.pack_as_bytes>` is set to true and
    HTTP authorization service is configured.
- area: router
  change: |
    Fixed the bug that updating :ref:`scope_key_builder
    <envoy_v3_api_field_extensions.filters.network.http_connection_manager.v3.ScopedRoutes.scope_key_builder>`
    of SRDS config doesn't work and multiple HCM share the same ``scope_key_builder``.
- area: http
  change: |
    The :ref:`is_optional
    <envoy_v3_api_field_extensions.filters.network.http_connection_manager.v3.HttpFilter.is_optional>`
    field of HTTP filter can only be used for configuration loading of
    :ref:`HTTP filter <envoy_v3_api_msg_extensions.filters.network.http_connection_manager.v3.HttpFilter>`
    and will be ignored for loading of route or virtual host level filter config. This behavioral change
    can be temporarily reverted by setting runtime guard
    ``envoy.reloadable_features.ignore_optional_option_from_hcm_for_route_config`` to false.
    You can also use
    :ref:`route/virtual host optional flag <envoy_v3_api_field_config.route.v3.FilterConfig.is_optional>`
    as a replacement of the feature.
- area: logging
  change: |
    Do not display GRPC_STATUS_NUMBER for non gRPC requests.
    This behavioral change can be temporarily reverted by setting runtime guard
    ``envoy.reloadable_features.validate_grpc_header_before_log_grpc_status`` to false.
- area: boringssl
  change: |
    Fixed the crash that occurs when contrib is compiled with ``boringssl=fips`` defined.
- area: oauth2
  change: |
    The httpOnly attribute for Set-Cookie for tokens in HTTP response header was missing,
    causing tokens to be accessible from the JavaScript making the apps vulnerable.
    This was fixed now by marking the cookie as httpOnly.
    This behavioral change can be temporarily reverted by setting runtime guard
    ``envoy.reloadable_features.oauth_make_token_cookie_httponly`` to false.
- area: dependency
  change: |
    update Wasmtime and related deps -> 9.0.3 to resolve
    `CVE-2023-30624 <https://nvd.nist.gov/vuln/detail/CVE-2023-30624>`_.
- area: dependency
  change: |
    update C-ares -> 1.91.1 to resolve:

    - `CVE-2023-31130 <https://nvd.nist.gov/vuln/detail/CVE-2023-31130>`_.
    - `CVE-2023-31147 <https://nvd.nist.gov/vuln/detail/CVE-2023-31147>`_.
    - `CVE-2023-31124 <https://nvd.nist.gov/vuln/detail/CVE-2023-31124>`_.
    - `CVE-2023-32067 <https://nvd.nist.gov/vuln/detail/CVE-2023-32067>`_.

removed_config_or_runtime:
# *Normally occurs at the end of the* :ref:`deprecation period <deprecated>`
- area: http
  change: |
    removed runtime key ``envoy.reloadable_features.closer_shadow_behavior`` and legacy code paths.
- area: http
  change: |
    removed runtime key ``envoy.reloadable_features.allow_upstream_filters`` and legacy code paths.
- area: quic
  change: |
    removed runtime key ``envoy.reloadable_features.quic_defer_send_in_response_to_packet`` and legacy code paths.
- area: upstream
  change: |
    removed runtime key ``envoy.reloadable_features.fix_hash_key`` and legacy code paths.
- area: logging
  change: |
    removed runtime key ``envoy.reloadable_features.correct_remote_address`` and legacy code paths.
- area: http
  change: |
    removed runtime key ``envoy.reloadable_features.http_response_half_close`` and legacy code paths.
- area: udp
  change: |
    removed runtime key ``envoy.reloadable_features.udp_proxy_connect`` and legacy code paths.
- area: header_formatters
  change: |
    removed runtime key ``envoy.reloadable_features.unified_header_formatter`` and legacy code paths.
- area: tls
  change: |
    remove runtime key ``envoy.reloadable_features.tls_async_cert_validation`` and legacy code paths.
- area: config
  change: |
    removed runtime key ``envoy.reloadable_features.delta_xds_subscription_state_tracking_fix`` and legacy code paths.
- area: http
  change: |
    removed runtime key ``envoy.reloadable_features.http_strip_fragment_from_path_unsafe_if_disabled`` and legacy code paths.

new_features:
- area: access_log
  change: |
    added %ACCESS_LOG_TYPE% substitution string, to help distinguishing between access log records and when they are being
    recorded. Please refer to the access log configuration documentation for more information.
- area: access_log
  change: |
    added :ref:`CEL <envoy_v3_api_msg_extensions.formatter.cel.v3.Cel>` access log formatter to print CEL expression.
- area: access_log
  change: |
    (QUIC only) Added support for %BYTES_RETRANSMITTED% and %PACKETS_RETRANSMITTED%.
- area: dynamic_forward_proxy
  change: |
    added :ref:`sub_clusters_config
    <envoy_v3_api_field_extensions.clusters.dynamic_forward_proxy.v3.ClusterConfig.sub_clusters_config>` to enable
    independent sub cluster for each host:port, with STRICT_DNS cluster type.
- area: http
  change: |
    added Runtime feature ``envoy.reloadable_features.max_request_headers_size_kb`` to override the default value of
    :ref:`max request headers size
    <envoy_v3_api_field_extensions.filters.network.http_connection_manager.v3.HttpConnectionManager.max_request_headers_kb>`.
- area: load shed point
  change: |
    added load shed point ``envoy.load_shed_points.http_connection_manager_decode_headers`` that rejects new http streams
    by sending a local reply.
- area: load shed point
  change: |
    added load shed point ``envoy.load_shed_points.http1_server_abort_dispatch`` that rejects HTTP1 server processing of requests.
- area: load shed point
  change: |
    added load shed point ``envoy.load_shed_points.http2_server_go_away_on_dispatch`` that sends
    ``GOAWAY`` for HTTP2 server processing of requests.  When a ``GOAWAY`` frame is submitted by
    this the counter ``http2.goaway_sent`` will be incremented.
- area: matchers
  change: |
    Added :ref:`RuntimeFraction <envoy_v3_api_msg_extensions.matching.input_matchers.runtime_fraction.v3.RuntimeFraction>` input
    matcher. It allows matching hash of the input on a runtime key.
- area: stat_sinks
  change: |
    Added ``envoy.stat_sinks.open_telemetry`` stats_sink, that supports flushing metrics by the OTLP protocol,
    for supported Open Telemetry collectors.
- area: redis_proxy
  change: |
    added new configuration field :ref:`key_formatter
    <envoy_v3_api_field_extensions.filters.network.redis_proxy.v3.RedisProxy.PrefixRoutes.Route.key_formatter>` to format redis key.
    The field supports using %KEY% as a formatter command for substituting the redis key as part of the substitution formatter expression.
- area: ratelimit
  change: |
    added new configuration field :ref:`domain
    <envoy_v3_api_field_extensions.filters.http.ratelimit.v3.RateLimitPerRoute.domain>` to allow for setting rate limit domains on a
    per-route basis.
- area: tls_inspector
  change: |
    added histogram ``bytes_processed`` which records the number of bytes of
    the tls_inspector processed while analyzing for tls usage. In cases where
    the connection uses tls this records the tls client hello size. In cases
    where the connection doesn't use tls this records the amount of bytes the
    tls_inspector processed until it realized the connection was not using tls.
- area: access_log
  change: |
    added access log filter :ref:`log_type_filter <envoy_v3_api_field_config.accesslog.v3.AccessLogFilter.log_type_filter>`
    to filter access log records based on the type of the record.
- area: ext_proc
  change: |
    added new configuration field
    :ref:`disable_clear_route_cache <envoy_v3_api_field_extensions.filters.http.ext_proc.v3.ExternalProcessor.disable_clear_route_cache>`
    to force the ext_proc filter from clearing the route cache. Failures to clear from setting this field will be counted under the
    clear_route_cache_disabled stat.
- area: ext_proc
  change: |
    added new configuration field
    :ref:`allow_mode_override <envoy_v3_api_field_extensions.filters.http.ext_proc.v3.ExternalProcessor.allow_mode_override>`
    If set to true, the filter config
    :ref:`processing_mode <envoy_v3_api_field_extensions.filters.http.ext_proc.v3.ExternalProcessor.processing_mode>`
    can be overridden by the
    :ref:`mode_override <envoy_v3_api_field_service.ext_proc.v3.ProcessingResponse.mode_override>`
    in the response message from the external processing server.
    If not set, the ``mode_override`` API in the response message will be ignored.
- area: ext_proc
  change: |
    :ref:`forward_rules <envoy_v3_api_field_extensions.filters.http.ext_proc.v3.ExternalProcessor.forward_rules>`
    to only allow headers matchinging the forward rules to be forwarded to the external processing server.
- area: redis_proxy
  change: |
    added new field :ref:`connection_rate_limit
    <envoy_v3_api_field_extensions.filters.network.redis_proxy.v3.RedisProxy.ConnPoolSettings.connection_rate_limit>`
    to limit reconnection rate to redis server to avoid reconnection storm.
- area: access_log
  change: |
    added additional HCM access log option :ref:`flush_log_on_tunnel_successfully_established
    <envoy_v3_api_field_extensions.filters.network.http_connection_manager.v3.HttpConnectionManager.HcmAccessLogOptions.flush_log_on_tunnel_successfully_established>`.
    Enabling this option will write a log to all access loggers when HTTP tunnels (e.g. Websocket and CONNECT)
    are successfully established.
- area: admin
  change: |
    Adds a new admin stats html bucket-mode ``detailed`` to generate all recorded buckets and summary percentiles.
- area: http
  change: |
    Add support to the route/virtual host level
    :ref:`is_optional <envoy_v3_api_field_config.route.v3.FilterConfig.is_optional>` field.
    A route/virtual host level per filter config can be marked as optional, which means that if
    the filter fails to load, the configuration will no be rejected.
- area: upstream
  change: |
    Added :ref:`cluster provided extension
    <envoy_v3_api_msg_extensions.load_balancing_policies.cluster_provided.v3.ClusterProvided>`
    to suppport the :ref:`load balancer policy <envoy_v3_api_field_config.cluster.v3.Cluster.load_balancing_policy>`.
- area: fault
  change: |
    added new field ``envoy.extensions.filters.http.fault.v3.HTTPFault.filter_metadata`` to aid in logging.
    Metadata will be stored in StreamInfo dynamic metadata under a namespace corresponding to the name of the fault filter.
- area: application_logs
  change: |
    Added bootstrap option
    :ref:`application_log_format <envoy_v3_api_field_config.bootstrap.v3.Bootstrap.ApplicationLogConfig.LogFormat.json_format>`
    to enable setting application log format as JSON structure.
- area: application_logs
  change: |
    Added bootstrap option
    :ref:`application_log_format <envoy_v3_api_field_config.bootstrap.v3.Bootstrap.ApplicationLogConfig.LogFormat.text_format>`
    to enable setting application log text format from config.
- area: ext_proc
  change: |
    added new field ``filter_metadata <envoy_v3_api_field_extensions.filters.http.ext_proc.v3.ExtProc.filter_metadata`` to aid in logging.
    Metadata will be stored in StreamInfo filter metadata under a namespace corresponding to the name of the ext proc filter.
- area: matching
  change: |
    added CEL(Common Expression Language) matcher support :ref:`CEL data input <extension_envoy.matching.inputs.cel_data_input>`
    and :ref:`CEL input matcher <extension_envoy.matching.matchers.cel_matcher>`.
- area: tls
  change: |
    Added support for hot-reloading CRL file when the file changes on disk.
    This works with dynamic secrets when
    :ref:`CertificateValidationContext <envoy_v3_api_msg_extensions.transport_sockets.tls.v3.CertificateValidationContext>`
    is delivered via SDS.
- area: http
  change: |
    added support for configuring additional :ref:`cookie attributes <envoy_v3_api_msg_config.route.v3.RouteAction.HashPolicy.cookie>`.
<<<<<<< HEAD
- area: config
  change: |
    added a statistic :ref:`warming_state <config_cluster_stats>` to indicate the current warming state of a cluster.
=======
- area: health_check
  change: |
    added host related information :ref:`metadata <envoy_v3_api_field_data.core.v3.HealthCheckEvent.metadata>` and
    :ref:`locality <envoy_v3_api_field_data.core.v3.HealthCheckEvent.locality>` to
    the :ref:`health check event <envoy_v3_api_msg_data.core.v3.HealthCheckEvent>` definition.
>>>>>>> de3ae4a6

deprecated:
- area: access_log
  change: |
    deprecated (1.25.0) :ref:`intermediate_log_entry <envoy_v3_api_field_data.accesslog.v3.AccessLogCommon.intermediate_log_entry>`
    in favour of :ref:`access_log_type <envoy_v3_api_field_data.accesslog.v3.AccessLogCommon.access_log_type>`.
- area: health_check
  change: |
    deprecated the :ref:`HealthCheck event_log_path <envoy_v3_api_field_config.core.v3.HealthCheck.event_log_path>` in favor of
    :ref:`HealthCheck event_logger extension <envoy_v3_api_field_config.core.v3.HealthCheck.event_logger>`.<|MERGE_RESOLUTION|>--- conflicted
+++ resolved
@@ -331,18 +331,15 @@
 - area: http
   change: |
     added support for configuring additional :ref:`cookie attributes <envoy_v3_api_msg_config.route.v3.RouteAction.HashPolicy.cookie>`.
-<<<<<<< HEAD
-- area: config
-  change: |
-    added a statistic :ref:`warming_state <config_cluster_stats>` to indicate the current warming state of a cluster.
-=======
 - area: health_check
   change: |
     added host related information :ref:`metadata <envoy_v3_api_field_data.core.v3.HealthCheckEvent.metadata>` and
     :ref:`locality <envoy_v3_api_field_data.core.v3.HealthCheckEvent.locality>` to
     the :ref:`health check event <envoy_v3_api_msg_data.core.v3.HealthCheckEvent>` definition.
->>>>>>> de3ae4a6
-
+- area: config
+  change: |
+    added a statistic :ref:`warming_state <config_cluster_stats>` to indicate the current warming state of a cluster.
+    
 deprecated:
 - area: access_log
   change: |

date: Pending

behavior_changes:
# *Changes that are expected to cause an incompatibility if applicable; deployment changes are likely required*

minor_behavior_changes:
# *Changes that may cause incompatibilities for some users, but should not for most*
- area: adaptive concurrency filter stats
  change: |
    Multiply the gradient value stat by 1000 to make it more granular (values will range between 500 and 2000).

bug_fixes:
# *Changes expected to improve the state of the world and are unlikely to have negative effects*
- area: tracers
  change: |
    use unary RPC calls for OpenTelemetry trace exports, rather than client-side streaming connections.

removed_config_or_runtime:
# *Normally occurs at the end of the* :ref:`deprecation period <deprecated>`

new_features:
<<<<<<< HEAD
- area: ext_proc
  change: |
    implemented
    :ref:`request_attributes <envoy_v3_api_field_extensions.filters.http.ext_proc.v3.ExternalProcessor.request_attributes>`
    and
    :ref:`response_attributes <envoy_v3_api_field_extensions.filters.http.ext_proc.v3.ExternalProcessor.response_attributes>`
    config APIs to enable sending and receiving attributes to/from the external processing server.
=======
- area: grpc reverse bridge
  change: |
    Change HTTP status to 200 to respect the gRPC protocol. This may cause problems for incorrect gRPC clients expecting the filter
    to preserve HTTP 1.1 responses.  This behavioral change can be temporarily reverted by setting runtime guard
    ``envoy.reloadable_features.grpc_http1_reverse_bridge_change_http_status`` to false.
>>>>>>> f20b6ca6

deprecated:<|MERGE_RESOLUTION|>--- conflicted
+++ resolved
@@ -19,7 +19,11 @@
 # *Normally occurs at the end of the* :ref:`deprecation period <deprecated>`
 
 new_features:
-<<<<<<< HEAD
+- area: grpc reverse bridge
+  change: |
+    Change HTTP status to 200 to respect the gRPC protocol. This may cause problems for incorrect gRPC clients expecting the filter
+    to preserve HTTP 1.1 responses.  This behavioral change can be temporarily reverted by setting runtime guard
+    ``envoy.reloadable_features.grpc_http1_reverse_bridge_change_http_status`` to false.
 - area: ext_proc
   change: |
     implemented
@@ -27,12 +31,5 @@
     and
     :ref:`response_attributes <envoy_v3_api_field_extensions.filters.http.ext_proc.v3.ExternalProcessor.response_attributes>`
     config APIs to enable sending and receiving attributes to/from the external processing server.
-=======
-- area: grpc reverse bridge
-  change: |
-    Change HTTP status to 200 to respect the gRPC protocol. This may cause problems for incorrect gRPC clients expecting the filter
-    to preserve HTTP 1.1 responses.  This behavioral change can be temporarily reverted by setting runtime guard
-    ``envoy.reloadable_features.grpc_http1_reverse_bridge_change_http_status`` to false.
->>>>>>> f20b6ca6
 
 deprecated:
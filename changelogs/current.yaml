date: Pending

behavior_changes:
# *Changes that are expected to cause an incompatibility if applicable; deployment changes are likely required*
- area: jwt
  change: |
    Changed behavior of the JWT extraction, passing entire token for validation, instead cut him in the non-Base64 character.
    This change can be reverted temporarily by setting the runtime guard ``envoy.reloadable_features.token_passed_entirely`` to ``false``.
- area: eds
  change: |
    Introduced caching of EDS assignments when used with ADS. Prior to this change, Envoy required that EDS assignments were sent
    after an EDS cluster was updated. If no EDS assignment was received for the cluster, it ended up with an empty assignment.
    Following this change, after a cluster update, Envoy waits for an EDS assignment until
    :ref:`initial_fetch_timeout <envoy_v3_api_field_config.core.v3.ConfigSource.initial_fetch_timeout>` times out, and will then apply
    the cached assignment and finish updating the warmed cluster. This change is disabled by default, and can be enabled by setting
    the runtime flag ``envoy.restart_features.use_eds_cache_for_ads`` to ``true``.
- area: http
  change: |
    Introduced a new runtime flag ``envoy.reloadable_features.no_downgrade_to_canonical_name`` to disable the name downgrading in the
    per filter config searching.
    See doc :ref:`Http filter route specific config <arch_overview_http_filters_per_filter_config>` or
    issue https://github.com/envoyproxy/envoy/issues/29461 for more specific detail and examples.
- area: http
  change: |
    Switch from http_parser to BalsaParser for handling HTTP/1.1 traffic. See https://github.com/envoyproxy/envoy/issues/21245 for
    details. This behavioral change can be reverted by setting runtime flag ``envoy.reloadable_features.http1_use_balsa_parser`` to
    ``false``.
- area: udp_proxy
  change: |
    When the UDP proxy has session filters, choosing the upstream host and creating a socket only happens after iterating all
    ``onNewSession()`` calls for all the filters in the chain. Upstream host health check for each downstream datagram does
    not apply when there are session filters, and per-packet load balancing can't be used when there are session filters.
- area: zone-aware routing
  change: |
    Zone-aware routing is now enabled even when the originating and upstream cluster have different numbers of zones.
    Previously, zone-aware routing was disabled in that case and the ``lb_zone_number_differs`` stat on the cluster was incremented.
    This behavioral change can be reverted by setting runtime guard
    ``envoy.reloadable_features.enable_zone_routing_different_zone_counts`` to ``false``.
    Additionally, zone-aware routing now works correctly even when the originating and upstream cluster have different zone sets.
    Previously, zone-aware routing would not route fairly in this case.
    To revert the entire change, set the runtime flag ``envoy.reloadable_features.locality_routing_use_new_routing_logic``
    to ``false`` to get the old behavior and well-tested codepaths, undoing both changes.

- area: UHV
  change: |
    Introduced runtime flag ``envoy.reloadable_features.enable_universal_header_validator`` for toggling Universal Header Validator
    (UHV) on and off.
    The default value is off. This option is currently functional only when the ``ENVOY_ENABLE_UHV`` build flag is enabled.
    See https://github.com/envoyproxy/envoy/issues/10646 for more information about UHV.
- area: http
  change: |
    Add runtime flag ``http.max_requests_per_io_cycle`` for setting the limit on the number of HTTP requests processed
    from a single connection in a single I/O cycle. Requests over this limit are processed in subsequent I/O cycles. This
    mitigates CPU starvation by connections that simultaneously send high number of requests by allowing requests from other
    connections to make progress. This runtime value can be set to 1 in the presence of abusive HTTP/2 or HTTP/3 connections.
    By default this limit is disabled.

minor_behavior_changes:
# *Changes that may cause incompatibilities for some users, but should not for most*
- area: ext_authz
  change: |
    Removing any query parameter in the presence of repeated query parameter keys no longer drops the repeats.
- area: alternate_protocols_cache_filter
  change: |
    Changed the alternate protocols cache filter to get the cache from cluster config rather than filter config.
    This allows one downstream filter to be used with multiple clusters with different caches. This change can be reverted by
    setting runtime guard ``envoy.reloadable_features.use_cluster_cache_for_alt_protocols_filter`` to ``false``.
- area: ext_authz
  change: |
    Don't append the local address to ``x-forwarded-for`` header when sending an http (not gRPC) auth request.
    This behavior can be reverted by setting runtime flag
    ``envoy.reloadable_features.ext_authz_http_send_original_xff`` to ``false``.
- area: ext_proc
  change: |
    Envoy will only take
    :ref:`mode_override <envoy_v3_api_field_service.ext_proc.v3.ProcessingResponse.mode_override>`
    when waiting for the header responses. It will be ignored if it is in other processing states.
- area: outlier detection
  change: |
    Outlier detection will always respect ``max_ejection_percent`` now.
    This behavioral change can be reverted by setting runtime guard
    ``envoy.reloadable_features.check_mep_on_first_eject`` to ``false``.
- area: quic
  change: |
    Enable QUICHE request and response headers validation. This behavior can be reverted by setting runtime flag
    ``envoy.reloadable_features.FLAGS_envoy_quic_reloadable_flag_quic_act_upon_invalid_header`` to ``false``.
- area: http oauth2 filter
  change: |
    Change HMAC cookie encoding to base64-encoded only. This change can be reverted temporarily by
    setting the runtime guard ``envoy.reloadable_features.hmac_base64_encoding_only`` to ``false``.
- area: router
  change: |
    Enable copying response_code from the upstream stream_info onto the downstream stream_info.
    This behavior can be reverted by setting runtime guard
    ``envoy.reloadable_features.copy_response_code_to_downstream_stream_info`` to ``false``.
- area: xds
  change: |
    Set the lower bound of :ref:`fill_rate <envoy_v3_api_field_config.core.v3.RateLimitSettings.fill_rate>`
    to once per year. Values lower than once per year will automatically be set to that value.
- area: redis
  change: |
    The redis network filter :ref:`connection_rate_limit_per_sec
    <envoy_v3_api_field_extensions.filters.network.redis_proxy.v3.RedisProxy.ConnectionRateLimit.connection_rate_limit_per_sec>`
    must be greater than 0. A config that sets this value to 0 will be rejected.
- area: http
  change: |
    Change the proxy status for ``UpstreamRequestTimeout`` to ``HttpResponseTimeout``.
    It can be disabled by the runtime guard ``envoy.reloadable_features.proxy_status_upstream_request_timeout``.
- area: local_rate_limit
  change: |
    Added new configuration field :ref:`always_consume_default_token_bucket
    <envoy_v3_api_field_extensions.filters.http.local_ratelimit.v3.LocalRateLimit.always_consume_default_token_bucket>`
    to allow for setting if default token bucket should be always consumed or only be consumed when there is no matching descriptor.
- area: router
  change: |
    Enable environment_variable in router direct response.

bug_fixes:
# *Changes expected to improve the state of the world and are unlikely to have negative effects*
- area: connection limit
  change: |
    Fixed a use-after-free bug in the connection limit filter.
- area: subset load balancer
  change: |
    Fixed a bug where
    :ref:`overprovisioning_factor<envoy_v3_api_field_config.endpoint.v3.ClusterLoadAssignment.Policy.overprovisioning_factor>` and
    :ref:`weighted_priority_health <envoy_v3_api_field_config.endpoint.v3.ClusterLoadAssignment.Policy.weighted_priority_health>`
    values were not respected when subset load balacing was enabled. The default values of ``140`` and ``false`` were always used.
- area: http1
  change: |
    Fixed a bug where HTTP/1.1 requests with ``Connection: close`` header is handled differently if the requested is internally redirected.
    Without internal redirect, the response will also have a ``Connection: close`` header and the connection will be closed after finishing
    that request. Requests with internal redirect should be handled in the same way. This behavior can be reverted by setting runtime
    ``envoy.reloadable_features.http1_connection_close_header_in_redirect`` to ``false``.
- area: redis
  change: |
    Fixed a bug where redis key formatter is using the closed stream because of life time issues.
- area: extension_discovery_service
  change: |
    Fixed a bug causing crash if ECDS is used with upstream HTTP filters.
- area: tls
  change: |
    Fixed a bug where handshake may fail when both private key provider and cert validation are set.
- area: dns
  change: |
    Fixed a bug where when ``respect_dns_ttl`` was set to ``true``, c-ares dns resolver only considered address record for TTL calculation
    while ignoring CNAME records TTL. Now when ``respect_dns_ttl`` is set to ``true`` minimum of all TTL records is considered.
- area: dns
  change: |
    Fixed a bug where dns response was not always conforming `RFC 2181 <https://datatracker.ietf.org/doc/html/rfc2181>`_ for TTL values.
    Previously a malicious user could add a TTL greater than 2^31 - 1, and with c-ares library using 32 bit signed int data type
    would overflow and send a negative TTL.
- area: healthcheck
  change: |
    The default behavior of unejecting outlier-detection-ejected host on successful active health checking can
    be disabled by setting :ref:`outlier_detection.successful_active_health_check_uneject_host
    <envoy_v3_api_field_config.cluster.v3.OutlierDetection.successful_active_health_check_uneject_host>`
    to ``false``. This new configuration flag is a substitute for the removed runtime option
    ``envoy.reloadable_features_successful_active_health_check_uneject_host``.
- area: aws signer
  change: |
    Fixed a bug where expiration timestamp on task roles failed to validate. This causes failure of credential caching which
    results in constant hits to the task role metadata URL.
- area: router check tool
  change: |
    Fixed a bug where the route coverage is not correctly calculated when a route has weighted clusters.
- area: unix domain sockets
  change: |
    Fixed a crash on some versions of macOS when using a listener on a unix-domain socket.
- area: redis
  change: |
<<<<<<< HEAD
    Fixed a bug where redis key with % in the key is failing with a validation error.
- area: http
  change: |
    Fixed a bug that could cause an metadata to be decoded after a local reply has been triggered.
    Can be disabled by setting ``envoy.reloadable_features.stop_decode_metadata_on_local_reply`` to false.
=======
    Fixed a bug where redis key with ``%`` in the key is failing with a validation error.
- area: http
  change: |
    Close HTTP/2 and HTTP/3 connections that prematurely reset streams. The runtime key
    ``overload.premature_reset_min_stream_lifetime_seconds`` determines the interval where received stream
    reset is considered premature (with 1 second default). The runtime key ``overload.premature_reset_total_stream_count``,
    with the default value of 500, determines the number of requests received from a connection before the check for premature
    resets is applied. The connection is disconnected if more than 50% of resets are premature.
    Setting the runtime key ``envoy.restart_features.send_goaway_for_premature_rst_streams`` to ``false`` completely disables
    this check.
>>>>>>> 515bb2d5

removed_config_or_runtime:
# *Normally occurs at the end of the* :ref:`deprecation period <deprecated>`
- area: listener
  change: |
    Removed ``envoy.reloadable_features.enable_update_listener_socket_options`` runtime flag and legacy code paths.
- area: tcp
  change: |
    Removed runtime key ``envoy.reloadable_features.tcp_pool_idle_timeout``.
- area: http filters
  change: |
    Removed ``envoy_reloadable_features_http_filter_avoid_reentrant_local_reply`` runtime flag and legacy code paths.
- area: tcp_proxy
  change: |
    Removed ``envoy_reloadable_features_finish_reading_on_decode_trailers`` runtime flag and legacy code paths.
- area: dns
  change: |
    Removed ``envoy.restart_features.use_apple_api_for_dns_lookups`` and legacy code paths.
- area: runtime
  change: |
    Removed ``envoy.restart_features.remove_runtime_singleton`` and legacy code paths.
- area: runtime
  change: |
    Removed ``envoy_reloadable_features_append_query_parameters_path_rewriter`` and legacy code paths.
- area: xDS
  change: |
    Removed ``envoy.restart_features.explicit_wildcard_resource`` and legacy code paths.
- area: quic
  change: |
    Removed ``envoy.reloadable_features.reject_require_client_certificate_with_quic`` and legacy code paths.
- area: healthcheck
  change: |
    Removed ``envoy.reloadable_features_successful_active_health_check_uneject_host`` runtime option and
    substituted it with :ref:`outlier_detection.successful_active_health_check_uneject_host
    <envoy_v3_api_field_config.cluster.v3.OutlierDetection.successful_active_health_check_uneject_host>`
    outlier detection configuration flag.

new_features:
- area: access_log
  change: |
    Added ``%RESPONSE_FLAGS_LONG%`` substitution string, that will output a pascal case string representing the resonse flags.
    The output response flags will correspond with ``%RESPONSE_FLAGS%1``, only with a long textual string representation.
- area: config
  change: |
    Added the capability to defer broadcasting of certain cluster (CDS, EDS) to
    worker threads from the main thread. This optimization can save significant
    amount of memory in cases where there are (1) a large number of workers and
    (2) a large amount of config, most of which is unused. This capability is
    guarded by :ref:`enable_deferred_cluster_creation
    <envoy_v3_api_field_config.bootstrap.v3.ClusterManager.enable_deferred_cluster_creation>`.
- area: extension_discovery_service
  change: |
    added ECDS support for :ref:`downstream network filters <envoy_v3_api_field_config.listener.v3.Filter.config_discovery>`.
- area: ext_proc
  change: |
    Added
    :ref:`disable_immediate_response <envoy_v3_api_field_extensions.filters.http.ext_proc.v3.ExternalProcessor.disable_immediate_response>`
    config API to ignore the
    :ref:`immediate_response <envoy_v3_api_field_service.ext_proc.v3.ProcessingResponse.immediate_response>`
    message from the external processing server.
- area: access_log
  change: |
    Added a field lookup to ``%FILTER_STATE%`` for objects that have reflection enabled.
- area: http
  change: |
    Added :ref:`Json-To-Metadata filter <envoy_v3_api_msg_extensions.filters.http.json_to_metadata.v3.JsonToMetadata>`.
- area: listener
  change: |
    Added possibility to track global downstream connection limit via :ref:`downstream connections monitor
    <envoy_v3_api_msg_extensions.resource_monitors.downstream_connections.v3.DownstreamConnectionsConfig>` in overload manager.
- area: extension_discovery_service
  change: |
    Added metric ``listener.listener_stat.network_extension_config_missing`` to track closed connections due to missing config.
- area: lua
  change: |
    added :ref:`downstreamRemoteAddress() <config_http_filters_lua_stream_info_downstream_remote_address>`
    method to the Stream info object API.
- area: quic
  change: |
    Added support for QUIC listener filters with ECDS support reusing the same config API
    :ref:`listener_filters <envoy_v3_api_field_config.listener.v3.Listener.listener_filters>` as TCP does.
- area: oauth2
  change: |
    Added :ref:`use_refresh_token <envoy_v3_api_field_extensions.filters.http.oauth2.v3.OAuth2Config.use_refresh_token>`
    to support updating an access token via a refresh token if that is provided by authorization server.
- area: redis
  change: |
    Added support for ``time`` command (returns a local response).
- area: extension_discovery_service
  change: |
    Added ECDS support for :ref:`upstream network filters <envoy_v3_api_field_config.cluster.v3.Filter.config_discovery>`.
- area: redis
  change: |
    Added support for ``lmove`` command.
- area: upstream
  change: |
    Added :ref:`allow_redundant_keys <envoy_v3_api_field_extensions.load_balancing_policies.subset.v3.Subset.allow_redundant_keys>`
    to suppport redundant keys in request metadata for subset load balancing.
- area: access_logs
  change: |
    Added :ref:`json_format_options <envoy_v3_api_field_config.core.v3.SubstitutionFormatString.json_format_options>` config option to
    support JSON output formatting and the :ref:`sort_properties <envoy_v3_api_field_config.core.v3.JsonFormatOptions.sort_properties>`
    option to print the JSON output with sorted properties.
- area: tap
  change: |
    Added :ref:`custom_sink <envoy_v3_api_field_config.tap.v3.OutputSink.custom_sink>` type to enable writing tap data
    out to a custom sink extension.
- area: tls
  change: |
    Added :ref:`disable_stateful_session_resumption
    <envoy_v3_api_field_extensions.transport_sockets.tls.v3.DownstreamTlsContext.disable_stateful_session_resumption>` config option to
    disable stateful TLS session resumption.
- area: udp_proxy
  change: |
    Added :ref:`session_filters <envoy_v3_api_field_extensions.filters.udp.udp_proxy.v3.UdpProxyConfig.session_filters>` config to
    support optional filters that will run for each upstream UDP session. More information can be found in the UDP proxy documentation.
- area: udp_proxy
  change: |
    Added ``injectDatagramToFilterChain()`` callback to UDP session filters that allows session filters to inject datagrams downstream
    or upstream the filter chain during a filter chain iteration. This can be used, for example, by session filters that are required
    to buffer datagrams due to an asynchronous call.
- area: otlp_stats_sink
  change: |
    Added :ref:`stats prefix option <envoy_v3_api_field_extensions.stat_sinks.open_telemetry.v3.SinkConfig.prefix>`
    to OTLP stats sink that enables adding a static prefix to all stats flushed by this sink.
- area: udp_proxy
  change: |
    Added :ref:`http_capsule <envoy_v3_api_msg_extensions.filters.udp.udp_proxy.session.http_capsule.v3.FilterConfig>` UDP session filter
    that can be used to encapsule or decapsulate UDP datagrams in HTTP, when used for UDP tunneling.
- area: tap
  change: |
    Added :ref:`record_headers_received_time <envoy_v3_api_field_extensions.filters.http.tap.v3.Tap.record_headers_received_time>`
    to control writing request and response headers received time in trace output.
- area: zookeeper
  change: |
    Added support for emitting per opcode request bytes metrics via :ref:`enable_per_opcode_request_bytes_metrics
    <envoy_v3_api_field_extensions.filters.network.zookeeper_proxy.v3.ZooKeeperProxy.enable_per_opcode_request_bytes_metrics>`.
    added support for emitting per opcode response bytes metrics via :ref:`enable_per_opcode_response_bytes_metrics
    <envoy_v3_api_field_extensions.filters.network.zookeeper_proxy.v3.ZooKeeperProxy.enable_per_opcode_response_bytes_metrics>`.
- area: tls
  change: |
    Added fallback :ref:`fallback
    <envoy_v3_api_field_extensions.transport_sockets.tls.v3.PrivateKeyProvider.fallback>`
    to support private key provider to fallback to boringssl TLS handshake.
    If the private key provider isn't available (eg. the required hardware capability doesn't existed),
    Envoy will fallback to the BoringSSL default implementation when the fallback is ``true``.
    The default value is ``false``.
- area: tcp
  change: |
    Added the support to detect and send TCP RST for raw buffer socket based connections. This is currently supported on Linux only.
    It can be disabled by the runtime guard ``envoy_reloadable_features_detect_and_raise_rst_tcp_connection``.
- area: upstream
  change: |
    Added the ability to specify a custom upstream local address selector using
    :ref:`local_address_selector:<envoy_v3_api_field_config.core.v3.BindConfig.local_address_selector>`.
- area: redis
  change: |
    Added new configuration field :ref:`read_command_policy
    <envoy_v3_api_field_extensions.filters.network.redis_proxy.v3.RedisProxy.PrefixRoutes.Route.read_command_policy>`
    to specify Envoy should route read commands to another cluster.
- area: tap
  change: |
    Added :ref:`record_downstream_connection <envoy_v3_api_field_extensions.filters.http.tap.v3.Tap.record_downstream_connection>`
    to control writing downstream connection address info in trace output.
- area: tracing
  change: |
    Added :ref:`spawn_upstream_span
    <envoy_v3_api_field_extensions.filters.network.http_connection_manager.v3.HttpConnectionManager.Tracing.spawn_upstream_span>`
    to control whether to create separate upstream span for upstream request.
- area: original_dst
  change: |
    Added support for the internal listener address recovery using the original destination listener filter.

deprecated:
- area: tracing
  change: |
    OpenTracing is deprecated and will be removed at version 1.30, since the upstream project has been abandoned.
- area: tracing
  change: |
    Opencensus is deprecated and will be removed at version 1.30, since the upstream project has been abandoned.
- area: tracing
  change: |
    :ref:`start_child_span <envoy_v3_api_field_extensions.filters.http.router.v3.Router.start_child_span>`
    is deprecated by
    :ref:`spawn_upstream_span
    <envoy_v3_api_field_extensions.filters.network.http_connection_manager.v3.HttpConnectionManager.Tracing.spawn_upstream_span>`.
    Please use the new field to control whether to create separate upstream span for upstream request.
- area: listener
  change: |
    deprecated runtime key ``overload.global_downstream_max_connections`` in favor of :ref:`downstream connections monitor
    <envoy_v3_api_msg_extensions.resource_monitors.downstream_connections.v3.DownstreamConnectionsConfig>`.<|MERGE_RESOLUTION|>--- conflicted
+++ resolved
@@ -169,14 +169,7 @@
     Fixed a crash on some versions of macOS when using a listener on a unix-domain socket.
 - area: redis
   change: |
-<<<<<<< HEAD
     Fixed a bug where redis key with % in the key is failing with a validation error.
-- area: http
-  change: |
-    Fixed a bug that could cause an metadata to be decoded after a local reply has been triggered.
-    Can be disabled by setting ``envoy.reloadable_features.stop_decode_metadata_on_local_reply`` to false.
-=======
-    Fixed a bug where redis key with ``%`` in the key is failing with a validation error.
 - area: http
   change: |
     Close HTTP/2 and HTTP/3 connections that prematurely reset streams. The runtime key
@@ -186,7 +179,10 @@
     resets is applied. The connection is disconnected if more than 50% of resets are premature.
     Setting the runtime key ``envoy.restart_features.send_goaway_for_premature_rst_streams`` to ``false`` completely disables
     this check.
->>>>>>> 515bb2d5
+- area: http
+  change: |
+    Fixed a bug that could cause metadata to be decoded after a local reply has been triggered.
+    Can be disabled by setting ``envoy.reloadable_features.stop_decode_metadata_on_local_reply`` to false.
 
 removed_config_or_runtime:
 # *Normally occurs at the end of the* :ref:`deprecation period <deprecated>`

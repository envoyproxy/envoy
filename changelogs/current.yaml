date: Pending

behavior_changes:
# *Changes that are expected to cause an incompatibility if applicable; deployment changes are likely required*
- area: build
  change: |
<<<<<<< HEAD
    moved the strict_dns and original_dst clusters to extensions. If you use these clusters and override extensions_build_config.bzl you will now need to include it explicitly.
=======
    moved the original_dst and logical_dns clusters to extensions. If you use either of these cluster and override extensions_build_config.bzl you will now need to include it explicitly.
>>>>>>> e4ae2259

minor_behavior_changes:
# *Changes that may cause incompatibilities for some users, but should not for most*
- area: cache_filter
  change: |
    add a completion callback to updateHeaders interface. Any external cache implementations will need to update to match this new interface. See changes to simple_http_cache in PR#23666 for example.
- area: oauth2
  change: |
    Requests which match the passthrough header now have their own metric ``oauth_passthrough`` and aren't included in ``oauth_success`` anymore.

bug_fixes:
# *Changes expected to improve the state of the world and are unlikely to have negative effects*
- area: grpc_json_transcoder
  change: |
    fix a bug when using http2, request body has google.api.HttpBody and the size is < 16KB, it will cause EOF from the backend grpc server.
- area: router
  change: |
    fixed a bug that incorrectly rewrote the path when using ``regex_rewrite`` for redirects matched on prefix.
- area: oauth2
  change: |
    fixed a bug when passthrough header was matched, envoy would always remove the authorization header. This behavioral change can be temporarily reverted by setting runtime guard ``envoy.reloadable_features.oauth_header_passthrough_fix`` to false.
- area: generic_proxy
  change: |
    fixed a bug that encoder filters and decoder filters of generic proxy will be executed in the same order. The encoder filters' execuate order should be the reverse of decoder filters' in the generic proxy.
- area: http
  change: |
    fixed a bug where Utility::PercentEncoding::encode() encodes some characters incorrectly because it was treating the value as negative.

removed_config_or_runtime:
# *Normally occurs at the end of the* :ref:`deprecation period <deprecated>`
- area: eds
  change: |
    removed ``envoy.reloadable_features.support_locality_update_on_eds_cluster_endpoints`` and legacy code paths.
- area: listener
  change: |
    removed ``envoy.reloadable_features.strict_check_on_ipv4_compat`` and legacy code paths.
- area: http
  change: |
    removed ``envoy.reloadable_features.deprecate_global_ints`` and legacy code paths.
- area: http
  change: |
    removed ``envoy.reloadable_features.allow_adding_content_type_in_local_replies`` and legacy code paths.
- area: http
  change: |
    removed ``envoy.reloadable_features.allow_upstream_inline_write`` and legacy code paths.
- area: http
  change: |
    removed ``envoy.reloadable_features.append_or_truncate`` and legacy code paths.
- area: http
  change: |
    removed ``envoy.reloadable_features.use_new_codec_wrapper`` and legacy code paths.
    removed ``envoy.reloadable_features.append_to_accept_content_encoding_only_once`` and legacy code paths.
    removed ``envoy.reloadable_features.http1_lazy_read_disable`` and legacy code paths.
- area: http
  change: |
    removed ``envoy.reloadable_features.http_100_continue_case_insensitive`` and legacy code paths.
    removed ``envoy.reloadable_features.override_request_timeout_by_gateway_timeout`` and legacy code paths.
- area: ecds
  change: |
    removed ``envoy.reloadable_features.top_level_ecds_stats`` and legacy code paths.

new_features:
- area: build
  change: |
    added an option ``--define=library_autolink=disabled`` to disable autolinking libraries.
- area: generic_proxy
  change: |
    added :ref:`dubbo codec support <envoy_v3_api_msg_extensions.filters.network.generic_proxy.codecs.dubbo.v3.DubboCodecConfig>` to the
    :ref:`generic_proxy filter <envoy_v3_api_msg_extensions.filters.network.generic_proxy.v3.GenericProxy>`.
- area: upstream
  change: |
    added a new field :ref:`socket_options <envoy_v3_api_field_config.core.v3.ExtraSourceAddress.socket_options>` to the ExtraSourceAddress, allowing specifying discrete socket options for each source address.
- area: thrift
  change: |
    added payload to metadata filter which matches a given payload field's value would be extracted and attached to the request as dynamic metadata.
- area: http
  change: |
    allowing the dynamic forward proxy cluster to :ref:`allow_coalesced_connections <envoy_v3_api_field_extensions.clusters.dynamic_forward_proxy.v3.ClusterConfig.allow_coalesced_connections>`  for HTTP/2 and HTTP/3 connections.
- area: generic_proxy
  change: |
    added :ref:`generic rds support <envoy_v3_api_field_extensions.filters.network.generic_proxy.v3.GenericProxy.generic_rds>`.
- area: thrift_proxy
  change: |
    added ``envoy.reloadable_features.thrift_allow_negative_field_ids`` to support negative field ids for legacy thrift service.
- area: udp_proxy
  change: |
    added support for :ref:`proxy_access_log <envoy_v3_api_field_extensions.filters.udp.udp_proxy.v3.UdpProxyConfig.proxy_access_log>`.
- area: mobile
  change: |
    started merging the Envoy mobile library into the main Envoy repo.
- area: redis
  change: |
    extended :ref:`cluster support <arch_overview_redis_cluster_support>` by adding a :ref:`dns_cache_config <envoy_v3_api_field_extensions.filters.network.redis_proxy.v3.RedisProxy.ConnPoolSettings.dns_cache_config>` option that can be used to resolve hostnames returned by MOVED/ASK responses.

deprecated:<|MERGE_RESOLUTION|>--- conflicted
+++ resolved
@@ -4,11 +4,7 @@
 # *Changes that are expected to cause an incompatibility if applicable; deployment changes are likely required*
 - area: build
   change: |
-<<<<<<< HEAD
-    moved the strict_dns and original_dst clusters to extensions. If you use these clusters and override extensions_build_config.bzl you will now need to include it explicitly.
-=======
-    moved the original_dst and logical_dns clusters to extensions. If you use either of these cluster and override extensions_build_config.bzl you will now need to include it explicitly.
->>>>>>> e4ae2259
+    moved the strict_dns, original_dst, and logical_dns clusters to extensions. If you use these clusters and override extensions_build_config.bzl you will now need to include it explicitly.
 
 minor_behavior_changes:
 # *Changes that may cause incompatibilities for some users, but should not for most*

--- conflicted
+++ resolved
@@ -336,17 +336,14 @@
   change: |
     Update c-ares to version 1.34.4. This upgrade exposes ``ares_reinit()`` which allows the reinitialization of c-ares channels,
     among several other new features, bug-fixes, etc.
-<<<<<<< HEAD
-- area: http3
-  change: |
-    Added envoy_v3_api_field_extensions.upstreams.http.v3.Http3ProtocolOptions.disable_qpack, an experimental support for
-    disabling QPACK compression.
-=======
 - area: golang
   change: |
     added http golang filter config destroy callback. When a config gets deleted from envoy, the go plugin calls the
     Destroy function on the config instance. config should implement the new
     github.com/envoyproxy/envoy/contrib/golang/common/go/api.Config interface, implementing the Destroy function.
->>>>>>> 11ab50a2
+- area: http3
+  change: |
+    Added envoy_v3_api_field_extensions.upstreams.http.v3.Http3ProtocolOptions.disable_qpack, an experimental support for
+    disabling QPACK compression.
 
 deprecated:
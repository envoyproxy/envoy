--- conflicted
+++ resolved
@@ -53,15 +53,12 @@
   change: |
     Added support for outlier detection in UDP proxy. This change can be temporarily reverted by setting runtime guard
     ``envoy.reloadable_features.enable_udp_proxy_outlier_detection`` to ``false``.
-<<<<<<< HEAD
-- area: redis
-  change: |
-    Added support for multi-key commands on transactions.
-=======
 - area: ext_proc
   change: |
     Adding support for a new body mode: FULL_DUPLEX_STREAMED in the ext_proc filter
     :ref:`processing_mode <envoy_v3_api_field_extensions.filters.http.ext_proc.v3.ExternalProcessor.processing_mode>`.
->>>>>>> e7129181
+- area: redis
+  change: |
+    Added support for multi-key commands on transactions.
 
 deprecated:
date: Pending

behavior_changes:
# *Changes that are expected to cause an incompatibility if applicable; deployment changes are likely required*
- area: thread_local
  change: |
    Changes the behavior of the ``SlotImpl`` class destructor. With this change the destructor can be called on any thread.
    This behavior can be reverted by setting the runtime flag ``envoy.reloadable_features.allow_slot_destroy_on_worker_threads``
    to false.

minor_behavior_changes:
# *Changes that may cause incompatibilities for some users, but should not for most*
- area: tracers
  change: |
    Set status code for OpenTelemetry tracers (previously unset).
- area: udp
  change: |
    Change GRO read buffer to 64kB to avoid MSG_TRUNC. And change the way to limit the number of packets processed per event
    loop to work with GRO. This behavior can be reverted by setting runtime guard
    ``envoy.reloadable_features.udp_socket_apply_aggregated_read_limit`` to false.

bug_fixes:
# *Changes expected to improve the state of the world and are unlikely to have negative effects*
- area: outlier detection
  change: |
    Fixed :ref:`successful_active_health_check_uneject_host
    <envoy_v3_api_field_config.cluster.v3.OutlierDetection.successful_active_health_check_uneject_host>`.
    Before, a failed health check could uneject the host if the ``FAILED_ACTIVE_HC`` health flag had not been set.
- area: tls
  change: |
    Fix a RELEASE_ASSERT when using :ref:`auto_sni <envoy_v3_api_field_config.core.v3.UpstreamHttpProtocolOptions.auto_sni>`
    if the downstream request ``:authority`` was longer than 255 characters.
<<<<<<< HEAD
- area: ext_authz
  change: |
    Added validation for header & query parameter mutations (for the GRPC client), which prevents
    other filters from being exposed to invalid headers. If an invalid mutation is found in the
    CheckResponse, ext_authz sends a local response with status 500 (status code is configurable).
=======
- area: http
  change: |
    Fix a crash when reloading the HTTP Connection Manager via ECDS.
- area: cares
  change: |
    Upgraded c-ares library to 1.20.1 and added fix to c-ares DNS implementation to additionally check for ``ARES_EREFUSED``,
    ``ARES_ESERVFAIL``and ``ARES_ENOTIMP`` status. Without this fix, ``DestroyChannelOnRefused`` and
    ``CustomResolverValidAfterChannelDestruction`` unit test will break.
>>>>>>> 004d26e6

removed_config_or_runtime:
# *Normally occurs at the end of the* :ref:`deprecation period <deprecated>`
- area: http
  change: |
    Removed ``envoy.reloadable_features.proxy_status_upstream_request_timeout`` runtime flag and lagacy code paths.
- area: http
  change: |
    Removed ``envoy.reloadable_features.handle_uppercase_scheme`` runtime flag and legacy code paths.
- area: tcp
  change: |
    Removed ``envoy.reloadable_features.detect_and_raise_rst_tcp_connection`` runtime flag and legacy code paths.
- area: http
  change: |
    Removed ``envoy.reloadable_features.lowercase_scheme`` runtime flag and lagacy code paths.
- area: router
  change: |
    Removed ``envoy.reloadable_features.copy_response_code_to_downstream_stream_info`` runtime flag and legacy code paths.

new_features:
- area: matching
  change: |
    Added :ref:`Filter State Input <envoy_v3_api_msg_extensions.matching.common_inputs.network.v3.FilterStateInput>`
    for matching http input based on filter state objects.

deprecated:<|MERGE_RESOLUTION|>--- conflicted
+++ resolved
@@ -30,13 +30,11 @@
   change: |
     Fix a RELEASE_ASSERT when using :ref:`auto_sni <envoy_v3_api_field_config.core.v3.UpstreamHttpProtocolOptions.auto_sni>`
     if the downstream request ``:authority`` was longer than 255 characters.
-<<<<<<< HEAD
 - area: ext_authz
   change: |
     Added validation for header & query parameter mutations (for the GRPC client), which prevents
     other filters from being exposed to invalid headers. If an invalid mutation is found in the
     CheckResponse, ext_authz sends a local response with status 500 (status code is configurable).
-=======
 - area: http
   change: |
     Fix a crash when reloading the HTTP Connection Manager via ECDS.
@@ -45,7 +43,6 @@
     Upgraded c-ares library to 1.20.1 and added fix to c-ares DNS implementation to additionally check for ``ARES_EREFUSED``,
     ``ARES_ESERVFAIL``and ``ARES_ENOTIMP`` status. Without this fix, ``DestroyChannelOnRefused`` and
     ``CustomResolverValidAfterChannelDestruction`` unit test will break.
->>>>>>> 004d26e6
 
 removed_config_or_runtime:
 # *Normally occurs at the end of the* :ref:`deprecation period <deprecated>`

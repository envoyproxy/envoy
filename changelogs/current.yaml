--- conflicted
+++ resolved
@@ -261,17 +261,14 @@
 - area: redis
   change: |
     added support for quit command to the redis proxy.
-<<<<<<< HEAD
 - area: custom response http filter
   change: |
     added :ref:`custom response http filter <config_http_filters_custom_response>`.
-=======
 - area: tcp_proxy
   change: |
     added support for propagating the response headers in :ref:`TunnelingConfig
     <envoy_v3_api_field_extensions.filters.network.tcp_proxy.v3.TcpProxy.TunnelingConfig.propagate_response_headers>` to
     the downstream info filter state.
->>>>>>> ff497626
 - area: access_log
   change: |
     log ``duration``, ``upstream_request_attempt_count``, ``connection_termination_details`` and tls ``ja3`` field in the grpc access log

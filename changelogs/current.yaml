date: Pending

behavior_changes:
# *Changes that are expected to cause an incompatibility if applicable; deployment changes are likely required*
- area: jwt
  change: |
    Changed behavior of the jwt extraction, passing entire token for validation, instead cut him in the non-Base64 character.
    This change can be reverted temporarily by setting the runtime guard ``envoy.reloadable_features.token_passed_entirely`` to false.
- area: eds
  change: |
    Introduced caching of EDS assignments when used with ADS. Prior to this change, Envoy required that EDS assignments were sent
    after an EDS cluster was updated. If no EDS assignment was received for the cluster, it ended up with an empty assignment.
    Following this change, after a cluster update, Envoy waits for an EDS assignment until
    :ref:`initial_fetch_timeout <envoy_v3_api_field_config.core.v3.ConfigSource.initial_fetch_timeout>` times out, and will then apply
    the cached assignment and finish updating the warmed cluster. This change is disabled by default, and can be enabled by setting
    the runtime flag ``envoy.restart_features.use_eds_cache_for_ads`` to true.
- area: http
  change: |
<<<<<<< HEAD
    Introduced a new runtime flag ``envoy.reloadable_features.no_downgrade_to_canonical_name`` to disable the name downgrading in the
    per filter config searching.
    More specifically, given http filter that configured with name ``custom-buffer-filter``, by default, the
    ``custom-buffer-filter`` will be used to search :ref:`per filter config map
    <envoy_v3_api_field_config.route.v3.Route.typed_per_filter_config>` for route or
    virtual host level filter config. If no related entry is found by the key, we will downgrade to try the canonical name of
    the filter, for example, ``envoy.filters.http.buffer``.
    Now, this downgrading can be disabled by setting the ``envoy.reloadable_features.no_downgrade_to_canonical_name`` to true.
=======
    Switch from http_parser to BalsaParser for handling HTTP/1.1 traffic. See https://github.com/envoyproxy/envoy/issues/21245 for
    details. This behavioral change can be reverted by setting runtime flag ``envoy.reloadable_features.http1_use_balsa_parser`` to
    false.
>>>>>>> eaefc43f

minor_behavior_changes:
# *Changes that may cause incompatibilities for some users, but should not for most*
- area: ext_authz
  change: |
    removing any query parameter in the presence of repeated query parameter keys no longer drops the repeats.
- area: alternate_protocols_cache_filter
  change: |
    Changed the alternate protocols cache filter to get the cache from cluster config rather than filter config.
    This allows one downstream filter to be used with multiple clusters with different caches. This change can be reverted by
    setting runtime guard ``envoy.reloadable_features.use_cluster_cache_for_alt_protocols_filter`` to false.
- area: ext_authz
  change: |
    Don't append the local address to ``x-forwarded-for`` header when sending an http (not gRPC) auth request.
    This behavior can be reverted by setting runtime flag
    ``envoy.reloadable_features.ext_authz_http_send_original_xff`` to false.
- area: outlier detection
  change: |
    Outlier detection will always respect max_ejection_percent now.
    This behavioral change can be reverted by setting runtime guard
    ``envoy.reloadable_features.check_mep_on_first_eject`` to false.
- area: quic
  change: |
    Enable QUICHE request and response headers validation. This behavior can be reverted by setting runtime flag
    ``envoy.reloadable_features.FLAGS_envoy_quic_reloadable_flag_quic_act_upon_invalid_header`` to false.
- area: http oauth2 filter
  change: |
    Change HMAC cookie encoding to base64-encoded only. This change can be reverted temporarily by
    setting the runtime guard ``envoy.reloadable_features.hmac_base64_encoding_only`` to false.
- area: router
  change: |
    Enable copying response_code from the upstream stream_info onto the downstream stream_info.
    This behavior can be reverted by setting runtime guard
    ``envoy.reloadable_features.copy_response_code_to_downstream_stream_info`` to false.

bug_fixes:
# *Changes expected to improve the state of the world and are unlikely to have negative effects*
- area: connection limit
  change: |
    fixed a use-after-free bug in the connection limit filter.
- area: subset load balancer
  change: |
    Fixed a bug where
    :ref:`overprovisioning_factor<envoy_v3_api_field_config.endpoint.v3.ClusterLoadAssignment.Policy.overprovisioning_factor>` and
    :ref:`weighted_priority_health <envoy_v3_api_field_config.endpoint.v3.ClusterLoadAssignment.Policy.weighted_priority_health>`
    values were not respected when subset load balacing was enabled. The default values of 140 and false were always used.
- area: redis
  change: |
    fixed a bug where redis key formatter is using the closed stream because of life time issues.
- area: extension_discovery_service
  change: |
    Fixed a bug causing crash if ECDS is used with upstream HTTP filters.
- area: tls
  change: |
    fixed a bug where handshake may fail when both private key provider and cert validation are set.
- area: dns
  change: |
    Fixed a bug where when respect_dns_ttl was set to true, c-ares dns resolver only considered address record for ttl calculation
    while ignoring CNAME records TTL. Now when respect_dns_ttl is set to true minimum of all TTL records is considered.
- area: dns
  change: |
    Fixed a bug where dns response was not always conforming [RFC 2181](https://datatracker.ietf.org/doc/html/rfc2181) for TTL values.
    Previously a malicious user could add a TTL greater than 2^31 - 1, and with c-ares library using 32 bit signed int data type
    would overflow and send a negative TTL.
- area: healthcheck
  change: |
    The default behavior of unejecting outlier-detection-ejected host on successful active health checking can
    be disabled by setting :ref:`outlier_detection.successful_active_health_check_uneject_host
    <envoy_v3_api_field_config.cluster.v3.OutlierDetection.successful_active_health_check_uneject_host>`
    to ``false``. This new configuration flag is a substitute for the removed runtime option
    ``envoy.reloadable_features_successful_active_health_check_uneject_host``.
- area: aws signer
  change: |
    fixed a bug where expiration timestamp on task roles failed to validate. This causes failure of credential caching which
    results in constant hits to the task role metadata URL.
- area: router check tool
  change: |
    Fixed a bug where the route coverage is not correctly calculated when a route has weighted clusters.

removed_config_or_runtime:
# *Normally occurs at the end of the* :ref:`deprecation period <deprecated>`
- area: tcp
  change: |
    Removed runtime key ``envoy.reloadable_features.tcp_pool_idle_timeout``.
- area: http filters
  change: |
    Removed ``envoy_reloadable_features_http_filter_avoid_reentrant_local_reply`` runtime flag and legacy code paths.
- area: tcp_proxy
  change: |
    Removed ``envoy_reloadable_features_finish_reading_on_decode_trailers`` runtime flag and legacy code paths.
- area: dns
  change: |
    Removed ``envoy.restart_features.use_apple_api_for_dns_lookups`` and legacy code paths.
- area: runtime
  change: |
    Removed ``envoy.restart_features.remove_runtime_singleton`` and legacy code paths.
- area: xDS
  change: |
    Removed ``envoy.restart_features.explicit_wildcard_resource`` and legacy code paths.
- area: quic
  change: |
    Removed ``envoy.reloadable_features.reject_require_client_certificate_with_quic`` and legacy code paths.
- area: healthcheck
  change: |
    Removed ``envoy.reloadable_features_successful_active_health_check_uneject_host`` runtime option and
    substituted it with :ref:`outlier_detection.successful_active_health_check_uneject_host
    <envoy_v3_api_field_config.cluster.v3.OutlierDetection.successful_active_health_check_uneject_host>`
    outlier detection configuration flag.

new_features:
- area: access_log
  change: |
    added %RESPONSE_FLAGS_LONG% substitution string, that will output a pascal case string representing the resonse flags.
    The output response flags will correspond with %RESPONSE_FLAGS%, only with a long textual string representation.
- area: config
  change: |
    Added the capability to defer broadcasting of certain cluster (CDS, EDS) to
    worker threads from the main thread. This optimization can save significant
    amount of memory in cases where there are (1) a large number of workers and
    (2) a large amount of config, most of which is unused. This capability is
    guarded by :ref:`enable_deferred_cluster_creation
    <envoy_v3_api_field_config.bootstrap.v3.ClusterManager.enable_deferred_cluster_creation>`.
- area: extension_discovery_service
  change: |
    added ECDS support for :ref:` downstream network filters<envoy_v3_api_field_config.listener.v3.Filter.config_discovery>`.
- area: ext_proc
  change: |
    added
    :ref:`disable_immediate_response <envoy_v3_api_field_extensions.filters.http.ext_proc.v3.ExternalProcessor.disable_immediate_response>`
    config API to ignore the
    :ref:`immediate_response <envoy_v3_api_field_service.ext_proc.v3.ProcessingResponse.immediate_response>`
    message from the external processing server.
- area: access_log
  change: |
    added a field lookup to %FILTER_STATE% for objects that have reflection enabled.

- area: http
  change: |
    added :ref:`Json-To-Metadata filter <envoy_v3_api_msg_extensions.filters.http.json_to_metadata.v3.JsonToMetadata>`.
- area: extension_discovery_service
  change: |
    added metric listener.listener_stat.network_extension_config_missing to track closed connections due to missing config.
- area: redis
  change: |
    added support for time command (returns a local response).
- area: extension_discovery_service
  change: |
    added ECDS support for :ref:` upstream network filters<envoy_v3_api_field_config.cluster.v3.Filter.config_discovery>`.
- area: redis
  change: |
    added support for lmove command.
- area: upstream
  change: |
    added :ref:`allow_redundant_keys <envoy_v3_api_field_extensions.load_balancing_policies.subset.v3.Subset.allow_redundant_keys>`
    to suppport redundant keys in request metadata for subset load balancing.
- area: access_logs
  change: |
    added :ref:`json_format_options <envoy_v3_api_field_config.core.v3.SubstitutionFormatString.json_format_options>` config option to
    support JSON output formatting and the :ref:`sort_properties <envoy_v3_api_field_config.core.v3.JsonFormatOptions.sort_properties>`
    option to print the JSON output with sorted properties.
- area: tap
  change: |
    added :ref:`custom_sink <envoy_v3_api_field_config.tap.v3.OutputSink.custom_sink>` type to enable writing tap data
    out to a custom sink extension.
- area: tap
  change: |
    added :ref:`record_headers_received_time <envoy_v3_api_field_extensions.filters.http.tap.v3.Tap.record_headers_received_time>`
    to control writing request and response headers received time in trace output.

deprecated:
- area: tracing
  change: |
    OpenTracing is deprecated and will be removed at version 1.30, since the upstream project has been abandoned.
- area: tracing
  change: |
    Opencensus is deprecated and will be removed at version 1.30, since the upstream project has been abandoned.<|MERGE_RESOLUTION|>--- conflicted
+++ resolved
@@ -16,7 +16,6 @@
     the runtime flag ``envoy.restart_features.use_eds_cache_for_ads`` to true.
 - area: http
   change: |
-<<<<<<< HEAD
     Introduced a new runtime flag ``envoy.reloadable_features.no_downgrade_to_canonical_name`` to disable the name downgrading in the
     per filter config searching.
     More specifically, given http filter that configured with name ``custom-buffer-filter``, by default, the
@@ -25,11 +24,12 @@
     virtual host level filter config. If no related entry is found by the key, we will downgrade to try the canonical name of
     the filter, for example, ``envoy.filters.http.buffer``.
     Now, this downgrading can be disabled by setting the ``envoy.reloadable_features.no_downgrade_to_canonical_name`` to true.
-=======
+    See https://github.com/envoyproxy/envoy/issues/29461 for more detail and examples.
+- area: http
+  change: |
     Switch from http_parser to BalsaParser for handling HTTP/1.1 traffic. See https://github.com/envoyproxy/envoy/issues/21245 for
     details. This behavioral change can be reverted by setting runtime flag ``envoy.reloadable_features.http1_use_balsa_parser`` to
     false.
->>>>>>> eaefc43f
 
 minor_behavior_changes:
 # *Changes that may cause incompatibilities for some users, but should not for most*

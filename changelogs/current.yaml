date: Pending

behavior_changes:
# *Changes that are expected to cause an incompatibility if applicable; deployment changes are likely required*

minor_behavior_changes:
# *Changes that may cause incompatibilities for some users, but should not for most*
- area: http2
  change: |
    Sets runtime guard ``envoy.reloadable_features.http2_use_oghttp2`` to true by default.
- area: dfp
  change: |
    Setting :ref:`dns_query_timeout
    <envoy_v3_api_field_extensions.common.dynamic_forward_proxy.v3.DnsCacheConfig.dns_query_timeout>`
    to 0 will disable the the Envoy DNS query timeout and use the underlying DNS implementation timeout.
- area: ext_proc
  change: |
    When :ref:`mode_override <envoy_v3_api_field_service.ext_proc.v3.ProcessingResponse.mode_override>`
    headers/trailers modes have the value ``DEFAULT`` (unset), no change will be made to the processing
    mode set in the filter configuration.
- area: ext_proc
  change: |
    Ignore request_header_mode field of :ref:`mode_override <envoy_v3_api_field_service.ext_proc.v3.ProcessingResponse.mode_override>`
    when comparing the mode_override against allowed_override_modes as request_header mode override is not applicable.
- area: cel
  change: |
    Support extension regex fuctions(e.g. ``re.extract``, ``re.capture`, ``re.captureN``) in CEL.
- area: http
  change: |
    :ref:`generate_request_id
    <envoy_v3_api_field_extensions.filters.network.http_connection_manager.v3.HttpConnectionManager.generate_request_id>`
    will generate a request id on non-present and now on empty ``x-request-id`` header.
- area: aws
  change: |
    AWS request signing and AWS Lambda extensions will now no longer return empty credentials (and fail to sign) when
    credentials are still pending from the async credential providers. If all providers are unable to retrieve credentials
    then the original behaviour with a signing failure will occur.

bug_fixes:
# *Changes expected to improve the state of the world and are unlikely to have negative effects*
- area: dfp
  change: |
    Fixes a bug when loading a DNS cache entry with an empty authority/host header. This fix can be reverted by setting
    runtime guard ``envoy.reloadable_features.dfp_fail_on_empty_host_header`` to ``false``.
- area: router
  change: |
    Fixed query parameter matcher to properly implement
    :ref:`present_match <envoy_v3_api_field_config.route.v3.QueryParameterMatcher.present_match>`. Previously, the
    matcher would incorrectly handle ``present_match`` configurations by treating them as default present checks. This
    behavior can be temporarily reverted by setting runtime feature
    ``envoy_reloadable_features_enable_new_query_param_present_match_behavior`` to ``false``.
- area: tcp_proxy
  change: |
    Fixes a bug when TCP is tunneled over HTTP and upstream connection closed before response headers received to the stream.
    The fix is to run the retry logic in a different event loop iteration to allow cleanup of the closed connection before retrying.
    This fix can be reverted by setting runtime guard ``envoy.reloadable_features.tcp_proxy_retry_on_different_event_loop`` to ``false``.
- area: oauth2
  change: |
    Fixed OAuth2 credential injector to send scope (if specified) to authorization server when requesting new access
    token using ``client_credentials`` flow.
- area: connection pool
  change: |
    Fixed a bug in :ref:`preconnecting <envoy_v3_api_msg_config.cluster.v3.Cluster.PreconnectPolicy>` where established connection
    unused capacity was not considered in the logic to establish new connections, resulting in new connections anytime there was not
    a connection currently in the process of being established. This resulted in far too many connections being established, with the only
    bounds being cluster circuit breaker limits or upstream service limits.
- area: ext_authz
  change: |
    Removed validation constraint on :ref:`disabled <envoy_v3_api_field_extensions.filters.http.ext_authz.v3.ExtAuthzPerRoute.disabled>` so
    that it can be set to false to enable the filter when it is  by :ref:`default-disabled for the filter chain
    <envoy_v3_api_field_extensions.filters.network.http_connection_manager.v3.HttpFilter.disabled>`.
- area: original_src filter
  change: |
    Set IP_BIND_ADDRESS_NO_PORT socket option in the original_src filter to prevent port exhaustion caused by the
    kernel prematurely reserving ephemeral ports. This behavior change can be reverted by setting runtime guard
    ``envoy.reloadable_features.original_src_fix_port_exhaustion`` to ``false``.
- area: listener
  change: |
    Fixed a bug where socket options specified only on an additional address were not applied unless
    :ref:`socket_options <envoy_v3_api_field_config.listener.v3.Listener.socket_options>` on the listener is set.
    Now additional address :ref:`socket_options <envoy_v3_api_field_config.listener.v3.AdditionalAddress.socket_options>` are correctly
    applied even if the listener has no socket options configured.
- area: http
  change: |
    Fixed the jwks fetcher to set the :scheme pseudo header according to the uri ('http' or 'https').
    Before the :scheme header was always 'http'.
    This behavioral change can be temporarily reverted by setting runtime guard
    ``envoy.reloadable_features.jwt_fetcher_use_scheme_from_uri`` to false.
- area: listener
  change: |
    Fixed a bug where the addresses cannot be updated partially even if the reuse port is enabled.

removed_config_or_runtime:
# *Normally occurs at the end of the* :ref:`deprecation period <deprecated>`
- area: http
  change: |
    Removed runtime guard ``envoy.reloadable_features.consistent_header_validation`` and legacy code paths.
- area: http
  change: |
    Removed runtime guard ``envoy.reloadable_features.sanitize_http2_headers_without_nghttp2`` and legacy code paths.
- area: access_log
  change: |
    Removed runtime guard ``envoy.reloadable_features.upstream_remote_address_use_connection`` and legacy code paths.
- area: xds
  change: |
    Removed runtime guard ``envoy.reloadable_features.xdstp_path_avoid_colon_encoding`` and legacy code paths.
- area: config
  change: |
    Removed runtime guard ``envoy.reloadable_features.strict_duration_validation`` and legacy code paths.
- area: thread_local
  change: |
    Removed runtime guard  ``envoy.reloadable_features.allow_slot_destroy_on_worker_threads`` and legacy code paths.
- area: runtime
  change: |
    Removed runtime flag ``envoy.reloadable_features.reject_invalid_yaml`` and legacy code paths.
- area: dns
  change: |
    Removed runtime flag ``envoy.reloadable_features.dns_details`` and legacy code paths.
- area: local_ratelimit
  change: |
    Removed runtime guard ``envoy.reloadable_features.no_timer_based_rate_limit_token_bucket`` and legacy code paths.
- area: dns
  change: |
    Removed runtime guard ``envoy.reloadable_features.dns_nodata_noname_is_success`` and legacy code paths.

new_features:
- area: http
  change: |
    Made the :ref:`lua <envoy_v3_api_msg_extensions.filters.http.lua.v3.Lua>` work as an upstream filter.
- area: dfp
  change: |
    The DFP cluster will now use the async lookup path to do DNS resolutions for null hosts. This behavioral change
    can be temporarily reverted by setting runtime guard ``envoy.reloadable_features.dfp_cluster_resolves_hosts``
    to false.
- area: oauth2
  change: |
    Add the option to specify SameSite cookie attribute values for oauth2 supported cookies.
    To specify ``SameSite`` attribute, choose one of the values from ``strict``, ``lax`` or ``none``. If not specified,
    a default value of ``disabled`` will be assigned and there will be no ``SameSite`` value in the cookie attribute. See
    :ref:`apply_on_stream_done <envoy_v3_api_field_extensions.filters.http.oauth2.v3.OAuth2Config.cookie_configs>`
    for more details.
- area: spiffe
  change: |
    Added :ref:`trust_bundles
    <envoy_v3_api_field_extensions.transport_sockets.tls.v3.SPIFFECertValidatorConfig.trust_bundles>`
    to the SPIFFE certificate validator configuration. This field allows specifying a SPIFFE trust
    bundle mapping as a ``DataSource``. If both ``trust_bundles`` and ``trust_domains`` are specified,
    ``trust_bundles`` takes precedence.
- area: resource_monitors
  change: |
    Added support to monitor container CPU utilization in Linux K8s environment using
    :ref:`existing extension <envoy_v3_api_msg_extensions.resource_monitors.cpu_utilization.v3.CpuUtilizationConfig>`.
- area: lua
  change: |
    Added :ref:`virtualClusterName() <config_http_filters_lua_stream_info_virtual_cluster_name>` API to the Stream Info
    Object to get the name of the virtual cluster matched.
- area: tap
  change: |
    Added an UDP extension for tap custom sink.
- area: udp_proxy
  change: |
    Added support for outlier detection in UDP proxy. This change can be temporarily reverted by setting runtime guard
    ``envoy.reloadable_features.enable_udp_proxy_outlier_detection`` to ``false``.
- area: admin
  change: |
    Add support for the inbound_only and graceful query params of /drain_listeners to be used together by
    implementing directional draining in DrainManager.
- area: http
  change: |
    Added alpha support for asynchronous load balancing. See
    :ref:`load balancing policies overview <arch_overview_load_balancing_policies>` for more details. Support can
    be temporarily reverted by setting runtime guard ``envoy.reloadable_features.async_host_selection`` to ``false``.
- area: quic
  change: |
    Added an :ref:`extension
    <envoy_v3_api_msg_extensions.quic.connection_id_generator.quic_lb.v3.Config>` to support QUIC-LB draft standard for
    connection ID generation.
- area: ext_proc
  change: |
    Adding support for a new body mode: ``FULL_DUPLEX_STREAMED`` in the ``ext_proc`` filter
    :ref:`processing_mode <envoy_v3_api_field_extensions.filters.http.ext_proc.v3.ExternalProcessor.processing_mode>`.
- area: proxy_protocol
  change: |
    Added support for injecting custom Type-Length-Value (TLV) entries into the Proxy Protocol v2 header for upstream
    transport sockets. Custom TLVs can be defined both in the endpoint host's typed metadata under the
    ``envoy.transport_sockets.proxy_protocol`` namespace and at the configuration level via the ``ProxyProtocolConfig``'s
    ``added_tlvs`` field. Host-level TLV definitions override config-level entries when the same type is specified, allowing
    default TLVs to be set globally, while enabling further per-endpoint customizations.
- area: formatter
  change: |
    Added ``QUERY_PARAM`` support for substitution formatter. See :ref:`access log formatter <config_access_log_format>`
    for more details.
- area: formatter
  change: |
    Added ``CUSTOM_FLAGS`` support for substitution formatter. See :ref:`access log formatter <config_access_log_format>`
    for more details.
- area: http
  change: |
    Added :ref:`max_metadata_size <envoy_v3_api_field_config.core.v3.Http2ProtocolOptions.max_metadata_size>` to make
    HTTP/2 metadata limits configurable.
- area: tcp_proxy
  change: |
    Added support for :ref:`backoff_options <envoy_v3_api_field_extensions.filters.network.tcp_proxy.v3.TcpProxy.backoff_options>`
    to configure the backoff strategy for TCP proxy retries.
- area: redis
  change: |
    Added support for multi-key commands on transactions.
<<<<<<< HEAD
- area: redis_proxy
  change: |
    Added :ref:`custom_commands <envoy_v3_api_msg_extensions.filters.network.redis_proxy.v3.RedisProxy>` to support
    configuring custom commands for redis proxy.
=======
- area: dfp
  change: |
    Added a feature to disable DNS refresh on failure by setting :ref:`disable_dns_refresh_on_failure
    <envoy_v3_api_field_extensions.common.dynamic_forward_proxy.v3.DnsCacheConfig.disable_dns_refresh_on_failure>` to
    ``true``. By enabling this feature, the failed hosts will now be treated as a cache miss.
>>>>>>> f2023ef7
- area: xds
  change: |
    Reporting a locality_stats to LRS server when ``rq_issued > 0``, disable by setting runtime guard
    ``envoy.reloadable_features.report_load_with_rq_issued`` to ``false``.
- area: lua
  change: |
    Added support for clearing the route cache explicitly in the Lua filter.
    See :ref:`clearRouteCache() <config_http_filters_lua_stream_handle_api_clear_route_cache>` for more details.
- area: local_rate_limit
  change: |
    Added support for dynamic token buckets in local rate limit filter for http requests.
- area: attributes
  change: |
    Added :ref:`attribute <arch_overview_attributes>` ``upstream.locality`` to obtain upstream locality information.
- area: dynamic_modules
  change: |
    Added the initial support for shared libraries to be loaded by Envoy at runtime. Please refer to the overview documentation for the
    feature :ref:`here <arch_overview_dynamic_modules>`.
- area: ext_proc
  change: |
    Added an :ref:`extension
    <envoy_v3_api_msg_extensions.http.ext_proc.response_processors.save_processing_response.v3.SaveProcessingResponse>` to save the
    :ref:`response <envoy_v3_api_msg_service.ext_proc.v3.ProcessingResponse>` from the external processor to filter state.
- area: http
  change: |
    Made the :ref:`credential injector filter <envoy_v3_api_msg_extensions.filters.http.credential_injector.v3.CredentialInjector>`
    work as an upstream filter.
- area: lua
  change: |
    Added :ref:`clear_route_cache <envoy_v3_api_field_extensions.filters.http.lua.v3.Lua.clear_route_cache>` support to
    control the route cache clearing behavior in the Lua filter.
- area: jwt_authn
  change: |
    Added :ref:`jwt_max_token_size <envoy_v3_api_field_extensions.filters.http.jwt_authn.v3.JwtCacheConfig.jwt_max_token_size>` to make
    max token size configurable.
- area: tcp_proxy
  change: |
    added :ref:`an option <config_network_filters_tcp_proxy_receive_before_connect>` to allow filters to read from the
    downstream connection before TCP proxy has opened the upstream connection, by setting a filter state object for the key
    ``envoy.tcp_proxy.receive_before_connect``.
- area: rate_limit
  change: |
    Added the explict runtime switch
    :ref:`filter_enabled <envoy_v3_api_field_extensions.filters.http.ratelimit.v3.RateLimit.filter_enabled>` and
    :ref:`filter_enforced <envoy_v3_api_field_extensions.filters.http.ratelimit.v3.RateLimit.filter_enforced>` to control the
    filter behavior.
- area: tcp_proxy
  change: |
    Added :ref:`proxy_protocol_tlvs
    <envoy_v3_api_field_extensions.filters.network.tcp_proxy.v3.TcpProxy.proxy_protocol_tlvs>` to the TCP proxy filter.
    This field allows specifying PROXY protocol TLVs to be added in the PROXY protocol state created by the TCP proxy filter.
    TLVs added in the PROXY protocol state will be added to the PROXY protocol v2 header sent upstream.
- area: sockets
  change: |
    Added an :ref:`io_uring <envoy_v3_api_field_extensions.network.socket_interface.v3.DefaultSocketInterface.io_uring_options>` option in
    default socket interface to support io_uring.

deprecated:<|MERGE_RESOLUTION|>--- conflicted
+++ resolved
@@ -205,18 +205,15 @@
 - area: redis
   change: |
     Added support for multi-key commands on transactions.
-<<<<<<< HEAD
 - area: redis_proxy
   change: |
     Added :ref:`custom_commands <envoy_v3_api_msg_extensions.filters.network.redis_proxy.v3.RedisProxy>` to support
     configuring custom commands for redis proxy.
-=======
 - area: dfp
   change: |
     Added a feature to disable DNS refresh on failure by setting :ref:`disable_dns_refresh_on_failure
     <envoy_v3_api_field_extensions.common.dynamic_forward_proxy.v3.DnsCacheConfig.disable_dns_refresh_on_failure>` to
     ``true``. By enabling this feature, the failed hosts will now be treated as a cache miss.
->>>>>>> f2023ef7
 - area: xds
   change: |
     Reporting a locality_stats to LRS server when ``rq_issued > 0``, disable by setting runtime guard

--- conflicted
+++ resolved
@@ -385,7 +385,9 @@
   change: |
     Added support for emitting per opcode decoder error metrics via :ref:`enable_per_opcode_decoder_error_metrics
     <envoy_v3_api_field_extensions.filters.network.zookeeper_proxy.v3.ZooKeeperProxy.enable_per_opcode_decoder_error_metrics>`.
-<<<<<<< HEAD
+- area: rbac filter
+  change: |
+    allow listed ``HttpAttributesCelMatchInput`` to be used with the xDS matcher in the RBAC filter.
 - area: ext_proc
   change: |
     implemented
@@ -393,11 +395,6 @@
     and
     :ref:`response_attributes <envoy_v3_api_field_extensions.filters.http.ext_proc.v3.ExternalProcessor.response_attributes>`
     config APIs to enable sending and receiving attributes to/from the external processing server.
-=======
-- area: rbac filter
-  change: |
-    allow listed ``HttpAttributesCelMatchInput`` to be used with the xDS matcher in the RBAC filter.
->>>>>>> dfe0da2e
 
 deprecated:
 - area: wasm

date: Pending

behavior_changes:
# *Changes that are expected to cause an incompatibility if applicable; deployment changes are likely required*
- area: tracing
  change: |
    Removed support for (long deprecated) opencensus tracing extension.
- area: wasm
  change: |
    The route cache will not be cleared by default if the wasm extension modified the request headers and
    the ABI version of wasm extension is larger then 0.2.1.
- area: wasm
  change: |
    Remove previously deprecated xDS attributes from ``get_property``, use ``xds`` attributes instead.
- area: http
  change: |
    RFC1918 addresses are no longer considered to be internal addresses by default. This addresses a security
    issue for Envoy's in multi-tenant mesh environments. Please explicit set
    :ref:`internal_address_config
    <envoy_v3_api_field_extensions.filters.network.http_connection_manager.v3.HttpConnectionManager.internal_address_config>`
    to retain the prior behavior.
    This change can be temporarily reverted by setting runtime guard
    ``envoy.reloadable_features.explicit_internal_address_config`` to ``false``.
- area: http
  change: |
    Added streaming shadow functionality. This allows for streaming the shadow request in parallel with the original request
    rather than waiting for the original request to complete. This allows shadowing requests larger than the buffer limit,
    but also means shadowing may take place for requests which are canceled mid-stream. This behavior change can be
    temporarily reverted by flipping  ``envoy.reloadable_features.streaming_shadow`` to false.


minor_behavior_changes:
# *Changes that may cause incompatibilities for some users, but should not for most*
- area: access_log
  change: |
    New implementation of the JSON formatter will be enabled by default.
    The :ref:`sort_properties <envoy_v3_api_field_config.core.v3.JsonFormatOptions.sort_properties>` field will
    be ignored in the new implementation because the new implementation always sorts properties. And the new implementation
    will always keep the value type in the JSON output. For example, the duration field will always be rendered as a number
    instead of a string.
    This behavior change could be disabled temporarily by setting the runtime
    ``envoy.reloadable_features.logging_with_fast_json_formatter`` to false.
- area: xds
  change: |
    A minor delta-xDS optimization that avoids copying resources when ingesting them was introduced.
    No impact to the behavior is expected, but a runtime flag was added as this may impact config-ingestion
    related extensions (e.g., custom-config-validators, config-tracker), as the order of the elements passed
    to the callback functions may be different. This change can be temporarily reverted
    by setting ``envoy.reloadable_features.xds_prevent_resource_copy`` to ``false``.
- area: formatter
  change: |
    The NaN and Infinity values of float will be serialized to ``null`` and ``"inf"`` respectively in the
    metadata (``DYNAMIC_METADATA``, ``CLUSTER_METADATA``, etc.) formatter.
- area: sds
  change: |
    Relaxed the backing cluster validation for Secret Discovery Service(SDS). Currently, the cluster that supports SDS,
    needs to be a primary cluster i.e. a non-EDS cluster defined in bootstrap configuration. This change relaxes that
    restriction i.e. SDS cluster can be a dynamic cluster. This change is enabled by default, and can be reverted by setting
    the runtime flag ``envoy.restart_features.skip_backing_cluster_check_for_sds`` to ``false``.
- area: http
  change: |
    If the :ref:`pack_trace_reason <envoy_v3_api_field_extensions.request_id.uuid.v3.UuidRequestIdConfig.pack_trace_reason>`
    is set to false, Envoy will not parse the trace reason from the ``x-request-id`` header to ensure reads and writes of
    trace reason be consistant.
    If the :ref:`pack_trace_reason <envoy_v3_api_field_extensions.request_id.uuid.v3.UuidRequestIdConfig.pack_trace_reason>`
    is set to true and external ``x-request-id`` value is used, the trace reason in the external request id will not
    be trusted and will be cleared.
- area: oauth2
  change: |
    :ref:`use_refresh_token <envoy_v3_api_field_extensions.filters.http.oauth2.v3.OAuth2Config.use_refresh_token>`
    is now enabled by default. This behavioral change can be temporarily reverted by setting runtime guard
    ``envoy.reloadable_features.oauth2_use_refresh_token`` to false.
- area: oauth2
  change: |
    The ``state`` parameter in the OAuth2 authorization request has been changed to a base64url-encoded JSON object.
    The JSON object contains the original request URL and a nonce for CSRF prevention.
- area: oauth2
  change: |
    Implement the Signed Double-Submit Cookie pattern, as recommended by OWASP, by using the HMAC secret to sign and verify
    the nonce.
- area: quic
  change: |
    Enable UDP GRO in QUIC client connections by default. This behavior can be reverted by setting
    the runtime guard ``envoy.reloadable_features.prefer_quic_client_udp_gro`` to false.
- area: scoped_rds
  change: |
    The :ref:`route_configuration <envoy_v3_api_field_config.route.v3.ScopedRouteConfiguration.route_configuration>` field
    is supported when the ``ScopedRouteConfiguration`` resource is delivered via SRDS.
- area: http
  change: |
    Local replies now traverse the filter chain if 1xx headers have been sent to the client. This change can be reverted
    by setting the runtime guard ``envoy.reloadable_features.local_reply_traverses_filter_chain_after_1xx`` to false.
- area: cluster
  change: |
      Clusters can no longer use unregistered extension types in
      :ref:`cluster_type<envoy_v3_api_field_config.cluster.v3.Cluster.cluster_type>`.
- area: cluster
  change: |
      Clusters factories are registered by configuration type for
      :ref:`cluster_type<envoy_v3_api_field_config.cluster.v3.Cluster.cluster_type>`
      and will use configuration type to lookup the corresponding factory when available.
- area: dns
  change: |
    Patched c-ares to address CVE-2024-25629.
- area: csrf
  change: |
    Increase only the statistics counter ``missing_source_origin`` for requests with a missing source origin.
    Previously, the ``request_invalid`` counter was also increased for such requests.
- area: rate_limit
  change: |
    add ``WEEK`` to the unit of time for rate limit.
- area: rds
  change: |
    When a new RDS provider config is pushed via xDS and the only difference is change to
    :ref:`initial_fetch_timeout <envoy_v3_api_field_config.core.v3.ConfigSource.initial_fetch_timeout>`,
    the already existing provider will be reused. Envoy will not ask RDS server for routes
    config because existing provider already has up to date routes config.
    This behavioral change can be temporarily reverted by setting runtime guard
    ``envoy.reloadable_features.normalize_rds_provider_config`` to false.

bug_fixes:
# *Changes expected to improve the state of the world and are unlikely to have negative effects*
- area: lrs
  change: |
    Fixes errors stat being incremented and warning log spamming for LoadStatsReporting graceful stream close.
- area: tls
  change: |
    Support operations on IP SANs when the IP version is not supported by the host operating system, for example
    an IPv6 SAN can now be used on a host not supporting IPv6 addresses.
- area: scoped_rds
  change: |
    Fixes scope key leak and spurious scope key conflicts when an update to an SRDS resource changes the key.
- area: stats ads grpc
  change: |
    Fixed metric for ADS disconnection counters using Google GRPC client. This extracts the GRPC client prefix specified
    in the :ref:`google_grpc <envoy_v3_api_field_config.core.v3.GrpcService.google_grpc>` resource used for ADS, and adds
    that as a tag ``envoy_google_grpc_client_prefix`` to the Prometheus stats.
- area: golang
  change:
    Fixes a crash during Golang GC caused by accessing deleted decoder_callbacks. The bug was introduced in 1.31.0.
- area: access_log
  change: |
    Relaxed the restriction on SNI logging to allow the ``_`` character, even if
    ``envoy.reloadable_features.sanitize_sni_in_access_log`` is enabled.
- area: DNS
  change: |
    Fixed bug where setting ``dns_jitter <envoy_v3_api_field_config.cluster.v3.Cluster.dns_jitter>`` to large values caused Envoy Bug
    to fire.
- area: OAuth2
  change: |
    Fixed an issue where ID token and refresh token did not adhere to the :ref:`cookie_domain
    <envoy_v3_api_field_extensions.filters.http.oauth2.v3.OAuth2Credentials.cookie_domain>` field.
- area: original_ip_detection custom header extension
  change: |
    Reverted :ref:`custom header
    <envoy_v3_api_msg_extensions.http.original_ip_detection.custom_header.v3.CustomHeaderConfig>` extension to its
    original behavior by disabling automatic XFF header appending that was inadvertently introduced in PR #31831.
- area: tracers
  change: |
    Avoid possible overflow when setting span attributes in Dynatrace sampler.
- area: load_balancing
  change: |
    Fixed default host weight calculation of :ref:`client_side_weighted_round_robin
    <envoy_v3_api_msg_extensions.load_balancing_policies.client_side_weighted_round_robin.v3.ClientSideWeightedRoundRobin>`
    to properly handle even number of valid host weights.
- area: validation/tools
  change: |
    Add back missing extension for ``schema_validator_tool``.
- area: udp/dynamic_forward_proxy
  change: |
    Fixed bug where dynamic_forward_proxy udp session filter disabled buffer in filter config
    instead of disabling buffer for the filter instance.
- area: csrf
  change: |
    Handle requests that have a "privacy sensitive" / opaque origin (``Origin: null``) as if the request had no origin information.
- area: udp_proxy
  change: |
    Fix a bug that cause Envoy to crash due to segmentation fault when onBelowWriteBufferLowWatermark callback is called.
- area: orca
  change: |
    The previous ORCA parser will use ``:`` as the delimiter of key/value pair in the native HTTP report. This is wrong
    based on the design document. The correct delimiter should be ``=``. This change add the ``=`` delimiter support to
    match the design document and keep the ``:`` delimiter for backward compatibility.
- area: http/1
  change: |
    Fixes sending overload crashes when HTTP/1 request is reset.
- area: happy_eyeballs
  change: |
    Validate that ``additional_address`` are IP addresses instead of crashing when sorting.
- area: balsa
  change: |
    Fix incorrect handling of non-101 1xx responses. This fix can be temporarily reverted by setting runtime guard
    ``envoy.reloadable_features.wait_for_first_byte_before_balsa_msg_done`` to false.
- area: dns_cache
  change: |
    Fixed a bug where the DNS refresh rate was the DNS TTL instead of the configured dns_refresh_rate/dns_failure_refresh_rate
    when we failed to resolve the DNS query after a successful resolution.

removed_config_or_runtime:
# *Normally occurs at the end of the* :ref:`deprecation period <deprecated>`
- area: router
  change: |
    Removed runtime guard ``envoy_reloadable_features_send_local_reply_when_no_buffer_and_upstream_request``.
- area: load balancing
  change: |
    Removed runtime guard ``envoy.reloadable_features.edf_lb_host_scheduler_init_fix`` and legacy code paths.
- area: load balancing
  change: |
    Removed runtime guard ``envoy.reloadable_features.edf_lb_locality_scheduler_init_fix`` and legacy code paths.
- area: grpc
  change: |
    Removed runtime guard ``envoy.reloadable_features.validate_grpc_header_before_log_grpc_status``.
- area: http
  change: |
    Removed runtime flag ``envoy.reloadable_features.http_route_connect_proxy_by_default`` and legacy code paths.
- area: http2
  change: |
    Removed runtime flag ``envoy.reloadable_features.defer_processing_backedup_streams`` and legacy code paths.
- area: dns
  change: |
    Removed runtime flag ``envoy.reloadable_features.dns_reresolve_on_eai_again`` and legacy code paths.
- area: http
  change: |
    Removed runtime flag ``envoy.restart_features.sanitize_te`` and legacy code paths.
- area: quic
  change: |
    Removed runtime flag ``envoy.restart_features.quic_handle_certs_with_shared_tls_code`` and legacy code paths.
- area: upstream
  change: |
    Removed runtime flag ``envoy.restart_features.allow_client_socket_creation_failure`` and legacy code paths.
- area: aws
  change: |
    Removed runtime flag ``envoy.reloadable_features.use_http_client_to_fetch_aws_credentials``.
- area: upstream
  change: |
    Removed runtime flag ``envoy.reloadable_features.exclude_host_in_eds_status_draining``.

new_features:
- area: redis
  change: |
    Added support for keys and select.
- area: wasm
  change: |
    Added the wasm vm reload support to reload wasm vm when the wasm vm is failed with runtime errors. See
    :ref:`failure_policy <envoy_v3_api_field_extensions.wasm.v3.PluginConfig.failure_policy>` for more details.
    The ``FAIL_RELOAD`` reload policy will be used by default.
- area: wasm
  change: |
    Added support for wasm plugins written in Go with the github.com/proxy-wasm/proxy-wasm-go-sdk and compiled with Go v1.24+.
- area: aws_request_signing
  change: |
    Added an optional field :ref:`credential_provider
    <envoy_v3_api_field_extensions.filters.http.aws_request_signing.v3.AwsRequestSigning.credential_provider>`
    to the AWS request signing filter to explicitly specify a source for AWS credentials. Credential file and AssumeRoleWithWebIdentity
    behaviour can also be overridden with this field.
- area: tls
  change: |
    Added support for **P-384** and **P-521** curves for TLS server certificates.
- area: tls
  change: |
    Added an :ref:`option
    <envoy_v3_api_field_extensions.transport_sockets.tls.v3.UpstreamTlsContext.auto_host_sni>` to change the upstream
    SNI to the configured hostname for the upstream.
- area: tls
  change: |
    Added an :ref:`option
    <envoy_v3_api_field_extensions.transport_sockets.tls.v3.UpstreamTlsContext.auto_sni_san_validation>` to validate
    the upstream server certificate SANs against the actual SNI value sent, regardless of the method of configuring SNI.
- area: xds
  change: |
    Added support for ADS replacement by invoking ``xdsManager().setAdsConfigSource()`` with a new config source.
- area: wasm
  change: |
    added ``clear_route_cache`` foreign function to clear the route cache.
- area: access_log
  change: |
    Added ``%DOWNSTREAM_LOCAL_EMAIL_SAN%``, ``%DOWNSTREAM_PEER_EMAIL_SAN%``, ``%DOWNSTREAM_LOCAL_OTHERNAME_SAN%`` and
    ``%DOWNSTREAM_PEER_OTHERNAME_SAN%`` substitution formatters.
- area: access_log
  change: |
    Added support for logging upstream connection establishment duration in the
    :ref:`%COMMON_DURATION% <config_access_log_format_common_duration>` access log
    formatter operator. The following time points were added: ``%US_CX_BEG%``,
    ``%US_CX_END%``, ``%US_HS_END%``.
- area: lua
  change: |
    Add logging functions to all lua objects. Previously these were only available on the Lua http filter request handle.
- area: access log
  change: |
    Added fields for :ref:`DOWNSTREAM_DIRECT_LOCAL_ADDRESS <config_access_log_format>` and
    :ref:`DOWNSTREAM_DIRECT_LOCAL_ADDRESS_WITHOUT_PORT <config_access_log_format>`.
- area: quic
  change: |
    Added :ref:`QUIC stats debug visitor <envoy_v3_api_msg_extensions.quic.connection_debug_visitor.quic_stats.v3.Config>` to
    get more stats from the QUIC transport.
- area: http_inspector
  change: |
    Added default-false ``envoy.reloadable_features.http_inspector_use_balsa_parser`` for HttpInspector to use BalsaParser.
- area: overload
  change: |
    Added support for scaling :ref:`max connection duration
    <envoy_v3_api_enum_value_config.overload.v3.ScaleTimersOverloadActionConfig.TimerType.HTTP_DOWNSTREAM_CONNECTION_MAX>`.
    This can be used to reduce the max connection duration in response to overload.
- area: tracers
  change: |
    Set resource ``telemetry.sdk.*`` and scope ``otel.scope.name|version`` attributes for the OpenTelemetry tracer.
- area: lua
  change: |
    Added ssl :ref:`parsedSubjectPeerCertificate() <config_http_filters_lua_parsed_name>` API.
- area: lua cluster specifier
  change: |
    Added ability for a Lua script to query clusters for current requests and connections.
- area: lua
  change: |
    Added :ref:`downstreamDirectLocalAddress() <config_http_filters_lua_stream_info_downstream_direct_local_address>`
    method to the Stream info object API.
- area: udp_proxy
  change: |
    Added support for dynamic cluster selection in UDP proxy. The cluster can be set by one of the session filters
    by setting a per-session state object under the key ``envoy.udp_proxy.cluster``.
- area: filters
  change: |
    Added :ref:`the Api Key Auth filter <envoy_v3_api_msg_extensions.filters.http.api_key_auth.v3.ApiKeyAuth>`, which
    can be used to authenticate requests using an API key.
- area: CEL-attributes
  change: |
    Added :ref:`attribute <arch_overview_attributes>` ``upstream.request_attempt_count``
    to get the number of times a request is attempted upstream.
- area: ip-tagging
  change: |
    Adds support for specifying an alternate header
    :ref:`ip_tag_header <envoy_v3_api_field_extensions.filters.http.ip_tagging.v3.IPTagging.ip_tag_header>`
    for appending IP tags via ip-tagging filter instead of using the default header ``x-envoy-ip-tags``.
- area: c-ares
  change: |
    added two new options to c-ares resolver for configuring custom timeouts and tries while resolving DNS
    queries. Custom timeouts could be configured by specifying :ref:`query_timeout_seconds
    <envoy_v3_api_field_extensions.network.dns_resolver.cares.v3.CaresDnsResolverConfig.query_timeout_seconds>` and
    custom tries could be configured by specifying :ref:`query_tries
    <envoy_v3_api_field_extensions.network.dns_resolver.cares.v3.CaresDnsResolverConfig.query_tries>`.
- area: rbac
  change: |
    added :ref:`sourced_metadata <envoy_v3_api_field_config.rbac.v3.Permission.sourced_metadata>` which allows
    specifying an optional source for the metadata to be matched in addition to the metadata matcher.
- area: c-ares
  change: |
    added nameserver rotation option to c-ares resolver. When enabled via :ref:`rotate_nameservers
    <envoy_v3_api_field_extensions.network.dns_resolver.cares.v3.CaresDnsResolverConfig.rotate_nameservers>`, this
    performs round-robin selection of the configured nameservers for each resolution to help distribute query load.
- area: access_log
  change: |
    Added support for :ref:`%UPSTREAM_HOST_NAME_WITHOUT_PORT% <config_access_log_format_upstream_host_name_without_port>`
    for the upstream host identifier without the port value.
- area: udp_proxy
  change: |
    Added support for coexistence of dynamic and static clusters in the same udp proxy, so we can use dynamic clusters
    for some sessions by setting a per-session state object under the key ``envoy.upstream.dynamic_host`` and routing
    to dynamic cluster, and we can use static clusters for other sessions by setting a per-session state object under
    the key ``envoy.udp_proxy.cluster`` without setting ``envoy.upstream.dynamic_host``.
- area: ext_authz
  change: |
    added filter state field ``latency_us``, ``bytesSent`` and ``bytesReceived`` access for CEL and logging.
- area: sni_dynamic_forward_proxy
  change: |
    Added support in SNI dynamic forward proxy for saving the resolved upstream address in the filter state.
    The state is saved with the key ``envoy.stream.upstream_address``.
- area: lua
  change: |
    Added a new ``setUpstreamOverrideHost()`` which could be used to set the given host as the upstream host for the
    current request.
- area: CEL-attributes
  change: |
    Added :ref:`attribute <arch_overview_attributes>` ``upstream.cx_pool_ready_duration``
    to get the duration from when the upstream request was created to when the upstream connection pool is ready.
- area: health_check
  change: |
    Added new health check filter stats including total requests, successful/failed checks, cached responses, and
    cluster health status counters. These stats help track health check behavior and cluster health state.
- area: http
  change: |
    Add :ref:`query parameter mutations
    <envoy_v3_api_field_extensions.filters.http.header_mutation.v3.Mutations.query_parameter_mutations>`
    to :ref:`Header Mutation Filter <envoy_v3_api_msg_extensions.filters.http.header_mutation.v3.HeaderMutation>`
    for adding/removing query parameters on a request.
- area: local_ratelimit
  change: |
    Added per descriptor custom hits addend support for local rate limit filter. See :ref:`hits_addend
    <envoy_v3_api_field_config.route.v3.RateLimit.hits_addend>` for more details.
- area: filters
  change: |
    Updated the ``set_filter_state`` :ref:`filter <config_http_filters_set_filter_state>` to support per-route overrides.
- area: grpc-json
  change: |
    Added a new http filter for :ref:`gRPC to JSON transcoding <config_http_filters_grpc_json_reverse_transcoder>`.
- area: attributes
  change: |
    added new ``xds.virtual_host_name`` and ``xds.virtual_host_metadata`` attributes support. See
    :ref:`attributes <arch_overview_attributes>` for looking up xDS configuration information.
- area: redis
  change: |
    Added support for ``UNWATCH`` command.
- area: ratelimit
  change: |
    Add the :ref:`rate_limits
    <envoy_v3_api_field_extensions.filters.http.ratelimit.v3.RateLimitPerRoute.rate_limits>`
    field to generate rate limit descriptors. If this field is set, the
    :ref:`VirtualHost.rate_limits <envoy_v3_api_field_config.route.v3.VirtualHost.rate_limits>` or
    :ref:`RouteAction.rate_limits <envoy_v3_api_field_config.route.v3.RouteAction.rate_limits>` fields
    will be ignored.
- area: ratelimit
  change: |
    Add the option to reduce the rate limit budget based on request/response contexts on stream done.
    See :ref:`apply_on_stream_done <envoy_v3_api_field_config.route.v3.RateLimit.apply_on_stream_done>` for more details.
<<<<<<< HEAD
- area: resource_monitors
  change: |
    Added support for to monitor Container CPU utilization in Linux K8s environment using existing
    extension <envoy_v3_api_msg_extensions.resource_monitors.cpu_utilization.v3.CpuUtilizationConfig>.
=======
- area: udp_proxy
  change: |
    Added support for :ref:`backoff_options
    <envoy_v3_api_field_extensions.filters.udp.udp_proxy.v3.UdpProxyConfig.UdpTunnelingConfig.RetryOptions.backoff_options>`
    to configure the backoff strategy for UDP proxy retries when tunneling over HTTP.
>>>>>>> 24254316

deprecated:
- area: rbac
  change: |
    :ref:`metadata <envoy_v3_api_field_config.rbac.v3.Permission.metadata>` is now deprecated in the
    favor of :ref:`sourced_metadata <envoy_v3_api_field_config.rbac.v3.Permission.sourced_metadata>`.
- area: cluster
  change: |
    DNS-related fields in :ref:`Cluster <envoy_v3_api_msg_config.cluster.v3.Cluster>` are deprecated when using
    strict and logical DNS clusters. Instead, use the
    :ref:`cluster_type <envoy_v3_api_field_config.cluster.v3.Cluster.cluster_type>` extension point with
    :ref:`typed_config <envoy_v3_api_field_config.cluster.v3.Cluster.CustomClusterType.typed_config>` of type
    :ref:`DnsCluster <envoy_v3_api_msg_extensions.clusters.dns.v3.DnsCluster>`.
- area: aws_iam
  change: |
    The :ref:`aws_iam extension <envoy_v3_api_msg_config.grpc_credential.v3.AwsIamConfig>` is deprecated and will be
    deleted from Envoy in a future release, no later than Envoy 1.35, but possibly sooner.<|MERGE_RESOLUTION|>--- conflicted
+++ resolved
@@ -411,18 +411,15 @@
   change: |
     Add the option to reduce the rate limit budget based on request/response contexts on stream done.
     See :ref:`apply_on_stream_done <envoy_v3_api_field_config.route.v3.RateLimit.apply_on_stream_done>` for more details.
-<<<<<<< HEAD
 - area: resource_monitors
   change: |
     Added support for to monitor Container CPU utilization in Linux K8s environment using existing
     extension <envoy_v3_api_msg_extensions.resource_monitors.cpu_utilization.v3.CpuUtilizationConfig>.
-=======
 - area: udp_proxy
   change: |
     Added support for :ref:`backoff_options
     <envoy_v3_api_field_extensions.filters.udp.udp_proxy.v3.UdpProxyConfig.UdpTunnelingConfig.RetryOptions.backoff_options>`
     to configure the backoff strategy for UDP proxy retries when tunneling over HTTP.
->>>>>>> 24254316
 
 deprecated:
 - area: rbac

date: Pending

behavior_changes:
- area: tls-inspector
  change: |
    the listener filter tls inspector's stats ``connection_closed`` and ``read_error`` are removed. The new stats are introduced for listener, ``downstream_peek_remote_close`` and ``read_error`` :ref:`listener stats <config_listener_stats>`.

minor_behavior_changes:
- area: thrift
  change: |
    add validate_clusters in :ref:`RouteConfiguration <envoy_v3_api_msg_extensions.filters.network.thrift_proxy.v3.RouteConfiguration>` to override the default behavior of cluster validation.
- area: tls
  change: |
    if both :ref:`match_subject_alt_names <envoy_v3_api_field_extensions.transport_sockets.tls.v3.CertificateValidationContext.match_subject_alt_names>` and :ref:`match_typed_subject_alt_names <envoy_v3_api_field_extensions.transport_sockets.tls.v3.CertificateValidationContext.match_typed_subject_alt_names>` are specified, the former (deprecated) field is ignored. Previously, setting both fields would result in an error.
- area: tls
  change: |
    removed SHA-1 and RSA key transport cipher suites from the server-side defaults.
- area: http
  change: |
    the behavior of the :ref:`timeout <envoy_v3_api_field_config.core.v3.KeepaliveSettings.timeout>`
    field has been modified to extend the timeout when *any* frame is received on the owning HTTP/2
    connection. This negates the effect of head-of-line (HOL) blocking for slow connections. If
    any frame is received the assumption is that the connection is working. This behavior change
    can be reverted by setting the ``envoy.reloadable_features.http2_delay_keepalive_timeout`` runtime
    flag to false.
- area: http
  change: |
    changing the behavior for CONNECT and upgrade requests over HTTP/1.1 to not delay close. This behavioral change
    can be reverted by setting ``envoy.reloadable_features.no_delay_close_for_upgrades`` to false.
- area: http-cache
  change: |
    http cache filter ``getCache`` interface changed from returning a reference to
    returning a shared_ptr - any third-party implementations of this interface will need to be
    updated accordingly. See changes to ``simple_http_cache.cc`` and ``simple_http_cache.h`` in
    `PR21114 <https://github.com/envoyproxy/envoy/pull/21114>`_ for example.
- area: lua
  change: |
    new function ``timestampString`` returning the time since epoch as a string. Supported
    resolutions are millisecond and microsecond.
- area: lua
  change: |
    export symbols of LuaJit by default on Linux. This is useful in cases where you have a lua script
    that loads shared object libraries, such as those installed via luarocks.
- area: admin
  change: |
    changed default regex engine for /stats?filter= from std::regex to RE2, improving filtering speed
    20x.
- area: skywalking
  change: |
    use request path as operation name of ENTRY/EXIT spans.
- area: skywalking
  change: |
    use upstream host address as ``addressUsedAtClient`` in propagation header.
- area: dns
  change: |
    allow propagating DNS responses with no records back to callers like strict_dns cluster,
    guarded by ``envoy.reloadable_features.cares_accept_nodata``.
- area: local_ratelimit
  change: |
    local_ratelimit will consume tokens of all matched descriptors sorted by tokens per second.
    This behavioral change can be reverted by setting runtime guard
    ``envoy.reloadable_features.http_local_ratelimit_match_all_descriptors`` to false.
- area: router
  change: |
    get route config factories by the configuration proto full names by default. This behavior change
    can be reverted by setting the ``envoy.reloadable_features.get_route_config_factory_by_type``
    runtime flag to false.
  change: |
    add an ignore_port_in_host_matching config entry in RouteConfiguration. When set to true, port number(if any) in host
    header is ignored during host matching.
- area: lua
  change: |
    lua ``respond`` api will call ``sendLocalReply`` instead of ``encodeHeaders`` and ``encodeData``.
    This means that encoder filters will be correctly invoked, including adding configured response
    headers, etc. This behavioral change can be reverted by setting runtime guard
    ``envoy.reloadable_features.lua_respond_with_send_local_reply`` to false.

bug_fixes:
- area: http
  change: |
    Fixed HTTP/2 CONNECT to be RFC compliant, rather than following the abandoned extended connect draft.
    This behavioral change can be reverted by setting runtime guard ``envoy.reloadable_features.use_rfc_connect`` to false.

- area: decompression
  change: |
    Fixed CVE-2022-29225: Decompressors can be zip bombed. Previously decompressors were
    susceptible to memory inflation in takes in which specially crafted payloads could cause a
    large amount of memory usage by Envoy. The max inflation payload size is now limited.
    This change can be reverted via the ``envoy.reloadable_features.enable_compression_bomb_protection``
    runtime flag.
- area: router
  change: |
    Fixed CVE-2022-29227: Internal redirect crash for requests with body/trailers. Envoy would
    previously crash in some cases when processing internal redirects for requests with bodies or
    trailers if the redirect prompts an Envoy-generated local reply.
- area: oauth
  change: |
    Fixed CVE-2022-29226: oauth filter allows trivial bypass. The OAuth filter implementation does
    not include a mechanism for validating access tokens, so by design when the HMAC signed cookie
    is missing a full authentication flow should be triggered. However, the current implementation
    assumes that access tokens are always validated thus allowing access in the presence of any
    access token attached to the request.
- area: oauth
  change: |
    Fixed CVE-2022-29228: oauth filter calls continueDecoding() from within decodeHeaders(). The
    OAuth filter would try to invoke the remaining filters in the chain after emitting a local
    response, which triggers an ASSERT() in newer versions and corrupts memory on earlier versions.
- area: health_check
  change: |
    Fixed CVE-2022-29224: Segfault in GrpcHealthCheckerImpl. An attacker-controlled upstream server
    that is health checked using gRPC health checking can crash Envoy via a null pointer dereference
    in certain circumstances.
- area: runtime
  change: |
    Fixed a bug where was ``envoy.restart_features.no_runtime_singleton`` was inverted.
    Runtime singleton status is now guarded by non-inverted ``envoy.restart_features.remove_runtime_singleton``.
- area: tcp_proxy
  change: |
    Fixed an issue using the cluster wide CONNECT termination so it will successfully proxy payloads.
- area: listener
  change: |
    Fixed metric tag extraction so that :ref:`stat_prefix <envoy_v3_api_field_config.listener.v3.Listener.stat_prefix>`
    is properly extracted.
- area: upstream
  change: |
    Fixed the LOGICAL_DNS and STRICT_DNS clusters to work for IPv6.

removed_config_or_runtime:
- area: compressor
  change: |
    removed ``envoy.reloadable_features.fix_added_trailers`` and legacy code paths.
- area: dns
  change: |
    removed ``envoy.reloadable_features.use_dns_ttl`` and legacy code paths.
- area: ext_authz
  change: |
    removed ``envoy.reloadable_features.http_ext_authz_do_not_skip_direct_response_and_redirect`` runtime guard and legacy code paths.
- area: http
  change: |
    deprecated ``envoy.reloadable_features.correct_scheme_and_xfp`` and legacy code paths.
- area: http
  change: |
    deprecated ``envoy.reloadable_features.validate_connect`` and legacy code paths.
- area: tcp_proxy
  change: |
    removed ``envoy.reloadable_features.new_tcp_connection_pool`` and legacy code paths.
- area: tls
  change: |
    fixed a bug when a certificate is invalid, ``days_until_expiration`` reports a big number. After this fix, when a certificate expires, it reports as ``0``.
- area: conn pool
  change: |
    removed ``envoy.reloadable_features.conn_pool_delete_when_idle`` and legacy code paths.
- area: runtime
  change: |
    removed ``envoy.restart_features.no_runtime_singleton`` and replaced with ``envoy.restart_features.remove_runtime_singleton``.

new_features:
- area: access_log
  change: |
    added new access_log command operators to retrieve upstream connection information change: ``%UPSTREAM_PROTOCOL%``, ``%UPSTREAM_PEER_SUBJECT%``, ``%UPSTREAM_PEER_ISSUER%``, ``%UPSTREAM_TLS_SESSION_ID%``, ``%UPSTREAM_TLS_CIPHER%``, ``%UPSTREAM_TLS_VERSION%``, ``%UPSTREAM_PEER_CERT_V_START%``, ``%UPSTREAM_PEER_CERT_V_END%``, ``%UPSTREAM_PEER_CERT%` and ``%UPSTREAM_FILTER_STATE%``.
- area: dns_resolver
  change: |
    added :ref:`include_unroutable_families<envoy_v3_api_field_extensions.network.dns_resolver.apple.v3.AppleDnsResolverConfig.include_unroutable_families>` to the Apple DNS resolver.
  change: |
    added support for multiple addresses. This is most valuable when used in conjunction with :ref:`ALL <envoy_v3_api_enum_value_config.cluster.v3.Cluster.DnsLookupFamily.ALL>` enabling full happy eyeballs support for Envoy (see detailed documentation :ref:`here <arch_overview_conn_pool>` but will also result in trying multiple addresses for resolvers doing only IPv4 or IPv6. This behavioral change can be temporarily disabled by setting runtime guard ``envoy.restart_features.remove_runtime_singleton`` to false.
- area: dubbo_proxy
  change: |
    added :ref:`dynamic routes discovery <envoy_v3_api_field_extensions.filters.network.dubbo_proxy.v3.DubboProxy.drds>` support to the dubbo proxy.
- area: ext_proc
  change: |
    added support for per-route :ref:`grpc_service <envoy_v3_api_field_extensions.filters.http.ext_proc.v3.ExtProcOverrides.grpc_service>`.
- area: http
  change: |
    added new :ref:`file_system_buffer <config_http_filters_file_system_buffer>` http filter.
  change: |
    added a :ref:`configuration option <envoy_v3_api_field_config.core.v3.Http1ProtocolOptions.send_fully_qualified_url>` to send absolute URLs for HTTP/1.1.
- area: http
  change: |
    preserve case header formatter support innner formatter on Envoy headers in :ref:`formatter_type_on_envoy_headers <envoy_v3_api_field_extensions.http.header_formatters.preserve_case.v3.PreserveCaseFormatterConfig.formatter_type_on_envoy_headers>`.
- area: http3
  change: |
    added :ref:`early_data_policy <envoy_v3_api_field_config.route.v3.RouteAction.early_data_policy>` extension to allow upstream HTTP/3 sending requests over early data. If no extension is configured, HTTP/3 pool will send safe requests as early data to the host if the pool already cached 0-RTT credentials of that host. If those requests fail and the underlying connection pool supports TCP fallback, the request may be retried automatically. If the :ref:`default extension <envoy_v3_api_msg_extensions.early_data.v3.DefaultEarlyDataPolicy>` is configured, no requests are allowed to be sent as early data. Note that if any customized extension configures non-safe requests to be allowed over early data, the Envoy will not automatically retry them. If desired, explicitly config their :ref:`retry_policy <envoy_v3_api_field_config.route.v3.RouteAction.retry_policy>`. This feature requires both ``envoy.reloadable_features.conn_pool_new_stream_with_early_data_and_http3`` and ``envoy.reloadable_features.http3_sends_early_data`` to be turned on.
- area: thrift
  change: |
    added flag to router to control downstream local close. :ref:`close_downstream_on_upstream_error <envoy_v3_api_field_extensions.filters.network.thrift_proxy.router.v3.Router.close_downstream_on_upstream_error>`.
- area: thrift
  change: |
    added support for access logging.
- area: thrift
  change: |
    added support for preserving header keys.
- area: thrift
  change: |
    added support onLocalReply to inform filters of local replies.
- area: thrift
  change: |
    introduced thrift configurable encoder and bidirectional filters, which allows peeking and modifying the thrift response message.
- area: on_demand
  change: |
    :ref:`OnDemand <envoy_v3_api_msg_extensions.filters.http.on_demand.v3.OnDemand>` got extended to hold configuration for on-demand cluster discovery. A similar message for :ref:`per-route configuration <envoy_v3_api_msg_extensions.filters.http.on_demand.v3.PerRouteConfig>` is also added.
- area: proxy_protcol
  change: |
    added :ref:`allow_requests_without_proxy_protocol<envoy_v3_api_field_extensions.filters.listener.proxy_protocol.v3.ProxyProtocol.allow_requests_without_proxy_protocol>` to allow requests without proxy protocol on the listener from trusted downstreams as an opt-in flag.
- area: udp
  change: |
    added config to specify the UDP packet writer factory. See :ref:`udp_packet_packet_writer_config <envoy_v3_api_field_config.listener.v3.UdpListenerConfig.udp_packet_packet_writer_config>`.
- area: build
  change: |
    enabled building arm64 envoy-distroless and envoy-tools :ref:`docker images <install_binaries>`.
- area: ratelimit
  change: |
    added support for :ref:`masked_remote_address <envoy_v3_api_field_config.route.v3.RateLimit.Action.masked_remote_address>`.
- area: ratelimit
  change: |
    added support for :ref:`HTTP matching input functions <arch_overview_matching_api>` as descriptor producers.
- area: build
  change: |
    official released binary is now built with Clang 14.0.0.
- area: conn pool
  change: |
    Changed HTTP/2 connection pooling and the :ref:`ALPN pool <envoy_v3_api_field_extensions.upstreams.http.v3.HttpProtocolOptions.auto_config>` to remember the number of streams allowed by the endpoint and cap multiplexed streams for subsequent connections based on that. With that working, defaulted the ALPN pool to assume HTTP/2 will work, as it will only incur a latency hit once until the TLS handshake is complete, and then will cache that the effective stream limit is 1.  This behavioral change can be revered by setting ``envoy.reloadable_features.allow_concurrency_for_alpn_pool`` to false.
- area: http
  change: |
    added :ref:`cluster_header <envoy_v3_api_field_config.route.v3.RouteAction.RequestMirrorPolicy.cluster_header>` in :ref:`request_mirror_policies <envoy_v3_api_field_config.route.v3.RouteAction.request_mirror_policies>` to allow routing shadow request to the cluster specified in the request_header.
- area: router
  change:
    added :ref:`keep_empty_value <envoy_v3_api_field_config.core.v3.HeaderValueOption.keep_empty_value>` to allow keeping empty values in custom headers.
- area: dubbo_proxy
  change: |
    added :ref:`metadata_match <envoy_v3_api_field_extensions.filters.network.dubbo_proxy.v3.RouteAction.metadata_match>` support to the dubbo proxy.
<<<<<<< HEAD
- area: cors
  change: |
    added support for cors PNA. This behavioral change can be temporarily reverted by setting runtime guard ``envoy_reloadable_features_cors_private_network_access`` to false. More details refer to https://developer.chrome.com/blog/private-network-access-preflight.
=======
- area: matching
  change : |
    added support for matching authenticated inputs in network and HTTP matching data.
>>>>>>> 911a8702

deprecated:
- area: dubbo_proxy
  change: |
    deprecated :ref:`old dubbo route config <envoy_v3_api_field_extensions.filters.network.dubbo_proxy.v3.DubboProxy.route_config>`. Please use
    :ref:`multiple route config <envoy_v3_api_field_extensions.filters.network.dubbo_proxy.v3.DubboProxy.multiple_route_config>` or
    :ref:`multiple route config <envoy_v3_api_field_extensions.filters.network.dubbo_proxy.v3.DubboProxy.drds>` first.<|MERGE_RESOLUTION|>--- conflicted
+++ resolved
@@ -228,15 +228,12 @@
 - area: dubbo_proxy
   change: |
     added :ref:`metadata_match <envoy_v3_api_field_extensions.filters.network.dubbo_proxy.v3.RouteAction.metadata_match>` support to the dubbo proxy.
-<<<<<<< HEAD
 - area: cors
   change: |
     added support for cors PNA. This behavioral change can be temporarily reverted by setting runtime guard ``envoy_reloadable_features_cors_private_network_access`` to false. More details refer to https://developer.chrome.com/blog/private-network-access-preflight.
-=======
 - area: matching
   change : |
     added support for matching authenticated inputs in network and HTTP matching data.
->>>>>>> 911a8702
 
 deprecated:
 - area: dubbo_proxy

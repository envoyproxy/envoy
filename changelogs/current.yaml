--- conflicted
+++ resolved
@@ -63,19 +63,16 @@
     ``false``.
 - area: custom response
   change: |
-<<<<<<< HEAD
-    Changed how the uri for redirect policy is specified. It can now be specified either as a single fully qualified string, or by specifying individual components of the uri.
-- area: access_logs
-  change: |
-    Using %DURATION% in access logs will either resolve the total duration of the stream, or mid-stream duration. This is useful to track stream duration with periodic access logs.
-=======
     Changed how the uri for redirect policy is specified. It can now be specified either as a single fully qualified string,
     or by specifying individual components of the uri.
->>>>>>> 35afb13c
 - area: matchers
   change: |
     Moved all of the network input matchers to extensions. If you use network matchers and override
     extensions_build_config.bzl you will now need to include them explicitly.
+- area: access_logs
+  change: |
+    Using %DURATION% in access logs will either resolve the total duration of the stream, or mid-stream duration. 
+    This is useful to track stream duration with periodic access logs.
 - area: matchers
   change: |
     Added dynamic metadata to the MatchingData object to enable writing matcher_tree input objects that can parse provided

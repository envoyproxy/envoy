date: Pending

behavior_changes:
- area: response_decoder
  change: |
    Updated EnvoyQuicClientStream and ResponseDecoderWrapper to use a handle to access the response decoder
    to prevent use-after-free errors by ensuring the decoder instance is still live before calling its methods.
    This change is guarded by the runtime flag ``envoy.reloadable_features.use_response_decoder_handle``.
- area: http
  change: |
    A route refresh will now result in a tracing refresh. The trace sampling decision and decoration
    of the new route will be applied to the active span.
    This change can be reverted by setting the runtime guard
    ``envoy.reloadable_features.trace_refresh_after_route_refresh`` to ``false``.
    Note, if :ref:`pack_trace_reason
    <envoy_v3_api_field_extensions.request_id.uuid.v3.UuidRequestIdConfig.pack_trace_reason>` is set
    to ``true`` (it is ``true`` by default), a request marked as traced cannot be unmarked as traced
    after the tracing refresh.
- area: http2
  change: |
    The default value for the :ref:`maximum number of concurrent streams in HTTP/2
    <envoy_v3_api_field_config.core.v3.Http2ProtocolOptions.max_concurrent_streams>`
    has been changed from 2147483647 to 1024.
    The default value for the :ref:`initial stream window size in HTTP/2
    <envoy_v3_api_field_config.core.v3.Http2ProtocolOptions.initial_stream_window_size>`
    has been changed from 256MiB to 16MiB.
    The default value for the :ref:`initial connection window size in HTTP/2
    <envoy_v3_api_field_config.core.v3.Http2ProtocolOptions.initial_connection_window_size>`
    has been changed from 256MiB to 24MiB.
    This change could be reverted temporarily by
    setting the runtime guard ``envoy.reloadable_features.safe_http2_options``
    to ``false``.
- area: ext_proc
  change: |
    Reverted `#39740 <https://github.com/envoyproxy/envoy/pull/39740>`_ to re-enable ``fail_open`` +
    ``FULL_DUPLEX_STREAMED`` configuration combination.
- area: load balancing
  change: |
    Moved locality WRR structures out of ``HostSetImpl`` and into a separate class. Locality WRR schedulers are now by default owned
    and constructed by the underlying Zone Aware LB, instead of owned and constructed by the Host Set. There should be no visible
    behavior change for existing users of Zone Aware LBs.

minor_behavior_changes:
# *Changes that may cause incompatibilities for some users, but should not for most*
- area: tap
  change: |
    Previously, streamed trace buffered data was only flushed when it reached the configured size.
    If the threshold was never met, the data remained buffered until the connection was closed.
    With this change, buffered data will be flushed proactively. Specifically, if the buffer does not
    reach the configured size but has been held for more than 15 seconds, it will be sent immediately.
- area: websocket
  change: |
    Allow 4xx and 5xx to go through the filter chain for the WebSocket handshake response check. This behavior can be
    disabled by the runtime guard ``envoy.reloadable_features.websocket_allow_4xx_5xx_through_filter_chain``.
- area: websocket
  change: |
      Support route and per-try timeouts on websocket upgrade. This can be disabled by the runtime guard
      ``envoy.reloadable_features.websocket_enable_timeout_on_upgrade_response``.
- area: testing
  change: |
    In test code for external extensions, matchers ``Http::HeaderValueOf``, ``HasHeader``, and ``HeaderHasValueRef``
    must be replaced with ``ContainsHeader``.
    Any uses of matcher ``HeaderHasValue(...)`` should be replaced with ``::testing::Pointee(ContainsHeader(...))``.
- area: generic_proxy
  change: |
    Generic proxy codec adds the same buffer limit as the connection buffer limit. If the buffer limit is
    exceeded, the connection is disconnected. This behavior can be reverted by setting the runtime guard
    ``envoy.reloadable_features.generic_proxy_codec_buffer_limit`` to ``false``.
- area: http3
  change: |
    Turned off HTTP/3 happy eyeballs in upstream via the runtime guard ``envoy.reloadable_features.http3_happy_eyeballs``.
    It was found to favor TCP over QUIC when UDP does not work on IPv6 but works on IPv4.
- area: mobile
  change: |
    Explicitly drain connections upon network change events regardless of whether the DNS cache is refreshed or not.
    This behavior can be reverted by setting the runtime guard
    ``envoy.reloadable_features.decouple_explicit_drain_pools_and_dns_refresh`` to ``false``.
- area: http
  change: |
    Added accounting for decompressed HTTP header bytes sent and received. Existing stats only count wire-encoded header bytes.
    This can be accessed through the ``%UPSTREAM_DECOMPRESSED_HEADER_BYTES_RECEIVED%``,
    ``%DOWNSTREAM_DECOMPRESSED_HEADER_BYTES_RECEIVED%``, ``%UPSTREAM_DECOMPRESSED_HEADER_BYTES_SENT%``, and
    ``%DOWNSTREAM_DECOMPRESSED_HEADER_BYTES_SENT%`` access log command operators.
- area: formatter
  change: |
    Deprecated legacy header formatter support for ``%DYNAMIC_METADATA(["namespace", "key", ...])%``
    , ``%UPSTREAM_METADATA(["namespace", "key", ...])%`` and ``%PER_REQUEST_STATE(key)%``. Please use
    ``%DYNAMIC_METADATA(namespace:key:...])%``, ``%UPSTREAM_METADATA(namespace:key:...])%``
    and ``%FILTER_STATE(key:PLAIN)%`` as alternatives.
    This change is guarded by the runtime flag
    ``envoy.reloadable_features.remove_legacy_route_formatter`` and default to ``false`` for now
    and will be flipped to ``true`` after two release periods.
- area: oauth2
  change: |
    Added response code details to ``401`` local responses generated by the OAuth2 filter.
- area: ext_proc
  change: |
    If :ref:`failure_mode_allow <envoy_v3_api_field_extensions.filters.http.ext_proc.v3.ExternalProcessor.failure_mode_allow>` is true,
    save the gRPC failure status code returned from the ext_proc server in the filter state.
    Previously, all fail-open cases would return ``call_status`` ``Grpc::Status::Aborted``.
- area: dns_filter
  change: |
    Honor the default DNS resolver configuration in the bootstrap config
    :ref:`typed_dns_resolver_config <envoy_v3_api_field_config.bootstrap.v3.Bootstrap.typed_dns_resolver_config>` if the
    :ref:`client_config <envoy_v3_api_field_extensions.filters.udp.dns_filter.v3.DnsFilterConfig.client_config>` is empty.
- area: grpc_json_transcoder
  change: |
    Cap the frame size for streamed grpc at 1MB. Without this change there was a small chance
    that if a request streamed in sufficiently faster than it was processed, a frame larger than
    4MB could be encoded, which most upstream grpc services would, by default, treat as an error.
- area: ext_authz
  change: |
<<<<<<< HEAD
    Check the request header count after applying mutations is <= the configured limit and reject
    the response if not.
- area: ext_proc
  change: |
    Added new logging bit processing_effect to ExtProcLoggingInfo Filter State to track mutation events per GRPC call. Proccessing_event 
    can be either None, ContentModified, ContinueAndReplace or ImmediateResponse. The default is None except processing mode 
    FULL_DUPLEX_STREAMED whose defualt is Content Modified.
=======
    Check the request header count & size in kb after applying mutations is <= the configured limits
    and reject the response if not.
>>>>>>> 9fb671f6

bug_fixes:
# *Changes expected to improve the state of the world and are unlikely to have negative effects*
- area: tcp_proxy
  change: |
    Fixed a bug where when a downstream TCP connection is created and the upstream connection is not fully established, no idle timeout
    is set on the downstream connection, which may lead to a connection leak if the client does not close the connection.
    The fix is to set an idle timeout on the downstream connection immediately after creation.
    This fix can be reverted by setting the runtime guard
    ``envoy.reloadable_features.tcp_proxy_set_idle_timer_immediately_on_new_connection`` to ``false``.
- area: udp_proxy
  change: |
    Fixed a crash in the UDP proxy that occurred during ``ENVOY_SIGTERM`` when active tunneling sessions were present.
- area: geoip
  change: |
    Fixed a bug in the MaxMind provider where the ``found_entry`` field in the lookup result was not checked before
    trying to populate headers with data. If this field is not checked the provider could try to populate headers
    with wrong data, as per the documentation for the MaxMind library
    `libmaxminddb.md <https://github.com/maxmind/libmaxminddb/blob/main/doc/libmaxminddb.md#mmdb_lookup_result_s>`_.
- area: http3
  change: |
    Fixed a bug where the access log was skipped for HTTP/3 requests when the stream was half closed. This behavior can be
    reverted by setting the runtime guard
    ``envoy.reloadable_features.quic_fix_defer_logging_miss_for_half_closed_stream`` to ``false``.
- area: http
  change: |
    Fixed a bug where premature resets of streams could result in recursive draining and a potential
    stack overflow. Setting a proper ``max_concurrent_streams`` value for HTTP/2 or HTTP/3 could eliminate
    the risk of a stack overflow before this fix.
- area: listener
  change: |
    Fixed a bug where comparing listeners did not consider the network namespace they were listening in.
- area: http
  change: |
    Fixed a bug where the ``response_headers_to_add`` may be processed multiple times for the local responses from
    the router filter.
- area: formatter
  change: |
    Fixed a bug where the ``%TRACE_ID%`` command cannot work properly at the header mutations.
- area: listeners
  change: |
    Fixed an issue where :ref:`TLS inspector listener filter <config_listener_filters_tls_inspector>` timed out
    when used with other listener filters. The bug was triggered when a previous listener filter processed more data
    than the TLS inspector had requested, causing the TLS inspector to incorrectly calculate its buffer growth strategy.
    The fix ensures that buffer growth is now based on actual bytes available rather than the previously requested amount.
- area: listener
  change: |
    Fixed a bug where a failure to create listener sockets in different Linux network namespaces was
    not handled properly. The success of the netns switch was not checked before attempting to
    access the result of the socket creation. This is only relevant for Linux and if a listening
    socket address was specified with a non-default network namespace.
- area: aws
  change: |
    Added missing session name, session duration, and ``external_id`` parameters in AssumeRole credentials provider.
- area: oauth2
  change: |
    Fixed a bug introduced in PR `#40228 <https://github.com/envoyproxy/envoy/pull/40228>`_, where OAuth2 cookies were
    removed for requests matching the ``pass_through_matcher`` configuration. This broke setups with multiple OAuth2
    filter instances using different ``pass_through_matcher`` configurations, because the first matching instance removed
    the OAuth2 cookies--even when a passthrough was intended--impacting subsequent filters that still needed those cookies.
- area: tls_inspector
  change: |
    Fixed regression in tls_inspector that caused plain text connections to be closed if more than 16Kb is read at once.
    This behavior can be reverted by setting the runtime guard ``envoy.reloadable_features.tls_inspector_no_length_check_on_error``
    to false.
- area: stats
  change: |
    Fixed a bug where the metric name ``expiration_unix_time_seconds`` of
    ``cluster.<cluster_name>.ssl.certificate.<cert_name>.<metric_name>``
    and ``listener.<address>.ssl.certificate.<cert_name>.<metric_name>``
    was not being properly extracted in the final Prometheus stat name.
- area: odcds
  change: |
    Fixed a bug where using OD-CDS without cds_config would not work in some
    cases. This change introduces a new internal OD-CDS component. This change
    could be reverted temporarily by setting the runtime guard
    ``envoy.reloadable_features.odcds_over_ads_fix`` to ``false``.
- area: oauth2
  change: |
    Fixed an issue where cookies prefixed with ``__Secure-`` or ``__Host-`` were not receiving a
    ``Secure`` attribute.
- area: dns
  change: |
    Fixed a use-after-free (UAF) in DNS cache that can occur when the ``Host`` header is modified between the Dynamic
    Forwarding Proxy and Router filters.
- area: release
  change: |
    Fixed the distroless image to ensure nonroot.

removed_config_or_runtime:
# *Normally occurs at the end of the* :ref:`deprecation period <deprecated>`
- area: router
  change: |
    Removed runtime guard ``envoy.reloadable_features.shadow_policy_inherit_trace_sampling`` and legacy code paths.
- area: dns
  change: |
    Removed runtime guard ``envoy.reloadable_features.prefer_ipv6_dns_on_macos`` and legacy code paths.
- area: dynamic_forward_proxy
  change: |
    Removed runtime guard ``envoy.reloadable_features.avoid_dfp_cluster_removal_on_cds_update`` and legacy code paths.
- area: oauth2
  change: |
    Removed runtime guard ``envoy.reloadable_features.oauth2_use_refresh_token`` and legacy code paths.
- area: http_connection_manager
  change: |
    Removed runtime guard ``envoy.reloadable_features.explicit_internal_address_config`` and legacy code paths.
- area: dfp
  change: |
    Removed runtime guard ``envoy.reloadable_features.dfp_fail_on_empty_host_header`` and legacy code paths.
- area: quic
  change: |
    Removed runtime guard ``envoy.reloadable_features.prefer_quic_client_udp_gro`` and legacy code paths.
- area: udp_proxy
  change: |
    Removed runtime guard ``envoy.reloadable_features.enable_udp_proxy_outlier_detection`` and legacy code paths.
- area: xds
  change: |
    Removed runtime guard ``envoy.reloadable_features.xds_prevent_resource_copy`` and legacy code paths.
- area: rds
  change: |
    Removed runtime guard ``envoy.reloadable_features.normalize_rds_provider_config`` and legacy code paths.
- area: http
  change: |
    Removed runtime guard ``envoy.reloadable_features.local_reply_traverses_filter_chain_after_1xx`` and legacy code paths.
- area: quic
  change: |
    Removed runtime guard ``envoy.reloadable_features.report_stream_reset_error_code`` and legacy code paths.
- area: router
  change: |
    Removed runtime guard ``envoy.reloadable_features.streaming_shadow`` and legacy code paths.
- area: http3
  change: |
    Removed runtime guard ``envoy.reloadable_features.http3_remove_empty_trailers`` and legacy code paths.
- area: stats
  change: |
    Removed runtime guard ``envoy.reloadable_features.enable_include_histograms`` and legacy code paths.
- area: network
  change: |
    Removed runtime guard ``envoy.reloadable_features.udp_socket_apply_aggregated_read_limit`` and legacy code paths.
- area: http
  change: |
    Removed runtime guard ``envoy.reloadable_features.proxy_status_mapping_more_core_response_flags`` and legacy code paths.
- area: http
  change: |
    Removed runtime guard ``envoy.reloadable_features.allow_alt_svc_for_ips`` and legacy code paths.
- area: http
  change: |
    Removed runtime guard ``envoy.reloadable_features.filter_chain_aborted_can_not_continue`` and legacy code paths.
- area: http
  change: |
    Removed runtime guard ``envoy.reloadable_features.use_filter_manager_state_for_downstream_end_stream`` and legacy code paths.
- area: balsa
  change: |
    Removed runtime guard ``envoy.reloadable_features.wait_for_first_byte_before_balsa_msg_done`` and legacy code paths.
- area: geoip_providers
  change: |
    Removed runtime guard ``envoy.reloadable_features.mmdb_files_reload_enabled`` and legacy code paths.
- area: proxy_protocol
  change: |
    Removed runtime guard ``envoy.reloadable_features.use_typed_metadata_in_proxy_protocol_listener`` and legacy code paths.
- area: dns_resolver
  change: |
    Removed runtime guard ``envoy.reloadable_features.getaddrinfo_num_retries`` and legacy code paths.
- area: proxy_filter
  change: |
    Removed runtime guard ``envoy.reloadable_features.proxy_ssl_port`` and legacy code paths.
- area: gcp_authn
  change: |
    Removed runtime guard ``envoy.reloadable_features.gcp_authn_use_fixed_url`` and legacy code paths.
- area: jwt_authn
  change: |
    Removed runtime guard ``envoy.reloadable_features.jwt_authn_remove_jwt_from_query_params`` and legacy code paths.
- area: jwt_authn
  change: |
    Removed runtime guard ``envoy.reloadable_features.jwt_authn_validate_uri`` and legacy code paths.
- area: dispatcher
  change: |
    Removed runtime guard ``envoy.restart_features.fix_dispatcher_approximate_now`` and legacy code paths.
- area: upstream
  change: |
    Removed runtime guard ``envoy.reloadable_features.use_config_in_happy_eyeballs`` and legacy code paths.
- area: http
  change: |
    Removed runtime guard ``envoy.reloadable_features.proxy_104`` and legacy code paths.

new_features:
- area: router
  change: |
    Added :ref:`use_hash_policy <envoy_v3_api_field_config.route.v3.WeightedCluster.use_hash_policy>`
    field to :ref:`WeightedCluster <envoy_v3_api_msg_config.route.v3.WeightedCluster>` to enable
    route-level hash policies for weighted cluster selection. When set to ``true``,
    the existing route-level :ref:`hash_policy
    <envoy_v3_api_field_config.route.v3.RouteAction.hash_policy>`
    will be used for consistent hashing between weighted clusters, ensuring that requests
    with the same hash value (e.g., same session ID, user ID, etc.) will consistently be
    routed to the same weighted cluster, enabling session affinity and consistent load
    balancing behavior.
- area: stats
  change: |
    Added support to remove unused metrics from memory for extensions that
    support evictable metrics. This is done :ref:`periodically
    <envoy_v3_api_field_config.bootstrap.v3.Bootstrap.stats_eviction_interval>`
    during the metric flush.
- area: tap
  change: |
    Added :ref:`record_upstream_connection <envoy_v3_api_field_extensions.filters.http.tap.v3.Tap.record_upstream_connection>`
    to determine whether upstream connection information is recorded in the HTTP buffer trace output.
- area: quic
  change: |
    Added new option to support :ref:`base64 encoded server ID
    <envoy_v3_api_field_extensions.quic.connection_id_generator.quic_lb.v3.Config.server_id_base64_encoded>`
    in QUIC-LB.
- area: health_check
  change: |
    Added support for request payloads in HTTP health checks. The ``send`` field in ``HttpHealthCheck`` can now be
    used to specify a request body to be sent during health checking. This feature supports both hex-encoded text
    and binary payloads, similar to TCP health checks. The payload can only be used with HTTP methods that support
    request bodies (``POST``, ``PUT``, ``PATCH``, ``OPTIONS``). Methods that must not have request bodies
    (``GET``, ``HEAD``, ``DELETE``, ``TRACE``) are validated and will throw an error if combined with payloads.
    The implementation is optimized to process the payload once during configuration and reuse it for all health
    check requests. See :ref:`HttpHealthCheck <envoy_v3_api_msg_config.core.v3.HealthCheck.HttpHealthCheck>` for configuration details.
- area: tcp_proxy
  change: |
    Added support for generating and propagating a request ID on synthesized upstream HTTP requests when tunneling requests.
    It can be configured using :ref:`request_id_extension
    <envoy_v3_api_field_extensions.filters.network.tcp_proxy.v3.TcpProxy.TunnelingConfig.request_id_extension>`.
- area: router_check_tool
  change: |
    Added support for testing routes with :ref:`dynamic metadata matchers <envoy_v3_api_field_config.route.v3.RouteMatch.dynamic_metadata>`
    in the router check tool. The tool now accepts a ``dynamic_metadata`` field in test input to set metadata
    that can be matched by route configuration. This allows comprehensive testing of routes that depend on
    dynamic metadata for routing decisions.
- area: oauth2
  change: |
    Added :ref:`disable_token_encryption
    <envoy_v3_api_field_extensions.filters.http.oauth2.v3.OAuth2Config.disable_token_encryption>` option to the OAuth2 filter to
    store ID and access tokens without encryption when running in trusted environments.
- area: lua
  change: |
    Added a new ``filterState()`` to ``streamInfo()`` which provides access to filter state objects stored during request processing.
    This allows Lua scripts to retrieve string, boolean, and numeric values stored by various filters for use in routing decisions,
    header modifications, and other processing logic. See :ref:`Filter State API <config_http_filters_lua_stream_info_filter_state_wrapper>`
    for more details.
- area: socket
  change: |
    Added ``network_namespace_filepath`` to :ref:`SocketAddress <envoy_v3_api_msg_config.core.v3.SocketAddress>`. This field allows
    specifying a Linux network namespace filepath for socket creation, enabling network isolation in containerized environments.
- area: ratelimit
  change: |
    Added the :ref:`rate_limits
    <envoy_v3_api_field_extensions.filters.http.ratelimit.v3.RateLimit.rate_limits>`
    field to generate rate limit descriptors. If this field is set, the
    :ref:`VirtualHost.rate_limits<envoy_v3_api_field_config.route.v3.VirtualHost.rate_limits>` or
    :ref:`RouteAction.rate_limits<envoy_v3_api_field_config.route.v3.RouteAction.rate_limits>` fields will be ignored. However,
    :ref:`RateLimitPerRoute.rate_limits<envoy_v3_api_field_extensions.filters.http.ratelimit.v3.RateLimitPerRoute.rate_limits>`
    will take precedence over this field.
- area: ratelimit
  change: |
    Enhanced the rate limit filter to support substitution formatters for descriptors that generated
    at the stream complete phase. Before this change, substitution formatters at the stream complete
    phase cannot work because rate limit filter does not provide the necessary context.
- area: redis
  change: |
    Added support for thirty-three new Redis commands including ``COPY``, ``RPOPLPUSH``, ``SMOVE``, ``SUNION``, ``SDIFF``,
    ``SINTER``, ``SINTERSTORE``, ``ZUNIONSTORE``, ``ZINTERSTORE``, ``PFMERGE``, ``GEORADIUS``, ``GEORADIUSBYMEMBER``,
    ``RENAME``, ``SORT``, ``SORT_RO``, ``ZMSCORE``, ``SDIFFSTORE``, ``MSETNX``, ``SUBSTR``, ``ZRANGESTORE``, ``ZUNION``,
    ``ZDIFF``, ``SUNIONSTORE``, ``SMISMEMBER``, ``HRANDFIELD``, ``GEOSEARCHSTORE``, ``ZDIFFSTORE``, ``ZINTER``, ``ZRANDMEMBER``,
    ``BITOP``, ``LPOS``, ``RENAMENX``.
- area: observability
  change: |
    Added ``ENVOY_NOTIFICATION`` macro to track specific conditions in production environments.
- area: dns_filter, redis_proxy and prefix_matcher_map
  change: |
    Switch to using Radix Tree instead of Trie for performance improvements.
- area: header_to_metadata
  change: |
    Added optional statistics collection for the Header-To-Metadata filter. When the :ref:`stat_prefix
    <envoy_v3_api_field_extensions.filters.http.header_to_metadata.v3.Config.stat_prefix>` field is configured,
    the filter emits detailed counters for rule processing, metadata operations, etc. See
    :ref:`Header-To-Metadata filter statistics <config_http_filters_header_to_metadata>` for details.
- area: load_reporting
  change: |
    Added support for endpoint-level load stats and metrics reporting. Locality load reports now include per
    endpoint statistics and metrics, but only for endpoints with updated stats, optimizing report size and efficiency.
- area: overload management
  change: |
    Added load shed point ``envoy.load_shed_points.http2_server_go_away_and_close_on_dispatch``
    that sends ``GOAWAY`` and closes connections for HTTP/2 server processing of requests. When
    a ``GOAWAY`` frame is submitted by this load shed point, the counter ``http2.goaway_sent`` will be
    incremented.
- area: router
  change: |
    Added :ref:`request_body_buffer_limit
    <envoy_v3_api_field_config.route.v3.VirtualHost.request_body_buffer_limit>` and
    :ref:`request_body_buffer_limit
    <envoy_v3_api_field_config.route.v3.Route.request_body_buffer_limit>` configuration fields
    to enable buffering of large request bodies beyond connection buffer limits.
- area: otlp_stat_sink
  change: |
    Added support for resource attributes. The stat sink will use the resource attributes configured for the OpenTelemetry tracer via
    :ref:`resource_detectors <envoy_v3_api_field_config.trace.v3.OpenTelemetryConfig.resource_detectors>`.
- area: lua
  change: |
    Added ``virtualHost()`` to the Stream handle API, allowing Lua scripts to retrieve virtual host information. So far, the only method
    implemented is ``metadata()``, allowing Lua scripts to access virtual host metadata scoped to the specific filter name. See
    :ref:`Virtual host object API <config_http_filters_lua_virtual_host_wrapper>` for more details.
- area: ext_authz
  change: |
    Added support for per-route gRPC service override in the ``ext_authz`` HTTP filter. This allows different routes
    to use different external authorization backends by configuring a
    :ref:`grpc_service <envoy_v3_api_field_extensions.filters.http.ext_authz.v3.CheckSettings.grpc_service>`
    in the per-route ``check_settings``. Routes without this configuration continue to use the default
    authorization service.
- area: ext_proc
  change: |
    Added :ref:`status_on_error <envoy_v3_api_field_extensions.filters.http.ext_proc.v3.ExternalProcessor.status_on_error>`
    to the ``ext_proc`` HTTP filter. This allows configuring the HTTP status code returned to the downstream
    client when communication with the external processor fails (e.g., gRPC error). Previously, these cases returned a
    fixed ``500``.
- area: tracing
  change: |
    Added :ref:`trace_context_option <envoy_v3_api_field_config.trace.v3.ZipkinConfig.trace_context_option>` enum
    in the Zipkin tracer config. When set to ``USE_B3_WITH_W3C_PROPAGATION``, the tracer will:
    extract trace information from W3C trace headers when B3 headers are not present (downstream),
    and inject both B3 and W3C trace headers for upstream requests to maximize compatibility.
    The default value ``USE_B3`` maintains backward compatibility with B3-only behavior.
- area: tracing
  change: |
    Enhanced Zipkin tracer with advanced collector configuration via
    :ref:`collector_service <envoy_v3_api_field_config.trace.v3.ZipkinConfig.collector_service>`
    using ``HttpService``. New features include:

    #. **Custom HTTP Headers**: Add headers to collector requests for custom metadata, service identification,
       and collector-specific routing.

    #. **Full URI Parsing**: The ``uri`` field now supports both path-only (``/api/v2/spans``) and
       full URI formats (``https://zipkin-collector.example.com/api/v2/spans``). When using full URIs,
       Envoy automatically extracts hostname and path components - hostname sets the HTTP ``Host`` header,
       and path sets the request path. Path-only URIs fall back to using the cluster name as the hostname.

    When configured, ``collector_service`` takes precedence over legacy configuration fields (``collector_cluster``,
    ``collector_endpoint``, ``collector_hostname``), which will be deprecated in a future release. Legacy configuration
    does not support custom headers or URI parsing.
- area: composite
  change: |
    Allow the composite filter to be configured to insert a filter into the filter chain outside of the decode headers lifecycle phase.
- area: rbac
  change: |
    Switched the IP matcher to use LC-Trie for performance improvements.
- area: tls_inspector
  change: |
    Added dynamic metadata when failing to parse the ``ClientHello``.
- area: matching
  change: |
    Added :ref:`NetworkNamespaceInput
    <envoy_v3_api_msg_extensions.matching.common_inputs.network.v3.NetworkNamespaceInput>` to the
    matcher framework. This input returns the listener address's ``network_namespace_filepath``
    for use with :ref:`filter_chain_matcher
    <envoy_v3_api_field_config.listener.v3.Listener.filter_chain_matcher>`, enabling filter chain
    selection based on the Linux network namespace of the bound socket. On non-Linux platforms,
    the input returns an empty value and connections use the default filter chain.
- area: rbac
  change: |
    Enabled use of :ref:`NetworkNamespaceInput
    <envoy_v3_api_msg_extensions.matching.common_inputs.network.v3.NetworkNamespaceInput>` in the
    network RBAC filter's matcher. This allows RBAC policies to evaluate the Linux network namespace
    of the listening socket via the generic matcher API.
- area: lua
  change: |
    Added ``route()`` to the Stream handle API, allowing Lua scripts to retrieve route information. So far, the only method
    implemented is ``metadata()``, allowing Lua scripts to access route metadata scoped to the specific filter name. See
    :ref:`Route object API <config_http_filters_lua_route_wrapper>` for more details.
- area: cel
  change: |
    Added a new ``%TYPED_CEL%`` formatter command that, unlike ``%CEL%``, can output non-string values (number, boolean, null, etc.)
    when used in formatting contexts that accept non-string values, such as
    :ref:`json_format <envoy_v3_api_field_config.core.v3.SubstitutionFormatString.json_format>`. The new command is introduced
    so as to not break compatibility with the existing command's behavior.
- area: rbac
  change: |
    Enabled use of :ref:`NetworkNamespaceInput
    <envoy_v3_api_msg_extensions.matching.common_inputs.network.v3.NetworkNamespaceInput>` in the
    network and HTTP RBAC filters' matchers. This allows RBAC policies to evaluate the Linux network
    namespace of the listening socket via the generic matcher API.
- area: dynamic_modules
  change: |
    Added a new Logging ABI that allows modules to emit logs in the standard Envoy logging stream under ``dynamic_modules`` ID.
    In the Rust SDK, they are available as ``envoy_log_info``, etc.
- area: http
  change: |
    Added ``upstream_rq_per_cx`` histogram to track requests per connection for monitoring connection reuse efficiency.
- area: http
  change: |
    Added
    :ref:`stream_flush_timeout
    <envoy_v3_api_field_extensions.filters.network.http_connection_manager.v3.HttpConnectionManager.stream_flush_timeout>`
    to allow for configuring a stream flush timeout independently from the stream idle timeout.
- area: http
  change: |
    Added support for header removal based on header key matching. The new
    :ref:`remove_on_match <envoy_v3_api_field_config.common.mutation_rules.v3.HeaderMutation.remove_on_match>`
    allows removing headers that match a specified key pattern. This enables more flexible and
    dynamic header manipulation based on header names.
- area: geoip
  change: |
    Added a new metric ``db_build_epoch`` to track the build timestamp of the MaxMind geolocation database files.
    This can be used to monitor the freshness of the databases currently in use by the filter.
    See `MaxMind-DB build_epoch <https://maxmind.github.io/MaxMind-DB/#build_epoch>`_ for more details.
- area: overload management
  change: |
    Added a new scaled timer type ``HttpDownstreamStreamFlush`` to the overload manager. This allows
    Envoy to scale the periodic timer for flushing downstream responses based on resource pressure.
    The new timer can be configured via the
    :ref:`ScaleTimersOverloadActionConfig <envoy_v3_api_msg_config.overload.v3.ScaleTimersOverloadActionConfig>`.
- area: dynamic_modules
  change: |
    Added support for counters, gauges, histograms, and their vector variants to the dynamic modules API.
- area: dns_resolver
  change: |
    Added :ref:`max_udp_channel_duration
    <envoy_v3_api_field_extensions.network.dns_resolver.cares.v3.CaresDnsResolverConfig.max_udp_channel_duration>`
    configuration field to the c-ares DNS resolver. This allows periodic refresh of the UDP channel
    to help avoid stale socket states and provide better load distribution across UDP ports.
- area: tcp_proxy
  change: |
    Added ``max_downstream_connection_duration_jitter_percentage`` to allow adding a jitter to the max downstream connection duration.
    This can be used to avoid thundering herd problems with many clients being disconnected and possibly reconnecting at the same time.

deprecated:<|MERGE_RESOLUTION|>--- conflicted
+++ resolved
@@ -110,18 +110,13 @@
     4MB could be encoded, which most upstream grpc services would, by default, treat as an error.
 - area: ext_authz
   change: |
-<<<<<<< HEAD
-    Check the request header count after applying mutations is <= the configured limit and reject
-    the response if not.
+    Check the request header count & size in kb after applying mutations is <= the configured limits
+    and reject the response if not.
 - area: ext_proc
   change: |
     Added new logging bit processing_effect to ExtProcLoggingInfo Filter State to track mutation events per GRPC call. Proccessing_event 
     can be either None, ContentModified, ContinueAndReplace or ImmediateResponse. The default is None except processing mode 
     FULL_DUPLEX_STREAMED whose defualt is Content Modified.
-=======
-    Check the request header count & size in kb after applying mutations is <= the configured limits
-    and reject the response if not.
->>>>>>> 9fb671f6
 
 bug_fixes:
 # *Changes expected to improve the state of the world and are unlikely to have negative effects*

--- conflicted
+++ resolved
@@ -276,17 +276,14 @@
 - area: tracing
   change: |
     Added support to configure a Dynatrace sampler for the OpenTelemetry tracer.
-<<<<<<< HEAD
+- area: tracing
+  change: |
+    Added User-Agent header to OTLP trace exporters according to the OpenTelemetry specification.
 - area: jwt_authn
   change: |
     Added
     :ref:`subjects <envoy_v3_api_field_extensions.filters.http.jwt_authn.v3.JwtProvider.subjects>` to allow restrictions
     of subjects a ``JwtProvider`` can assert.
-=======
-- area: tracing
-  change: |
-    Added User-Agent header to OTLP trace exporters according to the OpenTelemetry specification.
->>>>>>> 517f253b
 
 deprecated:
 - area: listener

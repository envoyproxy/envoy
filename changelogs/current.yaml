date: Pending

behavior_changes:
# *Changes that are expected to cause an incompatibility if applicable; deployment changes are likely required*
- area: build
  change: |
    official released binary is now built on Ubuntu 20.04, requires glibc >= 2.30.
- area: http
  change: |
    Envoy no longer adds ``content-length: 0`` header when proxying UPGRADE requests without ``content-length`` and ``transfer-encoding`` headers.
    This behavior change can be reverted by setting the ``envoy.reloadable_features.http_skip_adding_content_length_to_upgrade`` runtime flag to false.
- area: tls
  change: |
    Change TLS and QUIC transport sockets to support asynchronous cert validation extension. This behavior change can be reverted by setting runtime guard ``envoy.reloadable_features.tls_async_cert_validation`` to false.

minor_behavior_changes:
# *Changes that may cause incompatibilities for some users, but should not for most*
- area: resource_monitors
  change: |
    changed behavior of the fixed heap monitor to count pages allocated to TCMalloc as free memory if it's not used by Envoy. This change can be reverted temporarily by setting the runtime guard ``envoy.reloadable_features.do_not_count_mapped_pages_as_free`` to true.
- area: prometheus_stats
  change: |
    removed blank line for being compatible with OpenMetrics.

bug_fixes:
# *Changes expected to improve the state of the world and are unlikely to have negative effects*
- area: transport_socket
  change: |
    fixed a bug that prevented the tcp stats to be retrieved when running on kernels different than the kernel where Envoy was built.

removed_config_or_runtime:
# *Normally occurs at the end of the* :ref:`deprecation period <deprecated>`
- area: auto_config
  change: |
    removed ``envoy.reloadable_features.correctly_validate_alpn`` and legacy code paths.
- area: grpc
  change: |
    remove ``envoy.reloadable_features.enable_grpc_async_client_cache`` and legacy code paths.
- area: hcm
  change: |
    removed ``envoy.reloadable_features.handle_stream_reset_during_hcm_encoding`` and legacy code paths.
- area: http
  change: |
    removed ``envoy.reloadable_features.proxy_120_103`` and legacy code paths.
- area: http
  change: |
    removed ``envoy.reloadable_features.http2_allow_capacity_increase_by_settings`` and legacy code paths.
- area: http
  change: |
    removed ``envoy.reloadable_features.sanitize_http_header_referer`` and legacy code paths.
- area: lightstep
  change: |
    removed the Lightstep tracer integration, making way for the native OpenTelemetry integration.
- area: listener
  change: |
    removed ``envoy.reloadable_features.internal_address`` and legacy code paths.
- area: router
  change: |
    removed ``envoy.reloadable_features.update_expected_rq_timeout_on_retry`` and legacy code paths.

new_features:
- area: http
  change: |
    added default-false ``envoy.reloadable_features.http1_use_balsa_parser`` for experimental BalsaParser.
- area: dns_resolver
  change: |
    added DNS stats for c-ares DNS resolver. Detailed documentation is available :ref:`here <arch_overview_dns_resolution>`.
- area: gzip
  change: |
    added support for :ref:`max_inflate_ratio<envoy_v3_api_msg_extensions.compression.gzip.decompressor.v3.Gzip>`.
- area: build
  change: |
    official released binary is now built on Ubuntu 20.04, requires glibc >= 2.30.
- area: listener
  change: |
    added multiple listening addresses in single listener. :ref:`listener additional addresses<envoy_v3_api_field_config.listener.v3.Listener.additional_addresses>`.
- area: thrift
  change: |
    added stats for downstream connection close to detect SR drop.
- area: cors
  change: |
    added support for cors PNA. This behavioral change can be temporarily reverted by setting runtime guard ``envoy_reloadable_features_cors_private_network_access`` to false. More details refer to https://developer.chrome.com/blog/private-network-access-preflight.
- area: upstream
  change: |
    added a filter state object to control the destination address in :ref:`ORIGINAL_DST clusters <arch_overview_load_balancing_types_original_destination_request_header_filter_state>`.
<<<<<<< HEAD
- area: access_log
  change: |
    added support for number values in Substitution format string in json_format
=======
- area: health check
  change: |
    added :ref:`method <envoy_v3_api_field_config.core.v3.HealthCheck.HttpHealthCheck.method>` support to configure http health check http method.
- area: access_log
  change: |
    updated command operator ``%GRPC_STATUS%`` to suppoprt the snake case.
>>>>>>> a866dceb

deprecated:<|MERGE_RESOLUTION|>--- conflicted
+++ resolved
@@ -82,18 +82,15 @@
     added support for cors PNA. This behavioral change can be temporarily reverted by setting runtime guard ``envoy_reloadable_features_cors_private_network_access`` to false. More details refer to https://developer.chrome.com/blog/private-network-access-preflight.
 - area: upstream
   change: |
-    added a filter state object to control the destination address in :ref:`ORIGINAL_DST clusters <arch_overview_load_balancing_types_original_destination_request_header_filter_state>`.
-<<<<<<< HEAD
-- area: access_log
-  change: |
-    added support for number values in Substitution format string in json_format
-=======
+    added a filter state object to control the destination address in :ref:`ORIGINAL_DST clusters <arch_overview_load_balancing_types_original_destination_request_header_filter_state>`. 
 - area: health check
   change: |
     added :ref:`method <envoy_v3_api_field_config.core.v3.HealthCheck.HttpHealthCheck.method>` support to configure http health check http method.
 - area: access_log
   change: |
     updated command operator ``%GRPC_STATUS%`` to suppoprt the snake case.
->>>>>>> a866dceb
+- area: access_log
+  change: |
+    added support for number values in Substitution format string in json_format
 
 deprecated:
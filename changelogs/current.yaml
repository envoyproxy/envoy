--- conflicted
+++ resolved
@@ -414,20 +414,17 @@
     Added :ref:`strip_failure_response
     <envoy_v3_api_field_extensions.filters.http.jwt_authn.v3.JwtAuthentication.strip_failure_response>`
     to allow stripping the failure response details from the JWT authentication filter.
-<<<<<<< HEAD
 - area: ext_authz
   change: |
     Added config field
     :ref:`filter_metadata <envoy_v3_api_field_extensions.filters.http.ext_authz.v3.ExtAuthz.filter_metadata>`
     for injecting arbitrary data to the filter state for logging.
-=======
 - area: tls
   change: |
     added support to match against ``OtherName`` SAN Type under :ref:`match_typed_subject_alt_names
     <envoy_v3_api_field_extensions.transport_sockets.tls.v3.CertificateValidationContext.match_typed_subject_alt_names>`.
     An additional field ``oid`` is added to :ref:`SubjectAltNameMatcher
     <envoy_v3_api_msg_extensions.transport_sockets.tls.v3.SubjectAltNameMatcher>` to support this change.
->>>>>>> 3feff04e
 
 deprecated:
 - area: tracing

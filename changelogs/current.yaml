date: Pending

behavior_changes:
# *Changes that are expected to cause an incompatibility if applicable; deployment changes are likely required*
- area: wasm
  change: |
    The route cache will not be cleared by default if the wasm extension modified the request headers and
    the ABI version of wasm extension is larger then 0.2.1.
- area: wasm
  change: |
    Remove previously deprecated xDS attributes from ``get_property``, use ``xds`` attributes instead.
- area: http
  change: |
    RFC1918 addresses are no longer considered to be internal addresses by default. This addresses a security
    issue for Envoy's in multi-tenant mesh environments. Please explicit set
    :ref:`internal_address_config
    <envoy_v3_api_field_extensions.filters.network.http_connection_manager.v3.HttpConnectionManager.internal_address_config>`
    to retain the prior behavior.
    This change can be temporarily reverted by setting runtime guard
    ``envoy.reloadable_features.explicit_internal_address_config`` to ``false``.
- area: http
  change: |
    Added streaming shadow functionality. This allows for streaming the shadow request in parallel with the original request
    rather than waiting for the original request to complete. This allows shadowing requests larger than the buffer limit,
    but also means shadowing may take place for requests which are canceled mid-stream. This behavior change can be
    temporarily reverted by flipping  ``envoy.reloadable_features.streaming_shadow`` to false.


minor_behavior_changes:
# *Changes that may cause incompatibilities for some users, but should not for most*
- area: access_log
  change: |
    New implementation of the JSON formatter will be enabled by default.
    The :ref:`sort_properties <envoy_v3_api_field_config.core.v3.JsonFormatOptions.sort_properties>` field will
    be ignored in the new implementation because the new implementation always sorts properties. And the new implementation
    will always keep the value type in the JSON output. For example, the duration field will always be rendered as a number
    instead of a string.
    This behavior change could be disabled temporarily by setting the runtime
    ``envoy.reloadable_features.logging_with_fast_json_formatter`` to false.
- area: xds
  change: |
    A minor delta-xDS optimization that avoids copying resources when ingesting them was introduced.
    No impact to the behavior is expected, but a runtime flag was added as this may impact config-ingestion
    related extensions (e.g., custom-config-validators, config-tracker), as the order of the elements passed
    to the callback functions may be different. This change can be temporarily reverted
    by setting ``envoy.reloadable_features.xds_prevent_resource_copy`` to ``false``.
- area: formatter
  change: |
    The NaN and Infinity values of float will be serialized to ``null`` and ``"inf"`` respectively in the
    metadata (``DYNAMIC_METADATA``, ``CLUSTER_METADATA``, etc.) formatter.
- area: sds
  change: |
    Relaxed the backing cluster validation for Secret Discovery Service(SDS). Currently, the cluster that supports SDS,
    needs to be a primary cluster i.e. a non-EDS cluster defined in bootstrap configuration. This change relaxes that
    restriction i.e. SDS cluster can be a dynamic cluster. This change is enabled by default, and can be reverted by setting
    the runtime flag ``envoy.restart_features.skip_backing_cluster_check_for_sds`` to ``false``.
- area: http
  change: |
    If the :ref:`pack_trace_reason <envoy_v3_api_field_extensions.request_id.uuid.v3.UuidRequestIdConfig.pack_trace_reason>`
    is set to false, Envoy will not parse the trace reason from the ``x-request-id`` header to ensure reads and writes of
    trace reason be consistant.
    If the :ref:`pack_trace_reason <envoy_v3_api_field_extensions.request_id.uuid.v3.UuidRequestIdConfig.pack_trace_reason>`
    is set to true and external ``x-request-id`` value is used, the trace reason in the external request id will not
    be trusted and will be cleared.
- area: oauth2
  change: |
    :ref:`use_refresh_token <envoy_v3_api_field_extensions.filters.http.oauth2.v3.OAuth2Config.use_refresh_token>`
    is now enabled by default. This behavioral change can be temporarily reverted by setting runtime guard
    ``envoy.reloadable_features.oauth2_use_refresh_token`` to false.
- area: quic
  change: |
    Enable UDP GRO in QUIC client connections by default. This behavior can be reverted by setting
    the runtime guard ``envoy.reloadable_features.prefer_quic_client_udp_gro`` to false.
- area: scoped_rds
  change: |
    The :ref:`route_configuration <envoy_v3_api_field_config.route.v3.ScopedRouteConfiguration.route_configuration>` field
    is supported when the ``ScopedRouteConfiguration`` resource is delivered via SRDS.
- area: http
  change: |
    Local replies now traverse the filter chain if 1xx headers have been sent to the client. This change can be reverted
    by setting the runtime guard ``envoy.reloadable_features.local_reply_traverses_filter_chain_after_1xx`` to false.
<<<<<<< HEAD
- area: cluster
  change: |
      Clusters can no longer use unregistered extension types in
      :ref:`cluster_type<envoy_v3_api_field_config.cluster.v3.Cluster.cluster_type>`.
- area: cluster
  change: |
      Clusters factories are registered by configuration type for
      :ref:`cluster_type<envoy_v3_api_field_config.cluster.v3.Cluster.cluster_type>`
      and will use configuration type to lookup the corresponding factory when available.
=======
- area: dns
  change: |
    Patched c-ares to address CVE-2024-25629.

>>>>>>> a3fbd36c
bug_fixes:
# *Changes expected to improve the state of the world and are unlikely to have negative effects*
- area: lrs
  change: |
    Fixes errors stat being incremented and warning log spamming for LoadStatsReporting graceful stream close.
- area: tls
  change: |
    Support operations on IP SANs when the IP version is not supported by the host operating system, for example
    an IPv6 SAN can now be used on a host not supporting IPv6 addresses.
- area: scoped_rds
  change: |
    Fixes scope key leak and spurious scope key conflicts when an update to an SRDS resource changes the key.
- area: stats ads grpc
  change: |
    Fixed metric for ADS disconnection counters using Google GRPC client. This extracts the GRPC client prefix specified
    in the :ref:`google_grpc <envoy_v3_api_field_config.core.v3.GrpcService.google_grpc>` resource used for ADS, and adds
    that as a tag ``envoy_google_grpc_client_prefix`` to the Prometheus stats.
- area: access_log
  change: |
    Relaxed the restriction on SNI logging to allow the ``_`` character, even if
    ``envoy.reloadable_features.sanitize_sni_in_access_log`` is enabled.
- area: DNS
  change: |
    Fixed bug where setting ``dns_jitter <envoy_v3_api_field_config.cluster.v3.Cluster.dns_jitter>`` to large values caused Envoy Bug
    to fire.
- area: original_ip_detection custom header extension
  change: |
    Reverted :ref:`custom header
    <envoy_v3_api_msg_extensions.http.original_ip_detection.custom_header.v3.CustomHeaderConfig>` extension to its
    original behavior by disabling automatic XFF header appending that was inadvertently introduced in PR #31831.
- area: tracers
  change: |
    Avoid possible overflow when setting span attributes in Dynatrace sampler.
- area: load_balancing
  change: |
    Fixed default host weight calculation of :ref:`client_side_weighted_round_robin
    <envoy_v3_api_msg_extensions.load_balancing_policies.client_side_weighted_round_robin.v3.ClientSideWeightedRoundRobin>`
    to properly handle even number of valid host weights.

removed_config_or_runtime:
# *Normally occurs at the end of the* :ref:`deprecation period <deprecated>`
- area: router
  change: |
    Removed runtime guard ``envoy_reloadable_features_send_local_reply_when_no_buffer_and_upstream_request``.
- area: load balancing
  change: |
    Removed runtime guard ``envoy.reloadable_features.edf_lb_host_scheduler_init_fix`` and legacy code paths.
- area: load balancing
  change: |
    Removed runtime guard ``envoy.reloadable_features.edf_lb_locality_scheduler_init_fix`` and legacy code paths.
- area: grpc
  change: |
    Removed runtime guard ``envoy.reloadable_features.validate_grpc_header_before_log_grpc_status``.
- area: http
  change: |
    Removed runtime flag ``envoy.reloadable_features.http_route_connect_proxy_by_default`` and legacy code paths.
- area: http2
  change: |
    Removed runtime flag ``envoy.reloadable_features.defer_processing_backedup_streams`` and legacy code paths.
- area: dns
  change: |
    Removed runtime flag ``envoy.reloadable_features.dns_reresolve_on_eai_again`` and legacy code paths.
- area: quic
  change: |
    Removed runtime flag ``envoy.restart_features.quic_handle_certs_with_shared_tls_code`` and legacy code paths.
- area: upstream
  change: |
    Removed runtime flag ``envoy.restart_features.allow_client_socket_creation_failure`` and legacy code paths.
- area: upstream
  change: |
    Removed runtime flag ``envoy.reloadable_features.exclude_host_in_eds_status_draining``.

new_features:
- area: wasm
  change: |
    Added the wasm vm reload support to reload wasm vm when the wasm vm is failed with runtime errors. See
    :ref:`failure_policy <envoy_v3_api_field_extensions.wasm.v3.PluginConfig.failure_policy>` for more details.
    The ``FAIL_RELOAD`` reload policy will be used by default.
- area: aws_request_signing
  change: |
    Added an optional field :ref:`credential_provider
    <envoy_v3_api_field_extensions.filters.http.aws_request_signing.v3.AwsRequestSigning.credential_provider>`
    to the AWS request signing filter to explicitly specify a source for AWS credentials.
- area: tls
  change: |
    Added support for P-384 and P-521 curves for TLS server certificates.
- area: tls
  change: |
    Added an :ref:`option
    <envoy_v3_api_field_extensions.transport_sockets.tls.v3.UpstreamTlsContext.auto_host_sni>` to change the upstream
    SNI to the configured hostname for the upstream.
- area: tls
  change: |
    Added an :ref:`option
    <envoy_v3_api_field_extensions.transport_sockets.tls.v3.UpstreamTlsContext.auto_sni_san_validation>` to validate
    the upstream server certificate SANs against the actual SNI value sent, regardless of the method of configuring SNI.
- area: xds
  change: |
    Added support for ADS replacement by invoking ``xdsManager().setAdsConfigSource()`` with a new config source.
- area: wasm
  change: |
    added ``clear_route_cache`` foreign function to clear the route cache.
- area: access_log
  change: |
    Added %DOWNSTREAM_LOCAL_EMAIL_SAN%, %DOWNSTREAM_PEER_EMAIL_SAN%, %DOWNSTREAM_LOCAL_OTHERNAME_SAN% and
    %DOWNSTREAM_PEER_OTHERNAME_SAN% substitution formatters.
- area: access_log
  change: |
    Added support for logging upstream connection establishment duration in the
    :ref:`%COMMON_DURATION% <config_access_log_format_common_duration>` access log
    formatter operator. The following time points were added: ``%US_CX_BEG%``,
    ``%US_CX_END%``, ``%US_HS_END%``.
- area: access log
  change: |
    Added fields for :ref:`DOWNSTREAM_DIRECT_LOCAL_ADDRESS and DOWNSTREAM_DIRECT_LOCAL_ADDRESS_WITHOUT_PORT <config_access_log_format>`.
- area: quic
  change: |
    Added :ref:`QUIC stats debug visitor <envoy_v3_api_msg_extensions.quic.connection_debug_visitor.quic_stats.v3.Config>` to
    get more stats from the QUIC transport.
- area: http_inspector
  change: |
    Added default-false ``envoy.reloadable_features.http_inspector_use_balsa_parser`` for HttpInspector to use BalsaParser.
- area: overload
  change: |
    Added support for scaling :ref:`max connection duration
    <envoy_v3_api_enum_value_config.overload.v3.ScaleTimersOverloadActionConfig.TimerType.HTTP_DOWNSTREAM_CONNECTION_MAX>`.
    This can be used to reduce the max connection duration in response to overload.
- area: tracers
  change: |
    Set resource ``telemetry.sdk.*`` and scope ``otel.scope.name|version`` attributes for the OpenTelemetry tracer.
- area: lua
  change: |
    Added ssl :ref:`parsedSubjectPeerCertificate() <config_http_filters_lua_parsed_name>` API.
- area: lua cluster specifier
  change: |
    Added ability for a Lua script to query clusters for current requests and connections.
- area: lua
  change: |
    Added :ref:`downstreamDirectLocalAddress() <config_http_filters_lua_stream_info_downstream_direct_local_address>`
    method to the Stream info object API.
- area: udp_proxy
  change: |
    Added support for dynamic cluster selection in UDP proxy. The cluster can be set by one of the session filters
    by setting a per-session state object under the key ``envoy.udp_proxy.cluster``.
- area: CEL-attributes
  change: |
    Added :ref:`attribute <arch_overview_attributes>` ``upstream.request_attempt_count``
    to get the number of times a request is attempted upstream.
- area: ip-tagging
  change: |
    Adds support for specifying an alternate header
    :ref:`ip_tag_header <envoy_v3_api_field_extensions.filters.http.ip_tagging.v3.IPTagging.ip_tag_header>`
    for appending IP tags via ip-tagging filter instead of using the default header ``x-envoy-ip-tags``.
- area: c-ares
  change: |
    added two new options to c-ares resolver for configuring custom timeouts and tries while resolving DNS
    queries. Custom timeouts could be configured by specifying :ref:`query_timeout_seconds
    <envoy_v3_api_field_extensions.network.dns_resolver.cares.v3.CaresDnsResolverConfig.query_timeout_seconds>` and
    custom tries could be configured by specifying :ref:`query_tries
    <envoy_v3_api_field_extensions.network.dns_resolver.cares.v3.CaresDnsResolverConfig.query_tries>`.
- area: rbac
  change: |
    added :ref:`sourced_metadata <envoy_v3_api_field_config.rbac.v3.Permission.sourced_metadata>` which allows
    specifying an optional source for the metadata to be matched in addition to the metadata matcher.
- area: c-ares
  change: |
    added nameserver rotation option to c-ares resolver. When enabled via :ref:rotate_nameservers
    <envoy_v3_api_field_extensions.network.dns_resolver.cares.v3.CaresDnsResolverConfig.rotate_nameservers>, this
    performs round-robin selection of the configured nameservers for each resolution to help distribute query load.
- area: access_log
  change: |
    Added support for :ref:`%UPSTREAM_HOST_NAME_WITHOUT_PORT% <config_access_log_format_upstream_host_name_without_port>`
    for the upstream host identifier without the port value.
- area: udp_proxy
  change: |
    Added support for coexistence of dynamic and static clusters in the same udp proxy, so we can use dynamic clusters
    for some sessions by setting a per-session state object under the key ``envoy.upstream.dynamic_host`` and routing
    to dynamic cluster, and we can use static clusters for other sessions by setting a per-session state object under
    the key ``envoy.udp_proxy.cluster`` without setting ``envoy.upstream.dynamic_host``.
- area: ext_authz
  change: |
    added filter state field latency_us, bytesSent and bytesReceived access for CEL and logging.
- area: sni_dynamic_forward_proxy
  change: |
    Added support in SNI dynamic forward proxy for saving the resolved upstream address in the filter state.
    The state is saved with the key ``envoy.stream.upstream_address``.
- area: lua
  change: |
    Added a new ``setUpstreamOverrideHost()`` which could be used to set the given host as the upstream host for the
    current request.

deprecated:
- area: rbac
  change: |
    metadata :ref:`metadata <envoy_v3_api_field_config.rbac.v3.Permission.metadata>` is now deprecated in the
    favor of :ref:`sourced_metadata <envoy_v3_api_field_config.rbac.v3.Permission.sourced_metadata>`.
- area: cluster
  change: |
    `DNS-related fields in :ref:`Cluster <envoy_v3_api_msg_config.cluster.v3.Cluster> are deprecated when using
    strict and logical dns clusters. Instead, use the :ref:`cluster_type <envoy_v3_api_field_config.cluster.v3.Cluster.cluster_type`
    extension point with :ref:`typed_config<envoy_v3_api_field_config.cluster.v3.Cluster.CustomClusterType.typed_config>` of type
    :ref:`DnsCluster <envoy_v3_api_msg_extensions.clusters.dns.v3.DnsCluster>`.<|MERGE_RESOLUTION|>--- conflicted
+++ resolved
@@ -79,7 +79,6 @@
   change: |
     Local replies now traverse the filter chain if 1xx headers have been sent to the client. This change can be reverted
     by setting the runtime guard ``envoy.reloadable_features.local_reply_traverses_filter_chain_after_1xx`` to false.
-<<<<<<< HEAD
 - area: cluster
   change: |
       Clusters can no longer use unregistered extension types in
@@ -89,12 +88,9 @@
       Clusters factories are registered by configuration type for
       :ref:`cluster_type<envoy_v3_api_field_config.cluster.v3.Cluster.cluster_type>`
       and will use configuration type to lookup the corresponding factory when available.
-=======
 - area: dns
   change: |
     Patched c-ares to address CVE-2024-25629.
-
->>>>>>> a3fbd36c
 bug_fixes:
 # *Changes expected to improve the state of the world and are unlikely to have negative effects*
 - area: lrs

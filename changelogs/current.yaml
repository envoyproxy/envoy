--- conflicted
+++ resolved
@@ -190,15 +190,6 @@
     Added :ref:`access_log <envoy_v3_api_field_extensions.filters.udp.dns_filter.v3.DnsFilterConfig.access_log>` for DNS filter.
 - area: quic
   change: |
-<<<<<<< HEAD
-    Add a new quic configuration field, 'max_sessions_per_event_loop', to QuicProtocolOptions in Envoy listener.
-    This allows tuning the maximum number of new QUIC sessions created within a single event loop.
-    The default value is 16, preserving the previous hardcoded limit.
-- area: aws
-  change: |
-    Added new feature ``match_included_headers`` to the request signing extension, that allows for a positive header match and
-    excludes all other non-SigV4-required headers.
-=======
     Added QUIC protocol option :ref:`max_sessions_per_event_loop
     <envoy_v3_api_field_config.listener.v3.QuicProtocolOptions.max_sessions_per_event_loop>` to limit the maximum
     number of new QUIC sessions created per event loop. The default is 16, preserving the previous hardcoded limit.
@@ -217,6 +208,9 @@
   change: |
     Added runtime guard ``envoy.reloadable_features.report_load_when_rq_active_is_non_zero``.
     When enabled, LRS continues to send locality_stats reoprt to config server when there is no request_issued in the poll cycle.
->>>>>>> 7091d0a8
+- area: aws
+  change: |
+    Added new feature ``match_included_headers`` to the request signing extension, that allows for a positive header match and
+    excludes all other non-SigV4-required headers.
 
 deprecated:
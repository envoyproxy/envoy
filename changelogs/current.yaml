--- conflicted
+++ resolved
@@ -168,12 +168,6 @@
     the number of requests per I/O cycle is configured and an HTTP decoder filter that pauses filter chain is present. This behavior
     can be reverted by setting the runtime guard ``envoy.reloadable_features.use_filter_manager_state_for_downstream_end_stream``
     to false.
-<<<<<<< HEAD
-- area: dynamic_forward_proxy
-  change: |
-    Fixed a bug where DFP sub-cluster gets removed due to CDS update and doesn't gets recreated. This behavior can be reverted by
-    setting the runtime guard ``envoy.reloadable_features.avoid_dfp_cluster_removal_on_cds_update`` to false.
-=======
 - area: upstream
   change: |
     Fixed a bug using hard coded drop category when reporting drop_overload stats to the load report service.
@@ -209,7 +203,10 @@
 - area: tracing
   change: |
     Fixed a bug where the OpenTelemetry tracer exports the OTLP request even when no spans are present.
->>>>>>> e3ed5a7a
+- area: dynamic_forward_proxy
+  change: |
+    Fixed a bug where DFP sub-cluster gets removed due to CDS update and doesn't gets recreated. This behavior can be reverted by
+    setting the runtime guard ``envoy.reloadable_features.avoid_dfp_cluster_removal_on_cds_update`` to false.
 
 removed_config_or_runtime:
 # *Normally occurs at the end of the* :ref:`deprecation period <deprecated>`

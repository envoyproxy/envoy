date: Pending

behavior_changes:
# *Changes that are expected to cause an incompatibility if applicable; deployment changes are likely required*
- area: http
  change: |
    Remove the hop by hop TE header from downstream request headers if it's not set to ``trailers``, else keep it. This change can be
    temporarily reverted by setting ``envoy.reloadable_features.sanitize_te`` to false.
- area: stats
  change: |
    The runtime flag ``envoy.reloadable_features.enable_include_histograms`` is now enabled by default.
    This causes the ``includeHistogram()`` method on ``Stats::SinkPredicates`` to filter histograms to
    be flushed to stat sinks.
- area: http2
  change: |
    Changes the default value of ``envoy.reloadable_features.http2_use_oghttp2`` to ``false``. This changes the codec used for HTTP/2
    requests and responses. A number of users have reported issues with oghttp2 including issue 32611 and issue 32401 This behavior
    can be reverted by setting the feature to ``true``.

minor_behavior_changes:
# *Changes that may cause incompatibilities for some users, but should not for most*
- area: sockets
  change: |
    Failure to create an upstream socket should now result in clean connection failure rather than failing a release assert. This behavior
    can be temporarily reverted by setting runtime feature ``envoy.restart_features_.allow_client_socket_creation_failure`` to false.
- area: adaptive concurrency filter stats
  change: |
    Multiply the gradient value stat by 1000 to make it more granular (values will range between 500 and 2000).
- area: quic
  change: |
    :ref:`Server preferred address <envoy_v3_api_field_config.listener.v3.QuicProtocolOptions.server_preferred_address_config>` is
    now sent to non-quiche quic clients when configured. This behavior can be disabled with runtime flag
    ``envoy.reloadable_features.quic_send_server_preferred_address_to_all_clients``.
- area: dns
  change: |
    Allowing <envoy_v3_api_field_extensions.common.dynamic_forward_proxy.v3.DnsCacheConfig.dns_min_refresh_rate>` to go as low as 1s.
- area: upstream
  change: |
    Upstream now excludes hosts set to ``DRAINING`` state via EDS from load balancing and panic routing
    threshold calculation. This feature can be disabled by setting
    ``envoy.reloadable_features.exclude_host_in_eds_status_draining`` to false.
- area: golang
  change: |
    Change ``RegisterHttpFilterConfigFactoryAndParser`` to ``RegisterHttpFilterFactoryAndConfigParser``.
- area: QUIC
  change: |
    Port migration is default turned off. QUIC client connections will no longer attempt to migrate to a new port when connections
    is degrading. Can be manually turned on via
    :ref:`port_migration <envoy_v3_api_field_config.core.v3.QuicProtocolOptions.num_timeouts_to_trigger_port_migration>`.
- area: QUIC
  change: |
    Make each upstream connection to read as many as 32 packets in each event loop. This feature can be disabled by setting
    ``envoy.reloadable_features.quic_upstream_reads_fixed_number_packets`` to false.
- area: aws
  change: |
    AWS region string is now retrieved from environment and profile consistently within aws_request_signer and
    grpc_credentials/aws_iam extensions. Region field in aws_request_signer is now optional, explicitly configured
    xDS region will take preference. aws_request_signer documentation now reflects the region chain.
- area: http
  change: |
    Enable obsolete line folding in BalsaParser (for behavior parity with http-parser, the
    previously used HTTP/1 parser).
- area: proxy status
  change: |
    Add more conversion in the proxy status utility. It can be disabled by the runtime guard
    ``envoy.reloadable_features.proxy_status_mapping_more_core_response_flags``.
- area: http2
  change: |
    Simplifies integration with the codec by removing translation between nghttp2 callbacks and Http2VisitorInterface events.
    Guarded by ``envoy.reloadable_features.http2_skip_callback_visitor``.

bug_fixes:
# *Changes expected to improve the state of the world and are unlikely to have negative effects*
- area: http3_upstream
  change: |
    Fixing a bug with HTTP/3 upstream using a non-threadsafe cache cross-thread. Bumping HTTP/3 support down
    to alpha as the severity of this bug indicates it is both not in use and not GA quality code.
- area: tracers
  change: |
    use unary RPC calls for OpenTelemetry trace exports, rather than client-side streaming connections.
- area: stateful_session
  change: |
    Support 0 TTL for proto-encoded cookies, which disables cookie expiration by Envoy.
- area: load balancing
  change: |
    Added randomization in locality load-balancing initialization. This helps desynchronizing Envoys across
    a fleet by randomizing the scheduler starting point. This can be temporarily reverted by setting runtime guard
    ``envoy.reloadable_features.edf_lb_locality_scheduler_init_fix`` to false.
- area: load balancing
  change: |
    Added randomization in host load-balancing initialization. This helps desynchronizing Envoys across
    a fleet by randomizing the scheduler starting point. This can be temporarily reverted by setting runtime guard
    ``envoy.reloadable_features.edf_lb_host_scheduler_init_fix`` to false.
- area: UDP and TCP tunneling
  change: |
    fixed a bug where second HTTP response headers received would cause Envoy to crash in cases where
    ``propagate_response_headers`` and retry configurations are enabled at the same time, and an upstream
    request is retried multiple times.
- area: xds
  change: |
    Reject xDS configurations where the rate-limit's :ref:`fill_rate <envoy_v3_api_field_config.core.v3.RateLimitSettings.fill_rate>`
    is set to Infinity or NaN.
- area: tracing
  change: |
    Prevent Envoy from crashing at start up when the OpenTelemetry environment resource detector cannot detect any attributes.
- area: proxy protocol
  change: |
    Fixed a crash when Envoy is configured for PROXY protocol on both a listener and cluster, and the listener receives
    a PROXY protocol header with address type LOCAL (typically used for health checks).
- area: url matching
  change: |
    Fixed excessive CPU utilization when using regex URL template matcher.
- area: http
  change: |
    Fixed crash when HTTP request idle and per try timeouts occurs within backoff interval.
- area: quic
  change: |
    Fixed crash bug with QUIC upstream + X.509v1 certificates.
- area: proxy_protocol
  change: |
    Fix crash due to uncaught exception when the operating system does not support an address type (such as IPv6) that is
    received in a proxy protocol header. Connections will instead be dropped/reset.
- area: proxy_protocol
  change: |
    Fixed a bug where TLVs with non utf8 characters were inserted as protobuf values into filter metadata circumventing
    ext_authz checks when ``failure_mode_allow`` is set to ``true``.
- area: tls
  change: |
    Fix crash due to uncaught exception when the operating system does not support an address type (such as IPv6) that is
    received in an mTLS client cert IP SAN. These SANs will be ignored. This applies only when using formatter
    ``%DOWNSTREAM_PEER_IP_SAN%``.
- area: tcp_proxy
  change: |
    When tunneling TCP over HTTP, closed the downstream connection (for writing only) when upstream trailers are read
    to support half close semantics during TCP tunneling.
    This behavioral change can be temporarily reverted by setting runtime guard
    ``envoy.reloadable_features.tcp_tunneling_send_downstream_fin_on_upstream_trailers`` to false.
- area: jwt_authn
  change: |
    Fixed JWT extractor, which concatenated headers with a comma, resultig in invalid tokens.
- area: router
  change: |
    Fix a timing issue when upstream requests are empty when decoding data and send local reply when that happens. This is
    controlled by ``envoy_reloadable_features_send_local_reply_when_no_buffer_and_upstream_request``.
- area: deps
  change: |
    Updated QUICHE dependencies to incorporate fixes for https://github.com/envoyproxy/envoy/issues/32401.
- area: tracing
  change: |
    Dynatrace resource detector: Only log warning message when no enrichment attributes are found.
- area: oauth
  change: |
    When performing a token refresh and forwarding tokens upstream, replace existing token cookies rather than appending as
    another Cookie header.

removed_config_or_runtime:
# *Normally occurs at the end of the* :ref:`deprecation period <deprecated>`
- area: http
  change: |
    Removed ``envoy.reloadable_features.allow_absolute_url_with_mixed_scheme`` runtime flag and legacy code paths.
- area: active health check
  change: |
    Removed ``envoy.reloadable_features.keep_endpoint_active_hc_status_on_locality_update`` runtime flag and legacy code paths.
- area: http1
  change: |
    Removed ``envoy.reloadable_features.http1_allow_codec_error_response_after_1xx_headers`` runtime flag and legacy code paths.
- area: overload manager
  change: |
    removed ``envoy.reloadable_features.overload_manager_error_unknown_action`` and legacy code paths.
- area: http
  change: |
    Removed ``envoy_reloadable_features_append_xfh_idempotent`` runtime flag and legacy code paths.
- area: resource_monitors
  change: |
    removed ``envoy.reloadable_features.count_unused_mapped_pages_as_free`` runtime flag  and legacy code paths.
- area: aws
  change: |
    Removed ``envoy.reloadable_features.enable_aws_credentials_file`` runtime flag and legacy code paths.
- area: upstream
  change: |
    removed ``envoy_reloadable_features_initialize_upstream_filters`` and legacy code paths.

new_features:
- area: ext_proc
  change: |
    Added
    :ref:`grpc_initial_metadata <envoy_v3_api_field_extensions.filters.http.ext_proc.v3.ExtProcOverrides.grpc_initial_metadata>`
    config API to allow extending inherited metadata from
    :ref:`ExternalProcessor.grpc_service <envoy_v3_api_field_extensions.filters.http.ext_proc.v3.ExternalProcessor.grpc_service>`
    and
    :ref:`ExtProcOverrides.grpc_service <envoy_v3_api_field_extensions.filters.http.ext_proc.v3.ExtProcOverrides.grpc_service>`
    with the new or updated values.
- area: aws_request_signing
  change: |
    Update ``aws_request_signing`` filter to support use as an upstream HTTP filter. This allows successful calculation of
    signatures after the forwarding stage has completed, particularly if the path element is modified.
- area: aws_lambda
  change: |
    Update ``aws_lambda`` filter to support use as an upstream HTTP filter. This allows successful calculation of
    signatures after the forwarding stage has completed, particularly if the path element is modified.
- area: grpc reverse bridge
  change: |
    Change HTTP status to 200 to respect the gRPC protocol. This may cause problems for incorrect gRPC clients expecting the filter
    to preserve HTTP 1.1 responses.  This behavioral change can be temporarily reverted by setting runtime guard
    ``envoy.reloadable_features.grpc_http1_reverse_bridge_change_http_status`` to false.
- area: quic
  change: |
    Added QUIC protocol option :ref:`send_disable_active_migration
    <envoy_v3_api_field_config.listener.v3.QuicProtocolOptions.send_disable_active_migration>` to make the server send clients a transport
    parameter to discourage client endpoints from active migration.
- area: quic
  change: |
    Added support for QUIC listeners to :ref:`choose certificates based on SNI <arch_overview_ssl_cert_select>` and load certificates
    from formats other than PEM, such as :ref:`pkcs12 <envoy_v3_api_field_extensions.transport_sockets.tls.v3.TlsCertificate.pkcs12>`.
    This behavior can be disabled with runtime flag ``envoy.restart_features.quic_handle_certs_with_shared_tls_code``.
- area: ext_proc
  change: |
    implemented
    :ref:`request_attributes <envoy_v3_api_field_extensions.filters.http.ext_proc.v3.ExternalProcessor.request_attributes>`
    and
    :ref:`response_attributes <envoy_v3_api_field_extensions.filters.http.ext_proc.v3.ExternalProcessor.response_attributes>`
    config APIs to enable sending and receiving attributes to/from the external processing server.
- area: access log
  change: |
    added support for :ref:`%UPSTREAM_CONNECTION_ID% <config_access_log_format_upstream_connection_id>` for the upstream connection
    identifier.
- area: aws_lambda
  change: |
    Added :ref:`host_rewrite <envoy_v3_api_field_extensions.filters.http.aws_lambda.v3.Config.host_rewrite>` config to be used
    during signature.
- area: ext_proc
  change: |
    added
    :ref:`metadata_options <envoy_v3_api_field_extensions.filters.http.ext_proc.v3.ExternalProcessor.metadata_options>`
    config API to enable sending and receiving metadata from/to the external processing server. Both typed and untyped dynamic
    metadata may be sent to the server. If
    :ref:`receiving_namespaces <envoy_v3_api_field_extensions.filters.http.ext_proc.v3.MetadataOptions.receiving_namespaces>`
    is defined, returned metadata may be written to the specified allowed namespaces.
- area: wasm
  change: |
    added ``verify_signature`` foreign function to verify cryptographic signatures.
- area: monitoring
  change: |
    Add ``Envoy::ExecutionContext``, which is notified by ``ScopeTrackerScopeState``'s constructor and destructor. This feature is
    disabled by default, it can be enabled by runtime feature flag ``envoy.restart_features.enable_execution_context``. For more details,
    please see https://github.com/envoyproxy/envoy/issues/32012.
- area: rbac
  change: |
    Added :ref:`uri_template<envoy_v3_api_field_config.rbac.v3.Permission.uri_template>` which uses existing
    :ref:`UriTemplateMatchConfig<envoy_v3_api_msg_extensions.path.match.uri_template.v3.UriTemplateMatchConfig>`
    to allow use of glob patterns for URI path matching in RBAC.
- area: upstream
  change: |
    Added :ref:`selection_method <envoy_v3_api_msg_extensions.load_balancing_policies.least_request.v3.LeastRequest>`
    option to the least request load balancer. If set to ``FULL_SCAN``,
    Envoy will select the host with the fewest active requests from the entire host set rather than
    :ref:`choice_count <envoy_v3_api_msg_extensions.load_balancing_policies.least_request.v3.LeastRequest>`
    random choices.
- area: access_loggers
  change: |
    Added :ref:`Fluentd access logger <envoy_v3_api_msg_extensions.access_loggers.fluentd.v3.FluentdAccessLogConfig>`
    to support flushing access logs in `Fluentd format <https://github.com/fluent/fluentd/wiki/Forward-Protocol-Specification-v1>`_.
- area: redis
  change: |
    Added support for the ``ECHO`` command.
- area: tcp_proxy
  change: |
    added an option to dynamically set a per downstream connection idle timeout period object under the key
    ``envoy.tcp_proxy.per_connection_idle_timeout_ms``. If this filter state value exists, it will override the idle timeout
    specified in the filter configuration and the default idle timeout.
- area: load shed point
  change: |
    Added load shed point ``envoy.load_shed_points.hcm_ondata_creating_codec`` that closes connections before creating codec if
    Envoy is under pressure, typically memory.
- area: string matcher
  change: |
    Added an :ref:`extension point for custom string matcher implementations <envoy_v3_api_field_type.matcher.v3.StringMatcher.custom>`.
    An implementation for :ref:`running a Lua script <envoy_v3_api_msg_extensions.string_matcher.lua.v3.Lua>` is included.
- area: overload
  change: |
    added a :ref:`configuration option
    <envoy_v3_api_field_extensions.filters.network.http_connection_manager.v3.HttpConnectionManager.append_local_overload>` to add
    ``x-envoy-local-overloaded`` header when Overload Manager is triggered.
- area: tracing
  change: |
    Added support to configure a Dynatrace sampler for the OpenTelemetry tracer.
- area: tracing
  change: |
    Added User-Agent header to OTLP trace exporters according to the OpenTelemetry specification.
- area: http
  change: |
    Added DownstreamRemoteReset to CoreResponseFlag, and it is set when stream is remote reset.
- area: tracing
  change: |
    Added support for variant span attribute type for the OpenTelemetry tracer.
<<<<<<< HEAD
- area: tracing
  change: |
    Dynatrace sampler fetches configuration from Dynatrace API.
=======
- area: oauth
  change: |
    :ref:`deny_redirect_matcher <envoy_v3_api_field_extensions.filters.http.oauth2.v3.OAuth2Config.deny_redirect_matcher>`
    to support disabling authorization redirects for specific requests, e.g. AJAX requests.
- area: jwt_authn
  change: |
    Added
    :ref:`subjects <envoy_v3_api_field_extensions.filters.http.jwt_authn.v3.JwtProvider.subjects>` to allow restrictions
    of subjects a ``JwtProvider`` can assert.
- area: aws_request_signing
  change: |
    Update ``aws_request_signing`` filter to support optionally sending the aws signature in query parameters rather than headers,
    by specifying the :ref:`query_string <envoy_v3_api_field_extensions.filters.http.aws_request_signing.v3.AwsRequestSigning.query_string>`
    configuration section.
>>>>>>> 9617778d

deprecated:
- area: listener
  change: |
    deprecated runtime key ``overload.global_downstream_max_connections`` in favor of :ref:`downstream connections monitor
    <envoy_v3_api_msg_extensions.resource_monitors.downstream_connections.v3.DownstreamConnectionsConfig>`.
- area: tracing
  change: |
    deprecated :ref:`split_spans_for_request <envoy_v3_api_field_config.trace.v3.ZipkinConfig.split_spans_for_request>`
    in favor of :ref:`spawn_upstream_span
    <envoy_v3_api_field_extensions.filters.network.http_connection_manager.v3.HttpConnectionManager.Tracing.spawn_upstream_span>`.<|MERGE_RESOLUTION|>--- conflicted
+++ resolved
@@ -293,11 +293,6 @@
 - area: tracing
   change: |
     Added support for variant span attribute type for the OpenTelemetry tracer.
-<<<<<<< HEAD
-- area: tracing
-  change: |
-    Dynatrace sampler fetches configuration from Dynatrace API.
-=======
 - area: oauth
   change: |
     :ref:`deny_redirect_matcher <envoy_v3_api_field_extensions.filters.http.oauth2.v3.OAuth2Config.deny_redirect_matcher>`
@@ -312,7 +307,9 @@
     Update ``aws_request_signing`` filter to support optionally sending the aws signature in query parameters rather than headers,
     by specifying the :ref:`query_string <envoy_v3_api_field_extensions.filters.http.aws_request_signing.v3.AwsRequestSigning.query_string>`
     configuration section.
->>>>>>> 9617778d
+- area: tracing
+  change: |
+    Dynatrace sampler fetches configuration from Dynatrace API.
 
 deprecated:
 - area: listener

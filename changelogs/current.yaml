date: Pending

behavior_changes:
# *Changes that are expected to cause an incompatibility if applicable; deployment changes are likely required*
- area: server
  change: |
    Added container-aware CPU detection on Linux that respects cgroup CPU limits in addition to hardware thread count
    and CPU affinity. This change only affects behavior when the ``--concurrency`` flag is not explicitly set.
    Envoy now uses the minimum of hardware threads, CPU affinity, and cgroup CPU limits
    to determine the number of worker threads by default. This provides better resource utilization in
    containerized environments (Docker, Kubernetes) where CPU limits are set via cgroups. The new behavior
    is enabled by default and can be disabled by setting the ``ENVOY_CGROUP_CPU_DETECTION`` environment
    variable to ``false``. When disabled, Envoy will fall back to the previous behavior of using only
    hardware thread count and CPU affinity for worker thread calculation. Uses conservative rounding (floor)
    to account for non-worker threads and prevent container throttling, which may reduce the total number of
    connections.
- area: dynamic modules
  change: |
    The dynamic module ABI has been updated to support streaming body manipulation. This change also
    fixed potential incorrect behavior when access or modify the request or response body. See
    https://github.com/envoyproxy/envoy/issues/40918 for more details.
- area: http
  change: |
<<<<<<< HEAD
    Changing the default reset code from NO_ERROR to INTERNAL_ERROR. This behavioral change can be reverted by setting runtime
    guard ``envoy.reloadable_features.reset_with_error`` to false.
=======
    Added runtime flag ``envoy.reloadable_features.reject_early_connect_data`` to reject ``CONNECT`` requests
    that receive data before Envoy sent a ``200`` response to the client. While this is not a strictly compliant behavior
    it is very common as a latency reducing measure. As such the option is disabled by default.
>>>>>>> 830907f3

minor_behavior_changes:
# *Changes that may cause incompatibilities for some users, but should not for most*
- area: router
  change: |
    Added :ref:`host_rewrite
    <envoy_v3_api_field_config.route.v3.RouteAction.host_rewrite>` to
    :ref:`RouteAction <envoy_v3_api_msg_config.route.v3.RouteAction>` to support substitution
    formatting for host header rewriting.
    Added :ref:`path_rewrite
    <envoy_v3_api_field_config.route.v3.RouteAction.path_rewrite>` to
    :ref:`RouteAction <envoy_v3_api_msg_config.route.v3.RouteAction>` to support substitution
    formatting for path header rewriting.
- area: overload_manager
  change: |
    Fixed :ref:`downstream connections monitor
    <envoy_v3_api_msg_extensions.resource_monitors.downstream_connections.v3.DownstreamConnectionsConfig>`
    to correctly trigger configured actions, and create a ``pressure`` metric like other resource monitors.
    Previously, this extension would never trigger an action.
- area: tracing
  change: |
    The :ref:`request header custom tag <envoy_v3_api_field_type.tracing.v3.CustomTag.request_header>`
    now only support fetching header values from the HTTP request headers. Any non-HTTP protocols
    could only set custom tags using the substitution formatter based
    :ref:`custom tag value <envoy_v3_api_field_type.tracing.v3.CustomTag.value>`.
    This behavior change could be reverted by setting the runtime guard
    ``envoy.reloadable_features.get_header_tag_from_header_map`` to false.
- area: ext_proc
  change: |
    Use one of a hard-coded set of error messages when a :ref:`HeaderMutation
    <envoy_v3_api_msg_service.ext_proc.v3.HeaderMutation>` fails. Removing
    request-specific details allows grouping by similar failure types. Detailed
    messages remain available in debug logs.
- area: ext_proc
  change: |
    Closing the gRPC stream if Envoy detects no more external processing needed.
    This doesn't apply to BUFFERED and BUFFERED_PARTIAL mode and a few corner cases for now.
    For those cases, the stream will be closed during the filter destruction.
    This behavior can be reverted by setting the runtime guard
    ``envoy.reloadable_features.ext_proc_stream_close_optimization`` to ``false``.
- area: ext_authz
  change: |
    Check that the response header count and size is less than the configured limits after applying
    mutations and send a local reply if not.
- area: ext_authz
  change: |
    Fixed HTTP ext_authz client to correctly respect user-configured ``retry_on`` configuration in the
    :ref:`retry_policy <envoy_v3_api_field_config.core.v3.RetryPolicy.retry_on>`. Previously, the
    configured ``retry_on`` value was being overridden with hardcoded defaults
    ``5xx,gateway-error,connect-failure,reset``, causing user-specified retry conditions to be ignored.
    This behavior is controlled by the runtime flag
    ``envoy.reloadable_features.ext_authz_http_client_retries_respect_user_retry_on`` which defaults to
    ``true``. To preserve the old behavior, set this flag to ``false``.
- area: ext_authz
  change: |
    Fixed HTTP ext_authz service to properly propagate headers (such as ``set-cookie``) back to clients. The
    filter now correctly uses ``allowed_client_headers`` for denied responses and ``allowed_client_headers_on_success``
    for successful authorization responses.
- area: ext_authz
  change: |
    Fixed a bug where ``filter_enabled_metadata`` was not honored when the filter was marked with ``disabled: true``.
    The filter is now instantiated when ``filter_enabled_metadata`` is configured, allowing it to check dynamic metadata
    at runtime and enable itself conditionally.
- area: quic
  change: |
    Switch to use QUICHE provided migration logic to handle port migration upon path degrading and migration to Server
    Preferred Address. This behavior can be reverted by setting ``envoy.reloadable_features.use_migration_in_quiche``.
- area: mobile
  change: |
    Use mobile specific network observer registries to propagate network change signals. This behavior can be reverted by
    setting the runtime guard ``envoy.reloadable_features.mobile_use_network_observer_registry``.
- area: access_log
  change: |
    Fixed a bug where the truncation-length specifier for ``DYNAMIC_METADATA():Z`` was rejected in access log format strings.
    The length parameter is now accepted and truncates strings and other value types to the specified length. Structured
    data types are not truncated.

bug_fixes:
# *Changes expected to improve the state of the world and are unlikely to have negative effects*
- area: adaptive concurrency
  change: |
    Fixed a race condition in the gradient controller which would allow more outstanding requests than the concurrency
    limit, bounded by the number of worker threads.
- area: http2
  change: |
    Fixed a bug where Envoy would leak memory if an HTTP/2 stream was reset before request headers were
    sent. For example, if an upstream HTTP filter sent a local reply after the connection was established but
    before request headers were sent, the memory allocated for the stream was not released.
- area: http2
  change: |
    Optimized HTTP/2 header processing by avoiding memory allocations and string copies for well-known header names.
    For common HTTP/2 headers (such as ``:method``, ``:path``, ``:status``, ``content-type``, ``user-agent``, etc.),
    Envoy now references static strings instead of copying header names. This reduces memory allocations and improves
    performance for typical HTTP/2 traffic.
- area: lua
  change: |
    Fixed a bug where Lua filters could cause Envoy to crash when setting the response body to a payload larger
    than the body buffer limit.
- area: tap
  change: |
    Add the missing conversion support to ensure tapped message are correctly handled for multi-event submissions.
- area: bootstrap
  change: |
    Fixed an issue where the custom
    :ref:`header_prefix <envoy_v3_api_field_config.bootstrap.v3.Bootstrap.header_prefix>`
    would result in a crash at startup.
- area: connection pool
  change: |
    Fixed a crash in the TCP connection pool that occurs during downstream connection teardown when large requests
    or responses trigger flow control.
- area: http
  change: |
    Fixed ``shouldDrainConnectionUponCompletion()`` to properly send ``GOAWAY`` frames for HTTP/2 and HTTP/3
    instead of aggressively closing connections. This prevents response body transmission interruption and
    ``ERR_DRAINING`` errors on the client side. HTTP/1.1 behavior remains unchanged.
- area: udp_proxy
  change: |
    Fixed a few areas where the addresses might be moved from the data packet being processed.
- area: composite
  change: |
    Fixed per-route configuration for composite filter to support matching on response headers and trailers.
    Previously, per-route matchers would silently fail when attempting to match on ``HttpResponseHeaderMatchInput``
    or ``HttpResponseTrailerMatchInput``, causing the delegated filter to be skipped without error.
- area: router
  change: |
    Fixed a regression where router-set headers (e.g., ``x-envoy-expected-rq-timeout-ms``, ``x-envoy-attempt-count``)
    were not accessible in ``request_headers_to_add`` configuration on the initial request. Headers configured via
    ``request_headers_to_add`` can now reference router-set headers using formatters like
    ``%REQ(x-envoy-expected-rq-timeout-ms)%``.
- area: router
  change: |
    Fixed an upstream HTTP filter issue if route retries on 5xx and the filter returns
    FilterHeadersStatus::StopIteration in its encodeHeaders() method.
- area: ext_proc
  change: |
    Fixed a bug where attributes based on request headers (e.g. ``request.host``) were not sent to
    the ext_proc server if ext_proc was configured to only run on the encode path.
- area: http_11_proxy
  change: |
    Fixed a bug in http_11_proxy transport socket where bytes written to a connection after the
    initial HTTP CONNECT request is sent, but before the response is received can be buffered
    until connection timeout.
- area: tcp_proxy
  change: |
    Fixed a connection leak in the TCP proxy when the ``receive_before_connect`` feature is enabled and the
    downstream connection closes before the upstream connection is established.
- area: connection
  change: |
    Fixed connection handling to properly propagate transport failure reasons to StreamInfo before raising
    close events. This ensures the ``connection.transport_failure_reason`` CEL attribute and
    ``DOWNSTREAM_TRANSPORT_FAILURE_REASON`` access log formatter are populated correctly for all connection
    types and available to all network filters.
- area: aws
  change: |
    Changes web identity token file watching behavior in the aws signing common components. This ensures that if the token file is rotated,
    the new token will be picked up.
- area: dns_resolver
  change: |
    Removes unnecessary getifaddrs() system calls when ``filter_unroutable_families`` is disabled.
- area: tls
  change: |
    Fixed an issue where SANs of type ``OTHERNAME`` in a TLS cert were truncated if there was
    an embedded null octet, leading to incorrect SAN validation.
- area: http
  change: |
    Fixed a remote ``jwt_auth`` token fetch crash with two or more auth headers when ``allow_missing_or_failed`` is set.

removed_config_or_runtime:
# *Normally occurs at the end of the* :ref:`deprecation period <deprecated>`
- area: jwt_authn
  change: |
    Removed runtime guard ``envoy.reloadable_features.jwt_fetcher_use_scheme_from_uri`` and legacy code paths.
- area: tcp
  change: |
    Removed runtime guard ``envoy.reloadable_features.tcp_proxy_retry_on_different_event_loop`` and legacy code paths.
- area: http
  change: |
    Removed runtime guard ``envoy.reloadable_features.http1_balsa_allow_cr_or_lf_at_request_start`` and legacy code paths.
- area: quic
  change: |
    Removed runtime guard ``envoy.reloadable_features.http3_remove_empty_cookie`` and legacy code paths.
- area: http
  change: |
    Removed runtime guard ``envoy.reloadable_features.original_src_fix_port_exhaustion`` and legacy code paths.
- area: xds
  change: |
    Removed runtime guard ``envoy.reloadable_features.report_load_with_rq_issued`` and legacy code paths.

new_features:
- area: dynamic modules
  change: |
    Added support for loading dynamic modules globally by setting :ref:`load_globally
    <envoy_v3_api_field_extensions.dynamic_modules.v3.DynamicModuleConfig.load_globally>` to true.
- area: http filter
  change: |
    Added :ref:`transform http filter <config_http_filters_transform>` which adds the ability to modify request
    and response bodies in any position of HTTP filter chain.
    This also make it possible to refresh routes based on the attributes in the request body.
- area: matcher
  change: |
    Removed work-in-progress annotations from RBAC filter ``matcher`` and ``shadow_matcher`` fields in both HTTP
    and network filters to reflect to mark this feature stable.
- area: access_log
  change: |
    Support process-level rate limiting on access log emission by
    :ref:`ProcessRateLimitFilter <envoy_v3_api_msg_extensions.access_loggers.filters.process_ratelimit.v3.ProcessRateLimitFilter>`.
- area: listener_filters
  change: |
    Added :ref:`Postgres Inspector <config_listener_filters_postgres_inspector>` listener filter for detecting
    PostgreSQL connections, extracting metadata and supporting SNI-based routing for PostgreSQL traffic.
- area: dynamic modules
  change: |
    Enhanced dynamic module ABIs to support headers addition and body size retrieval.
    See the latest ABI header file for more details.
- area: dynamic modules
  change: |
    Added support for streamable HTTP callouts in dynamic modules. Modules can now create
    streaming HTTP connections to upstream clusters using ``start_http_stream``, send request
    data and trailers incrementally, and receive streaming response headers, data, and trailers
    through dedicated callbacks.
- area: udp_sink
  change: |
    Enhanced the UDP sink to support tapped messages larger than 64 KB.
- area: listener
  change: |
    Marked the :ref:`filter_chain_matcher <envoy_v3_api_field_config.listener.v3.Listener.filter_chain_matcher>`
    field as stable by removing the work-in-progress annotation. The xDS matcher API for filter chain selection
    has been thoroughly tested and should be ready for production use now.
- area: access_log
  change: |
    Added a new :ref:`access logger <envoy_v3_api_msg_extensions.access_loggers.stats.v3.Config>` which emits
    configurable metrics.
- area: otlp_stat_sink
  change: |
    Fix ``start_time_unix_nano`` for the metrics exported.
- area: otlp_stat_sink
  change: |
    Added support for dropping stats via
    :ref:`DropAction <envoy_v3_api_msg_extensions.stat_sinks.open_telemetry.v3.SinkConfig.DropAction>` during
    custom metric conversion.
- area: tcp_proxy
  change: |
    Added :ref:`upstream_connect_mode
    <envoy_v3_api_field_extensions.filters.network.tcp_proxy.v3.TcpProxy.upstream_connect_mode>`
    and :ref:`max_early_data_bytes
    <envoy_v3_api_field_extensions.filters.network.tcp_proxy.v3.TcpProxy.max_early_data_bytes>`
    to control when upstream connections are established and early data buffering behavior.
    This enables use cases like extracting TLS certificate information or SNI before establishing
    upstream connections.
- area: http
  change: |
    Added :ref:`vhost_header <envoy_v3_api_field_config.route.v3.RouteConfiguration.vhost_header>` to
    :ref:`RouteConfiguration <envoy_v3_api_msg_config.route.v3.RouteConfiguration>`, allowing use of a different
    header for vhost matching.
- area: http2
  change: |
    Added new parameter to the ``sendGoAwayAndClose`` to support gracefully closing of HTTP/2 connection.
- area: logging
  change: |
    Added support for the not-equal operator in access log filter rules, in
    :ref:`ComparisonFilter <envoy_v3_api_msg_config.accesslog.v3.ComparisonFilter>`.
- area: c-ares
  change: |
    Add an optional ``reinit_channel_on_timeout`` to the c-ares resolver to reinitialize the channel
    after DNS timeouts.
- area: cel
  change: |
    Added per-expression configuration options for CEL evaluator to control string conversion, concatenation,
    and string extension functions. CEL expressions in RBAC policies and access logger filters
    can now enable string functions such as ``replace()`` and ``split()`` through the new
    :ref:`cel_config <envoy_v3_api_field_config.rbac.v3.Policy.cel_config>` and
    :ref:`cel_config <envoy_v3_api_field_extensions.access_loggers.filters.cel.v3.ExpressionFilter.cel_config>` fields
    in their respective configurations. See :ref:`CelExpressionConfig <envoy_v3_api_msg_config.core.v3.CelExpressionConfig>`
    for details.
- area: formatter
  change: |
    Added support for the following new access log formatters:

    #. ``%REQUEST_HEADER(X?Y):Z%`` as full name version of ``%REQ(X?Y):Z%``.
    #. ``%RESPONSE_HEADER(X?Y):Z%`` as full name version of ``%RESP(X?Y):Z%``.
    #. ``%RESPONSE_TRAILER(X?Y):Z%`` as full name version of ``%TRAILER(X?Y):Z%``.

    This provides a more consistent naming scheme for users to understand and use.
- area: tracing
  change: |
    Added new :ref:`value <envoy_v3_api_field_type.tracing.v3.CustomTag.value>` field and
    the :ref:`substitution format specifier <config_access_log_format>` could be used to
    extract values from various parts of the request/response for custom tags.
- area: generic_proxy
  change: |
    Added custom substitution format specifiers support in the tracing custom tags of the
    :ref:`generic_proxy
    filter <envoy_v3_api_msg_extensions.filters.network.generic_proxy.v3.GenericProxy>`.
    Now the ``%REQUEST_PROPERTY%``, ``%RESPONSE_PROPERTY%`` etc. can be used in the
    :ref:`value <envoy_v3_api_field_type.tracing.v3.CustomTag.value>` field for generic proxy.
- area: lua
  change: |
    Added ``drainConnectionUponCompletion()`` to the Lua filter stream info API. This allows Lua scripts
    to mark connections for draining, which adds a ``Connection: close`` header for HTTP/1.1 or sends a
    ``GOAWAY`` frame for HTTP/2 and HTTP/3.
- area: lua
  change: |
    Added new executions counter to the Lua filter to track script execution count.
- area: wasm
  change: |
    Added ``sign`` foreign function to create cryptographic signatures.
    See :ref:`Wasm foreign functions <arch_overview_wasm_foreign_functions>` for more details.
- area: redis
  change: |
    Added cluster-scoped command support with a flexible response handling framework.
- area: overload management
  change: |
    The fixed heap resource monitor can now calculate memory pressure as currently allocated memory divided by maximum heap size,
    giving more accurate and lower memory pressure values.
    This can avoid unnecessary load shedding or overload actions.
    To enable, set ``envoy.reloadable_features.fixed_heap_use_allocated`` to true.
    The default algorithm (heap_size - pageheap_unmapped - pageheap_free) does not discount for free memory in TCMalloc caches.
- area: upstream
  change: |
    Added :ref:`transport_socket_matcher
    <envoy_v3_api_field_config.cluster.v3.Cluster.transport_socket_matcher>` to clusters. This matcher
    uses the generic xDS matcher framework to select a named transport socket from
    :ref:`transport_socket_matches
    <envoy_v3_api_field_config.cluster.v3.Cluster.transport_socket_matches>` based on endpoint metadata,
    locality metadata, and transport socket filter state.
- area: admin
  change: |
    Added ``/memory/tcmalloc`` admin endpoint that provides TCMalloc memory statistics.
- area: dns_filter
  change: |
    Added :ref:`access_log <envoy_v3_api_field_extensions.filters.udp.dns_filter.v3.DnsFilterConfig.access_log>` for DNS filter.
- area: redis
  change: |
    Added support for ``redis_proxy`` filter to use separate credentials for each upstream Redis cluster.
- area: quic
  change: |
    Added QUIC protocol option :ref:`max_sessions_per_event_loop
    <envoy_v3_api_field_config.listener.v3.QuicProtocolOptions.max_sessions_per_event_loop>` to limit the maximum
    number of new QUIC sessions created per event loop. The default is 16, preserving the previous hardcoded limit.
- area: metrics_service
  change: |
    Added :ref:`batch_size <envoy_v3_api_field_config.metrics.v3.MetricsServiceConfig.batch_size>` configuration
    to the Metrics Service to allow batching metrics into multiple gRPC messages. When set to a positive value,
    metrics will be batched with at most ``batch_size`` metric families per message. This helps avoid hitting
    gRPC message size limits (typically 4MB) when sending large numbers of metrics. If not set or set to 0,
    all metrics will be sent in a single message, preserving the current behavior.
- area: network
  change: |
    Added a change to start populating the filter state ``envoy.network.network_namespace`` when a connection is accepted on a
    listener with :ref:`network_namespace_filepath <envoy_v3_api_field_config.core.v3.SocketAddress.network_namespace_filepath>`
    configured. This provides read-only access to the network namespace for filters, access logs, and other components.
- area: ext_authz
  change: |
    Add a new configuration field to the http ext authz filter
    :ref:`enforce_response_header_limits <envoy_v3_api_field_extensions.filters.http.ext_authz.v3.ExtAuthz.enforce_response_header_limits>`
    that allows admins to enable / disable the behavior of dropping response headers once the header
    map count / size constraints have been reached.
- area: xds
  change: |
    Added runtime guard ``envoy.reloadable_features.report_load_when_rq_active_is_non_zero``.
    When enabled, LRS continues to send locality_stats reoprt to config server when there is no request_issued in the poll cycle.
- area: on_demand
  change: |
    Added runtime guard ``envoy.reloadable_features.on_demand_track_end_stream``.
    When enabled, the on_demand filter tracks downstream end_stream state to support stream recreation with fully read request bodies.
    Previously, the filter rejected all requests with bodies by checking for the presence of a decoding buffer,
    even when the body was complete.
- area: router
  change: |
    Added :ref:`request_mirror_policies <envoy_v3_api_field_extensions.upstreams.http.v3.HttpProtocolOptions.request_mirror_policies>`
    to :ref:`HttpProtocolOptions <envoy_v3_api_msg_extensions.upstreams.http.v3.HttpProtocolOptions>` to support
    cluster-level request mirroring. Cluster-level policies override route-level policies when both are configured.
- area: router
  change: |
    Added :ref:`retry_policy <envoy_v3_api_field_extensions.upstreams.http.v3.HttpProtocolOptions.retry_policy>`
    to :ref:`HttpProtocolOptions <envoy_v3_api_msg_extensions.upstreams.http.v3.HttpProtocolOptions>` to support
    cluster-level retry policies.
- area: router
  change: |
    Added :ref:`hash_policy <envoy_v3_api_field_extensions.upstreams.http.v3.HttpProtocolOptions.hash_policy>`
    to :ref:`HttpProtocolOptions <envoy_v3_api_msg_extensions.upstreams.http.v3.HttpProtocolOptions>` to support
    cluster-level hash policies.
- area: network
  change: |
    Add logging info for network ext_proc to filter state.
- area: upstream
  change: |
    Added an extension to override the :ref:`upstream bind address Linux network namespace
    <extension_envoy.upstream.local_address_selector.filter_state_override>` using a shared filter
    state object.
- area: formatter
  change: |
    Added new ``US_RX_BODY_BEG`` time point to the ``%COMMON_DURATION%`` to indicate
    the time point of upstream response body receiving begin.
- area: router
  change: |
    Added support for substitution formatting in direct response bodies via the new
    :ref:`body_format <envoy_v3_api_field_config.route.v3.DirectResponseAction.body_format>` field
    in :ref:`DirectResponseAction <envoy_v3_api_msg_config.route.v3.DirectResponseAction>`.
- area: tls_inspector
  change: |
    Propagate the transport error from the tls_inspector to the DownstreamTransportFailureReason in StreamInfo
    for access logging prior to the TLS handshake.
- area: ext_proc
  change: |
    Add support for forwarding cluster metadata to ext_proc server.
- area: aws
  change: |
    Added new feature ``match_included_headers`` to the request signing extension, that allows for a positive header match and
    excludes all other non-SigV4-required headers.
- area: ext_authz
  change: |
    Added support for :ref:`metadata_context_namespaces
    <envoy_v3_api_field_extensions.filters.network.ext_authz.v3.ExtAuthz.metadata_context_namespaces>` and
    :ref:`typed_metadata_context_namespaces
    <envoy_v3_api_field_extensions.filters.network.ext_authz.v3.ExtAuthz.typed_metadata_context_namespaces>` in the
    ext-authz network filter. This allows passing connection metadata (such as proxy protocol TLV data) to the
    external authorization server for making authorization decisions.

deprecated:<|MERGE_RESOLUTION|>--- conflicted
+++ resolved
@@ -21,14 +21,13 @@
     https://github.com/envoyproxy/envoy/issues/40918 for more details.
 - area: http
   change: |
-<<<<<<< HEAD
     Changing the default reset code from NO_ERROR to INTERNAL_ERROR. This behavioral change can be reverted by setting runtime
     guard ``envoy.reloadable_features.reset_with_error`` to false.
-=======
+- area: http
+  change: |
     Added runtime flag ``envoy.reloadable_features.reject_early_connect_data`` to reject ``CONNECT`` requests
     that receive data before Envoy sent a ``200`` response to the client. While this is not a strictly compliant behavior
     it is very common as a latency reducing measure. As such the option is disabled by default.
->>>>>>> 830907f3
 
 minor_behavior_changes:
 # *Changes that may cause incompatibilities for some users, but should not for most*

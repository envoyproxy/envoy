--- conflicted
+++ resolved
@@ -41,15 +41,12 @@
 - area: http
   change: |
     Removed ``envoy.reloadable_features.lowercase_scheme`` runtime flag and lagacy code paths.
-<<<<<<< HEAD
 - area: upstream
   change: |
     Removed ``envoy.reloadable_features.convert_legacy_lb_config`` runtime flag and lagacy code paths.
-=======
 - area: router
   change: |
     Removed ``envoy.reloadable_features.copy_response_code_to_downstream_stream_info`` runtime flag and legacy code paths.
->>>>>>> c15b875d
 
 new_features:
 - area: matching

date: Pending

behavior_changes:
# *Changes that are expected to cause an incompatibility if applicable; deployment changes are likely required*

minor_behavior_changes:
# *Changes that may cause incompatibilities for some users, but should not for most*
- area: local_rate_limit
  change: |
    Added new configuration field :ref:`rate_limited_as_resource_exhausted
    <envoy_v3_api_field_extensions.filters.http.local_ratelimit.v3.LocalRateLimit.rate_limited_as_resource_exhausted>`
    to allow for setting if rate limit grpc response should be RESOURCE_EXHAUSTED instead of the default UNAVAILABLE.

bug_fixes:
# *Changes expected to improve the state of the world and are unlikely to have negative effects*
- area: xds
  change: |
    Fixed a bug (https://github.com/envoyproxy/envoy/issues/27702) that caused ADS initialization
    to fail on the first attempt and set a back-off retry interval of up to 1 second, if ADS is
    using an Envoy Cluster for the backend. The issue was fixed to ensure that ADS initialization
    happens after the Envoy Cluster it depends upon has been properly initialized. ADS that does
    not depend on an Envoy Cluster (i.e. GoogleGrpc) is not affected by this change.
- area: grpc
  change: |
    Fixed a bug in gRPC async client cache which intermittently causes CPU spikes due to busy loop in timer expiration.

removed_config_or_runtime:
# *Normally occurs at the end of the* :ref:`deprecation period <deprecated>`
- area: http
  change: |
    Removed ``envoy.reloadable_features.expand_agnostic_stream_lifetime`` and legacy code paths.
- area: http
  change: |
    removed ``envoy.reloadable_features.correctly_validate_alpn`` and legacy code paths.
- area: maglev
  change: |
    Removed ``envoy.reloadable_features.allow_compact_maglev`` and legacy code paths.
- area: router
  change: |
    Removed the deprecated ``envoy.reloadable_features.prohibit_route_refresh_after_response_headers_sent``
    runtime flag and legacy code path.
- area: upstream
  change: |
    Removed the deprecated ``envoy.reloadable_features.validate_detailed_override_host_statuses``
    runtime flag and legacy code path.
- area: grpc
  change: |
    Removed the deprecated ``envoy.reloadable_features.service_sanitize_non_utf8_strings``
    runtime flag and legacy code path.

new_features:
<<<<<<< HEAD
- area: tracing
  change: |
    Added support to configure a sampler for the OpenTelemetry tracer.
=======
- area: jwt
  change: |
    The jwt filter can now serialize non-primitive custom claims when maping claims to headers.
    These claims will be serialized as JSON and encoded as Base64.
>>>>>>> c3d60883

deprecated:<|MERGE_RESOLUTION|>--- conflicted
+++ resolved
@@ -49,15 +49,12 @@
     runtime flag and legacy code path.
 
 new_features:
-<<<<<<< HEAD
-- area: tracing
-  change: |
-    Added support to configure a sampler for the OpenTelemetry tracer.
-=======
 - area: jwt
   change: |
     The jwt filter can now serialize non-primitive custom claims when maping claims to headers.
     These claims will be serialized as JSON and encoded as Base64.
->>>>>>> c3d60883
+- area: tracing
+  change: |
+    Added support to configure a sampler for the OpenTelemetry tracer.
 
 deprecated:
date: Pending

behavior_changes:
# *Changes that are expected to cause an incompatibility if applicable; deployment changes are likely required*
- area: build
  change: |
    Moved the subset, ring_hash, and maglev LB code into extensions. If you use these load balancers and override
    extensions_build_config.bzl you will need to include them explicitly.
- area: build
  change: |
    Moved xDS code extensions. If you use the xDS and override extensions_build_config.bzl you will
    need to include the new config_subscriptions explicitly.
- area: http
  change: |
    When ``append_x_forwarded_host`` is enabled for a given route action it is now only appended iff it is different from the last
    value in the list. This resolves issues where a retry caused the same value to be appended multiple times. This
    behavioral change can be temporarily reverted by setting runtime guard ``envoy_reloadable_features_append_xfh_idempotent`` to false.

minor_behavior_changes:
# *Changes that may cause incompatibilities for some users, but should not for most*
- area: connection pool
  change: |
    Increase granularity mapping connection pool failures to specific stream failure reasons to make it more transparent why
    the stream is reset when a connection pool's connection fails.
- area: custom response
  change: |
    The filter now traverses matchers from most specific to least specific per filter config till a match is found for the response.
- area: http1
  change: |
    The HTTP1 server-side codec no longer considers encoding 1xx headers as
    starting the response. This allows the codec to raise protocol errors,
    sending detailed local replies instead of just closing the connection. This
    behavior can be reverted by setting runtime flag
    ``envoy.reloadable_features.http1_allow_codec_error_response_after_1xx_headers``
    to false.
- area: uhv
  change: |
    Preserve case of %-encoded triplets in the default header validator. This behavior can be reverted by setting runtime flag
    ``envoy.reloadable_features.uhv_preserve_url_encoded_case`` to false, in which case %-encoded triplets are normalized
    to uppercase characters. This setting is only applicable when the Unversal Header Validator is enabled and has no effect otherwise.
- area: uhv
  change: |
    Allow malformed URL encoded triplets in the default header validator. This behavior can be reverted by setting runtime flag
    ``envoy.reloadable_features.uhv_allow_malformed_url_encoding`` to false, in which case requests with malformed URL encoded triplets
    in path are rejected. This setting is only applicable when the Unversal Header Validator is enabled and has no effect otherwise.
- area: ext_proc
  change: |
    When :ref:`clear_route_cache <envoy_v3_api_field_service.ext_proc.v3.CommonResponse.clear_route_cache>` is set, ext_proc will check
    for header mutations beforce clearing the route cache. Failures due to this check will be counted under the
    clear_route_cache_ignored stat.
- area: aws
  change: |
    Added support for fetching credentials from the AWS credentials file, which only happens if credentials cannot be fetched
    from environment variables. This behavioral change can be reverted by setting runtime guard
    ``envoy.reloadable_features.enable_aws_credentials_file`` to ``false``.
- area: http cookies
  change: |
    Changed internal format of http cookie to protobuf and added expiry timestamp. Processing expired cookie
    results in selection of a new upstream host and sending a new cookie to the client. Previous format of
    the cookie is still accepted, but is planned to be obsoleted in the future.
    This behavior change can be reverted by setting
    ``envoy.reloadable_features.stateful_session_encode_ttl_in_cookie`` to ``false``.
- area: resource_monitors
  change: |
    Changed behavior of the fixed heap monitor to count unused mapped pages as
    free memory. This change can be reverted temporarily by setting the runtime guard
    ``envoy.reloadable_features.count_unused_mapped_pages_as_free`` to false.
- area: ext_proc
  change: |
    Filter metadata containing ext proc stats has been moved from ext-proc-logging-info to a namespace corresponding
    to the name of the ext_proc filter.

bug_fixes:
# *Changes expected to improve the state of the world and are unlikely to have negative effects*
- area: oauth2
  change: |
    The Max-Age attribute of Set-Cookie HTTP response header was being assigned a value representing Seconds Since
    the Epoch, causing cookies to expire in ~53 years. This was fixed an now it is being assinged a value representing
    the number of seconds until the cookie expires.
    This behavioral change can be temporarily reverted by setting runtime guard
    ``envoy.reloadable_features.oauth_use_standard_max_age_value`` to false.
- area: tls
  change: |
    Fix build FIPS compliance when using both FIPS mode and Wasm extensions (``--define boringssl=fips`` and ``--define wasm=v8``).
- area: ext_authz
  change: |
    Fix a bug where the ext_authz filter will ignore the request body when the
    :ref:`pack_as_bytes <envoy_v3_api_field_extensions.filters.http.ext_authz.v3.BufferSettings.pack_as_bytes>` is set to true and
    HTTP authorization service is configured.
- area: router
  change: |
    Fixed the bug that updating :ref:`scope_key_builder
    <envoy_v3_api_field_extensions.filters.network.http_connection_manager.v3.ScopedRoutes.scope_key_builder>`
    of SRDS config doesn't work and multiple HCM share the same ``scope_key_builder``.
- area: http
  change: |
    The :ref:`is_optional
    <envoy_v3_api_field_extensions.filters.network.http_connection_manager.v3.HttpFilter.is_optional>`
    field of HTTP filter can only be used for configuration loading of
    :ref:`HTTP filter <envoy_v3_api_msg_extensions.filters.network.http_connection_manager.v3.HttpFilter>`
    and will be ignored for loading of route or virtual host level filter config. This behavioral change
    can be temporarily reverted by setting runtime guard
    ``envoy.reloadable_features.ignore_optional_option_from_hcm_for_route_config`` to false.
    You can also use
    :ref:`route/virtual host optional flag <envoy_v3_api_field_config.route.v3.FilterConfig.is_optional>`
    as a replacement of the feature.
- area: logging
  change: |
    Do not display GRPC_STATUS_NUMBER for non gRPC requests.
    This behavioral change can be temporarily reverted by setting runtime guard
    ``envoy.reloadable_features.validate_grpc_header_before_log_grpc_status`` to false.
- area: boringssl
  change: |
    Fixed the crash that occurs when contrib is compiled with ``boringssl=fips`` defined.

removed_config_or_runtime:
# *Normally occurs at the end of the* :ref:`deprecation period <deprecated>`
- area: http
  change: |
    removed runtime key ``envoy.reloadable_features.closer_shadow_behavior`` and legacy code paths.
- area: http
  change: |
    removed runtime key ``envoy.reloadable_features.allow_upstream_filters`` and legacy code paths.
- area: quic
  change: |
    removed runtime key ``envoy.reloadable_features.quic_defer_send_in_response_to_packet`` and legacy code paths.
- area: upstream
  change: |
    removed runtime key ``envoy.reloadable_features.fix_hash_key`` and legacy code paths.
- area: logging
  change: |
    removed runtime key ``envoy.reloadable_features.correct_remote_address`` and legacy code paths.
- area: http
  change: |
    removed runtime key ``envoy.reloadable_features.http_response_half_close`` and legacy code paths.
- area: udp
  change: |
    removed runtime key ``envoy.reloadable_features.udp_proxy_connect`` and legacy code paths.
- area: header_formatters
  change: |
    removed runtime key ``envoy.reloadable_features.unified_header_formatter`` and legacy code paths.
- area: config
  change: |
    removed runtime key ``envoy.reloadable_features.delta_xds_subscription_state_tracking_fix`` and legacy code paths.

new_features:
- area: access_log
  change: |
    added %ACCESS_LOG_TYPE% substitution string, to help distinguishing between access log records and when they are being
    recorded. Please refer to the access log configuration documentation for more information.
- area: access_log
  change: |
    added :ref:`CEL <envoy_v3_api_msg_extensions.formatter.cel.v3.Cel>` access log formatter to print CEL expression.
- area: dynamic_forward_proxy
  change: |
    added :ref:`sub_clusters_config
    <envoy_v3_api_field_extensions.clusters.dynamic_forward_proxy.v3.ClusterConfig.sub_clusters_config>` to enable
    independent sub cluster for each host:port, with STRICT_DNS cluster type.
- area: http
  change: |
    added Runtime feature ``envoy.reloadable_features.max_request_headers_size_kb`` to override the default value of
    :ref:`max request headers size
    <envoy_v3_api_field_extensions.filters.network.http_connection_manager.v3.HttpConnectionManager.max_request_headers_kb>`.
- area: load shed point
  change: |
    added load shed point ``envoy.load_shed_points.http_connection_manager_decode_headers`` that rejects new http streams
    by sending a local reply.
- area: load shed point
  change: |
    added load shed point ``envoy.load_shed_points.http1_server_abort_dispatch`` that rejects HTTP1 server processing of requests.
- area: load shed point
  change: |
    added load shed point ``envoy.load_shed_points.http2_server_go_away_on_dispatch`` that sends
    ``GOAWAY`` for HTTP2 server processing of requests.  When a ``GOAWAY`` frame is submitted by
    this the counter ``http2.goaway_sent`` will be incremented.
- area: matchers
  change: |
    Added :ref:`RuntimeFraction <envoy_v3_api_msg_extensions.matching.input_matchers.runtime_fraction.v3.RuntimeFraction>` input
    matcher. It allows matching hash of the input on a runtime key.
- area: stat_sinks
  change: |
    Added ``envoy.stat_sinks.open_telemetry`` stats_sink, that supports flushing metrics by the OTLP protocol,
    for supported Open Telemetry collectors.
- area: redis_proxy
  change: |
    added new configuration field :ref:`key_formatter
    <envoy_v3_api_field_extensions.filters.network.redis_proxy.v3.RedisProxy.PrefixRoutes.Route.key_formatter>` to format redis key.
    The field supports using %KEY% as a formatter command for substituting the redis key as part of the substitution formatter expression.
- area: ratelimit
  change: |
    added new configuration field :ref:`domain
    <envoy_v3_api_field_extensions.filters.http.ratelimit.v3.RateLimitPerRoute.domain>` to allow for setting rate limit domains on a
    per-route basis.
- area: access_log
  change: |
    added access log filter :ref:`log_type_filter <envoy_v3_api_field_config.accesslog.v3.AccessLogFilter.log_type_filter>`
    to filter access log records based on the type of the record.
- area: ext_proc
  change: |
    added new configuration field
    :ref:`disable_clear_route_cache <envoy_v3_api_field_extensions.filters.http.ext_proc.v3.ExternalProcessor.disable_clear_route_cache>`
    to force the ext_proc filter from clearing the route cache. Failures to clear from setting this field will be counted under the
    clear_route_cache_disabled stat.
- area: redis_proxy
  change: |
    added new field :ref:`connection_rate_limit
    <envoy_v3_api_field_extensions.filters.network.redis_proxy.v3.RedisProxy.ConnPoolSettings.connection_rate_limit>`
    to limit reconnection rate to redis server to avoid reconnection storm.
- area: access_log
  change: |
    added additional HCM access log option :ref:`flush_log_on_tunnel_successfully_established
    <envoy_v3_api_field_extensions.filters.network.http_connection_manager.v3.HttpConnectionManager.HcmAccessLogOptions.flush_log_on_tunnel_successfully_established>`.
    Enabling this option will write a log to all access loggers when HTTP tunnels (e.g. Websocket and CONNECT)
    are successfully established.
- area: admin
  change: |
    Adds a new admin stats html bucket-mode ``detailed`` to generate all recorded buckets and summary percentiles.
- area: http
  change: |
    Add support to the route/virtual host level
    :ref:`is_optional <envoy_v3_api_field_config.route.v3.FilterConfig.is_optional>` field.
    A route/virtual host level per filter config can be marked as optional, which means that if
<<<<<<< HEAD
    the filter fails to load, the configuration will no be rejected.
- area: fault
  change: |
    added new field ``envoy.extensions.filters.http.fault.v3.HTTPFault.filter_metadata`` to aid in logging.
    Metadata will be stored in StreamInfo dynamic metadata under a namespace corresponding to the name of the fault filter.
- area: ext_proc
  change: |
    added new field ``filter_metadata <envoy_v3_api_field_extensions.filters.http.ext_proc.v3.ExtProc.filter_metadata`` to aid in logging.
    Metadata will be stored in StreamInfo filter metadata under a namespace corresponding to the name of the ext proc filter.
=======
    the filter fails to load, the configuration will not be rejected.

>>>>>>> 78d58002

deprecated:
- area: access_log
  change: |
    deprecated (1.25.0) :ref:`intermediate_log_entry <envoy_v3_api_field_data.accesslog.v3.AccessLogCommon.intermediate_log_entry>`
    in favour of :ref:`access_log_type <envoy_v3_api_field_data.accesslog.v3.AccessLogCommon.access_log_type>`.<|MERGE_RESOLUTION|>--- conflicted
+++ resolved
@@ -220,7 +220,6 @@
     Add support to the route/virtual host level
     :ref:`is_optional <envoy_v3_api_field_config.route.v3.FilterConfig.is_optional>` field.
     A route/virtual host level per filter config can be marked as optional, which means that if
-<<<<<<< HEAD
     the filter fails to load, the configuration will no be rejected.
 - area: fault
   change: |
@@ -230,10 +229,8 @@
   change: |
     added new field ``filter_metadata <envoy_v3_api_field_extensions.filters.http.ext_proc.v3.ExtProc.filter_metadata`` to aid in logging.
     Metadata will be stored in StreamInfo filter metadata under a namespace corresponding to the name of the ext proc filter.
-=======
     the filter fails to load, the configuration will not be rejected.
 
->>>>>>> 78d58002
 
 deprecated:
 - area: access_log

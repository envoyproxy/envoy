date: Pending

behavior_changes:
# *Changes that are expected to cause an incompatibility if applicable; deployment changes are likely required*
- area: tracing
  change: |
    Removed support for (long deprecated) opencensus tracing extension.
- area: wasm
  change: |
    The route cache will not be cleared by default if the wasm extension modified the request headers and
    the ABI version of wasm extension is larger then 0.2.1.
- area: wasm
  change: |
    Remove previously deprecated xDS attributes from ``get_property``, use ``xds`` attributes instead.
- area: http
  change: |
    RFC1918 addresses are no longer considered to be internal addresses by default. This addresses a security
    issue for Envoy's in multi-tenant mesh environments. Please explicit set
    :ref:`internal_address_config
    <envoy_v3_api_field_extensions.filters.network.http_connection_manager.v3.HttpConnectionManager.internal_address_config>`
    to retain the prior behavior.
    This change can be temporarily reverted by setting runtime guard
    ``envoy.reloadable_features.explicit_internal_address_config`` to ``false``.
- area: http
  change: |
    Added streaming shadow functionality. This allows for streaming the shadow request in parallel with the original request
    rather than waiting for the original request to complete. This allows shadowing requests larger than the buffer limit,
    but also means shadowing may take place for requests which are canceled mid-stream. This behavior change can be
    temporarily reverted by flipping  ``envoy.reloadable_features.streaming_shadow`` to false.

minor_behavior_changes:
# *Changes that may cause incompatibilities for some users, but should not for most*
- area: access_log
  change: |
    New implementation of the JSON formatter will be enabled by default.
    The :ref:`sort_properties <envoy_v3_api_field_config.core.v3.JsonFormatOptions.sort_properties>` field will
    be ignored in the new implementation because the new implementation always sorts properties. And the new implementation
    will always keep the value type in the JSON output. For example, the duration field will always be rendered as a number
    instead of a string.
    This behavior change could be disabled temporarily by setting the runtime
    ``envoy.reloadable_features.logging_with_fast_json_formatter`` to false.
- area: xds
  change: |
    A minor delta-xDS optimization that avoids copying resources when ingesting them was introduced.
    No impact to the behavior is expected, but a runtime flag was added as this may impact config-ingestion
    related extensions (e.g., custom-config-validators, config-tracker), as the order of the elements passed
    to the callback functions may be different. This change can be temporarily reverted
    by setting ``envoy.reloadable_features.xds_prevent_resource_copy`` to ``false``.
- area: formatter
  change: |
    The NaN and Infinity values of float will be serialized to ``null`` and ``"inf"`` respectively in the
    metadata (``DYNAMIC_METADATA``, ``CLUSTER_METADATA``, etc.) formatter.
- area: sds
  change: |
    Relaxed the backing cluster validation for Secret Discovery Service(SDS). Currently, the cluster that supports SDS,
    needs to be a primary cluster i.e. a non-EDS cluster defined in bootstrap configuration. This change relaxes that
    restriction i.e. SDS cluster can be a dynamic cluster. This change is enabled by default, and can be reverted by setting
    the runtime flag ``envoy.restart_features.skip_backing_cluster_check_for_sds`` to ``false``.
- area: http
  change: |
    If the :ref:`pack_trace_reason <envoy_v3_api_field_extensions.request_id.uuid.v3.UuidRequestIdConfig.pack_trace_reason>`
    is set to false, Envoy will not parse the trace reason from the ``x-request-id`` header to ensure reads and writes of
    trace reason be consistant.
    If the :ref:`pack_trace_reason <envoy_v3_api_field_extensions.request_id.uuid.v3.UuidRequestIdConfig.pack_trace_reason>`
    is set to true and external ``x-request-id`` value is used, the trace reason in the external request id will not
    be trusted and will be cleared.
- area: oauth2
  change: |
    :ref:`use_refresh_token <envoy_v3_api_field_extensions.filters.http.oauth2.v3.OAuth2Config.use_refresh_token>`
    is now enabled by default. This behavioral change can be temporarily reverted by setting runtime guard
    ``envoy.reloadable_features.oauth2_use_refresh_token`` to false.
- area: oauth2
  change: |
    The ``state`` parameter in the OAuth2 authorization request has been changed to a base64url-encoded JSON object.
    The JSON object contains the original request URL and a nonce for CSRF prevention.
- area: oauth2
  change: |
    Implement the Signed Double-Submit Cookie pattern, as recommended by OWASP, by using the HMAC secret to sign and verify
    the nonce.
- area: quic
  change: |
    Enable UDP GRO in QUIC client connections by default. This behavior can be reverted by setting
    the runtime guard ``envoy.reloadable_features.prefer_quic_client_udp_gro`` to false.
- area: scoped_rds
  change: |
    The :ref:`route_configuration <envoy_v3_api_field_config.route.v3.ScopedRouteConfiguration.route_configuration>` field
    is supported when the ``ScopedRouteConfiguration`` resource is delivered via SRDS.
- area: http
  change: |
    Local replies now traverse the filter chain if 1xx headers have been sent to the client. This change can be reverted
    by setting the runtime guard ``envoy.reloadable_features.local_reply_traverses_filter_chain_after_1xx`` to false.
- area: dns
  change: |
    Patched c-ares to address CVE-2024-25629.
- area: csrf
  change: |
    Increase only the statistics counter ``missing_source_origin`` for requests with a missing source origin.
    Previously, the ``request_invalid`` counter was also increased for such requests.
- area: rate_limit
  change: |
    add ``WEEK`` to the unit of time for rate limit.
- area: rds
  change: |
    When a new RDS provider config is pushed via xDS and the only difference is change to
    :ref:`initial_fetch_timeout <envoy_v3_api_field_config.core.v3.ConfigSource.initial_fetch_timeout>`,
    the already existing provider will be reused. Envoy will not ask RDS server for routes
    config because existing provider already has up to date routes config.
    This behavioral change can be temporarily reverted by setting runtime guard
    ``envoy.reloadable_features.normalize_rds_provider_config`` to false.

bug_fixes:
# *Changes expected to improve the state of the world and are unlikely to have negative effects*
- area: lrs
  change: |
    Fixes errors stat being incremented and warning log spamming for LoadStatsReporting graceful stream close.
- area: tls
  change: |
    Support operations on IP SANs when the IP version is not supported by the host operating system, for example
    an IPv6 SAN can now be used on a host not supporting IPv6 addresses.
- area: scoped_rds
  change: |
    Fixes scope key leak and spurious scope key conflicts when an update to an SRDS resource changes the key.
- area: stats ads grpc
  change: |
    Fixed metric for ADS disconnection counters using Google GRPC client. This extracts the GRPC client prefix specified
    in the :ref:`google_grpc <envoy_v3_api_field_config.core.v3.GrpcService.google_grpc>` resource used for ADS, and adds
    that as a tag ``envoy_google_grpc_client_prefix`` to the Prometheus stats.
- area: golang
  change:
    Fixes a crash during Golang GC caused by accessing deleted decoder_callbacks. The bug was introduced in 1.31.0.
- area: access_log
  change: |
    Relaxed the restriction on SNI logging to allow the ``_`` character, even if
    ``envoy.reloadable_features.sanitize_sni_in_access_log`` is enabled.
- area: DNS
  change: |
    Fixed bug where setting ``dns_jitter <envoy_v3_api_field_config.cluster.v3.Cluster.dns_jitter>`` to large values caused Envoy Bug
    to fire.
- area: OAuth2
  change: |
    Fixed an issue where ID token and refresh token did not adhere to the :ref:`cookie_domain
    <envoy_v3_api_field_extensions.filters.http.oauth2.v3.OAuth2Credentials.cookie_domain>` field.
- area: original_ip_detection custom header extension
  change: |
    Reverted :ref:`custom header
    <envoy_v3_api_msg_extensions.http.original_ip_detection.custom_header.v3.CustomHeaderConfig>` extension to its
    original behavior by disabling automatic XFF header appending that was inadvertently introduced in PR #31831.
- area: tracers
  change: |
    Avoid possible overflow when setting span attributes in Dynatrace sampler.
- area: load_balancing
  change: |
    Fixed default host weight calculation of :ref:`client_side_weighted_round_robin
    <envoy_v3_api_msg_extensions.load_balancing_policies.client_side_weighted_round_robin.v3.ClientSideWeightedRoundRobin>`
    to properly handle even number of valid host weights.
- area: validation/tools
  change: |
    Add back missing extension for ``schema_validator_tool``.
- area: udp/dynamic_forward_proxy
  change: |
    Fixed bug where dynamic_forward_proxy udp session filter disabled buffer in filter config
    instead of disabling buffer for the filter instance.
- area: csrf
  change: |
    Handle requests that have a "privacy sensitive" / opaque origin (``Origin: null``) as if the request had no origin information.
<<<<<<< HEAD
- area: udp_proxy
  change: |
    Fix a bug that cause Envoy to crash due to segmentation fault when onBelowWriteBufferLowWatermark callback is called.
=======
- area: orca
  change: |
    The previous ORCA parser will use ``:`` as the delimiter of key/value pair in the native HTTP report. This is wrong
    based on the design document. The correct delimiter should be ``=``. This change add the ``=`` delimiter support to
    match the design document and keep the ``:`` delimiter for backward compatibility.
>>>>>>> 70b74781
- area: http/1
  change: |
    Fixes sending overload crashes when HTTP/1 request is reset.
- area: happy_eyeballs
  change: |
    Validate that ``additional_address`` are IP addresses instead of crashing when sorting.
- area: balsa
  change: |
    Fix incorrect handling of non-101 1xx responses. This fix can be temporarily reverted by setting runtime guard
    ``envoy.reloadable_features.wait_for_first_byte_before_balsa_msg_done`` to false.

removed_config_or_runtime:
# *Normally occurs at the end of the* :ref:`deprecation period <deprecated>`
- area: router
  change: |
    Removed runtime guard ``envoy_reloadable_features_send_local_reply_when_no_buffer_and_upstream_request``.
- area: load balancing
  change: |
    Removed runtime guard ``envoy.reloadable_features.edf_lb_host_scheduler_init_fix`` and legacy code paths.
- area: load balancing
  change: |
    Removed runtime guard ``envoy.reloadable_features.edf_lb_locality_scheduler_init_fix`` and legacy code paths.
- area: grpc
  change: |
    Removed runtime guard ``envoy.reloadable_features.validate_grpc_header_before_log_grpc_status``.
- area: http
  change: |
    Removed runtime flag ``envoy.reloadable_features.http_route_connect_proxy_by_default`` and legacy code paths.
- area: http2
  change: |
    Removed runtime flag ``envoy.reloadable_features.defer_processing_backedup_streams`` and legacy code paths.
- area: dns
  change: |
    Removed runtime flag ``envoy.reloadable_features.dns_reresolve_on_eai_again`` and legacy code paths.
- area: http
  change: |
    Removed runtime flag ``envoy.restart_features.sanitize_te`` and legacy code paths.
- area: quic
  change: |
    Removed runtime flag ``envoy.restart_features.quic_handle_certs_with_shared_tls_code`` and legacy code paths.
- area: upstream
  change: |
    Removed runtime flag ``envoy.restart_features.allow_client_socket_creation_failure`` and legacy code paths.
- area: aws
  change: |
    Removed runtime flag ``envoy.reloadable_features.use_http_client_to_fetch_aws_credentials``.
- area: upstream
  change: |
    Removed runtime flag ``envoy.reloadable_features.exclude_host_in_eds_status_draining``.

new_features:
- area: wasm
  change: |
    Added the wasm vm reload support to reload wasm vm when the wasm vm is failed with runtime errors. See
    :ref:`failure_policy <envoy_v3_api_field_extensions.wasm.v3.PluginConfig.failure_policy>` for more details.
    The ``FAIL_RELOAD`` reload policy will be used by default.
- area: aws_request_signing
  change: |
    Added an optional field :ref:`credential_provider
    <envoy_v3_api_field_extensions.filters.http.aws_request_signing.v3.AwsRequestSigning.credential_provider>`
    to the AWS request signing filter to explicitly specify a source for AWS credentials.
- area: tls
  change: |
    Added support for P-384 and P-521 curves for TLS server certificates.
- area: tls
  change: |
    Added an :ref:`option
    <envoy_v3_api_field_extensions.transport_sockets.tls.v3.UpstreamTlsContext.auto_host_sni>` to change the upstream
    SNI to the configured hostname for the upstream.
- area: tls
  change: |
    Added an :ref:`option
    <envoy_v3_api_field_extensions.transport_sockets.tls.v3.UpstreamTlsContext.auto_sni_san_validation>` to validate
    the upstream server certificate SANs against the actual SNI value sent, regardless of the method of configuring SNI.
- area: xds
  change: |
    Added support for ADS replacement by invoking ``xdsManager().setAdsConfigSource()`` with a new config source.
- area: wasm
  change: |
    added ``clear_route_cache`` foreign function to clear the route cache.
- area: access_log
  change: |
    Added %DOWNSTREAM_LOCAL_EMAIL_SAN%, %DOWNSTREAM_PEER_EMAIL_SAN%, %DOWNSTREAM_LOCAL_OTHERNAME_SAN% and
    %DOWNSTREAM_PEER_OTHERNAME_SAN% substitution formatters.
- area: access_log
  change: |
    Added support for logging upstream connection establishment duration in the
    :ref:`%COMMON_DURATION% <config_access_log_format_common_duration>` access log
    formatter operator. The following time points were added: ``%US_CX_BEG%``,
    ``%US_CX_END%``, ``%US_HS_END%``.
- area: lua
  change: |
    Add logging functions to all lua objects. Previously these were only available on the Lua http filter request handle.
- area: access log
  change: |
    Added fields for :ref:`DOWNSTREAM_DIRECT_LOCAL_ADDRESS and DOWNSTREAM_DIRECT_LOCAL_ADDRESS_WITHOUT_PORT <config_access_log_format>`.
- area: quic
  change: |
    Added :ref:`QUIC stats debug visitor <envoy_v3_api_msg_extensions.quic.connection_debug_visitor.quic_stats.v3.Config>` to
    get more stats from the QUIC transport.
- area: http_inspector
  change: |
    Added default-false ``envoy.reloadable_features.http_inspector_use_balsa_parser`` for HttpInspector to use BalsaParser.
- area: overload
  change: |
    Added support for scaling :ref:`max connection duration
    <envoy_v3_api_enum_value_config.overload.v3.ScaleTimersOverloadActionConfig.TimerType.HTTP_DOWNSTREAM_CONNECTION_MAX>`.
    This can be used to reduce the max connection duration in response to overload.
- area: tracers
  change: |
    Set resource ``telemetry.sdk.*`` and scope ``otel.scope.name|version`` attributes for the OpenTelemetry tracer.
- area: lua
  change: |
    Added ssl :ref:`parsedSubjectPeerCertificate() <config_http_filters_lua_parsed_name>` API.
- area: lua cluster specifier
  change: |
    Added ability for a Lua script to query clusters for current requests and connections.
- area: lua
  change: |
    Added :ref:`downstreamDirectLocalAddress() <config_http_filters_lua_stream_info_downstream_direct_local_address>`
    method to the Stream info object API.
- area: udp_proxy
  change: |
    Added support for dynamic cluster selection in UDP proxy. The cluster can be set by one of the session filters
    by setting a per-session state object under the key ``envoy.udp_proxy.cluster``.
- area: filters
  change: |
    Added :ref:`the Api Key Auth filter <envoy_v3_api_msg_extensions.filters.http.api_key_auth.v3.ApiKeyAuth>`, which
    can be used to authenticate requests using an API key.
- area: CEL-attributes
  change: |
    Added :ref:`attribute <arch_overview_attributes>` ``upstream.request_attempt_count``
    to get the number of times a request is attempted upstream.
- area: ip-tagging
  change: |
    Adds support for specifying an alternate header
    :ref:`ip_tag_header <envoy_v3_api_field_extensions.filters.http.ip_tagging.v3.IPTagging.ip_tag_header>`
    for appending IP tags via ip-tagging filter instead of using the default header ``x-envoy-ip-tags``.
- area: c-ares
  change: |
    added two new options to c-ares resolver for configuring custom timeouts and tries while resolving DNS
    queries. Custom timeouts could be configured by specifying :ref:`query_timeout_seconds
    <envoy_v3_api_field_extensions.network.dns_resolver.cares.v3.CaresDnsResolverConfig.query_timeout_seconds>` and
    custom tries could be configured by specifying :ref:`query_tries
    <envoy_v3_api_field_extensions.network.dns_resolver.cares.v3.CaresDnsResolverConfig.query_tries>`.
- area: rbac
  change: |
    added :ref:`sourced_metadata <envoy_v3_api_field_config.rbac.v3.Permission.sourced_metadata>` which allows
    specifying an optional source for the metadata to be matched in addition to the metadata matcher.
- area: c-ares
  change: |
    added nameserver rotation option to c-ares resolver. When enabled via :ref:rotate_nameservers
    <envoy_v3_api_field_extensions.network.dns_resolver.cares.v3.CaresDnsResolverConfig.rotate_nameservers>, this
    performs round-robin selection of the configured nameservers for each resolution to help distribute query load.
- area: access_log
  change: |
    Added support for :ref:`%UPSTREAM_HOST_NAME_WITHOUT_PORT% <config_access_log_format_upstream_host_name_without_port>`
    for the upstream host identifier without the port value.
- area: udp_proxy
  change: |
    Added support for coexistence of dynamic and static clusters in the same udp proxy, so we can use dynamic clusters
    for some sessions by setting a per-session state object under the key ``envoy.upstream.dynamic_host`` and routing
    to dynamic cluster, and we can use static clusters for other sessions by setting a per-session state object under
    the key ``envoy.udp_proxy.cluster`` without setting ``envoy.upstream.dynamic_host``.
- area: ext_authz
  change: |
    added filter state field latency_us, bytesSent and bytesReceived access for CEL and logging.
- area: sni_dynamic_forward_proxy
  change: |
    Added support in SNI dynamic forward proxy for saving the resolved upstream address in the filter state.
    The state is saved with the key ``envoy.stream.upstream_address``.
- area: lua
  change: |
    Added a new ``setUpstreamOverrideHost()`` which could be used to set the given host as the upstream host for the
    current request.
- area: CEL-attributes
  change: |
    Added :ref:`attribute <arch_overview_attributes>` ``upstream.cx_pool_ready_duration``
    to get the duration from when the upstream request was created to when the upstream connection pool is ready.
- area: health_check
  change: |
    Added new health check filter stats including total requests, successful/failed checks, cached responses, and
    cluster health status counters. These stats help track health check behavior and cluster health state.
- area: local_ratelimit
  change: |
    Added per descriptor custom hits addend support for local rate limit filter. See :ref:`hits_addend
    <envoy_v3_api_field_config.route.v3.RateLimit.hits_addend>` for more details.
- area: filters
  change: |
    Updatd the ``set_filter_state`` :ref:`filter <config_http_filters_set_filter_state>` to support per-route overrides.
- area: grpc-json
  change: |
    Added a new http filter for :ref:`gRPC to JSON transcoding <config_http_filters_grpc_json_reverse_transcoder>`.
- area: attributes
  change: |
    added new ``xds.virtual_host_name`` and ``xds.virtual_host_metadata`` attributes support. See
    :ref:`attributes <arch_overview_attributes>` for looking up xDS configuration information.
- area: redis
  change: |
    Added support for UNWATCH command.

deprecated:
- area: rbac
  change: |
    metadata :ref:`metadata <envoy_v3_api_field_config.rbac.v3.Permission.metadata>` is now deprecated in the
    favor of :ref:`sourced_metadata <envoy_v3_api_field_config.rbac.v3.Permission.sourced_metadata>`.
- area: aws_iam
  change: |
    The :ref:`aws_iam extension <envoy_v3_api_msg_config.grpc_credential.v3.AwsIamConfig>` is deprecated and will be
    deleted from Envoy in a future release, no later than Envoy 1.35, but possibly sooner.<|MERGE_RESOLUTION|>--- conflicted
+++ resolved
@@ -163,17 +163,14 @@
 - area: csrf
   change: |
     Handle requests that have a "privacy sensitive" / opaque origin (``Origin: null``) as if the request had no origin information.
-<<<<<<< HEAD
 - area: udp_proxy
   change: |
     Fix a bug that cause Envoy to crash due to segmentation fault when onBelowWriteBufferLowWatermark callback is called.
-=======
 - area: orca
   change: |
     The previous ORCA parser will use ``:`` as the delimiter of key/value pair in the native HTTP report. This is wrong
     based on the design document. The correct delimiter should be ``=``. This change add the ``=`` delimiter support to
     match the design document and keep the ``:`` delimiter for backward compatibility.
->>>>>>> 70b74781
 - area: http/1
   change: |
     Fixes sending overload crashes when HTTP/1 request is reset.

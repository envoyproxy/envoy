date: Pending

behavior_changes:
- area: ext_proc
  change: |
    Reverted https://github.com/envoyproxy/envoy/pull/39740 to re-enable fail_open+FULL_DUPLEX_STREAMED configuraton combination.

minor_behavior_changes:
# *Changes that may cause incompatibilities for some users, but should not for most*
- area: testing
  change: |
    In test code for external extensions, matchers ``Http::HeaderValueOf``, ``HasHeader`` and ``HeaderHasValueRef``
    must be replaced with ``ContainsHeader``.
    Any uses of matcher ``HeaderHasValue(...)`` should be replaced with ``::testing::Pointee(ContainsHeader(...))``.

bug_fixes:
# *Changes expected to improve the state of the world and are unlikely to have negative effects*
- area: http3
  change: |
    Fixed a bug where access log gets skipped for HTTP/3 requests when the stream is half closed. This behavior can be
    reverted by setting the runtime guard
    ``envoy.reloadable_features.quic_fix_defer_logging_miss_for_half_closed_stream`` to ``false``.

removed_config_or_runtime:
# *Normally occurs at the end of the* :ref:`deprecation period <deprecated>`
- area: router
  change: |
    Removed runtime guard ``envoy.reloadable_features.shadow_policy_inherit_trace_sampling`` and legacy code paths.
- area: dns
  change: |
    Removed runtime guard ``envoy.reloadable_features.prefer_ipv6_dns_on_macos`` and legacy code paths.
- area: dynamic_forward_proxy
  change: |
    Removed runtime guard ``envoy.reloadable_features.avoid_dfp_cluster_removal_on_cds_update`` and legacy code paths.
- area: oauth2
  change: |
    Removed runtime guard ``envoy.reloadable_features.oauth2_use_refresh_token`` and legacy code paths.
- area: http_connection_manager
  change: |
    Removed runtime guard ``envoy.reloadable_features.explicit_internal_address_config`` and legacy code paths.
- area: dfp
  change: |
    Removed runtime guard ``envoy.reloadable_features.dfp_fail_on_empty_host_header`` and legacy code paths.
- area: quic
  change: |
    Removed runtime guard ``envoy.reloadable_features.prefer_quic_client_udp_gro`` and legacy code paths.
- area: udp_proxy
  change: |
    Removed runtime guard ``envoy.reloadable_features.enable_udp_proxy_outlier_detection`` and legacy code paths.
- area: http
  change: |
    Removed runtime guard ``envoy.reloadable_features.filter_chain_aborted_can_not_continue`` and legacy code paths.
<<<<<<< HEAD
- area: geoip_providers
  change: |
    Removed runtime guard ``envoy.reloadable_features.mmdb_files_reload_enabled`` and legacy code paths.
=======
- area: dns_resolver
  change: |
    Removed runtime guard ``envoy.reloadable_features.getaddrinfo_num_retries`` and legacy code paths.
>>>>>>> e9aa0a4a
- area: proxy_filter
  change: |
    Removed runtime guard ``envoy.reloadable_features.proxy_ssl_port`` and legacy code paths.
- area: gcp_authn
  change: |
    Removed runtime guard ``envoy.reloadable_features.gcp_authn_use_fixed_url`` and legacy code paths.
- area: jwt_authn
  change: |
    Removed runtime guard ``envoy.reloadable_features.jwt_authn_remove_jwt_from_query_params`` and legacy code paths.
- area: jwt_authn
  change: |
    Removed runtime guard ``envoy.reloadable_features.jwt_authn_validate_uri`` and legacy code paths.
- area: dispatcher
  change: |
    Removed runtime guard ``envoy.restart_features.fix_dispatcher_approximate_now`` and legacy code paths.
- area: upstream
  change: |
    Removed runtime guard ``envoy.reloadable_features.use_config_in_happy_eyeballs`` and legacy code paths.
- area: http
  change: |
    Removed runtime guard ``envoy.reloadable_features.proxy_104`` and legacy code paths.

new_features:
- area: quic
  change: |
    Added new option to support :ref:`base64 encoded server ID
    <envoy_v3_api_field_extensions.quic.connection_id_generator.quic_lb.v3.Config.server_id_base64_encoded>`
    in QUIC-LB.
- area: health_check
  change: |
    Added support for request payloads in HTTP health checks. The ``send`` field in ``HttpHealthCheck`` can now be
    used to specify a request body to be sent during health checking. This feature supports both hex-encoded text
    and binary payloads, similar to TCP health checks. The payload can only be used with HTTP methods that support
    request bodies (``POST``, ``PUT``, ``PATCH``, ``OPTIONS``). Methods that must not have request bodies
    (``GET``, ``HEAD``, ``DELETE``, ``TRACE``) are validated and will throw an error if combined with payloads.
    The implementation is optimized to process the payload once during configuration and reuse it for all health
    check requests. See :ref:`HttpHealthCheck <envoy_v3_api_msg_config.core.v3.HealthCheck.HttpHealthCheck>` for configuration details.
- area: router_check_tool
  change: |
    Added support for testing routes with :ref:`dynamic metadata matchers <envoy_v3_api_field_config.route.v3.RouteMatch.dynamic_metadata>`
    in the router check tool. The tool now accepts a ``dynamic_metadata`` field in test input to set metadata
    that can be matched by route configuration. This allows comprehensive testing of routes that depend on
    dynamic metadata for routing decisions.
- area: lua
  change: |
    Added a new ``filterState()`` on ``streamInfo()`` which provides access to filter state objects stored during request processing.
    This allows Lua scripts to retrieve string, boolean, and numeric values stored by various filters for use in routing decisions,
    header modifications, and other processing logic. See :ref:`Filter State API <config_http_filters_lua_stream_info_filter_state_wrapper>`
    for more details.
- area: socket
  change: |
    Added :ref:``network_namespace_filepath <envoy_v3_api_msg_config.core.v3.SocketAddress.network_namespace_filepath>`` to
    :ref:`SocketAddress <envoy_v3_api_msg_config.core.v3.SocketAddress>`. This field allows specifying a Linux network namespace filepath
    for socket creation, enabling network isolation in containerized environments.
- area: ratelimit
  change: |
    Add the :ref:`rate_limits
    <envoy_v3_api_field_extensions.filters.http.ratelimit.v3.RateLimit.rate_limits>`
    field to generate rate limit descriptors. If this field is set, the
    :ref:`VirtualHost.rate_limits<envoy_v3_api_field_config.route.v3.VirtualHost.rate_limits>` or
    :ref:`RouteAction.rate_limits<envoy_v3_api_field_config.route.v3.RouteAction.rate_limits>` fields will be ignored. However,
    :ref:`RateLimitPerRoute.rate_limits<envoy_v3_api_field_extensions.filters.http.ratelimit.v3.RateLimitPerRoute.rate_limits>`
    will take precedence over this field.
- area: redis
  change: |
    Added support for ``GEOSEARCH``.
- area: observability
  change: |
    Added ``ENVOY_NOTIFICATION`` macro to track specific conditions in produiction environments.
- area: dns_filter, redis_proxy and prefix_matcher_map
  change: |
    Switch to using Radix Tree instead of Trie for performance improvements.
- area: load_reporting
  change: |
    Added support for endpoint-level load stats and metrics reporting. Locality load reports now include per
    endpoint statistics and metrics, but only for endpoints with updated stats, optimizing report size and efficiency.
- area: overload management
  change: |
        Added load shed point ``envoy.load_shed_points.http2_server_go_away_and_close_on_dispatch``
        that sends ``GOAWAY`` AND closes connections for HTTP2 server processing of requests.  When
        a ``GOAWAY`` frame is submitted by this the counter ``http2.goaway_sent`` will be
        incremented.

- area: otlp_stat_sink
  change: |
    Added support for resource attributes. The stat sink will use the resource attributes configured for the OpenTelemetry tracer via
    :ref:`resource_detectors <envoy_v3_api_field_config.trace.v3.OpenTelemetryConfig.resource_detectors>`.
- area: lua
  change: |
    Added ``virtualHost()`` to the Stream handle API, allowing Lua scripts to retrieve virtual host information. So far, the only method
    implemented is ``metadata()``, allowing Lua scripts to access virtual host metadata scoped to the specific filter name. See
    :ref:`Virtual host object API <config_http_filters_lua_virtual_host_wrapper>` for more details.
- area: rbac
  change: |
    Switch the IP matcher to use LC-Trie for performance improvements.

deprecated:<|MERGE_RESOLUTION|>--- conflicted
+++ resolved
@@ -50,15 +50,12 @@
 - area: http
   change: |
     Removed runtime guard ``envoy.reloadable_features.filter_chain_aborted_can_not_continue`` and legacy code paths.
-<<<<<<< HEAD
 - area: geoip_providers
   change: |
     Removed runtime guard ``envoy.reloadable_features.mmdb_files_reload_enabled`` and legacy code paths.
-=======
 - area: dns_resolver
   change: |
     Removed runtime guard ``envoy.reloadable_features.getaddrinfo_num_retries`` and legacy code paths.
->>>>>>> e9aa0a4a
 - area: proxy_filter
   change: |
     Removed runtime guard ``envoy.reloadable_features.proxy_ssl_port`` and legacy code paths.

date: Pending

behavior_changes:
# *Changes that are expected to cause an incompatibility if applicable; deployment changes are likely required*
- area: thread_local
  change: |
    Changes the behavior of the ``SlotImpl`` class destructor. With this change the destructor can be called on any thread.
    This behavior can be reverted by setting the runtime flag ``envoy.reloadable_features.allow_slot_destroy_on_worker_threads``
    to false.
- area: ext_proc
  change: |
    Adding support for
    :ref:`route_cache_action <envoy_v3_api_field_extensions.filters.http.ext_proc.v3.ExternalProcessor.route_cache_action>`.
    It specifies the route action to be taken when an external processor response is received in response to request headers.
- area: http2
  change: |
    Changes the default value of ``envoy.reloadable_features.http2_use_oghttp2`` to true. This changes the codec used for HTTP/2
    requests and responses. This behavior can be reverted by setting the feature to false.
- area: http2
  change: |
    Passes HTTP/2 DATA frames through a different codec API. This behavior can be temporarily disabled by setting the runtime
    feature ``envoy.reloadable_features.http2_use_visitor_for_data`` to false.
- area: runtime
  change: |
    Rejecting invalid yaml. This has been an ENVOY_BUG linked to https://github.com/envoyproxy/envoy/issues/27434
    for over a year with no hard-blockers so should be Ok. This behavior can be temporarily disabled by setting
    the runtime feature ``envoy.reloadable_features.reject_invalid_yaml`` to false but the runtime guard must be
    parsed before any invalid yaml.
- area: proxy_protocol
  change: |
    Populate typed metadata by default in proxy protocol listener. Typed metadata can be consumed as
    :ref:`TlvsMetadata type <envoy_v3_api_msg_data.core.v3.TlvsMetadata>`.
    This change can be temporarily disabled by setting the runtime flag
    ``envoy.reloadable_features.use_typed_metadata_in_proxy_protocol_listener`` to ``false``.
- area: composite_filter
  change: |
    Adding support for
    :ref:`sample_percent <envoy_v3_api_field_extensions.filters.http.composite.v3.ExecuteFilterAction.sample_percent>`.
    It specifies the probability of the action execution. If not specified, it is 100%.
- area: golang
  change: |
    Move ``Continue``, ``SendLocalReply`` and ``RecoverPanic` from ``FilterCallbackHandler`` to ``DecoderFilterCallbacks`` and
    ``EncoderFilterCallbacks``, to support full-duplex processing.
- area: ext_proc
  change: |
    Added support for observability mode. If enabled, each part of the HTTP request or response specified by ProcessingMode
    is sent without waiting for the response from the ext_proc service. It is "Send and Go" mode that can be used by external
    processor to observe Envoy data and status.

minor_behavior_changes:
# *Changes that may cause incompatibilities for some users, but should not for most*
- area: dfp
  change: |
    Changed dynamic forward proxy so local reply errors include DNS resolution details.  This behavior can be temporarily
    disabled by setting the runtime feature ``envoy.reloadable_features.dns_details`` to false.
- area: grpc
  change: |
    Changes in ``AsyncStreamImpl`` and ``GoogleAsyncStreamImpl`` now propagate tracing context headers in bidirectional streams when using
    :ref:`Envoy gRPC client <envoy_v3_api_field_config.core.v3.GrpcService.envoy_grpc>` or
    :ref:`Google C++ gRPC client <envoy_v3_api_field_config.core.v3.GrpcService.google_grpc>`. Previously, tracing context headers
    were not being set when calling external services such as ``ext_proc``.
- area: http
  change: |
    Fixed host header changes for shadow requests to properly handle ipv6 addresses.
- area: tracers
  change: |
    Set status code for OpenTelemetry tracers (previously unset).
- area: config
  change: |
    Stricter validation of a ``google.protobuf.Duration`` field in a config, rejecting invalid values (where the number
    of years is over 292). This can be temporarily reverted by setting runtime guard
    ``envoy.reloadable_features.strict_duration_validation`` to ``false``.
- area: xds
  change: |
    Updated xDS-TP path naming to better comply with RFC-3986. Encoded resource paths can now include an a colon ``:``,
    instead of ``%3A``. This behavior can be reverted by setting the runtime flag
    ``envoy.reloadable_features.xdstp_path_avoid_colon_encoding`` to ``false``.
- area: udp
  change: |
    Change GRO read buffer to 64kB to avoid MSG_TRUNC. And change the way to limit the number of packets processed per event
    loop to work with GRO. This behavior can be reverted by setting runtime guard
    ``envoy.reloadable_features.udp_socket_apply_aggregated_read_limit`` to false.
- area: statistics
  change: |
    Hot restart statistics like hot_restart_epoch are only set when hot restart is enabled.
- area: dns
  change: |
    Changes the behavior of the getaddrinfo DNS resolver so that it treats EAI_NODATA and EAI_NONAME
    as successful queries with empty results, instead of as DNS failures. This change brings the
    getaddrinfo behavior in-line with the c-ares resolver behavior. This behavior can be reverted by
    setting the runtime guard ``envoy.reloadable_features.dns_nodata_noname_is_success`` to false.
- area: access_log
  change: |
    The upstream connection address, rather than the upstream host address, will be used for the ``%UPSTREAM_REMOTE_ADDRESS%``,
    ``%UPSTREAM_REMOTE_PORT%`` and ``%UPSTREAM_REMOTE_ADDRESS_WITHOUT_PORT%`` access log format specifiers.
    This behavior can be reverted by setting the runtime guard
    ``envoy.reloadable_features.upstream_remote_address_use_connection`` to false.
- area: access_log
  change: |
    The ``%CEL%`` formatter support call functions.
- area: http
  change: |
    Changing header validation checks in the substitution format utility and CEL code to do RCF complaint header validation.
    This behavior can be reverted by setting the runtime guard ``envoy.reloadable_features.consistent_header_validation`` to false.
- area: quic
  change: |
    Cache source/destination address instances in a LUR cache for packet read to improve performance.
    This behavior can be reverted by setting the runtime guard
    ``envoy.reloadable_features.quic_upstream_socket_use_address_cache_for_read`` to false.
- area: quic
  change: |
    When a quic connection socket is created, the socket's detected transport protocol will be set to "quic".
- area: config
  change: |
    In xDS configuration, the :ref:`AUTO <envoy_v3_api_enum_value_config.core.v3.ApiVersion.AUTO>` value now means
    :ref:`V3 <envoy_v3_api_enum_value_config.core.v3.ApiVersion.V3>`. :ref:`AUTO <envoy_v3_api_enum_value_config.core.v3.ApiVersion.AUTO>`
    is the default value of the enum, so this field may be omitted from all configurations now.
- area: filters
  change: |
    Set ``WWW-Authenticate`` header for 401 responses from the Basic Auth filter.
- area: jwt_authn
  change: |
    jwt_authn now validates provider URIs. If the validation is too strict it can temporarily be
    disabled by setting the runtime guard ``envoy.reloadable_features.jwt_authn_validate_uri`` to
    false.
- area: http
  change: |
    Removed runtime guard ``envoy.reloadable_features.refresh_rtt_after_request`` and legacy code path.
- area: http
  change: |
    Changing HTTP/2 semi-colon prefixed headers to being sanitized by Envoy code rather than nghttp2. Should be a functional no-op but
    guarded by ``envoy.reloadable_features.sanitize_http2_headers_without_nghttp2``.

bug_fixes:
# *Changes expected to improve the state of the world and are unlikely to have negative effects*
- area: admission control
  change: |
    Fixed the thread-local controller's average RPS calculation to be calculated over the full
    lookback window. Previously, the controller would calculate the average RPS over the amount of
    time elapsed since the oldest valid request sample. This change brings the behavior in line with
    the documentation.
- area: outlier detection
  change: |
    Fixed :ref:`successful_active_health_check_uneject_host
    <envoy_v3_api_field_config.cluster.v3.OutlierDetection.successful_active_health_check_uneject_host>`.
    Before, a failed health check could uneject the host if the ``FAILED_ACTIVE_HC`` health flag had not been set.
- area: quic
  change: |
    Applied 2 QUICHE patches for crash bugs in ``QuicSpdyStream`` ``OnDataAvailable()`` and ``OnInitialHeaderComplete()``.
- area: quic
  change: |
    Fixed crash bug when QUIC downstream stream was read closed and then timed out.
- area: tls
  change: |
    Fix a RELEASE_ASSERT when using :ref:`auto_sni <envoy_v3_api_field_config.core.v3.UpstreamHttpProtocolOptions.auto_sni>`
    if the downstream request ``:authority`` was longer than 255 characters.
- area: tracing
  change: |
    Fix an issue where span id is missing from opentelemetry access log entries.
- area: ext_authz
  change: |
    Added field
    :ref:`validate_mutations <envoy_v3_api_field_extensions.filters.http.ext_authz.v3.ExtAuthz.validate_mutations>`,
    which, when set to true, adds header & query parameter mutation validation to the http ext_authz
    filter. If an authz response contains invalid mutations, the filter responds to the downstream
    request with HTTP 500 Internal Server Error. If you use ext_authz with an untrusted side stream,
    it's recommended you set this to true.
- area: http
  change: |
    Fix a crash when reloading the HTTP Connection Manager via ECDS.
- area: cares
  change: |
    Upgraded c-ares library to 1.20.1 and added fix to c-ares DNS implementation to additionally check for ``ARES_EREFUSED``,
    ``ARES_ESERVFAIL``and ``ARES_ENOTIMP`` status. Without this fix, ``DestroyChannelOnRefused`` and
    ``CustomResolverValidAfterChannelDestruction`` unit test will break.
- area: udp
  change: |
    Fixed a bug that would cause Envoy to crash when updates to a pre-existing cluster were made (e.g. ``HostSet`` changes).
- area: ext_authz
  change: |
    Handle ``append_action`` from :ref:`external authorization service <envoy_v3_api_msg_service.auth.v3.CheckResponse>`
    that was ignored.
- area: oauth2
  change: |
    Fixed a bug that would cause Envoy to crash when recieving an Oauth callback while the Oauth upstream is unhealthy
    (e.g. due to DNS issues).
- area: http
  change: |
    Fix BalsaParser resetting state too early, guarded by default-true
    ``envoy.reloadable_features.http1_balsa_delay_reset``.
- area: ext_authz
  change: |
    Set the SNI value from the requested server name if it isn't available on the connection/socket. This applies when
    ``include_tls_session`` is true. The requested server name is set on a connection when filters such as the TLS
    inspector are used.
- area: oauth
  change: |
    The id token cookie now expires at the same time the id token itself expires, instead of when the access token expires.
- area: decompression
  change: |
    Fixed a bug where Envoy will go into an endless loop when using the brotli decompressor. If the input stream has
    redundant data, the decompressor will loop forever.
- area: websocket
  change: |
    Only 101 is considered a successful response for websocket handshake for HTTP/1.1, and Envoy as a proxy will proxy the response
    header from upstream to downstream and then close the request if other status is received. This behavior can be
    reverted by ``envoy_reloadable_features_check_switch_protocol_websocket_handshake``.
- area: async http client
  change: |
    Added one option to disable the response body buffering for mirror request. Also introduced a 32MB cap for the response
    buffer, which can be changed by the runtime flag ``http.async_response_buffer_limit`` based on the product needs.
- area: ext_authz
  change: |
    Validate http service path_prefix
    :ref:`path_prefix <envoy_v3_api_field_extensions.filters.http.ext_authz.v3.HttpService.path_prefix>`,
    Validate http service path_prefix configuration must start with ``/``.
- area: local_ratelimit
  change: |
    Fixed a bug where the local rate limit filter would crash when the
    :ref:`enable_x_ratelimit_headers <envoy_v3_api_msg_extensions.filters.http.ratelimit.v3.RateLimit>`
    is set to ``DRAFT_VERSION_03`` and a send local reply is triggered before the rate limit filter is executed.
- area: admin
  change: |
    Fixed missing :ref:`additional addresses <envoy_v3_api_msg_config.endpoint.v3.Endpoint.AdditionalAddress>`
    for :ref:`LbEndpoint <envoy_v3_api_field_config.endpoint.v3.LbEndpoint.endpoint>` in config dump.
- area: http
  change: |
    Fixed a bug where additional :ref:`cookie attributes <envoy_v3_api_msg_config.route.v3.RouteAction.HashPolicy.cookie>`
    are not sent properly to clients.
- area: datadog
  change: |
    Bumped the version of datadog to resolve a crashing bug in earlier versions of the library.

removed_config_or_runtime:
# *Normally occurs at the end of the* :ref:`deprecation period <deprecated>`
- area: tls
  change: |
    Removed ``envoy.reloadable_features.enable_intermediate_ca`` runtime flag and lagacy code paths.
- area: oauth
  change: |
    Removed ``envoy.reloadable_features.oauth_use_standard_max_age_value`` runtime flag and lagacy code paths.
- area: http
  change: |
    Removed ``envoy.reloadable_features.use_cluster_cache_for_alt_protocols_filter`` runtime flag and lagacy code paths.
- area: http
  change: |
    Removed ``envoy.restart_features.send_goaway_for_premature_rst_streams`` runtime flag and legacy code paths.
- area: load_balancing
  change: |
    Removed ``envoy.reloadable_features.enable_zone_routing_different_zone_counts`` runtime flag and legacy code paths.
- area: load_balancing
  change: |
    Removed ``envoy.reloadable_features.locality_routing_use_new_routing_logic`` runtime flag and legacy code paths.
- area: http
  change: |
    Removed ``envoy.reloadable_features.proxy_status_upstream_request_timeout`` runtime flag and lagacy code paths.
- area: http
  change: |
    Removed ``envoy.reloadable_features.handle_uppercase_scheme`` runtime flag and legacy code paths.
- area: tcp
  change: |
    Removed ``envoy.reloadable_features.detect_and_raise_rst_tcp_connection`` runtime flag and legacy code paths.
- area: tls
  change: |
    Removed ``envoy.reloadable_features.no_full_scan_certs_on_sni_mismatch`` runtime flag and lagacy code paths.
- area: http
  change: |
    Removed ``envoy.reloadable_features.http_allow_partial_urls_in_referer`` runtime flag and legacy code paths.
- area: oauth
  change: |
    Removed ``envoy.reloadable_features.oauth_make_token_cookie_httponly`` runtime flag and legacy code paths.
- area: http
  change: |
    Removed ``envoy.reloadable_features.lowercase_scheme`` runtime flag and legacy code paths.
- area: oauth
  change: |
    Removed ``envoy.reloadable_features.hmac_base64_encoding_only`` runtime flag and legacy code paths.
- area: upstream
  change: |
    Removed ``envoy.reloadable_features.convert_legacy_lb_config`` runtime flag and legacy code paths.
- area: thrift
  change: |
    Removed ``envoy.reloadable_features.thrift_connection_draining`` runtime flag and legacy code paths.
- area: thrift
  change: |
    Removed ``envoy.reloadable_features.thrift_allow_negative_field_ids`` runtime flag and legacy code paths.
- area: router
  change: |
    Removed ``envoy.reloadable_features.copy_response_code_to_downstream_stream_info`` runtime flag and legacy code paths.
- area: http2
  change: |
    Removed ``envoy.reloadable_features.http2_decode_metadata_with_quiche`` runtime flag and legacy code paths.
- area: ext_authz
  change: |
    Removed ``envoy.reloadable_features.ext_authz_http_send_original_xff`` runtime flag and legacy code paths.
- area: jwt
  change: |
    Removed ``envoy.reloadable_features.token_passed_entirely`` runtime flag and legacy code paths.
- area: http
  change: |
    Removed ``envoy.reloadable_features.stop_decode_metadata_on_local_reply`` runtime flag and legacy code paths.

new_features:
- area: hot_restart
  change: |
    Added new command-line flag :option:`--skip-hot-restart-parent-stats`.
- area: matching
  change: |
    Added :ref:`Filter State Input <envoy_v3_api_msg_extensions.matching.common_inputs.network.v3.FilterStateInput>`
    for matching http input based on filter state objects.
- area: ext_authz
  change: |
    Added :ref:`disallowed_headers <envoy_v3_api_field_extensions.filters.http.ext_authz.v3.ExtAuthz.disallowed_headers>`
    to specify headers that should never be sent to the external authentication service. Overrides
    :ref:`allowed_headers <envoy_v3_api_field_extensions.filters.http.ext_authz.v3.ExtAuthz.allowed_headers>`
    if a header matches both.
- area: upstream
  change: |
    Added a new field to LocalityLbEndpoints, :ref:`LocalityLbEndpoints.Metadata
    <envoy_v3_api_field_config.endpoint.v3.LocalityLbEndpoints.metadata>`, that may be used for transport socket
    matching groups of endpoints.
- area: quic
  change: |
    Added support for QUIC server preferred address when there is a DNAT between the client and Envoy. See
    :ref:`new config
    <envoy_v3_api_field_extensions.quic.server_preferred_address.v3.FixedServerPreferredAddressConfig.AddressFamilyConfig.dnat_address>`.
- area: cares
  change: |
    Added :ref:`udp_max_queries<envoy_v3_api_field_extensions.network.dns_resolver.cares.v3.CaresDnsResolverConfig.udp_max_queries>`
    option to limit the number of UDP queries.
- area: http
  change: |
    Added :ref:`disable_shadow_host_suffix_append
    <envoy_v3_api_field_config.route.v3.RouteAction.RequestMirrorPolicy.disable_shadow_host_suffix_append>`
    in :ref:`request_mirror_policies <envoy_v3_api_field_config.route.v3.RouteAction.request_mirror_policies>`
    for disabling appending of the ``-shadow`` suffix to the shadowed host/authority header.
- area: http
  change: |
    Added field :ref:`match_upstream <envoy_v3_api_field_config.core.v3.SchemeHeaderTransformation.match_upstream>`,
    which, when set to true, will set the downstream request ``:scheme`` to match the upstream transport protocol.
- area: redis
  change: |
    Added support for `inline commands <https://redis.io/docs/reference/protocol-spec/#inline-commands>`_.
- area: proxy_protocol
  change: |
    Added field :ref:`stat_prefix <envoy_v3_api_field_extensions.filters.listener.proxy_protocol.v3.ProxyProtocol.stat_prefix>`
    to the proxy protocol listener filter configuration, allowing for differentiating statistics when multiple proxy
    protocol listener filters are configured.
- area: aws_lambda
  change: |
    The ``aws_lambda`` filter now supports the
    :ref:`credentials <envoy_v3_api_field_extensions.filters.http.aws_lambda.v3.Config.credentials>` parameter.
    This enables setting AWS credentials from the filter configuration.
- area: access_log
  change: |
    added support for :ref:`%UPSTREAM_HOST_NAME% <config_access_log_format_upstream_host_name>` for the upstream host
    identifier.
- area: access_loggers
  change: |
    Added ``TRACE_ID`` :ref:`access log formatter <config_access_log_format>`.
- area: healthcheck
  change: |
    Added support to healthcheck with ProxyProtocol in TCP Healthcheck by setting
    :ref:`health_check_config <envoy_v3_api_field_config.core.v3.HealthCheck.TcpHealthCheck.proxy_protocol_config>`.
- area: local_rate_limit
  change: |
    Added support for :ref:`local cluster rate limit
    <envoy_v3_api_field_extensions.filters.http.local_ratelimit.v3.LocalRateLimit.local_cluster_rate_limit>`.
    If set, the token buckets of the local rate limit will be shared across all the Envoy instances in the local
    cluster.
- area: ext_authz
  change: |
    added
    :ref:`decoder_header_mutation_rules <envoy_v3_api_field_extensions.filters.http.ext_authz.v3.ExtAuthz.decoder_header_mutation_rules>`
    which allows you to configure what decoder header mutations are allowed from the ext_authz
    service as well as whether to fail the downstream request if disallowed mutations are requested.
- area: access_log
  change: |
    added new ``access_log`` command operators to retrieve upstream connection information change: ``%UPSTREAM_PEER_URI_SAN%``,
    ``%UPSTREAM_PEER_IP_SAN%``, ``%UPSTREAM_PEER_DNS_SAN%``, ``%UPSTREAM_LOCAL_URI_SAN%``, ``%UPSTREAM_LOCAL_DNS_SAN%``,
    ``%UPSTREAM_LOCAL_IP_SAN%``.
- area: wasm
  change: |
    Update ``wasm`` filter to support use as an upstream filter.
- area: open_telemetry
  change: |
    added :ref:`stat_prefix
    <envoy_v3_api_field_extensions.access_loggers.open_telemetry.v3.OpenTelemetryAccessLogConfig.stat_prefix>`
    configuration to support additional stat prefix for the OpenTelemetry logger.
- area: thrift
  change: |
    added implementation of :ref:`thrift to metadata <envoy_v3_api_msg_extensions.filters.http.thrift_to_metadata.v3.ThriftToMetadata>`
    http filter.
- area: open_telemetry
  change: |
    added :ref:`formatters
    <envoy_v3_api_field_extensions.access_loggers.open_telemetry.v3.OpenTelemetryAccessLogConfig.formatters>`
    configuration to support extension formatter for the OpenTelemetry logger.
- area: routing
  change: |
    added support in :ref:`file datasource <envoy_v3_api_field_config.route.v3.DirectResponseAction.body>` implementation
    to listen to file changes and dynamically update the response when :ref:`watched_directory
    <envoy_v3_api_field_config.core.v3.datasource.watched_directory>`
    is configured in :ref:`DataSource <envoy_v3_api_msg_config.core.v3.datasource>`.
- area: listener
  change: |
    Added :ref:`bypass_overload_manager <envoy_v3_api_field_config.listener.v3.Listener.bypass_overload_manager>`
    to bypass the overload manager for a listener. When set to true, the listener will not be subject to overload protection.
<<<<<<< HEAD
- area: oauth
  change: |
    Added :ref:`disable_id_token_set_cookie <envoy_v3_api_field_extensions.filters.http.oauth2.v3.OAuth2Config.disable_id_token_set_cookie>`
    to disable setting the ID Token cookie.
=======
- area: ext_authz
  change: |
    Added
    :ref:`enable_dynamic_metadata_ingestion
    <envoy_v3_api_field_extensions.filters.http.ext_authz.v3.ExtAuthz.enable_dynamic_metadata_ingestion>`,
    which allows ext_authz to be configured to ignore dynamic metadata in ext_authz responses.
- area: rbac
  change: |
    The RBAC filter will now log the enforced rule to the dynamic metadata field
    "enforced_effective_policy_id" and the result to the dynamic metadata field
    "enforced_engine_result". These are only populated if a non-shadow engine exists.
- area: jwt_authn
  change: |
    Added :ref:`strip_failure_response
    <envoy_v3_api_field_extensions.filters.http.jwt_authn.v3.JwtAuthentication.strip_failure_response>`
    to allow stripping the failure response details from the JWT authentication filter.
- area: tls
  change: |
    added support to match against ``OtherName`` SAN Type under :ref:`match_typed_subject_alt_names
    <envoy_v3_api_field_extensions.transport_sockets.tls.v3.CertificateValidationContext.match_typed_subject_alt_names>`.
    An additional field ``oid`` is added to :ref:`SubjectAltNameMatcher
    <envoy_v3_api_msg_extensions.transport_sockets.tls.v3.SubjectAltNameMatcher>` to support this change.
>>>>>>> dd7d9b03

deprecated:
- area: tracing
  change: |
    Disable OpenCensus by default, as it is
    `no longer supported/maintained upstream <https://opentelemetry.io/blog/2023/sunsetting-opencensus/>`_.
    This extension can be replaced with the OpenTelemetry tracer and collector.<|MERGE_RESOLUTION|>--- conflicted
+++ resolved
@@ -406,12 +406,6 @@
   change: |
     Added :ref:`bypass_overload_manager <envoy_v3_api_field_config.listener.v3.Listener.bypass_overload_manager>`
     to bypass the overload manager for a listener. When set to true, the listener will not be subject to overload protection.
-<<<<<<< HEAD
-- area: oauth
-  change: |
-    Added :ref:`disable_id_token_set_cookie <envoy_v3_api_field_extensions.filters.http.oauth2.v3.OAuth2Config.disable_id_token_set_cookie>`
-    to disable setting the ID Token cookie.
-=======
 - area: ext_authz
   change: |
     Added
@@ -434,7 +428,10 @@
     <envoy_v3_api_field_extensions.transport_sockets.tls.v3.CertificateValidationContext.match_typed_subject_alt_names>`.
     An additional field ``oid`` is added to :ref:`SubjectAltNameMatcher
     <envoy_v3_api_msg_extensions.transport_sockets.tls.v3.SubjectAltNameMatcher>` to support this change.
->>>>>>> dd7d9b03
+- area: oauth
+  change: |
+    Added :ref:`disable_id_token_set_cookie <envoy_v3_api_field_extensions.filters.http.oauth2.v3.OAuth2Config.disable_id_token_set_cookie>`
+    to disable setting the ID Token cookie.
 
 deprecated:
 - area: tracing

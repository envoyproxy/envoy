--- conflicted
+++ resolved
@@ -161,13 +161,6 @@
 - area: local_ratelimit
   change: |
     ``local_ratelimit`` will return ``x-ratelimit-reset`` header when the rate limit is exceeded.
-<<<<<<< HEAD
-- area: aws
-  change: |
-    Implementation of `IAM Roles Anywhere support <https://docs.aws.amazon.com/rolesanywhere/latest/userguide/introduction.html>`_ in the
-    AWS common components, providing this capability to the AWS Lambda and AWS Request Signing extensions.
-
-=======
 - area: oauth2
   change: |
     Added :ref:`end_session_endpoint <envoy_v3_api_field_extensions.filters.http.oauth2.v3.OAuth2Config.end_session_endpoint>`
@@ -176,5 +169,9 @@
     If configured, the OAuth2 filter will redirect users to this endpoint when they access the
     :ref:`signout_path <envoy_v3_api_field_extensions.filters.http.oauth2.v3.OAuth2Config.signout_path>`. This allows users to
     be logged out of the Authorization server.
->>>>>>> 5955972a
+- area: aws
+  change: |
+    Implementation of `IAM Roles Anywhere support <https://docs.aws.amazon.com/rolesanywhere/latest/userguide/introduction.html>`_ in the
+    AWS common components, providing this capability to the AWS Lambda and AWS Request Signing extensions.
+
 deprecated:
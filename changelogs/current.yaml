--- conflicted
+++ resolved
@@ -409,16 +409,13 @@
   change: |
     added capability for continuing filter chain iteration or send local replies from (decode|encode)Metadata. Additionally,
     reset idle timer on metadata actions.
-<<<<<<< HEAD
 - area: access_log
   change: |
     added %ACCESS_LOG_TYPE% substitution string, to help distinguishing between access log records and when they are being
     recorded. Please refer to the access log configuration documentation for more information.
-=======
 - area: grpc
   change: |
     added support for buf connect HTTP GET requests in the :ref:`connect_grpc_bridge filter <config_http_filters_connect_grpc_bridge>`
->>>>>>> e15b8140
 
 deprecated:
 - area: tcp_proxy

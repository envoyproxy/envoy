--- conflicted
+++ resolved
@@ -198,12 +198,11 @@
     specifies the lifetime of the refresh token. The default value is ``604800`` seconds (a week).
 - area: admin
   change: |
-<<<<<<< HEAD
     Fixed a bug where the config_dump & init_dump admin endpoint would return an empty response when called with empty
     query parameters (e.g. ``/config_dump?resource=&mask=&name_regex=``).
-=======
+- area: admin
+  change: |
     Removing the ECDS config entry from the config dump when it does not exist (or has expired).
->>>>>>> 255f3834
 
 removed_config_or_runtime:
 # *Normally occurs at the end of the* :ref:`deprecation period <deprecated>`

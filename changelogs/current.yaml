--- conflicted
+++ resolved
@@ -114,17 +114,14 @@
   change: |
     added :ref:`custom_sink <envoy_v3_api_field_config.tap.v3.OutputSink.custom_sink>` type to enable writing tap data
     out to a custom sink extension.
-<<<<<<< HEAD
 - area: otlp_stats_sink
   change: |
     added :ref:` stats prefix option<envoy_v3_api_field_extensions.stat_sinks.open_telemetry.v3.SinkConfig.stats_prefix>`
     to OTLP stats sink that enables adding a static prefix to all stats flushed by this sink.
-=======
 - area: tap
   change: |
     added :ref:`record_headers_received_time <envoy_v3_api_field_extensions.filters.http.tap.v3.Tap.record_headers_received_time>`
     to control writing request and response headers received time in trace output.
->>>>>>> 1b576a10
 
 deprecated:
 - area: tracing

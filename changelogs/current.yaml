date: Pending

behavior_changes:
# *Changes that are expected to cause an incompatibility if applicable; deployment changes are likely required*
- area: aws_iam
  change: |
    As announced in November 2024 (see https://github.com/envoyproxy/envoy/issues/37621), the
    grpc_credentials/aws_iam extension is being deleted. Any configuration referencing this extension
    will fail to load.

minor_behavior_changes:
# *Changes that may cause incompatibilities for some users, but should not for most*
- area: lua
  change: |
    The ``metadata()`` of lua filter now will search the metadata by the :ref:`filter config name
    <envoy_v3_api_field_extensions.filters.network.http_connection_manager.v3.HttpFilter.name>` first.
    And if not found, it will search by the canonical name of the filter ``envoy.filters.http.lua``.
- area: grpc-json
  change: |
    Make the :ref:`gRPC JSON transcoder filter's <config_http_filters_grpc_json_reverse_transcoder>` json print options configurable.
- area: oauth2
  change: |
    Reset CSRF token when token validation fails during redirection.
    If the CSRF token cookie is present during the redirection to the authorization server, it will be validated.
    Previously, if this validation failed, the oauth flow would fail. Now the CSRF token will simply be reset. This fixes
    the case where an hmac secret change causes a redirect flow, but the CSRF token cookie hasn't yet expired
    causing a CSRF token validation failure.
- area: cel
  change: |
    Precompile regexes in cel expressions. This can be disabled by setting the runtime guard
    ``envoy.reloadable_features.enable_cel_regex_precompilation`` to false.
- area: dns
  change: |
    Allow getaddrinfo to be configured to run by a thread pool, controlled by :ref:`num_resolver_threads
    <envoy_v3_api_field_extensions.network.dns_resolver.getaddrinfo.v3.GetAddrInfoDnsResolverConfig.num_resolver_threads>`.

bug_fixes:
# *Changes expected to improve the state of the world and are unlikely to have negative effects*
- area: conn_pool
  change: |
<<<<<<< HEAD
    Fixed an issue that could lead to too many connections when using
    :ref:`AutoHttpConfig <envoy_v3_api_msg_extensions.upstreams.http.v3.HttpProtocolOptions.AutoHttpConfig>` if the
    established connection is ``http/2`` and Envoy predicted it would have lower concurrent capacity.
=======
    Fixed an issue that could lead to insufficient connections for current pending requests. If a connection starts draining while it
    has negative unused capacity (which happens if an HTTP/2 ``SETTINGS`` frame reduces allowed concurrency to below the current number
    of requests), that connection's unused capacity will be included in total pool capacity even though it is unusable because it is
    draining. This can result in not enough connections being established for current pending requests. This is most problematic for
    long-lived requests (such as streaming gRPC requests or long-poll requests) because a connection could be in the draining state
    for a long time.
>>>>>>> e44c4ebb

removed_config_or_runtime:
# *Normally occurs at the end of the* :ref:`deprecation period <deprecated>`
- area: websocket
  change: |
    Removed runtime guard ``envoy.reloadable_features.switch_protocol_websocket_handshake`` and legacy code paths.
- area: http2
  change: |
    Removed runtime guard ``envoy.reloadable_features.http2_no_protocol_error_upon_clean_close`` and legacy code paths.
- area: access_log
  change: |
    Removed runtime guard ``envoy.reloadable_features.sanitize_sni_in_access_log`` and legacy code paths.
- area: quic
  change: |
    Removed runtime guard ``envoy.reloadable_features.quic_connect_client_udp_sockets`` and legacy code paths.
- area: quic
  change: |
    Removed runtime guard ``envoy.reloadable_features.quic_support_certificate_compression`` and legacy code paths.
- area: http
  change: |
    Removed runtime guard ``envoy.reloadable_features.internal_authority_header_validator`` and legacy code paths.
- area: http
  change: |
    Removed runtime guard ``envoy_reloadable_features_filter_access_loggers_first`` and legacy code paths.
- area: tcp_proxy
  change: |
    Removed runtime guard ``envoy.reloadable_features.tcp_tunneling_send_downstream_fin_on_upstream_trailers`` and legacy code paths.
- area: runtime
  change: |
    Removed runtime guard ``envoy_reloadable_features_boolean_to_string_fix`` and legacy code paths.
- area: sni
  change: |
    Removed runtime guard ``envoy.reloadable_features.use_route_host_mutation_for_auto_sni_san`` and legacy code paths.
- area: ext_proc
  change: |
    Removed runtime guard ``envoy.reloadable_features.ext_proc_timeout_error`` and legacy code paths.
- area: quic
  change: |
    Removed runtime guard ``envoy.reloadable_features.extend_h3_accept_untrusted`` and legacy code paths.
- area: lua
  change: |
    Removed runtime guard ``envoy.reloadable_features.lua_flow_control_while_http_call`` and legacy code paths.

new_features:
- area: lua
  change: |
    Added support for accessing filter context.
    See :ref:`filterContext() <config_http_filters_lua_stream_handle_api_filter_context>` for more details.
- area: resource_monitors
  change: |
    added new cgroup memory resource monitor that reads memory usage/limit from cgroup v1/v2 subsystems and calculates
    memory pressure, with configurable max_memory_bytes limit
    :ref:`existing extension <envoy_v3_api_msg_extensions.resource_monitors.cgroup_memory.v3.CgroupMemoryConfig>`.
- area: ext_authz
  change: |
    Added ``grpc_status`` to ``ExtAuthzLoggingInfo`` in ext_authz http filter.
- area: url_template
  change: |
    Included the asterisk ``*`` in the match pattern when using the * or ** operators in the URL template.
    This behavioral change can be temporarily reverted by setting runtime guard
    ``envoy.reloadable_features.uri_template_match_on_asterisk`` to ``false``.

deprecated:<|MERGE_RESOLUTION|>--- conflicted
+++ resolved
@@ -38,18 +38,17 @@
 # *Changes expected to improve the state of the world and are unlikely to have negative effects*
 - area: conn_pool
   change: |
-<<<<<<< HEAD
     Fixed an issue that could lead to too many connections when using
     :ref:`AutoHttpConfig <envoy_v3_api_msg_extensions.upstreams.http.v3.HttpProtocolOptions.AutoHttpConfig>` if the
     established connection is ``http/2`` and Envoy predicted it would have lower concurrent capacity.
-=======
+- area: conn_pool
+  change: |
     Fixed an issue that could lead to insufficient connections for current pending requests. If a connection starts draining while it
     has negative unused capacity (which happens if an HTTP/2 ``SETTINGS`` frame reduces allowed concurrency to below the current number
     of requests), that connection's unused capacity will be included in total pool capacity even though it is unusable because it is
     draining. This can result in not enough connections being established for current pending requests. This is most problematic for
     long-lived requests (such as streaming gRPC requests or long-poll requests) because a connection could be in the draining state
     for a long time.
->>>>>>> e44c4ebb
 
 removed_config_or_runtime:
 # *Normally occurs at the end of the* :ref:`deprecation period <deprecated>`

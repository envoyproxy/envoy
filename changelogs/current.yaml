date: Pending

behavior_changes:
# *Changes that are expected to cause an incompatibility if applicable; deployment changes are likely required*

minor_behavior_changes:
# *Changes that may cause incompatibilities for some users, but should not for most*
- area: connection pool
  change: |
    Increase granularity mapping connection pool failures to specific stream failure reasons to make it more transparent why
    the stream is reset when a connection pool's connection fails.
- area: custom response
  change: |
    The filter now traverses matchers from most specific to least specific per filter config till a match is found for the response.
- area: uhv
  change: |
    Preserve case of %-encoded triplets in the default header validator. This behavior can be reverted by setting runtime flag
    ``envoy.reloadable_features.uhv_preserve_url_encoded_case`` to false, in which case %-encoded triplets are normalized
    to uppercase characters. This setting is only applicable when the Unversal Header Validator is enabled and has no effect otherwise.
- area: uhv
  change: |
    Allow malformed URL encoded triplets in the default header validator. This behavior can be reverted by setting runtime flag
    ``envoy.reloadable_features.uhv_allow_malformed_url_encoding`` to false, in which case requests with malformed URL encoded triplets
    in path are rejected. This setting is only applicable when the Unversal Header Validator is enabled and has no effect otherwise.

bug_fixes:
# *Changes expected to improve the state of the world and are unlikely to have negative effects*

removed_config_or_runtime:
# *Normally occurs at the end of the* :ref:`deprecation period <deprecated>`
- area: http
  change: |
    removed runtime key ``envoy.reloadable_features.allow_upstream_filters`` and legacy code paths.
- area: upstream
  change: |
    removed runtime key ``envoy.reloadable_features.fix_hash_key`` and legacy code paths.
- area: logging
  change: |
    removed runtime key ``envoy.reloadable_features.correct_remote_address`` and legacy code paths.
- area: http
  change: |
    removed runtime key ``envoy.reloadable_features.http_response_half_close`` and legacy code paths.

new_features:
- area: http
  change: |
    added Runtime feature ``envoy.reloadable_features.max_request_headers_size_kb`` to override the default value of
    :ref:`max request headers size
    <envoy_v3_api_field_extensions.filters.network.http_connection_manager.v3.HttpConnectionManager.max_request_headers_kb>`.
- area: stat_sinks
  change: |
    Added ``envoy.stat_sinks.open_telemetry`` stats_sink, that supports flushing metrics by the OTLP protocol,
    for supported Open Telemetry collectors.
- area: redis_proxy
  change: |
    added new configuration field :ref:`key_formatter
    <envoy_v3_api_field_extensions.filters.network.redis_proxy.v3.RedisProxy.PrefixRoutes.Route.key_formatter>` to format redis key.
    The field supports using %KEY% as a formatter command for substituting the redis key as part of the substitution formatter expression.
<<<<<<< HEAD
- area: ratelimit
  change: |
    added new configuration field :ref:`domain
    <envoy_v3_api_field_extensions.filters.http.ratelimit.v3.RateLimitPerRoute.domain>` to allow for setting rate limit domains on a
    per-route basis.
=======

>>>>>>> a6d46b6a
deprecated:<|MERGE_RESOLUTION|>--- conflicted
+++ resolved
@@ -56,13 +56,9 @@
     added new configuration field :ref:`key_formatter
     <envoy_v3_api_field_extensions.filters.network.redis_proxy.v3.RedisProxy.PrefixRoutes.Route.key_formatter>` to format redis key.
     The field supports using %KEY% as a formatter command for substituting the redis key as part of the substitution formatter expression.
-<<<<<<< HEAD
 - area: ratelimit
   change: |
     added new configuration field :ref:`domain
     <envoy_v3_api_field_extensions.filters.http.ratelimit.v3.RateLimitPerRoute.domain>` to allow for setting rate limit domains on a
     per-route basis.
-=======
-
->>>>>>> a6d46b6a
 deprecated:
date: Pending

behavior_changes:
# *Changes that are expected to cause an incompatibility if applicable; deployment changes are likely required*
- area: server
  change: |
    Added container-aware CPU detection on Linux that respects cgroup CPU limits in addition to hardware thread count
    and CPU affinity. This change only affects behavior when the ``--concurrency`` flag is not explicitly set.
    Envoy now uses the minimum of hardware threads, CPU affinity, and cgroup CPU limits
    to determine the number of worker threads by default. This provides better resource utilization in
    containerized environments (Docker, Kubernetes) where CPU limits are set via cgroups. The new behavior
    is enabled by default and can be disabled by setting the ``ENVOY_CGROUP_CPU_DETECTION`` environment
    variable to ``false``. When disabled, Envoy will fall back to the previous behavior of using only
    hardware thread count and CPU affinity for worker thread calculation. Uses conservative rounding (floor)
    to account for non-worker threads and prevent container throttling, which may reduce the total number of
    connections.

minor_behavior_changes:
# *Changes that may cause incompatibilities for some users, but should not for most*
- area: router
  change: |
    Added :ref:`host_rewrite
    <envoy_v3_api_field_config.route.v3.RouteAction.host_rewrite>` to
    :ref:`RouteAction <envoy_v3_api_msg_config.route.v3.RouteAction>` to support substitution
    formatting for host header rewriting.
    Added :ref:`path_rewrite
    <envoy_v3_api_field_config.route.v3.RouteAction.path_rewrite>` to
    :ref:`RouteAction <envoy_v3_api_msg_config.route.v3.RouteAction>` to support substitution
    formatting for path header rewriting.
- area: ext_proc
  change: |
    Use one of a hard-coded set of error messages when a :ref:`HeaderMutation
    <envoy_v3_api_msg_service.ext_proc.v3.HeaderMutation>` fails. Removing
    request-specific details allows grouping by similar failure types. Detailed
    messages remain available in debug logs.
- area: ext_authz
  change: |
    Check that the response header count is less than the configured limits before applying mutations, and do not
    add new headers if not.
- area: mobile
  change: |
    Use mobile specific network observer registries to propagate network change signals. This behavior can be reverted by
    setting the runtime guard ``envoy.reloadable_features.mobile_use_network_observer_registry``.

bug_fixes:
# *Changes expected to improve the state of the world and are unlikely to have negative effects*
- area: http2
  change: |
    Fixed a bug where Envoy would leak memory if an HTTP/2 stream was reset before request headers were
    sent. For example, if an upstream HTTP filter sent a local reply after the connection was established but
    before request headers were sent, the memory allocated for the stream was not released.
- area: lua
  change: |
    Fixed a bug where Lua filters could cause Envoy to crash when setting the response body to a payload larger
    than the body buffer limit.
- area: bootstrap
  change: |
    Fixed an issue where the custom
    :ref:`header_prefix <envoy_v3_api_field_config.bootstrap.v3.Bootstrap.header_prefix>`
    would result in a crash at startup.
- area: connection pool
  change: |
    Fixed a crash in the TCP connection pool that occurs during downstream connection teardown when large requests
    or responses trigger flow control.
- area: http
  change: |
    Fixed ``shouldDrainConnectionUponCompletion()`` to properly send ``GOAWAY`` frames for HTTP/2 and HTTP/3
    instead of aggressively closing connections. This prevents response body transmission interruption and
    ``ERR_DRAINING`` errors on the client side. HTTP/1.1 behavior remains unchanged.
- area: composite
  change: |
    Fixed per-route configuration for composite filter to support matching on response headers and trailers.
    Previously, per-route matchers would silently fail when attempting to match on ``HttpResponseHeaderMatchInput``
    or ``HttpResponseTrailerMatchInput``, causing the delegated filter to be skipped without error.

removed_config_or_runtime:
# *Normally occurs at the end of the* :ref:`deprecation period <deprecated>`
- area: jwt_authn
  change: |
    Removed runtime guard ``envoy.reloadable_features.jwt_fetcher_use_scheme_from_uri`` and legacy code paths.
- area: tcp
  change: |
    Removed runtime guard ``envoy.reloadable_features.tcp_proxy_retry_on_different_event_loop`` and legacy code paths.
- area: http
  change: |
    Removed runtime guard ``envoy.reloadable_features.http1_balsa_allow_cr_or_lf_at_request_start`` and legacy code paths.
- area: quic
  change: |
    Removed runtime guard ``envoy.reloadable_features.http3_remove_empty_cookie`` and legacy code paths.
- area: http
  change: |
    Removed runtime guard ``envoy.reloadable_features.original_src_fix_port_exhaustion`` and legacy code paths.
- area: xds
  change: |
    Removed runtime guard ``envoy.reloadable_features.report_load_with_rq_issued`` and legacy code paths.

new_features:
- area: udp_sink
  change: |
    Enhanced the UDP sink to support tapped messages larger than 64 KB.
- area: otlp_stat_sink
  change: |
<<<<<<< HEAD
    Supported dropping stats
    :ref:`DropAction
    <envoy_v3_api_msg_extensions.stat_sinks.open_telemetry.v3.SinkConfig.DropAction>` during custom metric conversion.
- area: tcp_proxy
  change: |
    Added :ref:`upstream_connect_mode
    <envoy_v3_api_field_extensions.filters.network.tcp_proxy.v3.TcpProxy.upstream_connect_mode>`
    to control when upstream connections are established. This enables use cases like extracting
    TLS certificate information or SNI before establishing upstream connections.
=======
    Added support for dropping stats via
    :ref:`DropAction <envoy_v3_api_msg_extensions.stat_sinks.open_telemetry.v3.SinkConfig.DropAction>` during
    custom metric conversion.
>>>>>>> 21518757
- area: http
  change: |
    Added :ref:`vhost_header <envoy_v3_api_field_config.route.v3.RouteConfiguration.vhost_header>` to
    :ref:`RouteConfiguration <envoy_v3_api_msg_config.route.v3.RouteConfiguration>`, allowing use of a different
    header for vhost matching.
- area: logging
  change: |
    Added support for the not-equal operator in access log filter rules, in
    :ref:`ComparisonFilter <envoy_v3_api_msg_config.accesslog.v3.ComparisonFilter>`.
- area: cel
  change: |
    Added per-expression configuration options for CEL evaluator to control string conversion, concatenation,
    and string extension functions. CEL expressions in RBAC policies and access logger filters
    can now enable string functions such as ``replace()`` and ``split()`` through the new
    :ref:`cel_config <envoy_v3_api_field_config.rbac.v3.Policy.cel_config>` and
    :ref:`cel_config <envoy_v3_api_field_extensions.access_loggers.filters.cel.v3.ExpressionFilter.cel_config>` fields
    in their respective configurations. See :ref:`CelExpressionConfig <envoy_v3_api_msg_config.core.v3.CelExpressionConfig>`
    for details.
- area: formatter
  change: |
    Added support for the following new access log formatters:
    - ``%REQUEST_HEADER(X?Y):Z%`` as full name version of ``%REQ(X?Y):Z%``
    - ``%RESPONSE_HEADER(X?Y):Z%`` as full name version of ``%RESP(X?Y):Z%``
    - ``%RESPONSE_TRAILER(X?Y):Z%`` as full name version of ``%TRAILER(X?Y):Z%``
    This provides a more consistent naming scheme for users to understand and use.
- area: lua
  change: |
    Added ``drainConnectionUponCompletion()`` to the Lua filter stream info API. This allows Lua scripts
    to mark connections for draining, which adds a ``Connection: close`` header for HTTP/1.1 or sends a
    ``GOAWAY`` frame for HTTP/2 and HTTP/3.
- area: wasm
  change: |
    Added ``sign`` foreign function to create cryptographic signatures.
    See :ref:`Wasm foreign functions <arch_overview_wasm_foreign_functions>` for more details.
- area: redis
  change: |
    Added cluster-scoped command support with a flexible response handling framework.
- area: overload management
  change: |
    The fixed heap resource monitor can now calculate memory pressure as currently allocated memory divided by maximum heap size,
    giving more accurate and lower memory pressure values.
    This can avoid unnecessary load shedding or overload actions.
    To enable, set ``envoy.reloadable_features.fixed_heap_use_allocated`` to true.
    The default algorithm (heap_size - pageheap_unmapped - pageheap_free) does not discount for free memory in TCMalloc caches.
- area: admin
  change: |
    Added ``/memory/tcmalloc`` admin endpoint that provides TCMalloc memory statistics.
- area: dns_filter
  change: |
    Added :ref:`access_log <envoy_v3_api_field_extensions.filters.udp.dns_filter.v3.DnsFilterConfig.access_log>` for DNS filter.
- area: quic
  change: |
    Added QUIC protocol option :ref:`max_sessions_per_event_loop
    <envoy_v3_api_field_config.listener.v3.QuicProtocolOptions.max_sessions_per_event_loop>` to limit the maximum
    number of new QUIC sessions created per event loop. The default is 16, preserving the previous hardcoded limit.

deprecated:<|MERGE_RESOLUTION|>--- conflicted
+++ resolved
@@ -100,21 +100,15 @@
     Enhanced the UDP sink to support tapped messages larger than 64 KB.
 - area: otlp_stat_sink
   change: |
-<<<<<<< HEAD
-    Supported dropping stats
-    :ref:`DropAction
-    <envoy_v3_api_msg_extensions.stat_sinks.open_telemetry.v3.SinkConfig.DropAction>` during custom metric conversion.
+    Added support for dropping stats via
+    :ref:`DropAction <envoy_v3_api_msg_extensions.stat_sinks.open_telemetry.v3.SinkConfig.DropAction>` during
+    custom metric conversion.
 - area: tcp_proxy
   change: |
     Added :ref:`upstream_connect_mode
     <envoy_v3_api_field_extensions.filters.network.tcp_proxy.v3.TcpProxy.upstream_connect_mode>`
     to control when upstream connections are established. This enables use cases like extracting
     TLS certificate information or SNI before establishing upstream connections.
-=======
-    Added support for dropping stats via
-    :ref:`DropAction <envoy_v3_api_msg_extensions.stat_sinks.open_telemetry.v3.SinkConfig.DropAction>` during
-    custom metric conversion.
->>>>>>> 21518757
 - area: http
   change: |
     Added :ref:`vhost_header <envoy_v3_api_field_config.route.v3.RouteConfiguration.vhost_header>` to

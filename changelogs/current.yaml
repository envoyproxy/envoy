date: Pending

behavior_changes:
# *Changes that are expected to cause an incompatibility if applicable; deployment changes are likely required*
- area: build
  change: |
    Moved the subset, ring_hash, and maglev LB code into extensions. If you use these load balancers and override
    extensions_build_config.bzl you will need to include them explicitly.
- area: build
  change: |
    Moved xDS code extensions. If you use the xDS and override extensions_build_config.bzl you will
    need to include the new config_subscriptions explicitly.
- area: http
  change: |
    When ``append_x_forwarded_host`` is enabled for a given route action it is now only appended iff it is different from the last
    value in the list. This resolves issues where a retry caused the same value to be appended multiple times. This
    behavioral change can be temporarily reverted by setting runtime guard ``envoy_reloadable_features_append_xfh_idempotent`` to false.
- area: ext_proc
  change: |
    Apply header mutation rules from the ext_proc config to the ImmediateResponse. This behavior change can be temporarily
    reverted by setting the runtime guard ``envoy_reloadable_features_immediate_response_use_filter_mutation_rule`` to false.

minor_behavior_changes:
# *Changes that may cause incompatibilities for some users, but should not for most*
- area: connection pool
  change: |
    Increase granularity mapping connection pool failures to specific stream failure reasons to make it more transparent why
    the stream is reset when a connection pool's connection fails.
- area: custom response
  change: |
    The filter now traverses matchers from most specific to least specific per filter config till a match is found for the response.
- area: http1
  change: |
    Allowing mixed case schemes in absolute urls (e.g. HtTp://www.google.com). Mixed case schemes will be normalized to
    the lower cased equivalents before being forwarded upstream. This behavior can be reverted by setting runtime flag
    ``envoy.reloadable_features.allow_absolute_url_with_mixed_scheme`` to false.
- area: http1
  change: |
    The HTTP1 server-side codec no longer considers encoding 1xx headers as
    starting the response. This allows the codec to raise protocol errors,
    sending detailed local replies instead of just closing the connection. This
    behavior can be reverted by setting runtime flag
    ``envoy.reloadable_features.http1_allow_codec_error_response_after_1xx_headers``
    to false.
- area: dns
  change: |
    Changing the DNS cache to use host:port as the cache key rather than host. This allows a
    downstream DFP filter to serve both secure and insecure clusters. This behavioral change
    can be reverted by setting runtime flag ``envoy.reloadable_features.dfp_mixed_scheme`` to false.
- area: uhv
  change: |
    Preserve case of %-encoded triplets in the default header validator. This behavior can be reverted by setting runtime flag
    ``envoy.reloadable_features.uhv_preserve_url_encoded_case`` to false, in which case %-encoded triplets are normalized
    to uppercase characters. This setting is only applicable when the Unversal Header Validator is enabled and has no effect otherwise.
- area: uhv
  change: |
    Allow malformed URL encoded triplets in the default header validator. This behavior can be reverted by setting runtime flag
    ``envoy.reloadable_features.uhv_allow_malformed_url_encoding`` to false, in which case requests with malformed URL encoded triplets
    in path are rejected. This setting is only applicable when the Unversal Header Validator is enabled and has no effect otherwise.
- area: ext_proc
  change: |
    When :ref:`clear_route_cache <envoy_v3_api_field_service.ext_proc.v3.CommonResponse.clear_route_cache>` is set, ext_proc will check
    for header mutations beforce clearing the route cache. Failures due to this check will be counted under the
    clear_route_cache_ignored stat.
- area: aws
  change: |
    Added support for fetching credentials from the AWS credentials file, which only happens if credentials cannot be fetched
    from environment variables. This behavioral change can be reverted by setting runtime guard
    ``envoy.reloadable_features.enable_aws_credentials_file`` to ``false``.
- area: http cookies
  change: |
    Changed internal format of http cookie to protobuf and added expiry timestamp. Processing expired cookie
    results in selection of a new upstream host and sending a new cookie to the client. Previous format of
    the cookie is still accepted, but is planned to be obsoleted in the future.
    This behavior change can be reverted by setting
    ``envoy.reloadable_features.stateful_session_encode_ttl_in_cookie`` to ``false``.
- area: overload manager
  change: |
    Changed behavior of the overload manager to error on unknown overload
    manager actions. Prior it would silently fail.  This change can be reverted
    temporarily by setting the runtime guard
    ``envoy.reloadable_features.overload_manager_error_unknown_action`` to
    false.
- area: router
  change: |
    Added check for existing metadata before setting metadata due to 'auto_sni', 'auto_san_validation', or
    'override_auto_sni_header' to prevent triggering ENVOY_BUG when an earlier filter has set the metadata.
- area: resource_monitors
  change: |
    Changed behavior of the fixed heap monitor to count unused mapped pages as
    free memory. This change can be reverted temporarily by setting the runtime guard
    ``envoy.reloadable_features.count_unused_mapped_pages_as_free`` to false.
- area: ext_proc
  change: |
    Filter metadata containing ext proc stats has been moved from ext-proc-logging-info to a namespace corresponding
    to the name of the ext_proc filter.
- area: stats
  change: |
    Added new type of gauge with type hidden. These stats are hidden from admin/stats-sinks but can shown with a
    query-parameter of ``/stats?hidden=include`` or ``/stats?hidden=showonly``.
- area: eds
  change: |
    Added the ability to specify mulitple addresses for a host in an EDS cluster. Connections to the host with more than one
    address will be established using the Happy Eyeballs algorithm.
- area: upstream
  change: |
    Changed behavior of the unpausing connect with 2xx status codes. This change can be reverted temporarily by
    setting the runtime guard ``envoy.reloadable_features.upstream_allow_connect_with_2xx`` to false.

bug_fixes:
# *Changes expected to improve the state of the world and are unlikely to have negative effects*
- area: oauth2
  change: |
    The Max-Age attribute of Set-Cookie HTTP response header was being assigned a value representing Seconds Since
    the Epoch, causing cookies to expire in ~53 years. This was fixed an now it is being assinged a value representing
    the number of seconds until the cookie expires.
    This behavioral change can be temporarily reverted by setting runtime guard
    ``envoy.reloadable_features.oauth_use_standard_max_age_value`` to false.
- area: tls
  change: |
    Fix build FIPS compliance when using both FIPS mode and Wasm extensions (``--define boringssl=fips`` and ``--define wasm=v8``).
- area: ext_authz
  change: |
    Fix a bug where the ext_authz filter will ignore the request body when the
    :ref:`pack_as_bytes <envoy_v3_api_field_extensions.filters.http.ext_authz.v3.BufferSettings.pack_as_bytes>` is set to true and
    HTTP authorization service is configured.
- area: router
  change: |
    Fixed the bug that updating :ref:`scope_key_builder
    <envoy_v3_api_field_extensions.filters.network.http_connection_manager.v3.ScopedRoutes.scope_key_builder>`
    of SRDS config doesn't work and multiple HCM share the same ``scope_key_builder``.
- area: http
  change: |
    The :ref:`is_optional
    <envoy_v3_api_field_extensions.filters.network.http_connection_manager.v3.HttpFilter.is_optional>`
    field of HTTP filter can only be used for configuration loading of
    :ref:`HTTP filter <envoy_v3_api_msg_extensions.filters.network.http_connection_manager.v3.HttpFilter>`
    and will be ignored for loading of route or virtual host level filter config. This behavioral change
    can be temporarily reverted by setting runtime guard
    ``envoy.reloadable_features.ignore_optional_option_from_hcm_for_route_config`` to false.
    You can also use
    :ref:`route/virtual host optional flag <envoy_v3_api_field_config.route.v3.FilterConfig.is_optional>`
    as a replacement of the feature.
- area: logging
  change: |
    Do not display GRPC_STATUS_NUMBER for non gRPC requests.
    This behavioral change can be temporarily reverted by setting runtime guard
    ``envoy.reloadable_features.validate_grpc_header_before_log_grpc_status`` to false.
- area: boringssl
  change: |
    Fixed the crash that occurs when contrib is compiled with ``boringssl=fips`` defined.
- area: oauth2
  change: |
    The httpOnly attribute for Set-Cookie for tokens in HTTP response header was missing,
    causing tokens to be accessible from the JavaScript making the apps vulnerable.
    This was fixed now by marking the cookie as httpOnly.
    This behavioral change can be temporarily reverted by setting runtime guard
    ``envoy.reloadable_features.oauth_make_token_cookie_httponly`` to false.
- area: dependency
  change: |
    update Wasmtime and related deps -> 9.0.3 to resolve
    `CVE-2023-30624 <https://nvd.nist.gov/vuln/detail/CVE-2023-30624>`_.
- area: dependency
  change: |
    update C-ares -> 1.91.1 to resolve:

    - `CVE-2023-31130 <https://nvd.nist.gov/vuln/detail/CVE-2023-31130>`_.
    - `CVE-2023-31147 <https://nvd.nist.gov/vuln/detail/CVE-2023-31147>`_.
    - `CVE-2023-31124 <https://nvd.nist.gov/vuln/detail/CVE-2023-31124>`_.
    - `CVE-2023-32067 <https://nvd.nist.gov/vuln/detail/CVE-2023-32067>`_.
- area: redis_proxy
  change: |
    Fixes a bug where route properties such as key_formatter,
    prefix and remove_prefix do not take effect when configured for :ref:`catch_all_route
    <envoy_v3_api_field_extensions.filters.network.redis_proxy.v3.RedisProxy.PrefixRoutes.catch_all_route>`.

removed_config_or_runtime:
# *Normally occurs at the end of the* :ref:`deprecation period <deprecated>`
- area: http
  change: |
    removed runtime key ``envoy.reloadable_features.closer_shadow_behavior`` and legacy code paths.
- area: http
  change: |
    removed runtime key ``envoy.reloadable_features.allow_upstream_filters`` and legacy code paths.
- area: quic
  change: |
    removed runtime key ``envoy.reloadable_features.quic_defer_send_in_response_to_packet`` and legacy code paths.
- area: upstream
  change: |
    removed runtime key ``envoy.reloadable_features.fix_hash_key`` and legacy code paths.
- area: logging
  change: |
    removed runtime key ``envoy.reloadable_features.correct_remote_address`` and legacy code paths.
- area: http
  change: |
    removed runtime key ``envoy.reloadable_features.http_response_half_close`` and legacy code paths.
- area: udp
  change: |
    removed runtime key ``envoy.reloadable_features.udp_proxy_connect`` and legacy code paths.
- area: header_formatters
  change: |
    removed runtime key ``envoy.reloadable_features.unified_header_formatter`` and legacy code paths.
- area: tls
  change: |
    remove runtime key ``envoy.reloadable_features.tls_async_cert_validation`` and legacy code paths.
- area: config
  change: |
    removed runtime key ``envoy.reloadable_features.delta_xds_subscription_state_tracking_fix`` and legacy code paths.
- area: http
  change: |
    removed runtime key ``envoy.reloadable_features.http_strip_fragment_from_path_unsafe_if_disabled`` and legacy code paths.

new_features:
- area: access_log
  change: |
    added %ACCESS_LOG_TYPE% substitution string, to help distinguishing between access log records and when they are being
    recorded. Please refer to the access log configuration documentation for more information.
- area: access_log
  change: |
    added :ref:`CEL <envoy_v3_api_msg_extensions.formatter.cel.v3.Cel>` access log formatter to print CEL expression.
- area: access_log
  change: |
    (QUIC only) Added support for %BYTES_RETRANSMITTED% and %PACKETS_RETRANSMITTED%.
- area: dynamic_forward_proxy
  change: |
    added :ref:`sub_clusters_config
    <envoy_v3_api_field_extensions.clusters.dynamic_forward_proxy.v3.ClusterConfig.sub_clusters_config>` to enable
    independent sub cluster for each host:port, with STRICT_DNS cluster type.
- area: http
  change: |
    added Runtime feature ``envoy.reloadable_features.max_request_headers_size_kb`` to override the default value of
    :ref:`max request headers size
    <envoy_v3_api_field_extensions.filters.network.http_connection_manager.v3.HttpConnectionManager.max_request_headers_kb>`.
- area: listeners
  change: |
    added :ref:`max_connections_to_accept_per_socket_event
    <envoy_v3_api_field_config.listener.v3.Listener.max_connections_to_accept_per_socket_event>`
    that sets the maximum number of new connections to be accepted per socket
    event on a listener. If there are more connections to be accepted beyond
    the maximum, the remaining connections would be processed in later
    dispatcher loop iterations.
- area: load shed point
  change: |
    added load shed point ``envoy.load_shed_points.http_connection_manager_decode_headers`` that rejects new http streams
    by sending a local reply.
- area: load shed point
  change: |
    added load shed point ``envoy.load_shed_points.http1_server_abort_dispatch`` that rejects HTTP1 server processing of requests.
- area: load shed point
  change: |
    added load shed point ``envoy.load_shed_points.http2_server_go_away_on_dispatch`` that sends
    ``GOAWAY`` for HTTP2 server processing of requests.  When a ``GOAWAY`` frame is submitted by
    this the counter ``http2.goaway_sent`` will be incremented.
- area: matchers
  change: |
    Added :ref:`RuntimeFraction <envoy_v3_api_msg_extensions.matching.input_matchers.runtime_fraction.v3.RuntimeFraction>` input
    matcher. It allows matching hash of the input on a runtime key.
- area: stat_sinks
  change: |
    Added ``envoy.stat_sinks.open_telemetry`` stats_sink, that supports flushing metrics by the OTLP protocol,
    for supported Open Telemetry collectors.
- area: redis_proxy
  change: |
    added new configuration field :ref:`key_formatter
    <envoy_v3_api_field_extensions.filters.network.redis_proxy.v3.RedisProxy.PrefixRoutes.Route.key_formatter>` to format redis key.
    The field supports using %KEY% as a formatter command for substituting the redis key as part of the substitution formatter expression.
- area: stats
  change: |
<<<<<<< HEAD
    added config :ref:`enable_deferred_creation_stats <envoy_v3_api_field_config.bootstrap.v3.Bootstrap.enable_deferred_creation_stats>`.
=======
    added config :ref:`enable_deferred_creation_stats
    <envoy_v3_api_field_config.bootstrap.v3.Bootstrap.DeferredStatOptions.enable_deferred_creation_stats>`.
>>>>>>> 7801df6a
    When set to true, enables deferred instantiation on supported stats structures.
- area: ratelimit
  change: |
    added new configuration field :ref:`domain
    <envoy_v3_api_field_extensions.filters.http.ratelimit.v3.RateLimitPerRoute.domain>` to allow for setting rate limit domains on a
    per-route basis.
- area: tls_inspector
  change: |
    added histogram ``bytes_processed`` which records the number of bytes of
    the tls_inspector processed while analyzing for tls usage. In cases where
    the connection uses tls this records the tls client hello size. In cases
    where the connection doesn't use tls this records the amount of bytes the
    tls_inspector processed until it realized the connection was not using tls.
- area: tls_inspector
  change: |
    added new configuration field :ref:`initial_read_buffer_size
    <envoy_v3_api_field_extensions.filters.listener.tls_inspector.v3.TlsInspector.initial_read_buffer_size>`
    to allow users to tune the buffer size requested by the filter. If
    configured, and the filter needs additional bytes, the filter will double
    the number of bytes requested up to the default 64KiB maximum.
- area: access_log
  change: |
    added access log filter :ref:`log_type_filter <envoy_v3_api_field_config.accesslog.v3.AccessLogFilter.log_type_filter>`
    to filter access log records based on the type of the record.
- area: ext_proc
  change: |
    added new configuration field
    :ref:`disable_clear_route_cache <envoy_v3_api_field_extensions.filters.http.ext_proc.v3.ExternalProcessor.disable_clear_route_cache>`
    to force the ext_proc filter from clearing the route cache. Failures to clear from setting this field will be counted under the
    clear_route_cache_disabled stat.
- area: ext_proc
  change: |
    added new configuration field
    :ref:`allow_mode_override <envoy_v3_api_field_extensions.filters.http.ext_proc.v3.ExternalProcessor.allow_mode_override>`
    If set to true, the filter config
    :ref:`processing_mode <envoy_v3_api_field_extensions.filters.http.ext_proc.v3.ExternalProcessor.processing_mode>`
    can be overridden by the
    :ref:`mode_override <envoy_v3_api_field_service.ext_proc.v3.ProcessingResponse.mode_override>`
    in the response message from the external processing server.
    If not set, the ``mode_override`` API in the response message will be ignored.
- area: ext_proc
  change: |
    :ref:`forward_rules <envoy_v3_api_field_extensions.filters.http.ext_proc.v3.ExternalProcessor.forward_rules>`
    to only allow headers matchinging the forward rules to be forwarded to the external processing server.
- area: redis_proxy
  change: |
    added new field :ref:`connection_rate_limit
    <envoy_v3_api_field_extensions.filters.network.redis_proxy.v3.RedisProxy.ConnPoolSettings.connection_rate_limit>`
    to limit reconnection rate to redis server to avoid reconnection storm.
- area: match_delegate
  change: |
    added :ref:`per route configuration
    <envoy_v3_api_msg_extensions.common.matching.v3.ExtensionWithMatcherPerRoute>` to the
    :ref:`ExtensionWithMatcher
    <envoy_v3_api_msg_extensions.common.matching.v3.ExtensionWithMatcher>` filter.
    Which allows the associated matcher to be defined on a per route basis.
- area: match_delegate
  change: |
    If no matcher is set the :ref:`ExtensionWithMatcher
    <envoy_v3_api_msg_extensions.common.matching.v3.ExtensionWithMatcher>` filter is now set to skip rather than erroring out.
- area: access_log
  change: |
    added additional HCM access log option :ref:`flush_log_on_tunnel_successfully_established
    <envoy_v3_api_field_extensions.filters.network.http_connection_manager.v3.HttpConnectionManager.HcmAccessLogOptions.flush_log_on_tunnel_successfully_established>`.
    Enabling this option will write a log to all access loggers when HTTP tunnels (e.g. Websocket and CONNECT)
    are successfully established.
- area: admin
  change: |
    Adds a new admin stats html bucket-mode ``detailed`` to generate all recorded buckets and summary percentiles.
- area: http
  change: |
    Add support to the route/virtual host level
    :ref:`is_optional <envoy_v3_api_field_config.route.v3.FilterConfig.is_optional>` field.
    A route/virtual host level per filter config can be marked as optional, which means that if
    the filter fails to load, the configuration will no be rejected.
- area: upstream
  change: |
    Added :ref:`cluster provided extension
    <envoy_v3_api_msg_extensions.load_balancing_policies.cluster_provided.v3.ClusterProvided>`
    to suppport the :ref:`load balancer policy <envoy_v3_api_field_config.cluster.v3.Cluster.load_balancing_policy>`.
- area: fault
  change: |
    added new field ``envoy.extensions.filters.http.fault.v3.HTTPFault.filter_metadata`` to aid in logging.
    Metadata will be stored in StreamInfo dynamic metadata under a namespace corresponding to the name of the fault filter.
- area: application_logs
  change: |
    Added bootstrap option
    :ref:`application_log_format <envoy_v3_api_field_config.bootstrap.v3.Bootstrap.ApplicationLogConfig.LogFormat.json_format>`
    to enable setting application log format as JSON structure.
- area: application_logs
  change: |
    Added bootstrap option
    :ref:`application_log_format <envoy_v3_api_field_config.bootstrap.v3.Bootstrap.ApplicationLogConfig.LogFormat.text_format>`
    to enable setting application log text format from config.
- area: ext_proc
  change: |
    added new field ``filter_metadata <envoy_v3_api_field_extensions.filters.http.ext_proc.v3.ExtProc.filter_metadata`` to aid in logging.
    Metadata will be stored in StreamInfo filter metadata under a namespace corresponding to the name of the ext proc filter.
- area: matching
  change: |
    added CEL(Common Expression Language) matcher support :ref:`CEL data input <extension_envoy.matching.inputs.cel_data_input>`
    and :ref:`CEL input matcher <extension_envoy.matching.matchers.cel_matcher>`.
- area: tls
  change: |
    Added support for hot-reloading CRL file when the file changes on disk.
    This works with dynamic secrets when
    :ref:`CertificateValidationContext <envoy_v3_api_msg_extensions.transport_sockets.tls.v3.CertificateValidationContext>`
    is delivered via SDS.
- area: http
  change: |
    added support for configuring additional :ref:`cookie attributes <envoy_v3_api_msg_config.route.v3.RouteAction.HashPolicy.cookie>`.
- area: http
  change: |
    Added support for the route/virtual host level
    :ref:`disabled <envoy_v3_api_field_config.route.v3.FilterConfig.disabled>` field.
    A route/virtual host level per filter config can be marked as disabled, which means that
    the filter will be disabled in a specific route/virtual host.
- area: health_check
  change: |
    added host related information :ref:`metadata <envoy_v3_api_field_data.core.v3.HealthCheckEvent.metadata>` and
    :ref:`locality <envoy_v3_api_field_data.core.v3.HealthCheckEvent.locality>` to
    the :ref:`health check event <envoy_v3_api_msg_data.core.v3.HealthCheckEvent>` definition.
- area: zookeeper
  change: |
    Added the "addWatch" opcode support to the ZooKeeper proxy filter.
- area: config
  change: |
    added a statistic :ref:`warming_state <config_cluster_stats>` to indicate the current warming state of a cluster.
- area: access_log
  change: |
    added bytes snapshotting for upstream and downstream logging that will be reset after every periodic log. Downstream
    periodic loggers should read BytesMeter::bytesAtLastDownstreamPeriodicLog(), and upstream periodic loggers should read
    BytesMeter::bytesAtLastUpstreamPeriodicLog().
- area: lds
  change: |
    pause SRDS when LDS is updated.

deprecated:
- area: access_log
  change: |
    deprecated (1.25.0) :ref:`intermediate_log_entry <envoy_v3_api_field_data.accesslog.v3.AccessLogCommon.intermediate_log_entry>`
    in favour of :ref:`access_log_type <envoy_v3_api_field_data.accesslog.v3.AccessLogCommon.access_log_type>`.
- area: health_check
  change: |
    deprecated the :ref:`HealthCheck event_log_path <envoy_v3_api_field_config.core.v3.HealthCheck.event_log_path>` in favor of
    :ref:`HealthCheck event_logger extension <envoy_v3_api_field_config.core.v3.HealthCheck.event_logger>`.<|MERGE_RESOLUTION|>--- conflicted
+++ resolved
@@ -266,12 +266,8 @@
     The field supports using %KEY% as a formatter command for substituting the redis key as part of the substitution formatter expression.
 - area: stats
   change: |
-<<<<<<< HEAD
-    added config :ref:`enable_deferred_creation_stats <envoy_v3_api_field_config.bootstrap.v3.Bootstrap.enable_deferred_creation_stats>`.
-=======
     added config :ref:`enable_deferred_creation_stats
     <envoy_v3_api_field_config.bootstrap.v3.Bootstrap.DeferredStatOptions.enable_deferred_creation_stats>`.
->>>>>>> 7801df6a
     When set to true, enables deferred instantiation on supported stats structures.
 - area: ratelimit
   change: |

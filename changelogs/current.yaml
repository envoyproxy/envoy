date: Pending

behavior_changes:
# *Changes that are expected to cause an incompatibility if applicable; deployment changes are likely required*
- area: tracing
  change: |
    Removed support for (long deprecated) opentracing.  See `issue 27401
    <https://github.com/envoyproxy/envoy/issues/27401>`_ for details.
- area: stats scoped_rds
  change: |
    Added new tag extraction so that scoped rds stats have their :ref:'scope_route_config_name
    <envoy_v3_api_msg_config/route/v3/scoped_route>' and stat prefix extracted.

minor_behavior_changes:
# *Changes that may cause incompatibilities for some users, but should not for most*
- area: command line options
  change: |
    :option:`--enable-fine-grain-logging` and :option:`--component-log-level` were incompatible in that one
    would make the other ineffective. Setting both options at once is now an error, to reduce potential confusion.
- area: tcp
  change: |
    Added support for :ref:`connection_pool_per_downstream_connection
    <envoy_v3_api_field_config.cluster.v3.Cluster.connection_pool_per_downstream_connection>` flag in tcp connection pool.
- area: lua
  change: |
    When Lua script executes httpCall, backpressure is exercised when receiving body from downstream client. This behavior can be reverted
    by setting the runtime guard ``envoy.reloadable_features.lua_flow_control_while_http_call`` to false.

bug_fixes:
# *Changes expected to improve the state of the world and are unlikely to have negative effects*
- area: dns
  change: |
    The DNS filter no longer returns FORMERR if a message has an ID of 0.
- area: quic
  change: |
    Fixes access log formatter %CONNECTION_ID% for QUIC connections.
- area: c-ares
  change: |
    Applying a C-ares patch to fix DNS resoultion by the Google gRPC library.
- area: ext_authz
  change: |
    Fixed fail-open behavior of the :ref:`failure_mode_allow config option
    <envoy_v3_api_field_extensions.filters.http.ext_authz.v3.ExtAuthz.failure_mode_allow>`
    when a grpc external authz server is used.
    The behavior can be enabled by ``envoy_reloadable_features_process_ext_authz_grpc_error_codes_as_errors``.
- area: websocket
  change: |
    Fixed a bug where the websocket upgrade filter would not take into account per-filter configs.
- area: ext_proc
  change: |
    Add runtime guard for timeout error code 504 Gateway Timeout that is returned to downstream. If runtime flag
    ``envoy.reloadable_features.ext_proc_timeout_error`` is set to false, old error code 500 Internal Server Error will be returned.

removed_config_or_runtime:
# *Normally occurs at the end of the* :ref:`deprecation period <deprecated>`
- area: upstream
  change: |
    Removed runtime flag ``envoy.reloadable_features.avoid_zombie_streams`` and legacy code paths.
- area: ext_proc
  change: |
    Removed runtime flag ``envoy_reloadable_features_immediate_response_use_filter_mutation_rule`` and legacy code
    path.
- area: ext_proc
  change: |
    Removed runtime flag ``envoy_reloadable_features_send_header_raw_value`` and legacy code path.
- area: http
  change: |
    Removed runtime flag ``envoy.reloadable_features.no_downgrade_to_canonical_name`` and legacy code
    path.
- area: DNS
  change: |
    Removed ``envoy.reloadable_features.dns_cache_set_first_resolve_complete`` runtime flag and legacy code paths.
- area: tls
  change: |
    Removed runtime flag ``envoy.reloadable_features.ssl_transport_failure_reason_format``.
- area: http
  change: |
    Removed runtime flag ``envoy.reloadable_features.abort_filter_chain_on_stream_reset`` and legacy
    code path.
- area: grpc reverse bridge
  change: |
    Removed ``envoy.reloadable_features.grpc_http1_reverse_bridge_handle_empty_response`` runtime
    flag and legacy code paths.
- area: grpc reverse bridge
  change: |
    Removed ``envoy.reloadable_features.grpc_http1_reverse_bridge_change_http_status`` runtime flag
    and legacy code paths.
- area: stateful_session
  change: |
    Removed ``envoy.reloadable_features.stateful_session_encode_ttl_in_cookie`` runtime flag and legacy code paths.
- area: udp
  change: |
    Removed ``envoy.restart_features.udp_read_normalize_addresses`` runtime flag and legacy code paths.
- area: upstream
  change: |
    Removed runtime flag ``envoy.reloadable_features.upstream_allow_connect_with_2xx`` and legacy code paths.
- area: upstream flow control
  change: |
    Removed ``envoy.reloadable_features.upstream_wait_for_response_headers_before_disabling_read`` runtime flag
    and legacy code paths.

new_features:
<<<<<<< HEAD
- area: rbac
  change: |
    Added :ref:`delay_deny <envoy_v3_api_msg_extensions.filters.network.rbac.v3.RBAC>` to support deny connection after
    the configured duration.
=======
- area: tls
  change: |
    Added :ref:`prefer_client_ciphers
    <envoy_v3_api_field_extensions.transport_sockets.tls.v3.DownstreamTlsContext.prefer_client_ciphers>`
    to support enabling client cipher preference instead of server's for TLS handshakes.
- area: ext_authz
  change: |
    Added config field
    :ref:`filter_metadata <envoy_v3_api_field_extensions.filters.http.ext_authz.v3.ExtAuthz.filter_metadata>`
    for injecting arbitrary data to the filter state for logging.
- area: access_log
  change: |
    added %UPSTREAM_CLUSTER_RAW% access log formatter to log the original upstream cluster name, regardless of whether
    ``alt_stat_name`` is set.
- area: formatter
  change: |
    Added full feature absl::FormatTime() support to the DateFormatter. This allows the timepoint formatters (like
    ``%START_TIME%``) to use ``%E#S``, ``%E*S``, ``%E#f`` and ``%E*f`` to format the subsecond part of the timepoint.
- area: sockets
  change: |
    Added socket ``type`` field for specifying a socket type to apply the socket option to under :ref:`SocketOption
    <envoy_v3_api_msg_config.core.v3.SocketOption>`. If not specified, the socket option will be applied to all socket
    types.
- area: tls
  change: |
    Added an extension point :ref:`custom_tls_certificate_selector
    <envoy_v3_api_field_extensions.transport_sockets.tls.v3.CommonTlsContext.custom_tls_certificate_selector>`
    to allow overriding TLS certificate selection behavior.
    An extension can select certificate base on the incoming SNI, in both sync and async mode.
- area: matching
  change: |
    Added dynamic metadata matcher support :ref:`Dynamic metadata input <extension_envoy.matching.inputs.dynamic_metadata>`
    and :ref:`Dynamic metadata input matcher <extension_envoy.matching.matchers.metadata_matcher>`.
- area: ratelimit
  change: |
    Added the ability to modify :ref:`hits_addend <envoy_v3_api_field_service.ratelimit.v3.RateLimitRequest.hits_addend>`
    by setting by setting filter state value ``envoy.ratelimit.hits_addend`` to the desired value.
- area: access_log
  change: |
    Added new access log command operators ``%START_TIME_LOCAL%`` and ``%EMIT_TIME_LOCAL%``,
    similar to  ``%START_TIME%`` and ``%EMIT_TIME%``, but use local time zone.
- area: dns
  change: |
    Prefer using IPv6 address when addresses from both families are available.
    Can be reverted by setting ``envoy.reloadable_features.prefer_ipv6_dns_on_macos`` to false.
>>>>>>> 3e7cc5ab

deprecated:<|MERGE_RESOLUTION|>--- conflicted
+++ resolved
@@ -100,12 +100,6 @@
     and legacy code paths.
 
 new_features:
-<<<<<<< HEAD
-- area: rbac
-  change: |
-    Added :ref:`delay_deny <envoy_v3_api_msg_extensions.filters.network.rbac.v3.RBAC>` to support deny connection after
-    the configured duration.
-=======
 - area: tls
   change: |
     Added :ref:`prefer_client_ciphers
@@ -151,6 +145,9 @@
   change: |
     Prefer using IPv6 address when addresses from both families are available.
     Can be reverted by setting ``envoy.reloadable_features.prefer_ipv6_dns_on_macos`` to false.
->>>>>>> 3e7cc5ab
+- area: rbac
+  change: |
+    Added :ref:`delay_deny <envoy_v3_api_msg_extensions.filters.network.rbac.v3.RBAC>` to support deny connection after
+    the configured duration.
 
 deprecated:
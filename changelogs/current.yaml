date: Pending

behavior_changes:
# *Changes that are expected to cause an incompatibility if applicable; deployment changes are likely required*
- area: server
  change: |
    Added container-aware CPU detection on Linux that respects cgroup CPU limits in addition to hardware thread count
    and CPU affinity. This change only affects behavior when the ``--concurrency`` flag is not explicitly set.
    Envoy now uses the minimum of hardware threads, CPU affinity, and cgroup CPU limits
    to determine the number of worker threads by default. This provides better resource utilization in
    containerized environments (Docker, Kubernetes) where CPU limits are set via cgroups. The new behavior
    is enabled by default and can be disabled by setting the ``ENVOY_CGROUP_CPU_DETECTION`` environment
    variable to ``false``. When disabled, Envoy will fall back to the previous behavior of using only
    hardware thread count and CPU affinity for worker thread calculation. Uses conservative rounding (floor)
    to account for non-worker threads and prevent container throttling, which may reduce the total number of
    connections.
- area: dynamic modules
  change: |
    The dynamic module ABI has been updated to support streaming body manipulation. This change also
    fixed potential incorrect behavior when access or modify the request or response body. See
    https://github.com/envoyproxy/envoy/issues/40918 for more details.

minor_behavior_changes:
# *Changes that may cause incompatibilities for some users, but should not for most*
- area: router
  change: |
    Added :ref:`host_rewrite
    <envoy_v3_api_field_config.route.v3.RouteAction.host_rewrite>` to
    :ref:`RouteAction <envoy_v3_api_msg_config.route.v3.RouteAction>` to support substitution
    formatting for host header rewriting.
    Added :ref:`path_rewrite
    <envoy_v3_api_field_config.route.v3.RouteAction.path_rewrite>` to
    :ref:`RouteAction <envoy_v3_api_msg_config.route.v3.RouteAction>` to support substitution
    formatting for path header rewriting.
- area: overload_manager
  change: |
    Fixed :ref:`downstream connections monitor
    <envoy_v3_api_msg_extensions.resource_monitors.downstream_connections.v3.DownstreamConnectionsConfig>`
    to correctly trigger configured actions, and create a ``pressure`` metric like other resource monitors.
    Previously, this extension would never trigger an action.
- area: tracing
  change: |
    The :ref:`request header custom tag <envoy_v3_api_field_type.tracing.v3.CustomTag.request_header>`
    now only support fetching header values from the HTTP request headers. Any non-HTTP protocols
    could only set custom tags using the substitution formatter based
    :ref:`custom tag value <envoy_v3_api_field_type.tracing.v3.CustomTag.value>`.
    This behavior change could be reverted by setting the runtime guard
    ``envoy.reloadable_features.get_header_tag_from_header_map`` to false.
- area: ext_proc
  change: |
    Use one of a hard-coded set of error messages when a :ref:`HeaderMutation
    <envoy_v3_api_msg_service.ext_proc.v3.HeaderMutation>` fails. Removing
    request-specific details allows grouping by similar failure types. Detailed
    messages remain available in debug logs.
- area: ext_proc
  change: |
    Closing the gRPC stream if Envoy detects no more external processing needed.
    This doesn't apply to BUFFERED and BUFFERED_PARTIAL mode and a few corner cases for now.
    For those cases, the stream will be closed during the filter destruction.
    This behavior can be reverted by setting the runtime guard
    ``envoy.reloadable_features.ext_proc_stream_close_optimization`` to ``false``.
- area: ext_authz
  change: |
    Check that the response header count and size is less than the configured limits after applying
    mutations and send a local reply if not.
- area: ext_authz
  change: |
    Fixed HTTP ext_authz client to correctly respect user-configured ``retry_on`` configuration in the
    :ref:`retry_policy <envoy_v3_api_field_config.core.v3.RetryPolicy.retry_on>`. Previously, the
    configured ``retry_on`` value was being overridden with hardcoded defaults
    ``5xx,gateway-error,connect-failure,reset``, causing user-specified retry conditions to be ignored.
    This behavior is controlled by the runtime flag
    ``envoy.reloadable_features.ext_authz_http_client_retries_respect_user_retry_on`` which defaults to
    ``true``. To preserve the old behavior, set this flag to ``false``.
- area: ext_authz
  change: |
    Fixed HTTP ext_authz service to properly propagate headers (such as ``set-cookie``) back to clients. The
    filter now correctly uses ``allowed_client_headers`` for denied responses and ``allowed_client_headers_on_success``
    for successful authorization responses.
- area: ext_authz
  change: |
    Fixed a bug where ``filter_enabled_metadata`` was not honored when the filter was marked with ``disabled: true``.
    The filter is now instantiated when ``filter_enabled_metadata`` is configured, allowing it to check dynamic metadata
    at runtime and enable itself conditionally.
- area: quic
  change: |
    Switch to use QUICHE provided migration logic to handle port migration upon path degrading and migration to Server
    Preferred Address. This behavior can be reverted by setting ``envoy.reloadable_features.use_migration_in_quiche``.
- area: mobile
  change: |
    Use mobile specific network observer registries to propagate network change signals. This behavior can be reverted by
    setting the runtime guard ``envoy.reloadable_features.mobile_use_network_observer_registry``.
- area: access_log
  change: |
    Fixed a bug where the truncation-length specifier for ``DYNAMIC_METADATA():Z`` was rejected in access log format strings.
    The length parameter is now accepted and truncates strings and other value types to the specified length. Structured
    data types are not truncated.

bug_fixes:
# *Changes expected to improve the state of the world and are unlikely to have negative effects*
- area: adaptive concurrency
  change: |
    Fixed a race condition in the gradient controller which would allow more outstanding requests than the concurrency
    limit, bounded by the number of worker threads.
- area: http2
  change: |
    Fixed a bug where Envoy would leak memory if an HTTP/2 stream was reset before request headers were
    sent. For example, if an upstream HTTP filter sent a local reply after the connection was established but
    before request headers were sent, the memory allocated for the stream was not released.
- area: http2
  change: |
    Optimized HTTP/2 header processing by avoiding memory allocations and string copies for well-known header names.
    For common HTTP/2 headers (such as ``:method``, ``:path``, ``:status``, ``content-type``, ``user-agent``, etc.),
    Envoy now references static strings instead of copying header names. This reduces memory allocations and improves
    performance for typical HTTP/2 traffic.
- area: lua
  change: |
    Fixed a bug where Lua filters could cause Envoy to crash when setting the response body to a payload larger
    than the body buffer limit.
- area: tap
  change: |
    Add the missing conversion support to ensure tapped message are correctly handled for multi-event submissions.
- area: bootstrap
  change: |
    Fixed an issue where the custom
    :ref:`header_prefix <envoy_v3_api_field_config.bootstrap.v3.Bootstrap.header_prefix>`
    would result in a crash at startup.
- area: connection pool
  change: |
    Fixed a crash in the TCP connection pool that occurs during downstream connection teardown when large requests
    or responses trigger flow control.
- area: http
  change: |
    Fixed ``shouldDrainConnectionUponCompletion()`` to properly send ``GOAWAY`` frames for HTTP/2 and HTTP/3
    instead of aggressively closing connections. This prevents response body transmission interruption and
    ``ERR_DRAINING`` errors on the client side. HTTP/1.1 behavior remains unchanged.
- area: udp_proxy
  change: |
    Fixed a few areas where the addresses might be moved from the data packet being processed.
- area: composite
  change: |
    Fixed per-route configuration for composite filter to support matching on response headers and trailers.
    Previously, per-route matchers would silently fail when attempting to match on ``HttpResponseHeaderMatchInput``
    or ``HttpResponseTrailerMatchInput``, causing the delegated filter to be skipped without error.
- area: router
  change: |
    Fixed a regression where router-set headers (e.g., ``x-envoy-expected-rq-timeout-ms``, ``x-envoy-attempt-count``)
    were not accessible in ``request_headers_to_add`` configuration on the initial request. Headers configured via
    ``request_headers_to_add`` can now reference router-set headers using formatters like
    ``%REQ(x-envoy-expected-rq-timeout-ms)%``.
- area: router
  change: |
    Fixed an upstream HTTP filter issue if route retries on 5xx and the filter returns
    FilterHeadersStatus::StopIteration in its encodeHeaders() method.
- area: ext_proc
  change: |
    Fixed a bug where attributes based on request headers (e.g. ``request.host``) were not sent to
    the ext_proc server if ext_proc was configured to only run on the encode path.
- area: http_11_proxy
  change: |
    Fixed a bug in http_11_proxy transport socket where bytes written to a connection after the
    initial HTTP CONNECT request is sent, but before the response is received can be buffered
    until connection timeout.
- area: tcp_proxy
  change: |
    Fixed a connection leak in the TCP proxy when the ``receive_before_connect`` feature is enabled and the
    downstream connection closes before the upstream connection is established.
- area: connection
  change: |
    Fixed connection handling to properly propagate transport failure reasons to StreamInfo before raising
    close events. This ensures the ``connection.transport_failure_reason`` CEL attribute and
    ``DOWNSTREAM_TRANSPORT_FAILURE_REASON`` access log formatter are populated correctly for all connection
    types and available to all network filters.
- area: aws
  change: |
    Changes web identity token file watching behavior in the aws signing common components. This ensures that if the token file is rotated,
    the new token will be picked up.
- area: dns_resolver
  change: |
    Removes unnecessary getifaddrs() system calls when ``filter_unroutable_families`` is disabled.

removed_config_or_runtime:
# *Normally occurs at the end of the* :ref:`deprecation period <deprecated>`
- area: jwt_authn
  change: |
    Removed runtime guard ``envoy.reloadable_features.jwt_fetcher_use_scheme_from_uri`` and legacy code paths.
- area: tcp
  change: |
    Removed runtime guard ``envoy.reloadable_features.tcp_proxy_retry_on_different_event_loop`` and legacy code paths.
- area: http
  change: |
    Removed runtime guard ``envoy.reloadable_features.http1_balsa_allow_cr_or_lf_at_request_start`` and legacy code paths.
- area: quic
  change: |
    Removed runtime guard ``envoy.reloadable_features.http3_remove_empty_cookie`` and legacy code paths.
- area: http
  change: |
    Removed runtime guard ``envoy.reloadable_features.original_src_fix_port_exhaustion`` and legacy code paths.
- area: xds
  change: |
    Removed runtime guard ``envoy.reloadable_features.report_load_with_rq_issued`` and legacy code paths.

new_features:
- area: dynamic modules
  change: |
    Added support for loading dynamic modules globally by setting :ref:`load_globally
    <envoy_v3_api_field_extensions.dynamic_modules.v3.DynamicModuleConfig.load_globally>` to true.
- area: http filter
  change: |
    Added :ref:`transform http filter <config_http_filters_transform>` which adds the ability to modify request
    and response bodies in any position of HTTP filter chain.
    This also make it possible to refresh routes based on the attributes in the request body.
- area: matcher
  change: |
    Removed work-in-progress annotations from RBAC filter ``matcher`` and ``shadow_matcher`` fields in both HTTP
    and network filters to reflect to mark this feature stable.
- area: access_log
  change: |
    Support process-level rate limiting on access log emission by
    :ref:`ProcessRateLimitFilter <envoy_v3_api_msg_extensions.access_loggers.filters.process_ratelimit.v3.ProcessRateLimitFilter>`.
- area: dynamic modules
  change: |
    Enhanced dynamic module ABIs to support headers addition and body size retrieval.
    See the latest ABI header file for more details.
- area: dynamic modules
  change: |
    Added support for streamable HTTP callouts in dynamic modules. Modules can now create
    streaming HTTP connections to upstream clusters using ``start_http_stream``, send request
    data and trailers incrementally, and receive streaming response headers, data, and trailers
    through dedicated callbacks.
- area: udp_sink
  change: |
    Enhanced the UDP sink to support tapped messages larger than 64 KB.
- area: listener
  change: |
    Marked the :ref:`filter_chain_matcher <envoy_v3_api_field_config.listener.v3.Listener.filter_chain_matcher>`
    field as stable by removing the work-in-progress annotation. The xDS matcher API for filter chain selection
    has been thoroughly tested and should be ready for production use now.
- area: access_log
  change: |
    Added a new :ref:`access logger <envoy_v3_api_msg_extensions.access_loggers.stats.v3.Config>` which emits
    configurable metrics.
- area: otlp_stat_sink
  change: |
    Fix ``start_time_unix_nano`` for the metrics exported.
- area: otlp_stat_sink
  change: |
    Added support for dropping stats via
    :ref:`DropAction <envoy_v3_api_msg_extensions.stat_sinks.open_telemetry.v3.SinkConfig.DropAction>` during
    custom metric conversion.
- area: tcp_proxy
  change: |
    Added :ref:`upstream_connect_mode
    <envoy_v3_api_field_extensions.filters.network.tcp_proxy.v3.TcpProxy.upstream_connect_mode>`
    and :ref:`max_early_data_bytes
    <envoy_v3_api_field_extensions.filters.network.tcp_proxy.v3.TcpProxy.max_early_data_bytes>`
    to control when upstream connections are established and early data buffering behavior.
    This enables use cases like extracting TLS certificate information or SNI before establishing
    upstream connections.
- area: http
  change: |
    Added :ref:`vhost_header <envoy_v3_api_field_config.route.v3.RouteConfiguration.vhost_header>` to
    :ref:`RouteConfiguration <envoy_v3_api_msg_config.route.v3.RouteConfiguration>`, allowing use of a different
    header for vhost matching.
- area: http2
  change: |
    Added new parameter to the ``sendGoAwayAndClose`` to support gracefully closing of HTTP/2 connection.
- area: logging
  change: |
    Added support for the not-equal operator in access log filter rules, in
    :ref:`ComparisonFilter <envoy_v3_api_msg_config.accesslog.v3.ComparisonFilter>`.
- area: c-ares
  change: |
    Add an optional ``reinit_channel_on_timeout`` to the c-ares resolver to reinitialize the channel
    after DNS timeouts.
- area: cel
  change: |
    Added per-expression configuration options for CEL evaluator to control string conversion, concatenation,
    and string extension functions. CEL expressions in RBAC policies and access logger filters
    can now enable string functions such as ``replace()`` and ``split()`` through the new
    :ref:`cel_config <envoy_v3_api_field_config.rbac.v3.Policy.cel_config>` and
    :ref:`cel_config <envoy_v3_api_field_extensions.access_loggers.filters.cel.v3.ExpressionFilter.cel_config>` fields
    in their respective configurations. See :ref:`CelExpressionConfig <envoy_v3_api_msg_config.core.v3.CelExpressionConfig>`
    for details.
- area: formatter
  change: |
    Added support for the following new access log formatters:

    #. ``%REQUEST_HEADER(X?Y):Z%`` as full name version of ``%REQ(X?Y):Z%``.
    #. ``%RESPONSE_HEADER(X?Y):Z%`` as full name version of ``%RESP(X?Y):Z%``.
    #. ``%RESPONSE_TRAILER(X?Y):Z%`` as full name version of ``%TRAILER(X?Y):Z%``.

    This provides a more consistent naming scheme for users to understand and use.
- area: tracing
  change: |
    Added new :ref:`value <envoy_v3_api_field_type.tracing.v3.CustomTag.value>` field and
    the :ref:`substitution format specifier <config_access_log_format>` could be used to
    extract values from various parts of the request/response for custom tags.
- area: generic_proxy
  change: |
    Added custom substitution format specifiers support in the tracing custom tags of the
    :ref:`generic_proxy
    filter <envoy_v3_api_msg_extensions.filters.network.generic_proxy.v3.GenericProxy>`.
    Now the ``%REQUEST_PROPERTY%``, ``%RESPONSE_PROPERTY%`` etc. can be used in the
    :ref:`value <envoy_v3_api_field_type.tracing.v3.CustomTag.value>` field for generic proxy.
- area: lua
  change: |
    Added ``drainConnectionUponCompletion()`` to the Lua filter stream info API. This allows Lua scripts
    to mark connections for draining, which adds a ``Connection: close`` header for HTTP/1.1 or sends a
    ``GOAWAY`` frame for HTTP/2 and HTTP/3.
- area: lua
  change: |
    Added new executions counter to the Lua filter to track script execution count.
- area: wasm
  change: |
    Added ``sign`` foreign function to create cryptographic signatures.
    See :ref:`Wasm foreign functions <arch_overview_wasm_foreign_functions>` for more details.
- area: redis
  change: |
    Added cluster-scoped command support with a flexible response handling framework.
- area: overload management
  change: |
    The fixed heap resource monitor can now calculate memory pressure as currently allocated memory divided by maximum heap size,
    giving more accurate and lower memory pressure values.
    This can avoid unnecessary load shedding or overload actions.
    To enable, set ``envoy.reloadable_features.fixed_heap_use_allocated`` to true.
    The default algorithm (heap_size - pageheap_unmapped - pageheap_free) does not discount for free memory in TCMalloc caches.
- area: upstream
  change: |
    Added :ref:`transport_socket_matcher
    <envoy_v3_api_field_config.cluster.v3.Cluster.transport_socket_matcher>` to clusters. This matcher
    uses the generic xDS matcher framework to select a named transport socket from
    :ref:`transport_socket_matches
    <envoy_v3_api_field_config.cluster.v3.Cluster.transport_socket_matches>` based on endpoint metadata,
    locality metadata, and transport socket filter state.
- area: admin
  change: |
    Added ``/memory/tcmalloc`` admin endpoint that provides TCMalloc memory statistics.
- area: dns_filter
  change: |
    Added :ref:`access_log <envoy_v3_api_field_extensions.filters.udp.dns_filter.v3.DnsFilterConfig.access_log>` for DNS filter.
- area: quic
  change: |
    Added QUIC protocol option :ref:`max_sessions_per_event_loop
    <envoy_v3_api_field_config.listener.v3.QuicProtocolOptions.max_sessions_per_event_loop>` to limit the maximum
    number of new QUIC sessions created per event loop. The default is 16, preserving the previous hardcoded limit.
- area: metrics_service
  change: |
    Added :ref:`batch_size <envoy_v3_api_field_config.metrics.v3.MetricsServiceConfig.batch_size>` configuration
    to the Metrics Service to allow batching metrics into multiple gRPC messages. When set to a positive value,
    metrics will be batched with at most ``batch_size`` metric families per message. This helps avoid hitting
    gRPC message size limits (typically 4MB) when sending large numbers of metrics. If not set or set to 0,
    all metrics will be sent in a single message, preserving the current behavior.
- area: network
  change: |
    Added a change to start populating the filter state ``envoy.network.network_namespace`` when a connection is accepted on a
    listener with :ref:`network_namespace_filepath <envoy_v3_api_field_config.core.v3.SocketAddress.network_namespace_filepath>`
    configured. This provides read-only access to the network namespace for filters, access logs, and other components.
- area: ext_authz
  change: |
    Add a new configuration field to the http ext authz filter
    :ref:`enforce_response_header_limits <envoy_v3_api_field_extensions.filters.http.ext_authz.v3.ExtAuthz.enforce_response_header_limits>`
    that allows admins to enable / disable the behavior of dropping response headers once the header
    map count / size constraints have been reached.
- area: xds
  change: |
    Added runtime guard ``envoy.reloadable_features.report_load_when_rq_active_is_non_zero``.
    When enabled, LRS continues to send locality_stats reoprt to config server when there is no request_issued in the poll cycle.
<<<<<<< HEAD
- area: ext_proc
  change: |
    Added new method processingEffects within Filter State. This mehtod returns the per HTTP event procesing_effects that occurred
    during the filter processing. Introduced a new enum to track if a mutation was applied or why it was rejected.
=======
- area: on_demand
  change: |
    Added runtime guard ``envoy.reloadable_features.on_demand_track_end_stream``.
    When enabled, the on_demand filter tracks downstream end_stream state to support stream recreation with fully read request bodies.
    Previously, the filter rejected all requests with bodies by checking for the presence of a decoding buffer,
    even when the body was complete.
- area: router
  change: |
    Added :ref:`request_mirror_policies <envoy_v3_api_field_extensions.upstreams.http.v3.HttpProtocolOptions.request_mirror_policies>`
    to :ref:`HttpProtocolOptions <envoy_v3_api_msg_extensions.upstreams.http.v3.HttpProtocolOptions>` to support
    cluster-level request mirroring. Cluster-level policies override route-level policies when both are configured.
- area: router
  change: |
    Added :ref:`retry_policy <envoy_v3_api_field_extensions.upstreams.http.v3.HttpProtocolOptions.retry_policy>`
    to :ref:`HttpProtocolOptions <envoy_v3_api_msg_extensions.upstreams.http.v3.HttpProtocolOptions>` to support
    cluster-level retry policies.
- area: router
  change: |
    Added :ref:`hash_policy <envoy_v3_api_field_extensions.upstreams.http.v3.HttpProtocolOptions.hash_policy>`
    to :ref:`HttpProtocolOptions <envoy_v3_api_msg_extensions.upstreams.http.v3.HttpProtocolOptions>` to support
    cluster-level hash policies.
- area: network
  change: |
    Add logging info for network ext_proc to filter state.
- area: upstream
  change: |
    Added an extension to override the :ref:`upstream bind address Linux network namespace
    <extension_envoy.upstream.local_address_selector.filter_state_override>` using a shared filter
    state object.
- area: formatter
  change: |
    Added new ``US_RX_BODY_BEG`` time point to the ``%COMMON_DURATION%`` to indicate
    the time point of upstream response body receiving begin.
- area: router
  change: |
    Added support for substitution formatting in direct response bodies via the new
    :ref:`body_format <envoy_v3_api_field_config.route.v3.DirectResponseAction.body_format>` field
    in :ref:`DirectResponseAction <envoy_v3_api_msg_config.route.v3.DirectResponseAction>`.
- area: tls_inspector
  change: |
    Propagate the transport error from the tls_inspector to the DownstreamTransportFailureReason in StreamInfo
    for access logging prior to the TLS handshake.
- area: ext_proc
  change: |
    Add support for forwarding cluster metadata to ext_proc server.
- area: aws
  change: |
    Added new feature ``match_included_headers`` to the request signing extension, that allows for a positive header match and
    excludes all other non-SigV4-required headers.
- area: ext_authz
  change: |
    Added support for :ref:`metadata_context_namespaces
    <envoy_v3_api_field_extensions.filters.network.ext_authz.v3.ExtAuthz.metadata_context_namespaces>` and
    :ref:`typed_metadata_context_namespaces
    <envoy_v3_api_field_extensions.filters.network.ext_authz.v3.ExtAuthz.typed_metadata_context_namespaces>` in the
    ext-authz network filter. This allows passing connection metadata (such as proxy protocol TLV data) to the
    external authorization server for making authorization decisions.
>>>>>>> 2e19c3f0

deprecated:<|MERGE_RESOLUTION|>--- conflicted
+++ resolved
@@ -366,12 +366,6 @@
   change: |
     Added runtime guard ``envoy.reloadable_features.report_load_when_rq_active_is_non_zero``.
     When enabled, LRS continues to send locality_stats reoprt to config server when there is no request_issued in the poll cycle.
-<<<<<<< HEAD
-- area: ext_proc
-  change: |
-    Added new method processingEffects within Filter State. This mehtod returns the per HTTP event procesing_effects that occurred
-    during the filter processing. Introduced a new enum to track if a mutation was applied or why it was rejected.
-=======
 - area: on_demand
   change: |
     Added runtime guard ``envoy.reloadable_features.on_demand_track_end_stream``.
@@ -429,6 +423,9 @@
     <envoy_v3_api_field_extensions.filters.network.ext_authz.v3.ExtAuthz.typed_metadata_context_namespaces>` in the
     ext-authz network filter. This allows passing connection metadata (such as proxy protocol TLV data) to the
     external authorization server for making authorization decisions.
->>>>>>> 2e19c3f0
+- area: ext_proc
+  change: |
+    Added new method processingEffects within Filter State. This mehtod returns the per HTTP event procesing_effects that occurred
+    during the filter processing. Introduced a new enum to track if a mutation was applied or why it was rejected.
 
 deprecated:
date: Pending

behavior_changes:
# *Changes that are expected to cause an incompatibility if applicable; deployment changes are likely required*
- area: build
  change: |
    Moved the subset, ring_hash, and maglev LB code into extensions. If you use these load balancers and override
    extensions_build_config.bzl you will need to include them explicitly.
- area: build
  change: |
    Moved xDS code extensions. If you use the xDS and override extensions_build_config.bzl you will
    need to include the new config_subscriptions explicitly.
- area: http
  change: |
    When ``append_x_forwarded_host`` is enabled for a given route action it is now only appended iff it is different from the last
    value in the list. This resolves issues where a retry caused the same value to be appended multiple times. This
    behavioral change can be temporarily reverted by setting runtime guard ``envoy_reloadable_features_append_xfh_idempotent`` to false.

minor_behavior_changes:
# *Changes that may cause incompatibilities for some users, but should not for most*
- area: connection pool
  change: |
    Increase granularity mapping connection pool failures to specific stream failure reasons to make it more transparent why
    the stream is reset when a connection pool's connection fails.
- area: custom response
  change: |
    The filter now traverses matchers from most specific to least specific per filter config till a match is found for the response.
- area: http1
  change: |
    Allowing mixed case schemes in absolute urls (e.g. HtTp://www.google.com). Mixed case schemes will be normalized to
    the lower cased equivalents before being forwarded upstream. This behavior can be reverted by setting runtime flag
    ``envoy.reloadable_features.allow_absolute_url_with_mixed_scheme`` to false.
- area: http1
  change: |
    The HTTP1 server-side codec no longer considers encoding 1xx headers as
    starting the response. This allows the codec to raise protocol errors,
    sending detailed local replies instead of just closing the connection. This
    behavior can be reverted by setting runtime flag
    ``envoy.reloadable_features.http1_allow_codec_error_response_after_1xx_headers``
    to false.
- area: dns
  change: |
    Changing the DNS cache to use host:port as the cache key rather than host. This allows a
    downstream DFP filter to serve both secure and insecure clusters. This behavioral change
    can be reverted by setting runtime flag ``envoy.reloadable_features.dfp_mixed_scheme`` to false.
- area: uhv
  change: |
    Preserve case of %-encoded triplets in the default header validator. This behavior can be reverted by setting runtime flag
    ``envoy.reloadable_features.uhv_preserve_url_encoded_case`` to false, in which case %-encoded triplets are normalized
    to uppercase characters. This setting is only applicable when the Unversal Header Validator is enabled and has no effect otherwise.
- area: uhv
  change: |
    Allow malformed URL encoded triplets in the default header validator. This behavior can be reverted by setting runtime flag
    ``envoy.reloadable_features.uhv_allow_malformed_url_encoding`` to false, in which case requests with malformed URL encoded triplets
    in path are rejected. This setting is only applicable when the Unversal Header Validator is enabled and has no effect otherwise.
- area: ext_proc
  change: |
    When :ref:`clear_route_cache <envoy_v3_api_field_service.ext_proc.v3.CommonResponse.clear_route_cache>` is set, ext_proc will check
    for header mutations beforce clearing the route cache. Failures due to this check will be counted under the
    clear_route_cache_ignored stat.
- area: aws
  change: |
    Added support for fetching credentials from the AWS credentials file, which only happens if credentials cannot be fetched
    from environment variables. This behavioral change can be reverted by setting runtime guard
    ``envoy.reloadable_features.enable_aws_credentials_file`` to ``false``.
- area: http cookies
  change: |
    Changed internal format of http cookie to protobuf and added expiry timestamp. Processing expired cookie
    results in selection of a new upstream host and sending a new cookie to the client. Previous format of
    the cookie is still accepted, but is planned to be obsoleted in the future.
    This behavior change can be reverted by setting
    ``envoy.reloadable_features.stateful_session_encode_ttl_in_cookie`` to ``false``.
- area: router
  change: |
    Added check for existing metadata before setting metadata due to 'auto_sni', 'auto_san_validation', or
    'override_auto_sni_header' to prevent triggering ENVOY_BUG when an earlier filter has set the metadata.
- area: resource_monitors
  change: |
    Changed behavior of the fixed heap monitor to count unused mapped pages as
    free memory. This change can be reverted temporarily by setting the runtime guard
    ``envoy.reloadable_features.count_unused_mapped_pages_as_free`` to false.
- area: ext_proc
  change: |
    Filter metadata containing ext proc stats has been moved from ext-proc-logging-info to a namespace corresponding
    to the name of the ext_proc filter.

bug_fixes:
# *Changes expected to improve the state of the world and are unlikely to have negative effects*
- area: oauth2
  change: |
    The Max-Age attribute of Set-Cookie HTTP response header was being assigned a value representing Seconds Since
    the Epoch, causing cookies to expire in ~53 years. This was fixed an now it is being assinged a value representing
    the number of seconds until the cookie expires.
    This behavioral change can be temporarily reverted by setting runtime guard
    ``envoy.reloadable_features.oauth_use_standard_max_age_value`` to false.
- area: tls
  change: |
    Fix build FIPS compliance when using both FIPS mode and Wasm extensions (``--define boringssl=fips`` and ``--define wasm=v8``).
- area: ext_authz
  change: |
    Fix a bug where the ext_authz filter will ignore the request body when the
    :ref:`pack_as_bytes <envoy_v3_api_field_extensions.filters.http.ext_authz.v3.BufferSettings.pack_as_bytes>` is set to true and
    HTTP authorization service is configured.
- area: router
  change: |
    Fixed the bug that updating :ref:`scope_key_builder
    <envoy_v3_api_field_extensions.filters.network.http_connection_manager.v3.ScopedRoutes.scope_key_builder>`
    of SRDS config doesn't work and multiple HCM share the same ``scope_key_builder``.
- area: http
  change: |
    The :ref:`is_optional
    <envoy_v3_api_field_extensions.filters.network.http_connection_manager.v3.HttpFilter.is_optional>`
    field of HTTP filter can only be used for configuration loading of
    :ref:`HTTP filter <envoy_v3_api_msg_extensions.filters.network.http_connection_manager.v3.HttpFilter>`
    and will be ignored for loading of route or virtual host level filter config. This behavioral change
    can be temporarily reverted by setting runtime guard
    ``envoy.reloadable_features.ignore_optional_option_from_hcm_for_route_config`` to false.
    You can also use
    :ref:`route/virtual host optional flag <envoy_v3_api_field_config.route.v3.FilterConfig.is_optional>`
    as a replacement of the feature.
- area: logging
  change: |
    Do not display GRPC_STATUS_NUMBER for non gRPC requests.
    This behavioral change can be temporarily reverted by setting runtime guard
    ``envoy.reloadable_features.validate_grpc_header_before_log_grpc_status`` to false.
- area: boringssl
  change: |
    Fixed the crash that occurs when contrib is compiled with ``boringssl=fips`` defined.

removed_config_or_runtime:
# *Normally occurs at the end of the* :ref:`deprecation period <deprecated>`
- area: http
  change: |
    removed runtime key ``envoy.reloadable_features.closer_shadow_behavior`` and legacy code paths.
- area: http
  change: |
    removed runtime key ``envoy.reloadable_features.allow_upstream_filters`` and legacy code paths.
- area: quic
  change: |
    removed runtime key ``envoy.reloadable_features.quic_defer_send_in_response_to_packet`` and legacy code paths.
- area: upstream
  change: |
    removed runtime key ``envoy.reloadable_features.fix_hash_key`` and legacy code paths.
- area: logging
  change: |
    removed runtime key ``envoy.reloadable_features.correct_remote_address`` and legacy code paths.
- area: http
  change: |
    removed runtime key ``envoy.reloadable_features.http_response_half_close`` and legacy code paths.
- area: udp
  change: |
    removed runtime key ``envoy.reloadable_features.udp_proxy_connect`` and legacy code paths.
- area: header_formatters
  change: |
    removed runtime key ``envoy.reloadable_features.unified_header_formatter`` and legacy code paths.
- area: config
  change: |
    removed runtime key ``envoy.reloadable_features.delta_xds_subscription_state_tracking_fix`` and legacy code paths.

new_features:
- area: access_log
  change: |
    added %ACCESS_LOG_TYPE% substitution string, to help distinguishing between access log records and when they are being
    recorded. Please refer to the access log configuration documentation for more information.
- area: access_log
  change: |
    added :ref:`CEL <envoy_v3_api_msg_extensions.formatter.cel.v3.Cel>` access log formatter to print CEL expression.
- area: dynamic_forward_proxy
  change: |
    added :ref:`sub_clusters_config
    <envoy_v3_api_field_extensions.clusters.dynamic_forward_proxy.v3.ClusterConfig.sub_clusters_config>` to enable
    independent sub cluster for each host:port, with STRICT_DNS cluster type.
- area: http
  change: |
    added Runtime feature ``envoy.reloadable_features.max_request_headers_size_kb`` to override the default value of
    :ref:`max request headers size
    <envoy_v3_api_field_extensions.filters.network.http_connection_manager.v3.HttpConnectionManager.max_request_headers_kb>`.
- area: load shed point
  change: |
    added load shed point ``envoy.load_shed_points.http_connection_manager_decode_headers`` that rejects new http streams
    by sending a local reply.
- area: load shed point
  change: |
    added load shed point ``envoy.load_shed_points.http1_server_abort_dispatch`` that rejects HTTP1 server processing of requests.
- area: load shed point
  change: |
    added load shed point ``envoy.load_shed_points.http2_server_go_away_on_dispatch`` that sends
    ``GOAWAY`` for HTTP2 server processing of requests.  When a ``GOAWAY`` frame is submitted by
    this the counter ``http2.goaway_sent`` will be incremented.
- area: matchers
  change: |
    Added :ref:`RuntimeFraction <envoy_v3_api_msg_extensions.matching.input_matchers.runtime_fraction.v3.RuntimeFraction>` input
    matcher. It allows matching hash of the input on a runtime key.
- area: stat_sinks
  change: |
    Added ``envoy.stat_sinks.open_telemetry`` stats_sink, that supports flushing metrics by the OTLP protocol,
    for supported Open Telemetry collectors.
- area: redis_proxy
  change: |
    added new configuration field :ref:`key_formatter
    <envoy_v3_api_field_extensions.filters.network.redis_proxy.v3.RedisProxy.PrefixRoutes.Route.key_formatter>` to format redis key.
    The field supports using %KEY% as a formatter command for substituting the redis key as part of the substitution formatter expression.
- area: ratelimit
  change: |
    added new configuration field :ref:`domain
    <envoy_v3_api_field_extensions.filters.http.ratelimit.v3.RateLimitPerRoute.domain>` to allow for setting rate limit domains on a
    per-route basis.
- area: access_log
  change: |
    added access log filter :ref:`log_type_filter <envoy_v3_api_field_config.accesslog.v3.AccessLogFilter.log_type_filter>`
    to filter access log records based on the type of the record.
- area: ext_proc
  change: |
    added new configuration field
    :ref:`disable_clear_route_cache <envoy_v3_api_field_extensions.filters.http.ext_proc.v3.ExternalProcessor.disable_clear_route_cache>`
    to force the ext_proc filter from clearing the route cache. Failures to clear from setting this field will be counted under the
    clear_route_cache_disabled stat.
- area: redis_proxy
  change: |
    added new field :ref:`connection_rate_limit
    <envoy_v3_api_field_extensions.filters.network.redis_proxy.v3.RedisProxy.ConnPoolSettings.connection_rate_limit>`
    to limit reconnection rate to redis server to avoid reconnection storm.
- area: access_log
  change: |
    added additional HCM access log option :ref:`flush_log_on_tunnel_successfully_established
    <envoy_v3_api_field_extensions.filters.network.http_connection_manager.v3.HttpConnectionManager.HcmAccessLogOptions.flush_log_on_tunnel_successfully_established>`.
    Enabling this option will write a log to all access loggers when HTTP tunnels (e.g. Websocket and CONNECT)
    are successfully established.
- area: admin
  change: |
    Adds a new admin stats html bucket-mode ``detailed`` to generate all recorded buckets and summary percentiles.
<<<<<<< HEAD
- area: http
  change: |
    Add support to the route/virtual host level
    :ref:`is_optional <envoy_v3_api_field_config.route.v3.FilterConfig.is_optional>` field.
    A route/virtual host level per filter config can be marked as optional, which means that if
    the filter fails to load, the configuration will no be rejected.
=======
- area: upstream
  change: |
    Added :ref:`cluster provided extension
    <envoy_v3_api_msg_extensions.load_balancing_policies.cluster_provided.v3.ClusterProvided>`
    to suppport the :ref:`load balancer policy <envoy_v3_api_field_config.cluster.v3.Cluster.load_balancing_policy>`.
>>>>>>> 5b270c2f
- area: fault
  change: |
    added new field ``envoy.extensions.filters.http.fault.v3.HTTPFault.filter_metadata`` to aid in logging.
    Metadata will be stored in StreamInfo dynamic metadata under a namespace corresponding to the name of the fault filter.
- area: ext_proc
  change: |
    added new field ``filter_metadata <envoy_v3_api_field_extensions.filters.http.ext_proc.v3.ExtProc.filter_metadata`` to aid in logging.
    Metadata will be stored in StreamInfo filter state under a namespace corresponding to the name of the ext proc filter.

deprecated:
- area: access_log
  change: |
    deprecated (1.25.0) :ref:`intermediate_log_entry <envoy_v3_api_field_data.accesslog.v3.AccessLogCommon.intermediate_log_entry>`
    in favour of :ref:`access_log_type <envoy_v3_api_field_data.accesslog.v3.AccessLogCommon.access_log_type>`.<|MERGE_RESOLUTION|>--- conflicted
+++ resolved
@@ -229,20 +229,17 @@
 - area: admin
   change: |
     Adds a new admin stats html bucket-mode ``detailed`` to generate all recorded buckets and summary percentiles.
-<<<<<<< HEAD
 - area: http
   change: |
     Add support to the route/virtual host level
     :ref:`is_optional <envoy_v3_api_field_config.route.v3.FilterConfig.is_optional>` field.
     A route/virtual host level per filter config can be marked as optional, which means that if
     the filter fails to load, the configuration will no be rejected.
-=======
 - area: upstream
   change: |
     Added :ref:`cluster provided extension
     <envoy_v3_api_msg_extensions.load_balancing_policies.cluster_provided.v3.ClusterProvided>`
     to suppport the :ref:`load balancer policy <envoy_v3_api_field_config.cluster.v3.Cluster.load_balancing_policy>`.
->>>>>>> 5b270c2f
 - area: fault
   change: |
     added new field ``envoy.extensions.filters.http.fault.v3.HTTPFault.filter_metadata`` to aid in logging.

date: Pending

behavior_changes:
# *Changes that are expected to cause an incompatibility if applicable; deployment changes are likely required*

minor_behavior_changes:
# *Changes that may cause incompatibilities for some users, but should not for most*
- area: http2
  change: |
    Sets runtime guard ``envoy.reloadable_features.http2_use_oghttp2`` to true by default.
- area: dfp
  change: |
    Setting :ref:`dns_query_timeout
    <envoy_v3_api_field_extensions.common.dynamic_forward_proxy.v3.DnsCacheConfig.dns_query_timeout>`
    to 0 will disable the the Envoy DNS query timeout and use the underlying DNS implementation timeout.
- area: ext_proc
  change: |
    When :ref:`mode_override <envoy_v3_api_field_service.ext_proc.v3.ProcessingResponse.mode_override>`
    headers/trailers modes have the value ``DEFAULT`` (unset), no change will be made to the processing
    mode set in the filter configuration.
- area: ext_proc
  change: |
    Ignore request_header_mode field of :ref:`mode_override <envoy_v3_api_field_service.ext_proc.v3.ProcessingResponse.mode_override>`
    when comparing the mode_override against allowed_override_modes as request_header mode override is not applicable.
- area: cel
  change: |
    Support extension regex functions (e.g. ``re.extract``, ``re.capture``, ``re.captureN``) in CEL.
- area: http
  change: |
    :ref:`generate_request_id
    <envoy_v3_api_field_extensions.filters.network.http_connection_manager.v3.HttpConnectionManager.generate_request_id>`
    will generate a request id on non-present and now on empty ``x-request-id`` header.
- area: aws
  change: |
    AWS request signing and AWS Lambda extensions will now no longer return empty credentials (and fail to sign) when
    credentials are still pending from the async credential providers. If all providers are unable to retrieve credentials
    then the original behaviour with a signing failure will occur.
- area: formatter
  change: |
    The formatter ``%CEL%`` and ``%METADATA%`` will be treated as built-in formatters and could be used directly in the
    substitution format string if the related extensions are linked.
- area: oauth2
  change: |
    Introduced PKCE(Proof Key for Code Exchange) support for OAuth2 authorization code flow.

bug_fixes:
# *Changes expected to improve the state of the world and are unlikely to have negative effects*
- area: dfp
  change: |
    Fixes a bug when loading a DNS cache entry with an empty authority/host header. This fix can be reverted by setting
    runtime guard ``envoy.reloadable_features.dfp_fail_on_empty_host_header`` to ``false``.
- area: http
  change: |
    Fixed http parser responding to newlines between requests with 400 Bad Request; per
    RFC 9112: a server that is expecting to receive and parse a request-line SHOULD ignore
    at least one empty line (CRLF) received prior to the request-line.
    This fix can be reverted by setting runtime guard
    ``envoy.reloadable_features.http1_balsa_allow_cr_or_lf_at_request_start`` to ``false``.
- area: router
  change: |
    Fixed query parameter matcher to properly implement
    :ref:`present_match <envoy_v3_api_field_config.route.v3.QueryParameterMatcher.present_match>`. Previously, the
    matcher would incorrectly handle ``present_match`` configurations by treating them as default present checks. This
    behavior can be temporarily reverted by setting runtime feature
    ``envoy_reloadable_features_enable_new_query_param_present_match_behavior`` to ``false``.
- area: tcp_proxy
  change: |
    Fixes a bug when TCP is tunneled over HTTP and upstream connection closed before response headers received to the stream.
    The fix is to run the retry logic in a different event loop iteration to allow cleanup of the closed connection before retrying.
    This fix can be reverted by setting runtime guard ``envoy.reloadable_features.tcp_proxy_retry_on_different_event_loop`` to ``false``.
- area: oauth2
  change: |
    Fixed OAuth2 credential injector to send scope (if specified) to authorization server when requesting new access
    token using ``client_credentials`` flow.
- area: connection pool
  change: |
    Fixed a bug in :ref:`preconnecting <envoy_v3_api_msg_config.cluster.v3.Cluster.PreconnectPolicy>` where established connection
    unused capacity was not considered in the logic to establish new connections, resulting in new connections anytime there was not
    a connection currently in the process of being established. This resulted in far too many connections being established, with the only
    bounds being cluster circuit breaker limits or upstream service limits.
- area: ext_authz
  change: |
    Removed validation constraint on :ref:`disabled <envoy_v3_api_field_extensions.filters.http.ext_authz.v3.ExtAuthzPerRoute.disabled>` so
    that it can be set to false to enable the filter when it is  by :ref:`default-disabled for the filter chain
    <envoy_v3_api_field_extensions.filters.network.http_connection_manager.v3.HttpFilter.disabled>`.
- area: original_src filter
  change: |
    Set ``IP_BIND_ADDRESS_NO_PORT`` socket option in the :ref:`original_src filter <config_http_filters_original_src>` to prevent port
    exhaustion caused by the kernel prematurely reserving ephemeral ports. This behavior change can be reverted by setting runtime guard
    ``envoy.reloadable_features.original_src_fix_port_exhaustion`` to ``false``.
- area: redis
  change: |
    Fixed a crash bug when the DNS resolution status is completed, but the response is empty.
- area: listener
  change: |
    Fixed a bug where socket options specified only on an additional address were not applied unless
    :ref:`socket_options <envoy_v3_api_field_config.listener.v3.Listener.socket_options>` on the listener is set.
    Now additional address :ref:`socket_options <envoy_v3_api_field_config.listener.v3.AdditionalAddress.socket_options>` are correctly
    applied even if the listener has no socket options configured.
- area: udp
  change: |
    Fixed wrong metric calculation of ``downstream_rx_datagram_dropped``.
- area: http
  change: |
    Fixed the jwks fetcher to set the :scheme pseudo header according to the uri ('http' or 'https').
    Before the :scheme header was always 'http'.
    This behavioral change can be temporarily reverted by setting runtime guard
    ``envoy.reloadable_features.jwt_fetcher_use_scheme_from_uri`` to false.
- area: ext_proc
  change: |
    Implemented graceful close of gRPC side streams, where the client half-closes its stream and waits
    (with timeout) for the server to half-close its stream.
    This behavioral change is disabled by default and can be enabled by setting runtime guard
    ``envoy.reloadable_features.ext_proc_graceful_grpc_close`` to true.
    The remote close timeout is 1 second by default and can be changed by setting the
    ``envoy.filters.http.ext_proc.remote_close_timeout_milliseconds`` runtime value.
- area: listener
  change: |
    Fixed a bug where the addresses cannot be updated partially even if the reuse port is enabled.
- area: ext_proc
  change: |
    Fixed a bug for the :ref:`extension
    <envoy_v3_api_msg_extensions.http.ext_proc.response_processors.save_processing_response.v3.SaveProcessingResponse>` where the
    :ref:`response <envoy_v3_api_msg_service.ext_proc.v3.ProcessingResponse>` from the external processor was being saved to
    filter state after iterating through the filter chain.
- area: ext_proc
  change: |
    Fixes a bug where local replies were incorrectly sent to the ext_proc server for external processing.
    This change can be temporarily reverted by setting runtime guard ``envoy_reloadable_features_skip_ext_proc_on_local_reply``
    to ``false``.
- area: router
  change: |
    Fixes an Envoy crash issue when a local reply is sent.
    This change can be temporarily reverted by setting runtime guard
    ``envoy_reloadable_features_router_filter_resetall_on_local_reply`` to ``false``.
<<<<<<< HEAD
- area: sds
  change: |
    Fixed a bug where a :ref:`GenericSecret <envoy_v3_api_msg_extensions.transport_sockets.tls.v3.GenericSecret>`
    stored in a file was not watched by SDS API.
=======
- area: wasm
  change: |
    Fixed a bug where the wasm context deletion may result in a crash when the VM is paniced.
>>>>>>> 1d996d4a

removed_config_or_runtime:
# *Normally occurs at the end of the* :ref:`deprecation period <deprecated>`
- area: http
  change: |
    Removed runtime guard ``envoy.reloadable_features.consistent_header_validation`` and legacy code paths.
- area: http
  change: |
    Removed runtime guard ``envoy.reloadable_features.sanitize_http2_headers_without_nghttp2`` and legacy code paths.
- area: access_log
  change: |
    Removed runtime guard ``envoy.reloadable_features.upstream_remote_address_use_connection`` and legacy code paths.
- area: xds
  change: |
    Removed runtime guard ``envoy.reloadable_features.xdstp_path_avoid_colon_encoding`` and legacy code paths.
- area: config
  change: |
    Removed runtime guard ``envoy.reloadable_features.strict_duration_validation`` and legacy code paths.
- area: thread_local
  change: |
    Removed runtime guard  ``envoy.reloadable_features.allow_slot_destroy_on_worker_threads`` and legacy code paths.
- area: runtime
  change: |
    Removed runtime flag ``envoy.reloadable_features.reject_invalid_yaml`` and legacy code paths.
- area: dns
  change: |
    Removed runtime flag ``envoy.reloadable_features.dns_details`` and legacy code paths.
- area: local_ratelimit
  change: |
    Removed runtime guard ``envoy.reloadable_features.no_timer_based_rate_limit_token_bucket`` and legacy code paths.
- area: dns
  change: |
    Removed runtime guard ``envoy.reloadable_features.dns_nodata_noname_is_success`` and legacy code paths.

new_features:
- area: http
  change: |
    Added :ref:`ignore_http_11_upgrade
    <envoy_v3_api_field_config.core.v3.Http1ProtocolOptions.ignore_http_11_upgrade>`
    to ignore HTTP/1.1 Upgrade values matching any of the supplied matchers.
- area: http
  change: |
    Made the :ref:`lua <envoy_v3_api_msg_extensions.filters.http.lua.v3.Lua>` work as an upstream filter.
- area: dfp
  change: |
    The DFP cluster will now use the async lookup path to do DNS resolutions for null hosts. This behavioral change
    can be temporarily reverted by setting runtime guard ``envoy.reloadable_features.dfp_cluster_resolves_hosts``
    to false.
- area: oauth2
  change: |
    Add the option to specify SameSite cookie attribute values for oauth2 supported cookies.
    To specify ``SameSite`` attribute, choose one of the values from ``strict``, ``lax`` or ``none``. If not specified,
    a default value of ``disabled`` will be assigned and there will be no ``SameSite`` value in the cookie attribute. See
    :ref:`apply_on_stream_done <envoy_v3_api_field_extensions.filters.http.oauth2.v3.OAuth2Config.cookie_configs>`
    for more details.
- area: spiffe
  change: |
    Added :ref:`trust_bundles
    <envoy_v3_api_field_extensions.transport_sockets.tls.v3.SPIFFECertValidatorConfig.trust_bundles>`
    to the SPIFFE certificate validator configuration. This field allows specifying a SPIFFE trust
    bundle mapping as a ``DataSource``. If both ``trust_bundles`` and ``trust_domains`` are specified,
    ``trust_bundles`` takes precedence.
- area: resource_monitors
  change: |
    Added support to monitor container CPU utilization in Linux K8s environment using
    :ref:`existing extension <envoy_v3_api_msg_extensions.resource_monitors.cpu_utilization.v3.CpuUtilizationConfig>`.
- area: lua
  change: |
    Added :ref:`virtualClusterName() <config_http_filters_lua_stream_info_virtual_cluster_name>` API to the Stream Info
    Object to get the name of the virtual cluster matched.
- area: tap
  change: |
    Added an UDP extension for tap custom sink.
- area: tansport tap
  change: |
    Added support to control outputing the connection information per event and refer to set_connection_per_event in
    the message SocketTapConfig of transport socket tap.
- area: udp_proxy
  change: |
    Added support for outlier detection in UDP proxy. This change can be temporarily reverted by setting runtime guard
    ``envoy.reloadable_features.enable_udp_proxy_outlier_detection`` to ``false``.
- area: admin
  change: |
    Add support for the ``inbound_only`` and graceful query params of ``/drain_listeners`` to be used together by
    implementing directional draining in DrainManager.
- area: http
  change: |
    Added alpha support for asynchronous load balancing. See
    :ref:`load balancing policies overview <arch_overview_load_balancing_policies>` for more details. Support can
    be temporarily reverted by setting runtime guard ``envoy.reloadable_features.async_host_selection`` to ``false``.
- area: quic
  change: |
    Added an :ref:`extension
    <envoy_v3_api_msg_extensions.quic.connection_id_generator.quic_lb.v3.Config>` to support QUIC-LB draft standard for
    connection ID generation.
- area: ext_proc
  change: |
    Adding support for a new body mode: ``FULL_DUPLEX_STREAMED`` in the ``ext_proc`` filter
    :ref:`processing_mode <envoy_v3_api_field_extensions.filters.http.ext_proc.v3.ExternalProcessor.processing_mode>`.
- area: proxy_protocol
  change: |
    Added support for injecting custom Type-Length-Value (TLV) entries into the Proxy Protocol v2 header for upstream
    transport sockets. Custom TLVs can be defined both in the endpoint host's typed metadata under the
    ``envoy.transport_sockets.proxy_protocol`` namespace and at the configuration level via the ``ProxyProtocolConfig``'s
    ``added_tlvs`` field. Host-level TLV definitions override config-level entries when the same type is specified, allowing
    default TLVs to be set globally, while enabling further per-endpoint customizations.
- area: formatter
  change: |
    Added ``QUERY_PARAM`` support for substitution formatter. See :ref:`access log formatter <config_access_log_format>`
    for more details.
- area: formatter
  change: |
    Added ``CUSTOM_FLAGS`` support for substitution formatter. See :ref:`access log formatter <config_access_log_format>`
    for more details.
- area: formatter
  change: |
    Added ``PATH`` support for substitution formatter. See :ref:`access log formatter <config_access_log_format>`
    for more details.
- area: http
  change: |
    Added :ref:`max_metadata_size <envoy_v3_api_field_config.core.v3.Http2ProtocolOptions.max_metadata_size>` to make
    HTTP/2 metadata limits configurable.
- area: tcp_proxy
  change: |
    Added support for :ref:`backoff_options <envoy_v3_api_field_extensions.filters.network.tcp_proxy.v3.TcpProxy.backoff_options>`
    to configure the backoff strategy for TCP proxy retries.
- area: redis
  change: |
    Added support for multi-key commands on transactions.
- area: redis_proxy
  change: |
    Added :ref:`custom_commands <envoy_v3_api_msg_extensions.filters.network.redis_proxy.v3.RedisProxy>` to support
    configuring custom commands for redis proxy.
- area: dfp
  change: |
    Added a feature to disable DNS refresh on failure by setting :ref:`disable_dns_refresh_on_failure
    <envoy_v3_api_field_extensions.common.dynamic_forward_proxy.v3.DnsCacheConfig.disable_dns_refresh_on_failure>` to
    ``true``. By enabling this feature, the failed hosts will now be treated as a cache miss.
- area: xds
  change: |
    Reporting a locality_stats to LRS server when ``rq_issued > 0``, disable by setting runtime guard
    ``envoy.reloadable_features.report_load_with_rq_issued`` to ``false``.
- area: lua
  change: |
    Added support for clearing the route cache explicitly in the Lua filter.
    See :ref:`clearRouteCache() <config_http_filters_lua_stream_handle_api_clear_route_cache>` for more details.
- area: local_rate_limit
  change: |
    Added support for dynamic token buckets in local rate limit filter for http requests.
- area: attributes
  change: |
    Added :ref:`attribute <arch_overview_attributes>` ``upstream.locality`` to obtain upstream locality information.
- area: dynamic_modules
  change: |
    Added the initial support for shared libraries to be loaded by Envoy at runtime. Please refer to the overview documentation for the
    feature :ref:`here <arch_overview_dynamic_modules>`.
- area: ext_proc
  change: |
    Added an :ref:`extension
    <envoy_v3_api_msg_extensions.http.ext_proc.response_processors.save_processing_response.v3.SaveProcessingResponse>` to save the
    :ref:`response <envoy_v3_api_msg_service.ext_proc.v3.ProcessingResponse>` from the external processor to filter state.
- area: http
  change: |
    Made the :ref:`credential injector filter <envoy_v3_api_msg_extensions.filters.http.credential_injector.v3.CredentialInjector>`
    work as an upstream filter.
- area: adaptive concurrency
  change: |
    Allow fixing the minimum RTT by introducing ``fixed_value``.
- area: lua
  change: |
    Added :ref:`clear_route_cache <envoy_v3_api_field_extensions.filters.http.lua.v3.Lua.clear_route_cache>` support to
    control the route cache clearing behavior in the Lua filter.
- area: compressor
  change: |
    Added (:ref:`uncompressible_response_codes
    <envoy_v3_api_field_extensions.filters.http.compressor.v3.Compressor.ResponseDirectionConfig.uncompressible_response_codes>`)
    to Compressor Filter which allows configuration of a list of response codes for which the compression will be skipped.
- area: jwt_authn
  change: |
    Added :ref:`jwt_max_token_size <envoy_v3_api_field_extensions.filters.http.jwt_authn.v3.JwtCacheConfig.jwt_max_token_size>` to make
    max token size configurable.
- area: tcp_proxy
  change: |
    added :ref:`an option <config_network_filters_tcp_proxy_receive_before_connect>` to allow filters to read from the
    downstream connection before TCP proxy has opened the upstream connection, by setting a filter state object for the key
    ``envoy.tcp_proxy.receive_before_connect``.
- area: rate_limit
  change: |
    Added the explict runtime switch
    :ref:`filter_enabled <envoy_v3_api_field_extensions.filters.http.ratelimit.v3.RateLimit.filter_enabled>` and
    :ref:`filter_enforced <envoy_v3_api_field_extensions.filters.http.ratelimit.v3.RateLimit.filter_enforced>` to control the
    filter behavior.
- area: tcp_proxy
  change: |
    Added :ref:`proxy_protocol_tlvs
    <envoy_v3_api_field_extensions.filters.network.tcp_proxy.v3.TcpProxy.proxy_protocol_tlvs>` to the TCP proxy filter.
    This field allows specifying PROXY protocol TLVs to be added in the PROXY protocol state created by the TCP proxy filter.
    TLVs added in the PROXY protocol state will be added to the PROXY protocol v2 header sent upstream.
- area: sockets
  change: |
    Added an :ref:`io_uring <envoy_v3_api_field_extensions.network.socket_interface.v3.DefaultSocketInterface.io_uring_options>` option in
    default socket interface to support io_uring.
- area: golang
  change: |
    Expose generic secrets to :ref:`lua <envoy_v3_api_msg_extensions.filters.http.golang.v3alpha.Config>`
    Add SecretManager interface in the go envoy sdk.
- area: dns
  change: |
    Update c-ares to version 1.34.4. This upgrade exposes ``ares_reinit()`` which allows the reinitialization of c-ares channels,
    among several other new features, bug-fixes, etc.
- area: golang
  change: |
    added http golang filter config destroy callback. When a config gets deleted from envoy, the go plugin calls the
    Destroy function on the config instance. config should implement the new
    github.com/envoyproxy/envoy/contrib/golang/common/go/api.Config interface, implementing the Destroy function.
- area: http3
  change: |
    Added envoy_v3_api_field_extensions.upstreams.http.v3.Http3ProtocolOptions.disable_qpack, an experimental support for
    disabling QPACK compression.

deprecated:<|MERGE_RESOLUTION|>--- conflicted
+++ resolved
@@ -133,16 +133,13 @@
     Fixes an Envoy crash issue when a local reply is sent.
     This change can be temporarily reverted by setting runtime guard
     ``envoy_reloadable_features_router_filter_resetall_on_local_reply`` to ``false``.
-<<<<<<< HEAD
+- area: wasm
+  change: |
+    Fixed a bug where the wasm context deletion may result in a crash when the VM is paniced.
 - area: sds
   change: |
     Fixed a bug where a :ref:`GenericSecret <envoy_v3_api_msg_extensions.transport_sockets.tls.v3.GenericSecret>`
     stored in a file was not watched by SDS API.
-=======
-- area: wasm
-  change: |
-    Fixed a bug where the wasm context deletion may result in a crash when the VM is paniced.
->>>>>>> 1d996d4a
 
 removed_config_or_runtime:
 # *Normally occurs at the end of the* :ref:`deprecation period <deprecated>`

--- conflicted
+++ resolved
@@ -214,13 +214,6 @@
     Set the SNI value from the requested server name if it isn't available on the connection/socket. This applies when
     ``include_tls_session`` is true. The requested server name is set on a connection when filters such as the TLS
     inspector are used.
-- area: oauth
-  change: |
-<<<<<<< HEAD
-    Always set token cookies in response regardless of :ref:`forward_bearer_token
-    <envoy_v3_api_field_extensions.filters.http.oauth2.v3.OAuth2Config.forward_bearer_token>` config option.
-=======
-    The id token cookie now expires at the same time the id token itself expires, instead of when the access token expires.
 - area: decompression
   change: |
     Fixed a bug where Envoy will go into an endless loop when using the brotli decompressor. If the input stream has
@@ -258,7 +251,11 @@
 - area: lua
   change: |
     Fixed a bug where the user data will reference a dangling pointer to the Lua state and cause a crash.
->>>>>>> 3d4e92e2
+- area: oauth
+  change: |
+    Always set token cookies in response regardless of :ref:`forward_bearer_token
+    <envoy_v3_api_field_extensions.filters.http.oauth2.v3.OAuth2Config.forward_bearer_token>` config option.
+    The id token cookie now expires at the same time the id token itself expires, instead of when the access token expires.
 
 removed_config_or_runtime:
 # *Normally occurs at the end of the* :ref:`deprecation period <deprecated>`
@@ -273,9 +270,6 @@
     Removed ``envoy.reloadable_features.use_cluster_cache_for_alt_protocols_filter`` runtime flag and legacy code paths.
 - area: http
   change: |
-<<<<<<< HEAD
-    Removed ``envoy.reloadable_features.proxy_status_upstream_request_timeout`` runtime flag and legacy code paths.
-=======
     Removed ``envoy.restart_features.send_goaway_for_premature_rst_streams`` runtime flag and legacy code paths.
 - area: load_balancing
   change: |
@@ -286,7 +280,6 @@
 - area: http
   change: |
     Removed ``envoy.reloadable_features.proxy_status_upstream_request_timeout`` runtime flag and lagacy code paths.
->>>>>>> 3d4e92e2
 - area: http
   change: |
     Removed ``envoy.reloadable_features.handle_uppercase_scheme`` runtime flag and legacy code paths.
@@ -298,12 +291,6 @@
     Removed ``envoy.reloadable_features.no_full_scan_certs_on_sni_mismatch`` runtime flag and lagacy code paths.
 - area: http
   change: |
-<<<<<<< HEAD
-    Removed ``envoy.reloadable_features.lowercase_scheme`` runtime flag and legacy code paths.
-- area: upstream
-  change: |
-    Removed ``envoy.reloadable_features.convert_legacy_lb_config`` runtime flag and legacy code paths.
-=======
     Removed ``envoy.reloadable_features.http_allow_partial_urls_in_referer`` runtime flag and legacy code paths.
 - area: oauth
   change: |
@@ -323,7 +310,6 @@
 - area: thrift
   change: |
     Removed ``envoy.reloadable_features.thrift_allow_negative_field_ids`` runtime flag and legacy code paths.
->>>>>>> 3d4e92e2
 - area: router
   change: |
     Removed ``envoy.reloadable_features.copy_response_code_to_downstream_stream_info`` runtime flag and legacy code paths.

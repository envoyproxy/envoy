--- conflicted
+++ resolved
@@ -356,19 +356,16 @@
   change: |
     Added runtime guard ``envoy.reloadable_features.report_load_when_rq_active_is_non_zero``.
     When enabled, LRS continues to send locality_stats reoprt to config server when there is no request_issued in the poll cycle.
-<<<<<<< HEAD
 - area: oauth2_filter
   change: |
     Added :ref:`forward_bearer_token_type <envoy_v3_api_field_extensions.filters.http.oauth2.v3.OAuth2Config.forward_bearer_token_type>`
     to define which token type to forward.
-=======
 - area: on_demand
   change: |
     Added runtime guard ``envoy.reloadable_features.on_demand_track_end_stream``.
     When enabled, the on_demand filter tracks downstream end_stream state to support stream recreation with fully read request bodies.
     Previously, the filter rejected all requests with bodies by checking for the presence of a decoding buffer,
     even when the body was complete.
->>>>>>> 2174c879
 - area: router
   change: |
     Added :ref:`request_mirror_policies <envoy_v3_api_field_extensions.upstreams.http.v3.HttpProtocolOptions.request_mirror_policies>`

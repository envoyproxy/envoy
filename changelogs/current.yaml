--- conflicted
+++ resolved
@@ -104,15 +104,12 @@
 - area: access_log
   change: |
     added support for number values in substitution format string in json_format.
-<<<<<<< HEAD
 - area: http
   change: |
     added the expected :ref:`receive <envoy_v3_api_field_config.core.v3.HealthCheck.HttpHealthCheck.receive>` payload check for HTTP health check.
     made the HTTP response buffer size configurable through :ref:`response_buffer_size <envoy_v3_api_field_config.core.v3.HealthCheck.HttpHealthCheck.response_buffer_size>`.
-=======
 - area: lua
   change: |
     added stats for lua filter, please see :ref:`lua filter stats <config_http_filters_lua_stats>`.
->>>>>>> 8c88943b
 
 deprecated:
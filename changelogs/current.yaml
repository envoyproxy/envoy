--- conflicted
+++ resolved
@@ -80,18 +80,15 @@
     Removed runtime guard ``envoy.reloadable_features.lua_flow_control_while_http_call`` and legacy code paths.
 
 new_features:
-<<<<<<< HEAD
 - area: load_balancing
   change: |
     Added Override Host Load Balancing policy. See
     :ref:`load balancing policies overview <arch_overview_load_balancing_policies>` for more details.
-=======
 - area: resource_monitors
   change: |
     added new cgroup memory resource monitor that reads memory usage/limit from cgroup v1/v2 subsystems and calculates
     memory pressure, with configurable max_memory_bytes limit
     :ref:`existing extension <envoy_v3_api_msg_extensions.resource_monitors.cgroup_memory.v3.CgroupMemoryConfig>`.
->>>>>>> 4f974bd3
 - area: ext_authz
   change: |
     Added ``grpc_status`` to ``ExtAuthzLoggingInfo`` in ext_authz http filter.

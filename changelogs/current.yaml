--- conflicted
+++ resolved
@@ -203,11 +203,6 @@
 - area: admin
   change: |
     Adds a new admin stats html bucket-mode ``detailed`` to generate all recorded buckets and summary percentiles.
-<<<<<<< HEAD
-- area: http
-  change: |
-    added support for configuring additional :ref:`cookie attributes <envoy_api_msg_route.RouteAction.HashPolicy.Cookie>`.
-=======
 - area: fault
   change: |
     added new field ``envoy.extensions.filters.http.fault.v3.HTTPFault.filter_metadata`` to aid in logging.
@@ -216,8 +211,10 @@
   change: |
     added new field ``filter_metadata <envoy_v3_api_field_extensions.filters.http.ext_proc.v3.ExtProc.filter_metadata`` to aid in logging.
     Metadata will be stored in StreamInfo filter metadata under a namespace corresponding to the name of the ext proc filter.
->>>>>>> c2ae2211
-
+- area: http
+  change: |
+    added support for configuring additional :ref:`cookie attributes <envoy_api_msg_route.RouteAction.HashPolicy.Cookie>`.
+    
 deprecated:
 - area: access_log
   change: |

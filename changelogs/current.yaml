--- conflicted
+++ resolved
@@ -544,7 +544,10 @@
   change: |
     Added ``max_downstream_connection_duration_jitter_percentage`` to allow adding a jitter to the max downstream connection duration.
     This can be used to avoid thundering herd problems with many clients being disconnected and possibly reconnecting at the same time.
-<<<<<<< HEAD
+- area: http
+  change: |
+    Added ``setUpstreamOverrideHost`` method to AsyncClient StreamOptions to enable direct host routing
+    that bypasses load balancer selection.
 - area: http2
   change: |
     Enabled graceful HTTP/2 GOAWAY shutdown by default with a 1-second timeout. The
@@ -554,11 +557,5 @@
     with max stream ID, waiting for the timeout, then sending a final GOAWAY. Set to 0 to
     disable graceful shutdown. This feature can be disabled using the runtime guard
     ``envoy.reloadable_features.http2_graceful_goaway``.
-=======
-- area: http
-  change: |
-    Added ``setUpstreamOverrideHost`` method to AsyncClient StreamOptions to enable direct host routing
-    that bypasses load balancer selection.
->>>>>>> 3a3cd2e3
 
 deprecated:
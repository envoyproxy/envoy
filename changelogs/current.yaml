date: Pending

behavior_changes:
# *Changes that are expected to cause an incompatibility if applicable; deployment changes are likely required*

minor_behavior_changes:
# *Changes that may cause incompatibilities for some users, but should not for most*
- area: adaptive concurrency filter stats
  change: |
    Multiply the gradient value stat by 1000 to make it more granular (values will range between 500 and 2000).
- area: dns
  change: |
    Allowing <envoy_v3_api_field_extensions.common.dynamic_forward_proxy.v3.DnsCacheConfig.dns_min_refresh_rate>` to go as low as 1s.
- area: upstream
  change: |
    Upstream now excludes hosts set to ``DRAINING`` state via EDS from load balancing and panic routing
    threshold calculation. This feature can be disabled by setting
    ``envoy.reloadable_features.exclude_host_in_eds_status_draining`` to false.
<<<<<<< HEAD
- area: QUIC
  change: |
    Port migration is default turned off. QUIC client connections will no longer attempt to migrate to a new port when connections
    is degrading. Can be manually turned on via num_timeouts_to_trigger_port_migration proto.
=======
- area: golang
  change: |
    Change ``RegisterHttpFilterConfigFactoryAndParser`` to ``RegisterHttpFilterFactoryAndConfigParser``.
>>>>>>> 9ecb0a4a

bug_fixes:
# *Changes expected to improve the state of the world and are unlikely to have negative effects*
- area: tracers
  change: |
    use unary RPC calls for OpenTelemetry trace exports, rather than client-side streaming connections.
- area: load balancing
  change: |
    Added randomization in locality load-balancing initialization. This helps desynchronizing Envoys across
    a fleet by randomizing the scheduler starting point. This can be temporarily reverted by setting runtime guard
    ``envoy.reloadable_features.edf_lb_locality_scheduler_init_fix`` to false.
- area: UDP and TCP tunneling
  change: |
    fixed a bug where second HTTP response headers received would cause Envoy to crash in cases where
    ``propagate_response_headers`` and retry configurations are enabled at the same time, and an upstream
    request is retried multiple times.

removed_config_or_runtime:
# *Normally occurs at the end of the* :ref:`deprecation period <deprecated>`
- area: http
  change: |
    Removed ``envoy.reloadable_features.allow_absolute_url_with_mixed_scheme`` runtime flag and legacy code paths.
- area: active health check
  change: |
    Removed ``envoy.reloadable_features.keep_endpoint_active_hc_status_on_locality_update`` runtime flag and legacy code paths.
- area: http1
  change: |
    Removed ``envoy.reloadable_features.http1_allow_codec_error_response_after_1xx_headers`` runtime flag and legacy code paths.
- area: overload manager
  change: |
    removed ``envoy.reloadable_features.overload_manager_error_unknown_action`` and legacy code paths.
- area: http
  change: |
    Removed ``envoy_reloadable_features_append_xfh_idempotent`` runtime flag and legacy code paths.
- area: resource_monitors
  change: |
    removed ``envoy.reloadable_features.count_unused_mapped_pages_as_free`` runtime flag  and legacy code paths.

new_features:
- area: aws_request_signing
  change: |
    Update ``aws_request_signing`` filter to support use as an upstream HTTP filter. This allows successful calculation of
    signatures after the forwarding stage has completed, particularly if the path element is modified.
- area: aws_lambda
  change: |
    Update ``aws_lambda`` filter to support use as an upstream HTTP filter. This allows successful calculation of
    signatures after the forwarding stage has completed, particularly if the path element is modified.
- area: grpc reverse bridge
  change: |
    Change HTTP status to 200 to respect the gRPC protocol. This may cause problems for incorrect gRPC clients expecting the filter
    to preserve HTTP 1.1 responses.  This behavioral change can be temporarily reverted by setting runtime guard
    ``envoy.reloadable_features.grpc_http1_reverse_bridge_change_http_status`` to false.
- area: quic
  change: |
    Added QUIC protocol option :ref:`send_disable_active_migration
    <envoy_v3_api_field_config.listener.v3.QuicProtocolOptions.send_disable_active_migration>` to make the server send clients a transport
    parameter to discourage client endpoints from active migration.
- area: ext_proc
  change: |
    implemented
    :ref:`request_attributes <envoy_v3_api_field_extensions.filters.http.ext_proc.v3.ExternalProcessor.request_attributes>`
    and
    :ref:`response_attributes <envoy_v3_api_field_extensions.filters.http.ext_proc.v3.ExternalProcessor.response_attributes>`
    config APIs to enable sending and receiving attributes to/from the external processing server.
- area: access log
  change: |
    added support for :ref:`%UPSTREAM_CONNECTION_ID% <config_access_log_format_upstream_connection_id>` for the upstream connection
    identifier.
- area: ext_proc
  change: |
    added
    :ref:`metadata_options <envoy_v3_api_field_extensions.filters.http.ext_proc.v3.ExternalProcessor.metadata_options>`
    config API to enable sending and receiving metadata from/to the external processing server. Both typed and untyped dynamic
    metadata may be sent to the server. If
    :ref:`receiving_namespaces <envoy_v3_api_field_extensions.filters.http.ext_proc.v3.MetadataOptions.receiving_namespaces>`
    is defined, returned metadata may be written to the specified allowed namespaces.
- area: monitoring
  change: |
    Add ``Envoy::ExecutionContext``, which is notified by ``ScopeTrackerScopeState``'s constructor and destructor. This feature is
    disabled by default, it can be enabled by runtime feature flag ``envoy.restart_features.enable_execution_context``. For more details,
    please see https://github.com/envoyproxy/envoy/issues/32012.
- area: rbac
  change: |
    Added :ref:`uri_template<envoy_v3_api_field_config.rbac.v3.Permission.uri_template>` which uses existing
    :ref:`UriTemplateMatchConfig<envoy_v3_api_msg_extensions.path.match.uri_template.v3.UriTemplateMatchConfig>`
    to allow use of glob patterns for URI path matching in RBAC.

deprecated:<|MERGE_RESOLUTION|>--- conflicted
+++ resolved
@@ -16,16 +16,13 @@
     Upstream now excludes hosts set to ``DRAINING`` state via EDS from load balancing and panic routing
     threshold calculation. This feature can be disabled by setting
     ``envoy.reloadable_features.exclude_host_in_eds_status_draining`` to false.
-<<<<<<< HEAD
+- area: golang
+  change: |
+    Change ``RegisterHttpFilterConfigFactoryAndParser`` to ``RegisterHttpFilterFactoryAndConfigParser``.
 - area: QUIC
   change: |
     Port migration is default turned off. QUIC client connections will no longer attempt to migrate to a new port when connections
     is degrading. Can be manually turned on via num_timeouts_to_trigger_port_migration proto.
-=======
-- area: golang
-  change: |
-    Change ``RegisterHttpFilterConfigFactoryAndParser`` to ``RegisterHttpFilterFactoryAndConfigParser``.
->>>>>>> 9ecb0a4a
 
 bug_fixes:
 # *Changes expected to improve the state of the world and are unlikely to have negative effects*

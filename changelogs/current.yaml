date: Pending

behavior_changes:
# *Changes that are expected to cause an incompatibility if applicable; deployment changes are likely required*

minor_behavior_changes:
# *Changes that may cause incompatibilities for some users, but should not for most*
- area: http2
  change: |
    Sets runtime guard ``envoy.reloadable_features.http2_use_oghttp2`` to true by default.
- area: dfp
  change: |
    Setting :ref:`dns_query_timeout
    <envoy_v3_api_field_extensions.common.dynamic_forward_proxy.v3.DnsCacheConfig.dns_query_timeout>`
    to 0 will disable the the Envoy DNS query timeout and use the underlying DNS implementation timeout.
- area: ext_proc
  change: |
    When :ref:`mode_override <envoy_v3_api_field_service.ext_proc.v3.ProcessingResponse.mode_override>`
    headers/trailers modes have the value ``DEFAULT`` (unset), no change will be made to the processing
    mode set in the filter configuration.
- area: ext_proc
  change: |
    Ignore request_header_mode field of :ref:`mode_override <envoy_v3_api_field_service.ext_proc.v3.ProcessingResponse.mode_override>`
    when comparing the mode_override against allowed_override_modes as request_header mode override is not applicable.
- area: cel
  change: |
    Support extension regex functions (e.g. ``re.extract``, ``re.capture``, ``re.captureN``) in CEL.
- area: http
  change: |
    :ref:`generate_request_id
    <envoy_v3_api_field_extensions.filters.network.http_connection_manager.v3.HttpConnectionManager.generate_request_id>`
    will generate a request id on non-present and now on empty ``x-request-id`` header.
- area: aws
  change: |
    AWS request signing and AWS Lambda extensions will now no longer return empty credentials (and fail to sign) when
    credentials are still pending from the async credential providers. If all providers are unable to retrieve credentials
    then the original behaviour with a signing failure will occur.
- area: formatter
  change: |
    The formatter ``%CEL%`` and ``%METADATA%`` will be treated as built-in formatters and could be used directly in the
    substitution format string if the related extensions are linked.
- area: oauth2
  change: |
    Introduced PKCE(Proof Key for Code Exchange) support for OAuth2 authorization code flow.

bug_fixes:
# *Changes expected to improve the state of the world and are unlikely to have negative effects*
- area: dfp
  change: |
    Fixes a bug when loading a DNS cache entry with an empty authority/host header. This fix can be reverted by setting
    runtime guard ``envoy.reloadable_features.dfp_fail_on_empty_host_header`` to ``false``.
- area: http
  change: |
    Fixed http parser responding to newlines between requests with 400 Bad Request; per
    RFC 9112: a server that is expecting to receive and parse a request-line SHOULD ignore
    at least one empty line (CRLF) received prior to the request-line.
    This fix can be reverted by setting runtime guard
    ``envoy.reloadable_features.http1_balsa_allow_cr_or_lf_at_request_start`` to ``false``.
- area: router
  change: |
    Fixed query parameter matcher to properly implement
    :ref:`present_match <envoy_v3_api_field_config.route.v3.QueryParameterMatcher.present_match>`. Previously, the
    matcher would incorrectly handle ``present_match`` configurations by treating them as default present checks. This
    behavior can be temporarily reverted by setting runtime feature
    ``envoy_reloadable_features_enable_new_query_param_present_match_behavior`` to ``false``.
- area: tcp_proxy
  change: |
    Fixes a bug when TCP is tunneled over HTTP and upstream connection closed before response headers received to the stream.
    The fix is to run the retry logic in a different event loop iteration to allow cleanup of the closed connection before retrying.
    This fix can be reverted by setting runtime guard ``envoy.reloadable_features.tcp_proxy_retry_on_different_event_loop`` to ``false``.
- area: oauth2
  change: |
    Fixed OAuth2 credential injector to send scope (if specified) to authorization server when requesting new access
    token using ``client_credentials`` flow.
- area: connection pool
  change: |
    Fixed a bug in :ref:`preconnecting <envoy_v3_api_msg_config.cluster.v3.Cluster.PreconnectPolicy>` where established connection
    unused capacity was not considered in the logic to establish new connections, resulting in new connections anytime there was not
    a connection currently in the process of being established. This resulted in far too many connections being established, with the only
    bounds being cluster circuit breaker limits or upstream service limits.
- area: ext_authz
  change: |
    Removed validation constraint on :ref:`disabled <envoy_v3_api_field_extensions.filters.http.ext_authz.v3.ExtAuthzPerRoute.disabled>` so
    that it can be set to false to enable the filter when it is  by :ref:`default-disabled for the filter chain
    <envoy_v3_api_field_extensions.filters.network.http_connection_manager.v3.HttpFilter.disabled>`.
- area: original_src filter
  change: |
    Set ``IP_BIND_ADDRESS_NO_PORT`` socket option in the :ref:`original_src filter <config_http_filters_original_src>` to prevent port
    exhaustion caused by the kernel prematurely reserving ephemeral ports. This behavior change can be reverted by setting runtime guard
    ``envoy.reloadable_features.original_src_fix_port_exhaustion`` to ``false``.
- area: redis
  change: |
    Fixed a crash bug when the DNS resolution status is completed, but the response is empty.
- area: listener
  change: |
    Fixed a bug where socket options specified only on an additional address were not applied unless
    :ref:`socket_options <envoy_v3_api_field_config.listener.v3.Listener.socket_options>` on the listener is set.
    Now additional address :ref:`socket_options <envoy_v3_api_field_config.listener.v3.AdditionalAddress.socket_options>` are correctly
    applied even if the listener has no socket options configured.
- area: udp
  change: |
    Fixed wrong metric calculation of ``downstream_rx_datagram_dropped``.
- area: http
  change: |
    Fixed the jwks fetcher to set the :scheme pseudo header according to the uri ('http' or 'https').
    Before the :scheme header was always 'http'.
    This behavioral change can be temporarily reverted by setting runtime guard
    ``envoy.reloadable_features.jwt_fetcher_use_scheme_from_uri`` to false.
- area: ext_proc
  change: |
    Implemented graceful close of gRPC side streams, where the client half-closes its stream and waits
    (with timeout) for the server to half-close its stream.
    This behavioral change is disabled by default and can be enabled by setting runtime guard
    ``envoy.reloadable_features.ext_proc_graceful_grpc_close`` to true.
    The remote close timeout is 1 second by default and can be changed by setting the
    ``envoy.filters.http.ext_proc.remote_close_timeout_milliseconds`` runtime value.
- area: listener
  change: |
    Fixed a bug where the addresses cannot be updated partially even if the reuse port is enabled.
- area: ext_proc
  change: |
    Fixed a bug for the :ref:`extension
    <envoy_v3_api_msg_extensions.http.ext_proc.response_processors.save_processing_response.v3.SaveProcessingResponse>` where the
    :ref:`response <envoy_v3_api_msg_service.ext_proc.v3.ProcessingResponse>` from the external processor was being saved to
    filter state after iterating through the filter chain.
- area: ext_proc
  change: |
    Fixes a bug where local replies were incorrectly sent to the ext_proc server for external processing.
    This change can be temporarily reverted by setting runtime guard ``envoy_reloadable_features_skip_ext_proc_on_local_reply``
    to ``false``.
- area: router
  change: |
    Fixes an Envoy crash issue when a local reply is sent.
    This change can be temporarily reverted by setting runtime guard
    ``envoy_reloadable_features_router_filter_resetall_on_local_reply`` to ``false``.
- area: quic
  change: |
    Strips empty cookie header, making HTTP2 and HTTP3 consistent. This change can be temporarily reverted by setting runtime guard
    ``envoy.reloadable_features.http3_remove_empty_cookie`` to ``false``.
- area: wasm
  change: |
    Fixed a bug where the wasm context deletion may result in a crash when the VM is paniced.
- area: sds
  change: |
    Fixed a bug where a :ref:`GenericSecret <envoy_v3_api_msg_extensions.transport_sockets.tls.v3.GenericSecret>`
    stored in a file was not watched by SDS API.

removed_config_or_runtime:
# *Normally occurs at the end of the* :ref:`deprecation period <deprecated>`
- area: http
  change: |
    Removed runtime guard ``envoy.reloadable_features.consistent_header_validation`` and legacy code paths.
- area: http
  change: |
    Removed runtime guard ``envoy.reloadable_features.sanitize_http2_headers_without_nghttp2`` and legacy code paths.
- area: access_log
  change: |
    Removed runtime guard ``envoy.reloadable_features.upstream_remote_address_use_connection`` and legacy code paths.
- area: xds
  change: |
    Removed runtime guard ``envoy.reloadable_features.xdstp_path_avoid_colon_encoding`` and legacy code paths.
- area: config
  change: |
    Removed runtime guard ``envoy.reloadable_features.strict_duration_validation`` and legacy code paths.
- area: thread_local
  change: |
    Removed runtime guard  ``envoy.reloadable_features.allow_slot_destroy_on_worker_threads`` and legacy code paths.
- area: runtime
  change: |
    Removed runtime flag ``envoy.reloadable_features.reject_invalid_yaml`` and legacy code paths.
- area: dns
  change: |
    Removed runtime flag ``envoy.reloadable_features.dns_details`` and legacy code paths.
- area: local_ratelimit
  change: |
    Removed runtime guard ``envoy.reloadable_features.no_timer_based_rate_limit_token_bucket`` and legacy code paths.
- area: dns
  change: |
    Removed runtime guard ``envoy.reloadable_features.dns_nodata_noname_is_success`` and legacy code paths.

new_features:
- area: http
  change: |
    Added :ref:`ignore_http_11_upgrade
    <envoy_v3_api_field_config.core.v3.Http1ProtocolOptions.ignore_http_11_upgrade>`
    to ignore HTTP/1.1 Upgrade values matching any of the supplied matchers.
- area: http
  change: |
    Made the :ref:`lua <envoy_v3_api_msg_extensions.filters.http.lua.v3.Lua>` work as an upstream filter.
- area: dfp
  change: |
    The DFP cluster will now use the async lookup path to do DNS resolutions for null hosts. This behavioral change
    can be temporarily reverted by setting runtime guard ``envoy.reloadable_features.dfp_cluster_resolves_hosts``
    to false.
- area: oauth2
  change: |
    Add the option to specify SameSite cookie attribute values for oauth2 supported cookies.
    To specify ``SameSite`` attribute, choose one of the values from ``strict``, ``lax`` or ``none``. If not specified,
    a default value of ``disabled`` will be assigned and there will be no ``SameSite`` value in the cookie attribute. See
    :ref:`apply_on_stream_done <envoy_v3_api_field_extensions.filters.http.oauth2.v3.OAuth2Config.cookie_configs>`
    for more details.
- area: spiffe
  change: |
    Added :ref:`trust_bundles
    <envoy_v3_api_field_extensions.transport_sockets.tls.v3.SPIFFECertValidatorConfig.trust_bundles>`
    to the SPIFFE certificate validator configuration. This field allows specifying a SPIFFE trust
    bundle mapping as a ``DataSource``. If both ``trust_bundles`` and ``trust_domains`` are specified,
    ``trust_bundles`` takes precedence.
- area: resource_monitors
  change: |
    Added support to monitor container CPU utilization in Linux K8s environment using
    :ref:`existing extension <envoy_v3_api_msg_extensions.resource_monitors.cpu_utilization.v3.CpuUtilizationConfig>`.
- area: lua
  change: |
    Added :ref:`virtualClusterName() <config_http_filters_lua_stream_info_virtual_cluster_name>` API to the Stream Info
    Object to get the name of the virtual cluster matched.
- area: tap
  change: |
    Added an UDP extension for tap custom sink.
- area: tansport tap
  change: |
    Added support to control outputing the connection information per event and refer to set_connection_per_event in
    the message SocketTapConfig of transport socket tap.
- area: udp_proxy
  change: |
    Added support for outlier detection in UDP proxy. This change can be temporarily reverted by setting runtime guard
    ``envoy.reloadable_features.enable_udp_proxy_outlier_detection`` to ``false``.
- area: admin
  change: |
    Add support for the ``inbound_only`` and graceful query params of ``/drain_listeners`` to be used together by
    implementing directional draining in DrainManager.
- area: http
  change: |
    Added alpha support for asynchronous load balancing. See
    :ref:`load balancing policies overview <arch_overview_load_balancing_policies>` for more details. Support can
    be temporarily reverted by setting runtime guard ``envoy.reloadable_features.async_host_selection`` to ``false``.
- area: quic
  change: |
    Added an :ref:`extension
    <envoy_v3_api_msg_extensions.quic.connection_id_generator.quic_lb.v3.Config>` to support QUIC-LB draft standard for
    connection ID generation.
- area: ext_proc
  change: |
    Adding support for a new body mode: ``FULL_DUPLEX_STREAMED`` in the ``ext_proc`` filter
    :ref:`processing_mode <envoy_v3_api_field_extensions.filters.http.ext_proc.v3.ExternalProcessor.processing_mode>`.
- area: proxy_protocol
  change: |
    Added support for injecting custom Type-Length-Value (TLV) entries into the Proxy Protocol v2 header for upstream
    transport sockets. Custom TLVs can be defined both in the endpoint host's typed metadata under the
    ``envoy.transport_sockets.proxy_protocol`` namespace and at the configuration level via the ``ProxyProtocolConfig``'s
    ``added_tlvs`` field. Host-level TLV definitions override config-level entries when the same type is specified, allowing
    default TLVs to be set globally, while enabling further per-endpoint customizations.
- area: formatter
  change: |
    Added ``QUERY_PARAM`` support for substitution formatter. See :ref:`access log formatter <config_access_log_format>`
    for more details.
- area: formatter
  change: |
    Added ``CUSTOM_FLAGS`` support for substitution formatter. See :ref:`access log formatter <config_access_log_format>`
    for more details.
- area: formatter
  change: |
    Added ``PATH`` support for substitution formatter. See :ref:`access log formatter <config_access_log_format>`
    for more details.
- area: http
  change: |
    Added :ref:`max_metadata_size <envoy_v3_api_field_config.core.v3.Http2ProtocolOptions.max_metadata_size>` to make
    HTTP/2 metadata limits configurable.
- area: tcp_proxy
  change: |
    Added support for :ref:`backoff_options <envoy_v3_api_field_extensions.filters.network.tcp_proxy.v3.TcpProxy.backoff_options>`
    to configure the backoff strategy for TCP proxy retries.
- area: redis
  change: |
    Added support for multi-key commands on transactions.
- area: redis_proxy
  change: |
    Added :ref:`custom_commands <envoy_v3_api_msg_extensions.filters.network.redis_proxy.v3.RedisProxy>` to support
    configuring custom commands for redis proxy.
- area: dfp
  change: |
    Added a feature to disable DNS refresh on failure by setting :ref:`disable_dns_refresh_on_failure
    <envoy_v3_api_field_extensions.common.dynamic_forward_proxy.v3.DnsCacheConfig.disable_dns_refresh_on_failure>` to
    ``true``. By enabling this feature, the failed hosts will now be treated as a cache miss.
- area: xds
  change: |
    Reporting a locality_stats to LRS server when ``rq_issued > 0``, disable by setting runtime guard
    ``envoy.reloadable_features.report_load_with_rq_issued`` to ``false``.
- area: lua
  change: |
    Added support for clearing the route cache explicitly in the Lua filter.
    See :ref:`clearRouteCache() <config_http_filters_lua_stream_handle_api_clear_route_cache>` for more details.
- area: local_rate_limit
  change: |
    Added support for dynamic token buckets in local rate limit filter for http requests.
- area: attributes
  change: |
    Added :ref:`attribute <arch_overview_attributes>` ``upstream.locality`` to obtain upstream locality information.
- area: dynamic_modules
  change: |
    Added the initial support for shared libraries to be loaded by Envoy at runtime. Please refer to the overview documentation for the
    feature :ref:`here <arch_overview_dynamic_modules>`.
- area: ext_proc
  change: |
    Added an :ref:`extension
    <envoy_v3_api_msg_extensions.http.ext_proc.response_processors.save_processing_response.v3.SaveProcessingResponse>` to save the
    :ref:`response <envoy_v3_api_msg_service.ext_proc.v3.ProcessingResponse>` from the external processor to filter state.
- area: http
  change: |
    Made the :ref:`credential injector filter <envoy_v3_api_msg_extensions.filters.http.credential_injector.v3.CredentialInjector>`
    work as an upstream filter.
- area: adaptive concurrency
  change: |
    Allow fixing the minimum RTT by introducing ``fixed_value``.
- area: lua
  change: |
    Added :ref:`clear_route_cache <envoy_v3_api_field_extensions.filters.http.lua.v3.Lua.clear_route_cache>` support to
    control the route cache clearing behavior in the Lua filter.
- area: compressor
  change: |
    Added (:ref:`uncompressible_response_codes
    <envoy_v3_api_field_extensions.filters.http.compressor.v3.Compressor.ResponseDirectionConfig.uncompressible_response_codes>`)
    to Compressor Filter which allows configuration of a list of response codes for which the compression will be skipped.
- area: jwt_authn
  change: |
    Added :ref:`jwt_max_token_size <envoy_v3_api_field_extensions.filters.http.jwt_authn.v3.JwtCacheConfig.jwt_max_token_size>` to make
    max token size configurable.
- area: tcp_proxy
  change: |
    added :ref:`an option <config_network_filters_tcp_proxy_receive_before_connect>` to allow filters to read from the
    downstream connection before TCP proxy has opened the upstream connection, by setting a filter state object for the key
    ``envoy.tcp_proxy.receive_before_connect``.
- area: rate_limit
  change: |
    Added the explict runtime switch
    :ref:`filter_enabled <envoy_v3_api_field_extensions.filters.http.ratelimit.v3.RateLimit.filter_enabled>` and
    :ref:`filter_enforced <envoy_v3_api_field_extensions.filters.http.ratelimit.v3.RateLimit.filter_enforced>` to control the
    filter behavior.
- area: tcp_proxy
  change: |
    Added :ref:`proxy_protocol_tlvs
    <envoy_v3_api_field_extensions.filters.network.tcp_proxy.v3.TcpProxy.proxy_protocol_tlvs>` to the TCP proxy filter.
    This field allows specifying PROXY protocol TLVs to be added in the PROXY protocol state created by the TCP proxy filter.
    TLVs added in the PROXY protocol state will be added to the PROXY protocol v2 header sent upstream.
- area: sockets
  change: |
    Added an :ref:`io_uring <envoy_v3_api_field_extensions.network.socket_interface.v3.DefaultSocketInterface.io_uring_options>` option in
    default socket interface to support io_uring.
<<<<<<< HEAD
- area: cluster
  change: |
    Adds ``upstream_rq_headers_count`` and ``upstream_rs_headers_count`` histograms to
    :ref:`cluster stats <config_cluster_manager_cluster_stats_request_response_sizes>`.
=======
- area: golang
  change: |
    Expose generic secrets to :ref:`lua <envoy_v3_api_msg_extensions.filters.http.golang.v3alpha.Config>`
    Add SecretManager interface in the go envoy sdk.
- area: dns
  change: |
    Update c-ares to version 1.34.4. This upgrade exposes ``ares_reinit()`` which allows the reinitialization of c-ares channels,
    among several other new features, bug-fixes, etc.
- area: golang
  change: |
    added http golang filter config destroy callback. When a config gets deleted from envoy, the go plugin calls the
    Destroy function on the config instance. config should implement the new
    github.com/envoyproxy/envoy/contrib/golang/common/go/api.Config interface, implementing the Destroy function.
- area: http3
  change: |
    Added envoy_v3_api_field_extensions.upstreams.http.v3.Http3ProtocolOptions.disable_qpack, an experimental support for
    disabling QPACK compression.
- area: cares
  change: |
    Implemented ``ares_reinit()`` to optimally handle the situation where DNS resolver needs to be re-initialized.
>>>>>>> c4b71df0

deprecated:<|MERGE_RESOLUTION|>--- conflicted
+++ resolved
@@ -346,12 +346,6 @@
   change: |
     Added an :ref:`io_uring <envoy_v3_api_field_extensions.network.socket_interface.v3.DefaultSocketInterface.io_uring_options>` option in
     default socket interface to support io_uring.
-<<<<<<< HEAD
-- area: cluster
-  change: |
-    Adds ``upstream_rq_headers_count`` and ``upstream_rs_headers_count`` histograms to
-    :ref:`cluster stats <config_cluster_manager_cluster_stats_request_response_sizes>`.
-=======
 - area: golang
   change: |
     Expose generic secrets to :ref:`lua <envoy_v3_api_msg_extensions.filters.http.golang.v3alpha.Config>`
@@ -372,6 +366,9 @@
 - area: cares
   change: |
     Implemented ``ares_reinit()`` to optimally handle the situation where DNS resolver needs to be re-initialized.
->>>>>>> c4b71df0
+- area: cluster
+  change: |
+    Adds ``upstream_rq_headers_count`` and ``upstream_rs_headers_count`` histograms to
+    :ref:`cluster stats <config_cluster_manager_cluster_stats_request_response_sizes>`.
 
 deprecated:
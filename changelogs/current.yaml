date: Pending

behavior_changes:
# *Changes that are expected to cause an incompatibility if applicable; deployment changes are likely required*

minor_behavior_changes:
# *Changes that may cause incompatibilities for some users, but should not for most*

bug_fixes:
# *Changes expected to improve the state of the world and are unlikely to have negative effects*

removed_config_or_runtime:
# *Normally occurs at the end of the* :ref:`deprecation period <deprecated>`
- area: router
  change: |
    Removed runtime guard ``envoy.reloadable_features.shadow_policy_inherit_trace_sampling`` and legacy code paths.
- area: dynamic_forward_proxy
  change: |
    Removed runtime guard ``envoy.reloadable_features.avoid_dfp_cluster_removal_on_cds_update`` and legacy code paths.
- area: oauth2
  change: |
    Removed runtime guard ``envoy.reloadable_features.oauth2_use_refresh_token`` and legacy code paths.
- area: http_connection_manager
  change: |
    Removed runtime guard ``envoy.reloadable_features.explicit_internal_address_config`` and legacy code paths.
- area: dfp
  change: |
    Removed runtime guard ``envoy.reloadable_features.dfp_fail_on_empty_host_header`` and legacy code paths.
- area: quic
  change: |
    Removed runtime guard ``envoy.reloadable_features.prefer_quic_client_udp_gro`` and legacy code paths.
<<<<<<< HEAD
- area: http
  change: |
    Removed runtime guard ``envoy.reloadable_features.filter_chain_aborted_can_not_continue`` and legacy code paths.
=======
- area: udp_proxy
  change: |
    Removed runtime guard ``envoy.reloadable_features.enable_udp_proxy_outlier_detection`` and legacy code paths.
>>>>>>> 001b8595

new_features:
- area: health_check
  change: |
    Added support for request payloads in HTTP health checks. The ``send`` field in ``HttpHealthCheck`` can now be
    used to specify a request body to be sent during health checking. This feature supports both hex-encoded text
    and binary payloads, similar to TCP health checks. The payload can only be used with HTTP methods that support
    request bodies (``POST``, ``PUT``, ``PATCH``, ``OPTIONS``). Methods that must not have request bodies
    (``GET``, ``HEAD``, ``DELETE``, ``TRACE``) are validated and will throw an error if combined with payloads.
    The implementation is optimized to process the payload once during configuration and reuse it for all health
    check requests. See :ref:`HttpHealthCheck <envoy_v3_api_msg_config.core.v3.HealthCheck.HttpHealthCheck>` for configuration details.
- area: router_check_tool
  change: |
    Added support for testing routes with :ref:`dynamic metadata matchers <envoy_v3_api_field_config.route.v3.RouteMatch.dynamic_metadata>`
    in the router check tool. The tool now accepts a ``dynamic_metadata`` field in test input to set metadata
    that can be matched by route configuration. This allows comprehensive testing of routes that depend on
    dynamic metadata for routing decisions.
- area: lua
  change: |
    Added a new ``filterState()`` on ``streamInfo()`` which provides access to filter state objects stored during request processing.
    This allows Lua scripts to retrieve string, boolean, and numeric values stored by various filters for use in routing decisions,
    header modifications, and other processing logic. See :ref:`Filter State API <config_http_filters_lua_stream_info_filter_state_wrapper>`
    for more details.
- area: socket
  change: |
    Added :ref:``network_namespace_filepath <envoy_v3_api_msg_config.core.v3.SocketAddress.network_namespace_filepath>`` to
    :ref:`SocketAddress <envoy_v3_api_msg_config.core.v3.SocketAddress>`. This field allows specifying a Linux network namespace filepath
    for socket creation, enabling network isolation in containerized environments.
- area: ratelimit
  change: |
    Add the :ref:`rate_limits
    <envoy_v3_api_field_extensions.filters.http.ratelimit.v3.RateLimit.rate_limits>`
    field to generate rate limit descriptors. If this field is set, the
    :ref:`VirtualHost.rate_limits<envoy_v3_api_field_config.route.v3.VirtualHost.rate_limits>` or
    :ref:`RouteAction.rate_limits<envoy_v3_api_field_config.route.v3.RouteAction.rate_limits>` fields will be ignored. However,
    :ref:`RateLimitPerRoute.rate_limits<envoy_v3_api_field_extensions.filters.http.ratelimit.v3.RateLimitPerRoute.rate_limits>`
    will take precedence over this field.
- area: observability
  change: |
    Added ``ENVOY_NOTIFICATION`` macro to track specific conditions in produiction environments.
- area: dns_filter, redis_proxy and prefix_matcher_map
  change: |
    Switch to using Radix Tree instead of Trie for performance improvements.
- area: load_reporting
  change: |
    Added support for endpoint-level load stats and metrics reporting. Locality load reports now include per
    endpoint statistics and metrics, but only for endpoints with updated stats, optimizing report size and efficiency.
- area: otlp_stat_sink
  change: |
    Added support for resource attributes. The stat sink will use the resource attributes configured for the OpenTelemetry tracer via
    :ref:`resource_detectors <envoy_v3_api_field_config.trace.v3.OpenTelemetryConfig.resource_detectors>`.
- area: lua
  change: |
    Added ``virtualHost()`` to the Stream handle API, allowing Lua scripts to retrieve virtual host information. So far, the only method
    implemented is ``metadata()``, allowing Lua scripts to access virtual host metadata scoped to the specific filter name. See
    :ref:`Virtual host object API <config_http_filters_lua_virtual_host_wrapper>` for more details.

deprecated:<|MERGE_RESOLUTION|>--- conflicted
+++ resolved
@@ -29,15 +29,12 @@
 - area: quic
   change: |
     Removed runtime guard ``envoy.reloadable_features.prefer_quic_client_udp_gro`` and legacy code paths.
-<<<<<<< HEAD
+- area: udp_proxy
+  change: |
+    Removed runtime guard ``envoy.reloadable_features.enable_udp_proxy_outlier_detection`` and legacy code paths.
 - area: http
   change: |
     Removed runtime guard ``envoy.reloadable_features.filter_chain_aborted_can_not_continue`` and legacy code paths.
-=======
-- area: udp_proxy
-  change: |
-    Removed runtime guard ``envoy.reloadable_features.enable_udp_proxy_outlier_detection`` and legacy code paths.
->>>>>>> 001b8595
 
 new_features:
 - area: health_check

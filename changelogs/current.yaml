date: Pending

behavior_changes:
# *Changes that are expected to cause an incompatibility if applicable; deployment changes are likely required*
- area: thread_local
  change: |
    Changes the behavior of the ``SlotImpl`` class destructor. With this change the destructor can be called on any thread.
    This behavior can be reverted by setting the runtime flag ``envoy.reloadable_features.allow_slot_destroy_on_worker_threads``
    to ``false``.
- area: ext_proc
  change: |
    Adding support for
    :ref:`route_cache_action <envoy_v3_api_field_extensions.filters.http.ext_proc.v3.ExternalProcessor.route_cache_action>`.
    It specifies the route action to be taken when an external processor response is received in response to request headers.
- area: http2
  change: |
    Changes the default value of ``envoy.reloadable_features.http2_use_oghttp2`` to ``true``. This changes the codec used for HTTP/2
    requests and responses. This behavior can be reverted by setting the feature to ``false``.
- area: http3
  change: |
    Added a happy eyeballs feature to HTTP/3 upstream, where it assuming happy eyeballs sorting results in alternating address
    families will attempt the first v4 and v6 address before giving up on HTTP/3.  This change can be reverted by setting
    ``envoy.reloadable_features.http3_happy_eyeballs`` to ``false``.
- area: http2
  change: |
    Passes HTTP/2 ``DATA`` frames through a different codec API. This behavior can be temporarily disabled by setting the runtime
    feature ``envoy.reloadable_features.http2_use_visitor_for_data`` to ``false``.
- area: runtime
  change: |
    Rejecting invalid YAML. This has been an ``ENVOY_BUG`` linked to https://github.com/envoyproxy/envoy/issues/27434
    for over a year with no hard-blockers so should be Ok. This behavior can be temporarily disabled by setting
    the runtime feature ``envoy.reloadable_features.reject_invalid_yaml`` to ``false`` but the runtime guard must be
    parsed before any invalid YAML.
- area: proxy_protocol
  change: |
    Populate typed metadata by default in proxy protocol listener. Typed metadata can be consumed as
    :ref:`TlvsMetadata type <envoy_v3_api_msg_data.core.v3.TlvsMetadata>`.
    This change can be temporarily disabled by setting the runtime flag
    ``envoy.reloadable_features.use_typed_metadata_in_proxy_protocol_listener`` to ``false``.
- area: composite_filter
  change: |
    Adding support for
    :ref:`sample_percent <envoy_v3_api_field_extensions.filters.http.composite.v3.ExecuteFilterAction.sample_percent>`.
    It specifies the probability of the action execution. If not specified, it is 100%.
- area: golang
  change: |
    Move ``Continue``, ``SendLocalReply`` and ``RecoverPanic`` from ``FilterCallbackHandler`` to ``DecoderFilterCallbacks`` and
    ``EncoderFilterCallbacks``, to support full-duplex processing.
- area: tracing/datadog
  change: |
    Disabled remote configuration by default.
    To enable this feature, use the :ref:`remote_config <envoy_v3_api_field_config.trace.v3.DatadogConfig.remote_config>` field.
- area: local_ratelimit
  change: |
    Updated the token bucket implementation to use non-timer based token bucket. The tokens will be refilled when
    the token bucket is accessed and no dependency on the timer.
    This behavior can be temporarily reverted by setting the runtime guard
    ``envoy.reloadable_features.no_timer_based_rate_limit_token_bucket`` to ``false``.

minor_behavior_changes:
# *Changes that may cause incompatibilities for some users, but should not for most*
- area: ext_proc
  change: |
    Timeout errors in external processor now returns ``504 Gateway Timeout`` to downstream clients.
    The previous behavior was returning ``500 Internal Server Error``.
- area: dfp
  change: |
    Changed dynamic forward proxy so local reply errors include DNS resolution details. This behavior can be temporarily
    disabled by setting the runtime feature ``envoy.reloadable_features.dns_details`` to ``false``.
- area: grpc
  change: |
    Changes in ``AsyncStreamImpl`` and ``GoogleAsyncStreamImpl`` now propagate tracing context headers in bidirectional streams when using
    :ref:`Envoy gRPC client <envoy_v3_api_field_config.core.v3.GrpcService.envoy_grpc>` or
    :ref:`Google C++ gRPC client <envoy_v3_api_field_config.core.v3.GrpcService.google_grpc>`. Previously, tracing context headers
    were not being set when calling external services such as ext_proc.
- area: http
  change: |
    Fixed host header changes for shadow requests to properly handle ipv6 addresses.
- area: tracers
  change: |
    Set status code for OpenTelemetry tracers (previously unset).
- area: config
  change: |
    Stricter validation of a ``google.protobuf.Duration`` field in a config, rejecting invalid values (where the number
    of years is over 292). This can be temporarily reverted by setting runtime guard
    ``envoy.reloadable_features.strict_duration_validation`` to ``false``.
- area: xds
  change: |
    Updated xDS-TP path naming to better comply with RFC-3986. Encoded resource paths can now include an a colon ``:``,
    instead of ``%3A``. This behavior can be reverted by setting the runtime flag
    ``envoy.reloadable_features.xdstp_path_avoid_colon_encoding`` to ``false``.
- area: udp
  change: |
    Change GRO read buffer to 64kB to avoid ``MSG_TRUNC``. And change the way to limit the number of packets processed per event
    loop to work with GRO. This behavior can be reverted by setting runtime guard
    ``envoy.reloadable_features.udp_socket_apply_aggregated_read_limit`` to ``false``.
- area: statistics
  change: |
    Hot restart statistics like ``hot_restart_epoch`` are only set when hot restart is enabled.
- area: dns
  change: |
    Changes the behavior of the ``getaddrinfo`` DNS resolver so that it treats ``EAI_NODATA`` and ``EAI_NONAME``
    as successful queries with empty results, instead of as DNS failures. This change brings the
    ``getaddrinfo`` behavior in-line with the c-ares resolver behavior. This behavior can be reverted by
    setting the runtime guard ``envoy.reloadable_features.dns_nodata_noname_is_success`` to ``false``.
- area: access_log
  change: |
    The upstream connection address, rather than the upstream host address, will be used for the ``%UPSTREAM_REMOTE_ADDRESS%``,
    ``%UPSTREAM_REMOTE_PORT%`` and ``%UPSTREAM_REMOTE_ADDRESS_WITHOUT_PORT%`` access log format specifiers.
    This behavior can be reverted by setting the runtime guard
    ``envoy.reloadable_features.upstream_remote_address_use_connection`` to ``false``.
- area: access_log
  change: |
    The ``%CEL%`` formatter supports call functions.
- area: http
  change: |
    Changing header validation checks in the substitution format utility and CEL code to do RFC-compliant header validation.
    This behavior can be reverted by setting the runtime guard ``envoy.reloadable_features.consistent_header_validation`` to ``false``.
- area: quic
  change: |
    Cache source/destination address instances in a LRU cache for packet read to improve performance.
    This behavior can be reverted by setting the runtime guard
    ``envoy.reloadable_features.quic_upstream_socket_use_address_cache_for_read`` to ``false``.
- area: quic
  change: |
    When a quic connection socket is created, the socket's detected transport protocol will be set to ``quic``.
- area: config
  change: |
    In xDS configuration, the :ref:`AUTO <envoy_v3_api_enum_value_config.core.v3.ApiVersion.AUTO>` value now means
    :ref:`V3 <envoy_v3_api_enum_value_config.core.v3.ApiVersion.V3>`. :ref:`AUTO <envoy_v3_api_enum_value_config.core.v3.ApiVersion.AUTO>`
    is the default value of the enum, so this field may be omitted from all configurations now.
- area: filters
  change: |
    Set ``WWW-Authenticate`` header for ``401`` responses from the Basic Auth filter.
- area: jwt_authn
  change: |
    jwt_authn now validates provider URIs. If the validation is too strict it can temporarily be
    disabled by setting the runtime guard ``envoy.reloadable_features.jwt_authn_validate_uri`` to
    ``false``.
- area: http
  change: |
    Removed runtime guard ``envoy.reloadable_features.refresh_rtt_after_request`` and legacy code path.
- area: http
  change: |
    Changing HTTP/2 semi-colon prefixed headers to being sanitized by Envoy code rather than nghttp2. Should be a functional no-op but
    guarded by ``envoy.reloadable_features.sanitize_http2_headers_without_nghttp2``.
- area: http
  change: |
    Envoy will now proxy ``104`` headers from upstream, though as with ``100`` only the first 1xx response
    headers will be sent. ``104`` headers are designated by IETF's draft-ietf-httpbis-resumable-upload RFC.
    This behavioral can be temporarily reverted by setting runtime guard
    ``envoy.reloadable_features.proxy_104`` to ``false``.
- area: jwt_authn
  change: |
    Changes the behavior of the
    :ref:`forward <envoy_v3_api_field_extensions.filters.http.jwt_authn.v3.JwtProvider.forward>`
    config. Previously, the config only removes JWT if set in headers. With this addition, the config can also be
    used to remove JWT set in query parameters. This behavior can be reverted by setting the runtime guard
    ``envoy.reloadable_features.jwt_authn_remove_jwt_from_query_params`` to ``false``.
- area: custom response filter
  change: |
    Prevent the redirect policy from sending ``100`` as the overridden response code as the custom response must
    be complete.
- area: http
  change: |
    Reject messages with chunked transfer encoding with chunk extension containing ``CR`` not followed by ``LF``. This can be
    temporarily reverted by setting runtime guard ``envoy.reloadable_features.http1_balsa_disallow_lone_cr_in_chunk_extension``
    to ``false``.
- area: quic
  change: |
    A change in QUICHE has renamed all flags formerly of the form ``quic_reloadable_flag_...`` to ``quiche_reloadable_flag_...``.
    Likewise, for ``quic_restart_flag_...``, now ``quiche_restart_flag_...``. Consequently, all Envoy flags of those forms with an
    ``envoy_quic_...`` prefix have been similarly renamed to ``envoy_quiche_...``.
- area: hashing
  change: |
    Change murmurHash2 hashing on big endian platforms to generate the same values as little endian platforms.

bug_fixes:
# *Changes expected to improve the state of the world and are unlikely to have negative effects*
- area: admission control
  change: |
    Fixed the thread-local controller's average RPS calculation to be calculated over the full
    lookback window. Previously, the controller would calculate the average RPS over the amount of
    time elapsed since the oldest valid request sample. This change brings the behavior in line with
    the documentation.
- area: outlier detection
  change: |
    Fixed :ref:`successful_active_health_check_uneject_host
    <envoy_v3_api_field_config.cluster.v3.OutlierDetection.successful_active_health_check_uneject_host>`.
    Before, a failed health check could uneject the host if the ``FAILED_ACTIVE_HC`` health flag had not been set.
- area: quic
  change: |
    Applied 2 QUICHE patches for crash bugs in ``QuicSpdyStream`` ``OnDataAvailable()`` and ``OnInitialHeaderComplete()``.
- area: quic
  change: |
    Fixed crash bug when QUIC downstream stream was read closed and then timed out.
- area: tls
  change: |
    Fix a ``RELEASE_ASSERT`` when using :ref:`auto_sni <envoy_v3_api_field_config.core.v3.UpstreamHttpProtocolOptions.auto_sni>`
    if the downstream request ``:authority`` was longer than 255 characters.
- area: tracing
  change: |
    Fix an issue where span id is missing from OpenTelemetry access log entries.
- area: ext_authz
  change: |
    Added field
    :ref:`validate_mutations <envoy_v3_api_field_extensions.filters.http.ext_authz.v3.ExtAuthz.validate_mutations>`,
    which, when set to ``true``, adds header and query parameter mutation validation to the HTTP ext_authz
    filter. If an authz response contains invalid mutations, the filter responds to the downstream
    request with HTTP ``500 Internal Server Error``. If you use ext_authz with an untrusted side stream,
    it's recommended you set this to ``true``.
- area: http
  change: |
    Fix a crash when reloading the HTTP Connection Manager via ECDS.
- area: cares
  change: |
    Upgraded c-ares library to 1.20.1 and added fix to c-ares DNS implementation to additionally check for ``ARES_EREFUSED``,
    ``ARES_ESERVFAIL`` and ``ARES_ENOTIMP`` status. Without this fix, ``DestroyChannelOnRefused`` and
    ``CustomResolverValidAfterChannelDestruction`` unit test will break.
- area: udp
  change: |
    Fixed a bug that would cause Envoy to crash when updates to a pre-existing cluster were made (e.g. ``HostSet`` changes).
- area: ext_authz
  change: |
    Handle ``append_action`` from :ref:`external authorization service <envoy_v3_api_msg_service.auth.v3.CheckResponse>`
    that was ignored.
- area: oauth2
  change: |
    Fixed a bug that would cause Envoy to crash when receiving an Oauth callback while the Oauth upstream is unhealthy
    (e.g. due to DNS issues).
- area: http
  change: |
    Fix BalsaParser resetting state too early, guarded by
    ``envoy.reloadable_features.http1_balsa_delay_reset`` which defaults to ``true``.
- area: ext_authz
  change: |
    Set the SNI value from the requested server name if it isn't available on the connection/socket. This applies when
    ``include_tls_session`` is ``true``. The requested server name is set on a connection when filters such as the TLS
    inspector are used.
- area: oauth
  change: |
    The ID token cookie now expires at the same time the id token itself expires, instead of when the access token expires.
- area: decompression
  change: |
    Fixed a bug where Envoy will go into an endless loop when using the brotli decompressor. If the input stream has
    redundant data, the decompressor will loop forever.
- area: websocket
  change: |
    Only ``101`` is considered a successful response for websocket handshake for HTTP/1.1, and Envoy as a proxy will proxy the response
    header from upstream to downstream and then close the request if other status is received. This behavior can be
    reverted by ``envoy_reloadable_features_check_switch_protocol_websocket_handshake``.
- area: async http client
  change: |
    Added one option to disable the response body buffering for mirror request. Also introduced a 32MB cap for the response
    buffer, which can be changed by the runtime flag ``http.async_response_buffer_limit`` based on the product needs.
- area: ext_authz
  change: |
    Validate http service
    :ref:`path_prefix <envoy_v3_api_field_extensions.filters.http.ext_authz.v3.HttpService.path_prefix>`,
    Valid HTTP service ``path_prefix`` configuration must start with ``/``.
- area: local_ratelimit
  change: |
    Fixed a bug where the local rate limit filter would crash when the
    :ref:`enable_x_ratelimit_headers <envoy_v3_api_msg_extensions.filters.http.ratelimit.v3.RateLimit>`
    is set to ``DRAFT_VERSION_03`` and a send local reply is triggered before the rate limit filter is executed.
- area: admin
  change: |
    Fixed missing :ref:`additional addresses <envoy_v3_api_msg_config.endpoint.v3.Endpoint.AdditionalAddress>`
    for :ref:`LbEndpoint <envoy_v3_api_field_config.endpoint.v3.LbEndpoint.endpoint>` in config dump.
- area: tracing
  change: |
    Added support to configure a static config resource detector for the OpenTelemetry tracer.
- area: http
  change: |
    Fixed a bug where additional :ref:`cookie attributes <envoy_v3_api_msg_config.route.v3.RouteAction.HashPolicy.cookie>`
    are not sent properly to clients.
- area: datadog
  change: |
    Bumped the version of datadog to resolve a crashing bug in earlier versions of the library.
- area: lua
  change: |
    Fixed a bug where the user data will reference a dangling pointer to the Lua state and cause a crash.

removed_config_or_runtime:
# *Normally occurs at the end of the* :ref:`deprecation period <deprecated>`
- area: tls
  change: |
    Removed ``envoy.reloadable_features.enable_intermediate_ca`` runtime flag and lagacy code paths.
- area: oauth
  change: |
    Removed ``envoy.reloadable_features.oauth_use_standard_max_age_value`` runtime flag and lagacy code paths.
- area: http
  change: |
    Removed ``envoy.reloadable_features.use_cluster_cache_for_alt_protocols_filter`` runtime flag and lagacy code paths.
- area: http
  change: |
    Removed ``envoy.restart_features.send_goaway_for_premature_rst_streams`` runtime flag and legacy code paths.
- area: load_balancing
  change: |
    Removed ``envoy.reloadable_features.enable_zone_routing_different_zone_counts`` runtime flag and legacy code paths.
- area: load_balancing
  change: |
    Removed ``envoy.reloadable_features.locality_routing_use_new_routing_logic`` runtime flag and legacy code paths.
- area: http
  change: |
    Removed ``envoy.reloadable_features.proxy_status_upstream_request_timeout`` runtime flag and lagacy code paths.
- area: http
  change: |
    Removed ``envoy.reloadable_features.handle_uppercase_scheme`` runtime flag and legacy code paths.
- area: tcp
  change: |
    Removed ``envoy.reloadable_features.detect_and_raise_rst_tcp_connection`` runtime flag and legacy code paths.
- area: tls
  change: |
    Removed ``envoy.reloadable_features.no_full_scan_certs_on_sni_mismatch`` runtime flag and lagacy code paths.
- area: http
  change: |
    Removed ``envoy.reloadable_features.http_allow_partial_urls_in_referer`` runtime flag and legacy code paths.
- area: oauth
  change: |
    Removed ``envoy.reloadable_features.oauth_make_token_cookie_httponly`` runtime flag and legacy code paths.
- area: http
  change: |
    Removed ``envoy.reloadable_features.lowercase_scheme`` runtime flag and legacy code paths.
- area: oauth
  change: |
    Removed ``envoy.reloadable_features.hmac_base64_encoding_only`` runtime flag and legacy code paths.
- area: upstream
  change: |
    Removed ``envoy.reloadable_features.convert_legacy_lb_config`` runtime flag and legacy code paths.
- area: thrift
  change: |
    Removed ``envoy.reloadable_features.thrift_connection_draining`` runtime flag and legacy code paths.
- area: thrift
  change: |
    Removed ``envoy.reloadable_features.thrift_allow_negative_field_ids`` runtime flag and legacy code paths.
- area: router
  change: |
    Removed ``envoy.reloadable_features.copy_response_code_to_downstream_stream_info`` runtime flag and legacy code paths.
- area: http2
  change: |
    Removed ``envoy.reloadable_features.http2_decode_metadata_with_quiche`` runtime flag and legacy code paths.
- area: ext_authz
  change: |
    Removed ``envoy.reloadable_features.ext_authz_http_send_original_xff`` runtime flag and legacy code paths.
- area: jwt
  change: |
    Removed ``envoy.reloadable_features.token_passed_entirely`` runtime flag and legacy code paths.
- area: outlier detection
  change: |
    Removed ``envoy.reloadable_features.check_mep_on_first_eject`` runtime flag and legacy code paths.
- area: http
  change: |
    Removed ``envoy.reloadable_features.stop_decode_metadata_on_local_reply`` runtime flag and legacy code paths.
- area: http
  change: |
    Removed ``envoy.reloadable_features.enable_connect_udp_support`` runtime flag and legacy code paths.
- area: oauth2
  change: |
    Removed ``envoy.reloadable_features.oauth_use_url_encoding`` runtime flag and legacy code paths.

new_features:
- area: redis
  change: |
    Added support for all Bloom 1.0.0 commands.
- area: redis
  change: |
    Added support for ``xack``, ``xadd``, ``xautoclaim``, ``xclaim``, ``xdel``, ``xlen``, ``xpending``,
    ``xrange``, ``xrevrange``, ``xtrim``.
- area: hot_restart
  change: |
    Added new command-line flag :option:`--skip-hot-restart-parent-stats`.
- area: matching
  change: |
    Added :ref:`Filter State Input <envoy_v3_api_msg_extensions.matching.common_inputs.network.v3.FilterStateInput>`
    for matching HTTP input based on filter state objects.
- area: ext_authz
  change: |
    Added :ref:`disallowed_headers <envoy_v3_api_field_extensions.filters.http.ext_authz.v3.ExtAuthz.disallowed_headers>`
    to specify headers that should never be sent to the external authentication service. Overrides
    :ref:`allowed_headers <envoy_v3_api_field_extensions.filters.http.ext_authz.v3.ExtAuthz.allowed_headers>`
    if a header matches both.
- area: upstream
  change: |
    Added a new field to ``LocalityLbEndpoints``, :ref:`LocalityLbEndpoints.Metadata
    <envoy_v3_api_field_config.endpoint.v3.LocalityLbEndpoints.metadata>`, that may be used for transport socket
    matching groups of endpoints.
- area: quic
  change: |
    Added support for QUIC server preferred address when there is a DNAT between the client and Envoy. See
    :ref:`new config
    <envoy_v3_api_field_extensions.quic.server_preferred_address.v3.FixedServerPreferredAddressConfig.AddressFamilyConfig.dnat_address>`.
- area: cares
  change: |
    Added :ref:`udp_max_queries<envoy_v3_api_field_extensions.network.dns_resolver.cares.v3.CaresDnsResolverConfig.udp_max_queries>`
    option to limit the number of UDP queries.
- area: http
  change: |
    Added :ref:`disable_shadow_host_suffix_append
    <envoy_v3_api_field_config.route.v3.RouteAction.RequestMirrorPolicy.disable_shadow_host_suffix_append>`
    in :ref:`request_mirror_policies <envoy_v3_api_field_config.route.v3.RouteAction.request_mirror_policies>`
    for disabling appending of the ``-shadow`` suffix to the shadowed host/authority header.
- area: http
  change: |
    Added field :ref:`match_upstream <envoy_v3_api_field_config.core.v3.SchemeHeaderTransformation.match_upstream>`,
    which, when set to ``true``, will set the downstream request ``:scheme`` to match the upstream transport protocol.
- area: redis
  change: |
    Added support for `inline commands <https://redis.io/docs/reference/protocol-spec/#inline-commands>`_.
- area: proxy_protocol
  change: |
    Added field :ref:`stat_prefix <envoy_v3_api_field_extensions.filters.listener.proxy_protocol.v3.ProxyProtocol.stat_prefix>`
    to the proxy protocol listener filter configuration, allowing for differentiating statistics when multiple proxy
    protocol listener filters are configured.
- area: aws_lambda
  change: |
    The ``aws_lambda`` filter now supports the
    :ref:`credentials <envoy_v3_api_field_extensions.filters.http.aws_lambda.v3.Config.credentials>` parameter.
    This enables setting AWS credentials from the filter configuration.
- area: access_log
  change: |
    Added support for :ref:`%UPSTREAM_HOST_NAME% <config_access_log_format_upstream_host_name>` for the upstream host
    identifier.
- area: access_loggers
  change: |
    Added ``TRACE_ID`` :ref:`access log formatter <config_access_log_format>`.
- area: healthcheck
  change: |
    Added support to healthcheck with ProxyProtocol in TCP Healthcheck by setting
    :ref:`health_check_config <envoy_v3_api_field_config.core.v3.HealthCheck.TcpHealthCheck.proxy_protocol_config>`.
- area: local_rate_limit
  change: |
    Added support for :ref:`local cluster rate limit
    <envoy_v3_api_field_extensions.filters.http.local_ratelimit.v3.LocalRateLimit.local_cluster_rate_limit>`.
    If set, the token buckets of the local rate limit will be shared across all the Envoy instances in the local
    cluster.
- area: ext_authz
  change: |
    Added
    :ref:`decoder_header_mutation_rules <envoy_v3_api_field_extensions.filters.http.ext_authz.v3.ExtAuthz.decoder_header_mutation_rules>`
    which allows you to configure what decoder header mutations are allowed from the ext_authz
    service as well as whether to fail the downstream request if disallowed mutations are requested.
- area: access_log
  change: |
    added new ``access_log`` command operators to retrieve upstream connection information change: ``%UPSTREAM_PEER_URI_SAN%``,
    ``%UPSTREAM_PEER_IP_SAN%``, ``%UPSTREAM_PEER_DNS_SAN%``, ``%UPSTREAM_LOCAL_URI_SAN%``, ``%UPSTREAM_LOCAL_DNS_SAN%``,
    ``%UPSTREAM_LOCAL_IP_SAN%``.
- area: wasm
  change: |
    Update WASM filter to support use as an upstream filter.
- area: open_telemetry
  change: |
    Added :ref:`stat_prefix
    <envoy_v3_api_field_extensions.access_loggers.open_telemetry.v3.OpenTelemetryAccessLogConfig.stat_prefix>`
    configuration to support additional stat prefix for the OpenTelemetry logger.
- area: thrift
  change: |
    Added implementation of :ref:`thrift to metadata <envoy_v3_api_msg_extensions.filters.http.thrift_to_metadata.v3.ThriftToMetadata>`
    HTTP filter.
- area: open_telemetry
  change: |
    Added :ref:`formatters
    <envoy_v3_api_field_extensions.access_loggers.open_telemetry.v3.OpenTelemetryAccessLogConfig.formatters>`
    configuration to support extension formatter for the OpenTelemetry logger.
- area: routing
  change: |
    Added support in :ref:`file datasource <envoy_v3_api_field_config.route.v3.DirectResponseAction.body>` implementation
    to listen to file changes and dynamically update the response when :ref:`watched_directory
    <envoy_v3_api_field_config.core.v3.datasource.watched_directory>`
    is configured in :ref:`DataSource <envoy_v3_api_msg_config.core.v3.datasource>`.
- area: outlier detection
  change: |
    Added :ref:`always_eject_one_host<envoy_v3_api_field_config.cluster.v3.OutlierDetection.always_eject_one_host>`
    to optionally override the :ref:`max_ejection_percent<envoy_v3_api_field_config.cluster.v3.OutlierDetection.max_ejection_percent>`.
- area: listener
  change: |
    Added :ref:`bypass_overload_manager <envoy_v3_api_field_config.listener.v3.Listener.bypass_overload_manager>`
    to bypass the overload manager for a listener. When set to ``true``, the listener will not be subject to overload protection.
- area: ext_authz
  change: |
    Added
    :ref:`enable_dynamic_metadata_ingestion
    <envoy_v3_api_field_extensions.filters.http.ext_authz.v3.ExtAuthz.enable_dynamic_metadata_ingestion>`,
    which allows ext_authz to be configured to ignore dynamic metadata in ext_authz responses.
- area: rbac
  change: |
    The RBAC filter will now log the enforced rule to the dynamic metadata field
    ``enforced_effective_policy_id`` and the result to the dynamic metadata field
    ``enforced_engine_result``. These are only populated if a non-shadow engine exists.
- area: jwt_authn
  change: |
    Added :ref:`strip_failure_response
    <envoy_v3_api_field_extensions.filters.http.jwt_authn.v3.JwtAuthentication.strip_failure_response>`
    to allow stripping the failure response details from the JWT authentication filter.
- area: formatter
  change: |
    Added formatters for :ref:`METADATA(VIRTUAL_HOST)<envoy_v3_api_msg_extensions.formatter.metadata.v3.Metadata>`.
- area: quic
  change: |
    Added new interface to ``QuicListenerFilter`` that is called on receiving the first packet.
- area: quic
  change: |
    Added :ref:`DataSourceServerPreferredAddressConfig
    <envoy_v3_api_msg_extensions.quic.server_preferred_address.v3.DataSourceServerPreferredAddressConfig>` for cases when
    the control plane does not know the correct configuration for the server preferred address.
- area: tls
  change: |
    Added support to match against ``OtherName`` SAN-type under :ref:`match_typed_subject_alt_names
    <envoy_v3_api_field_extensions.transport_sockets.tls.v3.CertificateValidationContext.match_typed_subject_alt_names>`.
    An additional field ``oid`` is added to :ref:`SubjectAltNameMatcher
    <envoy_v3_api_msg_extensions.transport_sockets.tls.v3.SubjectAltNameMatcher>` to support this change.
- area: retry
  change: |
    Added :ref:`reset-before-request retry policy <config_http_filters_router_x-envoy-retry-on>`.
- area: ext_proc
  change: |
    Added support for observability mode which deprecates ``async_mode``. If enabled, each part of the HTTP request or response
    specified by ``ProcessingMode`` is sent without waiting for the response from the ext_proc service. It is "Send and Go" mode
    that can be used by external processor to observe Envoy data and status.
- area: grpc
  change: |
    Added support for flow control in Envoy gRPC side stream. This behavior can be disabled by setting the runtime flag
    ``envoy.reloadable_features.grpc_side_stream_flow_control`` to ``false``.
- area: oauth
  change: |
    Added :ref:`disable_id_token_set_cookie <envoy_v3_api_field_extensions.filters.http.oauth2.v3.OAuth2Config.disable_id_token_set_cookie>`
    to disable setting the ID Token cookie.
- area: dns_filter
  change: |
    Added support for wildcard resolution in :ref:`inline_dns_table
    <envoy_v3_api_field_extensions.filters.udp.dns_filter.v3.DnsFilterConfig.ServerContextConfig.inline_dns_table>`
    when DNS filter is working in server mode.
- area: quic
  change: |
    QUIC stream reset error code will be added to transport failure reason.
    This behavior can be reverted by setting the runtime flag ``envoy.reloadable_features.report_stream_reset_error_code``
<<<<<<< HEAD
    to false.
- area: outlier detection
  change: |
    Added :ref:`extensions framework<envoy_v3_api_field_config.cluster.v3.OutlierDetection.monitors>` and implementation of
    :ref:`consecutive errors extension<envoy_v3_api_msg_extensions.outlier_detection_monitors.consecutive_errors.v3.ConsecutiveErrors>`.
    Users can configure a range of HTTP codes which should be interpreted as errors.
=======
    to ``false``.
>>>>>>> 970bc02c

deprecated:
- area: tracing
  change: |
    Disable OpenCensus by default, as it is
    `no longer supported/maintained upstream <https://opentelemetry.io/blog/2023/sunsetting-opencensus/>`_.
    This extension can be replaced with the OpenTelemetry tracer and collector.<|MERGE_RESOLUTION|>--- conflicted
+++ resolved
@@ -534,16 +534,12 @@
   change: |
     QUIC stream reset error code will be added to transport failure reason.
     This behavior can be reverted by setting the runtime flag ``envoy.reloadable_features.report_stream_reset_error_code``
-<<<<<<< HEAD
-    to false.
+    to ``false``.
 - area: outlier detection
   change: |
     Added :ref:`extensions framework<envoy_v3_api_field_config.cluster.v3.OutlierDetection.monitors>` and implementation of
     :ref:`consecutive errors extension<envoy_v3_api_msg_extensions.outlier_detection_monitors.consecutive_errors.v3.ConsecutiveErrors>`.
     Users can configure a range of HTTP codes which should be interpreted as errors.
-=======
-    to ``false``.
->>>>>>> 970bc02c
 
 deprecated:
 - area: tracing

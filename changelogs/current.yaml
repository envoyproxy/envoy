date: Pending

behavior_changes:
- area: ext_proc
  change: |
    Reverted https://github.com/envoyproxy/envoy/pull/39740 to re-enable fail_open+FULL_DUPLEX_STREAMED configuraton combination.

minor_behavior_changes:
# *Changes that may cause incompatibilities for some users, but should not for most*
- area: testing
  change: |
    In test code for external extensions, matchers ``Http::HeaderValueOf``, ``HasHeader`` and ``HeaderHasValueRef``
    must be replaced with ``ContainsHeader``.
    Any uses of matcher ``HeaderHasValue(...)`` should be replaced with ``::testing::Pointee(ContainsHeader(...))``.

bug_fixes:
# *Changes expected to improve the state of the world and are unlikely to have negative effects*
- area: http3
  change: |
    Fixed a bug where access log gets skipped for HTTP/3 requests when the stream is half closed. This behavior can be
    reverted by setting the runtime guard
    ``envoy.reloadable_features.quic_fix_defer_logging_miss_for_half_closed_stream`` to ``false``.

removed_config_or_runtime:
# *Normally occurs at the end of the* :ref:`deprecation period <deprecated>`
- area: router
  change: |
    Removed runtime guard ``envoy.reloadable_features.shadow_policy_inherit_trace_sampling`` and legacy code paths.
- area: dynamic_forward_proxy
  change: |
    Removed runtime guard ``envoy.reloadable_features.avoid_dfp_cluster_removal_on_cds_update`` and legacy code paths.
- area: oauth2
  change: |
    Removed runtime guard ``envoy.reloadable_features.oauth2_use_refresh_token`` and legacy code paths.
- area: http_connection_manager
  change: |
    Removed runtime guard ``envoy.reloadable_features.explicit_internal_address_config`` and legacy code paths.
- area: dfp
  change: |
    Removed runtime guard ``envoy.reloadable_features.dfp_fail_on_empty_host_header`` and legacy code paths.
- area: quic
  change: |
    Removed runtime guard ``envoy.reloadable_features.prefer_quic_client_udp_gro`` and legacy code paths.
- area: udp_proxy
  change: |
    Removed runtime guard ``envoy.reloadable_features.enable_udp_proxy_outlier_detection`` and legacy code paths.
- area: http
  change: |
    Removed runtime guard ``envoy.reloadable_features.filter_chain_aborted_can_not_continue`` and legacy code paths.
<<<<<<< HEAD
- area: jwt_authn
  change: |
    Removed runtime guard ``envoy.reloadable_features.jwt_authn_remove_jwt_from_query_params`` and legacy code paths.
=======
- area: gcp_authn
  change: |
    Removed runtime guard ``envoy.reloadable_features.gcp_authn_use_fixed_url`` and legacy code paths.
>>>>>>> 4e453b12

new_features:
- area: health_check
  change: |
    Added support for request payloads in HTTP health checks. The ``send`` field in ``HttpHealthCheck`` can now be
    used to specify a request body to be sent during health checking. This feature supports both hex-encoded text
    and binary payloads, similar to TCP health checks. The payload can only be used with HTTP methods that support
    request bodies (``POST``, ``PUT``, ``PATCH``, ``OPTIONS``). Methods that must not have request bodies
    (``GET``, ``HEAD``, ``DELETE``, ``TRACE``) are validated and will throw an error if combined with payloads.
    The implementation is optimized to process the payload once during configuration and reuse it for all health
    check requests. See :ref:`HttpHealthCheck <envoy_v3_api_msg_config.core.v3.HealthCheck.HttpHealthCheck>` for configuration details.
- area: router_check_tool
  change: |
    Added support for testing routes with :ref:`dynamic metadata matchers <envoy_v3_api_field_config.route.v3.RouteMatch.dynamic_metadata>`
    in the router check tool. The tool now accepts a ``dynamic_metadata`` field in test input to set metadata
    that can be matched by route configuration. This allows comprehensive testing of routes that depend on
    dynamic metadata for routing decisions.
- area: lua
  change: |
    Added a new ``filterState()`` on ``streamInfo()`` which provides access to filter state objects stored during request processing.
    This allows Lua scripts to retrieve string, boolean, and numeric values stored by various filters for use in routing decisions,
    header modifications, and other processing logic. See :ref:`Filter State API <config_http_filters_lua_stream_info_filter_state_wrapper>`
    for more details.
- area: socket
  change: |
    Added :ref:``network_namespace_filepath <envoy_v3_api_msg_config.core.v3.SocketAddress.network_namespace_filepath>`` to
    :ref:`SocketAddress <envoy_v3_api_msg_config.core.v3.SocketAddress>`. This field allows specifying a Linux network namespace filepath
    for socket creation, enabling network isolation in containerized environments.
- area: ratelimit
  change: |
    Add the :ref:`rate_limits
    <envoy_v3_api_field_extensions.filters.http.ratelimit.v3.RateLimit.rate_limits>`
    field to generate rate limit descriptors. If this field is set, the
    :ref:`VirtualHost.rate_limits<envoy_v3_api_field_config.route.v3.VirtualHost.rate_limits>` or
    :ref:`RouteAction.rate_limits<envoy_v3_api_field_config.route.v3.RouteAction.rate_limits>` fields will be ignored. However,
    :ref:`RateLimitPerRoute.rate_limits<envoy_v3_api_field_extensions.filters.http.ratelimit.v3.RateLimitPerRoute.rate_limits>`
    will take precedence over this field.
- area: observability
  change: |
    Added ``ENVOY_NOTIFICATION`` macro to track specific conditions in produiction environments.
- area: dns_filter, redis_proxy and prefix_matcher_map
  change: |
    Switch to using Radix Tree instead of Trie for performance improvements.
- area: load_reporting
  change: |
    Added support for endpoint-level load stats and metrics reporting. Locality load reports now include per
    endpoint statistics and metrics, but only for endpoints with updated stats, optimizing report size and efficiency.
- area: overload management
  change: |
        Added load shed point ``envoy.load_shed_points.http2_server_go_away_and_close_on_dispatch``
        that sends ``GOAWAY`` AND closes connections for HTTP2 server processing of requests.  When
        a ``GOAWAY`` frame is submitted by this the counter ``http2.goaway_sent`` will be
        incremented.

- area: otlp_stat_sink
  change: |
    Added support for resource attributes. The stat sink will use the resource attributes configured for the OpenTelemetry tracer via
    :ref:`resource_detectors <envoy_v3_api_field_config.trace.v3.OpenTelemetryConfig.resource_detectors>`.
- area: lua
  change: |
    Added ``virtualHost()`` to the Stream handle API, allowing Lua scripts to retrieve virtual host information. So far, the only method
    implemented is ``metadata()``, allowing Lua scripts to access virtual host metadata scoped to the specific filter name. See
    :ref:`Virtual host object API <config_http_filters_lua_virtual_host_wrapper>` for more details.
- area: rbac
  change: |
    Switch the IP matcher to use LC-Trie for performance improvements.

deprecated:<|MERGE_RESOLUTION|>--- conflicted
+++ resolved
@@ -47,15 +47,12 @@
 - area: http
   change: |
     Removed runtime guard ``envoy.reloadable_features.filter_chain_aborted_can_not_continue`` and legacy code paths.
-<<<<<<< HEAD
+- area: gcp_authn
+  change: |
+    Removed runtime guard ``envoy.reloadable_features.gcp_authn_use_fixed_url`` and legacy code paths.
 - area: jwt_authn
   change: |
     Removed runtime guard ``envoy.reloadable_features.jwt_authn_remove_jwt_from_query_params`` and legacy code paths.
-=======
-- area: gcp_authn
-  change: |
-    Removed runtime guard ``envoy.reloadable_features.gcp_authn_use_fixed_url`` and legacy code paths.
->>>>>>> 4e453b12
 
 new_features:
 - area: health_check

--- conflicted
+++ resolved
@@ -15,16 +15,13 @@
 
 removed_config_or_runtime:
 # *Normally occurs at the end of the* :ref:`deprecation period <deprecated>`
-<<<<<<< HEAD
 - area: http
   change: |
     removed ``envoy.reloadable_features.proxy_120_103`` and legacy code paths.
 
-=======
 - area: lightstep
   change: |
     removed the Lightstep tracer integration, making way for the native OpenTelemetry integration.
->>>>>>> 9169b35e
 
 new_features:
 - area: listener

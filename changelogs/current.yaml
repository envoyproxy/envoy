--- conflicted
+++ resolved
@@ -123,19 +123,16 @@
   change: |
     Fixed a bug where attributes based on request headers (e.g. ``request.host``) were not sent to
     the ext_proc server if ext_proc was configured to only run on the encode path.
-<<<<<<< HEAD
-- area: aws
-  change: |
-    Changes web identity token file watching behavior in the aws signing common components. This ensures that if the token file is rotated,
-    the new token will be picked up.
-=======
 - area: connection
   change: |
     Fixed connection handling to properly propagate transport failure reasons to StreamInfo before raising
     close events. This ensures the ``connection.transport_failure_reason`` CEL attribute and
     ``DOWNSTREAM_TRANSPORT_FAILURE_REASON`` access log formatter are populated correctly for all connection
     types and available to all network filters.
->>>>>>> bebda0a9
+- area: aws
+  change: |
+    Changes web identity token file watching behavior in the aws signing common components. This ensures that if the token file is rotated,
+    the new token will be picked up.
 
 removed_config_or_runtime:
 # *Normally occurs at the end of the* :ref:`deprecation period <deprecated>`

date: Pending

behavior_changes:
# *Changes that are expected to cause an incompatibility if applicable; deployment changes are likely required*
- area: http
  change: |
    Flip runtime flag ``envoy.reloadable_features.no_downgrade_to_canonical_name`` to true. Name downgrading in the
    per filter config searching will be disabled by default. This behavior can be temporarily reverted by setting
    the flag to false explicitly.
    See doc :ref:`Http filter route specific config <arch_overview_http_filters_per_filter_config>` or
    issue https://github.com/envoyproxy/envoy/issues/29461 for more specific detail and examples.

minor_behavior_changes:
- area: upstream
  change: |
    Fixed a reported issue (https://github.com/envoyproxy/envoy/issues/11004) that causes the Least
    Request load balancer policy to be unfair when the number of hosts are very small, when the number
    of hosts is smaller than the choice_count, instead of randomly selection hosts from the list, we
    perform a full scan on it to choose the host with least requests.
# *Changes that may cause incompatibilities for some users, but should not for most*
- area: local_rate_limit
  change: |
    Added new configuration field :ref:`rate_limited_as_resource_exhausted
    <envoy_v3_api_field_extensions.filters.http.local_ratelimit.v3.LocalRateLimit.rate_limited_as_resource_exhausted>`
    to allow for setting if rate limit grpc response should be RESOURCE_EXHAUSTED instead of the default UNAVAILABLE.
- area: http2
  change: |
    Flip the runtime guard ``envoy.reloadable_features.defer_processing_backedup_streams`` to be on by default.
    This feature improves flow control within the proxy by deferring work on the receiving end if the other
    end is backed up.

bug_fixes:
# *Changes expected to improve the state of the world and are unlikely to have negative effects*
- area: xds
  change: |
    Fixed a bug (https://github.com/envoyproxy/envoy/issues/27702) that caused ADS initialization
    to fail on the first attempt and set a back-off retry interval of up to 1 second, if ADS is
    using an Envoy Cluster for the backend. The issue was fixed to ensure that ADS initialization
    happens after the Envoy Cluster it depends upon has been properly initialized. ADS that does
    not depend on an Envoy Cluster (i.e. GoogleGrpc) is not affected by this change.
- area: grpc
  change: |
    Fixed a bug in gRPC async client cache which intermittently causes CPU spikes due to busy loop in timer expiration.
- area: redis
  change: |
    Fixed a bug causing crash if incoming redis key does not match against a prefix_route and catch_all_route is not defined.

removed_config_or_runtime:
# *Normally occurs at the end of the* :ref:`deprecation period <deprecated>`
- area: http
  change: |
    Removed ``envoy.reloadable_features.expand_agnostic_stream_lifetime`` and legacy code paths.
- area: http
  change: |
    removed ``envoy.reloadable_features.correctly_validate_alpn`` and legacy code paths.
- area: maglev
  change: |
    Removed ``envoy.reloadable_features.allow_compact_maglev`` and legacy code paths.
- area: router
  change: |
    Removed the deprecated ``envoy.reloadable_features.prohibit_route_refresh_after_response_headers_sent``
    runtime flag and legacy code path.
- area: upstream
  change: |
    Removed the deprecated ``envoy.reloadable_features.validate_detailed_override_host_statuses``
    runtime flag and legacy code path.
- area: grpc
  change: |
    Removed the deprecated ``envoy.reloadable_features.service_sanitize_non_utf8_strings``
    runtime flag and legacy code path.
- area: access log
  change: |
    Removed the deprecated ``envoy.reloadable_features.format_ports_as_numbers``
    runtime flag and legacy code path.

new_features:
- area: filters
  change: |
    Added :ref:`the Basic Auth filter <envoy_v3_api_msg_extensions.filters.http.basic_auth.v3.BasicAuth>`, which can be used to
    authenticate user credentials in the HTTP Authentication heaer defined in `RFC7617 <https://tools.ietf.org/html/rfc7617>`_.
- area: upstream
  change: |
    Added :ref:`enable_full_scan <envoy_v3_api_msg_extensions.load_balancing_policies.least_request.v3.LeastRequest>`
    option to the least requested load balancer. If set to true, Envoy will perform a full scan on the list of hosts
    instead of using :ref:`choice_count
    <envoy_v3_api_msg_extensions.load_balancing_policies.least_request.v3.LeastRequest>`
    to select the hosts.
- area: stats
  change: |
    added :ref:`per_endpoint_stats <envoy_v3_api_field_config.cluster.v3.TrackClusterStats.per_endpoint_stats>` to get some metrics
    for each endpoint in a cluster.
- area: jwt
  change: |
    The jwt filter can now serialize non-primitive custom claims when maping claims to headers.
    These claims will be serialized as JSON and encoded as Base64.
- area: tcp_proxy
  change: |
    added support to TCP Proxy for recording the latency in ``UpstreamTiming`` from when the first
    initial connection to the upstream cluster was attempted to when either the
    connection was successfully established or the filiter failed to initialize
    any connection to the upstream.
- area: ratelimit
  change: |
    Ratelimit supports setting the HTTP status that is returned to the client when the ratelimit server
    returns an error or cannot be reached with :ref:`status_on_error
    <envoy_v3_api_field_extensions.filters.http.ratelimit.v3.RateLimit.status_on_error>`
    configuration flag.
- area: tracing
  change: |
    Added support for configuring resource detectors on the OpenTelemetry tracer.
<<<<<<< HEAD
- area: ext_authz_filter
  change: |
    added :ref:`with_request_body
    <envoy_v3_api_field_extensions.filters.http.ext_authz.v3.CheckSettings.with_request_body>` to optionally override
    the default behavior of sending the request body to the authorization server from the per-route filter.
=======
- area: tracing
  change: |
    Added support to configure a sampler for the OpenTelemetry tracer.
>>>>>>> f967781f

deprecated:<|MERGE_RESOLUTION|>--- conflicted
+++ resolved
@@ -108,16 +108,13 @@
 - area: tracing
   change: |
     Added support for configuring resource detectors on the OpenTelemetry tracer.
-<<<<<<< HEAD
+- area: tracing
+  change: |
+    Added support to configure a sampler for the OpenTelemetry tracer.
 - area: ext_authz_filter
   change: |
     added :ref:`with_request_body
     <envoy_v3_api_field_extensions.filters.http.ext_authz.v3.CheckSettings.with_request_body>` to optionally override
     the default behavior of sending the request body to the authorization server from the per-route filter.
-=======
-- area: tracing
-  change: |
-    Added support to configure a sampler for the OpenTelemetry tracer.
->>>>>>> f967781f
 
 deprecated:
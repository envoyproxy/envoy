date: Pending

behavior_changes:
# *Changes that are expected to cause an incompatibility if applicable; deployment changes are likely required*
- area: server
  change: |
    Added container-aware CPU detection on Linux that respects cgroup CPU limits in addition to hardware thread count
    and CPU affinity. This change only affects behavior when the ``--concurrency`` flag is not explicitly set.
    Envoy now uses the minimum of hardware threads, CPU affinity, and cgroup CPU limits
    to determine the number of worker threads by default. This provides better resource utilization in
    containerized environments (Docker, Kubernetes) where CPU limits are set via cgroups. The new behavior
    is enabled by default and can be disabled by setting the ``ENVOY_CGROUP_CPU_DETECTION`` environment
    variable to ``false``. When disabled, Envoy will fall back to the previous behavior of using only
    hardware thread count and CPU affinity for worker thread calculation. Uses conservative rounding (floor)
    to account for non-worker threads and prevent container throttling, which may reduce the total number of
    connections.
- area: dynamic modules
  change: |
    The dynamic module ABI has been updated to support streaming body manipulation. This change also
    fixed potential incorrect behavior when access or modify the request or response body. See
    https://github.com/envoyproxy/envoy/issues/40918 for more details.

minor_behavior_changes:
# *Changes that may cause incompatibilities for some users, but should not for most*
- area: router
  change: |
    Added :ref:`host_rewrite
    <envoy_v3_api_field_config.route.v3.RouteAction.host_rewrite>` to
    :ref:`RouteAction <envoy_v3_api_msg_config.route.v3.RouteAction>` to support substitution
    formatting for host header rewriting.
    Added :ref:`path_rewrite
    <envoy_v3_api_field_config.route.v3.RouteAction.path_rewrite>` to
    :ref:`RouteAction <envoy_v3_api_msg_config.route.v3.RouteAction>` to support substitution
    formatting for path header rewriting.
- area: ext_proc
  change: |
    Use one of a hard-coded set of error messages when a :ref:`HeaderMutation
    <envoy_v3_api_msg_service.ext_proc.v3.HeaderMutation>` fails. Removing
    request-specific details allows grouping by similar failure types. Detailed
    messages remain available in debug logs.
- area: ext_authz
  change: |
    Check that the response header count is less than the configured limits before applying mutations, and do not
    add new headers if not.
- area: mobile
  change: |
    Use mobile specific network observer registries to propagate network change signals. This behavior can be reverted by
    setting the runtime guard ``envoy.reloadable_features.mobile_use_network_observer_registry``.

bug_fixes:
# *Changes expected to improve the state of the world and are unlikely to have negative effects*
- area: http2
  change: |
    Fixed a bug where Envoy would leak memory if an HTTP/2 stream was reset before request headers were
    sent. For example, if an upstream HTTP filter sent a local reply after the connection was established but
    before request headers were sent, the memory allocated for the stream was not released.
- area: http2
  change: |
    Optimized HTTP/2 header processing by avoiding memory allocations and string copies for well-known header names.
    For common HTTP/2 headers (such as ``:method``, ``:path``, ``:status``, ``content-type``, ``user-agent``, etc.),
    Envoy now references static strings instead of copying header names. This reduces memory allocations and improves
    performance for typical HTTP/2 traffic.
- area: lua
  change: |
    Fixed a bug where Lua filters could cause Envoy to crash when setting the response body to a payload larger
    than the body buffer limit.
- area: bootstrap
  change: |
    Fixed an issue where the custom
    :ref:`header_prefix <envoy_v3_api_field_config.bootstrap.v3.Bootstrap.header_prefix>`
    would result in a crash at startup.
- area: connection pool
  change: |
    Fixed a crash in the TCP connection pool that occurs during downstream connection teardown when large requests
    or responses trigger flow control.
- area: http
  change: |
    Fixed ``shouldDrainConnectionUponCompletion()`` to properly send ``GOAWAY`` frames for HTTP/2 and HTTP/3
    instead of aggressively closing connections. This prevents response body transmission interruption and
    ``ERR_DRAINING`` errors on the client side. HTTP/1.1 behavior remains unchanged.
- area: composite
  change: |
    Fixed per-route configuration for composite filter to support matching on response headers and trailers.
    Previously, per-route matchers would silently fail when attempting to match on ``HttpResponseHeaderMatchInput``
    or ``HttpResponseTrailerMatchInput``, causing the delegated filter to be skipped without error.
- area: dns
  change: |
    c-ares resolver: add optional ``reinit_channel_on_timeout`` to reinitialize
    the resolver after DNS timeouts.
- area: router
  change: |
    Fixed a regression where router-set headers (e.g., ``x-envoy-expected-rq-timeout-ms``, ``x-envoy-attempt-count``)
    were not accessible in ``request_headers_to_add`` configuration on the initial request. Headers configured via
    ``request_headers_to_add`` can now reference router-set headers using formatters like
    ``%REQ(x-envoy-expected-rq-timeout-ms)%``.

removed_config_or_runtime:
# *Normally occurs at the end of the* :ref:`deprecation period <deprecated>`
- area: jwt_authn
  change: |
    Removed runtime guard ``envoy.reloadable_features.jwt_fetcher_use_scheme_from_uri`` and legacy code paths.
- area: tcp
  change: |
    Removed runtime guard ``envoy.reloadable_features.tcp_proxy_retry_on_different_event_loop`` and legacy code paths.
- area: http
  change: |
    Removed runtime guard ``envoy.reloadable_features.http1_balsa_allow_cr_or_lf_at_request_start`` and legacy code paths.
- area: quic
  change: |
    Removed runtime guard ``envoy.reloadable_features.http3_remove_empty_cookie`` and legacy code paths.
- area: http
  change: |
    Removed runtime guard ``envoy.reloadable_features.original_src_fix_port_exhaustion`` and legacy code paths.
- area: xds
  change: |
    Removed runtime guard ``envoy.reloadable_features.report_load_with_rq_issued`` and legacy code paths.

new_features:
- area: udp_sink
  change: |
    Enhanced the UDP sink to support tapped messages larger than 64 KB.
- area: otlp_stat_sink
  change: |
    Added support for dropping stats via
    :ref:`DropAction <envoy_v3_api_msg_extensions.stat_sinks.open_telemetry.v3.SinkConfig.DropAction>` during
    custom metric conversion.
- area: http
  change: |
    Added :ref:`vhost_header <envoy_v3_api_field_config.route.v3.RouteConfiguration.vhost_header>` to
    :ref:`RouteConfiguration <envoy_v3_api_msg_config.route.v3.RouteConfiguration>`, allowing use of a different
    header for vhost matching.
- area: http2
  change: |
    Added new parameter to the ``sendGoAwayAndClose`` to support gracefully closing of HTTP/2 connection.
- area: logging
  change: |
    Added support for the not-equal operator in access log filter rules, in
    :ref:`ComparisonFilter <envoy_v3_api_msg_config.accesslog.v3.ComparisonFilter>`.
- area: cel
  change: |
    Added per-expression configuration options for CEL evaluator to control string conversion, concatenation,
    and string extension functions. CEL expressions in RBAC policies and access logger filters
    can now enable string functions such as ``replace()`` and ``split()`` through the new
    :ref:`cel_config <envoy_v3_api_field_config.rbac.v3.Policy.cel_config>` and
    :ref:`cel_config <envoy_v3_api_field_extensions.access_loggers.filters.cel.v3.ExpressionFilter.cel_config>` fields
    in their respective configurations. See :ref:`CelExpressionConfig <envoy_v3_api_msg_config.core.v3.CelExpressionConfig>`
    for details.
- area: formatter
  change: |
    Added support for the following new access log formatters:
    - ``%REQUEST_HEADER(X?Y):Z%`` as full name version of ``%REQ(X?Y):Z%``
    - ``%RESPONSE_HEADER(X?Y):Z%`` as full name version of ``%RESP(X?Y):Z%``
    - ``%RESPONSE_TRAILER(X?Y):Z%`` as full name version of ``%TRAILER(X?Y):Z%``
    This provides a more consistent naming scheme for users to understand and use.
- area: tracing
  change: |
    Added new :ref:`value <envoy_v3_api_field_type.tracing.v3.CustomTag.value>` field and
    the :ref:`substitution format specifier <config_access_log_format>` could be used to
    extract values from various parts of the request/response for custom tags.
- area: lua
  change: |
    Added ``drainConnectionUponCompletion()`` to the Lua filter stream info API. This allows Lua scripts
    to mark connections for draining, which adds a ``Connection: close`` header for HTTP/1.1 or sends a
    ``GOAWAY`` frame for HTTP/2 and HTTP/3.
- area: wasm
  change: |
    Added ``sign`` foreign function to create cryptographic signatures.
    See :ref:`Wasm foreign functions <arch_overview_wasm_foreign_functions>` for more details.
- area: redis
  change: |
    Added cluster-scoped command support with a flexible response handling framework.
- area: overload management
  change: |
    The fixed heap resource monitor can now calculate memory pressure as currently allocated memory divided by maximum heap size,
    giving more accurate and lower memory pressure values.
    This can avoid unnecessary load shedding or overload actions.
    To enable, set ``envoy.reloadable_features.fixed_heap_use_allocated`` to true.
    The default algorithm (heap_size - pageheap_unmapped - pageheap_free) does not discount for free memory in TCMalloc caches.
- area: admin
  change: |
    Added ``/memory/tcmalloc`` admin endpoint that provides TCMalloc memory statistics.
- area: dns_filter
  change: |
    Added :ref:`access_log <envoy_v3_api_field_extensions.filters.udp.dns_filter.v3.DnsFilterConfig.access_log>` for DNS filter.
- area: quic
  change: |
    Added QUIC protocol option :ref:`max_sessions_per_event_loop
    <envoy_v3_api_field_config.listener.v3.QuicProtocolOptions.max_sessions_per_event_loop>` to limit the maximum
    number of new QUIC sessions created per event loop. The default is 16, preserving the previous hardcoded limit.
<<<<<<< HEAD
- area: metrics_service
  change: |
    Added :ref:`batch_size <envoy_v3_api_field_config.metrics.v3.MetricsServiceConfig.batch_size>` configuration
    to the Metrics Service to allow batching metrics into multiple gRPC messages. When set to a positive value,
    metrics will be batched with at most ``batch_size`` metric families per message. This helps avoid hitting
    gRPC message size limits (typically 4MB) when sending large numbers of metrics. If not set or set to 0,
    all metrics will be sent in a single message, preserving the current behavior.
=======
- area: ext_authz
  change: |
    Add a new configuration field to the http ext authz filter
    :ref:`enforce_response_header_limits <envoy_v3_api_field_extensions.filters.http.ext_authz.v3.ExtAuthz.enforce_response_header_limits>`
    that allows admins to enable / disable the behavior of dropping response headers once the header
    map count / size constraints have been reached.
- area: xds
  change: |
    Added runtime guard ``envoy.reloadable_features.report_load_when_rq_active_is_non_zero``.
    When enabled, LRS continues to send locality_stats reoprt to config server when there is no request_issued in the poll cycle.
>>>>>>> d66a8b26

deprecated:<|MERGE_RESOLUTION|>--- conflicted
+++ resolved
@@ -187,7 +187,6 @@
     Added QUIC protocol option :ref:`max_sessions_per_event_loop
     <envoy_v3_api_field_config.listener.v3.QuicProtocolOptions.max_sessions_per_event_loop>` to limit the maximum
     number of new QUIC sessions created per event loop. The default is 16, preserving the previous hardcoded limit.
-<<<<<<< HEAD
 - area: metrics_service
   change: |
     Added :ref:`batch_size <envoy_v3_api_field_config.metrics.v3.MetricsServiceConfig.batch_size>` configuration
@@ -195,7 +194,6 @@
     metrics will be batched with at most ``batch_size`` metric families per message. This helps avoid hitting
     gRPC message size limits (typically 4MB) when sending large numbers of metrics. If not set or set to 0,
     all metrics will be sent in a single message, preserving the current behavior.
-=======
 - area: ext_authz
   change: |
     Add a new configuration field to the http ext authz filter
@@ -206,6 +204,6 @@
   change: |
     Added runtime guard ``envoy.reloadable_features.report_load_when_rq_active_is_non_zero``.
     When enabled, LRS continues to send locality_stats reoprt to config server when there is no request_issued in the poll cycle.
->>>>>>> d66a8b26
+
 
 deprecated:
--- conflicted
+++ resolved
@@ -228,12 +228,6 @@
   change: |
     Added :ref:`delay_deny <envoy_v3_api_msg_extensions.filters.network.rbac.v3.RBAC>` to support deny connection after
     the configured duration.
-<<<<<<< HEAD
-- area: redis_proxy
-  change: |
-    Added :ref:`external_auth_provider <envoy_v3_api_msg_extensions.filters.network.redis_proxy.v3.RedisProxy>` to support
-    external authentication for redis proxy.
-=======
 - area: http3
   change: |
     ``http3_protocol_options`` in ``HttpConnectionManager`` has been upgraded to general access.
@@ -246,6 +240,9 @@
 - area: geoip
   change: |
     Added ``envoy.reloadable_features.mmdb_files_reload_enabled`` runtime flag that enables reload of mmdb files by default.
->>>>>>> 93099c6e
+- area: redis_proxy
+  change: |
+    Added :ref:`external_auth_provider <envoy_v3_api_msg_extensions.filters.network.redis_proxy.v3.RedisProxy>` to support
+    external authentication for redis proxy.
 
 deprecated:
--- conflicted
+++ resolved
@@ -55,15 +55,12 @@
     :ref:`RouteAction.rate_limits<envoy_v3_api_field_config.route.v3.RouteAction.rate_limits>` fields will be ignored. However,
     :ref:`RateLimitPerRoute.rate_limits<envoy_v3_api_field_extensions.filters.http.ratelimit.v3.RateLimitPerRoute.rate_limits>`
     will take precedence over this field.
-<<<<<<< HEAD
+- area: dns_filter, redis_proxy and prefix_matcher_map
+  change: |
+    Switch to using Radix Tree instead of Trie for performance improvements.
 - area: load_reporting
   change: |
     Added support for endpoint-level load stats and metrics reporting. Locality load reports now include per
     endpoint statistics and metrics, but only for endpoints with updated stats, optimizing report size and efficiency.
-=======
-- area: dns_filter, redis_proxy and prefix_matcher_map
-  change: |
-    Switch to using Radix Tree instead of Trie for performance improvements.
->>>>>>> ee2bab9e
 
 deprecated:
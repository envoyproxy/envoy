date: Pending

behavior_changes:
# *Changes that are expected to cause an incompatibility if applicable; deployment changes are likely required*
- area: aws_iam
  change: |
    As announced in November 2024 (see https://github.com/envoyproxy/envoy/issues/37621), the
    ``grpc_credentials/aws_iam`` extension is being deleted. Any configuration referencing this extension
    will fail to load.
- area: prefix_match_map
  change: |
    :ref:`prefix_match_map <envoy_v3_api_field_config.common.matcher.v3.Matcher.MatcherTree.prefix_match_map>`
    now continues to search for a match with shorter prefix if a longer match
    does not find an action. This brings it in line with the behavior of ``matcher_list``.
    This change can temporarily be reverted by setting the runtime guard
    ``envoy.reloadable_features.prefix_map_matcher_resume_after_subtree_miss`` to ``false``.
    If the old behavior is desired more permanently, this can be achieved in config by setting
    an ``on_no_match`` action that responds with 404 for each subtree.
- area: server
  change: |
    Envoy will automatically raise the soft limit on the file descriptors to the hard limit. This behavior
    can be reverted using the runtime guard ``envoy_restart_features_raise_file_limits``.
- area: build
  change: |
    Removed the clang-libstdc++ toolchain setup as this is no longer used or tested by the project.
    Consolidated clang and gcc toolchains which can be used with ``--config=clang`` or ``--config=gcc``.
    These use libc++ and libstdc++ respectively.

minor_behavior_changes:
# *Changes that may cause incompatibilities for some users, but should not for most*
- area: geoip
  change: |
    The lookup for asn information is fetched from ``asn_db`` if asn_db_path is defined and from ``isb_db`` if asn_db_path is not defined.
- area: lua
  change: |
    The ``metadata()`` of lua filter now will search the metadata by the :ref:`filter config name
    <envoy_v3_api_field_extensions.filters.network.http_connection_manager.v3.HttpFilter.name>` first.
    And if not found, it will search by the canonical name of the filter ``envoy.filters.http.lua``.
- area: grpc-json
  change: |
    Make the :ref:`gRPC JSON transcoder filter's <config_http_filters_grpc_json_reverse_transcoder>` JSON print options configurable.
- area: oauth2
  change: |
    Reset CSRF token when token validation fails during redirection.
    If the CSRF token cookie is present during the redirection to the authorization server, it will be validated.
    Previously, if this validation failed, the OAuth flow would fail. Now the CSRF token will simply be reset. This fixes
    the case where an HMAC secret change causes a redirect flow, but the CSRF token cookie hasn't yet expired
    causing a CSRF token validation failure.
- area: cel
  change: |
    Precompile regexes in CEL expressions. This can be disabled by setting the runtime guard
    ``envoy.reloadable_features.enable_cel_regex_precompilation`` to ``false``.
- area: dns
  change: |
    Allow ``getaddrinfo`` to be configured to run by a thread pool, controlled by :ref:`num_resolver_threads
    <envoy_v3_api_field_extensions.network.dns_resolver.getaddrinfo.v3.GetAddrInfoDnsResolverConfig.num_resolver_threads>`.
- area: grpc-json-transcoding
  change: |
    Add SSE style message framing for streamed responses in :ref:`gRPC JSON transcoder filter <config_http_filters_grpc_json_transcoder>`.
- area: http
  change: |
   :ref:`response_headers_to_add <envoy_v3_api_field_config.route.v3.Route.response_headers_to_add>` and
   :ref:`response_headers_to_remove <envoy_v3_api_field_config.route.v3.Route.response_headers_to_remove>`
   will also be applied to the local responses from the ``envoy.filters.http.router`` filter.
- area: aws
  change: |
    :ref:`AwsCredentialProvider <envoy_v3_api_msg_extensions.common.aws.v3.AwsCredentialProvider>` now supports all defined credential
    providers, allowing complete customisation of the credential provider chain when using AWS request signing extension.
- area: filters
  change: |
    :ref:`Credential injector filter <envoy_v3_api_msg_extensions.filters.http.credential_injector.v3.CredentialInjector>` is no longer
    a work in progress field.
<<<<<<< HEAD
- area: oauth2
  change: |
    The access token, id token and refresh token in the cookies are now encrypted using the HMAC secret. This behavior can
    be reverted by setting the runtime guard ``envoy.reloadable_features.oauth2_encrypt_tokens`` to ``false``.
=======
- area: http3
  change: |
    Validate HTTP/3 pseudo headers. Can be disabled by setting ``envoy.restart_features.validate_http3_pseudo_headers`` to false.
>>>>>>> bf9eb6eb

bug_fixes:
# *Changes expected to improve the state of the world and are unlikely to have negative effects*
- area: conn_pool
  change: |
    Fixed an issue that could lead to too many connections when using
    :ref:`AutoHttpConfig <envoy_v3_api_msg_extensions.upstreams.http.v3.HttpProtocolOptions.AutoHttpConfig>` if the
    established connection is ``http/2`` and Envoy predicted it would have lower concurrent capacity.
- area: conn_pool
  change: |
    Fixed an issue that could lead to insufficient connections for current pending requests. If a connection starts draining while it
    has negative unused capacity (which happens if an HTTP/2 ``SETTINGS`` frame reduces allowed concurrency to below the current number
    of requests), that connection's unused capacity will be included in total pool capacity even though it is unusable because it is
    draining. This can result in not enough connections being established for current pending requests. This is most problematic for
    long-lived requests (such as streaming gRPC requests or long-poll requests) because a connection could be in the draining state
    for a long time.
- area: hcm
  change: |
    Fixes a bug where the lifetime of the ``HttpConnectionManager``'s ``ActiveStream`` can be out of sync
    with the lifetime of the codec stream.
- area: config_validation
  change: |
    Fixed an bug where the config validation server will crash when the configuration contains
    ``%CEL%`` or ``%METADATA%`` substitution formatter.
- area: quic
  change: |
    Fixes a bug in Envoy's HTTP/3-to-HTTP/1 proxying when a ``transfer-encoding`` header is incorrectly appended.
    Protected by runtime guard ``envoy.reloadable_features.quic_signal_headers_only_to_http1_backend``.
- area: tls
  change: |
    Fixes a bug where empty trusted CA file or inline string is accepted and causes Envoy to successfully validate any certificate
    chain. This fix addresses this issue by rejecting such configuration with empty value. This behavior can be reverted by setting
    the runtime guard ``envoy.reloadable_features.reject_empty_trusted_ca_file`` to ``false``.
- area: tls_inspector
  change: |
    Fixes a bug where the TLS inspector filter would not correctly report ``client_hello_too_large`` stat for too big client hello messages
    i.e bigger than 16kb.

removed_config_or_runtime:
# *Normally occurs at the end of the* :ref:`deprecation period <deprecated>`
- area: websocket
  change: |
    Removed runtime guard ``envoy.reloadable_features.switch_protocol_websocket_handshake`` and legacy code paths.
- area: http2
  change: |
    Removed runtime guard ``envoy.reloadable_features.http2_no_protocol_error_upon_clean_close`` and legacy code paths.
- area: access_log
  change: |
    Removed runtime guard ``envoy.reloadable_features.sanitize_sni_in_access_log`` and legacy code paths.
- area: quic
  change: |
    Removed runtime guard ``envoy.reloadable_features.quic_connect_client_udp_sockets`` and legacy code paths.
- area: quic
  change: |
    Removed runtime guard ``envoy.reloadable_features.quic_support_certificate_compression`` and legacy code paths.
- area: http
  change: |
    Removed runtime guard ``envoy.reloadable_features.internal_authority_header_validator`` and legacy code paths.
- area: http
  change: |
    Removed runtime guard ``envoy_reloadable_features_filter_access_loggers_first`` and legacy code paths.
- area: tcp_proxy
  change: |
    Removed runtime guard ``envoy.reloadable_features.tcp_tunneling_send_downstream_fin_on_upstream_trailers`` and legacy code paths.
- area: runtime
  change: |
    Removed runtime guard ``envoy_reloadable_features_boolean_to_string_fix`` and legacy code paths.
- area: logging
  change: |
    Removed runtime guard ``envoy.reloadable_features.logging_with_fast_json_formatter`` and legacy code paths.
- area: sni
  change: |
    Removed runtime guard ``envoy.reloadable_features.use_route_host_mutation_for_auto_sni_san`` and legacy code paths.
- area: ext_proc
  change: |
    Removed runtime guard ``envoy.reloadable_features.ext_proc_timeout_error`` and legacy code paths.
- area: quic
  change: |
    Removed runtime guard ``envoy.reloadable_features.extend_h3_accept_untrusted`` and legacy code paths.
- area: lua
  change: |
    Removed runtime guard ``envoy.reloadable_features.lua_flow_control_while_http_call`` and legacy code paths.

new_features:
- area: build
  change: |
    Upgraded Envoy to build with C++20; Envoy developers can use C++20 features now.
- area: redis
  change: |
    Added support for ``scan`` and ``info``.
- area: http
  change: |
    Added :ref:`x-envoy-original-host <config_http_filters_router_x-envoy-original-host>` that
    is used to record the original host header value before it is mutated by the router filter.
- area: stateful_session
  change: |
    Supports envelope stateful session extension to keep the existing session header value
    from upstream server. See :ref:`mode
    <envoy_v3_api_msg_extensions.http.stateful_session.envelope.v3.EnvelopeSessionState>`
    for more details.
- area: transport tap
  change: |
    Add counter in transport tap for streaming and buffer trace.
    streamed trace can sent tapped message based on configured size.
- area: load_balancing
  change: |
    Added Override Host Load Balancing policy. See
    :ref:`load balancing policies overview <arch_overview_load_balancing_policies>` for more details.
- area: lua
  change: |
    Added support for accessing filter context.
    See :ref:`filterContext() <config_http_filters_lua_stream_handle_api_filter_context>` for more details.
- area: resource_monitors
  change: |
    Added new cgroup memory resource monitor that reads memory usage/limit from cgroup v1/v2 subsystems and calculates
    memory pressure, with configurable ``max_memory_bytes`` limit
    :ref:`existing extension <envoy_v3_api_msg_extensions.resource_monitors.cgroup_memory.v3.CgroupMemoryConfig>`.
- area: ext_authz
  change: |
    Added ``grpc_status`` to ``ExtAuthzLoggingInfo`` in ``ext_authz`` HTTP filter.
- area: http
  change: |
    Add :ref:`response trailers mutations
    <envoy_v3_api_field_extensions.filters.http.header_mutation.v3.Mutations.response_trailers_mutations>` and
    :ref:`request trailers mutations
    <envoy_v3_api_field_extensions.filters.http.header_mutation.v3.Mutations.request_trailers_mutations>`
    to :ref:`Header Mutation Filter <envoy_v3_api_msg_extensions.filters.http.header_mutation.v3.HeaderMutation>`
    for adding/removing trailers from the request and the response.
- area: postgres
  change: |
    added support for requiring downstream SSL.
- area: url_template
  change: |
    Included the asterisk ``*`` in the match pattern when using the ``*`` or ``**`` operators in the URL template.
    This behavioral change can be temporarily reverted by setting runtime guard
    ``envoy.reloadable_features.uri_template_match_on_asterisk`` to ``false``.
- area: socket
  change: |
    Added ``network_namespace_filepath`` to ``SocketAddress``. Currently only used by listeners.
- area: rbac filter
  change: |
    Allow listed ``FilterStateInput`` to be used with the xDS matcher in the HTTP RBAC filter.
- area: rbac filter
  change: |
    Allow listed ``FilterStateInput`` to be used with the xDS matcher in the Network RBAC filter.
- area: tls_inspector filter
  change: |
    Added :ref:`enable_ja4_fingerprinting
    <envoy_v3_api_field_extensions.filters.listener.tls_inspector.v3.TlsInspector.enable_ja4_fingerprinting>` to create
    a JA4 fingerprint hash from the Client Hello message.
- area: local_ratelimit
  change: |
    ``local_ratelimit`` will return ``x-ratelimit-reset`` header when the rate limit is exceeded.
- area: oauth2
  change: |
    Added :ref:`end_session_endpoint <envoy_v3_api_field_extensions.filters.http.oauth2.v3.OAuth2Config.end_session_endpoint>`
    to the ``oauth2`` filter to support OIDC RP initiated logout. This field is only used when
    ``openid`` is in the :ref:`auth_scopes <envoy_v3_api_field_extensions.filters.http.oauth2.v3.OAuth2Config.auth_scopes>` field.
    If configured, the OAuth2 filter will redirect users to this endpoint when they access the
    :ref:`signout_path <envoy_v3_api_field_extensions.filters.http.oauth2.v3.OAuth2Config.signout_path>`. This allows users to
    be logged out of the Authorization server.
- area: oauth2
  change: |
    Added configurable :ref:`csrf_token_expires_in
    <envoy_v3_api_field_extensions.filters.http.oauth2.v3.OAuth2Config.csrf_token_expires_in>`
    and :ref:`code_verifier_token_expires_in
    <envoy_v3_api_field_extensions.filters.http.oauth2.v3.OAuth2Config.code_verifier_token_expires_in>`
    fields to the ``oauth2`` filter. Both default to ``600s`` (10 minutes) if not specified, keeping backward compatibility.
- area: load shed point
  change: |
    Added load shed point ``envoy.load_shed_points.connection_pool_new_connection`` in the connection pool, and it will not
    create new connections when Envoy is under pressure, and the pending downstream requests will be cancelled.
- area: api_key_auth
  change: |
    Added :ref:`forwarding configuration <envoy_v3_api_msg_extensions.filters.http.api_key_auth.v3.Forwarding>`
    to the API Key Auth filter, which allows forwarding the authenticated client identity
    using a custom header, and also offers the option to remove the API key from the request
    before forwarding.
- area: lua
  change: |
    Added a new ``dynamicTypedMetadata()`` on ``connectionStreamInfo()`` which could be used to access the typed metadata from
    network filters, such as the Proxy Protocol, etc.
- area: aws
  change: |
    Implementation of `IAM Roles Anywhere support <https://docs.aws.amazon.com/rolesanywhere/latest/userguide/introduction.html>`_ in the
    AWS common components, providing this capability to the AWS Lambda and AWS Request Signing extensions.
- area: redis
  change: |
    ``redis_proxy`` filter now supports AWS IAM Authentication.
- area: router
  change: |
    Added matcher based router cluster specifier plugin to support selecting cluster dynamically based on a matcher tree.
    See
    :ref:`matcher cluster specifier plugin <envoy_v3_api_msg_extensions.router.cluster_specifiers.matcher.v3.MatcherClusterSpecifier>`
    for more details.
- area: router
  change: |
    Added new ``refreshRouteCluster()`` method to stream filter callbacks to support refreshing the route cluster and
    need not to update the route cache. See :ref:`http route mutation <arch_overview_http_filters_route_mutation>` for
    more details.
- area: lua
  change: |
    Added a new ``dynamicTypedMetadata()`` on ``streamInfo()`` which could be used to access the typed metadata from
    HTTP filters, such as the Set Metadata filter, etc.
- area: ratelimit
  change: |
    Added a new ``failure_mode_deny_percent`` field of type ``Envoy::Runtime::FractionalPercent`` attached to the rate limit filter
    to configure the failure mode for rate limit service errors in runtime.
    It acts as an override for the existing ``failure_mode_deny`` field in the filter config.
- area: tls
  change: |
    Added new metric for emitting seconds since UNIX epoch of expirations of TLS and CA certificates.
    They are rooted at ``cluster.<cluster_name>.ssl.certificate.<cert_name>.``
    and at ``listener.<address>.ssl.certificate.<cert_name>.`` namespace.

deprecated:<|MERGE_RESOLUTION|>--- conflicted
+++ resolved
@@ -70,16 +70,13 @@
   change: |
     :ref:`Credential injector filter <envoy_v3_api_msg_extensions.filters.http.credential_injector.v3.CredentialInjector>` is no longer
     a work in progress field.
-<<<<<<< HEAD
 - area: oauth2
   change: |
     The access token, id token and refresh token in the cookies are now encrypted using the HMAC secret. This behavior can
     be reverted by setting the runtime guard ``envoy.reloadable_features.oauth2_encrypt_tokens`` to ``false``.
-=======
 - area: http3
   change: |
     Validate HTTP/3 pseudo headers. Can be disabled by setting ``envoy.restart_features.validate_http3_pseudo_headers`` to false.
->>>>>>> bf9eb6eb
 
 bug_fixes:
 # *Changes expected to improve the state of the world and are unlikely to have negative effects*

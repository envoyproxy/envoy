date: Pending

behavior_changes:
# *Changes that are expected to cause an incompatibility if applicable; deployment changes are likely required*

minor_behavior_changes:
# *Changes that may cause incompatibilities for some users, but should not for most*
- area: http2
  change: |
    Sets runtime guard ``envoy.reloadable_features.http2_use_oghttp2`` to true by default.

bug_fixes:
# *Changes expected to improve the state of the world and are unlikely to have negative effects*
- area: dfp
  change:
    Fixes a bug when loading a DNS cache entry with an empty authority/host header. This fix can be reverted by setting
    runtime guard ``envoy.reloadable_features.dfp_fail_on_empty_host_header`` to ``false``.
- area: router
  change: |
    Fixed query parameter matcher to properly implement
    :ref:`present_match <envoy_v3_api_field_config.route.v3.QueryParameterMatcher.present_match>`. Previously, the
    matcher would incorrectly handle ``present_match`` configurations by treating them as default present checks. This
    behavior can be temporarily reverted by setting runtime feature
    ``envoy_reloadable_features_enable_new_query_param_present_match_behavior`` to ``false``.

removed_config_or_runtime:
# *Normally occurs at the end of the* :ref:`deprecation period <deprecated>`
- area: http
  change: |
    Removed runtime guard ``envoy.reloadable_features.sanitize_http2_headers_without_nghttp2`` and legacy code paths.
- area: access_log
  change: |
    Removed runtime guard ``envoy.reloadable_features.upstream_remote_address_use_connection`` and legacy code paths.
- area: thread_local
  change: |
    Removed runtime guard  ``envoy.reloadable_features.allow_slot_destroy_on_worker_threads`` and legacy code paths.
- area: dns
  change: |
    Removed runtime flag ``envoy.reloadable_features.dns_details`` and legacy code paths.

new_features:
- area: oauth2
  change: |
    Add the option to specify SameSite cookie attribute values for oauth2 supported cookies.
    To specify SameSite attribute, choose one of the values from ``strict``,``lax`` or ``none``. If not specified,
    a default value of ``disabled`` will be assigned and there will be no SameSite value in the cookie attribute. See
    :ref:`apply_on_stream_done <envoy_v3_api_field_extensions.filters.http.oauth2.v3.OAuth2Config.cookie_configs>`
    for more details.
- area: spiffe
  change: |
    Added :ref:`trust_bundles
    <envoy_v3_api_field_extensions.transport_sockets.tls.v3.SPIFFECertValidatorConfig.trust_bundles>`
    to the SPIFFE certificate validator configuration. This field allows specifying a SPIFFE trust
    bundle mapping as a DataSource. If both trust_bundles and trust_domains are specified,
    trust_bundles takes precedence.
- area: resource_monitors
  change: |
    Added support to monitor Container CPU utilization in Linux K8s environment using existing
    extension <envoy_v3_api_msg_extensions.resource_monitors.cpu_utilization.v3.CpuUtilizationConfig>.
- area: lua
  change: |
    Added :ref:`virtualClusterName() <config_http_filters_lua_stream_info_virtual_cluster_name>` API to the Stream Info
    Object to get the name of the virtual cluster matched.
- area: tap
  change: |
    Added an UDP extension for tap custom sink.
- area: udp_proxy
  change: |
    Added support for outlier detection in UDP proxy. This change can be temporarily reverted by setting runtime guard
    ``envoy.reloadable_features.enable_udp_proxy_outlier_detection`` to ``false``.
- area: http
  change: |
    Alpha support for asynchronous load balancing.  See <arch_overview_load_balancing_policies> for details. Support can
    be temporarily reverted by setting runtime guard ``envoy.reloadable_features.async_host_selection`` to ``false``.
- area: ext_proc
  change: |
    Adding support for a new body mode: FULL_DUPLEX_STREAMED in the ext_proc filter
    :ref:`processing_mode <envoy_v3_api_field_extensions.filters.http.ext_proc.v3.ExternalProcessor.processing_mode>`.
<<<<<<< HEAD
- area: redis
  change: |
    Added support for multi-key commands on transactions.
=======
- area: http
  change: |
    Added :ref:`max_metadata_size <envoy_v3_api_field_config.core.v3.Http2ProtocolOptions.max_metadata_size>` to make
    HTTP/2 metadata limits configurable.
>>>>>>> 10d38a8f

deprecated:<|MERGE_RESOLUTION|>--- conflicted
+++ resolved
@@ -76,15 +76,12 @@
   change: |
     Adding support for a new body mode: FULL_DUPLEX_STREAMED in the ext_proc filter
     :ref:`processing_mode <envoy_v3_api_field_extensions.filters.http.ext_proc.v3.ExternalProcessor.processing_mode>`.
-<<<<<<< HEAD
-- area: redis
-  change: |
-    Added support for multi-key commands on transactions.
-=======
 - area: http
   change: |
     Added :ref:`max_metadata_size <envoy_v3_api_field_config.core.v3.Http2ProtocolOptions.max_metadata_size>` to make
     HTTP/2 metadata limits configurable.
->>>>>>> 10d38a8f
+- area: redis
+  change: |
+    Added support for multi-key commands on transactions.
 
 deprecated:
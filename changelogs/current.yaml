--- conflicted
+++ resolved
@@ -151,12 +151,6 @@
     config. Previously, the config only removes JWT if set in headers. With this addition, the config can also be
     used to remove JWT set in query parameters. This behavior can be reverted by setting the runtime guard
     ``envoy.reloadable_features.jwt_authn_remove_jwt_from_query_params`` to false.
-<<<<<<< HEAD
-- area: lua
-  change: |
-    When Lua script executes httpCall, backpressure is exercised when receiving body from downstream client. This behavior can be reverted
-    by setting the runtime guard ``envoy.reloadable_features.lua_flow_control_while_http_call`` to false.
-=======
 - area: custom response filter
   change: |
     Prevent the redirect policy from sending 100 as the overridden response code as the custom response must
@@ -170,7 +164,10 @@
     A change in QUICHE has renamed all flags formerly of the form ``quic_reloadable_flag_...`` to ``quiche_reloadable_flag_...``.
     Likewise, for ``quic_restart_flag_...``, now ``quiche_restart_flag_...``. Consequently, all Envoy flags of those forms with an
     ``envoy_quic_...`` prefix have been similarly renamed to ``envoy_quiche_...``.
->>>>>>> bea314b7
+- area: lua
+  change: |
+    When Lua script executes httpCall, backpressure is exercised when receiving body from downstream client. This behavior can be reverted
+    by setting the runtime guard ``envoy.reloadable_features.lua_flow_control_while_http_call`` to false.
 
 bug_fixes:
 # *Changes expected to improve the state of the world and are unlikely to have negative effects*

date: Pending

behavior_changes:
# *Changes that are expected to cause an incompatibility if applicable; deployment changes are likely required*
- area: build
  change: |
    Moved the subset, ring_hash, and maglev LB code into extensions. If you use these load balancers and override
    extensions_build_config.bzl you will need to include them explicitly.
- area: build
  change: |
    Moved xDS code extensions. If you use the xDS and override extensions_build_config.bzl you will
    need to include the new config_subscriptions explicitly.

minor_behavior_changes:
# *Changes that may cause incompatibilities for some users, but should not for most*
- area: connection pool
  change: |
    Increase granularity mapping connection pool failures to specific stream failure reasons to make it more transparent why
    the stream is reset when a connection pool's connection fails.
- area: custom response
  change: |
    The filter now traverses matchers from most specific to least specific per filter config till a match is found for the response.
- area: http1
  change: |
    The HTTP1 server-side codec no longer considers encoding 1xx headers as
    starting the response. This allows the codec to raise protocol errors,
    sending detailed local replies instead of just closing the connection. This
    behavior can be reverted by setting runtime flag
    ``envoy.reloadable_features.http1_allow_codec_error_response_after_1xx_headers``
    to false.
- area: uhv
  change: |
    Preserve case of %-encoded triplets in the default header validator. This behavior can be reverted by setting runtime flag
    ``envoy.reloadable_features.uhv_preserve_url_encoded_case`` to false, in which case %-encoded triplets are normalized
    to uppercase characters. This setting is only applicable when the Unversal Header Validator is enabled and has no effect otherwise.
- area: uhv
  change: |
    Allow malformed URL encoded triplets in the default header validator. This behavior can be reverted by setting runtime flag
    ``envoy.reloadable_features.uhv_allow_malformed_url_encoding`` to false, in which case requests with malformed URL encoded triplets
    in path are rejected. This setting is only applicable when the Unversal Header Validator is enabled and has no effect otherwise.
- area: ext_proc
  change: |
    When :ref:`clear_route_cache <envoy_v3_api_field_service.ext_proc.v3.CommonResponse.clear_route_cache>` is set, ext_proc will check
    for header mutations beforce clearing the route cache. Failures due to this check will be counted under the
    clear_route_cache_ignored stat.
- area: aws
  change: |
    Added support for fetching credentials from the AWS credentials file, which only happens if credentials cannot be fetched
    from environment variables. This behavioral change can be reverted by setting runtime guard
    ``envoy.reloadable_features.enable_aws_credentials_file`` to ``false``.

bug_fixes:
# *Changes expected to improve the state of the world and are unlikely to have negative effects*
- area: oauth2
  change: |
    The Max-Age attribute of Set-Cookie HTTP response header was being assigned a value representing Seconds Since
    the Epoch, causing cookies to expire in ~53 years. This was fixed an now it is being assinged a value representing
    the number of seconds until the cookie expires.
    This behavioral change can be temporarily reverted by setting runtime guard
    ``envoy.reloadable_features.oauth_use_standard_max_age_value`` to false.
- area: tls
  change: |
    Fix build FIPS compliance when using both FIPS mode and Wasm extensions (``--define boringssl=fips`` and ``--define wasm=v8``).
<<<<<<< HEAD
- area: ext_authz
  change: |
    Fix a bug where the ext_authz filter will ignore the request body when the
    :ref:`pack_as_bytes <envoy_v3_api_field_extensions.filters.http.ext_authz.v3.BufferSettings.pack_as_bytes>` is set to true and
    HTTP authorization service is configured.
=======
- area: router
  change: |
    Fixed the bug that updating :ref:`scope_key_builder
    <envoy_v3_api_field_extensions.filters.network.http_connection_manager.v3.ScopedRoutes.scope_key_builder>`
    of SRDS config doesn't work and multiple HCM share the same ``scope_key_builder``.
>>>>>>> b896b6df

removed_config_or_runtime:
# *Normally occurs at the end of the* :ref:`deprecation period <deprecated>`
- area: http
  change: |
    removed runtime key ``envoy.reloadable_features.closer_shadow_behavior`` and legacy code paths.
- area: http
  change: |
    removed runtime key ``envoy.reloadable_features.allow_upstream_filters`` and legacy code paths.
- area: quic
  change: |
    removed runtime key ``envoy.reloadable_features.quic_defer_send_in_response_to_packet`` and legacy code paths.
- area: upstream
  change: |
    removed runtime key ``envoy.reloadable_features.fix_hash_key`` and legacy code paths.
- area: logging
  change: |
    removed runtime key ``envoy.reloadable_features.correct_remote_address`` and legacy code paths.
- area: http
  change: |
    removed runtime key ``envoy.reloadable_features.http_response_half_close`` and legacy code paths.
- area: udp
  change: |
    removed runtime key ``envoy.reloadable_features.udp_proxy_connect`` and legacy code paths.

new_features:
- area: access_log
  change: |
    added %ACCESS_LOG_TYPE% substitution string, to help distinguishing between access log records and when they are being
    recorded. Please refer to the access log configuration documentation for more information.
- area: http
  change: |
    added Runtime feature ``envoy.reloadable_features.max_request_headers_size_kb`` to override the default value of
    :ref:`max request headers size
    <envoy_v3_api_field_extensions.filters.network.http_connection_manager.v3.HttpConnectionManager.max_request_headers_kb>`.
- area: load shed point
  change: |
    added load shed point ``envoy.load_shed_points.http_connection_manager_decode_headers`` that rejects new http streams
    by sending a local reply.
- area: load shed point
  change: |
    added load shed point ``envoy.load_shed_points.http1_server_abort_dispatch`` that rejects HTTP1 server processing of requests.
- area: load shed point
  change: |
    added load shed point ``envoy.load_shed_points.http2_server_go_away_on_dispatch`` that sends
    ``GOAWAY`` for HTTP2 server processing of requests.  When a ``GOAWAY`` frame is submitted by
    this the counter ``http2.goaway_sent`` will be incremented.
- area: matchers
  change: |
    Added :ref:`RuntimeFraction <envoy_v3_api_msg_extensions.matching.input_matchers.runtime_fraction.v3.RuntimeFraction>` input
    matcher. It allows matching hash of the input on a runtime key.
- area: stat_sinks
  change: |
    Added ``envoy.stat_sinks.open_telemetry`` stats_sink, that supports flushing metrics by the OTLP protocol,
    for supported Open Telemetry collectors.
- area: redis_proxy
  change: |
    added new configuration field :ref:`key_formatter
    <envoy_v3_api_field_extensions.filters.network.redis_proxy.v3.RedisProxy.PrefixRoutes.Route.key_formatter>` to format redis key.
    The field supports using %KEY% as a formatter command for substituting the redis key as part of the substitution formatter expression.
- area: ratelimit
  change: |
    added new configuration field :ref:`domain
    <envoy_v3_api_field_extensions.filters.http.ratelimit.v3.RateLimitPerRoute.domain>` to allow for setting rate limit domains on a
    per-route basis.
- area: ext_proc
  change: |
    added new configuration field
    :ref:`disable_clear_route_cache <envoy_v3_api_field_extensions.filters.http.ext_proc.v3.ExternalProcessor.disable_clear_route_cache>`
    to force the ext_proc filter from clearing the route cache. Failures to clear from setting this field will be counted under the
    clear_route_cache_disabled stat.
- area: redis_proxy
  change: |
    added new field :ref:`connection_rate_limit
    <envoy_v3_api_field_extensions.filters.network.redis_proxy.v3.RedisProxy.ConnPoolSettings.connection_rate_limit>`
    to limit reconnection rate to redis server to avoid reconnection storm.

deprecated:
- area: access_log
  change: |
    deprecated (1.25.0) :ref:`intermediate_log_entry <envoy_v3_api_field_data.accesslog.v3.AccessLogCommon.intermediate_log_entry>`
    in favour of :ref:`access_log_type <envoy_v3_api_field_data.accesslog.v3.AccessLogCommon.access_log_type>`.<|MERGE_RESOLUTION|>--- conflicted
+++ resolved
@@ -61,19 +61,16 @@
 - area: tls
   change: |
     Fix build FIPS compliance when using both FIPS mode and Wasm extensions (``--define boringssl=fips`` and ``--define wasm=v8``).
-<<<<<<< HEAD
 - area: ext_authz
   change: |
     Fix a bug where the ext_authz filter will ignore the request body when the
     :ref:`pack_as_bytes <envoy_v3_api_field_extensions.filters.http.ext_authz.v3.BufferSettings.pack_as_bytes>` is set to true and
     HTTP authorization service is configured.
-=======
 - area: router
   change: |
     Fixed the bug that updating :ref:`scope_key_builder
     <envoy_v3_api_field_extensions.filters.network.http_connection_manager.v3.ScopedRoutes.scope_key_builder>`
     of SRDS config doesn't work and multiple HCM share the same ``scope_key_builder``.
->>>>>>> b896b6df
 
 removed_config_or_runtime:
 # *Normally occurs at the end of the* :ref:`deprecation period <deprecated>`

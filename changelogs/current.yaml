--- conflicted
+++ resolved
@@ -163,12 +163,10 @@
 - area: tracing
   change: |
     Added support to configure a sampler for the OpenTelemetry tracer.
-<<<<<<< HEAD
 - area: CEL-attributes
   change: |
     added :ref:`attribute <arch_overview_attributes>` ``connection.transport_failure_reason``
     for looking up connection transport failure reason.
-=======
 - area: ext_authz
   change: |
     New config parameter :ref:`charge_cluster_response_stats
@@ -219,6 +217,5 @@
 - area: tracing
   change: |
     Added support to configure a Dynatrace resource detector for the OpenTelemetry tracer.
->>>>>>> acc54c54
 
 deprecated:
--- conflicted
+++ resolved
@@ -208,16 +208,13 @@
   change: |
     Fixed transport socket matcher to correctly use downstream connection filter state for matching and optimized the
     selection path to avoid per-connection resolution overhead when filter state input is not used.
-<<<<<<< HEAD
 - area: http
   change: |
     Fixed upstream client to not close connection when idle timeout fires before the connection is established.
-=======
 - area: ext_authz
   change: |
     Fixed the gRPC ext_authz client to respect ``status_on_error`` configuration when gRPC calls fail.
     Previously, gRPC call failures always returned 403 Forbidden regardless of the configured error status.
->>>>>>> 78e77df4
 
 removed_config_or_runtime:
 # *Normally occurs at the end of the* :ref:`deprecation period <deprecated>`

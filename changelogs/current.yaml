--- conflicted
+++ resolved
@@ -329,16 +329,14 @@
 - area: dns_filter
   change: |
     Added :ref:`access_log <envoy_v3_api_field_extensions.filters.udp.dns_filter.v3.DnsFilterConfig.access_log>` for DNS filter.
+- area: redis
+  change: |
+    Added support for ``redis_proxy`` filter to use separate credentials for each upstream Redis cluster.
 - area: quic
   change: |
     Added QUIC protocol option :ref:`max_sessions_per_event_loop
     <envoy_v3_api_field_config.listener.v3.QuicProtocolOptions.max_sessions_per_event_loop>` to limit the maximum
     number of new QUIC sessions created per event loop. The default is 16, preserving the previous hardcoded limit.
-<<<<<<< HEAD
-- area: redis
-  change: |
-    Added support for ``redis_proxy`` filter to use separate credentials for each upstream Redis cluster.
-=======
 - area: metrics_service
   change: |
     Added :ref:`batch_size <envoy_v3_api_field_config.metrics.v3.MetricsServiceConfig.batch_size>` configuration
@@ -351,7 +349,6 @@
     Added a change to start populating the filter state ``envoy.network.network_namespace`` when a connection is accepted on a
     listener with :ref:`network_namespace_filepath <envoy_v3_api_field_config.core.v3.SocketAddress.network_namespace_filepath>`
     configured. This provides read-only access to the network namespace for filters, access logs, and other components.
->>>>>>> b70225c3
 - area: ext_authz
   change: |
     Add a new configuration field to the http ext authz filter

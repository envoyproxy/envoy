date: Pending

behavior_changes:
# *Changes that are expected to cause an incompatibility if applicable; deployment changes are likely required*
- area: ext_proc
  change: |
    Previously, tracing spans generated by ``ext_proc`` were always sampled by default. Now, the default sampling
    decision of an ``ext_proc`` span is inherited from the parent span.
- area: tracing
  change: |
    Removed support for (long deprecated) opencensus tracing extension.
- area: wasm
  change: |
    The route cache will not be cleared by default if the Wasm extension modified the request headers and
    the ABI version of Wasm extension is larger then 0.2.1.
- area: wasm
  change: |
    Remove previously deprecated xDS attributes from ``get_property``, use ``xds`` attributes instead.
- area: http
  change: |
    RFC1918 addresses are no longer considered to be internal addresses by default. This addresses a security
    issue for Envoy's in multi-tenant mesh environments. Please explicit set
    :ref:`internal_address_config
    <envoy_v3_api_field_extensions.filters.network.http_connection_manager.v3.HttpConnectionManager.internal_address_config>`
    to retain the prior behavior.
    This change can be temporarily reverted by setting runtime guard
    ``envoy.reloadable_features.explicit_internal_address_config`` to ``false``.
- area: http
  change: |
    Added streaming shadow functionality. This allows for streaming the shadow request in parallel with the original request
    rather than waiting for the original request to complete. This allows shadowing requests larger than the buffer limit,
    but also means shadowing may take place for requests which are cancelled mid-stream. This behavior change can be
    temporarily reverted by flipping ``envoy.reloadable_features.streaming_shadow`` to ``false``.
- area: http
  change: |
    If the ``encoder_filter_chain_aborted_`` status bit of the HTTP filter manager is set to true, the encode filter chain
    cannot be continued, thus preventing unexpected logic from being triggered in scenarios such as
    ``ActiveStreamDecoderFilter::recreateStream()`` is called. This behavior change can be temporarily reverted by flipping
    ``envoy.reloadable_features.filter_chain_aborted_can_not_continue`` to ``false``.


minor_behavior_changes:
# *Changes that may cause incompatibilities for some users, but should not for most*
- area: access_log
  change: |
    New implementation of the JSON formatter will be enabled by default.
    The :ref:`sort_properties <envoy_v3_api_field_config.core.v3.JsonFormatOptions.sort_properties>` field will
    be ignored in the new implementation because the new implementation always sorts properties, and the new implementation
    will always keep the value type in the JSON output. For example, the ``duration`` field will always be rendered as a number
    instead of a string.
    This behavior change could be disabled temporarily by setting the runtime
    ``envoy.reloadable_features.logging_with_fast_json_formatter`` to false.
- area: xds
  change: |
    A minor delta-xDS optimization that avoids copying resources when ingesting them was introduced.
    No impact to the behavior is expected, but a runtime flag was added as this may impact config-ingestion
    related extensions (e.g., custom-config-validators, config-tracker), as the order of the elements passed
    to the callback functions may be different. This change can be temporarily reverted
    by setting ``envoy.reloadable_features.xds_prevent_resource_copy`` to ``false``.
- area: formatter
  change: |
    The ``NaN`` and ``Infinity`` values of float will be serialized to ``null`` and ``inf`` respectively in the
    metadata (``DYNAMIC_METADATA``, ``CLUSTER_METADATA``, etc.) formatter.
- area: sds
  change: |
    Relaxed the backing cluster validation for Secret Discovery Service(SDS). Currently, the cluster that supports SDS
    needs to be a primary cluster, i.e. a non-EDS cluster defined in bootstrap configuration. This change relaxes that
    restriction i.e. SDS cluster can be a dynamic cluster. This change is enabled by default, and can be reverted by setting
    the runtime flag ``envoy.restart_features.skip_backing_cluster_check_for_sds`` to ``false``.
- area: http
  change: |
    If the :ref:`pack_trace_reason <envoy_v3_api_field_extensions.request_id.uuid.v3.UuidRequestIdConfig.pack_trace_reason>`
    is set to false, Envoy will not parse the trace reason from the ``x-request-id`` header to ensure reads and writes of
    trace reason be consistant.
    If the :ref:`pack_trace_reason <envoy_v3_api_field_extensions.request_id.uuid.v3.UuidRequestIdConfig.pack_trace_reason>`
    is set to true and external ``x-request-id`` value is used, the trace reason in the external request id will not
    be trusted and will be cleared.
- area: oauth2
  change: |
    :ref:`use_refresh_token <envoy_v3_api_field_extensions.filters.http.oauth2.v3.OAuth2Config.use_refresh_token>`
    is now enabled by default. This behavioral change can be temporarily reverted by setting runtime guard
    ``envoy.reloadable_features.oauth2_use_refresh_token`` to ``false``.
- area: oauth2
  change: |
    The ``state`` parameter in the OAuth2 authorization request has been changed to a base64url-encoded JSON object.
    The JSON object contains the original request URL and a nonce for CSRF prevention.
- area: oauth2
  change: |
    Implement the Signed Double-Submit Cookie pattern, as recommended by OWASP, by using the HMAC secret to sign and verify
    the nonce.
- area: quic
  change: |
    Enable UDP GRO in QUIC client connections by default. This behavior can be reverted by setting
    the runtime guard ``envoy.reloadable_features.prefer_quic_client_udp_gro`` to ``false``.
- area: scoped_rds
  change: |
    The :ref:`route_configuration <envoy_v3_api_field_config.route.v3.ScopedRouteConfiguration.route_configuration>` field
    is supported when the ``ScopedRouteConfiguration`` resource is delivered via SRDS.
- area: http
  change: |
    Local replies now traverse the filter chain if 1xx headers have been sent to the client. This change can be reverted
    by setting the runtime guard ``envoy.reloadable_features.local_reply_traverses_filter_chain_after_1xx`` to ``false``.
- area: cluster
  change: |
      Clusters can no longer use unregistered extension types in
      :ref:`cluster_type<envoy_v3_api_field_config.cluster.v3.Cluster.cluster_type>`.
- area: cluster
  change: |
      Clusters factories are registered by configuration type for
      :ref:`cluster_type <envoy_v3_api_field_config.cluster.v3.Cluster.cluster_type>`
      and will use configuration type to lookup the corresponding factory when available.
- area: dns
  change: |
    Patched c-ares to address CVE-2024-25629.
- area: csrf
  change: |
    Increase only the statistics counter ``missing_source_origin`` for requests with a missing source origin.
    Previously, the ``request_invalid`` counter was also increased for such requests.
- area: rate_limit
  change: |
    add ``WEEK`` to the unit of time for rate limit.
- area: rds
  change: |
    When a new RDS provider config is pushed via xDS and the only difference is change to
    :ref:`initial_fetch_timeout <envoy_v3_api_field_config.core.v3.ConfigSource.initial_fetch_timeout>`,
    the already existing provider will be reused. Envoy will not ask RDS server for routes
    config because existing provider already has up to date routes config.
    This behavioral change can be temporarily reverted by setting runtime guard
    ``envoy.reloadable_features.normalize_rds_provider_config`` to ``false``.
- area: router
  change: |
    Changed the behavior of shadow request sampling so that if trace sampling is not explicitly configured in the shadow
    policy, the shadow request will inherit the parent's sampling decision. This means sampling will follow the trace
    sampling policy of the original request, which prevents oversampling when runtime sampling is disabled. This
    behavior can be temporarily reverted by setting the runtime guard
    ``envoy.reloadable_features.shadow_policy_inherit_trace_sampling`` to ``false``.

bug_fixes:
# *Changes expected to improve the state of the world and are unlikely to have negative effects*
- area: lrs
  change: |
    Fixes errors stat being incremented and warning log spamming for ``LoadStatsReporting`` graceful stream close.
- area: tls
  change: |
    Support operations on IP SANs when the IP version is not supported by the host operating system, for example
    an IPv6 SAN can now be used on a host not supporting IPv6 addresses.
- area: scoped_rds
  change: |
    Fixes scope key leak and spurious scope key conflicts when an update to an SRDS resource changes the key.
- area: stats ads grpc
  change: |
    Fixed metric for ADS disconnection counters using Google gRPC client. This extracts the gRPC client prefix specified
    in the :ref:`google_grpc <envoy_v3_api_field_config.core.v3.GrpcService.google_grpc>` resource used for ADS, and adds
    that as a tag ``envoy_google_grpc_client_prefix`` to the Prometheus stats.
- area: golang
  change: |
    Fixes a crash during Golang GC caused by accessing deleted ``decoder_callbacks``. The bug was introduced in 1.31.0.
- area: access_log
  change: |
    Relaxed the restriction on SNI logging to allow the ``_`` character, even if
    ``envoy.reloadable_features.sanitize_sni_in_access_log`` is enabled.
- area: dns
  change: |
    Fixed bug where setting :ref:`dns_jitter <envoy_v3_api_field_config.cluster.v3.Cluster.dns_jitter>` to large values caused Envoy Bug
    to fire.
- area: oauth2
  change: |
    Fixed an issue where ID token and refresh token did not adhere to the :ref:`cookie_domain
    <envoy_v3_api_field_extensions.filters.http.oauth2.v3.OAuth2Credentials.cookie_domain>` field.
- area: original_ip_detection custom header extension
  change: |
    Reverted :ref:`custom header
    <envoy_v3_api_msg_extensions.http.original_ip_detection.custom_header.v3.CustomHeaderConfig>` extension to its
    original behavior by disabling automatic XFF header appending that was inadvertently introduced in PR #31831.
- area: tracers
  change: |
    Avoid possible overflow when setting span attributes in Dynatrace sampler.
- area: load_balancing
  change: |
    Fixed default host weight calculation of :ref:`client_side_weighted_round_robin
    <envoy_v3_api_msg_extensions.load_balancing_policies.client_side_weighted_round_robin.v3.ClientSideWeightedRoundRobin>`
    to properly handle even number of valid host weights.
- area: validation/tools
  change: |
    Add back missing extension for ``schema_validator_tool``.
- area: udp/dynamic_forward_proxy
  change: |
    Fixed bug where ``dynamic_forward_proxy`` udp session filter disabled buffer in filter config
    instead of disabling buffer for the filter instance.
- area: csrf
  change: |
    Handle requests that have a "privacy sensitive" / opaque origin (``Origin: null``) as if the request had no origin information.
- area: udp_proxy
  change: |
    Fix a bug that cause Envoy to crash due to segmentation fault when ``onBelowWriteBufferLowWatermark`` callback is called.
- area: orca
  change: |
    The previous ORCA parser will use ``:`` as the delimiter of key/value pair in the native HTTP report. This is wrong
    based on the design document. The correct delimiter should be ``=``. This change adds the ``=`` delimiter support to
    match the design document and keep the ``:`` delimiter for backward compatibility.
- area: http/1
  change: |
    Fixes sending overload crashes when HTTP/1 request is reset.
- area: happy_eyeballs
  change: |
    Validate that ``additional_address`` are IP addresses instead of crashing when sorting.
- area: balsa
  change: |
    Fix incorrect handling of non-101 1xx responses. This fix can be temporarily reverted by setting runtime guard
    ``envoy.reloadable_features.wait_for_first_byte_before_balsa_msg_done`` to ``false``.
- area: dns_cache
  change: |
    Fixed a bug where the DNS refresh rate was the DNS TTL instead of the configured ``dns_refresh_rate``/``dns_failure_refresh_rate``
    when we failed to resolve the DNS query after a successful resolution.
- area: http2
  change: |
    Propagates codec reset events when sending HTTP/2 RST_STREAM frames. Can be temporarily reverted by setting
    runtime guard ``envoy.reloadable_features.http2_propagate_reset_events`` to false.

removed_config_or_runtime:
# *Normally occurs at the end of the* :ref:`deprecation period <deprecated>`
- area: router
  change: |
    Removed runtime guard ``envoy_reloadable_features_send_local_reply_when_no_buffer_and_upstream_request``.
- area: load balancing
  change: |
    Removed runtime guard ``envoy.reloadable_features.edf_lb_host_scheduler_init_fix`` and legacy code paths.
- area: load balancing
  change: |
    Removed runtime guard ``envoy.reloadable_features.edf_lb_locality_scheduler_init_fix`` and legacy code paths.
- area: grpc
  change: |
    Removed runtime guard ``envoy.reloadable_features.validate_grpc_header_before_log_grpc_status``.
- area: http
  change: |
    Removed runtime flag ``envoy.reloadable_features.http_route_connect_proxy_by_default`` and legacy code paths.
- area: http2
  change: |
    Removed runtime flag ``envoy.reloadable_features.defer_processing_backedup_streams`` and legacy code paths.
- area: dns
  change: |
    Removed runtime flag ``envoy.reloadable_features.dns_reresolve_on_eai_again`` and legacy code paths.
- area: http
  change: |
    Removed runtime flag ``envoy.restart_features.sanitize_te`` and legacy code paths.
- area: quic
  change: |
    Removed runtime flag ``envoy.restart_features.quic_handle_certs_with_shared_tls_code`` and legacy code paths.
- area: upstream
  change: |
    Removed runtime flag ``envoy.restart_features.allow_client_socket_creation_failure`` and legacy code paths.
- area: aws
  change: |
    Removed runtime flag ``envoy.reloadable_features.use_http_client_to_fetch_aws_credentials``.
- area: upstream
  change: |
    Removed runtime flag ``envoy.reloadable_features.exclude_host_in_eds_status_draining``.

new_features:
- area: redis
  change: |
    Added support for keys and select.
- area: wasm
  change: |
    Added the Wasm VM reload support to reload Wasm VM when the Wasm VM is failed with runtime errors. See
    :ref:`failure_policy <envoy_v3_api_field_extensions.wasm.v3.PluginConfig.failure_policy>` for more details.
    The ``FAIL_RELOAD`` reload policy will be used by default.
- area: wasm
  change: |
    Added support for Wasm plugins written in Go with the ``github.com/proxy-wasm/proxy-wasm-go-sdk`` and compiled with Go v1.24+.
- area: aws_request_signing
  change: |
    Added an optional field :ref:`credential_provider
    <envoy_v3_api_field_extensions.filters.http.aws_request_signing.v3.AwsRequestSigning.credential_provider>`
    to the AWS request signing filter to explicitly specify a source for AWS credentials. Credential file and ``AssumeRoleWithWebIdentity``
    behaviour can also be overridden with this field.
- area: tls
  change: |
    Added support for **P-384** and **P-521** curves for TLS server certificates.
- area: tls
  change: |
    Added an :ref:`option
    <envoy_v3_api_field_extensions.transport_sockets.tls.v3.UpstreamTlsContext.auto_host_sni>` to change the upstream
    SNI to the configured hostname for the upstream.
- area: tls
  change: |
    Added an :ref:`option
    <envoy_v3_api_field_extensions.transport_sockets.tls.v3.UpstreamTlsContext.auto_sni_san_validation>` to validate
    the upstream server certificate SANs against the actual SNI value sent, regardless of the method of configuring SNI.
- area: xds
  change: |
    Added support for ADS replacement by invoking ``xdsManager().setAdsConfigSource()`` with a new config source.
- area: wasm
  change: |
    Added ``clear_route_cache`` foreign function to clear the route cache.
- area: access_log
  change: |
    Added ``%DOWNSTREAM_LOCAL_EMAIL_SAN%``, ``%DOWNSTREAM_PEER_EMAIL_SAN%``, ``%DOWNSTREAM_LOCAL_OTHERNAME_SAN%`` and
    ``%DOWNSTREAM_PEER_OTHERNAME_SAN%`` substitution formatters.
- area: access_log
  change: |
    Added support for logging upstream connection establishment duration in the
    :ref:`%COMMON_DURATION% <config_access_log_format_common_duration>` access log
    formatter operator. The following time points were added: ``%US_CX_BEG%``,
    ``%US_CX_END%``, ``%US_HS_END%``.
- area: lua
  change: |
    Add logging functions to all lua objects. Previously these were only available on the Lua http filter request handle.
- area: access log
  change: |
    Added fields for :ref:`DOWNSTREAM_DIRECT_LOCAL_ADDRESS <config_access_log_format>` and
    :ref:`DOWNSTREAM_DIRECT_LOCAL_ADDRESS_WITHOUT_PORT <config_access_log_format>`.
- area: quic
  change: |
    Added :ref:`QUIC stats debug visitor <envoy_v3_api_msg_extensions.quic.connection_debug_visitor.quic_stats.v3.Config>` to
    get more stats from the QUIC transport.
- area: http_inspector
  change: |
    Added default-false ``envoy.reloadable_features.http_inspector_use_balsa_parser`` for ``HttpInspector`` to use ``BalsaParser``.
- area: overload
  change: |
    Added support for scaling :ref:`max connection duration
    <envoy_v3_api_enum_value_config.overload.v3.ScaleTimersOverloadActionConfig.TimerType.HTTP_DOWNSTREAM_CONNECTION_MAX>`.
    This can be used to reduce the max connection duration in response to overload.
- area: tracers
  change: |
    Set resource ``telemetry.sdk.*`` and scope ``otel.scope.name|version`` attributes for the OpenTelemetry tracer.
- area: lua
  change: |
    Added SSL :ref:`parsedSubjectPeerCertificate() <config_http_filters_lua_parsed_name>` API.
- area: lua cluster specifier
  change: |
    Added ability for a Lua script to query clusters for current requests and connections.
- area: lua
  change: |
    Added :ref:`downstreamDirectLocalAddress() <config_http_filters_lua_stream_info_downstream_direct_local_address>`
    method to the Stream info object API.
- area: udp_proxy
  change: |
    Added support for dynamic cluster selection in UDP proxy. The cluster can be set by one of the session filters
    by setting a per-session state object under the key ``envoy.udp_proxy.cluster``.
- area: filters
  change: |
    Added :ref:`the Api Key Auth filter <envoy_v3_api_msg_extensions.filters.http.api_key_auth.v3.ApiKeyAuth>`, which
    can be used to authenticate requests using an API key.
- area: CEL-attributes
  change: |
    Added :ref:`attribute <arch_overview_attributes>` ``upstream.request_attempt_count``
    to get the number of times a request is attempted upstream.
- area: ip-tagging
  change: |
    Adds support for specifying an alternate header
    :ref:`ip_tag_header <envoy_v3_api_field_extensions.filters.http.ip_tagging.v3.IPTagging.ip_tag_header>`
    for appending IP tags via ip-tagging filter instead of using the default header ``x-envoy-ip-tags``.
- area: c-ares
  change: |
    Added two new options to c-ares resolver for configuring custom timeouts and tries while resolving DNS
    queries. Custom timeouts could be configured by specifying :ref:`query_timeout_seconds
    <envoy_v3_api_field_extensions.network.dns_resolver.cares.v3.CaresDnsResolverConfig.query_timeout_seconds>` and
    custom tries could be configured by specifying :ref:`query_tries
    <envoy_v3_api_field_extensions.network.dns_resolver.cares.v3.CaresDnsResolverConfig.query_tries>`.
- area: rbac
  change: |
    Added :ref:`sourced_metadata <envoy_v3_api_field_config.rbac.v3.Permission.sourced_metadata>` which allows
    specifying an optional source for the metadata to be matched in addition to the metadata matcher.
- area: c-ares
  change: |
    Added nameserver rotation option to c-ares resolver. When enabled via :ref:`rotate_nameservers
    <envoy_v3_api_field_extensions.network.dns_resolver.cares.v3.CaresDnsResolverConfig.rotate_nameservers>`, this
    performs round-robin selection of the configured nameservers for each resolution to help distribute query load.
- area: access_log
  change: |
    Added support for :ref:`%UPSTREAM_HOST_NAME_WITHOUT_PORT% <config_access_log_format_upstream_host_name_without_port>`
    for the upstream host identifier without the port value.
- area: udp_proxy
  change: |
    Added support for coexistence of dynamic and static clusters in the same udp proxy, so we can use dynamic clusters
    for some sessions by setting a per-session state object under the key ``envoy.upstream.dynamic_host`` and routing
    to dynamic cluster, and we can use static clusters for other sessions by setting a per-session state object under
    the key ``envoy.udp_proxy.cluster`` without setting ``envoy.upstream.dynamic_host``.
- area: ext_proc
  change: |
    Added HTTP support in ext_proc filter to perform external processing with HTTP messages.
- area: ext_authz
  change: |
    Added filter state field ``latency_us``, ``bytesSent`` and ``bytesReceived`` access for CEL and logging.
- area: sni_dynamic_forward_proxy
  change: |
    Added support in SNI dynamic forward proxy for saving the resolved upstream address in the filter state.
    The state is saved with the key ``envoy.stream.upstream_address``.
- area: lua
  change: |
    Added a new ``setUpstreamOverrideHost()`` which could be used to set the given host as the upstream host for the
    current request.
- area: CEL-attributes
  change: |
    Added :ref:`attribute <arch_overview_attributes>` ``upstream.cx_pool_ready_duration``
    to get the duration from when the upstream request was created to when the upstream connection pool is ready.
- area: health_check
  change: |
    Added new health check filter stats including total requests, successful/failed checks, cached responses, and
    cluster health status counters. These stats help track health check behavior and cluster health state.
- area: http
  change: |
    Add :ref:`query parameter mutations
    <envoy_v3_api_field_extensions.filters.http.header_mutation.v3.Mutations.query_parameter_mutations>`
    to :ref:`Header Mutation Filter <envoy_v3_api_msg_extensions.filters.http.header_mutation.v3.HeaderMutation>`
    for adding/removing query parameters on a request.
- area: local_ratelimit
  change: |
    Added per descriptor custom hits addend support for local rate limit filter. See :ref:`hits_addend
    <envoy_v3_api_field_config.route.v3.RateLimit.hits_addend>` for more details.
- area: filters
  change: |
    Updated the ``set_filter_state`` :ref:`filter <config_http_filters_set_filter_state>` to support per-route overrides.
- area: grpc-json
  change: |
    Added a new http filter for :ref:`gRPC to JSON transcoding <config_http_filters_grpc_json_reverse_transcoder>`.
- area: matchers
  change: |
    Added new filter state matcher ip_range to
    :ref:`FilterStateMatcher <envoy_v3_api_msg_type.matcher.v3.FilterStateMatcher>` which attempts to
    cast the filter state object to an IP and match it against a list of CidrRanges. To support
    this, also added an :ref:`AddressMatcher <envoy_v3_api_msg_type.matcher.v3.AddressMatcher>`.
- area: attributes
  change: |
    Added new ``xds.virtual_host_name`` and ``xds.virtual_host_metadata`` attributes support. See
    :ref:`attributes <arch_overview_attributes>` for looking up xDS configuration information.
- area: redis
  change: |
    Added support for ``UNWATCH`` command.
- area: ratelimit
  change: |
    Add the :ref:`rate_limits
    <envoy_v3_api_field_extensions.filters.http.ratelimit.v3.RateLimitPerRoute.rate_limits>`
    field to generate rate limit descriptors. If this field is set, the
    :ref:`VirtualHost.rate_limits <envoy_v3_api_field_config.route.v3.VirtualHost.rate_limits>` or
    :ref:`RouteAction.rate_limits <envoy_v3_api_field_config.route.v3.RouteAction.rate_limits>` fields
    will be ignored.
- area: ratelimit
  change: |
    Add the option to reduce the rate limit budget based on request/response contexts on stream done.
    See :ref:`apply_on_stream_done <envoy_v3_api_field_config.route.v3.RateLimit.apply_on_stream_done>` for more details.
- area: udp_proxy
  change: |
    Added support for :ref:`backoff_options
    <envoy_v3_api_field_extensions.filters.udp.udp_proxy.v3.UdpProxyConfig.UdpTunnelingConfig.RetryOptions.backoff_options>`
    to configure the backoff strategy for UDP proxy retries when tunneling over HTTP.
- area: lua
  change: |
    Added :ref:`routeName() <config_http_filters_lua_stream_info_route_name>` API to the Stream Info Object to get the
    name of the route matched by the filter chain.
- area: ratelimit
  change: |
    added support for query parameter rate limiting via the :ref:`query_parameters
    <envoy_v3_api_field_config.route.v3.RateLimit.Action.query_parameters>` action across HTTP and Thrift. This allows
    rate limiting based on specific query parameter values, with option to control the behavior when the query parameter
    is absent.
<<<<<<< HEAD
- area: tcp_proxy
  change: |
    Added support for :ref:`backoff_options <envoy_v3_api_field_extensions.filters.network.tcp_proxy.v3.TcpProxy.backoff_options>`
    to configure the backoff strategy for TCP proxy retries.
=======
- area: access log
  change: |
    Added new command-line flag :option:`--skip-deprecated-logs`.
>>>>>>> 03cb8d59

deprecated:
- area: rbac
  change: |
    :ref:`metadata <envoy_v3_api_field_config.rbac.v3.Permission.metadata>` is now deprecated in
    favor of :ref:`sourced_metadata <envoy_v3_api_field_config.rbac.v3.Permission.sourced_metadata>`.
- area: cluster
  change: |
    DNS-related fields in :ref:`Cluster <envoy_v3_api_msg_config.cluster.v3.Cluster>` are deprecated when using
    strict and logical DNS clusters. Instead, use the
    :ref:`cluster_type <envoy_v3_api_field_config.cluster.v3.Cluster.cluster_type>` extension point with
    :ref:`typed_config <envoy_v3_api_field_config.cluster.v3.Cluster.CustomClusterType.typed_config>` of type
    :ref:`DnsCluster <envoy_v3_api_msg_extensions.clusters.dns.v3.DnsCluster>`.
- area: aws_iam
  change: |
    The :ref:`aws_iam extension <envoy_v3_api_msg_config.grpc_credential.v3.AwsIamConfig>` is deprecated and will be
    deleted from Envoy in a future release, no later than Envoy 1.35, but possibly sooner.<|MERGE_RESOLUTION|>--- conflicted
+++ resolved
@@ -456,16 +456,13 @@
     <envoy_v3_api_field_config.route.v3.RateLimit.Action.query_parameters>` action across HTTP and Thrift. This allows
     rate limiting based on specific query parameter values, with option to control the behavior when the query parameter
     is absent.
-<<<<<<< HEAD
+- area: access log
+  change: |
+    Added new command-line flag :option:`--skip-deprecated-logs`.
 - area: tcp_proxy
   change: |
     Added support for :ref:`backoff_options <envoy_v3_api_field_extensions.filters.network.tcp_proxy.v3.TcpProxy.backoff_options>`
     to configure the backoff strategy for TCP proxy retries.
-=======
-- area: access log
-  change: |
-    Added new command-line flag :option:`--skip-deprecated-logs`.
->>>>>>> 03cb8d59
 
 deprecated:
 - area: rbac

--- conflicted
+++ resolved
@@ -39,15 +39,12 @@
     Removed runtime guard ``envoy.reloadable_features.original_src_fix_port_exhaustion`` and legacy code paths.
 
 new_features:
-<<<<<<< HEAD
-- area: admin
-  change: |
-    Added ``/memory/tcmalloc`` admin endpoint that provides TCMalloc memory statistics.
-=======
 - area: wasm
   change: |
     Added ``sign`` foreign function to create cryptographic signatures.
     See :ref:`Wasm foreign functions <arch_overview_wasm_foreign_functions>` for more details.
->>>>>>> f18433b0
+- area: admin
+  change: |
+    Added ``/memory/tcmalloc`` admin endpoint that provides TCMalloc memory statistics.
 
 deprecated:
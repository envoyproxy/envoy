date: Pending

behavior_changes:
# *Changes that are expected to cause an incompatibility if applicable; deployment changes are likely required*
- area: listener
  change: |
    Previously a listener update with different :ref:`transparent <envoy_v3_api_field_config.listener.v3.Listener.transparent>`, :ref:`freebind <envoy_v3_api_field_config.listener.v3.Listener.freebind>`,
    :ref:`tcp_fast_open_queue_length <envoy_v3_api_field_config.listener.v3.Listener.tcp_fast_open_queue_length>` or :ref:`socket_options <envoy_v3_api_field_config.listener.v3.Listener.socket_options>` was ignored.
    Now, when those fields are updated, a new socket will be created for
    the listener and the new value of those fields applied to it. This only happens when :ref:`enable_reuse_port <envoy_v3_api_field_config.listener.v3.Listener.enable_reuse_port>` is true.
    Otherwise if those fields change the update is rejected.
    New runtime flag ``envoy.reloadable_features.enable_update_listener_socket_options`` can be used for revert this behavior.
- area: build
  change: |
    removed the cares and apple resolvers as required extensions. Envoy now only creates DNS resolvers when necessary (e.g. for logical DNS cluster) so does not require cares to always be included. If your Envoys do DNS resolution and you override extensions_build_config you will need to include cares explicitly.
- area: listener
  change: |
    Previously a listener update with different :ref:`enable_reuse_port <envoy_v3_api_field_config.listener.v3.Listener.enable_reuse_port>` value will be ignored. Now,
    this kind of update will be rejected. The runtime flag ``envoy.reloadable_features.enable_update_listener_socket_options`` can be used for revert this behavior.
- area: build
  change: |
    moved the strict_dns, original_dst, logical_dns, static, and eds clusters to extensions. If you use these clusters and override extensions_build_config.bzl you will now need to include it explicitly.
- area: stats http ext_authz
  change: |
    Fixed ext_authz metric tag extraction so that :ref:`stat_prefix <envoy_v3_api_msg_extensions.filters.http.ext_authz.v3.ExtAuthz>`
    is properly extracted. This changes the Prometheus name from
    envoy_http_ext_authz_prefixval_denied{} to envoy_http_ext_authz_denied{envoy_ext_authz_prefix="prefixval"}.
    envoy_cluster_X_ext_authz_Y_denied follows the same pattern.
- area: loadbalancing
  change: |
    When active HC is enabled per cluster, slow start calculation now starts after first passing HC. Cluster membership duration condition is dropped from slow start calculation.
    Endpoint can now re-enter slow start if active HC is configured per cluster, on each "unhealthy -> healthy" state transition.

minor_behavior_changes:
# *Changes that may cause incompatibilities for some users, but should not for most*
- area: tls
  change: |
    added support for intermediate CA as trusted ca. The peer certificate issued by an intermediate CA will be trusted by
    building valid partial chain. In old days, it can not be verified without trusting its ancestor root CA and building
    a full chain.
    :ref:`trust_ca<envoy_v3_api_field_extensions.transport_sockets.tls.v3.CertificateValidationContext.trusted_ca>`.
    This change can be reverted via the ``envoy.reloadable_features.enable_intermediate_ca``.

- area: cache_filter
  change: |
    add a completion callback to updateHeaders interface. Any external cache implementations will need to update to match this new interface. See changes to simple_http_cache in PR#23666 for example.
- area: cache_filter
  change: |
    api path of work-in-progress extension changed from ``api/extensions/cache/simple_http_cache`` to ``api/extensions/http/cache/simple_http_cache``, and source code moved, to match extension category.
- area: http filters
  change: |
    change ``StreamEncoderFilter::encode1xxHeaders`` to use its own enum class ``Http::Filter1xxHeadersStatus``. Previously we shared the same enum class for general headers, but the implementation did not support most of them. We also fixed ``StreamEncoderFilter::encode1xxHeaders`` to send local replies without trailing 1xx headers afterward.
- area: oauth2
  change: |
    Requests which match the passthrough header now have their own metric ``oauth_passthrough`` and aren't included in ``oauth_success`` anymore.
- area: upstream
  change: |
    detailed health status is used for override host selection. This behavior can be reverted by setting runtime flag ``envoy.reloadable_features.validate_detailed_override_host_statuses`` to false.
- area: rate_limit
  change: |
    add ``MONTH`` and ``YEAR`` to the unit of time for rate limit.
- area: router
  change: |
    Virtual cluster statistics are no longer created for routes without any ``virtual_clusters``. Previously statistics for a ``catch all`` virtual cluster were created, but never updated.
- area: jwt_authn
  change: |
    adjust the refetch time for remote_jwks async_fetch feature. For a good fetch, refetch 5 seconds before jwks cache duration. For a failed fetch, refetch time can be specified by :ref:`failed_refetch_duration <envoy_v3_api_field_extensions.filters.http.jwt_authn.v3.JwksAsyncFetch.failed_refetch_duration>` with default 1 second.
- area: http
  change: |
    reverting the behavioral change to have ``CONNECT`` and upgrade requests over HTTP/1.1 not delay close.  One can reinstate
    delay close for upgrades by setting ``envoy.reloadable_features.no_delay_close_for_upgrades`` to ``true``.

bug_fixes:
# *Changes expected to improve the state of the world and are unlikely to have negative effects*
- area: aws_lambda
  change: |
    fix a bug when :ref:`PerRouteConfig <envoy_v3_api_msg_extensions.filters.http.aws_lambda.v3.PerRouteConfig>` is defined and was routing to a target cluster's AWS Lambda endpoint
    in a region that is different from the region obtained in :ref:`arn <envoy_v3_api_field_extensions.filters.http.aws_lambda.v3.Config.arn>` of aws_lambda http_filter configuration
    then the authorization header included in the request towards AWS Lambda was not signed with the region specified in PerRouteConfig.
- area: grpc_json_transcoder
  change: |
    fix a bug when using http2, request body has google.api.HttpBody and the size is < 16KB, it will cause EOF from the backend grpc server.
- area: router
  change: |
    fixed a bug that incorrectly rewrote the path when using ``regex_rewrite`` for redirects matched on prefix.
- area: oauth2
  change: |
    fixed a bug when passthrough header was matched, envoy would always remove the authorization header. This behavioral change can be temporarily reverted by setting runtime guard ``envoy.reloadable_features.oauth_header_passthrough_fix`` to false.
- area: generic_proxy
  change: |
    fixed a bug that encoder filters and decoder filters of generic proxy will be executed in the same order. The encoder filters' execuate order should be the reverse of decoder filters' in the generic proxy.
- area: quic
  change: |
    reject configs that specify require_client_certificate with QUIC since clients certificates are currently unsupported in QUIC. This behavioral change can be temporarily reverted by setting runtime guard ``envoy.reloadable_features.reject_require_client_certificate_with_quic`` to false.
- area: http
  change: |
    fixed a bug where Utility::PercentEncoding::encode() encodes some characters incorrectly because it was treating the value as negative.
- area: upstream
  change: |
    fixed a bug that only coarse health status is used for override host selection.
- area: validation
  change: |
    fixed a crash which could happen when optional ``engine_type`` is not provided in regex.
- area: upstream
  change: |
    fixed a bug when specify both a single address in bootstrap and cluster upstream binding config but with a different IP version. It should be allowed but it is rejected.
- area: jwt_authn
  change: |
    fix a bug that jwt_cache breaks the :ref:`provider_and_audiences <envoy_v3_api_field_extensions.filters.http.jwt_authn.v3.JwtRequirement.provider_and_audiences>` JWT requirement.

removed_config_or_runtime:
# *Normally occurs at the end of the* :ref:`deprecation period <deprecated>`
- area: eds
  change: |
    removed ``envoy.reloadable_features.support_locality_update_on_eds_cluster_endpoints`` and legacy code paths.
- area: listener
  change: |
    removed ``envoy.reloadable_features.strict_check_on_ipv4_compat`` and legacy code paths.
- area: http
  change: |
    removed ``envoy.reloadable_features.deprecate_global_ints`` and legacy code paths.
- area: http
  change: |
    removed ``envoy.reloadable_features.allow_adding_content_type_in_local_replies`` and legacy code paths.
- area: http
  change: |
    removed ``envoy.reloadable_features.allow_upstream_inline_write`` and legacy code paths.
- area: http
  change: |
    removed ``envoy.reloadable_features.append_or_truncate`` and legacy code paths.
- area: http
  change: |
    removed ``envoy.reloadable_features.use_new_codec_wrapper`` and legacy code paths.
    removed ``envoy.reloadable_features.append_to_accept_content_encoding_only_once`` and legacy code paths.
    removed ``envoy.reloadable_features.http1_lazy_read_disable`` and legacy code paths.
- area: http
  change: |
    removed ``envoy.reloadable_features.http_100_continue_case_insensitive`` and legacy code paths.
    removed ``envoy.reloadable_features.override_request_timeout_by_gateway_timeout`` and legacy code paths.
- area: ecds
  change: |
    removed ``envoy.reloadable_features.top_level_ecds_stats`` and legacy code paths.
- area: http
  change: |
    removed ``envoy.reloadable_features.skip_delay_close`` and legacy code paths.
- area: router
  change: |
    removed ``envoy.reloadable_features.do_not_await_headers_on_upstream_timeout_to_emit_stats`` and legacy code paths.

new_features:
<<<<<<< HEAD
- area: grpc_json_transcoder
  change: |
    added ``max_request_body_size`` and ``max_response_body_size`` fields, which can either increase or decrease
    the size of messages that can be processed. It can increase (but does not decrease) the stream buffer size,
    and can reject messages even if they're smaller than the stream buffer size if configured smaller.
- area: tls
  change: |
    added support for SNI-based cert selection in tls downstream transport socket. Detailed documentation is available :ref:`cert selection<arch_overview_ssl_cert_select>`.
    New config option :ref:`full_scan_certs_on_sni_mismatch <envoy_v3_api_field_extensions.transport_sockets.tls.v3.DownstreamTlsContext.full_scan_certs_on_sni_mismatch>`
    is introduced to disable or enable full scan when no cert matches to SNI, defaults to false.
    New runtime flag ``envoy.reloadable_features.no_full_scan_certs_on_sni_mismatch`` can be used for override the default value.
=======
>>>>>>> 61b1b092
- area: build
  change: |
    added an option ``--define=library_autolink=disabled`` to disable autolinking libraries.
- area: compression
  change: |
    added :ref:`CompressorPerRoute proto <envoy_v3_api_msg_extensions.filters.http.compressor.v3.CompressorPerRoute>` for per-route configuration.
- area: generic_proxy
  change: |
    added :ref:`dubbo codec support <envoy_v3_api_msg_extensions.filters.network.generic_proxy.codecs.dubbo.v3.DubboCodecConfig>` to the
    :ref:`generic_proxy filter <envoy_v3_api_msg_extensions.filters.network.generic_proxy.v3.GenericProxy>`.
- area: custom response http filter
  change: |
    added :ref:`custom response http filter <config_http_filters_custom_response>` which adds the ability to customize responses sent to downstreams using local or remote sources.
- area: upstream
  change: |
    added a new field :ref:`socket_options <envoy_v3_api_field_config.core.v3.ExtraSourceAddress.socket_options>` to the ExtraSourceAddress, allowing specifying discrete socket options for each source address.
- area: access_log
  change: |
    added a new field :ref:`intermediate_log_entry <envoy_v3_api_field_data.accesslog.v3.AccessLogCommon.intermediate_log_entry>` to detect if the gRPC log entry is an intermediate log entry or not and added
    support to flush TCP log entries periodly according to the configured :ref:`inteval <envoy_v3_api_field_extensions.filters.network.tcp_proxy.v3.TcpProxy.access_log_flush_interval>`.
- area: access_log
  change: |
    added support for :ref:`%STREAM_ID% <config_access_log_format_stream_id>` for stream unique identifier.
- area: thrift
  change: |
    added payload to metadata filter which matches a given payload field's value would be extracted and attached to the request as dynamic metadata.
- area: http
  change: |
    allowing the dynamic forward proxy cluster to :ref:`allow_coalesced_connections <envoy_v3_api_field_extensions.clusters.dynamic_forward_proxy.v3.ClusterConfig.allow_coalesced_connections>`  for HTTP/2 and HTTP/3 connections.
- area: generic_proxy
  change: |
    added :ref:`generic rds support <envoy_v3_api_field_extensions.filters.network.generic_proxy.v3.GenericProxy.generic_rds>`.
- area: listener
  change: |
    added a new field :ref:`socket_options <envoy_v3_api_field_config.listener.v3.AdditionalAddress.socket_options>` to the AdditionalAddress, allowing specifying discrete socket options for each listen address.
- area: listener
  change: |
    added ``continueFilterChain()`` and ``dispatcher()`` methods to the ``ListenerFilterCallback``. This allows listener filters to continue listener filter iteration after stopping iteration e.g. if the listener filter depends on an async process.
- area: thrift_proxy
  change: |
    added ``envoy.reloadable_features.thrift_allow_negative_field_ids`` to support negative field ids for legacy thrift service.
- area: udp_proxy
  change: |
    added support for :ref:`proxy_access_log <envoy_v3_api_field_extensions.filters.udp.udp_proxy.v3.UdpProxyConfig.proxy_access_log>`.
- area: tcp_proxy
  change: |
    added new config :ref:`post_path field <envoy_v3_api_field_extensions.filters.network.tcp_proxy.v3.TcpProxy.TunnelingConfig.post_path>` to specifiy a custom path for HTTP tunneling with POST method.
- area: health_check
  change: |
    added an optional bool flag :ref:`disable_active_health_check <envoy_v3_api_field_config.endpoint.v3.Endpoint.HealthCheckConfig.disable_active_health_check>` to disable the active health check for the endpoint.
- area: mobile
  change: |
    started merging the Envoy mobile library into the main Envoy repo.
- area: matching
  change: |
    support filter chain selection based on the dynamic metadata and the filter state using :ref:`formatter actions <extension_envoy.matching.actions.format_string>`.
- area: postgres
  change: |
    added support for upstream SSL.
- area: redis
  change: |
    extended :ref:`cluster support <arch_overview_redis_cluster_support>` by adding a :ref:`dns_cache_config <envoy_v3_api_field_extensions.filters.network.redis_proxy.v3.RedisProxy.ConnPoolSettings.dns_cache_config>` option that can be used to resolve hostnames returned by MOVED/ASK responses.
- area: gcp_authn
  change: |
    added support for configuring header that holds token fetched from GCE metadata server in new field :ref:`token_header <envoy_v3_api_field_extensions.filters.http.gcp_authn.v3.GcpAuthnFilterConfig.token_header>`.
- area: tracing
  change: |
    added support for setting the hostname used when sending spans to a Datadog collector using the :ref:`collector_hostname <envoy_v3_api_field_config.trace.v3.DatadogConfig.collector_hostname>` field.
- area: jwt_authn
  change: |
    added support for copying jwt claims to http headers.
- area: generic_proxy
  change: |
    added drain support to generic proxy to doing graceful closes on connections when possible.
- area: http
  change: |
    added :ref:`append_x_forwarded_port <envoy_v3_api_field_extensions.filters.network.http_connection_manager.v3.HttpConnectionManager.append_x_forwarded_port>` to append the ``x-forwarded-port`` header to HTTP upstream requests.

- area: ext_authz
  change: |
    added support to allowlist headers included in the check request to gRPC authorization server (previously only available for HTTP authorization server).
    Pre-existing field :ref:`allowed_headers <envoy_v3_api_field_extensions.filters.http.ext_authz.v3.AuthorizationRequest.allowed_headers>` is deprecated in favour
    of the new field :ref:`allowed_headers <envoy_v3_api_field_extensions.filters.http.ext_authz.v3.ExtAuthz.allowed_headers>`.
- area: router
  change: |
    added :ref:`RouteList <envoy_v3_api_msg_config.route.v3.RouteList>` to support route list in :ref:`VirtualHost.matcher <envoy_v3_api_field_config.route.v3.VirtualHost.matcher>`.
- area: upstream
  change: |
    allow configuring :ref:`cluster bind config <envoy_v3_api_field_config.cluster.v3.Cluster.upstream_bind_config>` and
    :ref:`cluster manager bind config <envoy_v3_api_field_config.bootstrap.v3.ClusterManager.upstream_bind_config>` without specifying a
    :ref:`source_address <envoy_v3_api_field_config.core.v3.BindConfig.source_address>`. This allows setting
    :ref:`socket options <envoy_v3_api_field_config.core.v3.BindConfig.socket_options>` when using the default unspecified bind address
    is desired.

deprecated:<|MERGE_RESOLUTION|>--- conflicted
+++ resolved
@@ -148,7 +148,6 @@
     removed ``envoy.reloadable_features.do_not_await_headers_on_upstream_timeout_to_emit_stats`` and legacy code paths.
 
 new_features:
-<<<<<<< HEAD
 - area: grpc_json_transcoder
   change: |
     added ``max_request_body_size`` and ``max_response_body_size`` fields, which can either increase or decrease
@@ -160,8 +159,6 @@
     New config option :ref:`full_scan_certs_on_sni_mismatch <envoy_v3_api_field_extensions.transport_sockets.tls.v3.DownstreamTlsContext.full_scan_certs_on_sni_mismatch>`
     is introduced to disable or enable full scan when no cert matches to SNI, defaults to false.
     New runtime flag ``envoy.reloadable_features.no_full_scan_certs_on_sni_mismatch`` can be used for override the default value.
-=======
->>>>>>> 61b1b092
 - area: build
   change: |
     added an option ``--define=library_autolink=disabled`` to disable autolinking libraries.

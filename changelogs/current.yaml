--- conflicted
+++ resolved
@@ -21,12 +21,10 @@
   change: |
     Added support for :ref:`connection_pool_per_downstream_connection
     <envoy_v3_api_field_config.cluster.v3.Cluster.connection_pool_per_downstream_connection>` flag in tcp connection pool.
-<<<<<<< HEAD
 - area: golang
   change: |
     Now the ``OnLog`` callback in Golang filter is run before the request is logged in access loggers. Therefore, we
     can produce the dynamic metadata used in the access log.
-=======
 - area: http3
   change: |
     The ACCEPT_UNTRUSTED option now works more consistently for HTTP/3 requests. This change is
@@ -35,7 +33,6 @@
   change: |
     HTTP/3 alt-svc headers will now be respected from IP-address-based hostnames. This change is
     guarded by runtime guard ``envoy.reloadable_features.allow_alt_svc_for_ips``.
->>>>>>> ccae6838
 - area: lua
   change: |
     When Lua script executes httpCall, backpressure is exercised when receiving body from downstream client. This behavior can be reverted

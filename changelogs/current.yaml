--- conflicted
+++ resolved
@@ -17,16 +17,13 @@
   change: |
     Added :ref:`virtualClusterName() <config_http_filters_lua_stream_info_virtual_cluster_name>` API to the Stream Info
     Object to get the name of the virtual cluster matched.
-<<<<<<< HEAD
+- area: udp_proxy
+  change: |
+    Added support for outlier detection in UDP proxy. This change can be temporarily reverted by setting runtime guard
+    ``envoy.reloadable_features.enable_udp_proxy_outlier_detection`` to ``false``.
 - area: tcp_proxy
   change: |
     Added support for :ref:`backoff_options <envoy_v3_api_field_extensions.filters.network.tcp_proxy.v3.TcpProxy.backoff_options>`
     to configure the backoff strategy for TCP proxy retries.
-=======
-- area: udp_proxy
-  change: |
-    Added support for outlier detection in UDP proxy. This change can be temporarily reverted by setting runtime guard
-    ``envoy.reloadable_features.enable_udp_proxy_outlier_detection`` to ``false``.
->>>>>>> 7ab73d0d
 
 deprecated:
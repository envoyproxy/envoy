--- conflicted
+++ resolved
@@ -36,12 +36,6 @@
 
 bug_fixes:
 # *Changes expected to improve the state of the world and are unlikely to have negative effects*
-<<<<<<< HEAD
-- area: hcm
-  change: |
-    Fixes a bug where the lifetime of the HttpConnectionManager's ActiveStream can be out of sync
-    with the lifetime of the codec stream.
-=======
 - area: conn_pool
   change: |
     Fixed an issue that could lead to too many connections when using
@@ -55,7 +49,10 @@
     draining. This can result in not enough connections being established for current pending requests. This is most problematic for
     long-lived requests (such as streaming gRPC requests or long-poll requests) because a connection could be in the draining state
     for a long time.
->>>>>>> 1e68b78b
+- area: hcm
+  change: |
+    Fixes a bug where the lifetime of the HttpConnectionManager's ActiveStream can be out of sync
+    with the lifetime of the codec stream.
 
 removed_config_or_runtime:
 # *Normally occurs at the end of the* :ref:`deprecation period <deprecated>`

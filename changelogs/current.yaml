date: Pending

behavior_changes:
# *Changes that are expected to cause an incompatibility if applicable; deployment changes are likely required*
- area: server
  change: |
    Added container-aware CPU detection on Linux that respects cgroup CPU limits alongside hardware thread count
    and CPU affinity when ``--concurrency`` is not set. Envoy now uses the minimum of hardware threads, CPU affinity,
    and cgroup CPU limits to size worker threads by default, improving resource utilization in cgroup-limited
    containers. This behavior can be disabled by setting ``ENVOY_CGROUP_CPU_DETECTION`` to ``false`` to restore the
    previous hardware thread and affinity-based sizing. Uses conservative floor rounding to leave capacity for
    non-worker threads, which may reduce the total number of connections.
- area: dynamic modules
  change: |
    Updated the dynamic module ABI to support streaming body manipulation and fixed incorrect behavior when
    accessing or modifying request or response bodies. See https://github.com/envoyproxy/envoy/issues/40918
    for details.
- area: http
  change: |
    Changed the default reset code from ``NO_ERROR`` to ``INTERNAL_ERROR``. This change can be reverted by setting the
    runtime guard ``envoy.reloadable_features.reset_with_error`` to ``false``.
- area: http
  change: |
    Added runtime flag ``envoy.reloadable_features.reject_early_connect_data`` to reject ``CONNECT`` requests that send
    data before Envoy returns a ``200`` response. This non-compliant behavior is common for latency reduction, so the
    option is disabled by default.

minor_behavior_changes:
# *Changes that may cause incompatibilities for some users, but should not for most*
- area: router
  change: |
    Added :ref:`host_rewrite <envoy_v3_api_field_config.route.v3.RouteAction.host_rewrite>` and
    :ref:`path_rewrite <envoy_v3_api_field_config.route.v3.RouteAction.path_rewrite>` to
    :ref:`RouteAction <envoy_v3_api_msg_config.route.v3.RouteAction>` to support substitution formatting for host and
    path header rewriting.
- area: overload_manager
  change: |
    Fixed :ref:`downstream connections monitor
    <envoy_v3_api_msg_extensions.resource_monitors.downstream_connections.v3.DownstreamConnectionsConfig>` to trigger
    configured actions and emit a ``pressure`` metric like other resource monitors. Previously, actions never triggered.
- area: tracing
  change: |
    The :ref:`request header custom tag <envoy_v3_api_field_type.tracing.v3.CustomTag.request_header>` now only
    supports fetching values from HTTP request headers. Non-HTTP protocols must use the substitution formatter-based
    :ref:`custom tag value <envoy_v3_api_field_type.tracing.v3.CustomTag.value>`. This behavior can be reverted by
    setting the runtime guard ``envoy.reloadable_features.get_header_tag_from_header_map`` to ``false``.
- area: ext_proc
  change: |
    Use a hard-coded set of error messages when a :ref:`HeaderMutation
    <envoy_v3_api_msg_service.ext_proc.v3.HeaderMutation>` fails. Removing request-specific details allows grouping by
    failure type. Detailed messages remain available in debug logs.
- area: ext_proc
  change: |
    Close the gRPC stream when Envoy detects no further external processing is needed. This currently excludes ``BUFFERED``
    and ``BUFFERED_PARTIAL`` modes and a few corner cases, which close the stream during filter destruction. This behavior
    can be reverted by setting the runtime guard ``envoy.reloadable_features.ext_proc_stream_close_optimization`` to ``false``.
- area: ext_authz
  change: |
    Check response header count and size after applying mutations and send a local reply if limits are exceeded.
- area: ext_authz
  change: |
    Fixed the HTTP ext_authz client to respect user-configured ``retry_on`` in
    :ref:`retry_policy <envoy_v3_api_field_config.core.v3.RetryPolicy.retry_on>`. Previously, the value was overridden
    with ``5xx,gateway-error,connect-failure,reset``. Controlled by runtime flag
    ``envoy.reloadable_features.ext_authz_http_client_retries_respect_user_retry_on`` (defaults to ``true``); set to
    ``false`` to preserve the old behavior.
- area: ext_authz
  change: |
    Fixed HTTP ext_authz service to propagate headers (such as ``set-cookie``) back to clients. The filter now uses
    ``allowed_client_headers`` for denied responses and ``allowed_client_headers_on_success`` for successful responses.
- area: quic
  change: |
    Switched to QUICHE-provided migration logic to handle port migration on path degradation and migration to the server
    preferred address. This behavior can be reverted by setting the runtime guard
    ``envoy.reloadable_features.use_migration_in_quiche`` to ``false``.
- area: mobile
  change: |
    Use mobile-specific network observer registries to propagate network change signals. This behavior can be reverted
    by setting the runtime guard ``envoy.reloadable_features.mobile_use_network_observer_registry`` to ``false``.
- area: access_log
  change: |
    Fixed rejection of the truncation-length specifier for ``DYNAMIC_METADATA():Z`` in access log format strings. The
    length parameter now truncates strings and other value types; structured data types are not truncated.
- area: wasm
  change: |
    Execute foreign functions on the effective context, when set by Wasm SDKs. Previously, foreign functions called from
    HTTP or gRPC callbacks could receive a root context instead of a stream context. This behavior can be reverted by
    setting the runtime guard ``envoy.reloadable_features.wasm_use_effective_ctx_for_foreign_functions`` to ``false``.

bug_fixes:
# *Changes expected to improve the state of the world and are unlikely to have negative effects*
- area: adaptive concurrency
  change: |
    Fixed a race condition in the gradient controller that allowed more outstanding requests than the concurrency limit,
    bounded by the number of worker threads.
- area: http2
  change: |
    Fixed a memory leak when an HTTP/2 stream was reset before request headers were sent (for example, if an upstream
    HTTP filter sent a local reply after the connection was established but before headers were sent).
- area: http2
  change: |
    Optimized HTTP/2 header processing by avoiding allocations and string copies for well-known header names. Common
    headers (``:method``, ``:path``, ``:status``, ``content-type``, ``user-agent``, etc.) now reference static strings,
    reducing allocations and improving performance.
- area: lua
  change: |
    Fixed a crash when Lua filters set the response body to a payload larger than the body buffer limit.
- area: tap
  change: |
    Added missing conversion support to ensure tapped messages are handled correctly for multi-event submissions.
- area: bootstrap
  change: |
    Fixed a startup crash when custom :ref:`header_prefix <envoy_v3_api_field_config.bootstrap.v3.Bootstrap.header_prefix>`
    was set.
- area: connection pool
  change: |
    Fixed a crash in the TCP connection pool during downstream teardown when large requests or responses triggered flow
    control.
- area: http
  change: |
    Fixed ``shouldDrainConnectionUponCompletion()`` to send ``GOAWAY`` frames for HTTP/2 and HTTP/3 instead of
    aggressively closing connections, preventing interrupted response bodies and ``ERR_DRAINING`` client errors.
    HTTP/1.1 behavior is unchanged.
- area: udp_proxy
  change: |
    Fixed cases where addresses could be moved from the data packet being processed.
- area: composite
  change: |
    Fixed per-route configuration for the composite filter to match on response headers and trailers. Previously,
    matchers using ``HttpResponseHeaderMatchInput`` or ``HttpResponseTrailerMatchInput`` silently failed, skipping the
    delegated filter.
- area: router
  change: |
    Fixed a regression where router-set headers (for example, ``x-envoy-expected-rq-timeout-ms``,
    ``x-envoy-attempt-count``) were not accessible in ``request_headers_to_add`` on the initial request. These headers
    can now be referenced via formatters such as ``%REQ(x-envoy-expected-rq-timeout-ms)%``.
- area: router
  change: |
    Fixed an upstream HTTP filter issue when a route retried on 5xx and the filter returned
    ``FilterHeadersStatus::StopIteration`` in ``encodeHeaders()``.
- area: ext_proc
  change: |
    Fixed missing attributes based on request headers (for example, ``request.host``) when ext_proc was configured to run
    only on the encode path.
- area: http_11_proxy
  change: |
    Fixed http_11_proxy transport socket buffering of bytes written after the initial HTTP ``CONNECT`` request was sent
    but before the response was received, which could buffer until connection timeout.
- area: tcp_proxy
  change: |
    Fixed a connection leak in TCP proxy when ``receive_before_connect`` is enabled and the downstream connection closes
    before the upstream connection is established.
- area: connection
  change: |
    Fixed connection handling to propagate transport failure reasons to ``StreamInfo`` before close events, ensuring
    ``connection.transport_failure_reason`` and ``DOWNSTREAM_TRANSPORT_FAILURE_REASON`` are populated for all connection
    types.
- area: aws
  change: |
    Changed web identity token file watching in AWS signing components to pick up rotated tokens.
- area: dns_resolver
  change: |
    Removed unnecessary ``getifaddrs()`` system calls when ``filter_unroutable_families`` is disabled.
- area: tls
  change: |
    Fixed truncation of ``OTHERNAME`` SANs with embedded null octets in TLS certificates, which caused incorrect SAN
    validation.
- area: http
  change: |
    Fixed a remote ``jwt_auth`` token fetch crash when two or more auth headers were present and
    ``allow_missing_or_failed`` was set.

removed_config_or_runtime:
# *Normally occurs at the end of the* :ref:`deprecation period <deprecated>`
- area: jwt_authn
  change: |
    Removed runtime guard ``envoy.reloadable_features.jwt_fetcher_use_scheme_from_uri`` and legacy code paths.
- area: tcp
  change: |
    Removed runtime guard ``envoy.reloadable_features.tcp_proxy_retry_on_different_event_loop`` and legacy code paths.
- area: http
  change: |
    Removed runtime guard ``envoy.reloadable_features.http1_balsa_allow_cr_or_lf_at_request_start`` and legacy code paths.
- area: quic
  change: |
    Removed runtime guard ``envoy.reloadable_features.http3_remove_empty_cookie`` and legacy code paths.
- area: http
  change: |
    Removed runtime guard ``envoy.reloadable_features.original_src_fix_port_exhaustion`` and legacy code paths.
- area: xds
  change: |
    Removed runtime guard ``envoy.reloadable_features.report_load_with_rq_issued`` and legacy code paths.

new_features:
- area: oauth2
  change: |
    Added support for configuring cookie path in the OAuth2 filter. The :ref:`path
    <envoy_v3_api_field_extensions.filters.http.oauth2.v3.CookieConfig.path>` field can now be set
    for each cookie type to control the scope of OAuth2 cookies.
- area: dynamic modules
  change: |
    Added support for loading dynamic modules globally by setting :ref:`load_globally
    <envoy_v3_api_field_extensions.dynamic_modules.v3.DynamicModuleConfig.load_globally>` to ``true``.
- area: http filter
  change: |
    Added :ref:`transform http filter <config_http_filters_transform>` to modify request and response bodies in any
    position of the HTTP filter chain. This also makes it possible to refresh routes based on attributes in the request
    body.
- area: matcher
  change: |
    Removed work-in-progress annotations from RBAC filter ``matcher`` and ``shadow_matcher`` fields in HTTP and network
    filters, marking the feature stable.
- area: access_log
  change: |
    Added process-level rate limiting on access log emission via
    :ref:`ProcessRateLimitFilter <envoy_v3_api_msg_extensions.access_loggers.filters.process_ratelimit.v3.ProcessRateLimitFilter>`.
- area: listener_filters
  change: |
    Added :ref:`Postgres Inspector <config_listener_filters_postgres_inspector>` listener filter for detecting
    PostgreSQL connections, extracting metadata, and supporting SNI-based routing for PostgreSQL traffic.
- area: dynamic modules
  change: |
    Enhanced dynamic module ABIs to support header addition and body size retrieval. See the latest ABI header for
    details.
- area: dynamic modules
  change: |
    Added support for streamable HTTP callouts in dynamic modules. Modules can create streaming HTTP connections to
    upstream clusters using ``start_http_stream``, send request data and trailers incrementally, and receive streaming
    response headers, data, and trailers through dedicated callbacks.
- area: udp_sink
  change: |
    Enhanced the UDP sink to support tapped messages larger than 64KB.
- area: listener
  change: |
    Marked :ref:`filter_chain_matcher <envoy_v3_api_field_config.listener.v3.Listener.filter_chain_matcher>` as stable
    by removing the work-in-progress annotation. The xDS matcher API for filter chain selection has been thoroughly
    tested and is ready for production use.
- area: access_log
  change: |
    Added a new :ref:`access logger <envoy_v3_api_msg_extensions.access_loggers.stats.v3.Config>` that emits
    configurable metrics.
- area: otlp_stat_sink
  change: |
    Fixed ``start_time_unix_nano`` for exported metrics.
- area: otlp_stat_sink
  change: |
    Added support for dropping stats via
    :ref:`DropAction <envoy_v3_api_msg_extensions.stat_sinks.open_telemetry.v3.SinkConfig.DropAction>` during
    custom metric conversion.
- area: ext_authz
  change: |
    Added support for :ref:`error_response <envoy_v3_api_field_service.auth.v3.CheckResponse.error_response>` in the
    external authorization API. Authorization services can return custom HTTP status codes, headers, and response bodies
    on internal errors, reusing :ref:`DeniedHttpResponse <envoy_v3_api_msg_service.auth.v3.DeniedHttpResponse>`.
- area: tcp_proxy
  change: |
    Added :ref:`upstream_connect_mode
    <envoy_v3_api_field_extensions.filters.network.tcp_proxy.v3.TcpProxy.upstream_connect_mode>`
    and :ref:`max_early_data_bytes
    <envoy_v3_api_field_extensions.filters.network.tcp_proxy.v3.TcpProxy.max_early_data_bytes>`
    to control when upstream connections are established and early data buffering behavior.
    This enables use cases like extracting TLS certificate information or SNI before establishing
    upstream connections.
- area: http
  change: |
    Added :ref:`vhost_header <envoy_v3_api_field_config.route.v3.RouteConfiguration.vhost_header>` to
    :ref:`RouteConfiguration <envoy_v3_api_msg_config.route.v3.RouteConfiguration>` to allow using a different header
    for vhost matching.
- area: http2
  change: |
    Added a parameter to ``sendGoAwayAndClose`` to support graceful closure of HTTP/2 connections.
- area: logging
  change: |
    Added support for the not-equal operator in access log filter rules via
    :ref:`ComparisonFilter <envoy_v3_api_msg_config.accesslog.v3.ComparisonFilter>`.
- area: c-ares
  change: |
    Added optional ``reinit_channel_on_timeout`` to the c-ares resolver to reinitialize the channel after DNS timeouts.
- area: cel
  change: |
    Added per-expression configuration options for the CEL evaluator to control string conversion, concatenation, and
    string extension functions. CEL expressions in RBAC policies and access log filters can enable functions such as
    ``replace()`` and ``split()`` through new :ref:`cel_config <envoy_v3_api_field_config.rbac.v3.Policy.cel_config>` and
    :ref:`cel_config <envoy_v3_api_field_extensions.access_loggers.filters.cel.v3.ExpressionFilter.cel_config>` fields.
    See :ref:`CelExpressionConfig <envoy_v3_api_msg_config.core.v3.CelExpressionConfig>` for details.
- area: formatter
  change: |
    Added support for the following new access log formatters:

    #. ``%REQUEST_HEADER(X?Y):Z%`` as full name version of ``%REQ(X?Y):Z%``.
    #. ``%RESPONSE_HEADER(X?Y):Z%`` as full name version of ``%RESP(X?Y):Z%``.
    #. ``%RESPONSE_TRAILER(X?Y):Z%`` as full name version of ``%TRAILER(X?Y):Z%``.

    This provides a more consistent naming scheme for users to understand and use.
- area: tracing
  change: |
    Added new :ref:`value <envoy_v3_api_field_type.tracing.v3.CustomTag.value>` field and support for
    :ref:`substitution format specifier <config_access_log_format>` to extract values from request and response data for
    custom tags.
- area: generic_proxy
  change: |
    Added custom substitution format specifier support in tracing custom tags for the
    :ref:`generic_proxy filter <envoy_v3_api_msg_extensions.filters.network.generic_proxy.v3.GenericProxy>`. The
    ``%REQUEST_PROPERTY%`` and ``%RESPONSE_PROPERTY%`` specifiers can now be used in
    :ref:`value <envoy_v3_api_field_type.tracing.v3.CustomTag.value>` for generic proxy.
- area: lua
  change: |
    Added ``drainConnectionUponCompletion()`` to the Lua filter stream info API, allowing Lua scripts to mark
    connections for draining (adds ``Connection: close`` for HTTP/1.1 or sends ``GOAWAY`` for HTTP/2 and HTTP/3).
- area: lua
  change: |
    Added an executions counter to the Lua filter to track script execution count.
- area: wasm
  change: |
    Added ``sign`` foreign function to create cryptographic signatures. See :ref:`Wasm foreign functions
    <arch_overview_wasm_foreign_functions>` for details.
- area: redis
  change: |
    Optimized the ``INFO`` command to provide limited metrics with a consolidated cluster view and added ``INFO.SHARD``
    to retrieve shard-specific metrics.
- area: overload management
  change: |
    The fixed heap resource monitor can calculate memory pressure as currently allocated memory divided by maximum heap
    size, providing more accurate and lower pressure values. This can avoid unnecessary load shedding. Enable via
    ``envoy.reloadable_features.fixed_heap_use_allocated``. The default algorithm (heap_size - pageheap_unmapped -
    pageheap_free) does not discount free memory in TCMalloc caches.
- area: upstream
  change: |
    Added :ref:`transport_socket_matcher
    <envoy_v3_api_field_config.cluster.v3.Cluster.transport_socket_matcher>` to clusters. This matcher
    uses the generic xDS matcher framework to select a named transport socket from
    :ref:`transport_socket_matches
    <envoy_v3_api_field_config.cluster.v3.Cluster.transport_socket_matches>` based on endpoint metadata,
    locality metadata, and transport socket filter state.
- area: admin
  change: |
    Added ``/memory/tcmalloc`` admin endpoint providing TCMalloc memory statistics.
- area: dns_filter
  change: |
    Added :ref:`access_log <envoy_v3_api_field_extensions.filters.udp.dns_filter.v3.DnsFilterConfig.access_log>` for the
    DNS filter.
- area: redis
  change: |
    Added support for ``redis_proxy`` to use separate credentials for each upstream Redis cluster.
- area: quic
  change: |
    Added QUIC protocol option :ref:`max_sessions_per_event_loop
    <envoy_v3_api_field_config.listener.v3.QuicProtocolOptions.max_sessions_per_event_loop>` to limit the maximum
    number of new QUIC sessions created per event loop. The default is 16, preserving the previous hardcoded limit.
- area: metrics_service
  change: |
    Added :ref:`batch_size <envoy_v3_api_field_config.metrics.v3.MetricsServiceConfig.batch_size>` to the Metrics
    Service to batch metrics into multiple gRPC messages. When positive, metrics are batched with at most ``batch_size``
    metric families per message to avoid gRPC size limits. If unset or 0, all metrics are sent in one message.
- area: network
  change: |
    Started populating filter state ``envoy.network.network_namespace`` when a connection is accepted on a listener with
    :ref:`network_namespace_filepath <envoy_v3_api_field_config.core.v3.SocketAddress.network_namespace_filepath>`
    configured, providing read-only access to the network namespace for filters, access logs, and other components.
- area: ext_authz
  change: |
    Added configuration field
    :ref:`enforce_response_header_limits <envoy_v3_api_field_extensions.filters.http.ext_authz.v3.ExtAuthz.enforce_response_header_limits>`
    to the HTTP ext_authz filter to enable or disable dropping response headers once header count or size limits are
    reached.
- area: xds
  change: |
    Added runtime guard ``envoy.reloadable_features.report_load_when_rq_active_is_non_zero``. When enabled, LRS
    continues to send ``locality_stats`` reports to the config server even when no requests were issued in the poll
    cycle.
- area: on_demand
  change: |
    Added runtime guard ``envoy.reloadable_features.on_demand_track_end_stream``. When enabled, the on_demand filter
    tracks downstream ``end_stream`` state to support stream recreation with fully read request bodies. Previously, the
    filter rejected all requests with bodies by checking only for a decoding buffer.
- area: router
  change: |
    Added :ref:`request_mirror_policies <envoy_v3_api_field_extensions.upstreams.http.v3.HttpProtocolOptions.request_mirror_policies>`
    to :ref:`HttpProtocolOptions <envoy_v3_api_msg_extensions.upstreams.http.v3.HttpProtocolOptions>` for cluster-level
    request mirroring. Cluster-level policies override route-level policies when both are configured.
- area: router
  change: |
    Added :ref:`retry_policy <envoy_v3_api_field_extensions.upstreams.http.v3.HttpProtocolOptions.retry_policy>` to
    :ref:`HttpProtocolOptions <envoy_v3_api_msg_extensions.upstreams.http.v3.HttpProtocolOptions>` for cluster-level
    retry policies.
- area: router
  change: |
    Added :ref:`hash_policy <envoy_v3_api_field_extensions.upstreams.http.v3.HttpProtocolOptions.hash_policy>` to
    :ref:`HttpProtocolOptions <envoy_v3_api_msg_extensions.upstreams.http.v3.HttpProtocolOptions>` for cluster-level
    hash policies.
- area: network
  change: |
    Added logging info for network ext_proc to filter state.
- area: upstream
  change: |
    Added an extension to override the :ref:`upstream bind address Linux network namespace
    <extension_envoy.upstream.local_address_selector.filter_state_override>` using a shared filter state object.
- area: formatter
  change: |
    Added ``US_RX_BODY_BEG`` time point to ``%COMMON_DURATION%`` to indicate when upstream response body reception
    begins.
- area: ext_proc
  change: |
    The :ref:`MappedAttributeBuilder
    <envoy_v3_api_msg_extensions.http.ext_proc.processing_request_modifiers.mapped_attribute_builder.v3.MappedAttributeBuilder>`
    ext_proc extension now supports re-mapping response attributes (in addition to request attributes).
- area: router
  change: |
    Added substitution formatting for direct response bodies via
    :ref:`body_format <envoy_v3_api_field_config.route.v3.DirectResponseAction.body_format>` in
    :ref:`DirectResponseAction <envoy_v3_api_msg_config.route.v3.DirectResponseAction>`.
- area: tls_inspector
  change: |
    Propagated transport errors from tls_inspector to ``DownstreamTransportFailureReason`` in ``StreamInfo`` for access logging
    prior to the TLS handshake.
- area: tls_inspector
  change: |
    Added configuration parameter to TLS inspector for maximum acceptable client hello size.
- area: ext_proc
  change: |
    Added support for forwarding cluster metadata to ext_proc server.
- area: aws
  change: |
    Added ``match_included_headers`` to the request signing extension to allow positive header matching while excluding
    other non-SigV4-required headers.
- area: ext_authz
  change: |
    Added support for :ref:`metadata_context_namespaces
    <envoy_v3_api_field_extensions.filters.network.ext_authz.v3.ExtAuthz.metadata_context_namespaces>` and
    :ref:`typed_metadata_context_namespaces
    <envoy_v3_api_field_extensions.filters.network.ext_authz.v3.ExtAuthz.typed_metadata_context_namespaces>` in the
    ext-authz network filter. This allows passing connection metadata (such as proxy protocol TLV data) to the
    external authorization server for making authorization decisions.
- area: attributes
  change: |
<<<<<<< HEAD
    added :ref:`attributes <arch_overview_attributes>` for looking up request or response headers bytes.
- area: geoip
  change: |
    Added :ref:`ip_address_header <envoy_v3_api_field_extensions.filters.http.geoip.v3.Geoip.ip_address_header>`
    to allow extracting the client IP address from a custom request header instead of using the
    ``x-forwarded-for`` header or downstream connection source address.
=======
    Added :ref:`attributes <arch_overview_attributes>` for looking up request or response header bytes.
- area: json_to_metadata
  change: |
    Added support for per-route configuration override in the ``json_to_metadata`` http filter. Routes can now
    specify different JSON to metadata conversion rules via per-route configuration, allowing different routes
    to extract different metadata from request or response bodies.
>>>>>>> 29a8ae15

deprecated:<|MERGE_RESOLUTION|>--- conflicted
+++ resolved
@@ -423,6 +423,11 @@
   change: |
     Added ``match_included_headers`` to the request signing extension to allow positive header matching while excluding
     other non-SigV4-required headers.
+- area: geoip
+  change: |
+    Added :ref:`ip_address_header <envoy_v3_api_field_extensions.filters.http.geoip.v3.Geoip.ip_address_header>`
+    to allow extracting the client IP address from a custom request header instead of using the
+    ``x-forwarded-for`` header or downstream connection source address.
 - area: ext_authz
   change: |
     Added support for :ref:`metadata_context_namespaces
@@ -433,20 +438,11 @@
     external authorization server for making authorization decisions.
 - area: attributes
   change: |
-<<<<<<< HEAD
-    added :ref:`attributes <arch_overview_attributes>` for looking up request or response headers bytes.
-- area: geoip
-  change: |
-    Added :ref:`ip_address_header <envoy_v3_api_field_extensions.filters.http.geoip.v3.Geoip.ip_address_header>`
-    to allow extracting the client IP address from a custom request header instead of using the
-    ``x-forwarded-for`` header or downstream connection source address.
-=======
     Added :ref:`attributes <arch_overview_attributes>` for looking up request or response header bytes.
 - area: json_to_metadata
   change: |
     Added support for per-route configuration override in the ``json_to_metadata`` http filter. Routes can now
     specify different JSON to metadata conversion rules via per-route configuration, allowing different routes
     to extract different metadata from request or response bodies.
->>>>>>> 29a8ae15
 
 deprecated:
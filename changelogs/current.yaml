date: Pending

behavior_changes:
- area: http_11_proxy
  change: |
    HTTP/1.1 proxy transport socket now generates RFC 9110 compliant CONNECT requests that include a Host header by default.
    When proxy address is configured via endpoint metadata, the transport socket now prefers hostname:port format over IP:port
    when hostname is available. The legacy behavior (CONNECT without Host header) can be restored by setting the runtime flag
    ``envoy.reloadable_features.http_11_proxy_connect_legacy_format`` to ``true``.
- area: response_decoder
  change: |
    Updated EnvoyQuicClientStream and ResponseDecoderWrapper to use a handle to access the response decoder
    to prevent use-after-free errors by ensuring the decoder instance is still live before calling its methods.
    This change is guarded by the runtime flag ``envoy.reloadable_features.use_response_decoder_handle``.
- area: http
  change: |
    A route refresh will now result in a tracing refresh. The trace sampling decision and decoration
    of the new route will be applied to the active span.
    This change can be reverted by setting the runtime guard
    ``envoy.reloadable_features.trace_refresh_after_route_refresh`` to ``false``.
    Note, if :ref:`pack_trace_reason
    <envoy_v3_api_field_extensions.request_id.uuid.v3.UuidRequestIdConfig.pack_trace_reason>` is set
    to ``true`` (it is ``true`` by default), a request marked as traced cannot be unmarked as traced
    after the tracing refresh.
- area: http2
  change: |
    The default value for the :ref:`maximum number of concurrent streams in HTTP/2
    <envoy_v3_api_field_config.core.v3.Http2ProtocolOptions.max_concurrent_streams>`
    has been changed from 2147483647 to 1024.
    The default value for the :ref:`initial stream window size in HTTP/2
    <envoy_v3_api_field_config.core.v3.Http2ProtocolOptions.initial_stream_window_size>`
    has been changed from 256MiB to 16MiB.
    The default value for the :ref:`initial connection window size in HTTP/2
    <envoy_v3_api_field_config.core.v3.Http2ProtocolOptions.initial_connection_window_size>`
    has been changed from 256MiB to 24MiB.
    This change could be reverted temporarily by
    setting the runtime guard ``envoy.reloadable_features.safe_http2_options``
    to ``false``.
- area: ext_proc
  change: |
    Reverted `#39740 <https://github.com/envoyproxy/envoy/pull/39740>`_ to re-enable ``fail_open`` +
    ``FULL_DUPLEX_STREAMED`` configuration combination.
- area: load balancing
  change: |
    Moved locality WRR structures out of ``HostSetImpl`` and into a separate class. Locality WRR schedulers are now by default owned
    and constructed by the underlying Zone Aware LB, instead of owned and constructed by the Host Set. There should be no visible
    behavior change for existing users of Zone Aware LBs.

minor_behavior_changes:
# *Changes that may cause incompatibilities for some users, but should not for most*
- area: tap
  change: |
    Previously, streamed trace buffered data was only flushed when it reached the configured size.
    If the threshold was never met, the data remained buffered until the connection was closed.
    With this change, buffered data will be flushed proactively. Specifically, if the buffer does not
    reach the configured size but has been held for more than 15 seconds, it will be sent immediately.
- area: websocket
  change: |
    Allow 4xx and 5xx to go through the filter chain for the WebSocket handshake response check. This behavior can be
    disabled by the runtime guard ``envoy.reloadable_features.websocket_allow_4xx_5xx_through_filter_chain``.
- area: websocket
  change: |
      Support route and per-try timeouts on websocket upgrade. This can be disabled by the runtime guard
      ``envoy.reloadable_features.websocket_enable_timeout_on_upgrade_response``.
- area: testing
  change: |
    In test code for external extensions, matchers ``Http::HeaderValueOf``, ``HasHeader``, and ``HeaderHasValueRef``
    must be replaced with ``ContainsHeader``.
    Any uses of matcher ``HeaderHasValue(...)`` should be replaced with ``::testing::Pointee(ContainsHeader(...))``.
- area: thrift
  change: |
    :ref:`field_selector<envoy_v3_api_field_extensions.filters.http.thrift_to_metadata.v3.Rule.field_selector>`
    takes precedence over :ref:`field<envoy_v3_api_field_extensions.filters.http.thrift_to_metadata.v3.Rule.field>`
    if both set. Not that :ref:`field_selector<envoy_v3_api_field_extensions.filters.http.thrift_to_metadata.v3.Rule.field_selector>`
    was in wip status.
- area: generic_proxy
  change: |
    Generic proxy codec adds the same buffer limit as the connection buffer limit. If the buffer limit is
    exceeded, the connection is disconnected. This behavior can be reverted by setting the runtime guard
    ``envoy.reloadable_features.generic_proxy_codec_buffer_limit`` to ``false``.
- area: http3
  change: |
    Turned off HTTP/3 happy eyeballs in upstream via the runtime guard ``envoy.reloadable_features.http3_happy_eyeballs``.
    It was found to favor TCP over QUIC when UDP does not work on IPv6 but works on IPv4.
- area: mobile
  change: |
    Explicitly drain connections upon network change events regardless of whether the DNS cache is refreshed or not.
    This behavior can be reverted by setting the runtime guard
    ``envoy.reloadable_features.decouple_explicit_drain_pools_and_dns_refresh`` to ``false``.
- area: http
  change: |
    Added accounting for decompressed HTTP header bytes sent and received. Existing stats only count wire-encoded header bytes.
    This can be accessed through the ``%UPSTREAM_DECOMPRESSED_HEADER_BYTES_RECEIVED%``,
    ``%DOWNSTREAM_DECOMPRESSED_HEADER_BYTES_RECEIVED%``, ``%UPSTREAM_DECOMPRESSED_HEADER_BYTES_SENT%``, and
    ``%DOWNSTREAM_DECOMPRESSED_HEADER_BYTES_SENT%`` access log command operators.
- area: formatter
  change: |
    Deprecated legacy header formatter support for ``%DYNAMIC_METADATA(["namespace", "key", ...])%``
    , ``%UPSTREAM_METADATA(["namespace", "key", ...])%`` and ``%PER_REQUEST_STATE(key)%``. Please use
    ``%DYNAMIC_METADATA(namespace:key:...])%``, ``%UPSTREAM_METADATA(namespace:key:...])%``
    and ``%FILTER_STATE(key:PLAIN)%`` as alternatives.
    This change is guarded by the runtime flag
    ``envoy.reloadable_features.remove_legacy_route_formatter`` and default to ``false`` for now
    and will be flipped to ``true`` after two release periods.
- area: oauth2
  change: |
    Added response code details to ``401`` local responses generated by the OAuth2 filter.
- area: ext_proc
  change: |
    If :ref:`failure_mode_allow <envoy_v3_api_field_extensions.filters.http.ext_proc.v3.ExternalProcessor.failure_mode_allow>` is true,
    save the gRPC failure status code returned from the ext_proc server in the filter state.
    Previously, all fail-open cases would return ``call_status`` ``Grpc::Status::Aborted``.
- area: dns_filter
  change: |
    Honor the default DNS resolver configuration in the bootstrap config
    :ref:`typed_dns_resolver_config <envoy_v3_api_field_config.bootstrap.v3.Bootstrap.typed_dns_resolver_config>` if the
    :ref:`client_config <envoy_v3_api_field_extensions.filters.udp.dns_filter.v3.DnsFilterConfig.client_config>` is empty.
- area: grpc_json_transcoder
  change: |
    Cap the frame size for streamed grpc at 1MB. Without this change there was a small chance
    that if a request streamed in sufficiently faster than it was processed, a frame larger than
    4MB could be encoded, which most upstream grpc services would, by default, treat as an error.
- area: ext_authz
  change: |
    Check the request header count after applying mutations is <= the configured limit and reject
    the response if not.
- area: router
  change: |
    Take into account connection-level metadata under the ``envoy.lb`` namespace when computing subset load balancing matches.

bug_fixes:
# *Changes expected to improve the state of the world and are unlikely to have negative effects*
- area: tcp_proxy
  change: |
    Fixed a bug where when a downstream TCP connection is created and the upstream connection is not fully established, no idle timeout
    is set on the downstream connection, which may lead to a connection leak if the client does not close the connection.
    The fix is to set an idle timeout on the downstream connection immediately after creation.
    This fix can be reverted by setting the runtime guard
    ``envoy.reloadable_features.tcp_proxy_set_idle_timer_immediately_on_new_connection`` to ``false``.
- area: udp_proxy
  change: |
    Fixed a crash in the UDP proxy that occurred during ``ENVOY_SIGTERM`` when active tunneling sessions were present.
- area: geoip
  change: |
    Fixed a bug in the MaxMind provider where the ``found_entry`` field in the lookup result was not checked before
    trying to populate headers with data. If this field is not checked the provider could try to populate headers
    with wrong data, as per the documentation for the MaxMind library
    `libmaxminddb.md <https://github.com/maxmind/libmaxminddb/blob/main/doc/libmaxminddb.md#mmdb_lookup_result_s>`_.
- area: http3
  change: |
    Fixed a bug where the access log was skipped for HTTP/3 requests when the stream was half closed. This behavior can be
    reverted by setting the runtime guard
    ``envoy.reloadable_features.quic_fix_defer_logging_miss_for_half_closed_stream`` to ``false``.
- area: load_balancing
  change: |
    Fixed a bug in ClientSideWeightedRoundRobinLoadBalancer with worker lbs iterating over priorities
    included in owning thread aware lb priority set that might have different number of priorities.
- area: http
  change: |
    Fixed a bug where premature resets of streams could result in recursive draining and a potential
    stack overflow. Setting a proper ``max_concurrent_streams`` value for HTTP/2 or HTTP/3 could eliminate
    the risk of a stack overflow before this fix.
- area: listener
  change: |
    Fixed a bug where comparing listeners did not consider the network namespace they were listening in.
- area: http
  change: |
    Fixed a bug where the ``response_headers_to_add`` may be processed multiple times for the local responses from
    the router filter.
- area: formatter
  change: |
    Fixed a bug where the ``%TRACE_ID%`` command cannot work properly at the header mutations.
- area: listeners
  change: |
    Fixed an issue where :ref:`TLS inspector listener filter <config_listener_filters_tls_inspector>` timed out
    when used with other listener filters. The bug was triggered when a previous listener filter processed more data
    than the TLS inspector had requested, causing the TLS inspector to incorrectly calculate its buffer growth strategy.
    The fix ensures that buffer growth is now based on actual bytes available rather than the previously requested amount.
- area: listener
  change: |
    Fixed a bug where a failure to create listener sockets in different Linux network namespaces was
    not handled properly. The success of the netns switch was not checked before attempting to
    access the result of the socket creation. This is only relevant for Linux and if a listening
    socket address was specified with a non-default network namespace.
- area: aws
  change: |
    Added missing session name, session duration, and ``external_id`` parameters in AssumeRole credentials provider.
- area: oauth2
  change: |
    Fixed a bug introduced in PR `#40228 <https://github.com/envoyproxy/envoy/pull/40228>`_, where OAuth2 cookies were
    removed for requests matching the ``pass_through_matcher`` configuration. This broke setups with multiple OAuth2
    filter instances using different ``pass_through_matcher`` configurations, because the first matching instance removed
    the OAuth2 cookies--even when a passthrough was intended--impacting subsequent filters that still needed those cookies.
- area: tls_inspector
  change: |
    Fixed regression in tls_inspector that caused plain text connections to be closed if more than 16Kb is read at once.
    This behavior can be reverted by setting the runtime guard ``envoy.reloadable_features.tls_inspector_no_length_check_on_error``
    to false.
- area: stats
  change: |
    Fixed a bug where the metric name ``expiration_unix_time_seconds`` of
    ``cluster.<cluster_name>.ssl.certificate.<cert_name>.<metric_name>``
    and ``listener.<address>.ssl.certificate.<cert_name>.<metric_name>``
    was not being properly extracted in the final Prometheus stat name.
- area: odcds
  change: |
    Fixed a bug where using OD-CDS without cds_config would not work in some
    cases. This change introduces a new internal OD-CDS component. This change
    could be reverted temporarily by setting the runtime guard
    ``envoy.reloadable_features.odcds_over_ads_fix`` to ``false``.
- area: oauth2
  change: |
    Fixed an issue where cookies prefixed with ``__Secure-`` or ``__Host-`` were not receiving a
    ``Secure`` attribute.
- area: dns
  change: |
    Fixed a use-after-free (UAF) in DNS cache that can occur when the ``Host`` header is modified between the Dynamic
    Forwarding Proxy and Router filters.
- area: release
  change: |
    Fixed the distroless image to ensure nonroot.

removed_config_or_runtime:
# *Normally occurs at the end of the* :ref:`deprecation period <deprecated>`
- area: router
  change: |
    Removed runtime guard ``envoy.reloadable_features.shadow_policy_inherit_trace_sampling`` and legacy code paths.
- area: dns
  change: |
    Removed runtime guard ``envoy.reloadable_features.prefer_ipv6_dns_on_macos`` and legacy code paths.
- area: dynamic_forward_proxy
  change: |
    Removed runtime guard ``envoy.reloadable_features.avoid_dfp_cluster_removal_on_cds_update`` and legacy code paths.
- area: oauth2
  change: |
    Removed runtime guard ``envoy.reloadable_features.oauth2_use_refresh_token`` and legacy code paths.
- area: http_connection_manager
  change: |
    Removed runtime guard ``envoy.reloadable_features.explicit_internal_address_config`` and legacy code paths.
- area: dfp
  change: |
    Removed runtime guard ``envoy.reloadable_features.dfp_fail_on_empty_host_header`` and legacy code paths.
- area: quic
  change: |
    Removed runtime guard ``envoy.reloadable_features.prefer_quic_client_udp_gro`` and legacy code paths.
- area: udp_proxy
  change: |
    Removed runtime guard ``envoy.reloadable_features.enable_udp_proxy_outlier_detection`` and legacy code paths.
- area: xds
  change: |
    Removed runtime guard ``envoy.reloadable_features.xds_prevent_resource_copy`` and legacy code paths.
- area: rds
  change: |
    Removed runtime guard ``envoy.reloadable_features.normalize_rds_provider_config`` and legacy code paths.
- area: http
  change: |
    Removed runtime guard ``envoy.reloadable_features.local_reply_traverses_filter_chain_after_1xx`` and legacy code paths.
- area: quic
  change: |
    Removed runtime guard ``envoy.reloadable_features.report_stream_reset_error_code`` and legacy code paths.
- area: router
  change: |
    Removed runtime guard ``envoy.reloadable_features.streaming_shadow`` and legacy code paths.
- area: http3
  change: |
    Removed runtime guard ``envoy.reloadable_features.http3_remove_empty_trailers`` and legacy code paths.
- area: stats
  change: |
    Removed runtime guard ``envoy.reloadable_features.enable_include_histograms`` and legacy code paths.
- area: network
  change: |
    Removed runtime guard ``envoy.reloadable_features.udp_socket_apply_aggregated_read_limit`` and legacy code paths.
- area: http
  change: |
    Removed runtime guard ``envoy.reloadable_features.proxy_status_mapping_more_core_response_flags`` and legacy code paths.
- area: http
  change: |
    Removed runtime guard ``envoy.reloadable_features.allow_alt_svc_for_ips`` and legacy code paths.
- area: http
  change: |
    Removed runtime guard ``envoy.reloadable_features.filter_chain_aborted_can_not_continue`` and legacy code paths.
- area: http
  change: |
    Removed runtime guard ``envoy.reloadable_features.use_filter_manager_state_for_downstream_end_stream`` and legacy code paths.
- area: balsa
  change: |
    Removed runtime guard ``envoy.reloadable_features.wait_for_first_byte_before_balsa_msg_done`` and legacy code paths.
- area: geoip_providers
  change: |
    Removed runtime guard ``envoy.reloadable_features.mmdb_files_reload_enabled`` and legacy code paths.
- area: proxy_protocol
  change: |
    Removed runtime guard ``envoy.reloadable_features.use_typed_metadata_in_proxy_protocol_listener`` and legacy code paths.
- area: dns_resolver
  change: |
    Removed runtime guard ``envoy.reloadable_features.getaddrinfo_num_retries`` and legacy code paths.
- area: proxy_filter
  change: |
    Removed runtime guard ``envoy.reloadable_features.proxy_ssl_port`` and legacy code paths.
- area: gcp_authn
  change: |
    Removed runtime guard ``envoy.reloadable_features.gcp_authn_use_fixed_url`` and legacy code paths.
- area: jwt_authn
  change: |
    Removed runtime guard ``envoy.reloadable_features.jwt_authn_remove_jwt_from_query_params`` and legacy code paths.
- area: jwt_authn
  change: |
    Removed runtime guard ``envoy.reloadable_features.jwt_authn_validate_uri`` and legacy code paths.
- area: dispatcher
  change: |
    Removed runtime guard ``envoy.restart_features.fix_dispatcher_approximate_now`` and legacy code paths.
- area: upstream
  change: |
    Removed runtime guard ``envoy.reloadable_features.use_config_in_happy_eyeballs`` and legacy code paths.
- area: http
  change: |
    Removed runtime guard ``envoy.reloadable_features.proxy_104`` and legacy code paths.

new_features:
- area: router
  change: |
    Added :ref:`use_hash_policy <envoy_v3_api_field_config.route.v3.WeightedCluster.use_hash_policy>`
    field to :ref:`WeightedCluster <envoy_v3_api_msg_config.route.v3.WeightedCluster>` to enable
    route-level hash policies for weighted cluster selection. When set to ``true``,
    the existing route-level :ref:`hash_policy
    <envoy_v3_api_field_config.route.v3.RouteAction.hash_policy>`
    will be used for consistent hashing between weighted clusters, ensuring that requests
    with the same hash value (e.g., same session ID, user ID, etc.) will consistently be
    routed to the same weighted cluster, enabling session affinity and consistent load
    balancing behavior.
- area: stats
  change: |
    Added support to remove unused metrics from memory for extensions that
    support evictable metrics. This is done :ref:`periodically
    <envoy_v3_api_field_config.bootstrap.v3.Bootstrap.stats_eviction_interval>`
    during the metric flush.
- area: http
  change: |
    Added statistics to the :ref:`Stateful session filter <config_http_filters_stateful_session>`
    to help operators understand routing outcomes when session overrides are requested. The filter now
    emits counters in the ``http.<stat_prefix>.stateful_session.[<filter_stat_prefix>.]`` namespace. An
    optional per-filter :ref:`stat_prefix
    <envoy_v3_api_field_extensions.filters.http.stateful_session.v3.StatefulSession.stat_prefix>` can be used
    to disambiguate multiple instances.
- area: tap
  change: |
    Added :ref:`record_upstream_connection <envoy_v3_api_field_extensions.filters.http.tap.v3.Tap.record_upstream_connection>`
    to determine whether upstream connection information is recorded in the HTTP buffer trace output.
- area: quic
  change: |
    Added new option to support :ref:`base64 encoded server ID
    <envoy_v3_api_field_extensions.quic.connection_id_generator.quic_lb.v3.Config.server_id_base64_encoded>`
    in QUIC-LB.
- area: health_check
  change: |
    Added support for request payloads in HTTP health checks. The ``send`` field in ``HttpHealthCheck`` can now be
    used to specify a request body to be sent during health checking. This feature supports both hex-encoded text
    and binary payloads, similar to TCP health checks. The payload can only be used with HTTP methods that support
    request bodies (``POST``, ``PUT``, ``PATCH``, ``OPTIONS``). Methods that must not have request bodies
    (``GET``, ``HEAD``, ``DELETE``, ``TRACE``) are validated and will throw an error if combined with payloads.
    The implementation is optimized to process the payload once during configuration and reuse it for all health
    check requests. See :ref:`HttpHealthCheck <envoy_v3_api_msg_config.core.v3.HealthCheck.HttpHealthCheck>` for configuration details.
- area: tcp_proxy
  change: |
    Added support for generating and propagating a request ID on synthesized upstream HTTP requests when tunneling requests.
    It can be configured using :ref:`request_id_extension
    <envoy_v3_api_field_extensions.filters.network.tcp_proxy.v3.TcpProxy.TunnelingConfig.request_id_extension>`.
- area: tcp_proxy
  change: |
    Added configuration to customize the request ID header and dynamic metadata key used when tunneling requests.
    Use :ref:`request_id_header
    <envoy_v3_api_field_extensions.filters.network.tcp_proxy.v3.TcpProxy.TunnelingConfig.request_id_header>` and
    :ref:`request_id_metadata_key
    <envoy_v3_api_field_extensions.filters.network.tcp_proxy.v3.TcpProxy.TunnelingConfig.request_id_metadata_key>`.
    When unset, the defaults remain ``x-request-id`` and ``tunnel_request_id`` respectively.
- area: http
  change: |
    Added support for per-route compressor library override in the HTTP compressor filter.
    Routes can now specify a different compressor library (e.g., gzip, brotli) via the
    :ref:`compressor_library <envoy_v3_api_field_extensions.filters.http.compressor.v3.CompressorOverrides.compressor_library>`
    field in the per-route configuration. This allows different routes to use different
    compression algorithms and settings while maintaining the same filter configuration.
- area: router_check_tool
  change: |
    Added support for testing routes with :ref:`dynamic metadata matchers <envoy_v3_api_field_config.route.v3.RouteMatch.dynamic_metadata>`
    in the router check tool. The tool now accepts a ``dynamic_metadata`` field in test input to set metadata
    that can be matched by route configuration. This allows comprehensive testing of routes that depend on
    dynamic metadata for routing decisions.
- area: oauth2
  change: |
    Added :ref:`disable_token_encryption
    <envoy_v3_api_field_extensions.filters.http.oauth2.v3.OAuth2Config.disable_token_encryption>` option to the OAuth2 filter to
    store ID and access tokens without encryption when running in trusted environments.
- area: lua
  change: |
    Added a new ``filterState()`` to ``streamInfo()`` which provides access to filter state objects stored during request processing.
    This allows Lua scripts to retrieve string, boolean, and numeric values stored by various filters for use in routing decisions,
    header modifications, and other processing logic. See :ref:`Filter State API <config_http_filters_lua_stream_info_filter_state_wrapper>`
    for more details.
- area: socket
  change: |
    Added ``network_namespace_filepath`` to :ref:`SocketAddress <envoy_v3_api_msg_config.core.v3.SocketAddress>`. This field allows
    specifying a Linux network namespace filepath for socket creation, enabling network isolation in containerized environments.
- area: ratelimit
  change: |
    Added the :ref:`rate_limits
    <envoy_v3_api_field_extensions.filters.http.ratelimit.v3.RateLimit.rate_limits>`
    field to generate rate limit descriptors. If this field is set, the
    :ref:`VirtualHost.rate_limits<envoy_v3_api_field_config.route.v3.VirtualHost.rate_limits>` or
    :ref:`RouteAction.rate_limits<envoy_v3_api_field_config.route.v3.RouteAction.rate_limits>` fields will be ignored. However,
    :ref:`RateLimitPerRoute.rate_limits<envoy_v3_api_field_extensions.filters.http.ratelimit.v3.RateLimitPerRoute.rate_limits>`
    will take precedence over this field.
- area: ratelimit
  change: |
    Enhanced the rate limit filter to support substitution formatters for descriptors that generated
    at the stream complete phase. Before this change, substitution formatters at the stream complete
    phase cannot work because rate limit filter does not provide the necessary context.
- area: redis
  change: |
    Added support for thirty-three new Redis commands including ``COPY``, ``RPOPLPUSH``, ``SMOVE``, ``SUNION``, ``SDIFF``,
    ``SINTER``, ``SINTERSTORE``, ``ZUNIONSTORE``, ``ZINTERSTORE``, ``PFMERGE``, ``GEORADIUS``, ``GEORADIUSBYMEMBER``,
    ``RENAME``, ``SORT``, ``SORT_RO``, ``ZMSCORE``, ``SDIFFSTORE``, ``MSETNX``, ``SUBSTR``, ``ZRANGESTORE``, ``ZUNION``,
    ``ZDIFF``, ``SUNIONSTORE``, ``SMISMEMBER``, ``HRANDFIELD``, ``GEOSEARCHSTORE``, ``ZDIFFSTORE``, ``ZINTER``, ``ZRANDMEMBER``,
    ``BITOP``, ``LPOS``, ``RENAMENX``.
- area: observability
  change: |
    Added ``ENVOY_NOTIFICATION`` macro to track specific conditions in production environments.
- area: dns_filter, redis_proxy and prefix_matcher_map
  change: |
    Switch to using Radix Tree instead of Trie for performance improvements.
- area: header_to_metadata
  change: |
    Added optional statistics collection for the Header-To-Metadata filter. When the :ref:`stat_prefix
    <envoy_v3_api_field_extensions.filters.http.header_to_metadata.v3.Config.stat_prefix>` field is configured,
    the filter emits detailed counters for rule processing, metadata operations, etc. See
    :ref:`Header-To-Metadata filter statistics <config_http_filters_header_to_metadata>` for details.
- area: load_reporting
  change: |
    Added support for endpoint-level load stats and metrics reporting. Locality load reports now include per
    endpoint statistics and metrics, but only for endpoints with updated stats, optimizing report size and efficiency.
- area: overload management
  change: |
    Added load shed point ``envoy.load_shed_points.http2_server_go_away_and_close_on_dispatch``
    that sends ``GOAWAY`` and closes connections for HTTP/2 server processing of requests. When
    a ``GOAWAY`` frame is submitted by this load shed point, the counter ``http2.goaway_sent`` will be
    incremented.
- area: router
  change: |
    Added :ref:`request_body_buffer_limit
    <envoy_v3_api_field_config.route.v3.VirtualHost.request_body_buffer_limit>` and
    :ref:`request_body_buffer_limit
    <envoy_v3_api_field_config.route.v3.Route.request_body_buffer_limit>` configuration fields
    to enable buffering of large request bodies beyond connection buffer limits.
- area: otlp_stat_sink
  change: |
    Added support for resource attributes. The stat sink will use the resource attributes configured for the OpenTelemetry tracer via
    :ref:`resource_detectors <envoy_v3_api_field_config.trace.v3.OpenTelemetryConfig.resource_detectors>`.
- area: otlp_stat_sink
  change: |
    Added support for :ref:`custom_metric_conversions
    <envoy_v3_api_field_extensions.stat_sinks.open_telemetry.v3.SinkConfig.custom_metric_conversions>`. This allows renaming stats,
    adding static labels, and aggregating multiple stats into generated metrics.
- area: lua
  change: |
    Added ``virtualHost()`` to the Stream handle API, allowing Lua scripts to retrieve virtual host information. So far, the only method
    implemented is ``metadata()``, allowing Lua scripts to access virtual host metadata scoped to the specific filter name. See
    :ref:`Virtual host object API <config_http_filters_lua_virtual_host_wrapper>` for more details.
- area: ext_authz
  change: |
    Added support for per-route gRPC service override in the ``ext_authz`` HTTP filter. This allows different routes
    to use different external authorization backends by configuring a
    :ref:`grpc_service <envoy_v3_api_field_extensions.filters.http.ext_authz.v3.CheckSettings.grpc_service>`
    in the per-route ``check_settings``. Routes without this configuration continue to use the default
    authorization service.
- area: ext_authz
  change: |
    Added support for retry policy in the ``ext_authz`` HTTP filter. The filter now supports
    :ref:`retry_policy <envoy_v3_api_field_extensions.filters.http.ext_authz.v3.HttpService.retry_policy>`
    configuration for HTTP authorization servers. When configured, failed requests to the authorization server
    will be automatically retried according to the specified policy.
- area: ext_authz
  change: |
    Added
    :ref:`max_denied_response_body_bytes <envoy_v3_api_field_extensions.filters.http.ext_authz.v3.ExtAuthz.max_denied_response_body_bytes>`
    to the ``ext_authz`` HTTP filter. This allows configuring the maximum size of the response body
    returned to the downstream client when a request is denied by the external authorization service.
    If the authorization server returns a response body larger than this limit, it will be truncated.
- area: ext_proc
  change: |
    Added :ref:`status_on_error <envoy_v3_api_field_extensions.filters.http.ext_proc.v3.ExternalProcessor.status_on_error>`
    to the ``ext_proc`` HTTP filter. This allows configuring the HTTP status code returned to the downstream
    client when communication with the external processor fails (e.g., gRPC error). Previously, these cases returned a
    fixed ``500``.
- area: ext_proc
  change: |
    Introduced a new
    :ref:`ProcessingRequestModifier <envoy_v3_api_field_extensions.filters.http.ext_proc.v3.ExternalProcessor.processing_request_modifier>`
    config and corresponding interface to enable modifying the ``ProcessingRequest`` before it is sent on the wire. Sample use cases include
    modifying attribute and metadata keys to abstract away filter details. If the config is not set, then there is no behavior change.
    Supports per-route overrides.
- area: tracing
  change: |
    Added :ref:`trace_context_option <envoy_v3_api_field_config.trace.v3.ZipkinConfig.trace_context_option>` enum
    in the Zipkin tracer config. When set to ``USE_B3_WITH_W3C_PROPAGATION``, the tracer will:
    extract trace information from W3C trace headers when B3 headers are not present (downstream),
    and inject both B3 and W3C trace headers for upstream requests to maximize compatibility.
    The default value ``USE_B3`` maintains backward compatibility with B3-only behavior.
- area: tracing
  change: |
    Enhanced Zipkin tracer with advanced collector configuration via
    :ref:`collector_service <envoy_v3_api_field_config.trace.v3.ZipkinConfig.collector_service>`
    using ``HttpService``. New features include:

    #. **Custom HTTP Headers**: Add headers to collector requests for custom metadata, service identification,
       and collector-specific routing.

    #. **Full URI Parsing**: The ``uri`` field now supports both path-only (``/api/v2/spans``) and
       full URI formats (``https://zipkin-collector.example.com/api/v2/spans``). When using full URIs,
       Envoy automatically extracts hostname and path components - hostname sets the HTTP ``Host`` header,
       and path sets the request path. Path-only URIs fall back to using the cluster name as the hostname.

    When configured, ``collector_service`` takes precedence over legacy configuration fields (``collector_cluster``,
    ``collector_endpoint``, ``collector_hostname``), which will be deprecated in a future release. Legacy configuration
    does not support custom headers or URI parsing.
- area: composite
  change: |
    Allow the composite filter to be configured to insert a filter into the filter chain outside of the decode headers lifecycle phase.
- area: rbac
  change: |
    Switched the IP matcher to use LC-Trie for performance improvements.
- area: tls_inspector
  change: |
    Added dynamic metadata when failing to parse the ``ClientHello``.
- area: matching
  change: |
    Added :ref:`NetworkNamespaceInput
    <envoy_v3_api_msg_extensions.matching.common_inputs.network.v3.NetworkNamespaceInput>` to the
    matcher framework. This input returns the listener address's ``network_namespace_filepath``
    for use with :ref:`filter_chain_matcher
    <envoy_v3_api_field_config.listener.v3.Listener.filter_chain_matcher>`, enabling filter chain
    selection based on the Linux network namespace of the bound socket. On non-Linux platforms,
    the input returns an empty value and connections use the default filter chain.
- area: rbac
  change: |
    Enabled use of :ref:`NetworkNamespaceInput
    <envoy_v3_api_msg_extensions.matching.common_inputs.network.v3.NetworkNamespaceInput>` in the
    network RBAC filter's matcher. This allows RBAC policies to evaluate the Linux network namespace
    of the listening socket via the generic matcher API.
- area: lua
  change: |
    Added ``route()`` to the Stream handle API, allowing Lua scripts to retrieve route information. So far, the only method
    implemented is ``metadata()``, allowing Lua scripts to access route metadata scoped to the specific filter name. See
    :ref:`Route object API <config_http_filters_lua_route_wrapper>` for more details.
- area: cel
  change: |
    Added a new ``%TYPED_CEL%`` formatter command that, unlike ``%CEL%``, can output non-string values (number, boolean, null, etc.)
    when used in formatting contexts that accept non-string values, such as
    :ref:`json_format <envoy_v3_api_field_config.core.v3.SubstitutionFormatString.json_format>`. The new command is introduced
    so as to not break compatibility with the existing command's behavior.
- area: rbac
  change: |
    Enabled use of :ref:`NetworkNamespaceInput
    <envoy_v3_api_msg_extensions.matching.common_inputs.network.v3.NetworkNamespaceInput>` in the
    network and HTTP RBAC filters' matchers. This allows RBAC policies to evaluate the Linux network
    namespace of the listening socket via the generic matcher API.
- area: dynamic_modules
  change: |
    Added a new Logging ABI that allows modules to emit logs in the standard Envoy logging stream under ``dynamic_modules`` ID.
    In the Rust SDK, they are available as ``envoy_log_info``, etc.
- area: tcp_proxy
  change: |
    Added support for dynamic TLV values in PROXY protocol using :ref:`format_string
    <envoy_v3_api_field_config.core.v3.TlvEntry.format_string>` field. This allows TLV values to be
    populated dynamically from stream information using format strings (e.g., ``%DYNAMIC_METADATA(...)%``,
    ``%FILTER_STATE(...)%``, ``%DOWNSTREAM_REMOTE_ADDRESS%``).
- area: http
  change: |
    Added ``upstream_rq_per_cx`` histogram to track requests per connection for monitoring connection reuse efficiency.
- area: http
  change: |
    Added
    :ref:`stream_flush_timeout
    <envoy_v3_api_field_extensions.filters.network.http_connection_manager.v3.HttpConnectionManager.stream_flush_timeout>`
    to allow for configuring a stream flush timeout independently from the stream idle timeout.
- area: http
  change: |
    Added support for header removal based on header key matching. The new
    :ref:`remove_on_match <envoy_v3_api_field_config.common.mutation_rules.v3.HeaderMutation.remove_on_match>`
    allows removing headers that match a specified key pattern. This enables more flexible and
    dynamic header manipulation based on header names.
- area: geoip
  change: |
    Added a new metric ``db_build_epoch`` to track the build timestamp of the MaxMind geolocation database files.
    This can be used to monitor the freshness of the databases currently in use by the filter.
    See `MaxMind-DB build_epoch <https://maxmind.github.io/MaxMind-DB/#build_epoch>`_ for more details.
- area: overload management
  change: |
    Added a new scaled timer type ``HttpDownstreamStreamFlush`` to the overload manager. This allows
    Envoy to scale the periodic timer for flushing downstream responses based on resource pressure.
    The new timer can be configured via the
    :ref:`ScaleTimersOverloadActionConfig <envoy_v3_api_msg_config.overload.v3.ScaleTimersOverloadActionConfig>`.
- area: thrift
  change: |
    Support :ref:`field_selector<envoy_v3_api_field_extensions.filters.http.thrift_to_metadata.v3.Rule.field_selector>`
    to extract specified fields in thrift body for thrift_to_metadata http filter.
- area: dynamic_modules
  change: |
    Added support for counters, gauges, histograms, and their vector variants to the dynamic modules API.
- area: dns_resolver
  change: |
    Added :ref:`max_udp_channel_duration
    <envoy_v3_api_field_extensions.network.dns_resolver.cares.v3.CaresDnsResolverConfig.max_udp_channel_duration>`
    configuration field to the c-ares DNS resolver. This allows periodic refresh of the UDP channel
    to help avoid stale socket states and provide better load distribution across UDP ports.
- area: tcp_proxy
  change: |
    Added ``max_downstream_connection_duration_jitter_percentage`` to allow adding a jitter to the max downstream connection duration.
    This can be used to avoid thundering herd problems with many clients being disconnected and possibly reconnecting at the same time.
- area: http
  change: |
    Added ``setUpstreamOverrideHost`` method to AsyncClient StreamOptions to enable direct host routing
    that bypasses load balancer selection.
- area: router
  change: |
    Added support for :ref:`request_headers_mutations
    <envoy_v3_api_field_config.route.v3.RouteAction.RequestMirrorPolicy.request_headers_mutations>` to enable header
    manipulation for mirror requests.
    Added support for :ref:`host_rewrite_literal
    <envoy_v3_api_field_config.route.v3.RouteAction.RequestMirrorPolicy.host_rewrite_literal>` in
    :ref:`request_mirror_policies <envoy_v3_api_field_config.route.v3.RouteAction.request_mirror_policies>` to enable
    host header rewrite for mirror requests.
- area: outlier detection
  change: |
    Added :ref:`outlier_detection<envoy_v3_api_field_extensions.upstreams.http.v3.HttpProtocolOptions.outlier_detection>`
    to cluster's http protocol options to allow defining via an http matcher whether a response should be treated
    as error or as success by outlier detection.
- area: reverse_tunnel
  change: |
    Added support for reverse tunnels that enable establishing persistent connections from downstream Envoy
    instances to upstream Envoy instances without requiring the upstream to be directly reachable. This feature
    is particularly useful when downstream instances are behind NATs, firewalls, or in private networks. The
    feature is experimental and under active development, but is ready for experimental use. See
    :ref:`reverse tunnel overview <overview_reverse_tunnel>` for details.
<<<<<<< HEAD
- area: dns_filter
  change: |
    Added ``access_logs`` for DNS filter.
=======
- area: compressor
  change: |
    Added (:ref:`status_header_enabled
    <envoy_v3_api_field_extensions.filters.http.compressor.v3.Compressor.ResponseDirectionConfig.status_header_enabled>`)
    to Compressor Filter. When enabled it adds new response header x-envoy-compression-status to the compressor_filter.
    This header provides information on whether the response was compressed and, if not, the reason why compression was skipped.
    Enabling this feature alters the order of conditions checked within the compressor filter is altered
    to emit the most appropriate status reason.
>>>>>>> 405bf36c

deprecated:<|MERGE_RESOLUTION|>--- conflicted
+++ resolved
@@ -641,11 +641,6 @@
     is particularly useful when downstream instances are behind NATs, firewalls, or in private networks. The
     feature is experimental and under active development, but is ready for experimental use. See
     :ref:`reverse tunnel overview <overview_reverse_tunnel>` for details.
-<<<<<<< HEAD
-- area: dns_filter
-  change: |
-    Added ``access_logs`` for DNS filter.
-=======
 - area: compressor
   change: |
     Added (:ref:`status_header_enabled
@@ -654,6 +649,8 @@
     This header provides information on whether the response was compressed and, if not, the reason why compression was skipped.
     Enabling this feature alters the order of conditions checked within the compressor filter is altered
     to emit the most appropriate status reason.
->>>>>>> 405bf36c
+- area: dns_filter
+  change: |
+    Added ``access_logs`` for DNS filter.
 
 deprecated:
date: Pending

behavior_changes:
- area: response_decoder
  change: |
    Updated EnvoyQuicClientStream and ResponseDecoderWrapper to use a handle to access the response decoder
    to prevent use-after-free errors by ensuring the decoder instance is still live before calling its methods.
    This change is guarded by the runtime flag ``envoy.reloadable_features.use_response_decoder_handle``.
- area: http
  change: |
    A route refresh will now result in a tracing refresh. The trace sampling decision and decoration
    of the new route will be applied to the active span.
    This change can be reverted by setting the runtime guard
    ``envoy.reloadable_features.trace_refresh_after_route_refresh`` to ``false``.
    Note, if :ref:`pack_trace_reason
    <envoy_v3_api_field_extensions.request_id.uuid.v3.UuidRequestIdConfig.pack_trace_reason>` is set
    to ``true`` (it is ``true`` by default), a request marked as traced cannot be unmarked as traced
    after the tracing refresh.
- area: http2
  change: |
    The default value for the :ref:`maximum number of concurrent streams in HTTP/2
    <envoy_v3_api_field_config.core.v3.Http2ProtocolOptions.max_concurrent_streams>`
    has been changed from 2147483647 to 1024.
    The default value for the :ref:`initial stream window size in HTTP/2
    <envoy_v3_api_field_config.core.v3.Http2ProtocolOptions.initial_stream_window_size>`
    has been changed from 256MiB to 16MiB.
    The default value for the :ref:`initial connection window size in HTTP/2
    <envoy_v3_api_field_config.core.v3.Http2ProtocolOptions.initial_connection_window_size>`
    has been changed from 256MiB to 24MiB.
    This change could be reverted temporarily by
    setting the runtime guard ``envoy.reloadable_features.safe_http2_options``
    to ``false``.
- area: ext_proc
  change: |
    Reverted `#39740 <https://github.com/envoyproxy/envoy/pull/39740>`_ to re-enable ``fail_open`` +
    ``FULL_DUPLEX_STREAMED`` configuration combination.
- area: load balancing
  change: |
    Moved locality WRR structures out of ``HostSetImpl`` and into a separate class. Locality WRR schedulers are now by default owned
    and constructed by the underlying Zone Aware LB, instead of owned and constructed by the Host Set. There should be no visible
    behavior change for existing users of Zone Aware LBs.

minor_behavior_changes:
# *Changes that may cause incompatibilities for some users, but should not for most*
- area: tap
  change: |
    Previously, streamed trace buffered data was only flushed when it reached the configured size.
    If the threshold was never met, the data remained buffered until the connection was closed.
    With this change, buffered data will be flushed proactively. Specifically, if the buffer does not
    reach the configured size but has been held for more than 15 seconds, it will be sent immediately.
- area: websocket
  change: |
    Allow 4xx and 5xx to go through the filter chain for the WebSocket handshake response check. This behavior can be
    disabled by the runtime guard ``envoy.reloadable_features.websocket_allow_4xx_5xx_through_filter_chain``.
- area: websocket
  change: |
      Support route and per-try timeouts on websocket upgrade. This can be disabled by the runtime guard
      ``envoy.reloadable_features.websocket_enable_timeout_on_upgrade_response``.
- area: testing
  change: |
    In test code for external extensions, matchers ``Http::HeaderValueOf``, ``HasHeader``, and ``HeaderHasValueRef``
    must be replaced with ``ContainsHeader``.
    Any uses of matcher ``HeaderHasValue(...)`` should be replaced with ``::testing::Pointee(ContainsHeader(...))``.
- area: thrift
  change: |
    :ref:`field_selector<envoy_v3_api_field_extensions.filters.http.thrift_to_metadata.v3.Rule.field_selector>`
    takes precedence over :ref:`field<envoy_v3_api_field_extensions.filters.http.thrift_to_metadata.v3.Rule.field>`
    if both set. Not that :ref:`field_selector<envoy_v3_api_field_extensions.filters.http.thrift_to_metadata.v3.Rule.field_selector>`
    was in wip status.
- area: generic_proxy
  change: |
    Generic proxy codec adds the same buffer limit as the connection buffer limit. If the buffer limit is
    exceeded, the connection is disconnected. This behavior can be reverted by setting the runtime guard
    ``envoy.reloadable_features.generic_proxy_codec_buffer_limit`` to ``false``.
- area: http3
  change: |
    Turned off HTTP/3 happy eyeballs in upstream via the runtime guard ``envoy.reloadable_features.http3_happy_eyeballs``.
    It was found to favor TCP over QUIC when UDP does not work on IPv6 but works on IPv4.
- area: mobile
  change: |
    Explicitly drain connections upon network change events regardless of whether the DNS cache is refreshed or not.
    This behavior can be reverted by setting the runtime guard
    ``envoy.reloadable_features.decouple_explicit_drain_pools_and_dns_refresh`` to ``false``.
- area: http
  change: |
    Added accounting for decompressed HTTP header bytes sent and received. Existing stats only count wire-encoded header bytes.
    This can be accessed through the ``%UPSTREAM_DECOMPRESSED_HEADER_BYTES_RECEIVED%``,
    ``%DOWNSTREAM_DECOMPRESSED_HEADER_BYTES_RECEIVED%``, ``%UPSTREAM_DECOMPRESSED_HEADER_BYTES_SENT%``, and
    ``%DOWNSTREAM_DECOMPRESSED_HEADER_BYTES_SENT%`` access log command operators.
- area: formatter
  change: |
    Deprecated legacy header formatter support for ``%DYNAMIC_METADATA(["namespace", "key", ...])%``
    , ``%UPSTREAM_METADATA(["namespace", "key", ...])%`` and ``%PER_REQUEST_STATE(key)%``. Please use
    ``%DYNAMIC_METADATA(namespace:key:...])%``, ``%UPSTREAM_METADATA(namespace:key:...])%``
    and ``%FILTER_STATE(key:PLAIN)%`` as alternatives.
    This change is guarded by the runtime flag
    ``envoy.reloadable_features.remove_legacy_route_formatter`` and default to ``false`` for now
    and will be flipped to ``true`` after two release periods.
- area: oauth2
  change: |
    Added response code details to ``401`` local responses generated by the OAuth2 filter.
- area: ext_proc
  change: |
    If :ref:`failure_mode_allow <envoy_v3_api_field_extensions.filters.http.ext_proc.v3.ExternalProcessor.failure_mode_allow>` is true,
    save the gRPC failure status code returned from the ext_proc server in the filter state.
    Previously, all fail-open cases would return ``call_status`` ``Grpc::Status::Aborted``.
- area: dns_filter
  change: |
    Honor the default DNS resolver configuration in the bootstrap config
    :ref:`typed_dns_resolver_config <envoy_v3_api_field_config.bootstrap.v3.Bootstrap.typed_dns_resolver_config>` if the
    :ref:`client_config <envoy_v3_api_field_extensions.filters.udp.dns_filter.v3.DnsFilterConfig.client_config>` is empty.
- area: grpc_json_transcoder
  change: |
    Cap the frame size for streamed grpc at 1MB. Without this change there was a small chance
    that if a request streamed in sufficiently faster than it was processed, a frame larger than
    4MB could be encoded, which most upstream grpc services would, by default, treat as an error.
- area: ext_authz
  change: |
    Check the request header count & size in kb after applying mutations is <= the configured limits
    and reject the response if not.

bug_fixes:
# *Changes expected to improve the state of the world and are unlikely to have negative effects*
- area: tcp_proxy
  change: |
    Fixed a bug where when a downstream TCP connection is created and the upstream connection is not fully established, no idle timeout
    is set on the downstream connection, which may lead to a connection leak if the client does not close the connection.
    The fix is to set an idle timeout on the downstream connection immediately after creation.
    This fix can be reverted by setting the runtime guard
    ``envoy.reloadable_features.tcp_proxy_set_idle_timer_immediately_on_new_connection`` to ``false``.
- area: udp_proxy
  change: |
    Fixed a crash in the UDP proxy that occurred during ``ENVOY_SIGTERM`` when active tunneling sessions were present.
- area: geoip
  change: |
    Fixed a bug in the MaxMind provider where the ``found_entry`` field in the lookup result was not checked before
    trying to populate headers with data. If this field is not checked the provider could try to populate headers
    with wrong data, as per the documentation for the MaxMind library
    `libmaxminddb.md <https://github.com/maxmind/libmaxminddb/blob/main/doc/libmaxminddb.md#mmdb_lookup_result_s>`_.
- area: http3
  change: |
    Fixed a bug where the access log was skipped for HTTP/3 requests when the stream was half closed. This behavior can be
    reverted by setting the runtime guard
    ``envoy.reloadable_features.quic_fix_defer_logging_miss_for_half_closed_stream`` to ``false``.
- area: http
  change: |
    Fixed a bug where premature resets of streams could result in recursive draining and a potential
    stack overflow. Setting a proper ``max_concurrent_streams`` value for HTTP/2 or HTTP/3 could eliminate
    the risk of a stack overflow before this fix.
- area: listener
  change: |
    Fixed a bug where comparing listeners did not consider the network namespace they were listening in.
- area: http
  change: |
    Fixed a bug where the ``response_headers_to_add`` may be processed multiple times for the local responses from
    the router filter.
- area: formatter
  change: |
    Fixed a bug where the ``%TRACE_ID%`` command cannot work properly at the header mutations.
- area: listeners
  change: |
    Fixed an issue where :ref:`TLS inspector listener filter <config_listener_filters_tls_inspector>` timed out
    when used with other listener filters. The bug was triggered when a previous listener filter processed more data
    than the TLS inspector had requested, causing the TLS inspector to incorrectly calculate its buffer growth strategy.
    The fix ensures that buffer growth is now based on actual bytes available rather than the previously requested amount.
- area: listener
  change: |
    Fixed a bug where a failure to create listener sockets in different Linux network namespaces was
    not handled properly. The success of the netns switch was not checked before attempting to
    access the result of the socket creation. This is only relevant for Linux and if a listening
    socket address was specified with a non-default network namespace.
- area: aws
  change: |
    Added missing session name, session duration, and ``external_id`` parameters in AssumeRole credentials provider.
- area: oauth2
  change: |
    Fixed a bug introduced in PR `#40228 <https://github.com/envoyproxy/envoy/pull/40228>`_, where OAuth2 cookies were
    removed for requests matching the ``pass_through_matcher`` configuration. This broke setups with multiple OAuth2
    filter instances using different ``pass_through_matcher`` configurations, because the first matching instance removed
    the OAuth2 cookies--even when a passthrough was intended--impacting subsequent filters that still needed those cookies.
- area: tls_inspector
  change: |
    Fixed regression in tls_inspector that caused plain text connections to be closed if more than 16Kb is read at once.
    This behavior can be reverted by setting the runtime guard ``envoy.reloadable_features.tls_inspector_no_length_check_on_error``
    to false.
- area: stats
  change: |
    Fixed a bug where the metric name ``expiration_unix_time_seconds`` of
    ``cluster.<cluster_name>.ssl.certificate.<cert_name>.<metric_name>``
    and ``listener.<address>.ssl.certificate.<cert_name>.<metric_name>``
    was not being properly extracted in the final Prometheus stat name.
- area: odcds
  change: |
    Fixed a bug where using OD-CDS without cds_config would not work in some
    cases. This change introduces a new internal OD-CDS component. This change
    could be reverted temporarily by setting the runtime guard
    ``envoy.reloadable_features.odcds_over_ads_fix`` to ``false``.
- area: oauth2
  change: |
    Fixed an issue where cookies prefixed with ``__Secure-`` or ``__Host-`` were not receiving a
    ``Secure`` attribute.
- area: dns
  change: |
    Fixed a use-after-free (UAF) in DNS cache that can occur when the ``Host`` header is modified between the Dynamic
    Forwarding Proxy and Router filters.
- area: release
  change: |
    Fixed the distroless image to ensure nonroot.

removed_config_or_runtime:
# *Normally occurs at the end of the* :ref:`deprecation period <deprecated>`
- area: router
  change: |
    Removed runtime guard ``envoy.reloadable_features.shadow_policy_inherit_trace_sampling`` and legacy code paths.
- area: dns
  change: |
    Removed runtime guard ``envoy.reloadable_features.prefer_ipv6_dns_on_macos`` and legacy code paths.
- area: dynamic_forward_proxy
  change: |
    Removed runtime guard ``envoy.reloadable_features.avoid_dfp_cluster_removal_on_cds_update`` and legacy code paths.
- area: oauth2
  change: |
    Removed runtime guard ``envoy.reloadable_features.oauth2_use_refresh_token`` and legacy code paths.
- area: http_connection_manager
  change: |
    Removed runtime guard ``envoy.reloadable_features.explicit_internal_address_config`` and legacy code paths.
- area: dfp
  change: |
    Removed runtime guard ``envoy.reloadable_features.dfp_fail_on_empty_host_header`` and legacy code paths.
- area: quic
  change: |
    Removed runtime guard ``envoy.reloadable_features.prefer_quic_client_udp_gro`` and legacy code paths.
- area: udp_proxy
  change: |
    Removed runtime guard ``envoy.reloadable_features.enable_udp_proxy_outlier_detection`` and legacy code paths.
- area: xds
  change: |
    Removed runtime guard ``envoy.reloadable_features.xds_prevent_resource_copy`` and legacy code paths.
- area: rds
  change: |
    Removed runtime guard ``envoy.reloadable_features.normalize_rds_provider_config`` and legacy code paths.
- area: http
  change: |
    Removed runtime guard ``envoy.reloadable_features.local_reply_traverses_filter_chain_after_1xx`` and legacy code paths.
- area: quic
  change: |
    Removed runtime guard ``envoy.reloadable_features.report_stream_reset_error_code`` and legacy code paths.
- area: router
  change: |
    Removed runtime guard ``envoy.reloadable_features.streaming_shadow`` and legacy code paths.
- area: http3
  change: |
    Removed runtime guard ``envoy.reloadable_features.http3_remove_empty_trailers`` and legacy code paths.
- area: stats
  change: |
    Removed runtime guard ``envoy.reloadable_features.enable_include_histograms`` and legacy code paths.
- area: network
  change: |
    Removed runtime guard ``envoy.reloadable_features.udp_socket_apply_aggregated_read_limit`` and legacy code paths.
- area: http
  change: |
    Removed runtime guard ``envoy.reloadable_features.proxy_status_mapping_more_core_response_flags`` and legacy code paths.
- area: http
  change: |
    Removed runtime guard ``envoy.reloadable_features.allow_alt_svc_for_ips`` and legacy code paths.
- area: http
  change: |
    Removed runtime guard ``envoy.reloadable_features.filter_chain_aborted_can_not_continue`` and legacy code paths.
- area: http
  change: |
    Removed runtime guard ``envoy.reloadable_features.use_filter_manager_state_for_downstream_end_stream`` and legacy code paths.
- area: balsa
  change: |
    Removed runtime guard ``envoy.reloadable_features.wait_for_first_byte_before_balsa_msg_done`` and legacy code paths.
- area: geoip_providers
  change: |
    Removed runtime guard ``envoy.reloadable_features.mmdb_files_reload_enabled`` and legacy code paths.
- area: proxy_protocol
  change: |
    Removed runtime guard ``envoy.reloadable_features.use_typed_metadata_in_proxy_protocol_listener`` and legacy code paths.
- area: dns_resolver
  change: |
    Removed runtime guard ``envoy.reloadable_features.getaddrinfo_num_retries`` and legacy code paths.
- area: proxy_filter
  change: |
    Removed runtime guard ``envoy.reloadable_features.proxy_ssl_port`` and legacy code paths.
- area: gcp_authn
  change: |
    Removed runtime guard ``envoy.reloadable_features.gcp_authn_use_fixed_url`` and legacy code paths.
- area: jwt_authn
  change: |
    Removed runtime guard ``envoy.reloadable_features.jwt_authn_remove_jwt_from_query_params`` and legacy code paths.
- area: jwt_authn
  change: |
    Removed runtime guard ``envoy.reloadable_features.jwt_authn_validate_uri`` and legacy code paths.
- area: dispatcher
  change: |
    Removed runtime guard ``envoy.restart_features.fix_dispatcher_approximate_now`` and legacy code paths.
- area: upstream
  change: |
    Removed runtime guard ``envoy.reloadable_features.use_config_in_happy_eyeballs`` and legacy code paths.
- area: http
  change: |
    Removed runtime guard ``envoy.reloadable_features.proxy_104`` and legacy code paths.

new_features:
- area: router
  change: |
    Added :ref:`use_hash_policy <envoy_v3_api_field_config.route.v3.WeightedCluster.use_hash_policy>`
    field to :ref:`WeightedCluster <envoy_v3_api_msg_config.route.v3.WeightedCluster>` to enable
    route-level hash policies for weighted cluster selection. When set to ``true``,
    the existing route-level :ref:`hash_policy
    <envoy_v3_api_field_config.route.v3.RouteAction.hash_policy>`
    will be used for consistent hashing between weighted clusters, ensuring that requests
    with the same hash value (e.g., same session ID, user ID, etc.) will consistently be
    routed to the same weighted cluster, enabling session affinity and consistent load
    balancing behavior.
- area: stats
  change: |
    Added support to remove unused metrics from memory for extensions that
    support evictable metrics. This is done :ref:`periodically
    <envoy_v3_api_field_config.bootstrap.v3.Bootstrap.stats_eviction_interval>`
    during the metric flush.
- area: tap
  change: |
    Added :ref:`record_upstream_connection <envoy_v3_api_field_extensions.filters.http.tap.v3.Tap.record_upstream_connection>`
    to determine whether upstream connection information is recorded in the HTTP buffer trace output.
- area: quic
  change: |
    Added new option to support :ref:`base64 encoded server ID
    <envoy_v3_api_field_extensions.quic.connection_id_generator.quic_lb.v3.Config.server_id_base64_encoded>`
    in QUIC-LB.
- area: health_check
  change: |
    Added support for request payloads in HTTP health checks. The ``send`` field in ``HttpHealthCheck`` can now be
    used to specify a request body to be sent during health checking. This feature supports both hex-encoded text
    and binary payloads, similar to TCP health checks. The payload can only be used with HTTP methods that support
    request bodies (``POST``, ``PUT``, ``PATCH``, ``OPTIONS``). Methods that must not have request bodies
    (``GET``, ``HEAD``, ``DELETE``, ``TRACE``) are validated and will throw an error if combined with payloads.
    The implementation is optimized to process the payload once during configuration and reuse it for all health
    check requests. See :ref:`HttpHealthCheck <envoy_v3_api_msg_config.core.v3.HealthCheck.HttpHealthCheck>` for configuration details.
- area: tcp_proxy
  change: |
    Added support for generating and propagating a request ID on synthesized upstream HTTP requests when tunneling requests.
    It can be configured using :ref:`request_id_extension
    <envoy_v3_api_field_extensions.filters.network.tcp_proxy.v3.TcpProxy.TunnelingConfig.request_id_extension>`.
- area: http
  change: |
    Added support for per-route compressor library override in the HTTP compressor filter.
    Routes can now specify a different compressor library (e.g., gzip, brotli) via the
    :ref:`compressor_library <envoy_v3_api_field_extensions.filters.http.compressor.v3.CompressorOverrides.compressor_library>`
    field in the per-route configuration. This allows different routes to use different
    compression algorithms and settings while maintaining the same filter configuration.
- area: router_check_tool
  change: |
    Added support for testing routes with :ref:`dynamic metadata matchers <envoy_v3_api_field_config.route.v3.RouteMatch.dynamic_metadata>`
    in the router check tool. The tool now accepts a ``dynamic_metadata`` field in test input to set metadata
    that can be matched by route configuration. This allows comprehensive testing of routes that depend on
    dynamic metadata for routing decisions.
- area: oauth2
  change: |
    Added :ref:`disable_token_encryption
    <envoy_v3_api_field_extensions.filters.http.oauth2.v3.OAuth2Config.disable_token_encryption>` option to the OAuth2 filter to
    store ID and access tokens without encryption when running in trusted environments.
- area: lua
  change: |
    Added a new ``filterState()`` to ``streamInfo()`` which provides access to filter state objects stored during request processing.
    This allows Lua scripts to retrieve string, boolean, and numeric values stored by various filters for use in routing decisions,
    header modifications, and other processing logic. See :ref:`Filter State API <config_http_filters_lua_stream_info_filter_state_wrapper>`
    for more details.
- area: socket
  change: |
    Added ``network_namespace_filepath`` to :ref:`SocketAddress <envoy_v3_api_msg_config.core.v3.SocketAddress>`. This field allows
    specifying a Linux network namespace filepath for socket creation, enabling network isolation in containerized environments.
- area: ratelimit
  change: |
    Added the :ref:`rate_limits
    <envoy_v3_api_field_extensions.filters.http.ratelimit.v3.RateLimit.rate_limits>`
    field to generate rate limit descriptors. If this field is set, the
    :ref:`VirtualHost.rate_limits<envoy_v3_api_field_config.route.v3.VirtualHost.rate_limits>` or
    :ref:`RouteAction.rate_limits<envoy_v3_api_field_config.route.v3.RouteAction.rate_limits>` fields will be ignored. However,
    :ref:`RateLimitPerRoute.rate_limits<envoy_v3_api_field_extensions.filters.http.ratelimit.v3.RateLimitPerRoute.rate_limits>`
    will take precedence over this field.
- area: ratelimit
  change: |
    Enhanced the rate limit filter to support substitution formatters for descriptors that generated
    at the stream complete phase. Before this change, substitution formatters at the stream complete
    phase cannot work because rate limit filter does not provide the necessary context.
- area: redis
  change: |
    Added support for thirty-three new Redis commands including ``COPY``, ``RPOPLPUSH``, ``SMOVE``, ``SUNION``, ``SDIFF``,
    ``SINTER``, ``SINTERSTORE``, ``ZUNIONSTORE``, ``ZINTERSTORE``, ``PFMERGE``, ``GEORADIUS``, ``GEORADIUSBYMEMBER``,
    ``RENAME``, ``SORT``, ``SORT_RO``, ``ZMSCORE``, ``SDIFFSTORE``, ``MSETNX``, ``SUBSTR``, ``ZRANGESTORE``, ``ZUNION``,
    ``ZDIFF``, ``SUNIONSTORE``, ``SMISMEMBER``, ``HRANDFIELD``, ``GEOSEARCHSTORE``, ``ZDIFFSTORE``, ``ZINTER``, ``ZRANDMEMBER``,
    ``BITOP``, ``LPOS``, ``RENAMENX``.
- area: observability
  change: |
    Added ``ENVOY_NOTIFICATION`` macro to track specific conditions in production environments.
- area: dns_filter, redis_proxy and prefix_matcher_map
  change: |
    Switch to using Radix Tree instead of Trie for performance improvements.
- area: header_to_metadata
  change: |
    Added optional statistics collection for the Header-To-Metadata filter. When the :ref:`stat_prefix
    <envoy_v3_api_field_extensions.filters.http.header_to_metadata.v3.Config.stat_prefix>` field is configured,
    the filter emits detailed counters for rule processing, metadata operations, etc. See
    :ref:`Header-To-Metadata filter statistics <config_http_filters_header_to_metadata>` for details.
- area: load_reporting
  change: |
    Added support for endpoint-level load stats and metrics reporting. Locality load reports now include per
    endpoint statistics and metrics, but only for endpoints with updated stats, optimizing report size and efficiency.
- area: overload management
  change: |
    Added load shed point ``envoy.load_shed_points.http2_server_go_away_and_close_on_dispatch``
    that sends ``GOAWAY`` and closes connections for HTTP/2 server processing of requests. When
    a ``GOAWAY`` frame is submitted by this load shed point, the counter ``http2.goaway_sent`` will be
    incremented.
- area: router
  change: |
    Added :ref:`request_body_buffer_limit
    <envoy_v3_api_field_config.route.v3.VirtualHost.request_body_buffer_limit>` and
    :ref:`request_body_buffer_limit
    <envoy_v3_api_field_config.route.v3.Route.request_body_buffer_limit>` configuration fields
    to enable buffering of large request bodies beyond connection buffer limits.
- area: otlp_stat_sink
  change: |
    Added support for resource attributes. The stat sink will use the resource attributes configured for the OpenTelemetry tracer via
    :ref:`resource_detectors <envoy_v3_api_field_config.trace.v3.OpenTelemetryConfig.resource_detectors>`.
- area: otlp_stat_sink
  change: |
    Added support for :ref:`custom_metric_conversions
    <envoy_v3_api_field_extensions.stat_sinks.open_telemetry.v3.SinkConfig.custom_metric_conversions>`. This allows renaming stats,
    adding static labels, and aggregating multiple stats into generated metrics.
- area: lua
  change: |
    Added ``virtualHost()`` to the Stream handle API, allowing Lua scripts to retrieve virtual host information. So far, the only method
    implemented is ``metadata()``, allowing Lua scripts to access virtual host metadata scoped to the specific filter name. See
    :ref:`Virtual host object API <config_http_filters_lua_virtual_host_wrapper>` for more details.
- area: ext_authz
  change: |
    Added support for per-route gRPC service override in the ``ext_authz`` HTTP filter. This allows different routes
    to use different external authorization backends by configuring a
    :ref:`grpc_service <envoy_v3_api_field_extensions.filters.http.ext_authz.v3.CheckSettings.grpc_service>`
    in the per-route ``check_settings``. Routes without this configuration continue to use the default
    authorization service.
- area: ext_authz
  change: |
    Added
    :ref:`max_denied_response_body_bytes <envoy_v3_api_field_extensions.filters.http.ext_authz.v3.ExtAuthz.max_denied_response_body_bytes>`
    to the ``ext_authz`` HTTP filter. This allows configuring the maximum size of the response body
    returned to the downstream client when a request is denied by the external authorization service.
    If the authorization server returns a response body larger than this limit, it will be truncated.
- area: ext_proc
  change: |
    Added :ref:`status_on_error <envoy_v3_api_field_extensions.filters.http.ext_proc.v3.ExternalProcessor.status_on_error>`
    to the ``ext_proc`` HTTP filter. This allows configuring the HTTP status code returned to the downstream
    client when communication with the external processor fails (e.g., gRPC error). Previously, these cases returned a
    fixed ``500``.
- area: ext_proc
  change: |
    Introduced a new
    :ref:`ProcessingRequestModifier <envoy_v3_api_field_extensions.filters.http.ext_proc.v3.ExternalProcessor.processing_request_modifier>`
    config and corresponding interface to enable modifying the ``ProcessingRequest`` before it is sent on the wire. Sample use cases include
    modifying attribute and metadata keys to abstract away filter details. If the config is not set, then there is no behavior change.
    Supports per-route overrides.
- area: tracing
  change: |
    Added :ref:`trace_context_option <envoy_v3_api_field_config.trace.v3.ZipkinConfig.trace_context_option>` enum
    in the Zipkin tracer config. When set to ``USE_B3_WITH_W3C_PROPAGATION``, the tracer will:
    extract trace information from W3C trace headers when B3 headers are not present (downstream),
    and inject both B3 and W3C trace headers for upstream requests to maximize compatibility.
    The default value ``USE_B3`` maintains backward compatibility with B3-only behavior.
- area: tracing
  change: |
    Enhanced Zipkin tracer with advanced collector configuration via
    :ref:`collector_service <envoy_v3_api_field_config.trace.v3.ZipkinConfig.collector_service>`
    using ``HttpService``. New features include:

    #. **Custom HTTP Headers**: Add headers to collector requests for custom metadata, service identification,
       and collector-specific routing.

    #. **Full URI Parsing**: The ``uri`` field now supports both path-only (``/api/v2/spans``) and
       full URI formats (``https://zipkin-collector.example.com/api/v2/spans``). When using full URIs,
       Envoy automatically extracts hostname and path components - hostname sets the HTTP ``Host`` header,
       and path sets the request path. Path-only URIs fall back to using the cluster name as the hostname.

    When configured, ``collector_service`` takes precedence over legacy configuration fields (``collector_cluster``,
    ``collector_endpoint``, ``collector_hostname``), which will be deprecated in a future release. Legacy configuration
    does not support custom headers or URI parsing.
- area: composite
  change: |
    Allow the composite filter to be configured to insert a filter into the filter chain outside of the decode headers lifecycle phase.
- area: rbac
  change: |
    Switched the IP matcher to use LC-Trie for performance improvements.
- area: tls_inspector
  change: |
    Added dynamic metadata when failing to parse the ``ClientHello``.
- area: matching
  change: |
    Added :ref:`NetworkNamespaceInput
    <envoy_v3_api_msg_extensions.matching.common_inputs.network.v3.NetworkNamespaceInput>` to the
    matcher framework. This input returns the listener address's ``network_namespace_filepath``
    for use with :ref:`filter_chain_matcher
    <envoy_v3_api_field_config.listener.v3.Listener.filter_chain_matcher>`, enabling filter chain
    selection based on the Linux network namespace of the bound socket. On non-Linux platforms,
    the input returns an empty value and connections use the default filter chain.
- area: rbac
  change: |
    Enabled use of :ref:`NetworkNamespaceInput
    <envoy_v3_api_msg_extensions.matching.common_inputs.network.v3.NetworkNamespaceInput>` in the
    network RBAC filter's matcher. This allows RBAC policies to evaluate the Linux network namespace
    of the listening socket via the generic matcher API.
- area: lua
  change: |
    Added ``route()`` to the Stream handle API, allowing Lua scripts to retrieve route information. So far, the only method
    implemented is ``metadata()``, allowing Lua scripts to access route metadata scoped to the specific filter name. See
    :ref:`Route object API <config_http_filters_lua_route_wrapper>` for more details.
- area: cel
  change: |
    Added a new ``%TYPED_CEL%`` formatter command that, unlike ``%CEL%``, can output non-string values (number, boolean, null, etc.)
    when used in formatting contexts that accept non-string values, such as
    :ref:`json_format <envoy_v3_api_field_config.core.v3.SubstitutionFormatString.json_format>`. The new command is introduced
    so as to not break compatibility with the existing command's behavior.
- area: rbac
  change: |
    Enabled use of :ref:`NetworkNamespaceInput
    <envoy_v3_api_msg_extensions.matching.common_inputs.network.v3.NetworkNamespaceInput>` in the
    network and HTTP RBAC filters' matchers. This allows RBAC policies to evaluate the Linux network
    namespace of the listening socket via the generic matcher API.
- area: dynamic_modules
  change: |
    Added a new Logging ABI that allows modules to emit logs in the standard Envoy logging stream under ``dynamic_modules`` ID.
    In the Rust SDK, they are available as ``envoy_log_info``, etc.
- area: tcp_proxy
  change: |
    Added support for dynamic TLV values in PROXY protocol using :ref:`format_string
    <envoy_v3_api_field_config.core.v3.TlvEntry.format_string>` field. This allows TLV values to be
    populated dynamically from stream information using format strings (e.g., ``%DYNAMIC_METADATA(...)%``,
    ``%FILTER_STATE(...)%``, ``%DOWNSTREAM_REMOTE_ADDRESS%``).
- area: http
  change: |
    Added ``upstream_rq_per_cx`` histogram to track requests per connection for monitoring connection reuse efficiency.
- area: http
  change: |
    Added
    :ref:`stream_flush_timeout
    <envoy_v3_api_field_extensions.filters.network.http_connection_manager.v3.HttpConnectionManager.stream_flush_timeout>`
    to allow for configuring a stream flush timeout independently from the stream idle timeout.
- area: http
  change: |
    Added support for header removal based on header key matching. The new
    :ref:`remove_on_match <envoy_v3_api_field_config.common.mutation_rules.v3.HeaderMutation.remove_on_match>`
    allows removing headers that match a specified key pattern. This enables more flexible and
    dynamic header manipulation based on header names.
- area: geoip
  change: |
    Added a new metric ``db_build_epoch`` to track the build timestamp of the MaxMind geolocation database files.
    This can be used to monitor the freshness of the databases currently in use by the filter.
    See `MaxMind-DB build_epoch <https://maxmind.github.io/MaxMind-DB/#build_epoch>`_ for more details.
- area: overload management
  change: |
    Added a new scaled timer type ``HttpDownstreamStreamFlush`` to the overload manager. This allows
    Envoy to scale the periodic timer for flushing downstream responses based on resource pressure.
    The new timer can be configured via the
    :ref:`ScaleTimersOverloadActionConfig <envoy_v3_api_msg_config.overload.v3.ScaleTimersOverloadActionConfig>`.
- area: thrift
  change: |
    Support :ref:`field_selector<envoy_v3_api_field_extensions.filters.http.thrift_to_metadata.v3.Rule.field_selector>`
    to extract specified fields in thrift body for thrift_to_metadata http filter.
- area: dynamic_modules
  change: |
    Added support for counters, gauges, histograms, and their vector variants to the dynamic modules API.
- area: dns_resolver
  change: |
    Added :ref:`max_udp_channel_duration
    <envoy_v3_api_field_extensions.network.dns_resolver.cares.v3.CaresDnsResolverConfig.max_udp_channel_duration>`
    configuration field to the c-ares DNS resolver. This allows periodic refresh of the UDP channel
    to help avoid stale socket states and provide better load distribution across UDP ports.
- area: tcp_proxy
  change: |
    Added ``max_downstream_connection_duration_jitter_percentage`` to allow adding a jitter to the max downstream connection duration.
    This can be used to avoid thundering herd problems with many clients being disconnected and possibly reconnecting at the same time.
- area: http
  change: |
    Added ``setUpstreamOverrideHost`` method to AsyncClient StreamOptions to enable direct host routing
    that bypasses load balancer selection.
- area: outlier detection
  change: |
    Added :ref:`outlier_detection<envoy_v3_api_field_extensions.upstreams.http.v3.HttpProtocolOptions.outlier_detection>`
    to cluster's http protocol options to allow defining via an http matcher whether a response should be treated
    as error or as success by outlier detection.
<<<<<<< HEAD
- area: compressor
  change: |
    Added (:ref:`status_header_enabled
    <envoy_v3_api_field_extensions.filters.http.compressor.v3.Compressor.ResponseDirectionConfig.status_header_enabled>`)
    to Compressor Filter. When enabled it adds new response header x-envoy-compression-status to the compressor_filter.
    This header provides information on whether the response was compressed and, if not, the reason why compression was skipped.
    Enabling this feature alters the order of conditions checked within the compressor filter is altered
    to emit the most appropriate status reason.
=======
- area: reverse_tunnel
  change: |
    Added support for reverse tunnels that enable establishing persistent connections from downstream Envoy
    instances to upstream Envoy instances without requiring the upstream to be directly reachable. This feature
    is particularly useful when downstream instances are behind NATs, firewalls, or in private networks. The
    feature is experimental and under active development, but is ready for experimental use. See
    :ref:`reverse tunnel overview <overview_reverse_tunnel>` for details.
>>>>>>> e43d5ed0

deprecated:<|MERGE_RESOLUTION|>--- conflicted
+++ resolved
@@ -590,7 +590,13 @@
     Added :ref:`outlier_detection<envoy_v3_api_field_extensions.upstreams.http.v3.HttpProtocolOptions.outlier_detection>`
     to cluster's http protocol options to allow defining via an http matcher whether a response should be treated
     as error or as success by outlier detection.
-<<<<<<< HEAD
+- area: reverse_tunnel
+  change: |
+    Added support for reverse tunnels that enable establishing persistent connections from downstream Envoy
+    instances to upstream Envoy instances without requiring the upstream to be directly reachable. This feature
+    is particularly useful when downstream instances are behind NATs, firewalls, or in private networks. The
+    feature is experimental and under active development, but is ready for experimental use. See
+    :ref:`reverse tunnel overview <overview_reverse_tunnel>` for details.
 - area: compressor
   change: |
     Added (:ref:`status_header_enabled
@@ -599,14 +605,5 @@
     This header provides information on whether the response was compressed and, if not, the reason why compression was skipped.
     Enabling this feature alters the order of conditions checked within the compressor filter is altered
     to emit the most appropriate status reason.
-=======
-- area: reverse_tunnel
-  change: |
-    Added support for reverse tunnels that enable establishing persistent connections from downstream Envoy
-    instances to upstream Envoy instances without requiring the upstream to be directly reachable. This feature
-    is particularly useful when downstream instances are behind NATs, firewalls, or in private networks. The
-    feature is experimental and under active development, but is ready for experimental use. See
-    :ref:`reverse tunnel overview <overview_reverse_tunnel>` for details.
->>>>>>> e43d5ed0
 
 deprecated:
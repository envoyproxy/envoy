date: Pending

behavior_changes:
# *Changes that are expected to cause an incompatibility if applicable; deployment changes are likely required*
- area: server
  change: |
    Added container-aware CPU detection on Linux that respects cgroup CPU limits in addition to hardware thread count
    and CPU affinity. This change only affects behavior when the ``--concurrency`` flag is not explicitly set.
    Envoy now uses the minimum of hardware threads, CPU affinity, and cgroup CPU limits
    to determine the number of worker threads by default. This provides better resource utilization in
    containerized environments (Docker, Kubernetes) where CPU limits are set via cgroups. The new behavior
    is enabled by default and can be disabled by setting the ``ENVOY_CGROUP_CPU_DETECTION`` environment
    variable to ``false``. When disabled, Envoy will fall back to the previous behavior of using only
    hardware thread count and CPU affinity for worker thread calculation. Uses conservative rounding (floor)
    to account for non-worker threads and prevent container throttling. This can cause potential total connections
    number drop.

minor_behavior_changes:
# *Changes that may cause incompatibilities for some users, but should not for most*
- area: router
  change: |
    Added :ref:`host_rewrite
    <envoy_v3_api_field_config.route.v3.RouteAction.host_rewrite>` to
    :ref:`RouteAction <envoy_v3_api_msg_config.route.v3.RouteAction>` to support substitution
    formatting for host header rewriting.
    Added :ref:`path_rewrite
    <envoy_v3_api_field_config.route.v3.RouteAction.path_rewrite>` to
    :ref:`RouteAction <envoy_v3_api_msg_config.route.v3.RouteAction>` to support substitution
    formatting for path header rewriting.
- area: ext_proc
  change: |
    Use one of a hard-coded set of error messages when a :ref:`HeaderMutation
    <envoy_v3_api_msg_service.ext_proc.v3.HeaderMutation>` fails. Removing
    request-specific details allows grouping by similar failure types. Detailed
    messages remain available in debug logs.
- area: mobile
  change: |
    Use mobile specific network observer registries to propagate network change signals. This behavior can be reverted by
    setting the runtime guard ``envoy.reloadable_features.mobile_use_network_observer_registry``.

bug_fixes:
# *Changes expected to improve the state of the world and are unlikely to have negative effects*
- area: http2
  change: |
    Fixed a bug where Envoy will leak memory if the HTTP2 stream is reset before the request headers are
    sent. For example, if one upstream http filter send a local reply after the connection is established but
    before the request headers are sent, the memory allocated for the stream will not be released.
- area: lua
  change: |
    Fix a bug where Lua filters may result in Envoy crashes when setting response body to a
    larger payload (greater than the body buffer limit).
- area: bootstrap
  change: |
    Fixed an issue where the custom
    :ref:`header_prefix <envoy_v3_api_field_config.bootstrap.v3.Bootstrap.header_prefix>`
    will result in crash at startup.
- area: connection pool
  change: |
    Fix a crash in the TCP connection pool that occurs during downstream connection teardown when large requests
    or responses trigger flow control.
- area: http
  change: |
    Fixed ``shouldDrainConnectionUponCompletion()`` to properly send ``GOAWAY`` frames for HTTP/2 and HTTP/3
    instead of aggressively closing connections. This prevents response body transmission interruption and
    ``ERR_DRAINING`` errors on the client side. HTTP/1.1 behavior remains unchanged.

removed_config_or_runtime:
# *Normally occurs at the end of the* :ref:`deprecation period <deprecated>`
- area: jwt_authn
  change: |
    Removed runtime guard ``envoy.reloadable_features.jwt_fetcher_use_scheme_from_uri`` and legacy code paths.
- area: tcp
  change: |
    Removed runtime guard ``envoy.reloadable_features.tcp_proxy_retry_on_different_event_loop`` and legacy code paths.
- area: http
  change: |
    Removed runtime guard ``envoy.reloadable_features.http1_balsa_allow_cr_or_lf_at_request_start`` and legacy code paths.
- area: quic
  change: |
    Removed runtime guard ``envoy.reloadable_features.http3_remove_empty_cookie`` and legacy code paths.
- area: http
  change: |
    Removed runtime guard ``envoy.reloadable_features.original_src_fix_port_exhaustion`` and legacy code paths.
- area: xds
  change: |
    Removed runtime guard ``envoy.reloadable_features.report_load_with_rq_issued`` and legacy code paths.

new_features:
- area: http
  change: |
    Added ``vhost_header`` to the RouteConfiguration, allowing use of a different header for vhost matching.
- area: logging
  change: |
    Added support for not-equal operator for access log filter rules, in
    :ref:`ComparisonFilter <envoy_v3_api_msg_config.accesslog.v3.ComparisonFilter>`.
- area: lua
  change: |
    Added ``drainConnectionUponCompletion()`` to the Lua filter stream info API. This allows Lua scripts
    to mark connections for draining, which adds a ``Connection: close`` header for HTTP/1.1 or sends a
    ``GOAWAY`` frame for HTTP/2 and HTTP/3.
- area: wasm
  change: |
    Added ``sign`` foreign function to create cryptographic signatures.
    See :ref:`Wasm foreign functions <arch_overview_wasm_foreign_functions>` for more details.
- area: redis
  change: |
    Added cluster-scope command support with flexible response handling framework.
- area: overload management
  change: |
    The fixed heap resource monitor can now calculate memory pressure as currently allocated memory divided by maximum heap size,
    giving more accurate and lower memory pressure values.
    This can avoid unnecessary load shedding or overload actions.
    To enable, set ``envoy.reloadable_features.fixed_heap_use_allocated`` to true.
    The default algorithm (heap_size - pageheap_unmapped - pageheap_free) does not discount for free memory in TCMalloc caches.
- area: admin
  change: |
    Added ``/memory/tcmalloc`` admin endpoint that provides TCMalloc memory statistics.
<<<<<<< HEAD
- area: aws
  change: |
    Added new feature ``match_included_headers`` to the request signing extension, that allows for a positive header match and
    excludes all other non-SigV4-required headers.
=======
- area: quic
  change: |
    Add a new quic configuration field, 'max_sessions_per_event_loop', to QuicProtocolOptions in Envoy listener.
    This allows tuning the maximum number of new QUIC sessions created within a single event loop.
    The default value is 16, preserving the previous hardcoded limit.
>>>>>>> 2ed4ed03

deprecated:<|MERGE_RESOLUTION|>--- conflicted
+++ resolved
@@ -115,17 +115,14 @@
 - area: admin
   change: |
     Added ``/memory/tcmalloc`` admin endpoint that provides TCMalloc memory statistics.
-<<<<<<< HEAD
-- area: aws
-  change: |
-    Added new feature ``match_included_headers`` to the request signing extension, that allows for a positive header match and
-    excludes all other non-SigV4-required headers.
-=======
 - area: quic
   change: |
     Add a new quic configuration field, 'max_sessions_per_event_loop', to QuicProtocolOptions in Envoy listener.
     This allows tuning the maximum number of new QUIC sessions created within a single event loop.
     The default value is 16, preserving the previous hardcoded limit.
->>>>>>> 2ed4ed03
+- area: aws
+  change: |
+    Added new feature ``match_included_headers`` to the request signing extension, that allows for a positive header match and
+    excludes all other non-SigV4-required headers.
 
 deprecated:
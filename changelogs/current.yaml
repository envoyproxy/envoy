--- conflicted
+++ resolved
@@ -25,12 +25,6 @@
   change: |
     The NaN and Infinity values of float will be serialized to ``null`` and ``"inf"`` respectively in the
     metadata (``DYNAMIC_METADATA``, ``CLUSTER_METADATA``, etc.) formatter.
-<<<<<<< HEAD
-- area: scoped_rds
-  change: |
-    The :ref:`route_configuration <envoy_v3_api_field_config.route.v3.ScopedRouteConfiguration.route_configuration>` field
-    is supported when the ``ScopedRouteConfiguration`` resource is delivered via SRDS.
-=======
 - area: http
   change: |
     If the :ref:`pack_trace_reason <envoy_v3_api_field_extensions.request_id.uuid.v3.UuidRequestIdConfig.pack_trace_reason>`
@@ -48,7 +42,10 @@
   change: |
     Enable UDP GRO in QUIC client connections by default. This behavior can be reverted by setting
     the runtime guard ``envoy.reloadable_features.prefer_quic_client_udp_gro`` to false.
->>>>>>> 59e8fadd
+- area: scoped_rds
+  change: |
+    The :ref:`route_configuration <envoy_v3_api_field_config.route.v3.ScopedRouteConfiguration.route_configuration>` field
+    is supported when the ``ScopedRouteConfiguration`` resource is delivered via SRDS.
 
 bug_fixes:
 # *Changes expected to improve the state of the world and are unlikely to have negative effects*

--- conflicted
+++ resolved
@@ -120,17 +120,14 @@
     Added new configuration field :ref:`always_consume_default_token_bucket
     <envoy_v3_api_field_extensions.filters.http.local_ratelimit.v3.LocalRateLimit.always_consume_default_token_bucket>`
     to allow for setting if default token bucket should be always consumed or only be consumed when there is no matching descriptor.
-<<<<<<< HEAD
 - area: tls
   change: |
     changed ssl failure reason format in ssl socket for a better handling.
     It can be disabled by the runtime guard ``envoy.reloadable_features.ssl_transport_failure_reason_format``.
-=======
 - area: tls_inspector
   change: |
     Updated the security posture of the :ref:`TLS inspector listener filter <config_listener_filters_tls_inspector>` to
     robust against untrusted downstreams and upstreams.
->>>>>>> 6db884b6
 - area: router
   change: |
     Enable environment_variable in router direct response.

--- conflicted
+++ resolved
@@ -379,11 +379,9 @@
   change: |
     Added :ref:`bypass_overload_manager <envoy_v3_api_field_config.listener.v3.Listener.bypass_overload_manager>`
     to bypass the overload manager for a listener. When set to true, the listener will not be subject to overload protection.
-<<<<<<< HEAD
 - area: geoip
   change: |
     Added ``envoy.reloadable_features.mmdb_files_reload_enabled`` runtime flag that enables reload of mmdb files by default.
-=======
 - area: rbac
   change: |
     The RBAC filter will now log the enforced rule to the dynamic metadata field
@@ -394,7 +392,6 @@
     Added :ref:`strip_failure_response
     <envoy_v3_api_field_extensions.filters.http.jwt_authn.v3.JwtAuthentication.strip_failure_response>`
     to allow stripping the failure response details from the JWT authentication filter.
->>>>>>> f0201e54
 
 deprecated:
 - area: tracing

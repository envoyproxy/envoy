--- conflicted
+++ resolved
@@ -5,7 +5,6 @@
 
 minor_behavior_changes:
 # *Changes that may cause incompatibilities for some users, but should not for most*
-<<<<<<< HEAD
 - area: ext_authz
   change: |
     Removing any query parameter in the presence of repeated query parameter keys no longer drops the repeats.
@@ -79,8 +78,6 @@
 - area: tracing
   change: |
     Added filter invocking local replay in filter state as <envoy.filters.listener.local_replay_owner>.
-=======
->>>>>>> a08d3d67
 
 bug_fixes:
 # *Changes expected to improve the state of the world and are unlikely to have negative effects*

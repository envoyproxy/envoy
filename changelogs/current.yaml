--- conflicted
+++ resolved
@@ -189,19 +189,16 @@
   change: |
     Added support to healthcheck with ProxyProtocol in TCP Healthcheck by setting
     :ref:`health_check_config <envoy_v3_api_field_config.core.v3.HealthCheck.TcpHealthCheck.proxy_protocol_config>`.
-<<<<<<< HEAD
 - area: access_log
   change: |
     added new ``access_log`` command operators to retrieve upstream connection information change: ``%UPSTREAM_PEER_URI_SAN%``,
     ``%UPSTREAM_PEER_IP_SAN%``, ``%UPSTREAM_PEER_DNS_SAN%``, ``%UPSTREAM_LOCAL_URI_SAN%``, ``%UPSTREAM_LOCAL_DNS_SAN%``,
     ``%UPSTREAM_LOCAL_IP_SAN%``.
-=======
 - area: open_telemetry
   change: |
     added :ref:`stat_prefix
     <envoy_v3_api_field_extensions.access_loggers.open_telemetry.v3.OpenTelemetryAccessLogConfig.stat_prefix>`
     configuration to support additional stat prefix for the OpenTelemetry logger.
->>>>>>> eda7d32b
 
 deprecated:
 - area: tracing

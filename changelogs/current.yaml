date: Pending

behavior_changes:
- area: tls-inspector
  change: |
    the listener filter tls inspector's stats ``connection_closed`` and ``read_error`` are removed. New stats are introduced for listener,
    ``downstream_peek_remote_close`` and ``read_error``, in :ref:`listener stats <config_listener_stats>`.
- area: config
  change: |
    multiple SDS resources of multiple clusters or listeners are sent in a single SDS requests, instead of multiple SDS requests.
    This behavioral change can be reverted by setting ``envoy.reloadable_features.combine_sds_requests`` to ``false``.
- area: stats listener
  change: |
    fixed metric tag extraction so that :ref:`stat_prefix <envoy_v3_api_field_config.listener.v3.Listener.stat_prefix>`
    is properly extracted. This changes the Prometheus name from
    ``envoy_listener_myprefix_downstream_cx_overflow{}`` to ``envoy_listener_downstream_cx_overflow{envoy_listener_address="myprefix"}``.
    This does not affect the Prometheus name if ``stat_prefix`` is not set.
- area: stats listener
  change: |
    fixed metric tag extraction so that ``worker_id`` is properly extracted from the listener stats. This changes the Prometheus name from
    ``envoy_listener_worker_1_downstream_cx_active{envoy_listener_address="0.0.0.0_10000"}``
    to ``envoy_listener_downstream_cx_active{envoy_listener_address="0.0.0.0_10000", envoy_worker_id="1"}``.
- area: stats server
  change: |
    fixed metric tag extraction so that ``worker_id`` is properly extracted fromt the server stats. This changes the Prometheus name from
    ``envoy_server_worker_1_watchdog_miss{}`` to ``envoy_server_watchdog_miss{envoy_worker_id="1"}``.
- area: stats thrift_proxy
  change: |
    fixed metric tag extraction so that :ref:`stat_prefix <envoy_v3_api_field_extensions.filters.network.thrift_proxy.v3.ThriftProxy.stat_prefix>`
    is properly extracted. This changes the Prometheus name from
    ``envoy_thrift_myprefix_request{}`` to ``envoy_thrift_request{envoy_thrift_prefix="myprefix"}``.
- area: stats redis_proxy
  change: |
    fixed metric tag extraction so that :ref:`stat_prefix <envoy_v3_api_field_extensions.filters.network.redis_proxy.v3.RedisProxy.stat_prefix>`
    is properly extracted. This changes the Prometheus name from
    ``envoy_redis_myprefix_command_pttl_latency_sum{}`` to ``envoy_redis_command_pttl_latency_sum{envoy_redis_prefix="myprefix"}``.
- area: router
  change: |
    updated all HTTP filters to get per-filter config by the :ref:`HTTP filter config name
    <envoy_v3_api_field_extensions.filters.network.http_connection_manager.v3.HttpFilter.name>`.
    If there is no entry referred by the filter config name, the canonical filter name
    (e.g., ``envoy.filters.http.buffer`` for the HTTP buffer filter) will be used for the backwards
    compatibility.
- area: router
  change: |
    weighted cluster's :ref:`total_weight <envoy_v3_api_field_config.route.v3.WeightedCluster.total_weight>` is now
    optional. If not set, Envoy will no longer validate that all weights add up to 100. The sum of
    :ref:`weights <envoy_v3_api_field_config.route.v3.WeightedCluster.ClusterWeight.weight>`
    across all entries in the clusters array must add up to the
    :ref:`total_weight <envoy_v3_api_field_config.route.v3.WeightedCluster.total_weight>`, when it's greater than 0.

minor_behavior_changes:
- area: thrift
  change: |
    keep downstream connection if the response is completed without underflow.
- area: tls
  change: |
    if both :ref:`match_subject_alt_names <envoy_v3_api_field_extensions.transport_sockets.tls.v3.CertificateValidationContext.match_subject_alt_names>`
    and :ref:`match_typed_subject_alt_names <envoy_v3_api_field_extensions.transport_sockets.tls.v3.CertificateValidationContext.match_typed_subject_alt_names>`
    are specified, the former (deprecated) field is ignored. Previously, setting both fields would result in an error.
- area: tls
  change: |
    removed SHA-1 and RSA key transport cipher suites from the server-side defaults.
- area: http
  change: |
    the behavior of the :ref:`timeout <envoy_v3_api_field_config.core.v3.KeepaliveSettings.timeout>`
    field has been modified to extend the timeout when *any* frame is received on the owning HTTP/2
    connection. This negates the effect of head-of-line (HOL) blocking for slow connections. If
    any frame is received the assumption is that the connection is working. This behavior change
    can be reverted by setting ``envoy.reloadable_features.http2_delay_keepalive_timeout`` to ``false``.
- area: http
  change: |
    changing the behavior for ``CONNECT`` and upgrade requests over HTTP/1.1 to not delay close. This behavioral change
    can be reverted by setting ``envoy.reloadable_features.no_delay_close_for_upgrades`` to ``false``.
- area: http
  change: |
    the :ref:`dynamo filter <config_http_filters_dynamo>` has been moved to :ref:`contrib images <install_contrib>`.
- area: http-cache
  change: |
    HTTP cache filter ``getCache`` interface changed from returning a reference to
    returning a shared_ptr - any third-party implementations of this interface will need to be
    updated accordingly. See changes to ``simple_http_cache.cc`` and ``simple_http_cache.h`` in
    `PR21114 <https://github.com/envoyproxy/envoy/pull/21114>`_ for example.
- area: lua
  change: |
    export symbols of LuaJit by default on Linux. This is useful in cases where you have a lua script
    that loads shared object libraries, such as those installed via luarocks.
- area: admin
  change: |
    changed default regex engine for ``/stats?filter=`` from ``std::regex`` to RE2, improving
    filtering speed 20x.
- area: skywalking
  change: |
    use request path as operation name of ``ENTRY``/``EXIT`` spans.
- area: skywalking
  change: |
    use upstream host address as ``addressUsedAtClient`` in propagation header.
- area: dns
  change: |
    allow propagating DNS responses with no records back to callers like ``strict_dns`` cluster,
    guarded by ``envoy.reloadable_features.cares_accept_nodata``.
- area: local_ratelimit
  change: |
    ``local_ratelimit`` will consume tokens of all matched descriptors sorted by tokens per second.
    This behavioral change can be reverted by setting runtime guard
    ``envoy.reloadable_features.http_local_ratelimit_match_all_descriptors`` to ``false``.
- area: router
  change: |
    get route config factories by the configuration proto full names by default. This behavior change
    can be reverted by setting the ``envoy.reloadable_features.get_route_config_factory_by_type``
    runtime flag to ``false``.
- area: lua
  change: |
    lua ``respond`` api will call ``sendLocalReply`` instead of ``encodeHeaders`` and ``encodeData``.
    This means that encoder filters will be correctly invoked, including adding configured response
    headers, etc. This behavioral change can be reverted by setting runtime guard
    ``envoy.reloadable_features.lua_respond_with_send_local_reply`` to ``false``.
- area: logging
  change: |
    changed flag ``--log-format-escaped`` to only log one trailing newline per log line.
- area: logging
  change: |
    changed category name for access log filter extensions to ``envoy.access_loggers.extension_filters``.
- area: filter state
  change: |
    revert to respecting the life time of the filter state objects to be bound to the original stream and make sharing
    filter state objects with the upstream info explicit via an extra flag in ``setData``.
- area: tracers
  change: |
    remove unnecessary ``spawnChild`` annotations in OpenCensus tracer.
- area: conn pool
  change: |
    changed HTTP/2 connection pooling and the :ref:`ALPN pool <envoy_v3_api_field_extensions.upstreams.http.v3.HttpProtocolOptions.auto_config>`
    to remember the number of streams allowed by the endpoint and cap multiplexed streams for subsequent connections based on that.
    With that working, defaulted the ALPN pool to assume HTTP/2 will work, as it will only incur a latency hit once until the TLS handshake is complete,
    and then will cache that the effective stream limit is ``1``. This behavioral change can be revered by setting
    ``envoy.reloadable_features.allow_concurrency_for_alpn_pool`` to ``false``.
- area: network
  change: |
    the :ref:`client ssl auth filter <config_network_filters_client_ssl_auth>` has been moved to :ref:`contrib images <install_contrib>`.
- area: tcp_proxy
  change: |
    added support for command operators in :ref:`TunnelingConfig hostname <envoy_v3_api_field_extensions.filters.network.tcp_proxy.v3.TcpProxy.TunnelingConfig.hostname>`
    to dynamically set upstream hostname.

bug_fixes:
- area: grpc_json_transcoder
  change: |
    respond with a error messsage if a proto message is too deep (>64). Before the fix the response was an empty JSON.
- area: http
  change: |
    fixed HTTP/2 CONNECT to be RFC compliant, rather than following the abandoned extended connect draft.
    This behavioral change can be reverted by setting runtime guard ``envoy.reloadable_features.use_rfc_connect`` to ``false``.
- area: decompression
  change: |
    fixed CVE-2022-29225: Decompressors can be zip bombed. Previously decompressors were
    susceptible to memory inflation in takes in which specially crafted payloads could cause a
    large amount of memory usage by Envoy. The max inflation payload size is now limited.
    This change can be reverted via the ``envoy.reloadable_features.enable_compression_bomb_protection``
    runtime flag.
- area: router
  change: |
    fixed CVE-2022-29227: Internal redirect crash for requests with body/trailers. Envoy would
    previously crash in some cases when processing internal redirects for requests with bodies or
    trailers if the redirect prompts an Envoy-generated local reply.
- area: oauth
  change: |
    fixed CVE-2022-29226: oauth filter allows trivial bypass. The OAuth filter implementation does
    not include a mechanism for validating access tokens, so by design when the HMAC signed cookie
    is missing a full authentication flow should be triggered. However, the current implementation
    assumes that access tokens are always validated thus allowing access in the presence of any
    access token attached to the request.
- area: oauth
  change: |
    fixed CVE-2022-29228: oauth filter calls ``continueDecoding()`` from within ``decodeHeaders()``. The
    OAuth filter would try to invoke the remaining filters in the chain after emitting a local
    response, which triggers an ``ASSERT()`` in newer versions and corrupts memory on earlier versions.
- area: health_check
  change: |
    fixed CVE-2022-29224: Segfault in ``GrpcHealthCheckerImpl``. An attacker-controlled upstream server
    that is health checked using gRPC health checking can crash Envoy via a null pointer dereference
    in certain circumstances.
- area: runtime
  change: |
    fixed a bug where ``envoy.restart_features.no_runtime_singleton`` was inverted.
    Runtime singleton status is now guarded by non-inverted ``envoy.restart_features.remove_runtime_singleton``.
- area: tcp_proxy
  change: |
    fixed an issue using the cluster wide ``CONNECT`` termination so it will successfully proxy payloads.
- area: upstream
  change: |
    fixed the ``LOGICAL_DNS`` and ``STRICT_DNS`` clusters to work for IPv6.
- area: aws_lambda
  change: |
    fixed the AWS cross account lambda function invocation issue.
- area: tls
  change: |
    fixed a bug where an expired certificate sets a big number for ``days_until_expiration``. After this fix, ``0`` is set.

removed_config_or_runtime:
- area: compressor
  change: |
    removed ``envoy.reloadable_features.fix_added_trailers`` and legacy code paths.
- area: dns
  change: |
    removed ``envoy.reloadable_features.use_dns_ttl`` and legacy code paths.
- area: ext_authz
  change: |
    removed ``envoy.reloadable_features.http_ext_authz_do_not_skip_direct_response_and_redirect`` and legacy code paths.
- area: http
  change: |
    removed ``envoy.reloadable_features.correct_scheme_and_xfp`` and legacy code paths.
- area: http
  change: |
    removed ``envoy.reloadable_features.validate_connect`` and legacy code paths.
- area: tcp_proxy
  change: |
    removed ``envoy.reloadable_features.new_tcp_connection_pool`` and legacy code paths.
- area: conn pool
  change: |
    removed ``envoy.reloadable_features.conn_pool_delete_when_idle`` and legacy code paths.
- area: runtime
  change: |
    removed ``envoy.restart_features.no_runtime_singleton`` and replaced with ``envoy.restart_features.remove_runtime_singleton``.
- area: udp listener
  change: |
    removed ``envoy.reloadable_features.udp_listener_updates_filter_chain_in_place`` and legacy code paths.
- area: http
  change: |
    removed ``envoy.reloadable_features.skip_dispatching_frames_for_closed_connection`` and legacy code paths.

new_features:
- area: lua
  change: |
    added new function :ref:`timestampString <config_http_filters_lua_stream_handle_api_timestamp_string>`
    returning the time since epoch as a string. Supported resolutions are millisecond and microsecond.
- area: access_log
  change: |
    added formatters for :ref:`UPSTREAM_METADATA<config_access_log_format_upstream_host_metadata>`
    and :ref:`METADATA(UPSTREAM_HOST)<envoy_v3_api_msg_extensions.formatter.metadata.v3.Metadata>`.
- area: access_log
  change: |
    added new ``access_log`` command operators to retrieve upstream connection information change:
    ``%UPSTREAM_PROTOCOL%``, ``%UPSTREAM_PEER_SUBJECT%``, ``%UPSTREAM_PEER_ISSUER%``, ``%UPSTREAM_TLS_SESSION_ID%``,
    ``%UPSTREAM_TLS_CIPHER%``, ``%UPSTREAM_TLS_VERSION%``, ``%UPSTREAM_PEER_CERT_V_START%``, ``%UPSTREAM_PEER_CERT_V_END%``,
    ``%UPSTREAM_PEER_CERT%`` and ``%UPSTREAM_FILTER_STATE%``.
- area: open_telemetry
  change: |
    added :ref:`resource_attributes <envoy_v3_api_field_extensions.access_loggers.open_telemetry.v3.OpenTelemetryAccessLogConfig.resource_attributes>`
    configuration to OpenTelemetry.
- area: dns_resolver
  change: |
    added :ref:`include_unroutable_families<envoy_v3_api_field_extensions.network.dns_resolver.apple.v3.AppleDnsResolverConfig.include_unroutable_families>`
    to the Apple DNS resolver.
- area: dns_resolver
  change: |
    added support for multiple addresses. This is most valuable when used in conjunction with
    :ref:`ALL <envoy_v3_api_enum_value_config.cluster.v3.Cluster.DnsLookupFamily.ALL>` enabling full happy eyeballs support
    for Envoy (see detailed documentation :ref:`here <arch_overview_conn_pool>` but will also result in trying multiple addresses
    for resolvers doing only IPv4 or IPv6. This behavioral change can be temporarily disabled by setting runtime guard
    ``envoy.restart_features.remove_runtime_singleton`` to ``false``.
  change: |
    added :ref:`GetAddrInfoDnsResolverConfig <envoy_v3_api_msg_extensions.network.dns_resolver.getaddrinfo.v3.GetAddrInfoDnsResolverConfig>`,
    a new DNS resolver that uses the system's ``getaddrinfo()`` function to resolve DNS. This was primarily added for use on Android
    but can also be used in other situations in which the system resolver is desired.
- area: dubbo_proxy
  change: |
    added :ref:`dynamic routes discovery <envoy_v3_api_field_extensions.filters.network.dubbo_proxy.v3.DubboProxy.drds>` support to dubbo proxy.
- area: ext_proc
  change: |
    added support for per-route :ref:`grpc_service <envoy_v3_api_field_extensions.filters.http.ext_proc.v3.ExtProcOverrides.grpc_service>`.
- area: http
  change: |
    added new :ref:`file_system_buffer <config_http_filters_file_system_buffer>` HTTP filter.
- area: http
  change: |
    added a :ref:`send_fully_qualified_url <envoy_v3_api_field_config.core.v3.Http1ProtocolOptions.send_fully_qualified_url>` configuration option
    to send absolute URLs for HTTP/1.1.
- area: http
  change: |
    preserve case header formatter support innner formatter on Envoy headers in
    :ref:`formatter_type_on_envoy_headers <envoy_v3_api_field_extensions.http.header_formatters.preserve_case.v3.PreserveCaseFormatterConfig.formatter_type_on_envoy_headers>`.
- area: http3
  change: |
    added :ref:`early_data_policy <envoy_v3_api_field_config.route.v3.RouteAction.early_data_policy>` extension to allow upstream HTTP/3 sending
    requests over early data. If no extension is configured, HTTP/3 pool will send safe requests as early data to the host
    if the pool already cached 0-RTT credentials of that host. If those requests fail and the underlying connection pool supports
    TCP fallback, the request may be retried automatically. If the :ref:`default extension <envoy_v3_api_msg_extensions.early_data.v3.DefaultEarlyDataPolicy>`
    is configured, no requests are allowed to be sent as early data. Note that if any customized extension configures non-safe requests to be allowed over early data,
    the Envoy will not automatically retry them. If desired, explicitly config their :ref:`retry_policy <envoy_v3_api_field_config.route.v3.RouteAction.retry_policy>`.
    Sending early data requires both ``envoy.reloadable_features.conn_pool_new_stream_with_early_data_and_http3`` and ``envoy.reloadable_features.http3_sends_early_data``
    runtime flags to be set to ``true``.
- area: listener
  change: |
    added :ref:`dynamic listener filter configuration <envoy_v3_api_field_config.listener.v3.ListenerFilter.config_discovery>`
    for listener filters. This dynamic listener filter configuration is only supported by TCP listeners.
- area: redis
  change: |
    added support for multiple passwords to the redis proxy. See
    :ref:`downstream_auth_passwords <envoy_v3_api_field_extensions.filters.network.redis_proxy.v3.RedisProxy.downstream_auth_passwords>`.
- area: thrift
  change: |
    added :ref:`close_downstream_on_upstream_error <envoy_v3_api_field_extensions.filters.network.thrift_proxy.router.v3.Router.close_downstream_on_upstream_error>`
    flag to router to control downstream local close.
- area: thrift
  change: |
    added support for access logging for :ref:`Thrift Proxy <config_network_filters_thrift_proxy>`.
- area: thrift
  change: |
    added support for preserving header keys. See :ref:`header_keys_preserve_case <envoy_v3_api_field_extensions.filters.network.thrift_proxy.v3.ThriftProxy.header_keys_preserve_case>`.
- area: thrift
  change: |
    added support for propogating connection draining if local replies try to end downstream. Can be enabled by setting the runtime flag ``envoy.reloadable_features.thrift_connection_draining`` to true.
- area: thrift
  change: |
    added ``onLocalReply`` support to inform filters of local replies.
- area: thrift
  change: |
    introduced thrift configurable encoder and bidirectional filters, which allows peeking and modifying the thrift response message.
- area: on_demand
  change: |
    :ref:`OnDemand <envoy_v3_api_msg_extensions.filters.http.on_demand.v3.OnDemand>` got extended to hold configuration for on-demand cluster discovery.
    A similar message for :ref:`per-route configuration <envoy_v3_api_msg_extensions.filters.http.on_demand.v3.PerRouteConfig>` is also added.
- area: proxy_protcol
  change: |
    added :ref:`allow_requests_without_proxy_protocol<envoy_v3_api_field_extensions.filters.listener.proxy_protocol.v3.ProxyProtocol.allow_requests_without_proxy_protocol>`
    to allow requests without proxy protocol on the listener from trusted downstreams as an opt-in flag.
- area: udp
  change: |
    added :ref:`udp_packet_packet_writer_config <envoy_v3_api_field_config.listener.v3.UdpListenerConfig.udp_packet_packet_writer_config>`
    config to specify the UDP packet writer factory.
- area: build
  change: |
    enabled building arm64 envoy-distroless and envoy-tools :ref:`docker images <install_binaries>`.
- area: ratelimit
  change: |
    added support for :ref:`masked_remote_address <envoy_v3_api_field_config.route.v3.RateLimit.Action.masked_remote_address>`.
- area: ratelimit
  change: |
    added support for :ref:`HTTP matching input functions <arch_overview_matching_api>` as descriptor producers.
- area: http
  change: |
    added :ref:`cluster_header <envoy_v3_api_field_config.route.v3.RouteAction.RequestMirrorPolicy.cluster_header>` in
    :ref:`request_mirror_policies <envoy_v3_api_field_config.route.v3.RouteAction.request_mirror_policies>` to allow routing shadow request
    to the cluster specified in the request_header.
- area: upstream
  change: |
    added :ref:`internal upstream transport <envoy_v3_api_msg_extensions.transport_sockets.internal_upstream.v3.InternalUpstreamTransport>`
    for passing metadata and filter state across the user space sockets and the internal listeners.
- area: router
  change: |
    added :ref:`keep_empty_value <envoy_v3_api_field_config.core.v3.HeaderValueOption.keep_empty_value>` to allow keeping empty values in custom headers.
- area: dubbo_proxy
  change: |
    added :ref:`metadata_match <envoy_v3_api_field_extensions.filters.network.dubbo_proxy.v3.RouteAction.metadata_match>` support to the dubbo proxy.
- area: network
  change: |
    extended conection balancer with :ref:`extend balance <envoy_v3_api_field_config.listener.v3.Listener.ConnectionBalanceConfig.extend_balance>`,
    and added :ref:`Dlb connection balancer <envoy_v3_api_msg_extensions.network.connection_balance.dlb.v3alpha.Dlb>` to use
    `DLB <https://www.intel.com/content/www/us/en/download/686372/intel-dynamic-load-balancer.html>`_ hardware to balance.
- area: router
  change: |
    added :ref:`stat_prefix <envoy_v3_api_field_config.route.v3.Route.stat_prefix>` support to generate route level statistics.
- area: router
  change: |
    added :ref:`INTERNAL_SERVER_ERROR option
    <envoy_v3_api_enum_value_config.route.v3.RouteAction.ClusterNotFoundResponseCode.INTERNAL_SERVER_ERROR>` to return
    status code 500 when the configured cluster is not found.
- area: matching
  change : |
    added support for matching authenticated inputs in network and HTTP matching data.
- area: rbac
  change: |
    added :ref:`matcher <arch_overview_rbac_matcher>` for selecting connections and requests to different actions.
- area: http
  change: |
    added :ref:`treat_missing_header_as_empty <envoy_v3_api_field_config.route.v3.HeaderMatcher.treat_missing_header_as_empty>`
    to allow header match rule to treat the header value as empty and apply the match rule when the header is missing.
- area: thrift
  change: |
    added ``validate_clusters`` in :ref:`RouteConfiguration <envoy_v3_api_msg_extensions.filters.network.thrift_proxy.v3.RouteConfiguration>`
    to override the default behavior of cluster validation.
- area: admin
  change: |
    added compile-time option ``--define=admin_html=disabled`` to disable HTML home page.
- area: router
  change: |
    added :ref:`ignore_port_in_host_matching <envoy_v3_api_field_config.route.v3.RouteConfiguration.ignore_port_in_host_matching>`. When set to ``true``,
    port number (if any) in host header is ignored during host matching.
- area: router
  change: |
<<<<<<< HEAD
    added :ref:`ignore_path_parameters_in_path_matching <envoy_v3_api_field_config.route.v3.RouteConfiguration.ignore_path_parameters_in_path_matching>`. When set to true, path-parameters(`rfc1808 <https://datatracker.ietf.org/doc/html/rfc1808>`_) is ignored during path matching.
- area: http
  change: |
    added the support of :ref:`expected response health check <envoy_v3_api_field_config.core.v3.HealthCheck.HttpHealthCheck.response>` for http.
=======
    added :ref:`ignore_path_parameters_in_path_matching <envoy_v3_api_field_config.route.v3.RouteConfiguration.ignore_path_parameters_in_path_matching>`.
    When set to ``true``, path-parameters(`rfc1808 <https://datatracker.ietf.org/doc/html/rfc1808>`_) is ignored during path matching.
    added :ref:`ignore_path_parameters_in_path_matching <envoy_v3_api_field_config.route.v3.RouteConfiguration.ignore_path_parameters_in_path_matching>`.
    When set to ``true``, path-parameters(rfc1808) is ignored during path matching.
- area: examples
  change: |
    fixed issues with documentation/compositions usage of ``docker-compose pull``.
- area: examples
  change: |
    updated many examples and added dependency checking.
>>>>>>> df034e27

deprecated:
- area: dubbo_proxy
  change: |
    deprecated :ref:`old dubbo route config <envoy_v3_api_field_extensions.filters.network.dubbo_proxy.v3.DubboProxy.route_config>`. Please use
    :ref:`multiple route config <envoy_v3_api_field_extensions.filters.network.dubbo_proxy.v3.DubboProxy.multiple_route_config>` or
    :ref:`DRDS <envoy_v3_api_field_extensions.filters.network.dubbo_proxy.v3.DubboProxy.drds>` first.
- area: http
  change: |
    deprecated the short name ``preserve_case`` for the header formatter extension in favor of the fully-qualified name
    ``envoy.http.stateful_header_formatters.preserve_case``.
- area: matching
  change: |
    :ref:`google_re2 <envoy_v3_api_field_type.matcher.v3.RegexMatcher.google_re2>` has been deprecated. A default regex engine can be set using
    :ref:`default_regex_engine <envoy_v3_api_field_config.bootstrap.v3.Bootstrap.default_regex_engine>`.
- area: redis
  change: |
    deprecated :ref:`downstream_auth_password <envoy_v3_api_field_extensions.filters.network.redis_proxy.v3.RedisProxy.downstream_auth_password>`. Please use
    :ref:`downstream_auth_passwords <envoy_v3_api_field_extensions.filters.network.redis_proxy.v3.RedisProxy.downstream_auth_passwords>`.
- area: lua
  change: |
    :ref:`inline_code <envoy_v3_api_field_extensions.filters.http.lua.v3.Lua.inline_code>` has been deprecated. Please use
    :ref:`default_source_code <envoy_v3_api_field_extensions.filters.http.lua.v3.Lua.default_source_code>`.
    deprecated :ref:`inline_code <envoy_v3_api_field_extensions.filters.http.lua.v3.Lua.inline_code>`. Please use
    :ref:`default_source_code <envoy_v3_api_field_extensions.filters.http.lua.v3.Lua.default_source_code>`.<|MERGE_RESOLUTION|>--- conflicted
+++ resolved
@@ -389,12 +389,10 @@
     port number (if any) in host header is ignored during host matching.
 - area: router
   change: |
-<<<<<<< HEAD
     added :ref:`ignore_path_parameters_in_path_matching <envoy_v3_api_field_config.route.v3.RouteConfiguration.ignore_path_parameters_in_path_matching>`. When set to true, path-parameters(`rfc1808 <https://datatracker.ietf.org/doc/html/rfc1808>`_) is ignored during path matching.
 - area: http
   change: |
     added the support of :ref:`expected response health check <envoy_v3_api_field_config.core.v3.HealthCheck.HttpHealthCheck.response>` for http.
-=======
     added :ref:`ignore_path_parameters_in_path_matching <envoy_v3_api_field_config.route.v3.RouteConfiguration.ignore_path_parameters_in_path_matching>`.
     When set to ``true``, path-parameters(`rfc1808 <https://datatracker.ietf.org/doc/html/rfc1808>`_) is ignored during path matching.
     added :ref:`ignore_path_parameters_in_path_matching <envoy_v3_api_field_config.route.v3.RouteConfiguration.ignore_path_parameters_in_path_matching>`.
@@ -405,7 +403,6 @@
 - area: examples
   change: |
     updated many examples and added dependency checking.
->>>>>>> df034e27
 
 deprecated:
 - area: dubbo_proxy

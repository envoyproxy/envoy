date: Pending

behavior_changes:
# *Changes that are expected to cause an incompatibility if applicable; deployment changes are likely required*

minor_behavior_changes:
# *Changes that may cause incompatibilities for some users, but should not for most*
<<<<<<< HEAD
- area: access_log
  change: |
    New implementation of the JSON formatter will be enabled by default.
    The :ref:`sort_properties <envoy_v3_api_field_config.core.v3.JsonFormatOptions.sort_properties>` field will
    be ignored in the new implementation because the new implementation always sorts properties. And the new implementation
    will always keep the value type in the JSON output. For example, the duration field will always be rendered as a number
    instead of a string.
    This behavior change could be disabled temporarily by setting the runtime
    ``envoy.reloadable_features.logging_with_fast_json_formatter`` to false.
=======
- area: formatter
  change: |
    The NaN and Infinity values of float will be serialized to ``null`` and ``"inf"`` respectively in the
    metadata (``DYNAMIC_METADATA``, ``CLUSTER_METADATA``, etc.) formatter.
>>>>>>> 6d6e6135

bug_fixes:
# *Changes expected to improve the state of the world and are unlikely to have negative effects*

removed_config_or_runtime:
# *Normally occurs at the end of the* :ref:`deprecation period <deprecated>`

new_features:
- area: tls
  change: |
    Added support for P-384 and P-521 curves for TLS server certificates.

deprecated:<|MERGE_RESOLUTION|>--- conflicted
+++ resolved
@@ -5,7 +5,6 @@
 
 minor_behavior_changes:
 # *Changes that may cause incompatibilities for some users, but should not for most*
-<<<<<<< HEAD
 - area: access_log
   change: |
     New implementation of the JSON formatter will be enabled by default.
@@ -15,12 +14,10 @@
     instead of a string.
     This behavior change could be disabled temporarily by setting the runtime
     ``envoy.reloadable_features.logging_with_fast_json_formatter`` to false.
-=======
 - area: formatter
   change: |
     The NaN and Infinity values of float will be serialized to ``null`` and ``"inf"`` respectively in the
     metadata (``DYNAMIC_METADATA``, ``CLUSTER_METADATA``, etc.) formatter.
->>>>>>> 6d6e6135
 
 bug_fixes:
 # *Changes expected to improve the state of the world and are unlikely to have negative effects*

date: Pending

behavior_changes:
# *Changes that are expected to cause an incompatibility if applicable; deployment changes are likely required*

minor_behavior_changes:
# *Changes that may cause incompatibilities for some users, but should not for most*
- area: http2
  change: |
    Sets runtime guard ``envoy.reloadable_features.http2_use_oghttp2`` to true by default.

bug_fixes:
# *Changes expected to improve the state of the world and are unlikely to have negative effects*
- area: dfp
  change:
    Fixes a bug when loading a DNS cache entry with an empty authority/host header. This fix can be reverted by setting
    runtime guard ``envoy.reloadable_features.dfp_fail_on_empty_host_header`` to ``false``.

removed_config_or_runtime:
# *Normally occurs at the end of the* :ref:`deprecation period <deprecated>`

- area: dns
  change: |
    Removed runtime flag ``envoy.reloadable_features.dns_details`` and legacy code paths.

new_features:
<<<<<<< HEAD
- area: oauth2
  change: |
    Add the option to specify SameSite cookie attribute values for oauth2 supported cookies.
    To specify SameSite attribute, choose one of the values from ``strict``,``lax`` or ``none``. If not specified,
    a default value of ``disabled`` will be assigned and there will be no SameSite value in the cookie attribute. See
    :ref:`apply_on_stream_done <envoy_v3_api_field_extensions.filters.http.oauth2.v3.OAuth2Config.cookie_configs>`
    for more details.
=======
- area: spiffe
  change: |
    Added :ref:`trust_bundles
    <envoy_v3_api_field_extensions.transport_sockets.tls.v3.SPIFFECertValidatorConfig.trust_bundles>`
    to the SPIFFE certificate validator configuration. This field allows specifying a SPIFFE trust
    bundle mapping as a DataSource. If both trust_bundles and trust_domains are specified,
    trust_bundles takes precedence.
>>>>>>> 99b0a657
- area: resource_monitors
  change: |
    Added support to monitor Container CPU utilization in Linux K8s environment using existing
    extension <envoy_v3_api_msg_extensions.resource_monitors.cpu_utilization.v3.CpuUtilizationConfig>.
- area: lua
  change: |
    Added :ref:`virtualClusterName() <config_http_filters_lua_stream_info_virtual_cluster_name>` API to the Stream Info
    Object to get the name of the virtual cluster matched.
- area: tap
  change: |
    Added an UDP extension for tap custom sink.
- area: udp_proxy
  change: |
    Added support for outlier detection in UDP proxy. This change can be temporarily reverted by setting runtime guard
    ``envoy.reloadable_features.enable_udp_proxy_outlier_detection`` to ``false``.
- area: ext_proc
  change: |
    Adding support for a new body mode: FULL_DUPLEX_STREAMED in the ext_proc filter
    :ref:`processing_mode <envoy_v3_api_field_extensions.filters.http.ext_proc.v3.ExternalProcessor.processing_mode>`.

deprecated:<|MERGE_RESOLUTION|>--- conflicted
+++ resolved
@@ -24,7 +24,6 @@
     Removed runtime flag ``envoy.reloadable_features.dns_details`` and legacy code paths.
 
 new_features:
-<<<<<<< HEAD
 - area: oauth2
   change: |
     Add the option to specify SameSite cookie attribute values for oauth2 supported cookies.
@@ -32,7 +31,6 @@
     a default value of ``disabled`` will be assigned and there will be no SameSite value in the cookie attribute. See
     :ref:`apply_on_stream_done <envoy_v3_api_field_extensions.filters.http.oauth2.v3.OAuth2Config.cookie_configs>`
     for more details.
-=======
 - area: spiffe
   change: |
     Added :ref:`trust_bundles
@@ -40,7 +38,6 @@
     to the SPIFFE certificate validator configuration. This field allows specifying a SPIFFE trust
     bundle mapping as a DataSource. If both trust_bundles and trust_domains are specified,
     trust_bundles takes precedence.
->>>>>>> 99b0a657
 - area: resource_monitors
   change: |
     Added support to monitor Container CPU utilization in Linux K8s environment using existing

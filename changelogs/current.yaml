date: Pending

behavior_changes:
# *Changes that are expected to cause an incompatibility if applicable; deployment changes are likely required*
- area: thread_local
  change: |
    Changes the behavior of the ``SlotImpl`` class destructor. With this change the destructor can be called on any thread.
    This behavior can be reverted by setting the runtime flag ``envoy.reloadable_features.allow_slot_destroy_on_worker_threads``
    to false.
- area: ext_proc
  change: |
    Adding support for
    :ref:`route_cache_action <envoy_v3_api_field_extensions.filters.http.ext_proc.v3.ExternalProcessor.route_cache_action>`.
    It specifies the route action to be taken when an external processor response is received in response to request headers.
- area: http2
  change: |
    Changes the default value of ``envoy.reloadable_features.http2_use_oghttp2`` to true. This changes the codec used for HTTP/2
    requests and responses. This behavior can be reverted by setting the feature to false.
- area: http3
  change: |
    Added a "happy eyeballs" feature to HTTP/3 upstream, where it assuming happy eyeballs sorting results in alternating address
    families will attempt the first v4 and v6 address before giving up on HTTP/3.  This change can be reverted by setting
    ``envoy.reloadable_features.http3_happy_eyeballs`` to false.
- area: http2
  change: |
    Passes HTTP/2 DATA frames through a different codec API. This behavior can be temporarily disabled by setting the runtime
    feature ``envoy.reloadable_features.http2_use_visitor_for_data`` to false.
- area: runtime
  change: |
    Rejecting invalid yaml. This has been an ENVOY_BUG linked to https://github.com/envoyproxy/envoy/issues/27434
    for over a year with no hard-blockers so should be Ok. This behavior can be temporarily disabled by setting
    the runtime feature ``envoy.reloadable_features.reject_invalid_yaml`` to false but the runtime guard must be
    parsed before any invalid yaml.
- area: proxy_protocol
  change: |
    Populate typed metadata by default in proxy protocol listener. Typed metadata can be consumed as
    :ref:`TlvsMetadata type <envoy_v3_api_msg_data.core.v3.TlvsMetadata>`.
    This change can be temporarily disabled by setting the runtime flag
    ``envoy.reloadable_features.use_typed_metadata_in_proxy_protocol_listener`` to ``false``.
- area: composite_filter
  change: |
    Adding support for
    :ref:`sample_percent <envoy_v3_api_field_extensions.filters.http.composite.v3.ExecuteFilterAction.sample_percent>`.
    It specifies the probability of the action execution. If not specified, it is 100%.
- area: golang
  change: |
    Move ``Continue``, ``SendLocalReply`` and ``RecoverPanic` from ``FilterCallbackHandler`` to ``DecoderFilterCallbacks`` and
    ``EncoderFilterCallbacks``, to support full-duplex processing.

minor_behavior_changes:
# *Changes that may cause incompatibilities for some users, but should not for most*
- area: ext_proc
  change: |
    Timeout errors in external processor now returns 504 Gateway Timeout to downstream clients.
    The previous behavior was returning 500 Internal Server Error.
- area: dfp
  change: |
    Changed dynamic forward proxy so local reply errors include DNS resolution details.  This behavior can be temporarily
    disabled by setting the runtime feature ``envoy.reloadable_features.dns_details`` to false.
- area: grpc
  change: |
    Changes in ``AsyncStreamImpl`` and ``GoogleAsyncStreamImpl`` now propagate tracing context headers in bidirectional streams when using
    :ref:`Envoy gRPC client <envoy_v3_api_field_config.core.v3.GrpcService.envoy_grpc>` or
    :ref:`Google C++ gRPC client <envoy_v3_api_field_config.core.v3.GrpcService.google_grpc>`. Previously, tracing context headers
    were not being set when calling external services such as ``ext_proc``.
- area: http
  change: |
    Fixed host header changes for shadow requests to properly handle ipv6 addresses.
- area: tracers
  change: |
    Set status code for OpenTelemetry tracers (previously unset).
- area: config
  change: |
    Stricter validation of a ``google.protobuf.Duration`` field in a config, rejecting invalid values (where the number
    of years is over 292). This can be temporarily reverted by setting runtime guard
    ``envoy.reloadable_features.strict_duration_validation`` to ``false``.
- area: xds
  change: |
    Updated xDS-TP path naming to better comply with RFC-3986. Encoded resource paths can now include an a colon ``:``,
    instead of ``%3A``. This behavior can be reverted by setting the runtime flag
    ``envoy.reloadable_features.xdstp_path_avoid_colon_encoding`` to ``false``.
- area: udp
  change: |
    Change GRO read buffer to 64kB to avoid MSG_TRUNC. And change the way to limit the number of packets processed per event
    loop to work with GRO. This behavior can be reverted by setting runtime guard
    ``envoy.reloadable_features.udp_socket_apply_aggregated_read_limit`` to false.
- area: statistics
  change: |
    Hot restart statistics like hot_restart_epoch are only set when hot restart is enabled.
- area: dns
  change: |
    Changes the behavior of the getaddrinfo DNS resolver so that it treats EAI_NODATA and EAI_NONAME
    as successful queries with empty results, instead of as DNS failures. This change brings the
    getaddrinfo behavior in-line with the c-ares resolver behavior. This behavior can be reverted by
    setting the runtime guard ``envoy.reloadable_features.dns_nodata_noname_is_success`` to false.
- area: access_log
  change: |
    The upstream connection address, rather than the upstream host address, will be used for the ``%UPSTREAM_REMOTE_ADDRESS%``,
    ``%UPSTREAM_REMOTE_PORT%`` and ``%UPSTREAM_REMOTE_ADDRESS_WITHOUT_PORT%`` access log format specifiers.
    This behavior can be reverted by setting the runtime guard
    ``envoy.reloadable_features.upstream_remote_address_use_connection`` to false.
- area: access_log
  change: |
    The ``%CEL%`` formatter support call functions.
- area: http
  change: |
    Changing header validation checks in the substitution format utility and CEL code to do RCF complaint header validation.
    This behavior can be reverted by setting the runtime guard ``envoy.reloadable_features.consistent_header_validation`` to false.
- area: quic
  change: |
    Cache source/destination address instances in a LUR cache for packet read to improve performance.
    This behavior can be reverted by setting the runtime guard
    ``envoy.reloadable_features.quic_upstream_socket_use_address_cache_for_read`` to false.
- area: quic
  change: |
    When a quic connection socket is created, the socket's detected transport protocol will be set to "quic".
- area: config
  change: |
    In xDS configuration, the :ref:`AUTO <envoy_v3_api_enum_value_config.core.v3.ApiVersion.AUTO>` value now means
    :ref:`V3 <envoy_v3_api_enum_value_config.core.v3.ApiVersion.V3>`. :ref:`AUTO <envoy_v3_api_enum_value_config.core.v3.ApiVersion.AUTO>`
    is the default value of the enum, so this field may be omitted from all configurations now.
- area: filters
  change: |
    Set ``WWW-Authenticate`` header for 401 responses from the Basic Auth filter.
- area: jwt_authn
  change: |
    jwt_authn now validates provider URIs. If the validation is too strict it can temporarily be
    disabled by setting the runtime guard ``envoy.reloadable_features.jwt_authn_validate_uri`` to
    false.
- area: http
  change: |
    Removed runtime guard ``envoy.reloadable_features.refresh_rtt_after_request`` and legacy code path.
- area: http
  change: |
    Changing HTTP/2 semi-colon prefixed headers to being sanitized by Envoy code rather than nghttp2. Should be a functional no-op but
    guarded by ``envoy.reloadable_features.sanitize_http2_headers_without_nghttp2``.
- area: http
  change: |
    http: envoy will now proxy 104 headers from upstream, though as with 100s only the first 1xx response
    headers will be sent.104 headers are designated by ietf's draft-ietf-httpbis-resumable-upload rfc.
    This behavioral can be temporarily reverted by setting runtime guard
    ``envoy.reloadable_features.proxy_104`` to ``false``.
- area: jwt_authn
  change: |
    Changes the behavior of the
    :ref:`forward <envoy_v3_api_field_extensions.filters.http.jwt_authn.v3.JwtProvider.forward>`
    config. Previously, the config only removes JWT if set in headers. With this addition, the config can also be
    used to remove JWT set in query parameters. This behavior can be reverted by setting the runtime guard
    ``envoy.reloadable_features.jwt_authn_remove_jwt_from_query_params`` to false.
<<<<<<< HEAD
- area: custom response filter
  change: |
    Prevent the redirect response filter from sending 100 as the response code as this does not make sense
    for custom responses.
=======
- area: http
  change: |
    Reject messages with chunked transfer encoding with chunk extension containing CR not followed by LF. This can be temporarily reverted
    by setting runtime guard ``envoy.reloadable_features.http1_balsa_disallow_lone_cr_in_chunk_extension`` to ``false``.
>>>>>>> 29acd753

bug_fixes:
# *Changes expected to improve the state of the world and are unlikely to have negative effects*
- area: admission control
  change: |
    Fixed the thread-local controller's average RPS calculation to be calculated over the full
    lookback window. Previously, the controller would calculate the average RPS over the amount of
    time elapsed since the oldest valid request sample. This change brings the behavior in line with
    the documentation.
- area: outlier detection
  change: |
    Fixed :ref:`successful_active_health_check_uneject_host
    <envoy_v3_api_field_config.cluster.v3.OutlierDetection.successful_active_health_check_uneject_host>`.
    Before, a failed health check could uneject the host if the ``FAILED_ACTIVE_HC`` health flag had not been set.
- area: quic
  change: |
    Applied 2 QUICHE patches for crash bugs in ``QuicSpdyStream`` ``OnDataAvailable()`` and ``OnInitialHeaderComplete()``.
- area: quic
  change: |
    Fixed crash bug when QUIC downstream stream was read closed and then timed out.
- area: tls
  change: |
    Fix a RELEASE_ASSERT when using :ref:`auto_sni <envoy_v3_api_field_config.core.v3.UpstreamHttpProtocolOptions.auto_sni>`
    if the downstream request ``:authority`` was longer than 255 characters.
- area: tracing
  change: |
    Fix an issue where span id is missing from opentelemetry access log entries.
- area: ext_authz
  change: |
    Added field
    :ref:`validate_mutations <envoy_v3_api_field_extensions.filters.http.ext_authz.v3.ExtAuthz.validate_mutations>`,
    which, when set to true, adds header & query parameter mutation validation to the http ext_authz
    filter. If an authz response contains invalid mutations, the filter responds to the downstream
    request with HTTP 500 Internal Server Error. If you use ext_authz with an untrusted side stream,
    it's recommended you set this to true.
- area: http
  change: |
    Fix a crash when reloading the HTTP Connection Manager via ECDS.
- area: cares
  change: |
    Upgraded c-ares library to 1.20.1 and added fix to c-ares DNS implementation to additionally check for ``ARES_EREFUSED``,
    ``ARES_ESERVFAIL``and ``ARES_ENOTIMP`` status. Without this fix, ``DestroyChannelOnRefused`` and
    ``CustomResolverValidAfterChannelDestruction`` unit test will break.
- area: udp
  change: |
    Fixed a bug that would cause Envoy to crash when updates to a pre-existing cluster were made (e.g. ``HostSet`` changes).
- area: ext_authz
  change: |
    Handle ``append_action`` from :ref:`external authorization service <envoy_v3_api_msg_service.auth.v3.CheckResponse>`
    that was ignored.
- area: oauth2
  change: |
    Fixed a bug that would cause Envoy to crash when recieving an Oauth callback while the Oauth upstream is unhealthy
    (e.g. due to DNS issues).
- area: http
  change: |
    Fix BalsaParser resetting state too early, guarded by default-true
    ``envoy.reloadable_features.http1_balsa_delay_reset``.
- area: ext_authz
  change: |
    Set the SNI value from the requested server name if it isn't available on the connection/socket. This applies when
    ``include_tls_session`` is true. The requested server name is set on a connection when filters such as the TLS
    inspector are used.
- area: oauth
  change: |
    The id token cookie now expires at the same time the id token itself expires, instead of when the access token expires.
- area: decompression
  change: |
    Fixed a bug where Envoy will go into an endless loop when using the brotli decompressor. If the input stream has
    redundant data, the decompressor will loop forever.
- area: websocket
  change: |
    Only 101 is considered a successful response for websocket handshake for HTTP/1.1, and Envoy as a proxy will proxy the response
    header from upstream to downstream and then close the request if other status is received. This behavior can be
    reverted by ``envoy_reloadable_features_check_switch_protocol_websocket_handshake``.
- area: async http client
  change: |
    Added one option to disable the response body buffering for mirror request. Also introduced a 32MB cap for the response
    buffer, which can be changed by the runtime flag ``http.async_response_buffer_limit`` based on the product needs.
- area: ext_authz
  change: |
    Validate http service path_prefix
    :ref:`path_prefix <envoy_v3_api_field_extensions.filters.http.ext_authz.v3.HttpService.path_prefix>`,
    Validate http service path_prefix configuration must start with ``/``.
- area: local_ratelimit
  change: |
    Fixed a bug where the local rate limit filter would crash when the
    :ref:`enable_x_ratelimit_headers <envoy_v3_api_msg_extensions.filters.http.ratelimit.v3.RateLimit>`
    is set to ``DRAFT_VERSION_03`` and a send local reply is triggered before the rate limit filter is executed.
- area: admin
  change: |
    Fixed missing :ref:`additional addresses <envoy_v3_api_msg_config.endpoint.v3.Endpoint.AdditionalAddress>`
    for :ref:`LbEndpoint <envoy_v3_api_field_config.endpoint.v3.LbEndpoint.endpoint>` in config dump.
- area: http
  change: |
    Fixed a bug where additional :ref:`cookie attributes <envoy_v3_api_msg_config.route.v3.RouteAction.HashPolicy.cookie>`
    are not sent properly to clients.
- area: datadog
  change: |
    Bumped the version of datadog to resolve a crashing bug in earlier versions of the library.
- area: lua
  change: |
    Fixed a bug where the user data will reference a dangling pointer to the Lua state and cause a crash.

removed_config_or_runtime:
# *Normally occurs at the end of the* :ref:`deprecation period <deprecated>`
- area: tls
  change: |
    Removed ``envoy.reloadable_features.enable_intermediate_ca`` runtime flag and lagacy code paths.
- area: oauth
  change: |
    Removed ``envoy.reloadable_features.oauth_use_standard_max_age_value`` runtime flag and lagacy code paths.
- area: http
  change: |
    Removed ``envoy.reloadable_features.use_cluster_cache_for_alt_protocols_filter`` runtime flag and lagacy code paths.
- area: http
  change: |
    Removed ``envoy.restart_features.send_goaway_for_premature_rst_streams`` runtime flag and legacy code paths.
- area: load_balancing
  change: |
    Removed ``envoy.reloadable_features.enable_zone_routing_different_zone_counts`` runtime flag and legacy code paths.
- area: load_balancing
  change: |
    Removed ``envoy.reloadable_features.locality_routing_use_new_routing_logic`` runtime flag and legacy code paths.
- area: http
  change: |
    Removed ``envoy.reloadable_features.proxy_status_upstream_request_timeout`` runtime flag and lagacy code paths.
- area: http
  change: |
    Removed ``envoy.reloadable_features.handle_uppercase_scheme`` runtime flag and legacy code paths.
- area: tcp
  change: |
    Removed ``envoy.reloadable_features.detect_and_raise_rst_tcp_connection`` runtime flag and legacy code paths.
- area: tls
  change: |
    Removed ``envoy.reloadable_features.no_full_scan_certs_on_sni_mismatch`` runtime flag and lagacy code paths.
- area: http
  change: |
    Removed ``envoy.reloadable_features.http_allow_partial_urls_in_referer`` runtime flag and legacy code paths.
- area: oauth
  change: |
    Removed ``envoy.reloadable_features.oauth_make_token_cookie_httponly`` runtime flag and legacy code paths.
- area: http
  change: |
    Removed ``envoy.reloadable_features.lowercase_scheme`` runtime flag and legacy code paths.
- area: oauth
  change: |
    Removed ``envoy.reloadable_features.hmac_base64_encoding_only`` runtime flag and legacy code paths.
- area: upstream
  change: |
    Removed ``envoy.reloadable_features.convert_legacy_lb_config`` runtime flag and legacy code paths.
- area: thrift
  change: |
    Removed ``envoy.reloadable_features.thrift_connection_draining`` runtime flag and legacy code paths.
- area: thrift
  change: |
    Removed ``envoy.reloadable_features.thrift_allow_negative_field_ids`` runtime flag and legacy code paths.
- area: router
  change: |
    Removed ``envoy.reloadable_features.copy_response_code_to_downstream_stream_info`` runtime flag and legacy code paths.
- area: http2
  change: |
    Removed ``envoy.reloadable_features.http2_decode_metadata_with_quiche`` runtime flag and legacy code paths.
- area: ext_authz
  change: |
    Removed ``envoy.reloadable_features.ext_authz_http_send_original_xff`` runtime flag and legacy code paths.
- area: jwt
  change: |
    Removed ``envoy.reloadable_features.token_passed_entirely`` runtime flag and legacy code paths.
- area: outlier detection
  change: |
    Removed ``envoy.reloadable_features.check_mep_on_first_eject`` runtime flag and legacy code paths.
- area: http
  change: |
    Removed ``envoy.reloadable_features.stop_decode_metadata_on_local_reply`` runtime flag and legacy code paths.
- area: http
  change: |
    Removed ``envoy.reloadable_features.enable_connect_udp_support`` runtime flag and legacy code paths.

new_features:
- area: redis
  change: |
    Added support for xack, xadd, xautoclaim, xclaim, xdel, xlen, xpending, xrange, xrevrange, xtrim.
- area: hot_restart
  change: |
    Added new command-line flag :option:`--skip-hot-restart-parent-stats`.
- area: matching
  change: |
    Added :ref:`Filter State Input <envoy_v3_api_msg_extensions.matching.common_inputs.network.v3.FilterStateInput>`
    for matching http input based on filter state objects.
- area: ext_authz
  change: |
    Added :ref:`disallowed_headers <envoy_v3_api_field_extensions.filters.http.ext_authz.v3.ExtAuthz.disallowed_headers>`
    to specify headers that should never be sent to the external authentication service. Overrides
    :ref:`allowed_headers <envoy_v3_api_field_extensions.filters.http.ext_authz.v3.ExtAuthz.allowed_headers>`
    if a header matches both.
- area: upstream
  change: |
    Added a new field to LocalityLbEndpoints, :ref:`LocalityLbEndpoints.Metadata
    <envoy_v3_api_field_config.endpoint.v3.LocalityLbEndpoints.metadata>`, that may be used for transport socket
    matching groups of endpoints.
- area: quic
  change: |
    Added support for QUIC server preferred address when there is a DNAT between the client and Envoy. See
    :ref:`new config
    <envoy_v3_api_field_extensions.quic.server_preferred_address.v3.FixedServerPreferredAddressConfig.AddressFamilyConfig.dnat_address>`.
- area: cares
  change: |
    Added :ref:`udp_max_queries<envoy_v3_api_field_extensions.network.dns_resolver.cares.v3.CaresDnsResolverConfig.udp_max_queries>`
    option to limit the number of UDP queries.
- area: http
  change: |
    Added :ref:`disable_shadow_host_suffix_append
    <envoy_v3_api_field_config.route.v3.RouteAction.RequestMirrorPolicy.disable_shadow_host_suffix_append>`
    in :ref:`request_mirror_policies <envoy_v3_api_field_config.route.v3.RouteAction.request_mirror_policies>`
    for disabling appending of the ``-shadow`` suffix to the shadowed host/authority header.
- area: http
  change: |
    Added field :ref:`match_upstream <envoy_v3_api_field_config.core.v3.SchemeHeaderTransformation.match_upstream>`,
    which, when set to true, will set the downstream request ``:scheme`` to match the upstream transport protocol.
- area: redis
  change: |
    Added support for `inline commands <https://redis.io/docs/reference/protocol-spec/#inline-commands>`_.
- area: proxy_protocol
  change: |
    Added field :ref:`stat_prefix <envoy_v3_api_field_extensions.filters.listener.proxy_protocol.v3.ProxyProtocol.stat_prefix>`
    to the proxy protocol listener filter configuration, allowing for differentiating statistics when multiple proxy
    protocol listener filters are configured.
- area: aws_lambda
  change: |
    The ``aws_lambda`` filter now supports the
    :ref:`credentials <envoy_v3_api_field_extensions.filters.http.aws_lambda.v3.Config.credentials>` parameter.
    This enables setting AWS credentials from the filter configuration.
- area: access_log
  change: |
    added support for :ref:`%UPSTREAM_HOST_NAME% <config_access_log_format_upstream_host_name>` for the upstream host
    identifier.
- area: access_loggers
  change: |
    Added ``TRACE_ID`` :ref:`access log formatter <config_access_log_format>`.
- area: healthcheck
  change: |
    Added support to healthcheck with ProxyProtocol in TCP Healthcheck by setting
    :ref:`health_check_config <envoy_v3_api_field_config.core.v3.HealthCheck.TcpHealthCheck.proxy_protocol_config>`.
- area: local_rate_limit
  change: |
    Added support for :ref:`local cluster rate limit
    <envoy_v3_api_field_extensions.filters.http.local_ratelimit.v3.LocalRateLimit.local_cluster_rate_limit>`.
    If set, the token buckets of the local rate limit will be shared across all the Envoy instances in the local
    cluster.
- area: ext_authz
  change: |
    added
    :ref:`decoder_header_mutation_rules <envoy_v3_api_field_extensions.filters.http.ext_authz.v3.ExtAuthz.decoder_header_mutation_rules>`
    which allows you to configure what decoder header mutations are allowed from the ext_authz
    service as well as whether to fail the downstream request if disallowed mutations are requested.
- area: access_log
  change: |
    added new ``access_log`` command operators to retrieve upstream connection information change: ``%UPSTREAM_PEER_URI_SAN%``,
    ``%UPSTREAM_PEER_IP_SAN%``, ``%UPSTREAM_PEER_DNS_SAN%``, ``%UPSTREAM_LOCAL_URI_SAN%``, ``%UPSTREAM_LOCAL_DNS_SAN%``,
    ``%UPSTREAM_LOCAL_IP_SAN%``.
- area: wasm
  change: |
    Update ``wasm`` filter to support use as an upstream filter.
- area: open_telemetry
  change: |
    added :ref:`stat_prefix
    <envoy_v3_api_field_extensions.access_loggers.open_telemetry.v3.OpenTelemetryAccessLogConfig.stat_prefix>`
    configuration to support additional stat prefix for the OpenTelemetry logger.
- area: thrift
  change: |
    added implementation of :ref:`thrift to metadata <envoy_v3_api_msg_extensions.filters.http.thrift_to_metadata.v3.ThriftToMetadata>`
    http filter.
- area: open_telemetry
  change: |
    added :ref:`formatters
    <envoy_v3_api_field_extensions.access_loggers.open_telemetry.v3.OpenTelemetryAccessLogConfig.formatters>`
    configuration to support extension formatter for the OpenTelemetry logger.
- area: routing
  change: |
    added support in :ref:`file datasource <envoy_v3_api_field_config.route.v3.DirectResponseAction.body>` implementation
    to listen to file changes and dynamically update the response when :ref:`watched_directory
    <envoy_v3_api_field_config.core.v3.datasource.watched_directory>`
    is configured in :ref:`DataSource <envoy_v3_api_msg_config.core.v3.datasource>`.
- area: outlier detection
  change: |
    Added :ref:`always_eject_one_host<envoy_v3_api_field_config.cluster.v3.OutlierDetection.always_eject_one_host>`
    to optionally override the :ref:`max_ejection_percent<envoy_v3_api_field_config.cluster.v3.OutlierDetection.max_ejection_percent>`.
- area: listener
  change: |
    Added :ref:`bypass_overload_manager <envoy_v3_api_field_config.listener.v3.Listener.bypass_overload_manager>`
    to bypass the overload manager for a listener. When set to true, the listener will not be subject to overload protection.
- area: ext_authz
  change: |
    Added
    :ref:`enable_dynamic_metadata_ingestion
    <envoy_v3_api_field_extensions.filters.http.ext_authz.v3.ExtAuthz.enable_dynamic_metadata_ingestion>`,
    which allows ext_authz to be configured to ignore dynamic metadata in ext_authz responses.
- area: rbac
  change: |
    The RBAC filter will now log the enforced rule to the dynamic metadata field
    "enforced_effective_policy_id" and the result to the dynamic metadata field
    "enforced_engine_result". These are only populated if a non-shadow engine exists.
- area: jwt_authn
  change: |
    Added :ref:`strip_failure_response
    <envoy_v3_api_field_extensions.filters.http.jwt_authn.v3.JwtAuthentication.strip_failure_response>`
    to allow stripping the failure response details from the JWT authentication filter.
- area: quic
  change: |
    Added :ref:`DataSourceServerPreferredAddressConfig
    <envoy_v3_api_msg_extensions.quic.server_preferred_address.v3.DataSourceServerPreferredAddressConfig>` for cases when
    the control plane does not know the correct configuration for the server preferred address.
- area: tls
  change: |
    added support to match against ``OtherName`` SAN Type under :ref:`match_typed_subject_alt_names
    <envoy_v3_api_field_extensions.transport_sockets.tls.v3.CertificateValidationContext.match_typed_subject_alt_names>`.
    An additional field ``oid`` is added to :ref:`SubjectAltNameMatcher
    <envoy_v3_api_msg_extensions.transport_sockets.tls.v3.SubjectAltNameMatcher>` to support this change.
- area: ext_proc
  change: |
    Added support for observability mode which deprecates ``async_mode``. If enabled, each part of the HTTP request or response
    specified by ProcessingMode is sent without waiting for the response from the ext_proc service. It is "Send and Go" mode
    that can be used by external processor to observe Envoy data and status.
- area: grpc
  change: |
    Added support for flow control in Envoy gRPC side stream. This behavior can be disabled by setting the runtime flag
    ``envoy.reloadable_features.grpc_side_stream_flow_control`` to false.
- area: oauth
  change: |
    Added :ref:`disable_id_token_set_cookie <envoy_v3_api_field_extensions.filters.http.oauth2.v3.OAuth2Config.disable_id_token_set_cookie>`
    to disable setting the ID Token cookie.

deprecated:
- area: tracing
  change: |
    Disable OpenCensus by default, as it is
    `no longer supported/maintained upstream <https://opentelemetry.io/blog/2023/sunsetting-opencensus/>`_.
    This extension can be replaced with the OpenTelemetry tracer and collector.<|MERGE_RESOLUTION|>--- conflicted
+++ resolved
@@ -147,17 +147,14 @@
     config. Previously, the config only removes JWT if set in headers. With this addition, the config can also be
     used to remove JWT set in query parameters. This behavior can be reverted by setting the runtime guard
     ``envoy.reloadable_features.jwt_authn_remove_jwt_from_query_params`` to false.
-<<<<<<< HEAD
 - area: custom response filter
   change: |
-    Prevent the redirect response filter from sending 100 as the response code as this does not make sense
+    Prevent the redirect  policy from sending 100 as the overridden response code as this does not make sense
     for custom responses.
-=======
 - area: http
   change: |
     Reject messages with chunked transfer encoding with chunk extension containing CR not followed by LF. This can be temporarily reverted
     by setting runtime guard ``envoy.reloadable_features.http1_balsa_disallow_lone_cr_in_chunk_extension`` to ``false``.
->>>>>>> 29acd753
 
 bug_fixes:
 # *Changes expected to improve the state of the world and are unlikely to have negative effects*

--- conflicted
+++ resolved
@@ -39,17 +39,14 @@
     Removed runtime guard ``envoy.reloadable_features.original_src_fix_port_exhaustion`` and legacy code paths.
 
 new_features:
-<<<<<<< HEAD
 - area: otlp_stat_sink
   change: |
     Supported skipping conversion for matched stats via
     :ref:`SkipAction
     <envoy_v3_api_msg_extensions.stat_sinks.open_telemetry.v3.SinkConfig.SkipAction>` during custom metric conversion.
-=======
 - area: wasm
   change: |
     Added ``sign`` foreign function to create cryptographic signatures.
     See :ref:`Wasm foreign functions <arch_overview_wasm_foreign_functions>` for more details.
->>>>>>> f18433b0
 
 deprecated:
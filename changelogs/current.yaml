date: Pending

behavior_changes:
# *Changes that are expected to cause an incompatibility if applicable; deployment changes are likely required*
- area: wasm
  change: |
    The route cache will not be cleared by default if the wasm extension modified the request headers and
    the ABI version of wasm extension is larger then 0.2.1.
- area: wasm
  change: |
    Remove previously deprecated xDS attributes from ``get_property``, use ``xds`` attributes instead.

minor_behavior_changes:
# *Changes that may cause incompatibilities for some users, but should not for most*
- area: access_log
  change: |
    New implementation of the JSON formatter will be enabled by default.
    The :ref:`sort_properties <envoy_v3_api_field_config.core.v3.JsonFormatOptions.sort_properties>` field will
    be ignored in the new implementation because the new implementation always sorts properties. And the new implementation
    will always keep the value type in the JSON output. For example, the duration field will always be rendered as a number
    instead of a string.
    This behavior change could be disabled temporarily by setting the runtime
    ``envoy.reloadable_features.logging_with_fast_json_formatter`` to false.
- area: formatter
  change: |
    The NaN and Infinity values of float will be serialized to ``null`` and ``"inf"`` respectively in the
    metadata (``DYNAMIC_METADATA``, ``CLUSTER_METADATA``, etc.) formatter.
- area: http
  change: |
    If the :ref:`pack_trace_reason <envoy_v3_api_field_extensions.request_id.uuid.v3.UuidRequestIdConfig.pack_trace_reason>`
    is set to false, Envoy will not parse the trace reason from the ``x-request-id`` header to ensure reads and writes of
    trace reason be consistant.
    If the :ref:`pack_trace_reason <envoy_v3_api_field_extensions.request_id.uuid.v3.UuidRequestIdConfig.pack_trace_reason>`
    is set to true and external ``x-request-id`` value is used, the trace reason in the external request id will not
    be trusted and will be cleared.
- area: oauth2
  change: |
    :ref:`use_refresh_token <envoy_v3_api_field_extensions.filters.http.oauth2.v3.OAuth2Config.use_refresh_token>`
    is now enabled by default. This behavioral change can be temporarily reverted by setting runtime guard
    ``envoy.reloadable_features.oauth2_use_refresh_token`` to false.
- area: quic
  change: |
    Enable UDP GRO in QUIC client connections by default. This behavior can be reverted by setting
    the runtime guard ``envoy.reloadable_features.prefer_quic_client_udp_gro`` to false.

bug_fixes:
# *Changes expected to improve the state of the world and are unlikely to have negative effects*
- area: tls
  change: |
    Support operations on IP SANs when the IP version is not supported by the host operating system, for example
    an IPv6 SAN can now be used on a host not supporting IPv6 addresses.

removed_config_or_runtime:
# *Normally occurs at the end of the* :ref:`deprecation period <deprecated>`
- area: router
  change: |
    Removed runtime guard ``envoy_reloadable_features_send_local_reply_when_no_buffer_and_upstream_request``.
- area: load balancing
  change: |
    Removed runtime guard ``envoy.reloadable_features.edf_lb_host_scheduler_init_fix`` and legacy code paths.
- area: load balancing
  change: |
    Removed runtime guard ``envoy.reloadable_features.edf_lb_locality_scheduler_init_fix`` and legacy code paths.
- area: grpc
  change: |
    Removed runtime guard ``envoy.reloadable_features.validate_grpc_header_before_log_grpc_status``.
- area: http
  change: |
    Removed runtime flag ``envoy.reloadable_features.http_route_connect_proxy_by_default`` and legacy code paths.
- area: http2
  change: |
    Removed runtime flag ``envoy.reloadable_features.defer_processing_backedup_streams`` and legacy code paths.
- area: dns
  change: |
    Removed runtime flag ``envoy.reloadable_features.dns_reresolve_on_eai_again`` and legacy code paths.
- area: quic
  change: |
    Removed runtime flag ``envoy.restart_features.quic_handle_certs_with_shared_tls_code`` and legacy code paths.
- area: upstream
  change: |
    Removed runtime flag ``envoy.restart_features.allow_client_socket_creation_failure`` and legacy code paths.

new_features:
- area: wasm
  change: |
    Added the wasm vm reload support to reload wasm vm when the wasm vm is failed with runtime errors. See
    :ref:`failure_policy <envoy_v3_api_field_extensions.wasm.v3.PluginConfig.failure_policy>` for more details.
    The ``FAIL_RELOAD`` reload policy will be used by default.
- area: aws_request_signing
  change: |
    Added an optional field :ref:`credential_provider
    <envoy_v3_api_field_extensions.filters.http.aws_request_signing.v3.AwsRequestSigning.credential_provider>`
    to the AWS request signing filter to explicitly specify a source for AWS credentials.
- area: tls
  change: |
    Added support for P-384 and P-521 curves for TLS server certificates.
<<<<<<< HEAD
- area: tls
  change: |
    Added an :ref:`option
    <envoy_v3_api_field_extensions.transport_sockets.tls.v3.UpstreamTlsContext.auto_host_sni>` to change the upstream
    SNI to the configured hostname for the upstream.
- area: tls
  change: |
    Added an :ref:`option
    <envoy_v3_api_field_extensions.transport_sockets.tls.v3.UpstreamTlsContext.auto_sni_san_validation>` to validate
    the upstream server certificate SANs against the actual SNI value sent, regardless of the method of configuring SNI.
=======
- area: wasm
  change: |
    added ``clear_route_cache`` foreign function to clear the route cache.
>>>>>>> 66bc6725
- area: access_log
  change: |
    Added %DOWNSTREAM_LOCAL_EMAIL_SAN%, %DOWNSTREAM_PEER_EMAIL_SAN%, %DOWNSTREAM_LOCAL_OTHERNAME_SAN% and
    %DOWNSTREAM_PEER_OTHERNAME_SAN% substitution formatters.
- area: quic
  change: |
    Added :ref:`QUIC stats debug visitor <envoy_v3_api_msg_extensions.quic.connection_debug_visitor.quic_stats.v3.Config>` to
    get more stats from the QUIC transport.
- area: http_inspector
  change: |
    Added default-false ``envoy.reloadable_features.http_inspector_use_balsa_parser`` for HttpInspector to use BalsaParser.
- area: tracers
  change: |
    Set resource ``telemetry.sdk.*`` and scope ``otel.scope.name|version`` attributes for the OpenTelemetry tracer.
- area: lua
  change: |
    Added ssl :ref:`parsedSubjectPeerCertificate() <config_http_filters_lua_parsed_name>` API.

deprecated:<|MERGE_RESOLUTION|>--- conflicted
+++ resolved
@@ -94,7 +94,6 @@
 - area: tls
   change: |
     Added support for P-384 and P-521 curves for TLS server certificates.
-<<<<<<< HEAD
 - area: tls
   change: |
     Added an :ref:`option
@@ -105,11 +104,9 @@
     Added an :ref:`option
     <envoy_v3_api_field_extensions.transport_sockets.tls.v3.UpstreamTlsContext.auto_sni_san_validation>` to validate
     the upstream server certificate SANs against the actual SNI value sent, regardless of the method of configuring SNI.
-=======
 - area: wasm
   change: |
     added ``clear_route_cache`` foreign function to clear the route cache.
->>>>>>> 66bc6725
 - area: access_log
   change: |
     Added %DOWNSTREAM_LOCAL_EMAIL_SAN%, %DOWNSTREAM_PEER_EMAIL_SAN%, %DOWNSTREAM_LOCAL_OTHERNAME_SAN% and

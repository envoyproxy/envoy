date: Pending

behavior_changes:
- area: http
  change: |
    The route refresh will now results in a tracing refresh. The trace sampling decision and decoration
    of new route will be applied to the active span.
    This change can be reverted by setting the runtime guard
    ``envoy.reloadable_features.trace_refresh_after_route_refresh`` to ``false``.
    Note, if :ref:`pack_trace_reason
    <envoy_v3_api_field_extensions.request_id.uuid.v3.UuidRequestIdConfig.pack_trace_reason>` is set
    to ``true`` (it is ``true`` by default), then a request have been marked as traced may cannot be
    unmarked as traced after the tracing refresh.
- area: ext_proc
  change: |
    Reverted https://github.com/envoyproxy/envoy/pull/39740 to re-enable fail_open+FULL_DUPLEX_STREAMED configuration combination.

minor_behavior_changes:
# *Changes that may cause incompatibilities for some users, but should not for most*
- area: tap
  change: |
    Previously, streamed trace buffered data was only flushed when it reached the configured size.
    If the threshold was never met, the data remained buffered until the connection was closed.
    With this change, buffered data will be flushed proactively. Specifically, if the buffer does not
    reach the configured size but has been held for more than 15 seconds, it will be sent immediately.
- area: websocket
  change: |
      Allow 4xx and 5xx to go through the filter chain for websocket handshake response check, and the behaviour can be disabled
      by a runtime ``envoy.reloadable_features.websocket_allow_4xx_5xx_through_filter_chain``.
- area: testing
  change: |
    In test code for external extensions, matchers ``Http::HeaderValueOf``, ``HasHeader`` and ``HeaderHasValueRef``
    must be replaced with ``ContainsHeader``.
    Any uses of matcher ``HeaderHasValue(...)`` should be replaced with ``::testing::Pointee(ContainsHeader(...))``.
- area: generic_proxy
  change: |
    Generic proxy codec add the same buffer limit as connection buffer limit, if the buffer limit is
    exceeded, the connection is disconnected. This behavior can be reverted by setting the runtime guard
    ``envoy.reloadable_features.generic_proxy_codec_buffer_limit`` to ``false``.
- area: http3
  change: |
    turn off HTTP/3 happy eyeball in upstream via runtime guard ``envoy.reloadable_features.http3_happy_eyeballs``.
    It is found to favor TCP over QUIC when UDP does not work on v6 network but works on v4.
- area: http
  change: |
    Adds accounting for decompressed HTTP header bytes sent and received. Existing stats only count wire-encoded header bytes.
    This can be accessed through the ``%UPSTREAM_DECOMPRESSED_HEADER_BYTES_RECEIVED%``,
    ``%DOWNSTREAM_DECOMPRESSED_HEADER_BYTES_RECEIVED%``, ``%UPSTREAM_DECOMPRESSED_HEADER_BYTES_SENT%``, and the
    ``%DOWNSTREAM_DECOMPRESSED_HEADER_BYTES_SENT%`` access_log command operators.
<<<<<<< HEAD
- area: ext_proc
  change: |
    If failure_mode_allowed is true, save the grpc failure status code returned from the ext_proc server in the filter state.
    Previously all fail-open cases would return call_status Grpc::Status::Aborted.
=======
>>>>>>> d9e0412b

bug_fixes:
# *Changes expected to improve the state of the world and are unlikely to have negative effects*
- area: udp_proxy
  change: |
    Fixed a crash in the UDP proxy that occurred during ENVOY_SIGTERM when active tunneling sessions were present.
- area: geoip
  change: |
    Fixed a bug in the maxmind provider where the found_entry field in the lookup result was not checked before trying to populate
    headers  with data. If this field is not checked the provider could try to populate headers with wrong data, as per the
    documentation for the Maxmind library https://github.com/maxmind/libmaxminddb/blob/main/doc/libmaxminddb.md#mmdb_lookup_result_s.
- area: http3
  change: |
    Fixed a bug where access log gets skipped for HTTP/3 requests when the stream is half closed. This behavior can be
    reverted by setting the runtime guard
    ``envoy.reloadable_features.quic_fix_defer_logging_miss_for_half_closed_stream`` to ``false``.
- area: http
  change: |
    Fixed a bug where the premature resets of streams may result in the recursive draining and potential
    stack overflow. Setting proper ``max_concurrent_streams`` value for HTTP/2 or HTTP/3 could eliminate
    the risk of the stack overflow before this fix.
- area: listeners
  change: |
    Fixed issue where :ref:`TLS inspector listener filter <config_listener_filters_tls_inspector>` timed out
    when used with other listener filters. The bug was triggered when a previous listener filter processed more data
    than the TLS inspector had requested, causing the TLS inspector to incorrectly calculate its buffer growth strategy.
    The fix ensures that buffer growth is now based on actual bytes available rather than the previously requested amount.
- area: aws
  change: |
    Adds missing session name, session duration and externalid parameters in assumerole credentials provider.
- area: oauth2
  change: |
    Fixed a bug introduced in PR [#40228](https://github.com/envoyproxy/envoy/pull/40228), where OAuth2 cookies were
    removed for requests matching the ``pass_through_matcher`` configuration. This broke setups with multiple OAuth2
    filter instances using different ``pass_through_matcher`` configurations, because the first matching instance removed
    the OAuth2 cookies--even when a passthrough was intended--impacting subsequent filters that still needed those cookies.

removed_config_or_runtime:
# *Normally occurs at the end of the* :ref:`deprecation period <deprecated>`
- area: router
  change: |
    Removed runtime guard ``envoy.reloadable_features.shadow_policy_inherit_trace_sampling`` and legacy code paths.
- area: dns
  change: |
    Removed runtime guard ``envoy.reloadable_features.prefer_ipv6_dns_on_macos`` and legacy code paths.
- area: dynamic_forward_proxy
  change: |
    Removed runtime guard ``envoy.reloadable_features.avoid_dfp_cluster_removal_on_cds_update`` and legacy code paths.
- area: oauth2
  change: |
    Removed runtime guard ``envoy.reloadable_features.oauth2_use_refresh_token`` and legacy code paths.
- area: http_connection_manager
  change: |
    Removed runtime guard ``envoy.reloadable_features.explicit_internal_address_config`` and legacy code paths.
- area: dfp
  change: |
    Removed runtime guard ``envoy.reloadable_features.dfp_fail_on_empty_host_header`` and legacy code paths.
- area: quic
  change: |
    Removed runtime guard ``envoy.reloadable_features.prefer_quic_client_udp_gro`` and legacy code paths.
- area: udp_proxy
  change: |
    Removed runtime guard ``envoy.reloadable_features.enable_udp_proxy_outlier_detection`` and legacy code paths.
- area: xds
  change: |
    Removed runtime guard ``envoy.reloadable_features.xds_prevent_resource_copy`` and legacy code paths.
- area: rds
  change: |
    Removed runtime guard ``envoy.reloadable_features.normalize_rds_provider_config`` and legacy code paths.
- area: http
  change: |
    Removed runtime guard ``envoy.reloadable_features.local_reply_traverses_filter_chain_after_1xx`` and legacy code paths.
- area: quic
  change: |
    Removed runtime guard ``envoy.reloadable_features.report_stream_reset_error_code`` and legacy code paths.
- area: router
  change: |
    Removed runtime guard ``envoy.reloadable_features.streaming_shadow`` and legacy code paths.
- area: http3
  change: |
    Removed runtime guard ``envoy.reloadable_features.http3_remove_empty_trailers`` and legacy code paths.
- area: stats
  change: |
    Removed runtime guard ``envoy.reloadable_features.enable_include_histograms`` and legacy code paths.
- area: network
  change: |
    Removed runtime guard ``envoy.reloadable_features.udp_socket_apply_aggregated_read_limit`` and legacy code paths.
- area: http
  change: |
    Removed runtime guard ``envoy.reloadable_features.proxy_status_mapping_more_core_response_flags`` and legacy code paths.
- area: http
  change: |
    Removed runtime guard ``envoy.reloadable_features.allow_alt_svc_for_ips`` and legacy code paths.
- area: http
  change: |
    Removed runtime guard ``envoy.reloadable_features.filter_chain_aborted_can_not_continue`` and legacy code paths.
- area: http
  change: |
    Removed runtime guard ``envoy.reloadable_features.use_filter_manager_state_for_downstream_end_stream`` and legacy code paths.
- area: balsa
  change: |
    Removed runtime guard ``envoy.reloadable_features.wait_for_first_byte_before_balsa_msg_done`` and legacy code paths.
- area: geoip_providers
  change: |
    Removed runtime guard ``envoy.reloadable_features.mmdb_files_reload_enabled`` and legacy code paths.
- area: proxy_protocol
  change: |
    Removed runtime guard ``envoy.reloadable_features.use_typed_metadata_in_proxy_protocol_listener`` and legacy code paths.
- area: dns_resolver
  change: |
    Removed runtime guard ``envoy.reloadable_features.getaddrinfo_num_retries`` and legacy code paths.
- area: proxy_filter
  change: |
    Removed runtime guard ``envoy.reloadable_features.proxy_ssl_port`` and legacy code paths.
- area: gcp_authn
  change: |
    Removed runtime guard ``envoy.reloadable_features.gcp_authn_use_fixed_url`` and legacy code paths.
- area: jwt_authn
  change: |
    Removed runtime guard ``envoy.reloadable_features.jwt_authn_remove_jwt_from_query_params`` and legacy code paths.
- area: jwt_authn
  change: |
    Removed runtime guard ``envoy.reloadable_features.jwt_authn_validate_uri`` and legacy code paths.
- area: dispatcher
  change: |
    Removed runtime guard ``envoy.restart_features.fix_dispatcher_approximate_now`` and legacy code paths.
- area: upstream
  change: |
    Removed runtime guard ``envoy.reloadable_features.use_config_in_happy_eyeballs`` and legacy code paths.
- area: http
  change: |
    Removed runtime guard ``envoy.reloadable_features.proxy_104`` and legacy code paths.

new_features:
- area: stats
  change: |
    Added support to remove unused metrics from memory for extensions that
    support evictable metrics. This is done :ref:`periodically
    <envoy_v3_api_field_config.bootstrap.v3.Bootstrap.stats_eviction_interval>`
    during the metric flush.
- area: quic
  change: |
    Added new option to support :ref:`base64 encoded server ID
    <envoy_v3_api_field_extensions.quic.connection_id_generator.quic_lb.v3.Config.server_id_base64_encoded>`
    in QUIC-LB.
- area: health_check
  change: |
    Added support for request payloads in HTTP health checks. The ``send`` field in ``HttpHealthCheck`` can now be
    used to specify a request body to be sent during health checking. This feature supports both hex-encoded text
    and binary payloads, similar to TCP health checks. The payload can only be used with HTTP methods that support
    request bodies (``POST``, ``PUT``, ``PATCH``, ``OPTIONS``). Methods that must not have request bodies
    (``GET``, ``HEAD``, ``DELETE``, ``TRACE``) are validated and will throw an error if combined with payloads.
    The implementation is optimized to process the payload once during configuration and reuse it for all health
    check requests. See :ref:`HttpHealthCheck <envoy_v3_api_msg_config.core.v3.HealthCheck.HttpHealthCheck>` for configuration details.
- area: router_check_tool
  change: |
    Added support for testing routes with :ref:`dynamic metadata matchers <envoy_v3_api_field_config.route.v3.RouteMatch.dynamic_metadata>`
    in the router check tool. The tool now accepts a ``dynamic_metadata`` field in test input to set metadata
    that can be matched by route configuration. This allows comprehensive testing of routes that depend on
    dynamic metadata for routing decisions.
- area: lua
  change: |
    Added a new ``filterState()`` on ``streamInfo()`` which provides access to filter state objects stored during request processing.
    This allows Lua scripts to retrieve string, boolean, and numeric values stored by various filters for use in routing decisions,
    header modifications, and other processing logic. See :ref:`Filter State API <config_http_filters_lua_stream_info_filter_state_wrapper>`
    for more details.
- area: socket
  change: |
    Added ``network_namespace_filepath`` to :ref:`SocketAddress <envoy_v3_api_msg_config.core.v3.SocketAddress>`. This field allows
    specifying a Linux network namespace filepath for socket creation, enabling network isolation in containerized environments.
- area: ratelimit
  change: |
    Add the :ref:`rate_limits
    <envoy_v3_api_field_extensions.filters.http.ratelimit.v3.RateLimit.rate_limits>`
    field to generate rate limit descriptors. If this field is set, the
    :ref:`VirtualHost.rate_limits<envoy_v3_api_field_config.route.v3.VirtualHost.rate_limits>` or
    :ref:`RouteAction.rate_limits<envoy_v3_api_field_config.route.v3.RouteAction.rate_limits>` fields will be ignored. However,
    :ref:`RateLimitPerRoute.rate_limits<envoy_v3_api_field_extensions.filters.http.ratelimit.v3.RateLimitPerRoute.rate_limits>`
    will take precedence over this field.
- area: redis
  change: |
    Added support for ``GEOSEARCH``and ``GETEX``.
- area: observability
  change: |
    Added ``ENVOY_NOTIFICATION`` macro to track specific conditions in produiction environments.
- area: dns_filter, redis_proxy and prefix_matcher_map
  change: |
    Switch to using Radix Tree instead of Trie for performance improvements.
- area: header_to_metadata
  change: |
    Added optional statistics collection for the Header-To-Metadata filter. When the :ref:`stat_prefix
    <envoy_v3_api_field_extensions.filters.http.header_to_metadata.v3.Config.stat_prefix>` field is configured,
    the filter emits detailed counters for rule processing, metadata operations, etc. See
    :ref:`Header-To-Metadata filter statistics <config_http_filters_header_to_metadata>` for details.
- area: load_reporting
  change: |
    Added support for endpoint-level load stats and metrics reporting. Locality load reports now include per
    endpoint statistics and metrics, but only for endpoints with updated stats, optimizing report size and efficiency.
- area: overload management
  change: |
        Added load shed point ``envoy.load_shed_points.http2_server_go_away_and_close_on_dispatch``
        that sends ``GOAWAY`` AND closes connections for HTTP2 server processing of requests.  When
        a ``GOAWAY`` frame is submitted by this the counter ``http2.goaway_sent`` will be
        incremented.
- area: router
  change: |
    Added :ref:`request_body_buffer_limit
    <envoy_v3_api_field_config.route.v3.VirtualHost.request_body_buffer_limit>` and
    :ref:`request_body_buffer_limit
    <envoy_v3_api_field_config.route.v3.Route.request_body_buffer_limit>` configuration fields
    to enable buffering of large request bodies beyond connection buffer limits.
- area: otlp_stat_sink
  change: |
    Added support for resource attributes. The stat sink will use the resource attributes configured for the OpenTelemetry tracer via
    :ref:`resource_detectors <envoy_v3_api_field_config.trace.v3.OpenTelemetryConfig.resource_detectors>`.
- area: lua
  change: |
    Added ``virtualHost()`` to the Stream handle API, allowing Lua scripts to retrieve virtual host information. So far, the only method
    implemented is ``metadata()``, allowing Lua scripts to access virtual host metadata scoped to the specific filter name. See
    :ref:`Virtual host object API <config_http_filters_lua_virtual_host_wrapper>` for more details.
- area: ext_authz
  change: |
    Added support for per-route gRPC service override in the ``ext_authz`` HTTP filter. This allows different routes
    to use different external authorization backends by configuring a
    :ref:`grpc_service <envoy_v3_api_field_extensions.filters.http.ext_authz.v3.CheckSettings.grpc_service>`
    in the per-route ``check_settings``. Routes without this configuration continue to use the default
    authorization service.
- area: tracing
  change: |
    Added :ref:`trace_context_option <envoy_v3_api_field_config.trace.v3.ZipkinConfig.trace_context_option>` enum
    in the Zipkin tracer config. When set to ``USE_B3_WITH_W3C_PROPAGATION``, the tracer will:
    extract trace information from W3C trace headers when B3 headers are not present (downstream),
    and inject both B3 and W3C trace headers for upstream requests to maximize compatibility.
    The default value ``USE_B3`` maintains backward compatibility with B3-only behavior.
- area: rbac
  change: |
    Switch the IP matcher to use LC-Trie for performance improvements.
- area: lua
  change: |
    Added ``route()`` to the Stream handle API, allowing Lua scripts to retrieve route information. So far, the only method
    implemented is ``metadata()``, allowing Lua scripts to access route metadata scoped to the specific filter name. See
    :ref:`Route object API <config_http_filters_lua_route_wrapper>` for more details.
- area: cel
  change: |
    Add a new %TYPED_CEL% formatter command that, unlike %CEL%, can output non-string values (number, boolean, null, etc)
    when used in formatting contexts that accept non-string values, such as
    :ref:`json_format <envoy_v3_api_field_config.core.v3.SubstitutionFormatString.json_format>`. The new command is introduced
    so as to not break compatibility with the existing command's behavior.
- area: dynamic_modules
  change: |
    Added a new Logging ABI that allows modules to emit logs in the standard Envoy logging stream under "dynamic_modules" ID.
    In the Rust SDK, they are available as ``envoy_log_info``, etc.
- area: http
  change: |
    Added ``upstream_rq_per_cx`` histogram to track requests per connection for monitoring connection reuse efficiency.


deprecated:<|MERGE_RESOLUTION|>--- conflicted
+++ resolved
@@ -47,13 +47,10 @@
     This can be accessed through the ``%UPSTREAM_DECOMPRESSED_HEADER_BYTES_RECEIVED%``,
     ``%DOWNSTREAM_DECOMPRESSED_HEADER_BYTES_RECEIVED%``, ``%UPSTREAM_DECOMPRESSED_HEADER_BYTES_SENT%``, and the
     ``%DOWNSTREAM_DECOMPRESSED_HEADER_BYTES_SENT%`` access_log command operators.
-<<<<<<< HEAD
 - area: ext_proc
   change: |
     If failure_mode_allowed is true, save the grpc failure status code returned from the ext_proc server in the filter state.
     Previously all fail-open cases would return call_status Grpc::Status::Aborted.
-=======
->>>>>>> d9e0412b
 
 bug_fixes:
 # *Changes expected to improve the state of the world and are unlikely to have negative effects*

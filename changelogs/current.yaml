--- conflicted
+++ resolved
@@ -423,9 +423,7 @@
     :ref:`country_db_path <envoy_v3_api_field_extensions.geoip_providers.maxmind.v3.MaxMindConfig.country_db_path>`.
 - area: tls_inspector
   change: |
-<<<<<<< HEAD
-    Propagate the transport error from the tls_inspector to the DownstreamTransportFailureReason in StreamInfo
-    for access logging prior to the TLS handshake.
+    Added configuration parameter to TLS inspector for maximum acceptable client hello size.
 - area: tls
   change: |
     Enhanced TLS certificate validation failure messages in access logs to include detailed error information.
@@ -434,9 +432,6 @@
     ``verify cert failed: cert hash and spki``, or the OpenSSL verification error string (e.g., certificate
     has expired, unable to get local issuer certificate). This provides better visibility into TLS handshake
     failures without requiring debug-level logging.
-=======
-    Added configuration parameter to TLS inspector for maximum acceptable client hello size.
->>>>>>> c47dcccc
 - area: ext_proc
   change: |
     Added support for forwarding cluster metadata to ext_proc server.

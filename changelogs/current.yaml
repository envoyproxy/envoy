date: Pending

behavior_changes:
# *Changes that are expected to cause an incompatibility if applicable; deployment changes are likely required*

minor_behavior_changes:
# *Changes that may cause incompatibilities for some users, but should not for most*
- area: adaptive concurrency filter stats
  change: |
    Multiply the gradient value stat by 1000 to make it more granular (values will range between 500 and 2000).

bug_fixes:
# *Changes expected to improve the state of the world and are unlikely to have negative effects*
- area: tracers
  change: |
    use unary RPC calls for OpenTelemetry trace exports, rather than client-side streaming connections.

removed_config_or_runtime:
# *Normally occurs at the end of the* :ref:`deprecation period <deprecated>`
- area: http
  change: |
    Removed ``envoy.reloadable_features.allow_absolute_url_with_mixed_scheme`` runtime flag and legacy code paths.
- area: active health check
  change: |
    Removed ``envoy.reloadable_features.keep_endpoint_active_hc_status_on_locality_update`` runtime flag and legacy code paths.
- area: http1
  change: |
    Removed ``envoy.reloadable_features.http1_allow_codec_error_response_after_1xx_headers`` runtime flag and legacy code paths.
- area: overload manager
  change: |
    removed ``envoy.reloadable_features.overload_manager_error_unknown_action`` and legacy code paths.

new_features:
- area: aws_request_signing
  change: |
    Update ``aws_request_signing`` filter to support use as an upstream HTTP filter. This allows successful calculation of
    signatures after the forwarding stage has completed, particularly if the path element is modified.
- area: grpc reverse bridge
  change: |
    Change HTTP status to 200 to respect the gRPC protocol. This may cause problems for incorrect gRPC clients expecting the filter
    to preserve HTTP 1.1 responses.  This behavioral change can be temporarily reverted by setting runtime guard
    ``envoy.reloadable_features.grpc_http1_reverse_bridge_change_http_status`` to false.
- area: quic
  change: |
    Added QUIC protocol option :ref:`send_disable_active_migration
    <envoy_v3_api_field_config.listener.v3.QuicProtocolOptions.send_disable_active_migration>` to make the server send clients a transport
    parameter to discourage client endpoints from active migration.
- area: ext_proc
  change: |
    implemented
    :ref:`request_attributes <envoy_v3_api_field_extensions.filters.http.ext_proc.v3.ExternalProcessor.request_attributes>`
    and
    :ref:`response_attributes <envoy_v3_api_field_extensions.filters.http.ext_proc.v3.ExternalProcessor.response_attributes>`
    config APIs to enable sending and receiving attributes to/from the external processing server.
- area: access log
  change: |
    added support for :ref:`%UPSTREAM_CONNECTION_ID% <config_access_log_format_upstream_connection_id>` for the upstream connection
    identifier.
<<<<<<< HEAD
- area: rbac
  change: |
    Added :ref:`uri_template<envoy_v3_api_field_config.rbac.v3.Permission.uri_template>` which uses existing
    :ref:`UriTemplateMatchConfig<envoy_v3_api_msg_extensions.path.match.uri_template.v3.UriTemplateMatchConfig>`
    to allow use of glob patterns for URI path matching in RBAC.
=======
- area: ext_proc
  change: |
    added
    :ref:`metadata_options <envoy_v3_api_field_extensions.filters.http.ext_proc.v3.ExternalProcessor.metadata_options>`
    config API to enable sending and receiving metadata from/to the external processing server. Both typed and untyped dynamic
    metadata may be sent to the server. If
    :ref:`receiving_namespaces <envoy_v3_api_field_extensions.filters.http.ext_proc.v3.MetadataOptions.receiving_namespaces>`
    is defined, returned metadata may be written to the specified allowed namespaces.
>>>>>>> fe6dd8c6

deprecated:<|MERGE_RESOLUTION|>--- conflicted
+++ resolved
@@ -56,13 +56,6 @@
   change: |
     added support for :ref:`%UPSTREAM_CONNECTION_ID% <config_access_log_format_upstream_connection_id>` for the upstream connection
     identifier.
-<<<<<<< HEAD
-- area: rbac
-  change: |
-    Added :ref:`uri_template<envoy_v3_api_field_config.rbac.v3.Permission.uri_template>` which uses existing
-    :ref:`UriTemplateMatchConfig<envoy_v3_api_msg_extensions.path.match.uri_template.v3.UriTemplateMatchConfig>`
-    to allow use of glob patterns for URI path matching in RBAC.
-=======
 - area: ext_proc
   change: |
     added
@@ -71,6 +64,10 @@
     metadata may be sent to the server. If
     :ref:`receiving_namespaces <envoy_v3_api_field_extensions.filters.http.ext_proc.v3.MetadataOptions.receiving_namespaces>`
     is defined, returned metadata may be written to the specified allowed namespaces.
->>>>>>> fe6dd8c6
+- area: rbac
+  change: |
+    Added :ref:`uri_template<envoy_v3_api_field_config.rbac.v3.Permission.uri_template>` which uses existing
+    :ref:`UriTemplateMatchConfig<envoy_v3_api_msg_extensions.path.match.uri_template.v3.UriTemplateMatchConfig>`
+    to allow use of glob patterns for URI path matching in RBAC.
 
 deprecated:
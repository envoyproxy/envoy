date: Pending

behavior_changes:
# *Changes that are expected to cause an incompatibility if applicable; deployment changes are likely required*
- area: build
  change: |
    moved the original_dst cluster to extensions. If you use this cluster and override extensions_build_config.bzl you will now need to include it explicitly.

minor_behavior_changes:
# *Changes that may cause incompatibilities for some users, but should not for most*
- area: cache_filter
  change: |
    add a completion callback to updateHeaders interface. Any external cache implementations will need to update to match this new interface. See changes to simple_http_cache in PR#23666 for example.
- area: oauth2
  change: |
    Requests which match the passthrough header now have their own metric ``oauth_passthrough`` and aren't included in ``oauth_success`` anymore.

bug_fixes:
# *Changes expected to improve the state of the world and are unlikely to have negative effects*
- area: grpc_json_transcoder
  change: |
    fix a bug when using http2, request body has google.api.HttpBody and the size is < 16KB, it will cause EOF from the backend grpc server.
- area: router
  change: |
    fixed a bug that incorrectly rewrote the path when using ``regex_rewrite`` for redirects matched on prefix.
- area: oauth2
  change: |
    fixed a bug when passthrough header was matched, envoy would always remove the authorization header. This behavioral change can be temporarily reverted by setting runtime guard ``envoy.reloadable_features.oauth_header_passthrough_fix`` to false.
- area: generic_proxy
  change: |
    fixed a bug that encoder filters and decoder filters of generic proxy will be executed in the same order. The encoder filters' execuate order should be the reverse of decoder filters' in the generic proxy.
- area: http
  change: |
    fixed a bug where Utility::PercentEncoding::encode() encodes some characters incorrectly because it was treating the value as negative.

removed_config_or_runtime:
# *Normally occurs at the end of the* :ref:`deprecation period <deprecated>`
- area: eds
  change: |
    removed ``envoy.reloadable_features.support_locality_update_on_eds_cluster_endpoints`` and legacy code paths.
- area: listener
  change: |
    removed ``envoy.reloadable_features.strict_check_on_ipv4_compat`` and legacy code paths.
- area: http
  change: |
    removed ``envoy.reloadable_features.deprecate_global_ints`` and legacy code paths.
- area: http
  change: |
    removed ``envoy.reloadable_features.allow_adding_content_type_in_local_replies`` and legacy code paths.
- area: http
  change: |
    removed ``envoy.reloadable_features.allow_upstream_inline_write`` and legacy code paths.
- area: http
  change: |
    removed ``envoy.reloadable_features.append_or_truncate`` and legacy code paths.
- area: http
  change: |
    removed ``envoy.reloadable_features.use_new_codec_wrapper`` and legacy code paths.
    removed ``envoy.reloadable_features.append_to_accept_content_encoding_only_once`` and legacy code paths.
    removed ``envoy.reloadable_features.http1_lazy_read_disable`` and legacy code paths.
- area: http
  change: |
    removed ``envoy.reloadable_features.http_100_continue_case_insensitive`` and legacy code paths.
    removed ``envoy.reloadable_features.override_request_timeout_by_gateway_timeout`` and legacy code paths.
- area: ecds
  change: |
    removed ``envoy.reloadable_features.top_level_ecds_stats`` and legacy code paths.

new_features:
- area: build
  change: |
    added an option ``--define=library_autolink=disabled`` to disable autolinking libraries.
- area: generic_proxy
  change: |
    added :ref:`dubbo codec support <envoy_v3_api_msg_extensions.filters.network.generic_proxy.codecs.dubbo.v3.DubboCodecConfig>` to the
    :ref:`generic_proxy filter <envoy_v3_api_msg_extensions.filters.network.generic_proxy.v3.GenericProxy>`.
- area: upstream
  change: |
    added a new field :ref:`socket_options <envoy_v3_api_field_config.core.v3.ExtraSourceAddress.socket_options>` to the ExtraSourceAddress, allowing specifying discrete socket options for each source address.
- area: thrift
  change: |
    added payload to metadata filter which matches a given payload field's value would be extracted and attached to the request as dynamic metadata.
- area: http
  change: |
    allowing the dynamic forward proxy cluster to :ref:`allow_coalesced_connections <envoy_v3_api_field_extensions.clusters.dynamic_forward_proxy.v3.ClusterConfig.allow_coalesced_connections>`  for HTTP/2 and HTTP/3 connections.
- area: generic_proxy
  change: |
    added :ref:`generic rds support <envoy_v3_api_field_extensions.filters.network.generic_proxy.v3.GenericProxy.generic_rds>`.
- area: thrift_proxy
  change: |
    added ``envoy.reloadable_features.thrift_allow_negative_field_ids`` to support negative field ids for legacy thrift service.
- area: udp_proxy
  change: |
    added support for :ref:`proxy_access_log <envoy_v3_api_field_extensions.filters.udp.udp_proxy.v3.UdpProxyConfig.proxy_access_log>`.
- area: mobile
  change: |
    started merging the Envoy mobile library into the main Envoy repo.
<<<<<<< HEAD
- area: gcp_authn
  change: |
    added support for configuring header that holds token fetched from GCE metadata server.
=======
- area: redis
  change: |
    extended :ref:`cluster support <arch_overview_redis_cluster_support>` by adding a :ref:`dns_cache_config <envoy_v3_api_field_extensions.filters.network.redis_proxy.v3.RedisProxy.ConnPoolSettings.dns_cache_config>` option that can be used to resolve hostnames returned by MOVED/ASK responses.
>>>>>>> 8d5aa992

deprecated:<|MERGE_RESOLUTION|>--- conflicted
+++ resolved
@@ -95,14 +95,11 @@
 - area: mobile
   change: |
     started merging the Envoy mobile library into the main Envoy repo.
-<<<<<<< HEAD
+- area: redis
+  change: |
+    extended :ref:`cluster support <arch_overview_redis_cluster_support>` by adding a :ref:`dns_cache_config <envoy_v3_api_field_extensions.filters.network.redis_proxy.v3.RedisProxy.ConnPoolSettings.dns_cache_config>` option that can be used to resolve hostnames returned by MOVED/ASK responses.
 - area: gcp_authn
   change: |
     added support for configuring header that holds token fetched from GCE metadata server.
-=======
-- area: redis
-  change: |
-    extended :ref:`cluster support <arch_overview_redis_cluster_support>` by adding a :ref:`dns_cache_config <envoy_v3_api_field_extensions.filters.network.redis_proxy.v3.RedisProxy.ConnPoolSettings.dns_cache_config>` option that can be used to resolve hostnames returned by MOVED/ASK responses.
->>>>>>> 8d5aa992
 
 deprecated:
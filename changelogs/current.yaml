--- conflicted
+++ resolved
@@ -92,14 +92,11 @@
 - area: access_log
   change: |
     updated command operator ``%GRPC_STATUS%`` to suppoprt the snake case.
-<<<<<<< HEAD
 - area: ratelimit
   change: |
     add support for :ref:`adding response headers <envoy_v3_api_field_extensions.filters.http.ratelimit.v3.RateLimit.response_headers_to_add>` to rate-limited responses.
-=======
 - area: access_log
   change: |
     added support for number values in substitution format string in json_format.
->>>>>>> aab8ef5a
 
 deprecated:
date: Pending

behavior_changes:
# *Changes that are expected to cause an incompatibility if applicable; deployment changes are likely required*
- area: http
  change: |
    Remove the hop by hop TE header from downstream request headers. This change can be temporarily reverted
    by setting ``envoy.reloadable_features.sanitize_te`` to ``false``.
- area: http
  change: |
    Flip runtime flag ``envoy.reloadable_features.no_downgrade_to_canonical_name`` to ``true``. Name downgrading in the
    per filter config searching will be disabled by default. This behavior can be temporarily reverted by setting
    the flag to ``false`` explicitly.
    See doc :ref:`Http filter route specific config <arch_overview_http_filters_per_filter_config>` or
    issue https://github.com/envoyproxy/envoy/issues/29461 for more specific detail and examples.
- area: listener
  change: |
    Undeprecated runtime key ``overload.global_downstream_max_connections`` until :ref:`downstream connections monitor
    <envoy_v3_api_msg_extensions.resource_monitors.downstream_connections.v3.DownstreamConnectionsConfig>` extension becomes stable.
- area: stats dns_filter
  change: |
    Fixed tag extraction so that :ref:`stat_prefix <envoy_v3_api_msg_extensions.filters.udp.dns_filter.v3.DnsFilterConfig>`
    is properly extracted. This changes the Prometheus name from
    ``dns_filter_myprefix_local_a_record_answers{}`` to ``dns_filter_local_a_record_answers{envoy.dns_filter_prefix="myprefix"}``.
- area: stats connection_limit
  change: |
    Fixed tag extraction so that :ref:`stat_prefix <envoy_v3_api_msg_extensions.filters.network.connection_limit.v3.ConnectionLimit>`
    is properly extracted. This changes the Prometheus name from ``envoy_connection_limit_myprefix_limited_connections{}`` to
    ``envoy_connection_limit_limited_connections{envoy_connection_limit_prefix="myprefix"}``.
- area: stats rbac
  change: |
    Fixed tag extraction so that :ref:`stat_prefix <envoy_v3_api_msg_extensions.filters.network.rbac.v3.RBAC>`
    is properly extracted. This changes the Prometheus name from ``envoy_myprefixrbac_allowed{}`` to
    ``envoy_rbac_allowed{envoy_rbac_prefix="myprefix"}``.
- area: http2
  change: |
    Changes the default value of ``envoy.reloadable_features.http2_use_oghttp2`` to ``true``. This changes the codec used for HTTP/2
    requests and responses. This behavior can be reverted by setting the feature to ``false``.
- area: http2
  change: |
    Discard the ``Host`` header if the ``:authority`` header was received to bring Envoy into compliance with
    https://www.rfc-editor.org/rfc/rfc9113#section-8.3.1 This behavioral change can be reverted by setting runtime flag
    ``envoy.reloadable_features.http2_discard_host_header`` to ``false``.
- area: grpc reverse bridge
  change: |
    Handle empty response bodies in ``grpc_http1_reverse_bridge``. This may cause problems for clients expecting the filter to crash
    for empty responses.  This behavioral change can be temporarily reverted by setting runtime guard
    ``envoy.reloadable_features.grpc_http1_reverse_bridge_handle_empty_response`` to ``false``.
- area: access_log
  change: |
    Added issuer in certificate_properties to the gRPC access log service(AlS).

minor_behavior_changes:
# *Changes that may cause incompatibilities for some users, but should not for most*
- area: golang
  change: |
    Remove ``Protocol`` method from ``RequestHeaderMap``.
    To get the protocol, please use ``GetProperty("request.protocol")`` instead.
- area: aws
  change: |
    Added support to use HTTP async client to fetch the credentials from EC2 instance metadata and ECS task metadata providers
    instead of libcurl which is deprecated. By default this behavior is disabled. To enable set
    ``envoy.reloadable_features.use_http_client_to_fetch_aws_credentials`` to ``true``.
- area: local_rate_limit
  change: |
    Added new configuration field :ref:`rate_limited_as_resource_exhausted
    <envoy_v3_api_field_extensions.filters.http.local_ratelimit.v3.LocalRateLimit.rate_limited_as_resource_exhausted>`
    to allow for setting if rate limit gRPC response should be ``RESOURCE_EXHAUSTED`` instead of the default ``UNAVAILABLE``.
- area: config parsing, http cache filter
  change: |
    Replaces Protobuf hashing by human-readable string with a dedicated deterministic hashing algorithm.
    The performance of the hash operation is improved by ``2-10x`` depending on the structure of the message,
    which is expected to reduce config update time or startup time by 10-25%. The new algorithm is also
    used for ``http_cache_filter`` hashing, which will effectively cause a one-time cache flush on update
    for users with a persistent cache. To enable this behavior set ``envoy.restart_features.use_fast_protobuf_hash`` to ``true``.
- area: http2
  change: |
    Flip the runtime guard ``envoy.reloadable_features.defer_processing_backedup_streams`` to be on by default.
    This feature improves flow control within the proxy by deferring work on the receiving end if the other
    end is backed up.
- area: admin
  change: |
    Switch no admin ``warning`` -> ``info``.
- area: generic_proxy
  change: |
    Update the stats prefix of generic proxy from ``<stats_prefix>`` to ``generic_proxy.<stats_prefix>``.
- area: header_mutation
  change: |
    If per route configuration is configured at multiple levels (route, virtual host, and route table), all specified
    levels' mutations are applied. Default order is from least to most specific level (i.e. most specific level wins).

bug_fixes:
# *Changes expected to improve the state of the world and are unlikely to have negative effects*
- area: upstream
  change: |
    Fixed a bug with upstream auto-config with HTTP/3 where certain network configurations would result in zombie
    streams left in the grid. Guarded by ``envoy.reloadable_features.avoid_zombie_streams``.
- area: buffer
  change: |
    Fixed a bug (https://github.com/envoyproxy/envoy/issues/28760) that the internal listener causes an undefined
    behavior due to the unintended release of the buffer memory.
- area: xds
  change: |
    Fixed a bug (https://github.com/envoyproxy/envoy/issues/27702) that caused ADS initialization
    to fail on the first attempt and set a back-off retry interval of up to 1 second, if ADS is
    using an Envoy Cluster for the backend. The issue was fixed to ensure that ADS initialization
    happens after the Envoy Cluster it depends upon has been properly initialized. ADS that does
    not depend on an Envoy Cluster (i.e. GoogleGrpc) is not affected by this change.
- area: grpc
  change: |
    Fixed a bug in gRPC async client cache which intermittently causes CPU spikes due to busy loop in timer expiration.
- area: tracing
  change: |
    Fixed a bug that caused the Datadog tracing extension to drop traces that
    should be kept on account of an extracted sampling decision.
- area: quic
  change: |
    Fixed a bug in QUIC and HCM interaction which could cause ``use-after-free`` during asynchronous certificates retrieval.
    The fix is guarded by runtime ``envoy.reloadable_features.quic_fix_filter_manager_uaf``.
- area: quic
  change: |
    Fixed a bug in QUIC upstream port migration which could cause use-after-free upon STATELESS_RESET packets.
- area: redis
  change: |
    Fixed a bug causing crash if incoming redis key does not match against a ``prefix_route`` and ``catch_all_route`` is not defined.
- area: access log
  change: |
    Fixed a bug where the omit_empty_values field was not honored for access logs specifying formats via text_format_source.
- area: ext_proc
  change: |
    Fixed ``content_length`` related issues when body mutation by external processor is enabled. The ``ext_proc`` filter removes
    the content length header in 1)``STREAMED BodySendMode`` 2) ``BUFFERED_PARTIAL BodySendMode`` and
    3) ``BUFFERED BodySendMode + SKIP HeaderSendMode``. This will enable chunked-encoding whenever feasible in HTTP1.1. Besides,
    ``ext_proc`` filter keep content length header in ``BUFFERED BodySendMode + SEND HeaderSendMode``. It is now external
    processor's responsibility to set the content length correctly matched to the mutated body. if those two doesn't match,
    the mutation will be rejected and local reply with error status will be returned.
- area: dynamic_forward_proxy
  change: |
    Fixed a bug where the preresolved hostnames specified in the Dynamic Forward Proxy cluster
    config would not use the normalized hostname as the DNS cache key, which is the same key
    used for retrieval. This caused cache misses on initial use, even though the host DNS entry
    was pre-resolved. The fix is guarded by runtime guard ``envoy.reloadable_features.normalize_host_for_preresolve_dfp_dns``,
    which defaults to ``true``.
- area: otlp_stat_sink
  change: |
    Fixed a bug where histogram bucket counts were wrong. Additionally, the number of buckets is fixed and is now
    one element larger than the explicit bounds elements, as required by the specification.
- area: tracing
  change: |
    Fixed a bug where child spans produced by the Datadog tracer would have an incorrect operation name.
- area: tracing
  change: |
    Fixed a bug where Datadog spans tagged as errors would not have the appropriate error property set.
- area: DNS
  change: |
    Fixed a race condition that when multiple requests with the same authority header are sent to Envoy, sometimes some requests
    may receive ``503`` response with ``no_healthy_upstream`` from Envoy. The fix is guarded by runtime guard
    ``envoy.reloadable_features.dns_cache_set_first_resolve_complete``, which defaults to ``true``.
- area: upstream
  change: |
    Fixed a bug that the subset load balancer will always be used even if the subset load balancer config does not
    contain any subset selector.
- area: docker
  change: |
    Updated base image to ``ubuntu:22.04`` to fix Redis memory issue (https://github.com/envoyproxy/envoy/issues/31248).
- area: aws
  change: |
    Default credentials file location was relying on incorrect ``~`` expansion. This fix now resolves to the correct path
    by using ``HOME`` environment variable, if the credentials file location is not explicitly specified.
- area: ext_authz
  change: |
    Fixed a bug to ensure the proper functioning of the ``with_request_body`` feature within the per-route ExtAuthZ filter.
- area: oauth
  change: |
    Add :ref:`default_expires_in <envoy_v3_api_field_extensions.filters.http.oauth2.v3.OAuth2Config.default_expires_in>` configuration
    setting. The OAuth spec does not dictate that an authorization server must respond with an expiry. Envoy currently
    fails any OAuth flow if the expiry is not set. This setting allows you to provide a default in this case to ensure
    the OAuth flow can succeed.

removed_config_or_runtime:
# *Normally occurs at the end of the* :ref:`deprecation period <deprecated>`
- area: http
  change: |
    Removed ``envoy.reloadable_features.expand_agnostic_stream_lifetime`` and legacy code paths.
- area: http
  change: |
    Removed ``envoy.reloadable_features.sanitize_original_path`` and legacy code paths.
- area: maglev
  change: |
    Removed ``envoy.reloadable_features.allow_compact_maglev`` and legacy code paths.
- area: router
  change: |
    Removed the deprecated ``envoy.reloadable_features.prohibit_route_refresh_after_response_headers_sent``
    runtime flag and legacy code path.
- area: upstream
  change: |
    Removed the deprecated ``envoy.reloadable_features.validate_detailed_override_host_statuses``
    runtime flag and legacy code path.
- area: grpc
  change: |
    Removed the deprecated ``envoy.reloadable_features.service_sanitize_non_utf8_strings``
    runtime flag and legacy code path.
- area: access log
  change: |
    Removed the deprecated ``envoy.reloadable_features.format_ports_as_numbers``
    runtime flag and legacy code path.
- area: router
  change: |
    Removed the deprecated ``envoy.reloadable_features.ignore_optional_option_from_hcm_for_route_config``
    runtime flag and legacy code path.

new_features:
- area: composite filter
  change: |
    Added :ref:`ExtensionConfiguration discovery service<envoy_v3_api_file_envoy/service/extension/v3/config_discovery.proto>` support for
    :ref:`composite filter <config_http_filters_composite>`.
- area: filter state
  change: |
    Added config name of filter sending a local reply in filter state with key
    ``envoy.filters.network.http_connection_manager.local_reply_owner``.
    See :ref:`the well-known filter state keys <well_known_filter_state>` for more detail.
- area: composite filter
  change: |
    Added composite filter's matched action name to filter state with key
    ``envoy.extensions.filters.http.composite.matched_actions``.
- area: aws
  change: |
    Added support for AWS common utility to fetch metadata credentials from AWS STS by using ``WebIdentityToken``. To enable
    you need to set ``envoy.reloadable_features.use_http_client_to_fetch_aws_credentials`` to ``true`` so that web identity
    credentials provider can use http async client to fetch credentials. Web identity credentials provider cannot use current
    default libcurl credentials fetcher which is under deprecation and will soon be removed. Web identity credentials provider
    is not compatible with :ref:`Grpc Credentials AWS IAM <envoy_v3_api_file_envoy/config/grpc_credential/v3/aws_iam.proto>`
    plugin which can only support deprecated libcurl credentials fetcher, see https://github.com/envoyproxy/envoy/pull/30626.
- area: filters
  change: |
    Added :ref:`the Basic Auth filter <envoy_v3_api_msg_extensions.filters.http.basic_auth.v3.BasicAuth>`, which can be used to
    authenticate user credentials in the HTTP Authentication heaer defined in `RFC7617 <https://tools.ietf.org/html/rfc7617>`_.
- area: upstream
  change: |
    Implmented API :ref:`drop_overloads<envoy_v3_api_field_config.endpoint.v3.ClusterLoadAssignment.Policy.drop_overloads>`
    which can be used to drop certain percentage of traffic from Envoy.
- area: stats
  change: |
    Added :ref:`per_endpoint_stats <envoy_v3_api_field_config.cluster.v3.TrackClusterStats.per_endpoint_stats>` to get some metrics
    for each endpoint in a cluster.
- area: jwt
  change: |
    The JWT filter can now serialize non-primitive custom claims when maping claims to headers.
    These claims will be serialized as JSON and encoded as Base64.
- area: jwt
  change: |
    The JWT authentication filter supports changing the routes when either the headers or the
    dynamic metadata are modified.
- area: tcp_proxy
  change: |
    Added support to TCP Proxy for recording the latency in ``UpstreamTiming`` from when the first
    initial connection to the upstream cluster was attempted to when either the
    connection was successfully established or the filiter failed to initialize
    any connection to the upstream.
- area: ratelimit
  change: |
    Ratelimit supports setting the HTTP status that is returned to the client when the ratelimit server
    returns an error or cannot be reached with :ref:`status_on_error
    <envoy_v3_api_field_extensions.filters.http.ratelimit.v3.RateLimit.status_on_error>`
    configuration flag.
- area: tracing
  change: |
    Added support for configuring resource detectors on the OpenTelemetry tracer.
- area: tracing
  change: |
    Added support to configure a sampler for the OpenTelemetry tracer.
- area: CEL-attributes
  change: |
    Added :ref:`attribute <arch_overview_attributes>` ``connection.transport_failure_reason``
    for looking up connection transport failure reason.
- area: ext_authz
  change: |
    New config parameter :ref:`charge_cluster_response_stats
    <envoy_v3_api_field_extensions.filters.http.ext_authz.v3.ExtAuthz.charge_cluster_response_stats>`
    for not incrementing cluster statistics on ext_authz response. Default ``true``, no behavior change.
- area: ext_authz
  change: |
    Forward :ref:`filter_metadata <envoy_v3_api_field_config.core.v3.Metadata.filter_metadata>` selected by
    :ref:`route_metadata_context_namespaces
    <envoy_v3_api_field_extensions.filters.http.ext_authz.v3.ExtAuthz.route_metadata_context_namespaces>`
    and :ref:`typed_filter_metadata <envoy_v3_api_field_config.core.v3.Metadata.typed_filter_metadata>` selected by
    :ref:`route_typed_metadata_context_namespaces
    <envoy_v3_api_field_extensions.filters.http.ext_authz.v3.ExtAuthz.route_typed_metadata_context_namespaces>`
    from the metadata of the selected route to external auth service.
    This metadata propagation is independent from the dynamic metadata from connection and request.
- area: ext_authz_filter
  change: |
    Added :ref:`with_request_body
    <envoy_v3_api_field_extensions.filters.http.ext_authz.v3.CheckSettings.with_request_body>` to optionally override
    the default behavior of sending the request body to the authorization server from the per-route filter.
- area: grpc async client
  change: |
    Added :ref:`max_cached_entry_idle_duration
    <envoy_v3_api_field_config.bootstrap.v3.Bootstrap.GrpcAsyncClientManagerConfig.max_cached_entry_idle_duration>`
    to control the cached gRPC client eviction time in the cache.
- area: ratelimit
  change: |
    Ratelimit supports optional additional prefix to use when emitting statistics with :ref:`stat_prefix
    <envoy_v3_api_field_extensions.filters.http.ratelimit.v3.RateLimit.stat_prefix>`
    configuration flag.
- area: udp_proxy
  change: |
    Added support for propagating the response headers in :ref:`UdpTunnelingConfig
    <envoy_v3_api_field_extensions.filters.udp.udp_proxy.v3.UdpProxyConfig.UdpTunnelingConfig.propagate_response_headers>` and
    response trailers in :ref:`UdpTunnelingConfig
    <envoy_v3_api_field_extensions.filters.udp.udp_proxy.v3.UdpProxyConfig.UdpTunnelingConfig.propagate_response_trailers>` to
    the downstream info filter state.
- area: tracing
  change: |
    Provide initial span attributes to a sampler used in the OpenTelemetry tracer.
- area: tracing
  change: |
    Added support to configure a Dynatrace resource detector for the OpenTelemetry tracer.
- area: compression
  change: |
    Added qatzip :ref:`compressor <envoy_v3_api_msg_extensions.compression.qatzip.compressor.v3alpha.Qatzip>`.
- area: udp_proxy
  change: |
    Add :ref:`access log options
    <envoy_v3_api_field_extensions.filters.udp.udp_proxy.v3.UdpProxyConfig.access_log_options>`
    to allow recording an access log entry periodically for the UDP session, and allow recording an access
    log entry on the connection tunnel created successfully to upstream when UDP tunneling is configured.
- area: internal_redirects
  change: |
    Added support to copy headers from the redirect response to the
    triggered request. See
    :ref:`response_headers_to_copy<envoy_v3_api_field_config.route.v3.InternalRedirectPolicy.response_headers_to_copy>`.
- area: stateful_session
  change: |
    Added :ref:`strict mode <envoy_v3_api_field_extensions.filters.http.stateful_session.v3.StatefulSession.strict>`
    to cookie and header based stateful session. If a destination encoded in :ref:`cookie
    <envoy_v3_api_msg_extensions.http.stateful_session.cookie.v3.CookieBasedSessionState>`
    or in :ref:`specified header
    <envoy_v3_api_field_extensions.http.stateful_session.header.v3.HeaderBasedSessionState.name>` respectively
    is not available, Envoy will return ``503`` instead of selecting another destination from the cluster.
- area: stream info
  change: |
    Added time spent reading request headers to ``DownstreamTiming``.
- area: redis
  change: |
    Added support for the watch command (aborts multi transactions if watched keys change).
- area: grpc_http_bridge
  change: |
    Added :ref:`ignore_query_parameters
    <envoy_v3_api_field_extensions.filters.http.grpc_http1_bridge.v3.Config.ignore_query_parameters>` option for
    automatically stripping query parameters in request URL path.
- area: access_log
  change: |
    Added new access log command operator ``%EMIT_TIME%`` to get the time when the log entry is emitted.
- area: aws_request_signing
  change: |
    Added support for specifying the aws signing algorithm, either ``AWS_SIGV4`` or ``AWS_SIGV4A`` via
    :ref:`signing_algorithm <envoy_v3_api_field_extensions.filters.http.aws_request_signing.v3.AwsRequestSigning.signing_algorithm>`
    config API.
- area: access_log
  change: |
    Added support for listener metadata in ``%METADATA%`` formatter.
- area: attributes
  change: |
    Added support for listener metadata and listener direction in xDS attributes.
- area: attributes
  change: |
    Added support for node data in ``%CEL%`` formatter.
- area: set_metadata
  change: |
    Added support for injecting typed and untyped dynamic metadata with this filter, also adds the ability
    to add multiple namespaces with one filter and config to overwrite existing metadata is opt-in.
    :ref:`untyped_metadata <envoy_v3_api_field_extensions.filters.http.set_metadata.v3.Config.metadata>`
    may now be used to configure the ``set_metadata`` filter.
- area: lua
  change: |
    Added Lua extension of router cluster specifier plugin to support selecting cluster dynamically by Lua code.
- area: redis
  change: |
    Added support for the ``getdel`` command.
- area: access_log
  change: |
    Added support for ``%CONNECTION_ID%`` command operator for UDP session access log.
- area: zookeeper
  change: |
    Added support for emitting per opcode decoder error metrics via :ref:`enable_per_opcode_decoder_error_metrics
    <envoy_v3_api_field_extensions.filters.network.zookeeper_proxy.v3.ZooKeeperProxy.enable_per_opcode_decoder_error_metrics>`.
<<<<<<< HEAD
- area: ext_proc
  change: |
    added
    :ref:`metadata_options <envoy_v3_api_field_extensions.filters.http.ext_proc.v3.ExternalProcessor.metadata_options>`
    config API to enable sending and receiving metadata from/to the external processing server. Both typed and untyped dynamic
    metadata may be sent to the server. If
    :ref:`receiving_namespaces <envoy_v3_api_field_extensions.filters.http.ext_proc.v3.MetadataOptions.receiving_namespaces>`
    is defined, returned metadata may be written to the specified allowed namespaces.
=======
- area: rbac filter
  change: |
    allow listed ``HttpAttributesCelMatchInput`` to be used with the xDS matcher in the RBAC filter.
>>>>>>> dfe0da2e

deprecated:
- area: wasm
  change: |
    Wasm-specific configuration attributes are deprecated in favor of ``xds`` attributes.
- area: set_metadata
  change: |
    :ref:`metadata_namespace <envoy_v3_api_field_extensions.filters.http.set_metadata.v3.Config.metadata_namespace>`
    and :ref:`value <envoy_v3_api_field_extensions.filters.http.set_metadata.v3.Config.value>`
    are deprecated. Please use the new field
    :ref:`untyped_metadata <envoy_v3_api_field_extensions.filters.http.set_metadata.v3.Config.metadata>`
    to configure static metadata to inject.<|MERGE_RESOLUTION|>--- conflicted
+++ resolved
@@ -385,7 +385,9 @@
   change: |
     Added support for emitting per opcode decoder error metrics via :ref:`enable_per_opcode_decoder_error_metrics
     <envoy_v3_api_field_extensions.filters.network.zookeeper_proxy.v3.ZooKeeperProxy.enable_per_opcode_decoder_error_metrics>`.
-<<<<<<< HEAD
+- area: rbac filter
+  change: |
+    allow listed ``HttpAttributesCelMatchInput`` to be used with the xDS matcher in the RBAC filter.
 - area: ext_proc
   change: |
     added
@@ -394,11 +396,6 @@
     metadata may be sent to the server. If
     :ref:`receiving_namespaces <envoy_v3_api_field_extensions.filters.http.ext_proc.v3.MetadataOptions.receiving_namespaces>`
     is defined, returned metadata may be written to the specified allowed namespaces.
-=======
-- area: rbac filter
-  change: |
-    allow listed ``HttpAttributesCelMatchInput`` to be used with the xDS matcher in the RBAC filter.
->>>>>>> dfe0da2e
 
 deprecated:
 - area: wasm

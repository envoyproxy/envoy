date: Pending

behavior_changes:
# *Changes that are expected to cause an incompatibility if applicable; deployment changes are likely required*
- area: thread_local
  change: |
    Changes the behavior of the ``SlotImpl`` class destructor. With this change the destructor can be called on any thread.
    This behavior can be reverted by setting the runtime flag ``envoy.reloadable_features.allow_slot_destroy_on_worker_threads``
    to false.

minor_behavior_changes:
# *Changes that may cause incompatibilities for some users, but should not for most*
- area: tracers
  change: |
    Set status code for OpenTelemetry tracers (previously unset).
<<<<<<< HEAD
- area: xds
  change: |
    Updated xDS-TP path naming to better comply with RFC-3986. Encoded resource paths can now include an a colon ``:``,
    instead of ``%3A``. This behavior can be reverted by setting the runtime flag
    ``envoy.reloadable_features.xdstp_path_avoid_colon_encoding`` to ``false``.
=======
- area: udp
  change: |
    Change GRO read buffer to 64kB to avoid MSG_TRUNC. And change the way to limit the number of packets processed per event
    loop to work with GRO. This behavior can be reverted by setting runtime guard
    ``envoy.reloadable_features.udp_socket_apply_aggregated_read_limit`` to false.
>>>>>>> f9c14577

bug_fixes:
# *Changes expected to improve the state of the world and are unlikely to have negative effects*
- area: outlier detection
  change: |
    Fixed :ref:`successful_active_health_check_uneject_host
    <envoy_v3_api_field_config.cluster.v3.OutlierDetection.successful_active_health_check_uneject_host>`.
    Before, a failed health check could uneject the host if the ``FAILED_ACTIVE_HC`` health flag had not been set.
- area: tls
  change: |
    Fix a RELEASE_ASSERT when using :ref:`auto_sni <envoy_v3_api_field_config.core.v3.UpstreamHttpProtocolOptions.auto_sni>`
    if the downstream request ``:authority`` was longer than 255 characters.
- area: http
  change: |
    Fix a crash when reloading the HTTP Connection Manager via ECDS.
- area: cares
  change: |
    Upgraded c-ares library to 1.20.1 and added fix to c-ares DNS implementation to additionally check for ``ARES_EREFUSED``,
    ``ARES_ESERVFAIL``and ``ARES_ENOTIMP`` status. Without this fix, ``DestroyChannelOnRefused`` and
    ``CustomResolverValidAfterChannelDestruction`` unit test will break.

removed_config_or_runtime:
# *Normally occurs at the end of the* :ref:`deprecation period <deprecated>`
- area: http
  change: |
    Removed ``envoy.reloadable_features.proxy_status_upstream_request_timeout`` runtime flag and lagacy code paths.
- area: http
  change: |
    Removed ``envoy.reloadable_features.handle_uppercase_scheme`` runtime flag and legacy code paths.
- area: tcp
  change: |
    Removed ``envoy.reloadable_features.detect_and_raise_rst_tcp_connection`` runtime flag and legacy code paths.
- area: http
  change: |
    Removed ``envoy.reloadable_features.lowercase_scheme`` runtime flag and lagacy code paths.
- area: router
  change: |
    Removed ``envoy.reloadable_features.copy_response_code_to_downstream_stream_info`` runtime flag and legacy code paths.

new_features:
- area: matching
  change: |
    Added :ref:`Filter State Input <envoy_v3_api_msg_extensions.matching.common_inputs.network.v3.FilterStateInput>`
    for matching http input based on filter state objects.

deprecated:<|MERGE_RESOLUTION|>--- conflicted
+++ resolved
@@ -13,19 +13,16 @@
 - area: tracers
   change: |
     Set status code for OpenTelemetry tracers (previously unset).
-<<<<<<< HEAD
 - area: xds
   change: |
     Updated xDS-TP path naming to better comply with RFC-3986. Encoded resource paths can now include an a colon ``:``,
     instead of ``%3A``. This behavior can be reverted by setting the runtime flag
     ``envoy.reloadable_features.xdstp_path_avoid_colon_encoding`` to ``false``.
-=======
 - area: udp
   change: |
     Change GRO read buffer to 64kB to avoid MSG_TRUNC. And change the way to limit the number of packets processed per event
     loop to work with GRO. This behavior can be reverted by setting runtime guard
     ``envoy.reloadable_features.udp_socket_apply_aggregated_read_limit`` to false.
->>>>>>> f9c14577
 
 bug_fixes:
 # *Changes expected to improve the state of the world and are unlikely to have negative effects*

--- conflicted
+++ resolved
@@ -78,17 +78,14 @@
   change: |
     Fixes a bug where the lifetime of the HttpConnectionManager's ActiveStream can be out of sync
     with the lifetime of the codec stream.
-<<<<<<< HEAD
 - area: config_validation
   change: |
     Fixed an bug where the config validation server will crash when the configuration contains
     ``%CEL%`` or ``%METADATA%`` substitution formatter.
-=======
 - area: quic
   change: |
     Fixes a bug in Envoy's HTTP/3-to-HTTP/1 proxying when a "transfer-encoding" header is incorrectly appended.
     Protected by runtime guard ``envoy.reloadable_features.quic_signal_headers_only_to_http1_backend``.
->>>>>>> ed8b1b2a
 
 removed_config_or_runtime:
 # *Normally occurs at the end of the* :ref:`deprecation period <deprecated>`

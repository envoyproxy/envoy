--- conflicted
+++ resolved
@@ -255,19 +255,14 @@
   change: |
     added :ref:`ring hash extension <envoy_v3_api_msg_extensions.load_balancing_policies.ring_hash.v3.RingHash>` to suppport
     the :ref:`load balancer policy <envoy_v3_api_field_config.cluster.v3.Cluster.load_balancing_policy>`.
-- area: upstream
-  change: |
-<<<<<<< HEAD
-    added an api configuration :ref:`xds_config_tracker_extension <envoy_v3_api_field_config.bootstrap.v3.Bootstrap.xds_config_tracker_extension>` in the bootstrap
-    to allow tracking xDS responses in external components, and provided the extension interface.
 - area: stats
   change: |
     added config :ref:`enable_lazyinit_stats <envoy_v3_api_field_config.bootstrap.v3.Bootstrap.enable_lazyinit_stats>`. When set to true, enables lazy-init on stats structures like ClusterTrafficStats.
     added :ref:`maglev extension <envoy_v3_api_msg_extensions.load_balancing_policies.maglev.v3.Maglev>` to suppport the :ref:`load balancer policy <envoy_v3_api_field_config.cluster.v3.Cluster.load_balancing_policy>`.
-=======
+- area: upstream
+  change: |
     added :ref:`maglev extension <envoy_v3_api_msg_extensions.load_balancing_policies.maglev.v3.Maglev>` to suppport the
     :ref:`load balancer policy <envoy_v3_api_field_config.cluster.v3.Cluster.load_balancing_policy>`.
->>>>>>> c5fa5017
 - area: maglev
   change: |
     added ``envoy.reloadable_features.allow_compact_maglev`` to allow the use of a more compact maglev load balancer

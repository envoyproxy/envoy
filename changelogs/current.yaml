--- conflicted
+++ resolved
@@ -213,11 +213,9 @@
     added support to allowlist headers included in the check request to gRPC authorization server (previously only available for HTTP authorization server).
     Pre-existing field :ref:`allowed_headers <envoy_v3_api_field_extensions.filters.http.ext_authz.v3.AuthorizationRequest.allowed_headers>` is deprecated in favour
     of the new field :ref:`allowed_headers <envoy_v3_api_field_extensions.filters.http.ext_authz.v3.ExtAuthz.allowed_headers>`.
-<<<<<<< HEAD
 - area: attributes
   change: |
     added :ref:`attributes <arch_overview_attributes>` for looking up xDS configuration information.
-=======
 - area: upstream
   change: |
     allow configuring :ref:`cluster bind config <envoy_v3_api_field_config.cluster.v3.Cluster.upstream_bind_config>` and
@@ -225,6 +223,5 @@
     :ref:`source_address <envoy_v3_api_field_config.core.v3.BindConfig.source_address>`. This allows setting
     :ref:`socket options <envoy_v3_api_field_config.core.v3.BindConfig.socket_options>` when using the default unspecified bind address
     is desired.
->>>>>>> efa1e882
 
 deprecated:
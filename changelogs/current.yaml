--- conflicted
+++ resolved
@@ -47,18 +47,13 @@
     ``envoy.reloadable_features.ext_proc_stream_close_optimization`` to ``false``.
 - area: ext_authz
   change: |
-<<<<<<< HEAD
     Check that the response header count and size is less than the configured limits after applying
     mutations and send a local reply if not.
-=======
-    Check that the response header count is less than the configured limits before applying mutations, and do not
-    add new headers if not.
 - area: ext_authz
   change: |
     Fixed HTTP ext_authz service to properly propagate headers (such as ``set-cookie``) back to clients. The
     filter now correctly uses ``allowed_client_headers`` for denied responses and ``allowed_client_headers_on_success``
     for successful authorization responses.
->>>>>>> 12f6b08b
 - area: quic
   change: |
     Switch to use QUICHE provided migration logic to handle port migration upon path degrading and migration to Server

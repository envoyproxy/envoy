date: Pending

behavior_changes:
# *Changes that are expected to cause an incompatibility if applicable; deployment changes are likely required*
- area: build
  change: |
    Moved the subset, ring_hash, and maglev LB code into extensions. If you use these load balancers and override
    extensions_build_config.bzl you will need to include them explicitly.
- area: build
  change: |
    Moved xDS code extensions. If you use the xDS and override extensions_build_config.bzl you will
    need to include the new config_subscriptions explicitly.
- area: http
  change: |
    When ``append_x_forwarded_host`` is enabled for a given route action it is now only appended iff it is different from the last
    value in the list. This resolves issues where a retry caused the same value to be appended multiple times. This
    behavioral change can be temporarily reverted by setting runtime guard ``envoy_reloadable_features_append_xfh_idempotent`` to false.

minor_behavior_changes:
# *Changes that may cause incompatibilities for some users, but should not for most*
- area: connection pool
  change: |
    Increase granularity mapping connection pool failures to specific stream failure reasons to make it more transparent why
    the stream is reset when a connection pool's connection fails.
- area: custom response
  change: |
    The filter now traverses matchers from most specific to least specific per filter config till a match is found for the response.
- area: http1
  change: |
    The HTTP1 server-side codec no longer considers encoding 1xx headers as
    starting the response. This allows the codec to raise protocol errors,
    sending detailed local replies instead of just closing the connection. This
    behavior can be reverted by setting runtime flag
    ``envoy.reloadable_features.http1_allow_codec_error_response_after_1xx_headers``
    to false.
- area: uhv
  change: |
    Preserve case of %-encoded triplets in the default header validator. This behavior can be reverted by setting runtime flag
    ``envoy.reloadable_features.uhv_preserve_url_encoded_case`` to false, in which case %-encoded triplets are normalized
    to uppercase characters. This setting is only applicable when the Unversal Header Validator is enabled and has no effect otherwise.
- area: uhv
  change: |
    Allow malformed URL encoded triplets in the default header validator. This behavior can be reverted by setting runtime flag
    ``envoy.reloadable_features.uhv_allow_malformed_url_encoding`` to false, in which case requests with malformed URL encoded triplets
    in path are rejected. This setting is only applicable when the Unversal Header Validator is enabled and has no effect otherwise.
- area: ext_proc
  change: |
    When :ref:`clear_route_cache <envoy_v3_api_field_service.ext_proc.v3.CommonResponse.clear_route_cache>` is set, ext_proc will check
    for header mutations beforce clearing the route cache. Failures due to this check will be counted under the
    clear_route_cache_ignored stat.
- area: aws
  change: |
    Added support for fetching credentials from the AWS credentials file, which only happens if credentials cannot be fetched
    from environment variables. This behavioral change can be reverted by setting runtime guard
    ``envoy.reloadable_features.enable_aws_credentials_file`` to ``false``.
- area: http cookies
  change: |
    Changed internal format of http cookie to protobuf and added expiry timestamp. Processing expired cookie
    results in selection of a new upstream host and sending a new cookie to the client. Previous format of
    the cookie is still accepted, but is planned to be obsoleted in the future.
    This behavior change can be reverted by setting
    ``envoy.reloadable_features.stateful_session_encode_ttl_in_cookie`` to ``false``.
- area: resource_monitors
  change: |
    Changed behavior of the fixed heap monitor to count unused mapped pages as
    free memory. This change can be reverted temporarily by setting the runtime guard
    ``envoy.reloadable_features.count_unused_mapped_pages_as_free`` to false.
- area: ext_proc
  change: |
    Filter metadata containing ext proc stats has been moved from ext-proc-logging-info to a namespace corresponding
    to the name of the ext_proc filter.

bug_fixes:
# *Changes expected to improve the state of the world and are unlikely to have negative effects*
- area: oauth2
  change: |
    The Max-Age attribute of Set-Cookie HTTP response header was being assigned a value representing Seconds Since
    the Epoch, causing cookies to expire in ~53 years. This was fixed an now it is being assinged a value representing
    the number of seconds until the cookie expires.
    This behavioral change can be temporarily reverted by setting runtime guard
    ``envoy.reloadable_features.oauth_use_standard_max_age_value`` to false.
- area: tls
  change: |
    Fix build FIPS compliance when using both FIPS mode and Wasm extensions (``--define boringssl=fips`` and ``--define wasm=v8``).
- area: ext_authz
  change: |
    Fix a bug where the ext_authz filter will ignore the request body when the
    :ref:`pack_as_bytes <envoy_v3_api_field_extensions.filters.http.ext_authz.v3.BufferSettings.pack_as_bytes>` is set to true and
    HTTP authorization service is configured.
- area: router
  change: |
    Fixed the bug that updating :ref:`scope_key_builder
    <envoy_v3_api_field_extensions.filters.network.http_connection_manager.v3.ScopedRoutes.scope_key_builder>`
    of SRDS config doesn't work and multiple HCM share the same ``scope_key_builder``.
- area: logging
  change: |
    Do not display GRPC_STATUS_NUMBER for non gRPC requests.
    This behavioral change can be temporarily reverted by setting runtime guard
    ``envoy.reloadable_features.validate_grpc_header_before_log_grpc_status`` to false.
- area: boringssl
  change: |
    Fixed the crash that occurs when contrib is compiled with ``boringssl=fips`` defined.

removed_config_or_runtime:
# *Normally occurs at the end of the* :ref:`deprecation period <deprecated>`
- area: http
  change: |
    removed runtime key ``envoy.reloadable_features.closer_shadow_behavior`` and legacy code paths.
- area: http
  change: |
    removed runtime key ``envoy.reloadable_features.allow_upstream_filters`` and legacy code paths.
- area: quic
  change: |
    removed runtime key ``envoy.reloadable_features.quic_defer_send_in_response_to_packet`` and legacy code paths.
- area: upstream
  change: |
    removed runtime key ``envoy.reloadable_features.fix_hash_key`` and legacy code paths.
- area: logging
  change: |
    removed runtime key ``envoy.reloadable_features.correct_remote_address`` and legacy code paths.
- area: http
  change: |
    removed runtime key ``envoy.reloadable_features.http_response_half_close`` and legacy code paths.
- area: udp
  change: |
    removed runtime key ``envoy.reloadable_features.udp_proxy_connect`` and legacy code paths.
- area: header_formatters
  change: |
    removed runtime key ``envoy.reloadable_features.unified_header_formatter`` and legacy code paths.
- area: config
  change: |
    removed runtime key ``envoy.reloadable_features.delta_xds_subscription_state_tracking_fix`` and legacy code paths.

new_features:
- area: access_log
  change: |
    added %ACCESS_LOG_TYPE% substitution string, to help distinguishing between access log records and when they are being
    recorded. Please refer to the access log configuration documentation for more information.
- area: access_log
  change: |
    added :ref:`CEL <envoy_v3_api_msg_extensions.formatter.cel.v3.Cel>` access log formatter to print CEL expression.
- area: dynamic_forward_proxy
  change: |
    added :ref:`sub_clusters_config
    <envoy_v3_api_field_extensions.clusters.dynamic_forward_proxy.v3.ClusterConfig.sub_clusters_config>` to enable
    independent sub cluster for each host:port, with STRICT_DNS cluster type.
- area: http
  change: |
    added Runtime feature ``envoy.reloadable_features.max_request_headers_size_kb`` to override the default value of
    :ref:`max request headers size
    <envoy_v3_api_field_extensions.filters.network.http_connection_manager.v3.HttpConnectionManager.max_request_headers_kb>`.
- area: load shed point
  change: |
    added load shed point ``envoy.load_shed_points.http_connection_manager_decode_headers`` that rejects new http streams
    by sending a local reply.
- area: load shed point
  change: |
    added load shed point ``envoy.load_shed_points.http1_server_abort_dispatch`` that rejects HTTP1 server processing of requests.
- area: load shed point
  change: |
    added load shed point ``envoy.load_shed_points.http2_server_go_away_on_dispatch`` that sends
    ``GOAWAY`` for HTTP2 server processing of requests.  When a ``GOAWAY`` frame is submitted by
    this the counter ``http2.goaway_sent`` will be incremented.
- area: matchers
  change: |
    Added :ref:`RuntimeFraction <envoy_v3_api_msg_extensions.matching.input_matchers.runtime_fraction.v3.RuntimeFraction>` input
    matcher. It allows matching hash of the input on a runtime key.
- area: stat_sinks
  change: |
    Added ``envoy.stat_sinks.open_telemetry`` stats_sink, that supports flushing metrics by the OTLP protocol,
    for supported Open Telemetry collectors.
- area: redis_proxy
  change: |
    added new configuration field :ref:`key_formatter
    <envoy_v3_api_field_extensions.filters.network.redis_proxy.v3.RedisProxy.PrefixRoutes.Route.key_formatter>` to format redis key.
    The field supports using %KEY% as a formatter command for substituting the redis key as part of the substitution formatter expression.
- area: ratelimit
  change: |
    added new configuration field :ref:`domain
    <envoy_v3_api_field_extensions.filters.http.ratelimit.v3.RateLimitPerRoute.domain>` to allow for setting rate limit domains on a
    per-route basis.
- area: access_log
  change: |
    added access log filter :ref:`log_type_filter <envoy_v3_api_field_config.accesslog.v3.AccessLogFilter.log_type_filter>`
    to filter access log records based on the type of the record.
- area: ext_proc
  change: |
    added new configuration field
    :ref:`disable_clear_route_cache <envoy_v3_api_field_extensions.filters.http.ext_proc.v3.ExternalProcessor.disable_clear_route_cache>`
    to force the ext_proc filter from clearing the route cache. Failures to clear from setting this field will be counted under the
    clear_route_cache_disabled stat.
- area: redis_proxy
  change: |
    added new field :ref:`connection_rate_limit
    <envoy_v3_api_field_extensions.filters.network.redis_proxy.v3.RedisProxy.ConnPoolSettings.connection_rate_limit>`
    to limit reconnection rate to redis server to avoid reconnection storm.
- area: access_log
  change: |
    added additional HCM access log option :ref:`flush_log_on_tunnel_successfully_established
    <envoy_v3_api_field_extensions.filters.network.http_connection_manager.v3.HttpConnectionManager.HcmAccessLogOptions.flush_log_on_tunnel_successfully_established>`.
    Enabling this option will write a log to all access loggers when HTTP tunnels (e.g. Websocket and CONNECT)
    are successfully established.
<<<<<<< HEAD
- area: matching
  change: |
    added CEL(Common Expression Language) matcher support :ref:`CEL data input value <extension_envoy.matching.inputs.cel_data_input>`.
=======
- area: admin
  change: |
    Adds a new admin stats html bucket-mode ``detailed`` to generate all recorded buckets and summary percentiles.
- area: fault
  change: |
    added new field ``envoy.extensions.filters.http.fault.v3.HTTPFault.filter_metadata`` to aid in logging.
    Metadata will be stored in StreamInfo dynamic metadata under a namespace corresponding to the name of the fault filter.
- area: ext_proc
  change: |
    added new field ``filter_metadata <envoy_v3_api_field_extensions.filters.http.ext_proc.v3.ExtProc.filter_metadata`` to aid in logging.
    Metadata will be stored in StreamInfo filter metadata under a namespace corresponding to the name of the ext proc filter.
>>>>>>> c2ae2211

deprecated:
- area: access_log
  change: |
    deprecated (1.25.0) :ref:`intermediate_log_entry <envoy_v3_api_field_data.accesslog.v3.AccessLogCommon.intermediate_log_entry>`
    in favour of :ref:`access_log_type <envoy_v3_api_field_data.accesslog.v3.AccessLogCommon.access_log_type>`.<|MERGE_RESOLUTION|>--- conflicted
+++ resolved
@@ -200,11 +200,6 @@
     <envoy_v3_api_field_extensions.filters.network.http_connection_manager.v3.HttpConnectionManager.HcmAccessLogOptions.flush_log_on_tunnel_successfully_established>`.
     Enabling this option will write a log to all access loggers when HTTP tunnels (e.g. Websocket and CONNECT)
     are successfully established.
-<<<<<<< HEAD
-- area: matching
-  change: |
-    added CEL(Common Expression Language) matcher support :ref:`CEL data input value <extension_envoy.matching.inputs.cel_data_input>`.
-=======
 - area: admin
   change: |
     Adds a new admin stats html bucket-mode ``detailed`` to generate all recorded buckets and summary percentiles.
@@ -216,7 +211,9 @@
   change: |
     added new field ``filter_metadata <envoy_v3_api_field_extensions.filters.http.ext_proc.v3.ExtProc.filter_metadata`` to aid in logging.
     Metadata will be stored in StreamInfo filter metadata under a namespace corresponding to the name of the ext proc filter.
->>>>>>> c2ae2211
+- area: matching
+  change: |
+    added CEL(Common Expression Language) matcher support :ref:`CEL data input value <extension_envoy.matching.inputs.cel_data_input>`.
 
 deprecated:
 - area: access_log

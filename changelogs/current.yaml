--- conflicted
+++ resolved
@@ -252,15 +252,12 @@
 - area: listener
   change: |
     added dynamic listener filter configuration for listener filters. :ref:`dynamic listener filter re-configuration<envoy_v3_api_field_config.listener.v3.ListenerFilter.config_discovery>`. This dynamic listener filter configuration is only supported in TCP listeners.
-<<<<<<< HEAD
 - area: listener
   change: |
     added multiple listening addresses in single listener. :ref:`dynamic listener filter re-configuration<envoy_v3_api_field_config.listener.v3.ListenerFilter.config_discovery>`
-=======
 - area: redis
   change: |
     added support for multiple passwords to the redis proxy. See :ref:`downstream_auth_passwords <envoy_v3_api_field_extensions.filters.network.redis_proxy.v3.RedisProxy.downstream_auth_passwords>`.
->>>>>>> cedb9885
 - area: thrift
   change: |
     added flag to router to control downstream local close. :ref:`close_downstream_on_upstream_error <envoy_v3_api_field_extensions.filters.network.thrift_proxy.router.v3.Router.close_downstream_on_upstream_error>`.

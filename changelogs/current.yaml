--- conflicted
+++ resolved
@@ -375,17 +375,14 @@
 - area: alts
   change: |
     Added environment variable-protected gRPC keepalive params to the ALTS handshaker client.
-<<<<<<< HEAD
-- area: aws
-  change: |
-    Added ``assume_role_credential_provider`` to add support for role chaining in AWS filters. This allows envoy to
-    assume an additional role before SigV4 signing occurs.
-=======
 - area: wasm
   change: |
     Added support for returning ``StopIteration`` from plugin ``onRequestHeader`` and ``onResponseHeader`` callbacks. See
     :ref:`allow_on_headers_stop_iteration <envoy_v3_api_field_extensions.wasm.v3.PluginConfig.allow_on_headers_stop_iteration>`
     for more details. By default, current behavior is maintained.
->>>>>>> bf2f9a89
+- area: aws
+  change: |
+    Added ``assume_role_credential_provider`` to add support for role chaining in AWS filters. This allows envoy to
+    assume an additional role before SigV4 signing occurs.
 
 deprecated:
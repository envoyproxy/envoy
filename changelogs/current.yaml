--- conflicted
+++ resolved
@@ -13,13 +13,11 @@
     Setting :ref:`dns_query_timeout
     <envoy_v3_api_field_extensions.common.dynamic_forward_proxy.v3.DnsCacheConfig.dns_query_timeout>`
     to 0 will disable the the Envoy DNS query timeout and use the underlying DNS implementation timeout.
-<<<<<<< HEAD
 - area: http
   change: |
     Added :ref:`ignore_http_11_upgrade
     <envoy_v3_api_field_config.core.v3.Http1ProtocolOptions.ignore_http_11_upgrade>`
     to ignore HTTP/1.1 Upgrade values matching any of the supplied matchers.
-=======
 - area: ext_proc
   change: |
     When :ref:`mode_override <envoy_v3_api_field_service.ext_proc.v3.ProcessingResponse.mode_override>`
@@ -42,7 +40,6 @@
     AWS request signing and AWS Lambda extensions will now no longer return empty credentials (and fail to sign) when
     credentials are still pending from the async credential providers. If all providers are unable to retrieve credentials
     then the original behaviour with a signing failure will occur.
->>>>>>> 462b5765
 
 bug_fixes:
 # *Changes expected to improve the state of the world and are unlikely to have negative effects*

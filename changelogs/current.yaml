--- conflicted
+++ resolved
@@ -429,13 +429,6 @@
     The RBAC filter will now log the enforced rule to the dynamic metadata field
     "enforced_effective_policy_id" and the result to the dynamic metadata field
     "enforced_engine_result". These are only populated if a non-shadow engine exists.
-<<<<<<< HEAD
-- area: conn pool
-  change: |
-    Added :ref:`auto_sni_from_upstream <envoy_v3_api_field_config.core.v3.UpstreamHttpProtocolOptions.auto_sni_from_upstream>`
-    to use value of :ref:`hostnames <envoy_v3_api_field_config.endpoint.v3.Endpoint.hostname>` of
-    upstream cluster's endpoints as the value for SNI.
-=======
 - area: jwt_authn
   change: |
     Added :ref:`strip_failure_response
@@ -447,7 +440,11 @@
     <envoy_v3_api_field_extensions.transport_sockets.tls.v3.CertificateValidationContext.match_typed_subject_alt_names>`.
     An additional field ``oid`` is added to :ref:`SubjectAltNameMatcher
     <envoy_v3_api_msg_extensions.transport_sockets.tls.v3.SubjectAltNameMatcher>` to support this change.
->>>>>>> 277722e9
+- area: conn pool
+  change: |
+    Added :ref:`auto_sni_from_upstream <envoy_v3_api_field_config.core.v3.UpstreamHttpProtocolOptions.auto_sni_from_upstream>`
+    to use value of :ref:`hostnames <envoy_v3_api_field_config.endpoint.v3.Endpoint.hostname>` of
+    upstream cluster's endpoints as the value for SNI.
 
 deprecated:
 - area: tracing

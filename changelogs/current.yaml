--- conflicted
+++ resolved
@@ -218,16 +218,13 @@
   change: |
     Fixed missing :ref:`additional addresses <envoy_v3_api_msg_config.endpoint.v3.Endpoint.AdditionalAddress>`
     for :ref:`LbEndpoint <envoy_v3_api_field_config.endpoint.v3.LbEndpoint.endpoint>` in config dump.
-<<<<<<< HEAD
 - area: tracing
   change: |
     Added support to configure a static config resource detector for the OpenTelemetry tracer.
-=======
 - area: http
   change: |
     Fixed a bug where additional :ref:`cookie attributes <envoy_v3_api_msg_config.route.v3.RouteAction.HashPolicy.cookie>`
     are not sent properly to clients.
->>>>>>> cb91c466
 
 removed_config_or_runtime:
 # *Normally occurs at the end of the* :ref:`deprecation period <deprecated>`

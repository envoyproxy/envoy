--- conflicted
+++ resolved
@@ -193,7 +193,6 @@
     Added QUIC protocol option :ref:`max_sessions_per_event_loop
     <envoy_v3_api_field_config.listener.v3.QuicProtocolOptions.max_sessions_per_event_loop>` to limit the maximum
     number of new QUIC sessions created per event loop. The default is 16, preserving the previous hardcoded limit.
-<<<<<<< HEAD
 - area: metrics_service
   change: |
     Added :ref:`batch_size <envoy_v3_api_field_config.metrics.v3.MetricsServiceConfig.batch_size>` configuration
@@ -201,13 +200,11 @@
     metrics will be batched with at most ``batch_size`` metric families per message. This helps avoid hitting
     gRPC message size limits (typically 4MB) when sending large numbers of metrics. If not set or set to 0,
     all metrics will be sent in a single message, preserving the current behavior.
-=======
 - area: network
   change: |
     Added a change to start populating the filter state ``envoy.network.network_namespace`` when a connection is accepted on a
     listener with :ref:`network_namespace_filepath <envoy_v3_api_field_config.core.v3.SocketAddress.network_namespace_filepath>`
     configured. This provides read-only access to the network namespace for filters, access logs, and other components.
->>>>>>> 7091d0a8
 - area: ext_authz
   change: |
     Add a new configuration field to the http ext authz filter

--- conflicted
+++ resolved
@@ -118,17 +118,14 @@
     <envoy_v3_api_field_extensions.transport_sockets.tls.v3.CommonTlsContext.custom_tls_certificate_selector>`
     to allow overriding TLS certificate selection behavior.
     An extension can select certificate base on the incoming SNI, in both sync and async mode.
-<<<<<<< HEAD
 - area: matching
   change: |
     Added dynamic metadata matcher support :ref:`Dynamic metadata input <extension_envoy.matching.inputs.dynamic_metadata>`
     and :ref:`Dynamic metadata input matcher <extension_envoy.matching.matchers.metadata_matcher>`.
-=======
 - area: ratelimit
   change: |
     Added the ability to modify :ref:`hits_addend <envoy_v3_api_field_service.ratelimit.v3.RateLimitRequest.hits_addend>`
     by setting by setting filter state value ``envoy.ratelimit.hits_addend`` to the desired value.
->>>>>>> 0fa9e603
 - area: access_log
   change: |
     Added new access log command operators ``%START_TIME_LOCAL%`` and ``%EMIT_TIME_LOCAL%``,

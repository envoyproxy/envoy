date: Pending

behavior_changes:
# *Changes that are expected to cause an incompatibility if applicable; deployment changes are likely required*
- area: server
  change: |
    Added container-aware CPU detection on Linux that respects cgroup CPU limits alongside hardware thread count
    and CPU affinity when ``--concurrency`` is not set. Envoy now uses the minimum of hardware threads, CPU affinity,
    and cgroup CPU limits to size worker threads by default, improving resource utilization in cgroup-limited
    containers. This behavior can be disabled by setting ``ENVOY_CGROUP_CPU_DETECTION`` to ``false`` to restore the
    previous hardware thread and affinity-based sizing. Uses conservative floor rounding to leave capacity for
    non-worker threads, which may reduce the total number of connections.
- area: dynamic modules
  change: |
    Updated the dynamic module ABI to support streaming body manipulation and fixed incorrect behavior when
    accessing or modifying request or response bodies. See https://github.com/envoyproxy/envoy/issues/40918
    for details.
- area: http
  change: |
    Changed the default reset code from ``NO_ERROR`` to ``INTERNAL_ERROR``. This change can be reverted by setting the
    runtime guard ``envoy.reloadable_features.reset_with_error`` to ``false``.
- area: http
  change: |
    Added runtime flag ``envoy.reloadable_features.reject_early_connect_data`` to reject ``CONNECT`` requests that send
    data before Envoy returns a ``200`` response. This non-compliant behavior is common for latency reduction, so the
    option is disabled by default.

minor_behavior_changes:
# *Changes that may cause incompatibilities for some users, but should not for most*
- area: router
  change: |
    Added :ref:`host_rewrite <envoy_v3_api_field_config.route.v3.RouteAction.host_rewrite>` and
    :ref:`path_rewrite <envoy_v3_api_field_config.route.v3.RouteAction.path_rewrite>` to
    :ref:`RouteAction <envoy_v3_api_msg_config.route.v3.RouteAction>` to support substitution formatting for host and
    path header rewriting.
- area: overload_manager
  change: |
    Fixed :ref:`downstream connections monitor
    <envoy_v3_api_msg_extensions.resource_monitors.downstream_connections.v3.DownstreamConnectionsConfig>` to trigger
    configured actions and emit a ``pressure`` metric like other resource monitors. Previously, actions never triggered.
- area: tracing
  change: |
    The :ref:`request header custom tag <envoy_v3_api_field_type.tracing.v3.CustomTag.request_header>` now only
    supports fetching values from HTTP request headers. Non-HTTP protocols must use the substitution formatter-based
    :ref:`custom tag value <envoy_v3_api_field_type.tracing.v3.CustomTag.value>`. This behavior can be reverted by
    setting the runtime guard ``envoy.reloadable_features.get_header_tag_from_header_map`` to ``false``.
- area: ext_proc
  change: |
    Use a hard-coded set of error messages when a :ref:`HeaderMutation
    <envoy_v3_api_msg_service.ext_proc.v3.HeaderMutation>` fails. Removing request-specific details allows grouping by
    failure type. Detailed messages remain available in debug logs.
- area: ext_proc
  change: |
    Close the gRPC stream when Envoy detects no further external processing is needed. This currently excludes ``BUFFERED``
    and ``BUFFERED_PARTIAL`` modes and a few corner cases, which close the stream during filter destruction. This behavior
    can be reverted by setting the runtime guard ``envoy.reloadable_features.ext_proc_stream_close_optimization`` to ``false``.
- area: ext_authz
  change: |
    Check response header count and size after applying mutations and send a local reply if limits are exceeded.
- area: ext_authz
  change: |
    Fixed the HTTP ext_authz client to respect user-configured ``retry_on`` in
    :ref:`retry_policy <envoy_v3_api_field_config.core.v3.RetryPolicy.retry_on>`. Previously, the value was overridden
    with ``5xx,gateway-error,connect-failure,reset``. Controlled by runtime flag
    ``envoy.reloadable_features.ext_authz_http_client_retries_respect_user_retry_on`` (defaults to ``true``); set to
    ``false`` to preserve the old behavior.
- area: ext_authz
  change: |
    Fixed HTTP ext_authz service to propagate headers (such as ``set-cookie``) back to clients. The filter now uses
    ``allowed_client_headers`` for denied responses and ``allowed_client_headers_on_success`` for successful responses.
- area: quic
  change: |
    Switched to QUICHE-provided migration logic to handle port migration on path degradation and migration to the server
    preferred address. This behavior can be reverted by setting the runtime guard
    ``envoy.reloadable_features.use_migration_in_quiche`` to ``false``.
- area: mobile
  change: |
    Use mobile-specific network observer registries to propagate network change signals. This behavior can be reverted
    by setting the runtime guard ``envoy.reloadable_features.mobile_use_network_observer_registry`` to ``false``.
- area: access_log
  change: |
    Fixed rejection of the truncation-length specifier for ``DYNAMIC_METADATA():Z`` in access log format strings. The
    length parameter now truncates strings and other value types; structured data types are not truncated.
- area: wasm
  change: |
    Execute foreign functions on the effective context, when set by Wasm SDKs. Previously, foreign functions called from
    HTTP or gRPC callbacks could receive a root context instead of a stream context. This behavior can be reverted by
    setting the runtime guard ``envoy.reloadable_features.wasm_use_effective_ctx_for_foreign_functions`` to ``false``.

bug_fixes:
# *Changes expected to improve the state of the world and are unlikely to have negative effects*
- area: adaptive concurrency
  change: |
    Fixed a race condition in the gradient controller that allowed more outstanding requests than the concurrency limit,
    bounded by the number of worker threads.
- area: http2
  change: |
    Fixed a memory leak when an HTTP/2 stream was reset before request headers were sent (for example, if an upstream
    HTTP filter sent a local reply after the connection was established but before headers were sent).
- area: http2
  change: |
    Optimized HTTP/2 header processing by avoiding allocations and string copies for well-known header names. Common
    headers (``:method``, ``:path``, ``:status``, ``content-type``, ``user-agent``, etc.) now reference static strings,
    reducing allocations and improving performance.
- area: lua
  change: |
    Fixed a crash when Lua filters set the response body to a payload larger than the body buffer limit.
- area: tap
  change: |
    Added missing conversion support to ensure tapped messages are handled correctly for multi-event submissions.
- area: bootstrap
  change: |
    Fixed a startup crash when custom :ref:`header_prefix <envoy_v3_api_field_config.bootstrap.v3.Bootstrap.header_prefix>`
    was set.
- area: connection pool
  change: |
    Fixed a crash in the TCP connection pool during downstream teardown when large requests or responses triggered flow
    control.
- area: http
  change: |
    Fixed ``shouldDrainConnectionUponCompletion()`` to send ``GOAWAY`` frames for HTTP/2 and HTTP/3 instead of
    aggressively closing connections, preventing interrupted response bodies and ``ERR_DRAINING`` client errors.
    HTTP/1.1 behavior is unchanged.
- area: udp_proxy
  change: |
    Fixed cases where addresses could be moved from the data packet being processed.
- area: composite
  change: |
    Fixed per-route configuration for the composite filter to match on response headers and trailers. Previously,
    matchers using ``HttpResponseHeaderMatchInput`` or ``HttpResponseTrailerMatchInput`` silently failed, skipping the
    delegated filter.
- area: router
  change: |
    Fixed a regression where router-set headers (for example, ``x-envoy-expected-rq-timeout-ms``,
    ``x-envoy-attempt-count``) were not accessible in ``request_headers_to_add`` on the initial request. These headers
    can now be referenced via formatters such as ``%REQ(x-envoy-expected-rq-timeout-ms)%``.
- area: router
  change: |
    Fixed an upstream HTTP filter issue when a route retried on 5xx and the filter returned
    ``FilterHeadersStatus::StopIteration`` in ``encodeHeaders()``.
- area: ext_proc
  change: |
    Fixed missing attributes based on request headers (for example, ``request.host``) when ext_proc was configured to run
    only on the encode path.
- area: http_11_proxy
  change: |
    Fixed http_11_proxy transport socket buffering of bytes written after the initial HTTP ``CONNECT`` request was sent
    but before the response was received, which could buffer until connection timeout.
- area: tcp_proxy
  change: |
    Fixed a connection leak in TCP proxy when ``receive_before_connect`` is enabled and the downstream connection closes
    before the upstream connection is established.
- area: connection
  change: |
    Fixed connection handling to propagate transport failure reasons to ``StreamInfo`` before close events, ensuring
    ``connection.transport_failure_reason`` and ``DOWNSTREAM_TRANSPORT_FAILURE_REASON`` are populated for all connection
    types.
- area: aws
  change: |
    Changed web identity token file watching in AWS signing components to pick up rotated tokens.
- area: dns_resolver
  change: |
    Removed unnecessary ``getifaddrs()`` system calls when ``filter_unroutable_families`` is disabled.
- area: tls
  change: |
    Fixed truncation of ``OTHERNAME`` SANs with embedded null octets in TLS certificates, which caused incorrect SAN
    validation.
- area: http
  change: |
    Fixed a remote ``jwt_auth`` token fetch crash when two or more auth headers were present and
    ``allow_missing_or_failed`` was set.

removed_config_or_runtime:
# *Normally occurs at the end of the* :ref:`deprecation period <deprecated>`
- area: jwt_authn
  change: |
    Removed runtime guard ``envoy.reloadable_features.jwt_fetcher_use_scheme_from_uri`` and legacy code paths.
- area: tcp
  change: |
    Removed runtime guard ``envoy.reloadable_features.tcp_proxy_retry_on_different_event_loop`` and legacy code paths.
- area: http
  change: |
    Removed runtime guard ``envoy.reloadable_features.http1_balsa_allow_cr_or_lf_at_request_start`` and legacy code paths.
- area: quic
  change: |
    Removed runtime guard ``envoy.reloadable_features.http3_remove_empty_cookie`` and legacy code paths.
- area: http
  change: |
    Removed runtime guard ``envoy.reloadable_features.original_src_fix_port_exhaustion`` and legacy code paths.
- area: xds
  change: |
    Removed runtime guard ``envoy.reloadable_features.report_load_with_rq_issued`` and legacy code paths.

new_features:
- area: oauth2
  change: |
    Added support for configuring cookie path in the OAuth2 filter. The :ref:`path
    <envoy_v3_api_field_extensions.filters.http.oauth2.v3.CookieConfig.path>` field can now be set
    for each cookie type to control the scope of OAuth2 cookies.
- area: dynamic modules
  change: |
    Added support for loading dynamic modules globally by setting :ref:`load_globally
    <envoy_v3_api_field_extensions.dynamic_modules.v3.DynamicModuleConfig.load_globally>` to ``true``.
- area: http filter
  change: |
    Added :ref:`transform http filter <config_http_filters_transform>` to modify request and response bodies in any
    position of the HTTP filter chain. This also makes it possible to refresh routes based on attributes in the request
    body.
- area: matcher
  change: |
    Removed work-in-progress annotations from RBAC filter ``matcher`` and ``shadow_matcher`` fields in HTTP and network
    filters, marking the feature stable.
- area: access_log
  change: |
    Added process-level rate limiting on access log emission via
    :ref:`ProcessRateLimitFilter <envoy_v3_api_msg_extensions.access_loggers.filters.process_ratelimit.v3.ProcessRateLimitFilter>`.
- area: listener_filters
  change: |
    Added :ref:`Postgres Inspector <config_listener_filters_postgres_inspector>` listener filter for detecting
    PostgreSQL connections, extracting metadata, and supporting SNI-based routing for PostgreSQL traffic.
- area: dynamic modules
  change: |
    Enhanced dynamic module ABIs to support header addition and body size retrieval. See the latest ABI header for
    details.
- area: dynamic modules
  change: |
    Added support for streamable HTTP callouts in dynamic modules. Modules can create streaming HTTP connections to
    upstream clusters using ``start_http_stream``, send request data and trailers incrementally, and receive streaming
    response headers, data, and trailers through dedicated callbacks.
- area: udp_sink
  change: |
    Enhanced the UDP sink to support tapped messages larger than 64KB.
- area: listener
  change: |
    Marked :ref:`filter_chain_matcher <envoy_v3_api_field_config.listener.v3.Listener.filter_chain_matcher>` as stable
    by removing the work-in-progress annotation. The xDS matcher API for filter chain selection has been thoroughly
    tested and is ready for production use.
- area: access_log
  change: |
    Added a new :ref:`access logger <envoy_v3_api_msg_extensions.access_loggers.stats.v3.Config>` that emits
    configurable metrics.
- area: otlp_stat_sink
  change: |
    Fixed ``start_time_unix_nano`` for exported metrics.
- area: otlp_stat_sink
  change: |
    Added support for dropping stats via
    :ref:`DropAction <envoy_v3_api_msg_extensions.stat_sinks.open_telemetry.v3.SinkConfig.DropAction>` during
    custom metric conversion.
- area: ext_authz
  change: |
    Added support for :ref:`error_response <envoy_v3_api_field_service.auth.v3.CheckResponse.error_response>` in the
    external authorization API. Authorization services can return custom HTTP status codes, headers, and response bodies
    on internal errors, reusing :ref:`DeniedHttpResponse <envoy_v3_api_msg_service.auth.v3.DeniedHttpResponse>`.
- area: tcp_proxy
  change: |
    Added :ref:`upstream_connect_mode
    <envoy_v3_api_field_extensions.filters.network.tcp_proxy.v3.TcpProxy.upstream_connect_mode>`
    and :ref:`max_early_data_bytes
    <envoy_v3_api_field_extensions.filters.network.tcp_proxy.v3.TcpProxy.max_early_data_bytes>`
    to control when upstream connections are established and early data buffering behavior.
    This enables use cases like extracting TLS certificate information or SNI before establishing
    upstream connections.
- area: http
  change: |
    Added :ref:`vhost_header <envoy_v3_api_field_config.route.v3.RouteConfiguration.vhost_header>` to
    :ref:`RouteConfiguration <envoy_v3_api_msg_config.route.v3.RouteConfiguration>` to allow using a different header
    for vhost matching.
- area: http2
  change: |
    Added a parameter to ``sendGoAwayAndClose`` to support graceful closure of HTTP/2 connections.
- area: logging
  change: |
    Added support for the not-equal operator in access log filter rules via
    :ref:`ComparisonFilter <envoy_v3_api_msg_config.accesslog.v3.ComparisonFilter>`.
- area: c-ares
  change: |
    Added optional ``reinit_channel_on_timeout`` to the c-ares resolver to reinitialize the channel after DNS timeouts.
- area: cel
  change: |
    Added per-expression configuration options for the CEL evaluator to control string conversion, concatenation, and
    string extension functions. CEL expressions in RBAC policies and access log filters can enable functions such as
    ``replace()`` and ``split()`` through new :ref:`cel_config <envoy_v3_api_field_config.rbac.v3.Policy.cel_config>` and
    :ref:`cel_config <envoy_v3_api_field_extensions.access_loggers.filters.cel.v3.ExpressionFilter.cel_config>` fields.
    See :ref:`CelExpressionConfig <envoy_v3_api_msg_config.core.v3.CelExpressionConfig>` for details.
- area: formatter
  change: |
    Added support for the following new access log formatters:

    #. ``%REQUEST_HEADER(X?Y):Z%`` as full name version of ``%REQ(X?Y):Z%``.
    #. ``%RESPONSE_HEADER(X?Y):Z%`` as full name version of ``%RESP(X?Y):Z%``.
    #. ``%RESPONSE_TRAILER(X?Y):Z%`` as full name version of ``%TRAILER(X?Y):Z%``.

    This provides a more consistent naming scheme for users to understand and use.
- area: tracing
  change: |
    Added new :ref:`value <envoy_v3_api_field_type.tracing.v3.CustomTag.value>` field and support for
    :ref:`substitution format specifier <config_access_log_format>` to extract values from request and response data for
    custom tags.
- area: generic_proxy
  change: |
    Added custom substitution format specifier support in tracing custom tags for the
    :ref:`generic_proxy filter <envoy_v3_api_msg_extensions.filters.network.generic_proxy.v3.GenericProxy>`. The
    ``%REQUEST_PROPERTY%`` and ``%RESPONSE_PROPERTY%`` specifiers can now be used in
    :ref:`value <envoy_v3_api_field_type.tracing.v3.CustomTag.value>` for generic proxy.
- area: lua
  change: |
    Added ``drainConnectionUponCompletion()`` to the Lua filter stream info API, allowing Lua scripts to mark
    connections for draining (adds ``Connection: close`` for HTTP/1.1 or sends ``GOAWAY`` for HTTP/2 and HTTP/3).
- area: lua
  change: |
    Added an executions counter to the Lua filter to track script execution count.
- area: wasm
  change: |
    Added ``sign`` foreign function to create cryptographic signatures. See :ref:`Wasm foreign functions
    <arch_overview_wasm_foreign_functions>` for details.
- area: redis
  change: |
    Optimized the ``INFO`` command to provide limited metrics with a consolidated cluster view and added ``INFO.SHARD``
    to retrieve shard-specific metrics.
- area: overload management
  change: |
    The fixed heap resource monitor can calculate memory pressure as currently allocated memory divided by maximum heap
    size, providing more accurate and lower pressure values. This can avoid unnecessary load shedding. Enable via
    ``envoy.reloadable_features.fixed_heap_use_allocated``. The default algorithm (heap_size - pageheap_unmapped -
    pageheap_free) does not discount free memory in TCMalloc caches.
- area: upstream
  change: |
    Added :ref:`transport_socket_matcher
    <envoy_v3_api_field_config.cluster.v3.Cluster.transport_socket_matcher>` to clusters. This matcher
    uses the generic xDS matcher framework to select a named transport socket from
    :ref:`transport_socket_matches
    <envoy_v3_api_field_config.cluster.v3.Cluster.transport_socket_matches>` based on endpoint metadata,
    locality metadata, and transport socket filter state.
- area: admin
  change: |
    Added ``/memory/tcmalloc`` admin endpoint providing TCMalloc memory statistics.
- area: dns_filter
  change: |
    Added :ref:`access_log <envoy_v3_api_field_extensions.filters.udp.dns_filter.v3.DnsFilterConfig.access_log>` for the
    DNS filter.
- area: redis
  change: |
    Added support for ``redis_proxy`` to use separate credentials for each upstream Redis cluster.
- area: quic
  change: |
    Added QUIC protocol option :ref:`max_sessions_per_event_loop
    <envoy_v3_api_field_config.listener.v3.QuicProtocolOptions.max_sessions_per_event_loop>` to limit the maximum
    number of new QUIC sessions created per event loop. The default is 16, preserving the previous hardcoded limit.
- area: metrics_service
  change: |
    Added :ref:`batch_size <envoy_v3_api_field_config.metrics.v3.MetricsServiceConfig.batch_size>` to the Metrics
    Service to batch metrics into multiple gRPC messages. When positive, metrics are batched with at most ``batch_size``
    metric families per message to avoid gRPC size limits. If unset or 0, all metrics are sent in one message.
- area: network
  change: |
    Started populating filter state ``envoy.network.network_namespace`` when a connection is accepted on a listener with
    :ref:`network_namespace_filepath <envoy_v3_api_field_config.core.v3.SocketAddress.network_namespace_filepath>`
    configured, providing read-only access to the network namespace for filters, access logs, and other components.
- area: ext_authz
  change: |
    Added configuration field
    :ref:`enforce_response_header_limits <envoy_v3_api_field_extensions.filters.http.ext_authz.v3.ExtAuthz.enforce_response_header_limits>`
    to the HTTP ext_authz filter to enable or disable dropping response headers once header count or size limits are
    reached.
- area: xds
  change: |
    Added runtime guard ``envoy.reloadable_features.report_load_when_rq_active_is_non_zero``. When enabled, LRS
    continues to send ``locality_stats`` reports to the config server even when no requests were issued in the poll
    cycle.
- area: on_demand
  change: |
    Added runtime guard ``envoy.reloadable_features.on_demand_track_end_stream``. When enabled, the on_demand filter
    tracks downstream ``end_stream`` state to support stream recreation with fully read request bodies. Previously, the
    filter rejected all requests with bodies by checking only for a decoding buffer.
- area: router
  change: |
    Added :ref:`request_mirror_policies <envoy_v3_api_field_extensions.upstreams.http.v3.HttpProtocolOptions.request_mirror_policies>`
    to :ref:`HttpProtocolOptions <envoy_v3_api_msg_extensions.upstreams.http.v3.HttpProtocolOptions>` for cluster-level
    request mirroring. Cluster-level policies override route-level policies when both are configured.
- area: router
  change: |
    Added :ref:`retry_policy <envoy_v3_api_field_extensions.upstreams.http.v3.HttpProtocolOptions.retry_policy>` to
    :ref:`HttpProtocolOptions <envoy_v3_api_msg_extensions.upstreams.http.v3.HttpProtocolOptions>` for cluster-level
    retry policies.
- area: router
  change: |
    Added :ref:`hash_policy <envoy_v3_api_field_extensions.upstreams.http.v3.HttpProtocolOptions.hash_policy>` to
    :ref:`HttpProtocolOptions <envoy_v3_api_msg_extensions.upstreams.http.v3.HttpProtocolOptions>` for cluster-level
    hash policies.
- area: network
  change: |
    Added logging info for network ext_proc to filter state.
- area: upstream
  change: |
    Added an extension to override the :ref:`upstream bind address Linux network namespace
    <extension_envoy.upstream.local_address_selector.filter_state_override>` using a shared filter state object.
- area: formatter
  change: |
<<<<<<< HEAD
    Added new ``US_RX_BODY_BEG`` time point to the ``%COMMON_DURATION%`` to indicate
    the time point of upstream response body receiving begin.
- area: outlier_detection
  change: |
    Added :ref:`detect_degraded_hosts <envoy_v3_api_field_config.cluster.v3.OutlierDetection.detect_degraded_hosts>`
    to enable passive degraded host detection. When enabled, outlier detection marks hosts as degraded when they return
    the ``x-envoy-degraded`` header with successful (2xx) responses. Degraded hosts are deprioritized in load balancing
    but remain in rotation (not ejected). The degraded state is cleared using the same backoff algorithm as ejection, with the
    degradation period calculated as ``base_ejection_time`` multiplied by the number of times the host has been marked
    as degraded, capped by ``max_ejection_time``. Defaults to false.
=======
    Added ``US_RX_BODY_BEG`` time point to ``%COMMON_DURATION%`` to indicate when upstream response body reception
    begins.
- area: ext_proc
  change: |
    The :ref:`MappedAttributeBuilder
    <envoy_v3_api_msg_extensions.http.ext_proc.processing_request_modifiers.mapped_attribute_builder.v3.MappedAttributeBuilder>`
    ext_proc extension now supports re-mapping response attributes (in addition to request attributes).
- area: router
  change: |
    Added substitution formatting for direct response bodies via
    :ref:`body_format <envoy_v3_api_field_config.route.v3.DirectResponseAction.body_format>` in
    :ref:`DirectResponseAction <envoy_v3_api_msg_config.route.v3.DirectResponseAction>`.
- area: tls_inspector
  change: |
    Propagated transport errors from tls_inspector to ``DownstreamTransportFailureReason`` in ``StreamInfo`` for access logging
    prior to the TLS handshake.
- area: tls_inspector
  change: |
    Added configuration parameter to TLS inspector for maximum acceptable client hello size.
- area: ext_proc
  change: |
    Added support for forwarding cluster metadata to ext_proc server.
- area: aws
  change: |
    Added ``match_included_headers`` to the request signing extension to allow positive header matching while excluding
    other non-SigV4-required headers.
- area: ext_authz
  change: |
    Added support for :ref:`metadata_context_namespaces
    <envoy_v3_api_field_extensions.filters.network.ext_authz.v3.ExtAuthz.metadata_context_namespaces>` and
    :ref:`typed_metadata_context_namespaces
    <envoy_v3_api_field_extensions.filters.network.ext_authz.v3.ExtAuthz.typed_metadata_context_namespaces>` in the
    ext-authz network filter. This allows passing connection metadata (such as proxy protocol TLV data) to the
    external authorization server for making authorization decisions.
- area: admin
  change: |
    Added :ref:`allow_paths <envoy_v3_api_field_config.bootstrap.v3.Admin.allow_paths>` to admin
    interface to restrict access to specific admin endpoints. When configured, only paths matching
    the specified string matchers will be accessible. All other paths will return 403 Forbidden.
- area: attributes
  change: |
    Added :ref:`attributes <arch_overview_attributes>` for looking up request or response header bytes.
- area: json_to_metadata
  change: |
    Added support for per-route configuration override in the ``json_to_metadata`` http filter. Routes can now
    specify different JSON to metadata conversion rules via per-route configuration, allowing different routes
    to extract different metadata from request or response bodies.
- area: tracing
  change: |
    Dynatrace sampler parses and propagates trace capture reason in tracestate.
- area: proxy_protocol
  change: |
    Added :ref:`tlv_location <envoy_v3_api_field_extensions.filters.listener.proxy_protocol.v3.ProxyProtocol.tlv_location>`
    configuration field to control where proxy protocol TLV values are stored. When set to ``FILTER_STATE``, TLV values
    are stored in a single filter state object with key ``envoy.network.proxy_protocol.tlv``, enabling HTTP filters to
    access TLV values via FilterStateInput without requiring custom HTTP filters to copy metadata. Individual TLV values
    can be accessed via field access: ``%FILTER_STATE(envoy.network.proxy_protocol.tlv:FIELD:key)%``. Defaults to
    ``DYNAMIC_METADATA`` to maintain existing behavior.
>>>>>>> b048141c

deprecated:<|MERGE_RESOLUTION|>--- conflicted
+++ resolved
@@ -397,20 +397,14 @@
     <extension_envoy.upstream.local_address_selector.filter_state_override>` using a shared filter state object.
 - area: formatter
   change: |
-<<<<<<< HEAD
-    Added new ``US_RX_BODY_BEG`` time point to the ``%COMMON_DURATION%`` to indicate
-    the time point of upstream response body receiving begin.
+    Added ``US_RX_BODY_BEG`` time point to ``%COMMON_DURATION%`` to indicate when upstream response body reception
+    begins.
 - area: outlier_detection
   change: |
     Added :ref:`detect_degraded_hosts <envoy_v3_api_field_config.cluster.v3.OutlierDetection.detect_degraded_hosts>`
     to enable passive degraded host detection. When enabled, outlier detection marks hosts as degraded when they return
-    the ``x-envoy-degraded`` header with successful (2xx) responses. Degraded hosts are deprioritized in load balancing
-    but remain in rotation (not ejected). The degraded state is cleared using the same backoff algorithm as ejection, with the
-    degradation period calculated as ``base_ejection_time`` multiplied by the number of times the host has been marked
-    as degraded, capped by ``max_ejection_time``. Defaults to false.
-=======
-    Added ``US_RX_BODY_BEG`` time point to ``%COMMON_DURATION%`` to indicate when upstream response body reception
-    begins.
+    the ``x-envoy-degraded`` header. Degraded hosts are deprioritized in load balancing but remain in rotation (not
+    ejected). The degraded state is cleared using the same backoff algorithm as ejection. Defaults to false.
 - area: ext_proc
   change: |
     The :ref:`MappedAttributeBuilder
@@ -467,6 +461,5 @@
     access TLV values via FilterStateInput without requiring custom HTTP filters to copy metadata. Individual TLV values
     can be accessed via field access: ``%FILTER_STATE(envoy.network.proxy_protocol.tlv:FIELD:key)%``. Defaults to
     ``DYNAMIC_METADATA`` to maintain existing behavior.
->>>>>>> b048141c
 
 deprecated:
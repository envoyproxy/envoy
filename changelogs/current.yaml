--- conflicted
+++ resolved
@@ -2,37 +2,10 @@
 
 behavior_changes:
 # *Changes that are expected to cause an incompatibility if applicable; deployment changes are likely required*
-<<<<<<< HEAD
-- area: thread_local
+- area: tracing
   change: |
-    Changes the behavior of the ``SlotImpl`` class destructor. With this change the destructor can be called on any thread.
-    This behavior can be reverted by setting the runtime flag ``envoy.reloadable_features.allow_slot_destroy_on_worker_threads``
-    to false.
-- area: ext_proc
-  change: |
-    Adding support for
-    :ref:`route_cache_action <envoy_v3_api_field_extensions.filters.http.ext_proc.v3.ExternalProcessor.route_cache_action>`.
-    It specifies the route action to be taken when an external processor response is received in response to request headers.
-- area: http2
-  change: |
-    Changes the default value of ``envoy.reloadable_features.http2_use_oghttp2`` to true. This changes the codec used for HTTP/2
-    requests and responses. This behavior can be reverted by setting the feature to false.
-- area: http2
-  change: |
-    Passes HTTP/2 DATA frames through a different codec API. This behavior can be temporarily disabled by setting the runtime
-    feature ``envoy.reloadable_features.http2_use_visitor_for_data`` to false.
-- area: runtime
-  change: |
-    Rejecting invalid yaml. This has been an ENVOY_BUG linked to https://github.com/envoyproxy/envoy/issues/27434
-    for over a year with no hard-blockers so should be Ok. This behavior can be temporarily disabled by setting
-    the runtime feature ``envoy.reloadable_features.reject_invalid_yaml`` to false but the runtime guard must be
-    parsed before any invalid yaml.
-- area: proxy_protocol
-  change: |
-    Populate typed metadata by default in proxy protocol listener. Typed metadata can be consumed as
-    :ref:`TlvsMetadata type <envoy_v3_api_msg_data.core.v3.TlvsMetadata>`.
-    This change can be temporarily disabled by setting the runtime flag
-    ``envoy.reloadable_features.use_typed_metadata_in_proxy_protocol_listener`` to ``false``.
+    Removed support for (long deprecated) opentracing.  See `issue 27401
+    <https://github.com/envoyproxy/envoy/issues/27401>`_ for details.
 - area: http
   change: |
     Allow HTTP/2 (and HTTP/3) upstream servers to half close the stream before the downstream. This enables bidirectional
@@ -40,22 +13,6 @@
     unchanged and the stream is reset if the upstream server completes response before the downstream. The stream is also
     reset if the upstream server responds with an error status before the downstream. This behavior is disabled by default
     and can be enabled by setting the ``envoy.reloadable_features.allow_multiplexed_upstream_half_close`` runtime key to true.
-- area: composite_filter
-  change: |
-    Adding support for
-    :ref:`sample_percent <envoy_v3_api_field_extensions.filters.http.composite.v3.ExecuteFilterAction.sample_percent>`.
-    It specifies the probability of the action execution. If not specified, it is 100%.
-- area: golang
-  change: |
-    Move ``Continue``, ``SendLocalReply`` and ``RecoverPanic` from ``FilterCallbackHandler`` to ``DecoderFilterCallbacks`` and
-    ``EncoderFilterCallbacks``, to support full-duplex processing.
-- area: ext_proc
-=======
-- area: tracing
->>>>>>> 1a808843
-  change: |
-    Removed support for (long deprecated) opentracing.  See `issue 27401
-    <https://github.com/envoyproxy/envoy/issues/27401>`_ for details.
 
 minor_behavior_changes:
 # *Changes that may cause incompatibilities for some users, but should not for most*

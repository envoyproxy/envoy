--- conflicted
+++ resolved
@@ -175,12 +175,6 @@
 - area: sni_dynamic_forward_proxy
   change: |
     added an option to dynamically set the port used by the SNI dynamic forward proxy filter, by setting a filter state object under the key ``envoy.upstream.dynamic_port``.
-<<<<<<< HEAD
-- area: ext_proc
-  change: |
-    added the support :ref:`new_message_timeout <envoy_v3_api_field_service.ext_proc.v3.ProcessingResponse.new_message_timeout>` for the ext_proc server to send back a message to Envoy to extend the ext_proc timer.
-    added the field :ref:`max_message_timeout <envoy_v3_api_field_extensions.filters.http.ext_proc.v3.ExternalProcessor.max_message_timeout>` for specifying the max new_message_timeout could be sent back by the ext_proc server.
-=======
 - area: route
   change: |
     support dynamic clusters for :ref:`VirtualHost.matcher <envoy_v3_api_field_config.route.v3.VirtualHost.matcher>`.
@@ -190,7 +184,10 @@
 - area: tcp_proxy
   change: |
     added an option to dynamically disable TCP tunneling even if set in the filter config, by setting a filter state object for the key ``envoy.tcp_proxy.disable_tunneling``.
->>>>>>> cca459c3
+ area: ext_proc                                                                                                                                       
+  change: |                                                                                                                                            
+    added the support :ref:`new_message_timeout <envoy_v3_api_field_service.ext_proc.v3.ProcessingResponse.new_message_timeout>` for the ext_proc server to send back a message to Envoy to extend the ext_proc timer.                                                                                       
+    added the field :ref:`max_message_timeout <envoy_v3_api_field_extensions.filters.http.ext_proc.v3.ExternalProcessor.max_message_timeout>` for specifying the max new_message_timeout could be sent back by the ext_proc server.  
 
 deprecated:
 - area: ext_authz

date: Pending

behavior_changes:
- area: tls-inspector
  change: |
<<<<<<< HEAD
    the listener filter tls inspector's stats ``connection_closed`` and ``read_error`` are removed. The new stats are introduced for listener, ``downstream_peek_remote_close`` and ``read_error`` :ref:`listener stats <config_listener_stats>`.
- area: tls
  change: |
    Change TLS transport socket and QUIC transport socket to support asynchronous cert validation extension. This behavior change can be reverted by setting runtime guard ``envoy.reloadable_features.tls_async_cert_validation`` to false.
=======
    the listener filter tls inspector's stats ``connection_closed`` and ``read_error`` are removed. New stats are introduced for listener, ``downstream_peek_remote_close`` and ``read_error``, in :ref:`listener stats <config_listener_stats>`.
>>>>>>> 34433818
- area: config
  change: |
    multiple SDS resources of multiple clusters or listeners are sent in a single SDS requests, instead of multiple SDS requests.
    This behavioral change can be reverted by setting ``envoy.reloadable_features.combine_sds_requests`` to false.
- area: stats listener
  change: |
    fixed metric tag extraction so that :ref:`stat_prefix <envoy_v3_api_field_config.listener.v3.Listener.stat_prefix>`
    is properly extracted. This changes the Prometheus name from
    envoy_listener_myprefix_downstream_cx_overflow{} to envoy_listener_downstream_cx_overflow{envoy_listener_address="myprefix"}.
    This does not affect the Prometheus name if ``stat_prefix`` is not set.
- area: stats listener
  change: |
    fixed metric tag extraction so that ``worker_id`` is properly extracted from the listener stats. This changes the Prometheus name from
    envoy_listener_worker_1_downstream_cx_active{envoy_listener_address="0.0.0.0_10000"} to envoy_listener_downstream_cx_active{envoy_listener_address="0.0.0.0_10000", envoy_worker_id="1"} .
- area: stats server
  change: |
    fixed metric tag extraction so that ``worker_id`` is properly extracted fromt the server stats. This changes the Prometheus name from
    envoy_server_worker_1_watchdog_miss{} to envoy_server_watchdog_miss{envoy_worker_id="1"}.
- area: stats thrift_proxy
  change: |
    fixed metric tag extraction so that :ref:`stat_prefix <envoy_v3_api_field_extensions.filters.network.thrift_proxy.v3.ThriftProxy.stat_prefix>`
    is properly extracted. This changes the Prometheus name from
    envoy_thrift_myprefix_request{} to envoy_thrift_request{envoy_thrift_prefix="myprefix"}.
- area: stats redis_proxy
  change: |
    fixed metric tag extraction so that :ref:`stat_prefix <envoy_v3_api_field_extensions.filters.network.redis_proxy.v3.RedisProxy.stat_prefix>`
    is properly extracted. This changes the Prometheus name from
    envoy_redis_myprefix_command_pttl_latency_sum{} to envoy_redis_command_pttl_latency_sum{envoy_redis_prefix="myprefix"}.
- area: tcp_proxy
  change: |
    added support for command operators in :ref:`TunnelingConfig hostname <envoy_v3_api_field_extensions.filters.network.tcp_proxy.v3.TcpProxy.TunnelingConfig.hostname>` to dynamically set upstream hostname.
- area: router
  change: |
    updated all HTTP filters to get per-filter config by the :ref:`HTTP filter config name
    <envoy_v3_api_field_extensions.filters.network.http_connection_manager.v3.HttpFilter.name>`.
    If there is no entry referred by the filter config name, the canonical filter name
    (e.g., *envoy.filters.http.buffer* for the HTTP buffer filter) will be used for the backwards
    compatibility.
- area: router
  change: |
    Weighted cluster's :ref:`total_weight <envoy_v3_api_field_config.route.v3.WeightedCluster.total_weight>` is now
    optional. If not set, Envoy will no longer validate that all weights add up to 100. The sum of
    :ref:`weights <envoy_v3_api_field_config.route.v3.WeightedCluster.ClusterWeight.weight>`
    across all entries in the clusters array must add up to the
    :ref:`total_weight <envoy_v3_api_field_config.route.v3.WeightedCluster.total_weight>`, when it's greater than 0.

minor_behavior_changes:
- area: thrift
  change: |
    keep downstream connection if the response is completed without underflow.
- area: tls
  change: |
    if both :ref:`match_subject_alt_names <envoy_v3_api_field_extensions.transport_sockets.tls.v3.CertificateValidationContext.match_subject_alt_names>` and :ref:`match_typed_subject_alt_names <envoy_v3_api_field_extensions.transport_sockets.tls.v3.CertificateValidationContext.match_typed_subject_alt_names>` are specified, the former (deprecated) field is ignored. Previously, setting both fields would result in an error.
- area: tls
  change: |
    removed SHA-1 and RSA key transport cipher suites from the server-side defaults.
- area: http
  change: |
    the behavior of the :ref:`timeout <envoy_v3_api_field_config.core.v3.KeepaliveSettings.timeout>`
    field has been modified to extend the timeout when *any* frame is received on the owning HTTP/2
    connection. This negates the effect of head-of-line (HOL) blocking for slow connections. If
    any frame is received the assumption is that the connection is working. This behavior change
    can be reverted by setting ``envoy.reloadable_features.http2_delay_keepalive_timeout`` to false.
- area: http
  change: |
    changing the behavior for CONNECT and upgrade requests over HTTP/1.1 to not delay close. This behavioral change
    can be reverted by setting ``envoy.reloadable_features.no_delay_close_for_upgrades`` to false.
- area: http
  change: |
    the :ref:`dynamo filter <config_http_filters_dynamo>` has been moved to :ref:`contrib images <install_contrib>`.
- area: http-cache
  change: |
    http cache filter ``getCache`` interface changed from returning a reference to
    returning a shared_ptr - any third-party implementations of this interface will need to be
    updated accordingly. See changes to ``simple_http_cache.cc`` and ``simple_http_cache.h`` in
    `PR21114 <https://github.com/envoyproxy/envoy/pull/21114>`_ for example.
- area: lua
  change: |
    export symbols of LuaJit by default on Linux. This is useful in cases where you have a lua script
    that loads shared object libraries, such as those installed via luarocks.
- area: admin
  change: |
    changed default regex engine for ``/stats?filter=`` from std::regex to RE2, improving
    filtering speed 20x.
- area: skywalking
  change: |
    use request path as operation name of ENTRY/EXIT spans.
- area: skywalking
  change: |
    use upstream host address as ``addressUsedAtClient`` in propagation header.
- area: dns
  change: |
    allow propagating DNS responses with no records back to callers like strict_dns cluster,
    guarded by ``envoy.reloadable_features.cares_accept_nodata``.
- area: local_ratelimit
  change: |
    local_ratelimit will consume tokens of all matched descriptors sorted by tokens per second.
    This behavioral change can be reverted by setting runtime guard
    ``envoy.reloadable_features.http_local_ratelimit_match_all_descriptors`` to false.
- area: router
  change: |
    get route config factories by the configuration proto full names by default. This behavior change
    can be reverted by setting the ``envoy.reloadable_features.get_route_config_factory_by_type``
    runtime flag to false.
- area: lua
  change: |
    lua ``respond`` api will call ``sendLocalReply`` instead of ``encodeHeaders`` and ``encodeData``.
    This means that encoder filters will be correctly invoked, including adding configured response
    headers, etc. This behavioral change can be reverted by setting runtime guard
    ``envoy.reloadable_features.lua_respond_with_send_local_reply`` to false.
- area: logging
  change: |
    changed flag ``--log-format-escaped`` to only log one trailing newline per log line.
- area: logging
  change: |
    changed category name for access log filter extensions to ``envoy.access_loggers.extension_filters``.
- area: filter state
  change: |
    revert to respecting the life time of the filter state objects to be bound to the original stream and make sharing
    filter state objects with the upstream info explicit via an extra flag in ``setData``.
- area: tracers
  change: |
    remove unnecessary "spawnChild" annotations in OpenCensus tracer.
- area: conn pool
  change: |
    changed HTTP/2 connection pooling and the :ref:`ALPN pool <envoy_v3_api_field_extensions.upstreams.http.v3.HttpProtocolOptions.auto_config>` to remember the number of streams allowed by the endpoint and cap multiplexed streams for subsequent connections based on that. With that working, defaulted the ALPN pool to assume HTTP/2 will work, as it will only incur a latency hit once until the TLS handshake is complete, and then will cache that the effective stream limit is 1.  This behavioral change can be revered by setting ``envoy.reloadable_features.allow_concurrency_for_alpn_pool`` to false.
- area: network
  change: |
    the :ref:`client ssl auth filter <config_network_filters_client_ssl_auth>` has been moved to :ref:`contrib images <install_contrib>`.

bug_fixes:
- area: grpc_json_transcoder
  change: |
    respond with a error messsage if a proto message is too deep (>64). Before the fix the response was an empty JSON.
- area: http
  change: |
    fixed HTTP/2 CONNECT to be RFC compliant, rather than following the abandoned extended connect draft.
    This behavioral change can be reverted by setting runtime guard ``envoy.reloadable_features.use_rfc_connect`` to false.
- area: decompression
  change: |
    Fixed CVE-2022-29225: Decompressors can be zip bombed. Previously decompressors were
    susceptible to memory inflation in takes in which specially crafted payloads could cause a
    large amount of memory usage by Envoy. The max inflation payload size is now limited.
    This change can be reverted via the ``envoy.reloadable_features.enable_compression_bomb_protection``
    runtime flag.
- area: router
  change: |
    Fixed CVE-2022-29227: Internal redirect crash for requests with body/trailers. Envoy would
    previously crash in some cases when processing internal redirects for requests with bodies or
    trailers if the redirect prompts an Envoy-generated local reply.
- area: oauth
  change: |
    Fixed CVE-2022-29226: oauth filter allows trivial bypass. The OAuth filter implementation does
    not include a mechanism for validating access tokens, so by design when the HMAC signed cookie
    is missing a full authentication flow should be triggered. However, the current implementation
    assumes that access tokens are always validated thus allowing access in the presence of any
    access token attached to the request.
- area: oauth
  change: |
    Fixed CVE-2022-29228: oauth filter calls continueDecoding() from within decodeHeaders(). The
    OAuth filter would try to invoke the remaining filters in the chain after emitting a local
    response, which triggers an ASSERT() in newer versions and corrupts memory on earlier versions.
- area: health_check
  change: |
    Fixed CVE-2022-29224: Segfault in GrpcHealthCheckerImpl. An attacker-controlled upstream server
    that is health checked using gRPC health checking can crash Envoy via a null pointer dereference
    in certain circumstances.
- area: runtime
  change: |
    fixed a bug where ``envoy.restart_features.no_runtime_singleton`` was inverted.
    Runtime singleton status is now guarded by non-inverted ``envoy.restart_features.remove_runtime_singleton``.
- area: tcp_proxy
  change: |
    fixed an issue using the cluster wide CONNECT termination so it will successfully proxy payloads.
- area: upstream
  change: |
    fixed the LOGICAL_DNS and STRICT_DNS clusters to work for IPv6.
- area: aws_lambda
  change: |
    fixed the AWS cross account lambda function invocation issue.
- area: tls
  change: |
    fixed a bug where an expired certificate sets a big number for ``days_until_expiration``. After this fix, ``0`` is set.

removed_config_or_runtime:
- area: compressor
  change: |
    removed ``envoy.reloadable_features.fix_added_trailers`` and legacy code paths.
- area: dns
  change: |
    removed ``envoy.reloadable_features.use_dns_ttl`` and legacy code paths.
- area: ext_authz
  change: |
    removed ``envoy.reloadable_features.http_ext_authz_do_not_skip_direct_response_and_redirect`` and legacy code paths.
- area: http
  change: |
    removed ``envoy.reloadable_features.correct_scheme_and_xfp`` and legacy code paths.
- area: http
  change: |
    removed ``envoy.reloadable_features.validate_connect`` and legacy code paths.
- area: tcp_proxy
  change: |
    removed ``envoy.reloadable_features.new_tcp_connection_pool`` and legacy code paths.
- area: conn pool
  change: |
    removed ``envoy.reloadable_features.conn_pool_delete_when_idle`` and legacy code paths.
- area: runtime
  change: |
    removed ``envoy.restart_features.no_runtime_singleton`` and replaced with ``envoy.restart_features.remove_runtime_singleton``.

new_features:
- area: lua
  change: |
    added new function ``timestampString`` returning the time since epoch as a string. Supported
    resolutions are millisecond and microsecond.
- area: access_log
  change: |
    added formatters for :ref:`UPSTREAM_METADATA<config_access_log_format_upstream_host_metadata>` and :ref:`METADATA(UPSTREAM_HOST)<envoy_v3_api_msg_extensions.formatter.metadata.v3.Metadata>`.
- area: access_log
  change: |
    added new access_log command operators to retrieve upstream connection information change: ``%UPSTREAM_PROTOCOL%``, ``%UPSTREAM_PEER_SUBJECT%``, ``%UPSTREAM_PEER_ISSUER%``, ``%UPSTREAM_TLS_SESSION_ID%``, ``%UPSTREAM_TLS_CIPHER%``, ``%UPSTREAM_TLS_VERSION%``, ``%UPSTREAM_PEER_CERT_V_START%``, ``%UPSTREAM_PEER_CERT_V_END%``, ``%UPSTREAM_PEER_CERT%` and ``%UPSTREAM_FILTER_STATE%``.
- area: open_telemetry
  change: |
    added :ref:`resource_attributes <envoy_v3_api_field_extensions.access_loggers.open_telemetry.v3.OpenTelemetryAccessLogConfig.resource_attributes>` configuration to OpenTelemetry.
- area: dns_resolver
  change: |
    added :ref:`include_unroutable_families<envoy_v3_api_field_extensions.network.dns_resolver.apple.v3.AppleDnsResolverConfig.include_unroutable_families>` to the Apple DNS resolver.
- area: dns_resolver
  change: |
    added support for multiple addresses. This is most valuable when used in conjunction with :ref:`ALL <envoy_v3_api_enum_value_config.cluster.v3.Cluster.DnsLookupFamily.ALL>` enabling full happy eyeballs support for Envoy (see detailed documentation :ref:`here <arch_overview_conn_pool>` but will also result in trying multiple addresses for resolvers doing only IPv4 or IPv6. This behavioral change can be temporarily disabled by setting runtime guard ``envoy.restart_features.remove_runtime_singleton`` to false.
  change: |
    added :ref:`GetAddrInfoDnsResolverConfig <envoy_v3_api_msg_extensions.network.dns_resolver.getaddrinfo.v3.GetAddrInfoDnsResolverConfig>`, a new DNS resolver that uses the system's getaddrinfo() function to resolve DNS. This was primarily added for use on Android but can also be used in other situations in which the system resolver is desired.
- area: dubbo_proxy
  change: |
    added :ref:`dynamic routes discovery <envoy_v3_api_field_extensions.filters.network.dubbo_proxy.v3.DubboProxy.drds>` support to dubbo proxy.
- area: ext_proc
  change: |
    added support for per-route :ref:`grpc_service <envoy_v3_api_field_extensions.filters.http.ext_proc.v3.ExtProcOverrides.grpc_service>`.
- area: http
  change: |
    added new :ref:`file_system_buffer <config_http_filters_file_system_buffer>` http filter.
- area: http
  change: |
    added a :ref:`send_fully_qualified_url <envoy_v3_api_field_config.core.v3.Http1ProtocolOptions.send_fully_qualified_url>` configuration option to send absolute URLs for HTTP/1.1.
- area: http
  change: |
    preserve case header formatter support innner formatter on Envoy headers in :ref:`formatter_type_on_envoy_headers <envoy_v3_api_field_extensions.http.header_formatters.preserve_case.v3.PreserveCaseFormatterConfig.formatter_type_on_envoy_headers>`.
- area: http3
  change: |
    added :ref:`early_data_policy <envoy_v3_api_field_config.route.v3.RouteAction.early_data_policy>` extension to allow upstream HTTP/3 sending requests over early data. If no extension is configured, HTTP/3 pool will send safe requests as early data to the host if the pool already cached 0-RTT credentials of that host. If those requests fail and the underlying connection pool supports TCP fallback, the request may be retried automatically. If the :ref:`default extension <envoy_v3_api_msg_extensions.early_data.v3.DefaultEarlyDataPolicy>` is configured, no requests are allowed to be sent as early data. Note that if any customized extension configures non-safe requests to be allowed over early data, the Envoy will not automatically retry them. If desired, explicitly config their :ref:`retry_policy <envoy_v3_api_field_config.route.v3.RouteAction.retry_policy>`. This feature requires both ``envoy.reloadable_features.conn_pool_new_stream_with_early_data_and_http3`` and ``envoy.reloadable_features.http3_sends_early_data`` to be turned on.
- area: listener
  change: |
    added :ref:`dynamic listener filter re-configuration<envoy_v3_api_field_config.listener.v3.ListenerFilter.config_discovery>` for listener filters. This dynamic listener filter configuration is only supported by TCP listeners.
- area: redis
  change: |
    added support for multiple passwords to the redis proxy. See :ref:`downstream_auth_passwords <envoy_v3_api_field_extensions.filters.network.redis_proxy.v3.RedisProxy.downstream_auth_passwords>`.
- area: thrift
  change: |
    added :ref:`close_downstream_on_upstream_error <envoy_v3_api_field_extensions.filters.network.thrift_proxy.router.v3.Router.close_downstream_on_upstream_error>` flag to router to control downstream local close.
- area: thrift
  change: |
    added support for access logging.
- area: thrift
  change: |
    added support for preserving header keys.
- area: thrift
  change: |
    added support for propogating connection draining if local replies try to end downstream.
- area: thrift
  change: |
    added onLocalReply support to inform filters of local replies.
- area: thrift
  change: |
    introduced thrift configurable encoder and bidirectional filters, which allows peeking and modifying the thrift response message.
- area: on_demand
  change: |
    :ref:`OnDemand <envoy_v3_api_msg_extensions.filters.http.on_demand.v3.OnDemand>` got extended to hold configuration for on-demand cluster discovery. A similar message for :ref:`per-route configuration <envoy_v3_api_msg_extensions.filters.http.on_demand.v3.PerRouteConfig>` is also added.
- area: proxy_protcol
  change: |
    added :ref:`allow_requests_without_proxy_protocol<envoy_v3_api_field_extensions.filters.listener.proxy_protocol.v3.ProxyProtocol.allow_requests_without_proxy_protocol>` to allow requests without proxy protocol on the listener from trusted downstreams as an opt-in flag.
- area: udp
  change: |
    added :ref:`udp_packet_packet_writer_config <envoy_v3_api_field_config.listener.v3.UdpListenerConfig.udp_packet_packet_writer_config>` config to specify the UDP packet writer factory.
- area: build
  change: |
    enabled building arm64 envoy-distroless and envoy-tools :ref:`docker images <install_binaries>`.
- area: ratelimit
  change: |
    added support for :ref:`masked_remote_address <envoy_v3_api_field_config.route.v3.RateLimit.Action.masked_remote_address>`.
- area: ratelimit
  change: |
    added support for :ref:`HTTP matching input functions <arch_overview_matching_api>` as descriptor producers.
- area: build
  change: |
    official released binary is now built with Clang 14.0.0.
- area: http
  change: |
    added :ref:`cluster_header <envoy_v3_api_field_config.route.v3.RouteAction.RequestMirrorPolicy.cluster_header>` in :ref:`request_mirror_policies <envoy_v3_api_field_config.route.v3.RouteAction.request_mirror_policies>` to allow routing shadow request to the cluster specified in the request_header.
- area: upstream
  change: |
    added :ref:`internal upstream transport <envoy_v3_api_msg_extensions.transport_sockets.internal_upstream.v3.InternalUpstreamTransport>` for passing metadata and filter state across the user space sockets and the internal listeners.
- area: router
  change:
    added :ref:`keep_empty_value <envoy_v3_api_field_config.core.v3.HeaderValueOption.keep_empty_value>` to allow keeping empty values in custom headers.
- area: dubbo_proxy
  change: |
    added :ref:`metadata_match <envoy_v3_api_field_extensions.filters.network.dubbo_proxy.v3.RouteAction.metadata_match>` support to the dubbo proxy.
- area: network
  change: |
    extended conection balancer with :ref:`extend balance <envoy_v3_api_field_config.listener.v3.Listener.ConnectionBalanceConfig.extend_balance>`, and added :ref:`Dlb connection balancer <envoy_v3_api_msg_extensions.network.connection_balance.dlb.v3alpha.Dlb>` to use `DLB <https://www.intel.com/content/www/us/en/download/686372/intel-dynamic-load-balancer.html>`_ hardware to balance.
- area: router
  change: |
    added :ref:`stat_prefix <envoy_v3_api_field_config.route.v3.Route.stat_prefix>` support to generate route level statistics.
- area: matching
  change : |
    added support for matching authenticated inputs in network and HTTP matching data.
- area: rbac
  change: |
    added :ref:`matcher <arch_overview_rbac_matcher>` for selecting connections and requests to different actions.
- area: thrift
  change: |
    added ``validate_clusters`` in :ref:`RouteConfiguration <envoy_v3_api_msg_extensions.filters.network.thrift_proxy.v3.RouteConfiguration>` to override the default behavior of cluster validation.
- area: admin
  change: |
    added compile-time option ``--define=admin_html=disabled`` to disable HTML home page.
- area: router
  change: |
    added :ref:`ignore_port_in_host_matching <envoy_v3_api_field_config.route.v3.RouteConfiguration.ignore_port_in_host_matching>`. When set to true, port number (if any) in host header is ignored during host matching.
- area: router
  change: |
    added :ref:`ignore_path_parameters_in_path_matching <envoy_v3_api_field_config.route.v3.RouteConfiguration.ignore_path_parameters_in_path_matching>`. When set to true, path-parameters(rfc1808) is ignored during path matching.

deprecated:
- area: dubbo_proxy
  change: |
    deprecated :ref:`old dubbo route config <envoy_v3_api_field_extensions.filters.network.dubbo_proxy.v3.DubboProxy.route_config>`. Please use
    :ref:`multiple route config <envoy_v3_api_field_extensions.filters.network.dubbo_proxy.v3.DubboProxy.multiple_route_config>` or
    :ref:`multiple route config <envoy_v3_api_field_extensions.filters.network.dubbo_proxy.v3.DubboProxy.drds>` first.
- area: http
  change: |
    deprecated ``envoy.reloadable_features.skip_dispatching_frames_for_closed_connection`` and legacy code paths.
  change: |
    deprecate the short name ``preserve_case`` for the header formatter extension in favor of the fully-qualified name
    ``envoy.http.stateful_header_formatters.preserve_case``.
  change: |
    deprecated ``envoy.reloadable_features.udp_listener_updates_filter_chain_in_place`` and legacy code paths.
- area: matching
  change: |
    :ref:`google_re2 <envoy_v3_api_field_type.matcher.v3.RegexMatcher.google_re2>` has been deprecated.
- area: redis
  change: |
    :ref:`downstream_auth_password <envoy_v3_api_field_extensions.filters.network.redis_proxy.v3.RedisProxy.downstream_auth_password>` has been deprecated. Please use
    :ref:`downstream_auth_passwords <envoy_v3_api_field_extensions.filters.network.redis_proxy.v3.RedisProxy.downstream_auth_passwords>`.
- area: lua
  change: |
    :ref:`inline_code <envoy_v3_api_field_extensions.filters.http.lua.v3.Lua.inline_code>` has been deprecated. Please use
    :ref:`default_source_code <envoy_v3_api_field_extensions.filters.http.lua.v3.Lua.default_source_code>`.<|MERGE_RESOLUTION|>--- conflicted
+++ resolved
@@ -3,14 +3,11 @@
 behavior_changes:
 - area: tls-inspector
   change: |
-<<<<<<< HEAD
     the listener filter tls inspector's stats ``connection_closed`` and ``read_error`` are removed. The new stats are introduced for listener, ``downstream_peek_remote_close`` and ``read_error`` :ref:`listener stats <config_listener_stats>`.
 - area: tls
   change: |
     Change TLS transport socket and QUIC transport socket to support asynchronous cert validation extension. This behavior change can be reverted by setting runtime guard ``envoy.reloadable_features.tls_async_cert_validation`` to false.
-=======
     the listener filter tls inspector's stats ``connection_closed`` and ``read_error`` are removed. New stats are introduced for listener, ``downstream_peek_remote_close`` and ``read_error``, in :ref:`listener stats <config_listener_stats>`.
->>>>>>> 34433818
 - area: config
   change: |
     multiple SDS resources of multiple clusters or listeners are sent in a single SDS requests, instead of multiple SDS requests.

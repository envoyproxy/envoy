--- conflicted
+++ resolved
@@ -32,7 +32,6 @@
     :ref:`TlvsMetadata type <envoy_v3_api_msg_data.core.v3.TlvsMetadata>`.
     This change can be temporarily disabled by setting the runtime flag
     ``envoy.reloadable_features.use_typed_metadata_in_proxy_protocol_listener`` to ``false``.
-<<<<<<< HEAD
 - area: http
   change: |
     Allow HTTP/2 (and HTTP/3) upstream servers to half close the stream before the downstream. This enables bidirectional
@@ -40,13 +39,11 @@
     unchanged and the stream is reset if the upstream server completes response before the downstream. The stream is also
     reset if the upstream server responds with an error status before the downstream. This behavior is disabled by default
     and can be enabled by setting the ``envoy.reloadable_features.allow_multiplexed_upstream_half_close`` runtime key to true.
-=======
 - area: composite_filter
   change: |
     Adding support for
     :ref:`sample_percent <envoy_v3_api_field_extensions.filters.http.composite.v3.ExecuteFilterAction.sample_percent>`.
     It specifies the probability of the action execution. If not specified, it is 100%.
->>>>>>> 3feff04e
 - area: golang
   change: |
     Move ``Continue``, ``SendLocalReply`` and ``RecoverPanic` from ``FilterCallbackHandler`` to ``DecoderFilterCallbacks`` and

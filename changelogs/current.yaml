--- conflicted
+++ resolved
@@ -385,21 +385,18 @@
   change: |
     Added filters to update the filter state for :ref:`the HTTP requests <config_http_filters_set_filter_state>` and
     :ref:`the TCP connections <config_network_filters_set_filter_state>`.
-<<<<<<< HEAD
 - area: http
   change: |
     Added :ref:`disabled
     <envoy_v3_api_field_extensions.filters.network.http_connection_manager.v3.HttpConnectionManager.HttpFilter.disabled>`
     flag to disable a filter in the filter chain by default. This filter could be enabled explicitly by setting
     valid per filter config in the route configuration.
-=======
 - area: admin_logging
   change: |
     added support for glob control of fine-grain loggers in admin /logging interface.
 - area: geoip
   change: |
     Added support for :ref:`Maxmind geolocation provider <envoy_v3_api_msg_extensions.geoip_providers.maxmind.v3.MaxMindConfig>`.
->>>>>>> cbd93747
 
 deprecated:
 - area: tracing

--- conflicted
+++ resolved
@@ -80,15 +80,12 @@
 - area: stateful_session
   change: |
     Removed ``envoy.reloadable_features.stateful_session_encode_ttl_in_cookie`` runtime flag and legacy code paths.
-<<<<<<< HEAD
 - area: udp
   change: |
     Removed ``envoy.restart_features.udp_read_normalize_addresses`` runtime flag and legacy code paths.
-=======
 - area: upstream
   change: |
     Removed runtime flag ``envoy.reloadable_features.upstream_allow_connect_with_2xx`` and legacy code paths.
->>>>>>> 770fa7ba
 - area: upstream flow control
   change: |
     Removed ``envoy.reloadable_features.upstream_wait_for_response_headers_before_disabling_read`` runtime flag

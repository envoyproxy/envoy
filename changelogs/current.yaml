--- conflicted
+++ resolved
@@ -239,12 +239,6 @@
   change: |
     Fixed missing :ref:`additional addresses <envoy_v3_api_msg_config.endpoint.v3.Endpoint.AdditionalAddress>`
     for :ref:`LbEndpoint <envoy_v3_api_field_config.endpoint.v3.LbEndpoint.endpoint>` in config dump.
-<<<<<<< HEAD
-- area: ext_authz
-  change: |
-    Fixed fail-open behaviour of the failure_mode_allow config option when a grpc external authz server is used.
-    The behaviour can be enabled by ``envoy_reloadable_features_process_ext_authz_grpc_error_codes_as_errors``.
-=======
 - area: http
   change: |
     Fixed a bug where additional :ref:`cookie attributes <envoy_v3_api_msg_config.route.v3.RouteAction.HashPolicy.cookie>`
@@ -252,7 +246,10 @@
 - area: datadog
   change: |
     Bumped the version of datadog to resolve a crashing bug in earlier versions of the library.
->>>>>>> 0dad55a0
+- area: ext_authz
+  change: |
+    Fixed fail-open behaviour of the failure_mode_allow config option when a grpc external authz server is used.
+    The behaviour can be enabled by ``envoy_reloadable_features_process_ext_authz_grpc_error_codes_as_errors``.
 
 removed_config_or_runtime:
 # *Normally occurs at the end of the* :ref:`deprecation period <deprecated>`

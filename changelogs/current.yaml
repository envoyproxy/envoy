date: Pending

behavior_changes:
# *Changes that are expected to cause an incompatibility if applicable; deployment changes are likely required*
- area: http
  change: |
    Remove the hop by hop TE header from downstream request headers if it's not set to ``trailers``, else keep it. This change can be
    temporarily reverted by setting ``envoy.reloadable_features.sanitize_te`` to false.
- area: stats
  change: |
    The runtime flag ``envoy.reloadable_features.enable_include_histograms`` is now enabled by default.
    This causes the ``includeHistogram()`` method on ``Stats::SinkPredicates`` to filter histograms to
    be flushed to stat sinks.

minor_behavior_changes:
# *Changes that may cause incompatibilities for some users, but should not for most*
- area: adaptive concurrency filter stats
  change: |
    Multiply the gradient value stat by 1000 to make it more granular (values will range between 500 and 2000).
- area: quic
  change: |
    :ref:`Server preferred address <envoy_v3_api_field_config.listener.v3.QuicProtocolOptions.server_preferred_address_config>` is
    now sent to non-quiche quic clients when configured. This behavior can be disabled with runtime flag
    ``envoy.reloadable_features.quic_send_server_preferred_address_to_all_clients``.
- area: dns
  change: |
    Allowing <envoy_v3_api_field_extensions.common.dynamic_forward_proxy.v3.DnsCacheConfig.dns_min_refresh_rate>` to go as low as 1s.
- area: upstream
  change: |
    Upstream now excludes hosts set to ``DRAINING`` state via EDS from load balancing and panic routing
    threshold calculation. This feature can be disabled by setting
    ``envoy.reloadable_features.exclude_host_in_eds_status_draining`` to false.
- area: golang
  change: |
    Change ``RegisterHttpFilterConfigFactoryAndParser`` to ``RegisterHttpFilterFactoryAndConfigParser``.
- area: QUIC
  change: |
    Port migration is default turned off. QUIC client connections will no longer attempt to migrate to a new port when connections
    is degrading. Can be manually turned on via
    :ref:`port_migration <envoy_v3_api_field_config.core.v3.QuicProtocolOptions.num_timeouts_to_trigger_port_migration>`.
- area: aws
  change: |
    AWS region string is now retrieved from environment and profile consistently within aws_request_signer and
    grpc_credentials/aws_iam extensions. Region field in aws_request_signer is now optional, explicitly configured
    xDS region will take preference. aws_request_signer documentation now reflects the region chain.
- area: http
  change: |
    Enable obsolete line folding in BalsaParser (for behavior parity with http-parser, the
    previously used HTTP/1 parser).

bug_fixes:
# *Changes expected to improve the state of the world and are unlikely to have negative effects*
- area: tracers
  change: |
    use unary RPC calls for OpenTelemetry trace exports, rather than client-side streaming connections.
- area: stateful_session
  change: |
    Support 0 TTL for proto-encoded cookies, which disables cookie expiration by Envoy.
- area: load balancing
  change: |
    Added randomization in locality load-balancing initialization. This helps desynchronizing Envoys across
    a fleet by randomizing the scheduler starting point. This can be temporarily reverted by setting runtime guard
    ``envoy.reloadable_features.edf_lb_locality_scheduler_init_fix`` to false.
- area: load balancing
  change: |
    Added randomization in host load-balancing initialization. This helps desynchronizing Envoys across
    a fleet by randomizing the scheduler starting point. This can be temporarily reverted by setting runtime guard
    ``envoy.reloadable_features.edf_lb_host_scheduler_init_fix`` to false.
- area: UDP and TCP tunneling
  change: |
    fixed a bug where second HTTP response headers received would cause Envoy to crash in cases where
    ``propagate_response_headers`` and retry configurations are enabled at the same time, and an upstream
    request is retried multiple times.
- area: xds
  change: |
    Reject xDS configurations where the rate-limit's :ref:`fill_rate <envoy_v3_api_field_config.core.v3.RateLimitSettings.fill_rate>`
    is set to Infinity or NaN.
- area: tracing
  change: |
    Prevent Envoy from crashing at start up when the OpenTelemetry environment resource detector cannot detect any attributes.
- area: proxy protocol
  change: |
    Fixed a crash when Envoy is configured for PROXY protocol on both a listener and cluster, and the listener receives
    a PROXY protocol header with address type LOCAL (typically used for health checks).
- area: url matching
  change: |
    Fixed excessive CPU utilization when using regex URL template matcher.
- area: http
  change: |
    Fixed crash when HTTP request idle and per try timeouts occurs within backoff interval.
- area: proxy_protocol
  change: |
    Fix crash due to uncaught exception when the operating system does not support an address type (such as IPv6) that is
    received in a proxy protocol header. Connections will instead be dropped/reset.
- area: proxy_protocol
  change: |
    Fixed a bug where TLVs with non utf8 characters were inserted as protobuf values into filter metadata circumventing
    ext_authz checks when ``failure_mode_allow`` is set to ``true``.
- area: tls
  change: |
    Fix crash due to uncaught exception when the operating system does not support an address type (such as IPv6) that is
    received in an mTLS client cert IP SAN. These SANs will be ignored. This applies only when using formatter
    ``%DOWNSTREAM_PEER_IP_SAN%``.
- area: tcp_proxy
  change: |
    When tunneling TCP over HTTP, closed the downstream connection (for writing only) when upstream trailers are read
    to support half close semantics during TCP tunneling.
    This behavioral change can be temporarily reverted by setting runtime guard
    ``envoy.reloadable_features.tcp_tunneling_send_downstream_fin_on_upstream_trailers`` to false.
- area: jwt_authn
  change: |
    Fixed JWT extractor, which concatenated headers with a comma, resultig in invalid tokens.
- area: router
  change: |
    Fix a timing issue when upstream requests are empty when decoding data and send local reply when that happends. This is
    controlled by ``envoy_reloadable_features_send_local_reply_when_no_buffer_and_upstream_request``.
- area: deps
  change: |
    Updated QUICHE dependencies to incorporate fixes for https://github.com/envoyproxy/envoy/issues/32401.
- area: tracing
  change: |
    Dynatrace resource detector: Only log warning message when no enrichment attributes are found.

removed_config_or_runtime:
# *Normally occurs at the end of the* :ref:`deprecation period <deprecated>`
- area: http
  change: |
    Removed ``envoy.reloadable_features.allow_absolute_url_with_mixed_scheme`` runtime flag and legacy code paths.
- area: active health check
  change: |
    Removed ``envoy.reloadable_features.keep_endpoint_active_hc_status_on_locality_update`` runtime flag and legacy code paths.
- area: http1
  change: |
    Removed ``envoy.reloadable_features.http1_allow_codec_error_response_after_1xx_headers`` runtime flag and legacy code paths.
- area: overload manager
  change: |
    removed ``envoy.reloadable_features.overload_manager_error_unknown_action`` and legacy code paths.
- area: http
  change: |
    Removed ``envoy_reloadable_features_append_xfh_idempotent`` runtime flag and legacy code paths.
- area: resource_monitors
  change: |
    removed ``envoy.reloadable_features.count_unused_mapped_pages_as_free`` runtime flag  and legacy code paths.
- area: aws
  change: |
    Removed ``envoy.reloadable_features.enable_aws_credentials_file`` runtime flag and legacy code paths.
- area: upstream
  change: |
    removed ``envoy_reloadable_features_initialize_upstream_filters`` and legacy code paths.

new_features:
- area: ext_proc
  change: |
    Added
    :ref:`grpc_initial_metadata <envoy_v3_api_field_extensions.filters.http.ext_proc.v3.ExtProcOverrides.grpc_initial_metadata>`
    config API to allow extending inherited metadata from
    :ref:`ExternalProcessor.grpc_service <envoy_v3_api_field_extensions.filters.http.ext_proc.v3.ExternalProcessor.grpc_service>`
    and
    :ref:`ExtProcOverrides.grpc_service <envoy_v3_api_field_extensions.filters.http.ext_proc.v3.ExtProcOverrides.grpc_service>`
    with the new or updated values.
- area: aws_request_signing
  change: |
    Update ``aws_request_signing`` filter to support use as an upstream HTTP filter. This allows successful calculation of
    signatures after the forwarding stage has completed, particularly if the path element is modified.
- area: aws_lambda
  change: |
    Update ``aws_lambda`` filter to support use as an upstream HTTP filter. This allows successful calculation of
    signatures after the forwarding stage has completed, particularly if the path element is modified.
- area: grpc reverse bridge
  change: |
    Change HTTP status to 200 to respect the gRPC protocol. This may cause problems for incorrect gRPC clients expecting the filter
    to preserve HTTP 1.1 responses.  This behavioral change can be temporarily reverted by setting runtime guard
    ``envoy.reloadable_features.grpc_http1_reverse_bridge_change_http_status`` to false.
- area: quic
  change: |
    Added QUIC protocol option :ref:`send_disable_active_migration
    <envoy_v3_api_field_config.listener.v3.QuicProtocolOptions.send_disable_active_migration>` to make the server send clients a transport
    parameter to discourage client endpoints from active migration.
- area: ext_proc
  change: |
    implemented
    :ref:`request_attributes <envoy_v3_api_field_extensions.filters.http.ext_proc.v3.ExternalProcessor.request_attributes>`
    and
    :ref:`response_attributes <envoy_v3_api_field_extensions.filters.http.ext_proc.v3.ExternalProcessor.response_attributes>`
    config APIs to enable sending and receiving attributes to/from the external processing server.
- area: access log
  change: |
    added support for :ref:`%UPSTREAM_CONNECTION_ID% <config_access_log_format_upstream_connection_id>` for the upstream connection
    identifier.
- area: aws_lambda
  change: |
    Added :ref:`host_rewrite <envoy_v3_api_field_extensions.filters.http.aws_lambda.v3.Config.host_rewrite>` config to be used
    during signature.
- area: ext_proc
  change: |
    added
    :ref:`metadata_options <envoy_v3_api_field_extensions.filters.http.ext_proc.v3.ExternalProcessor.metadata_options>`
    config API to enable sending and receiving metadata from/to the external processing server. Both typed and untyped dynamic
    metadata may be sent to the server. If
    :ref:`receiving_namespaces <envoy_v3_api_field_extensions.filters.http.ext_proc.v3.MetadataOptions.receiving_namespaces>`
    is defined, returned metadata may be written to the specified allowed namespaces.
- area: wasm
  change: |
    added ``verify_signature`` foreign function to verify cryptographic signatures.
- area: monitoring
  change: |
    Add ``Envoy::ExecutionContext``, which is notified by ``ScopeTrackerScopeState``'s constructor and destructor. This feature is
    disabled by default, it can be enabled by runtime feature flag ``envoy.restart_features.enable_execution_context``. For more details,
    please see https://github.com/envoyproxy/envoy/issues/32012.
- area: rbac
  change: |
    Added :ref:`uri_template<envoy_v3_api_field_config.rbac.v3.Permission.uri_template>` which uses existing
    :ref:`UriTemplateMatchConfig<envoy_v3_api_msg_extensions.path.match.uri_template.v3.UriTemplateMatchConfig>`
    to allow use of glob patterns for URI path matching in RBAC.
- area: upstream
  change: |
    Added :ref:`selection_method <envoy_v3_api_msg_extensions.load_balancing_policies.least_request.v3.LeastRequest>`
    option to the least request load balancer. If set to ``FULL_SCAN``,
    Envoy will select the host with the fewest active requests from the entire host set rather than
    :ref:`choice_count <envoy_v3_api_msg_extensions.load_balancing_policies.least_request.v3.LeastRequest>`
    random choices.
- area: access_loggers
  change: |
    Added :ref:`Fluentd access logger <envoy_v3_api_msg_extensions.access_loggers.fluentd.v3.FluentdAccessLogConfig>`
    to support flushing access logs in `Fluentd format <https://github.com/fluent/fluentd/wiki/Forward-Protocol-Specification-v1>`_.
- area: redis
  change: |
    Added support for the ``ECHO`` command.
- area: tcp_proxy
  change: |
    added an option to dynamically set a per downstream connection idle timeout period object under the key
    ``envoy.tcp_proxy.per_connection_idle_timeout_ms``. If this filter state value exists, it will override the idle timeout
    specified in the filter configuration and the default idle timeout.
<<<<<<< HEAD
- area: rbac
  change: |
    Added :ref:`rules_stat_prefix <envoy_v3_api_field_extensions.filters.http.rbac.v3.RBAC.rules_stat_prefix>`
    to allow adding custom prefix to the stats emitted by rules.
=======
- area: overload
  change: |
    added a :ref:`configuration option
    <envoy_v3_api_field_extensions.filters.network.http_connection_manager.v3.HttpConnectionManager.append_local_overload>` to add
    ``x-envoy-local-overloaded`` header when Overload Manager is triggered.
>>>>>>> 8e93d16d

deprecated:
- area: listener
  change: |
    deprecated runtime key ``overload.global_downstream_max_connections`` in favor of :ref:`downstream connections monitor
    <envoy_v3_api_msg_extensions.resource_monitors.downstream_connections.v3.DownstreamConnectionsConfig>`.<|MERGE_RESOLUTION|>--- conflicted
+++ resolved
@@ -231,18 +231,15 @@
     added an option to dynamically set a per downstream connection idle timeout period object under the key
     ``envoy.tcp_proxy.per_connection_idle_timeout_ms``. If this filter state value exists, it will override the idle timeout
     specified in the filter configuration and the default idle timeout.
-<<<<<<< HEAD
-- area: rbac
-  change: |
-    Added :ref:`rules_stat_prefix <envoy_v3_api_field_extensions.filters.http.rbac.v3.RBAC.rules_stat_prefix>`
-    to allow adding custom prefix to the stats emitted by rules.
-=======
 - area: overload
   change: |
     added a :ref:`configuration option
     <envoy_v3_api_field_extensions.filters.network.http_connection_manager.v3.HttpConnectionManager.append_local_overload>` to add
     ``x-envoy-local-overloaded`` header when Overload Manager is triggered.
->>>>>>> 8e93d16d
+- area: rbac
+  change: |
+    Added :ref:`rules_stat_prefix <envoy_v3_api_field_extensions.filters.http.rbac.v3.RBAC.rules_stat_prefix>`
+    to allow adding custom prefix to the stats emitted by rules.
 
 deprecated:
 - area: listener

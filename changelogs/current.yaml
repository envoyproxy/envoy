--- conflicted
+++ resolved
@@ -30,18 +30,15 @@
     path.
 
 new_features:
-<<<<<<< HEAD
 - area: tls
   change: |
     Added :ref:`prefer_client_ciphers
     <envoy_v3_api_field_extensions.transport_sockets.tls.v3.DownstreamTlsContext.prefer_client_ciphers>`
     to support enabling client cipher preference instead of server's for TLS handshakes.
-=======
 - area: ext_authz
   change: |
     Added config field
     :ref:`filter_metadata <envoy_v3_api_field_extensions.filters.http.ext_authz.v3.ExtAuthz.filter_metadata>`
     for injecting arbitrary data to the filter state for logging.
->>>>>>> ff6ced12
 
 deprecated:
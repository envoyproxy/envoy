date: Pending

behavior_changes:
# *Changes that are expected to cause an incompatibility if applicable; deployment changes are likely required*

minor_behavior_changes:
# *Changes that may cause incompatibilities for some users, but should not for most*

bug_fixes:
# *Changes expected to improve the state of the world and are unlikely to have negative effects*
- area: xds
  change: |
    Fixed a bug (https://github.com/envoyproxy/envoy/issues/27702) that caused ADS initialization
    to fail on the first attempt and set a back-off retry interval of up to 1 second, if ADS is
    using an Envoy Cluster for the backend. The issue was fixed to ensure that ADS initialization
    happens after the Envoy Cluster it depends upon has been properly initialized. ADS that does
    not depend on an Envoy Cluster (i.e. GoogleGrpc) is not affected by this change.
<<<<<<< HEAD
- area: ext_proc
  change: |
    Fixed content_length related issues when body mutation by external processor is enabled. ext_proc filter removes the content
    length header in 1)STREAMED BodySendMode 2) BUFFERED_PARTIAL BodySendMode and 3) BUFFERED BodySendMode + SKIP HeaderSendMode.
    This will enable chunked-encoding whenever feasible in HTTP1.1. Besides, ext_proc filter keep content length header
    in BUFFERED BodySendMode + SEND HeaderSendMode. It is now external processor's responsibility to set the content length
    correctly matched to the mutated body. if those two doesn't match, the mutation will be rejected and local reply with error
    status will be returned.
=======
- area: grpc
  change: |
    Fixed a bug in gRPC async client cache which intermittently causes CPU spikes due to busy loop in timer expiration.
>>>>>>> 084a9bcf

removed_config_or_runtime:
# *Normally occurs at the end of the* :ref:`deprecation period <deprecated>`

new_features:

deprecated:<|MERGE_RESOLUTION|>--- conflicted
+++ resolved
@@ -15,7 +15,9 @@
     using an Envoy Cluster for the backend. The issue was fixed to ensure that ADS initialization
     happens after the Envoy Cluster it depends upon has been properly initialized. ADS that does
     not depend on an Envoy Cluster (i.e. GoogleGrpc) is not affected by this change.
-<<<<<<< HEAD
+- area: grpc
+  change: |
+    Fixed a bug in gRPC async client cache which intermittently causes CPU spikes due to busy loop in timer expiration.
 - area: ext_proc
   change: |
     Fixed content_length related issues when body mutation by external processor is enabled. ext_proc filter removes the content
@@ -24,11 +26,6 @@
     in BUFFERED BodySendMode + SEND HeaderSendMode. It is now external processor's responsibility to set the content length
     correctly matched to the mutated body. if those two doesn't match, the mutation will be rejected and local reply with error
     status will be returned.
-=======
-- area: grpc
-  change: |
-    Fixed a bug in gRPC async client cache which intermittently causes CPU spikes due to busy loop in timer expiration.
->>>>>>> 084a9bcf
 
 removed_config_or_runtime:
 # *Normally occurs at the end of the* :ref:`deprecation period <deprecated>`

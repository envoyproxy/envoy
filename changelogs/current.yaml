date: Pending

behavior_changes:
# *Changes that are expected to cause an incompatibility if applicable; deployment changes are likely required*
- area: wasm
  change: |
    Remove previously deprecated xDS attributes from ``get_property``, use ``xds`` attributes instead.

minor_behavior_changes:
# *Changes that may cause incompatibilities for some users, but should not for most*
- area: access_log
  change: |
    New implementation of the JSON formatter will be enabled by default.
    The :ref:`sort_properties <envoy_v3_api_field_config.core.v3.JsonFormatOptions.sort_properties>` field will
    be ignored in the new implementation because the new implementation always sorts properties. And the new implementation
    will always keep the value type in the JSON output. For example, the duration field will always be rendered as a number
    instead of a string.
    This behavior change could be disabled temporarily by setting the runtime
    ``envoy.reloadable_features.logging_with_fast_json_formatter`` to false.
- area: formatter
  change: |
    The NaN and Infinity values of float will be serialized to ``null`` and ``"inf"`` respectively in the
    metadata (``DYNAMIC_METADATA``, ``CLUSTER_METADATA``, etc.) formatter.

bug_fixes:
# *Changes expected to improve the state of the world and are unlikely to have negative effects*

removed_config_or_runtime:
# *Normally occurs at the end of the* :ref:`deprecation period <deprecated>`
- area: router
  change: |
    Removed runtime guard ``envoy_reloadable_features_send_local_reply_when_no_buffer_and_upstream_request``.
- area: http
  change: |
    Removed runtime flag ``envoy.reloadable_features.http_route_connect_proxy_by_default`` and legacy code paths.
- area: dns
  change: |
    Removed runtime flag ``envoy.reloadable_features.dns_reresolve_on_eai_again`` and legacy code paths.
- area: upstream
  change: |
    Removed runtime flag ``envoy.restart_features.allow_client_socket_creation_failure`` and legacy code paths.

new_features:
- area: aws_request_signing
  change: |
    Added an optional field :ref:`credential_provider
    <envoy_v3_api_field_extensions.filters.http.aws_request_signing.v3.AwsRequestSigning.credential_provider>`
    to the AWS request signing filter to explicitly specify a source for AWS credentials.
- area: tls
  change: |
    Added support for P-384 and P-521 curves for TLS server certificates.
- area: access_log
  change: |
    Added %DOWNSTREAM_LOCAL_EMAIL_SAN%, %DOWNSTREAM_PEER_EMAIL_SAN%, %DOWNSTREAM_LOCAL_OTHERNAME_SAN% and
    %DOWNSTREAM_PEER_OTHERNAME_SAN% substitution formatters.
<<<<<<< HEAD
- area: tracers
  change: |
    Set resource ``telemetry.sdk.*`` and scope ``otel.scope.name|version`` attributes for the OpenTelemetry tracer.
=======
- area: http_inspector
  change: |
    Added default-false ``envoy.reloadable_features.http_inspector_use_balsa_parser`` for HttpInspector to use BalsaParser.
>>>>>>> 6ccad8dd

deprecated:<|MERGE_RESOLUTION|>--- conflicted
+++ resolved
@@ -53,14 +53,11 @@
   change: |
     Added %DOWNSTREAM_LOCAL_EMAIL_SAN%, %DOWNSTREAM_PEER_EMAIL_SAN%, %DOWNSTREAM_LOCAL_OTHERNAME_SAN% and
     %DOWNSTREAM_PEER_OTHERNAME_SAN% substitution formatters.
-<<<<<<< HEAD
+- area: http_inspector
+  change: |
+    Added default-false ``envoy.reloadable_features.http_inspector_use_balsa_parser`` for HttpInspector to use BalsaParser.
 - area: tracers
   change: |
     Set resource ``telemetry.sdk.*`` and scope ``otel.scope.name|version`` attributes for the OpenTelemetry tracer.
-=======
-- area: http_inspector
-  change: |
-    Added default-false ``envoy.reloadable_features.http_inspector_use_balsa_parser`` for HttpInspector to use BalsaParser.
->>>>>>> 6ccad8dd
 
 deprecated:
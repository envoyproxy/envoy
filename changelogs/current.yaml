--- conflicted
+++ resolved
@@ -295,7 +295,6 @@
     extract trace information from W3C trace headers when B3 headers are not present (downstream),
     and inject both B3 and W3C trace headers for upstream requests to maximize compatibility.
     The default value ``USE_B3`` maintains backward compatibility with B3-only behavior.
-<<<<<<< HEAD
 - area: tracing
   change: |
     Enhanced Zipkin tracer with advanced collector configuration via
@@ -313,11 +312,9 @@
     When configured, collector_service takes precedence over legacy configuration fields (collector_cluster,
     collector_endpoint, collector_hostname), which will be deprecated in a future release. Legacy configuration 
     does not support custom headers or URI parsing.
-=======
 - area: composite
   change: |
     Allow composite filter to be configured to insert a filter into filter chain outside of the decode headers lifecycle phase.
->>>>>>> f384ab2b
 - area: rbac
   change: |
     Switch the IP matcher to use LC-Trie for performance improvements.

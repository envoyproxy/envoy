--- conflicted
+++ resolved
@@ -54,15 +54,12 @@
 
 
 new_features:
-<<<<<<< HEAD
 - area: load_balancing
   change: |
     Added Override Host Load Balancing policy. See
     :ref:`load balancing policies overview <arch_overview_load_balancing_policies>` for more details.
-=======
 - area: ext_authz
   change: |
     Added ``grpc_status`` to ``ExtAuthzLoggingInfo`` in ext_authz http filter.
->>>>>>> cf73eb55
 
 deprecated:
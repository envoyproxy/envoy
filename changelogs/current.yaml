--- conflicted
+++ resolved
@@ -321,21 +321,18 @@
   change: |
     The :ref:`xff <envoy_v3_api_msg_extensions.http.original_ip_detection.xff.v3.XffConfig>`
     original IP detection method now supports using a list of trusted CIDRs when parsing ``x-forwarded-for``.
-<<<<<<< HEAD
+- area: resource_monitors
+  change: |
+    Added possibility to monitor CPU utilization in Linux based systems via :ref:`cpu utilization monitor
+    <envoy_v3_api_msg_extensions.resource_monitors.cpu_utilization.v3.CpuUtilizationConfig>` in overload manager.
+- area: lua
+  change: |
+      Added two new methods ``oidsPeerCertificate()`` and ``oidsLocalCertificate()`` to SSL
+      connection object API :ref:`SSL connection info object <config_http_filters_lua_ssl_socket_info>`.
 - area: load_balancing
   change: |
     WIP: Added implementation of :ref:`client_side_weighted_round_robin
     <envoy_v3_api_msg_extensions.load_balancing_policies.client_side_weighted_round_robin.v3.ClientSideWeightedRoundRobin>`
     load balancing policy that uses ``OrcaLoadReport`` provided by the upstream host to calculate host load balancing weight.
-=======
-- area: resource_monitors
-  change: |
-    Added possibility to monitor CPU utilization in Linux based systems via :ref:`cpu utilization monitor
-    <envoy_v3_api_msg_extensions.resource_monitors.cpu_utilization.v3.CpuUtilizationConfig>` in overload manager.
-- area: lua
-  change: |
-      Added two new methods ``oidsPeerCertificate()`` and ``oidsLocalCertificate()`` to SSL
-      connection object API :ref:`SSL connection info object <config_http_filters_lua_ssl_socket_info>`.
->>>>>>> 26861ac8
 
 deprecated:
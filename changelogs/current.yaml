date: Pending

behavior_changes:
# *Changes that are expected to cause an incompatibility if applicable; deployment changes are likely required*

- area: eds
  change: |
    Introduced caching of EDS assignments when used with ADS. Prior to this change, Envoy required that EDS assignments were sent
    after an EDS cluster was updated. If no EDS assignment was received for the cluster, it ended up with an empty assignment.
    Following this change, after a cluster update, Envoy waits for an EDS assignment until
    :ref:`initial_fetch_timeout <envoy_v3_api_field_config.core.v3.ConfigSource.initial_fetch_timeout>` times out, and will then apply
    the cached assignment and finish updating the warmed cluster. This change is disabled by default, and can be enabled by setting
    the runtime flag ``envoy.restart_features.use_eds_cache_for_ads`` to true.

minor_behavior_changes:
# *Changes that may cause incompatibilities for some users, but should not for most*
- area: ext_authz
  change: |
    removing any query parameter in the presence of repeated query parameter keys no longer drops the repeats.
- area: outlier detection
  change: |
    Outlier detection will always respect max_ejection_percent now.
    This behavioral change can be reverted by setting runtime guard
    ``envoy.reloadable_features.check_mep_on_first_eject`` to false.
- area: quic
  change: |
    Enable QUICHE request and response headers validation. This behavior can be reverted by setting runtime flag
    ``envoy.reloadable_features.FLAGS_envoy_quic_reloadable_flag_quic_act_upon_invalid_header`` to false.
<<<<<<< HEAD
- area: zone-aware routing
  change: |
    Zone-aware routing is now enabled even when the originating and upstream cluster have different numbers of zones.
    Local and upstream clusters can now have different sets of localities, which previously caused issues.
=======
- area: router
  change: |
    Enable copying response_code from the upstream stream_info onto the downstream stream_info.
    This behavior can be reverted by setting runtime guard
    ``envoy.reloadable_features.copy_response_code_to_downstream_stream_info`` to false.
>>>>>>> 74bfcb0b

bug_fixes:
# *Changes expected to improve the state of the world and are unlikely to have negative effects*
- area: connection limit
  change: |
    fixed a use-after-free bug in the connection limit filter.
- area: subset load balancer
  change: |
    Fixed a bug where
    :ref:`overprovisioning_factor<envoy_v3_api_field_config.endpoint.v3.ClusterLoadAssignment.Policy.overprovisioning_factor>` and
    :ref:`weighted_priority_health <envoy_v3_api_field_config.endpoint.v3.ClusterLoadAssignment.Policy.weighted_priority_health>`
    values were not respected when subset load balacing was enabled. The default values of 140 and false were always used.
- area: redis
  change: |
    fixed a bug where redis key formatter is using the closed stream because of life time issues.
- area: extension_discovery_service
  change: |
    Fixed a bug causing crash if ECDS is used with upstream HTTP filters.
- area: tls
  change: |
    fixed a bug where handshake may fail when both private key provider and cert validation are set.
- area: router check tool
  change: |
    Fixed a bug where the route coverage is not correctly calculated when a route has weighted clusters.

removed_config_or_runtime:
# *Normally occurs at the end of the* :ref:`deprecation period <deprecated>`
- area: tcp
  change: |
    Removed runtime key ``envoy.reloadable_features.tcp_pool_idle_timeout``.
- area: http filters
  change: |
    Removed ``envoy_reloadable_features_http_filter_avoid_reentrant_local_reply`` runtime flag and legacy code paths.
- area: tcp_proxy
  change: |
    Removed ``envoy_reloadable_features_finish_reading_on_decode_trailers`` runtime flag and legacy code paths.
- area: dns
  change: |
    Removed ``envoy.restart_features.use_apple_api_for_dns_lookups`` and legacy code paths.
- area: runtime
  change: |
    Removed ``envoy.restart_features.remove_runtime_singleton`` and legacy code paths.

- area: quic
  change: |
    Removed ``envoy.reloadable_features.reject_require_client_certificate_with_quic`` and legacy code paths.

new_features:
- area: access_log
  change: |
    added %RESPONSE_FLAGS_LONG% substitution string, that will output a pascal case string representing the resonse flags.
    The output response flags will correspond with %RESPONSE_FLAGS%, only with a long textual string representation.
- area: config
  change: |
    Added the capability to defer broadcasting of certain cluster (CDS, EDS) to
    worker threads from the main thread. This optimization can save significant
    amount of memory in cases where there are (1) a large number of workers and
    (2) a large amount of config, most of which is unused. This capability is
    guarded by :ref:`enable_deferred_cluster_creation
    <envoy_v3_api_field_config.bootstrap.v3.ClusterManager.enable_deferred_cluster_creation>`.
- area: extension_discovery_service
  change: |
    added ECDS support for :ref:` downstream network filters<envoy_v3_api_field_config.listener.v3.Filter.config_discovery>`.
- area: ext_proc
  change: |
    added
    :ref:`disable_immediate_response <envoy_v3_api_field_extensions.filters.http.ext_proc.v3.ExternalProcessor.disable_immediate_response>`
    config API to ignore the
    :ref:`immediate_response <envoy_v3_api_field_service.ext_proc.v3.ProcessingResponse.immediate_response>`
    message from the external processing server.

- area: http
  change: |
    added :ref:`Json-To-Metadata filter <envoy_v3_api_msg_extensions.filters.http.json_to_metadata.v3.JsonToMetadata>`.
- area: extension_discovery_service
  change: |
    added metric listener.listener_stat.network_extension_config_missing to track closed connections due to missing config.
- area: redis
  change: |
    added support for time command (returns a local response).
- area: redis
  change: |
    added support for lmove command.
- area: upstream
  change: |
    added :ref:`allow_redundant_keys <envoy_v3_api_field_extensions.load_balancing_policies.subset.v3.Subset.allow_redundant_keys>`
    to suppport redundant keys in request metadata for subset load balancing.
- area: access_logs
  change: |
    added :ref:`json_format_options <envoy_v3_api_field_config.core.v3.SubstitutionFormatString.json_format_options>` config option to
    support JSON output formatting and the :ref:`sort_properties <envoy_v3_api_field_config.core.v3.JsonFormatOptions.sort_properties>`
    option to print the JSON output with sorted properties.
- area: tap
  change: |
    added :ref:`custom_sink <envoy_v3_api_field_config.tap.v3.OutputSink.custom_sink>` type to enable writing tap data
    out to a custom sink extension.
- area: tap
  change: |
    added :ref:`record_headers_received_time <envoy_v3_api_field_extensions.filters.http.tap.v3.Tap.record_headers_received_time>`
    to control writing request and response headers received time in trace output.

deprecated:
- area: tracing
  change: |
    OpenTracing is deprecated and will be removed at version 1.30, since the upstream project has been abandoned.
- area: tracing
  change: |
    Opencensus is deprecated and will be removed at version 1.30, since the upstream project has been abandoned.<|MERGE_RESOLUTION|>--- conflicted
+++ resolved
@@ -26,18 +26,15 @@
   change: |
     Enable QUICHE request and response headers validation. This behavior can be reverted by setting runtime flag
     ``envoy.reloadable_features.FLAGS_envoy_quic_reloadable_flag_quic_act_upon_invalid_header`` to false.
-<<<<<<< HEAD
 - area: zone-aware routing
   change: |
     Zone-aware routing is now enabled even when the originating and upstream cluster have different numbers of zones.
     Local and upstream clusters can now have different sets of localities, which previously caused issues.
-=======
 - area: router
   change: |
     Enable copying response_code from the upstream stream_info onto the downstream stream_info.
     This behavior can be reverted by setting runtime guard
     ``envoy.reloadable_features.copy_response_code_to_downstream_stream_info`` to false.
->>>>>>> 74bfcb0b
 
 bug_fixes:
 # *Changes expected to improve the state of the world and are unlikely to have negative effects*

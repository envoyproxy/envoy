date: Pending

behavior_changes:
- area: tls-inspector
  change: |
    the listener filter tls inspector's stats ``connection_closed`` and ``read_error`` are removed. The new stats are introduced for listener, ``downstream_peek_remote_close`` and ``read_error`` :ref:`listener stats <config_listener_stats>`.

minor_behavior_changes:
- area: thrift
  change: |
    add validate_clusters in :ref:`RouteConfiguration <envoy_v3_api_msg_extensions.filters.network.thrift_proxy.v3.RouteConfiguration>` to override the default behavior of cluster validation.
- area: tls
  change: |
    if both :ref:`match_subject_alt_names <envoy_v3_api_field_extensions.transport_sockets.tls.v3.CertificateValidationContext.match_subject_alt_names>` and :ref:`match_typed_subject_alt_names <envoy_v3_api_field_extensions.transport_sockets.tls.v3.CertificateValidationContext.match_typed_subject_alt_names>` are specified, the former (deprecated) field is ignored. Previously, setting both fields would result in an error.
- area: tls
  change: |
    removed SHA-1 and RSA key transport cipher suites from the server-side defaults.
- area: http
  change: |
    the behavior of the :ref:`timeout <envoy_v3_api_field_config.core.v3.KeepaliveSettings.timeout>`
    field has been modified to extend the timeout when *any* frame is received on the owning HTTP/2
    connection. This negates the effect of head-of-line (HOL) blocking for slow connections. If
    any frame is received the assumption is that the connection is working. This behavior change
    can be reverted by setting the ``envoy.reloadable_features.http2_delay_keepalive_timeout`` runtime
    flag to false.
- area: http-cache
  change: |
    http cache filter ``getCache`` interface changed from returning a reference to
    returning a shared_ptr - any third-party implementations of this interface will need to be
    updated accordingly. See changes to ``simple_http_cache.cc`` and ``simple_http_cache.h`` in
    `PR21114 <https://github.com/envoyproxy/envoy/pull/21114>`_ for example.
- area: lua
  change: |
    export symbols of LuaJit by default on Linux. This is useful in cases where you have a lua script
    that loads shared object libraries, such as those installed via luarocks.
- area: admin
  change: |
    changed default regex engine for /stats?filter= from std::regex to RE2, improving filtering speed
    20x.
- area: skywalking
  change: |
    use request path as operation name of ENTRY/EXIT spans.
- area: skywalking
  change: |
    use upstream host address as ``addressUsedAtClient`` in propagation header.
- area: dns
  change: |
    allow propagating DNS responses with no records back to callers like strict_dns cluster,
    guarded by ``envoy.reloadable_features.cares_accept_nodata``.
- area: local_ratelimit
  change: |
    local_ratelimit will consume tokens of all matched descriptors sorted by tokens per second.
    This behavioral change can be reverted by setting runtime guard
    envoy.reloadable_features.http_local_ratelimit_match_all_descriptors to false.
- area: router
  change: |
    get route config factories by the configuration proto full names by default. This behavior change
    can be reverted by setting the ``envoy.reloadable_features.get_route_config_factory_by_type``
    runtime flag to false.
  change: |
    add an ignore_port_in_host_matching config entry in RouteConfiguration. When set to true, port number(if any) in host
    header is ignored during host matching.
- area: lua
  change: |
    lua ``respond`` api will call ``sendLocalReply`` instead of ``encodeHeaders`` and ``encodeData``.
    This means that encoder filters will be correctly invoked, including adding configured response
    headers, etc. This behavioral change can be reverted by setting runtime guard
    envoy.reloadable_features.lua_respond_with_send_local_reply to false.

bug_fixes:
- area: runtime
  change: |
    Fixed a bug where was ``envoy.restart_features.no_runtime_singleton`` was inverted.
    Runtime singleton status is now guarded by non-inverted ``envoy.restart_features.remove_runtime_singleton``.

- area: tcp_proxy
  change: |
    Fixed an issue using the cluster wide CONNECT termination so it will successfully proxy payloads.
- area: listener
  change: |
    Fixed metric tag extraction so that :ref:`stat_prefix <envoy_v3_api_field_config.listener.v3.Listener.stat_prefix>`
    is properly extracted.

- area: upstream
  change: |
    Fixed the LOGICAL_DNS and STRICT_DNS clusters to work for IPv6.

removed_config_or_runtime:
- area: compressor
  change: |
    removed ``envoy.reloadable_features.fix_added_trailers`` and legacy code paths.
- area: dns
  change: |
    removed ``envoy.reloadable_features.use_dns_ttl`` and legacy code paths.
- area: ext_authz
  change: |
    removed ``envoy.reloadable_features.http_ext_authz_do_not_skip_direct_response_and_redirect`` runtime guard and legacy code paths.
- area: http
  change: |
    deprecated ``envoy.reloadable_features.correct_scheme_and_xfp`` and legacy code paths.
- area: http
  change: |
    deprecated ``envoy.reloadable_features.validate_connect`` and legacy code paths.
- area: tcp_proxy
  change: |
    removed ``envoy.reloadable_features.new_tcp_connection_pool`` and legacy code paths.
- area: tls
  change: |
    fixed a bug when a certificate is invalid, ``days_until_expiration`` reports a big number. After this fix, when a certificate expires, it reports as ``0``.
- area: conn pool
  change: |
    removed ``envoy.reloadable_features.conn_pool_delete_when_idle`` and legacy code paths.
- area: runtime
  change: |
    removed ``envoy.restart_features.no_runtime_singleton`` and replaced with ``envoy.restart_features.remove_runtime_singleton``.

new_features:
- area: access_log
  change: |
    added new access_log command operators to retrieve upstream connection information change: ``%UPSTREAM_PROTOCOL%``, ``%UPSTREAM_PEER_SUBJECT%``, ``%UPSTREAM_PEER_ISSUER%``, ``%UPSTREAM_TLS_SESSION_ID%``, ``%UPSTREAM_TLS_CIPHER%``, ``%UPSTREAM_TLS_VERSION%``, ``%UPSTREAM_PEER_CERT_V_START%``, ``%UPSTREAM_PEER_CERT_V_END%`` and ``%UPSTREAM_PEER_CERT%``.
- area: dns_resolver
  change: |
    added :ref:`include_unroutable_families<envoy_v3_api_field_extensions.network.dns_resolver.apple.v3.AppleDnsResolverConfig.include_unroutable_families>` to the Apple DNS resolver.
  change: |
    added support for multiple addresses. This is most valuable when used in conjunction with :ref:`ALL <envoy_v3_api_enum_value_config.cluster.v3.Cluster.DnsLookupFamily.ALL>` enabling full happy eyeballs support for Envoy (see detailed documentation :ref:`here <arch_overview_conn_pool>` but will also result in trying multiple addresses for resolvers doing only IPv4 or IPv6. This behavioral change can be temporarily disabled by setting runtime guard ``envoy.restart_features.remove_runtime_singleton`` to false.
- area: dubbo_proxy
  change: |
    added :ref:`dynamic routes discovery <envoy_v3_api_field_extensions.filters.network.dubbo_proxy.v3.DubboProxy.drds>` support to the dubbo proxy.
- area: ext_proc
  change: |
    added support for per-route :ref:`grpc_service <envoy_v3_api_field_extensions.filters.http.ext_proc.v3.ExtProcOverrides.grpc_service>`.
- area: http
  change: |
    added new :ref:`file_system_buffer <config_http_filters_file_system_buffer>` http filter.
- area: http
  change: |
    preserve case header formatter support innner formatter on Envoy headers in :ref:`formatter_type_on_envoy_headers <envoy_v3_api_field_extensions.http.header_formatters.preserve_case.v3.PreserveCaseFormatterConfig.formatter_type_on_envoy_headers>`.
- area: http3
  change: |
    added :ref:`early_data_policy <envoy_v3_api_field_config.route.v3.RouteAction.early_data_policy>` extension to allow upstream HTTP/3 sending requests over early data. If no extension is configured, HTTP/3 pool will send safe requests as early data to the host if the pool already cached 0-RTT credentials of that host. If those requests fail and the underlying connection pool supports TCP fallback, the request may be retried automatically. If the :ref:`default extension <envoy_v3_api_msg_extensions.early_data.v3.DefaultEarlyDataPolicy>` is configured, no requests are allowed to be sent as early data. Note that if any customized extension configures non-safe requests to be allowed over early data, the Envoy will not automatically retry them. If desired, explicitly config their :ref:`retry_policy <envoy_v3_api_field_config.route.v3.RouteAction.retry_policy>`. This feature requires both ``envoy.reloadable_features.conn_pool_new_stream_with_early_data_and_http3`` and ``envoy.reloadable_features.http3_sends_early_data`` to be turned on.
- area: thrift
  change: |
    added flag to router to control downstream local close. :ref:`close_downstream_on_upstream_error <envoy_v3_api_field_extensions.filters.network.thrift_proxy.router.v3.Router.close_downstream_on_upstream_error>`.
- area: thrift
  change: |
    added support for access logging.
- area: thrift
  change: |
<<<<<<< HEAD
    added support onLocalReply to inform filters of local replies.
=======
    added support for preserving header keys.
>>>>>>> 53867ab5
- area: thrift
  change: |
    introduced thrift configurable encoder and bidirectional filters, which allows peeking and modifying the thrift response message.
- area: on_demand
  change: |
    :ref:`OnDemand <envoy_v3_api_msg_extensions.filters.http.on_demand.v3.OnDemand>` got extended to hold configuration for on-demand cluster discovery. A similar message for :ref:`per-route configuration <envoy_v3_api_msg_extensions.filters.http.on_demand.v3.PerRouteConfig>` is also added.
- area: proxy_protcol
  change: |
    added :ref:`allow_requests_without_proxy_protocol<envoy_v3_api_field_extensions.filters.listener.proxy_protocol.v3.ProxyProtocol.allow_requests_without_proxy_protocol>` to allow requests without proxy protocol on the listener from trusted downstreams as an opt-in flag.
- area: udp
  change: |
    added config to specify the UDP packet writer factory. See :ref:`udp_packet_packet_writer_config <envoy_v3_api_field_config.listener.v3.UdpListenerConfig.udp_packet_packet_writer_config>`.
- area: build
  change: |
    enabled building arm64 envoy-distroless and envoy-tools :ref:`docker images <install_binaries>`.
- area: ratelimit
  change: |
    added support for :ref:`masked_remote_address <envoy_v3_api_field_config.route.v3.RateLimit.Action.masked_remote_address>`.
- area: ratelimit
  change: |
    added support for :ref:`HTTP matching input functions <arch_overview_matching_api>` as descriptor producers.
- area: build
  change: |
    official released binary is now built with Clang 14.0.0.
- area: conn pool
  change: |
    Changed HTTP/2 connection pooling and the :ref:`ALPN pool <envoy_v3_api_field_extensions.upstreams.http.v3.HttpProtocolOptions.auto_config>` to remember the number of streams allowed by the endpoint and cap multiplexed streams for subsequent connections based on that. With that working, defaulted the ALPN pool to assume HTTP/2 will work, as it will only incur a latency hit once until the TLS handshake is complete, and then will cache that the effective stream limit is 1.  This behavioral change can be revered by setting ``envoy.reloadable_features.allow_concurrency_for_alpn_pool`` to false.
- area: http
  change: |
    added :ref:`cluster_header <envoy_v3_api_field_config.route.v3.RouteAction.RequestMirrorPolicy.cluster_header>` in :ref:`request_mirror_policies <envoy_v3_api_field_config.route.v3.RouteAction.request_mirror_policies>` to allow routing shadow request to the cluster specified in the request_header.
- area: dubbo_proxy
  change: |
    added :ref:`metadata_match <envoy_v3_api_field_extensions.filters.network.dubbo_proxy.v3.RouteAction.metadata_match>` support to the dubbo proxy.

deprecated:
- area: dubbo_proxy
  change: |
    deprecated :ref:`old dubbo route config <envoy_v3_api_field_extensions.filters.network.dubbo_proxy.v3.DubboProxy.route_config>`. Please use
    :ref:`multiple route config <envoy_v3_api_field_extensions.filters.network.dubbo_proxy.v3.DubboProxy.multiple_route_config>` or
    :ref:`multiple route config <envoy_v3_api_field_extensions.filters.network.dubbo_proxy.v3.DubboProxy.drds>` first.<|MERGE_RESOLUTION|>--- conflicted
+++ resolved
@@ -146,11 +146,8 @@
     added support for access logging.
 - area: thrift
   change: |
-<<<<<<< HEAD
     added support onLocalReply to inform filters of local replies.
-=======
     added support for preserving header keys.
->>>>>>> 53867ab5
 - area: thrift
   change: |
     introduced thrift configurable encoder and bidirectional filters, which allows peeking and modifying the thrift response message.

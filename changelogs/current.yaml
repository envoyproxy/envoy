date: Pending

behavior_changes:
# *Changes that are expected to cause an incompatibility if applicable; deployment changes are likely required*
- area: aws_iam
  change: |
    As announced in November 2024 (see https://github.com/envoyproxy/envoy/issues/37621), the
    ``grpc_credentials/aws_iam`` extension is being deleted. Any configuration referencing this extension
    will fail to load.
- area: prefix_match_map
  change: |
    :ref:`prefix_match_map <envoy_v3_api_field_config.common.matcher.v3.Matcher.MatcherTree.prefix_match_map>`
    now continues to search for a match with shorter prefix if a longer match
    does not find an action. This brings it in line with the behavior of ``matcher_list``.
    This change can temporarily be reverted by setting the runtime guard
    ``envoy.reloadable_features.prefix_map_matcher_resume_after_subtree_miss`` to ``false``.
    If the old behavior is desired more permanently, this can be achieved in config by setting
    an ``on_no_match`` action that responds with 404 for each subtree.
- area: server
  change: |
    Envoy will automatically raise the soft limit on the file descriptors to the hard limit. This behavior
    can be reverted using the runtime guard ``envoy_restart_features_raise_file_limits``.
- area: build
  change: |
    Removed the clang-libstdc++ toolchain setup as this is no longer used or tested by the project.
    Consolidated clang and gcc toolchains which can be used with ``--config=clang`` or ``--config=gcc``.
    These use libc++ and libstdc++ respectively.

minor_behavior_changes:
# *Changes that may cause incompatibilities for some users, but should not for most*
- area: lua
  change: |
    The ``metadata()`` of lua filter now will search the metadata by the :ref:`filter config name
    <envoy_v3_api_field_extensions.filters.network.http_connection_manager.v3.HttpFilter.name>` first.
    And if not found, it will search by the canonical name of the filter ``envoy.filters.http.lua``.
- area: grpc-json
  change: |
    Make the :ref:`gRPC JSON transcoder filter's <config_http_filters_grpc_json_reverse_transcoder>` JSON print options configurable.
- area: oauth2
  change: |
    Reset CSRF token when token validation fails during redirection.
    If the CSRF token cookie is present during the redirection to the authorization server, it will be validated.
    Previously, if this validation failed, the OAuth flow would fail. Now the CSRF token will simply be reset. This fixes
    the case where an HMAC secret change causes a redirect flow, but the CSRF token cookie hasn't yet expired
    causing a CSRF token validation failure.
- area: cel
  change: |
    Precompile regexes in CEL expressions. This can be disabled by setting the runtime guard
    ``envoy.reloadable_features.enable_cel_regex_precompilation`` to ``false``.
- area: dns
  change: |
    Allow ``getaddrinfo`` to be configured to run by a thread pool, controlled by :ref:`num_resolver_threads
    <envoy_v3_api_field_extensions.network.dns_resolver.getaddrinfo.v3.GetAddrInfoDnsResolverConfig.num_resolver_threads>`.
- area: grpc-json-transcoding
  change: |
    Add SSE style message framing for streamed responses in :ref:`gRPC JSON transcoder filter <config_http_filters_grpc_json_transcoder>`.
- area: http
  change: |
   :ref:`response_headers_to_add <envoy_v3_api_field_config.route.v3.Route.response_headers_to_add>` and
   :ref:`response_headers_to_remove <envoy_v3_api_field_config.route.v3.Route.response_headers_to_remove>`
   will also be applied to the local responses from the ``envoy.filters.http.router`` filter.
- area: aws
  change: |
    :ref:`AwsCredentialProvider <envoy_v3_api_msg_extensions.common.aws.v3.AwsCredentialProvider>` now supports all defined credential
    providers, allowing complete customisation of the credential provider chain when using AWS request signing extension.

bug_fixes:
# *Changes expected to improve the state of the world and are unlikely to have negative effects*
- area: conn_pool
  change: |
    Fixed an issue that could lead to too many connections when using
    :ref:`AutoHttpConfig <envoy_v3_api_msg_extensions.upstreams.http.v3.HttpProtocolOptions.AutoHttpConfig>` if the
    established connection is ``http/2`` and Envoy predicted it would have lower concurrent capacity.
- area: conn_pool
  change: |
    Fixed an issue that could lead to insufficient connections for current pending requests. If a connection starts draining while it
    has negative unused capacity (which happens if an HTTP/2 ``SETTINGS`` frame reduces allowed concurrency to below the current number
    of requests), that connection's unused capacity will be included in total pool capacity even though it is unusable because it is
    draining. This can result in not enough connections being established for current pending requests. This is most problematic for
    long-lived requests (such as streaming gRPC requests or long-poll requests) because a connection could be in the draining state
    for a long time.
- area: hcm
  change: |
    Fixes a bug where the lifetime of the ``HttpConnectionManager``'s ``ActiveStream`` can be out of sync
    with the lifetime of the codec stream.
- area: config_validation
  change: |
    Fixed an bug where the config validation server will crash when the configuration contains
    ``%CEL%`` or ``%METADATA%`` substitution formatter.
- area: quic
  change: |
    Fixes a bug in Envoy's HTTP/3-to-HTTP/1 proxying when a ``transfer-encoding`` header is incorrectly appended.
    Protected by runtime guard ``envoy.reloadable_features.quic_signal_headers_only_to_http1_backend``.
- area: tls
  change: |
    Fixes a bug where empty trusted CA file or inline string is accepted and causes Envoy to successfully validate any certificate
    chain. This fix addresses this issue by rejecting such configuration with empty value. This behavior can be reverted by setting
    the runtime guard ``envoy.reloadable_features.reject_empty_trusted_ca_file`` to ``false``.

- area: http3
  change: |
    Validate HTTP/3 pseudo headers. Can be disabled by setting ``envoy.restart_features.validate_http3_pseudo_headers`` to false.

removed_config_or_runtime:
# *Normally occurs at the end of the* :ref:`deprecation period <deprecated>`
- area: websocket
  change: |
    Removed runtime guard ``envoy.reloadable_features.switch_protocol_websocket_handshake`` and legacy code paths.
- area: http2
  change: |
    Removed runtime guard ``envoy.reloadable_features.http2_no_protocol_error_upon_clean_close`` and legacy code paths.
- area: access_log
  change: |
    Removed runtime guard ``envoy.reloadable_features.sanitize_sni_in_access_log`` and legacy code paths.
- area: quic
  change: |
    Removed runtime guard ``envoy.reloadable_features.quic_connect_client_udp_sockets`` and legacy code paths.
- area: quic
  change: |
    Removed runtime guard ``envoy.reloadable_features.quic_support_certificate_compression`` and legacy code paths.
- area: http
  change: |
    Removed runtime guard ``envoy.reloadable_features.internal_authority_header_validator`` and legacy code paths.
- area: http
  change: |
    Removed runtime guard ``envoy_reloadable_features_filter_access_loggers_first`` and legacy code paths.
- area: tcp_proxy
  change: |
    Removed runtime guard ``envoy.reloadable_features.tcp_tunneling_send_downstream_fin_on_upstream_trailers`` and legacy code paths.
- area: runtime
  change: |
    Removed runtime guard ``envoy_reloadable_features_boolean_to_string_fix`` and legacy code paths.
- area: logging
  change: |
    Removed runtime guard ``envoy.reloadable_features.logging_with_fast_json_formatter`` and legacy code paths.
- area: sni
  change: |
    Removed runtime guard ``envoy.reloadable_features.use_route_host_mutation_for_auto_sni_san`` and legacy code paths.
- area: ext_proc
  change: |
    Removed runtime guard ``envoy.reloadable_features.ext_proc_timeout_error`` and legacy code paths.
- area: quic
  change: |
    Removed runtime guard ``envoy.reloadable_features.extend_h3_accept_untrusted`` and legacy code paths.
- area: lua
  change: |
    Removed runtime guard ``envoy.reloadable_features.lua_flow_control_while_http_call`` and legacy code paths.

new_features:
- area: redis
  change: |
    Added support for ``scan`` and ``info``.
- area: http
  change: |
    Added :ref:`x-envoy-original-host <config_http_filters_router_x-envoy-original-host>` that
    is used to record the original host header value before it is mutated by the router filter.
- area: stateful_session
  change: |
    Supports envelope stateful session extension to keep the existing session header value
    from upstream server. See :ref:`mode
    <envoy_v3_api_msg_extensions.http.stateful_session.envelope.v3.EnvelopeSessionState>`
    for more details.
- area: transport tap
  change: |
    Add counter in transport tap for streaming and buffer trace.
    streamed trace can sent tapped message based on configured size.
- area: load_balancing
  change: |
    Added Override Host Load Balancing policy. See
    :ref:`load balancing policies overview <arch_overview_load_balancing_policies>` for more details.
- area: lua
  change: |
    Added support for accessing filter context.
    See :ref:`filterContext() <config_http_filters_lua_stream_handle_api_filter_context>` for more details.
- area: resource_monitors
  change: |
    Added new cgroup memory resource monitor that reads memory usage/limit from cgroup v1/v2 subsystems and calculates
    memory pressure, with configurable ``max_memory_bytes`` limit
    :ref:`existing extension <envoy_v3_api_msg_extensions.resource_monitors.cgroup_memory.v3.CgroupMemoryConfig>`.
- area: ext_authz
  change: |
    Added ``grpc_status`` to ``ExtAuthzLoggingInfo`` in ``ext_authz`` HTTP filter.
- area: http
  change: |
    Add :ref:`response trailers mutations
    <envoy_v3_api_field_extensions.filters.http.header_mutation.v3.Mutations.response_trailers_mutations>` and
    :ref:`request trailers mutations
    <envoy_v3_api_field_extensions.filters.http.header_mutation.v3.Mutations.request_trailers_mutations>`
    to :ref:`Header Mutation Filter <envoy_v3_api_msg_extensions.filters.http.header_mutation.v3.HeaderMutation>`
    for adding/removing trailers from the request and the response.
- area: postgres
  change: |
    added support for requiring downstream SSL.
- area: url_template
  change: |
    Included the asterisk ``*`` in the match pattern when using the ``*`` or ``**`` operators in the URL template.
    This behavioral change can be temporarily reverted by setting runtime guard
    ``envoy.reloadable_features.uri_template_match_on_asterisk`` to ``false``.
- area: socket
  change: |
    Added ``network_namespace_filepath`` to ``SocketAddress``. Currently only used by listeners.
- area: rbac filter
  change: |
    Allow listed ``FilterStateInput`` to be used with the xDS matcher in the HTTP RBAC filter.
- area: rbac filter
  change: |
    Allow listed ``FilterStateInput`` to be used with the xDS matcher in the Network RBAC filter.
- area: tls_inspector filter
  change: |
    Added :ref:`enable_ja4_fingerprinting
    <envoy_v3_api_field_extensions.filters.listener.tls_inspector.v3.TlsInspector.enable_ja4_fingerprinting>` to create
    a JA4 fingerprint hash from the Client Hello message.
- area: local_ratelimit
  change: |
    ``local_ratelimit`` will return ``x-ratelimit-reset`` header when the rate limit is exceeded.
- area: oauth2
  change: |
    Added :ref:`end_session_endpoint <envoy_v3_api_field_extensions.filters.http.oauth2.v3.OAuth2Config.end_session_endpoint>`
    to the ``oauth2`` filter to support OIDC RP initiated logout. This field is only used when
    ``openid`` is in the :ref:`auth_scopes <envoy_v3_api_field_extensions.filters.http.oauth2.v3.OAuth2Config.auth_scopes>` field.
    If configured, the OAuth2 filter will redirect users to this endpoint when they access the
    :ref:`signout_path <envoy_v3_api_field_extensions.filters.http.oauth2.v3.OAuth2Config.signout_path>`. This allows users to
    be logged out of the Authorization server.
- area: oauth2
  change: |
    Added configurable :ref:`csrf_token_expires_in
    <envoy_v3_api_field_extensions.filters.http.oauth2.v3.OAuth2Config.csrf_token_expires_in>`
    and :ref:`code_verifier_token_expires_in
    <envoy_v3_api_field_extensions.filters.http.oauth2.v3.OAuth2Config.code_verifier_token_expires_in>`
    fields to the ``oauth2`` filter. Both default to ``600s`` (10 minutes) if not specified, keeping backward compatibility.
- area: load shed point
  change: |
    Added load shed point ``envoy.load_shed_points.connection_pool_new_connection`` in the connection pool, and it will not
    create new connections when Envoy is under pressure, and the pending downstream requests will be cancelled.
- area: api_key_auth
  change: |
    Added :ref:`forwarding configuration <envoy_v3_api_msg_extensions.filters.http.api_key_auth.v3.Forwarding>`
    to the API Key Auth filter, which allows forwarding the authenticated client identity
    using a custom header, and also offers the option to remove the API key from the request
    before forwarding.
- area: lua
  change: |
    Added a new ``dynamicTypedMetadata()`` on ``connectionStreamInfo()`` which could be used to access the typed metadata from
    network filters, such as the Proxy Protocol, etc.
<<<<<<< HEAD
- area: tls
  change: |
    Added new metric for emitting seconds since UNIX epoch of expirations of TLS and CA certificates.
    They are rooted at ``cluster.<cluster_name>.ssl.certificate.<cert_name>.``
    and at ``listener.<address>.ssl.certificate.<cert_name>.`` namespace.
=======
- area: aws
  change: |
    Implementation of `IAM Roles Anywhere support <https://docs.aws.amazon.com/rolesanywhere/latest/userguide/introduction.html>`_ in the
    AWS common components, providing this capability to the AWS Lambda and AWS Request Signing extensions.
- area: redis
  change: |
    ``redis_proxy`` filter now supports AWS IAM Authentication.
- area: router
  change: |
    Added matcher based router cluster specifier plugin to support selecting cluster dynamically based on a matcher tree.
    See
    :ref:`matcher cluster specifier plugin <envoy_v3_api_msg_extensions.router.cluster_specifiers.matcher.v3.MatcherClusterSpecifier>`
    for more details.
- area: router
  change: |
    Added new ``refreshRouteCluster()`` method to stream filter callbacks to support refreshing the route cluster and
    need not to update the route cache. See :ref:`http route mutation <arch_overview_http_filters_route_mutation>` for
    more details.
- area: lua
  change: |
    Added a new ``dynamicTypedMetadata()`` on ``streamInfo()`` which could be used to access the typed metadata from
    HTTP filters, such as the Set Metadata filter, etc.
- area: ratelimit
  change: |
    Added a new ``failure_mode_deny_percent`` field of type ``Envoy::Runtime::FractionalPercent`` attached to the rate limit filter
    to configure the failure mode for rate limit service errors in runtime.
    It acts as an override for the existing ``failure_mode_deny`` field in the filter config.
>>>>>>> fe8bdbda

deprecated:<|MERGE_RESOLUTION|>--- conflicted
+++ resolved
@@ -242,13 +242,6 @@
   change: |
     Added a new ``dynamicTypedMetadata()`` on ``connectionStreamInfo()`` which could be used to access the typed metadata from
     network filters, such as the Proxy Protocol, etc.
-<<<<<<< HEAD
-- area: tls
-  change: |
-    Added new metric for emitting seconds since UNIX epoch of expirations of TLS and CA certificates.
-    They are rooted at ``cluster.<cluster_name>.ssl.certificate.<cert_name>.``
-    and at ``listener.<address>.ssl.certificate.<cert_name>.`` namespace.
-=======
 - area: aws
   change: |
     Implementation of `IAM Roles Anywhere support <https://docs.aws.amazon.com/rolesanywhere/latest/userguide/introduction.html>`_ in the
@@ -276,6 +269,10 @@
     Added a new ``failure_mode_deny_percent`` field of type ``Envoy::Runtime::FractionalPercent`` attached to the rate limit filter
     to configure the failure mode for rate limit service errors in runtime.
     It acts as an override for the existing ``failure_mode_deny`` field in the filter config.
->>>>>>> fe8bdbda
+- area: tls
+  change: |
+    Added new metric for emitting seconds since UNIX epoch of expirations of TLS and CA certificates.
+    They are rooted at ``cluster.<cluster_name>.ssl.certificate.<cert_name>.``
+    and at ``listener.<address>.ssl.certificate.<cert_name>.`` namespace.
 
 deprecated:
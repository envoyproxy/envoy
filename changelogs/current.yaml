date: Pending

behavior_changes:
# *Changes that are expected to cause an incompatibility if applicable; deployment changes are likely required*

minor_behavior_changes:
# *Changes that may cause incompatibilities for some users, but should not for most*
- area: adaptive concurrency filter stats
  change: |
    Multiply the gradient value stat by 1000 to make it more granular (values will range between 500 and 2000).

bug_fixes:
# *Changes expected to improve the state of the world and are unlikely to have negative effects*
- area: tracers
  change: |
    use unary RPC calls for OpenTelemetry trace exports, rather than client-side streaming connections.

removed_config_or_runtime:
# *Normally occurs at the end of the* :ref:`deprecation period <deprecated>`

new_features:
<<<<<<< HEAD
- area: ext_proc
  change: |
    added
    :ref:`metadata_options <envoy_v3_api_field_extensions.filters.http.ext_proc.v3.ExternalProcessor.metadata_options>`
    config API to enable sending and receiving metadata from/to the external processing server. Both typed and untyped dynamic
    metadata may be sent to the server. If
    :ref:`receiving_namespaces <envoy_v3_api_field_extensions.filters.http.ext_proc.v3.MetadataOptions.receiving_namespaces>`
    is defined, returned metadata may be written to the specified allowed namespaces.
=======
- area: grpc reverse bridge
  change: |
    Change HTTP status to 200 to respect the gRPC protocol. This may cause problems for incorrect gRPC clients expecting the filter
    to preserve HTTP 1.1 responses.  This behavioral change can be temporarily reverted by setting runtime guard
    ``envoy.reloadable_features.grpc_http1_reverse_bridge_change_http_status`` to false.
>>>>>>> f20b6ca6

deprecated:<|MERGE_RESOLUTION|>--- conflicted
+++ resolved
@@ -19,7 +19,11 @@
 # *Normally occurs at the end of the* :ref:`deprecation period <deprecated>`
 
 new_features:
-<<<<<<< HEAD
+- area: grpc reverse bridge
+  change: |
+    Change HTTP status to 200 to respect the gRPC protocol. This may cause problems for incorrect gRPC clients expecting the filter
+    to preserve HTTP 1.1 responses.  This behavioral change can be temporarily reverted by setting runtime guard
+    ``envoy.reloadable_features.grpc_http1_reverse_bridge_change_http_status`` to false.
 - area: ext_proc
   change: |
     added
@@ -28,12 +32,5 @@
     metadata may be sent to the server. If
     :ref:`receiving_namespaces <envoy_v3_api_field_extensions.filters.http.ext_proc.v3.MetadataOptions.receiving_namespaces>`
     is defined, returned metadata may be written to the specified allowed namespaces.
-=======
-- area: grpc reverse bridge
-  change: |
-    Change HTTP status to 200 to respect the gRPC protocol. This may cause problems for incorrect gRPC clients expecting the filter
-    to preserve HTTP 1.1 responses.  This behavioral change can be temporarily reverted by setting runtime guard
-    ``envoy.reloadable_features.grpc_http1_reverse_bridge_change_http_status`` to false.
->>>>>>> f20b6ca6
 
 deprecated:
date: Pending

behavior_changes:
# *Changes that are expected to cause an incompatibility if applicable; deployment changes are likely required*
- area: server
  change: |
    Added container-aware CPU detection on Linux that respects cgroup CPU limits alongside hardware thread count
    and CPU affinity when ``--concurrency`` is not set. Envoy now uses the minimum of hardware threads, CPU affinity,
    and cgroup CPU limits to size worker threads by default, improving resource utilization in cgroup-limited
    containers. This behavior can be disabled by setting ``ENVOY_CGROUP_CPU_DETECTION`` to ``false`` to restore the
    previous hardware thread and affinity-based sizing. Uses conservative floor rounding to leave capacity for
    non-worker threads, which may reduce the total number of connections.
- area: dynamic modules
  change: |
    Updated the dynamic module ABI to support streaming body manipulation and fixed incorrect behavior when
    accessing or modifying request or response bodies. See https://github.com/envoyproxy/envoy/issues/40918
    for details.
- area: http
  change: |
    Changed the default reset code from ``NO_ERROR`` to ``INTERNAL_ERROR``. This change can be reverted by setting the
    runtime guard ``envoy.reloadable_features.reset_with_error`` to ``false``.
- area: http
  change: |
    Added runtime flag ``envoy.reloadable_features.reject_early_connect_data`` to reject ``CONNECT`` requests that send
    data before Envoy returns a ``200`` response. This non-compliant behavior is common for latency reduction, so the
    option is disabled by default.

minor_behavior_changes:
# *Changes that may cause incompatibilities for some users, but should not for most*
- area: router
  change: |
    Added :ref:`host_rewrite <envoy_v3_api_field_config.route.v3.RouteAction.host_rewrite>` and
    :ref:`path_rewrite <envoy_v3_api_field_config.route.v3.RouteAction.path_rewrite>` to
    :ref:`RouteAction <envoy_v3_api_msg_config.route.v3.RouteAction>` to support substitution formatting for host and
    path header rewriting.
- area: overload_manager
  change: |
    Fixed :ref:`downstream connections monitor
    <envoy_v3_api_msg_extensions.resource_monitors.downstream_connections.v3.DownstreamConnectionsConfig>` to trigger
    configured actions and emit a ``pressure`` metric like other resource monitors. Previously, actions never triggered.
- area: tracing
  change: |
    The :ref:`request header custom tag <envoy_v3_api_field_type.tracing.v3.CustomTag.request_header>` now only
    supports fetching values from HTTP request headers. Non-HTTP protocols must use the substitution formatter-based
    :ref:`custom tag value <envoy_v3_api_field_type.tracing.v3.CustomTag.value>`. This behavior can be reverted by
    setting the runtime guard ``envoy.reloadable_features.get_header_tag_from_header_map`` to ``false``.
- area: ext_proc
  change: |
    Use a hard-coded set of error messages when a :ref:`HeaderMutation
    <envoy_v3_api_msg_service.ext_proc.v3.HeaderMutation>` fails. Removing request-specific details allows grouping by
    failure type. Detailed messages remain available in debug logs.
- area: ext_proc
  change: |
    Close the gRPC stream when Envoy detects no further external processing is needed. This currently excludes ``BUFFERED``
    and ``BUFFERED_PARTIAL`` modes and a few corner cases, which close the stream during filter destruction. This behavior
    can be reverted by setting the runtime guard ``envoy.reloadable_features.ext_proc_stream_close_optimization`` to ``false``.
- area: ext_authz
  change: |
    Check response header count and size after applying mutations and send a local reply if limits are exceeded.
- area: ext_authz
  change: |
    Fixed the HTTP ext_authz client to respect user-configured ``retry_on`` in
    :ref:`retry_policy <envoy_v3_api_field_config.core.v3.RetryPolicy.retry_on>`. Previously, the value was overridden
    with ``5xx,gateway-error,connect-failure,reset``. Controlled by runtime flag
    ``envoy.reloadable_features.ext_authz_http_client_retries_respect_user_retry_on`` (defaults to ``true``); set to
    ``false`` to preserve the old behavior.
- area: ext_authz
  change: |
    Fixed HTTP ext_authz service to propagate headers (such as ``set-cookie``) back to clients. The filter now uses
    ``allowed_client_headers`` for denied responses and ``allowed_client_headers_on_success`` for successful responses.
- area: quic
  change: |
    Switched to QUICHE-provided migration logic to handle port migration on path degradation and migration to the server
    preferred address. This behavior can be reverted by setting the runtime guard
    ``envoy.reloadable_features.use_migration_in_quiche`` to ``false``.
- area: mobile
  change: |
    Use mobile-specific network observer registries to propagate network change signals. This behavior can be reverted
    by setting the runtime guard ``envoy.reloadable_features.mobile_use_network_observer_registry`` to ``false``.
- area: access_log
  change: |
    Fixed rejection of the truncation-length specifier for ``DYNAMIC_METADATA():Z`` in access log format strings. The
    length parameter now truncates strings and other value types; structured data types are not truncated.
- area: wasm
  change: |
    Execute foreign functions on the effective context, when set by Wasm SDKs. Previously, foreign functions called from
    HTTP or gRPC callbacks could receive a root context instead of a stream context. This behavior can be reverted by
    setting the runtime guard ``envoy.reloadable_features.wasm_use_effective_ctx_for_foreign_functions`` to ``false``.

bug_fixes:
# *Changes expected to improve the state of the world and are unlikely to have negative effects*
- area: adaptive concurrency
  change: |
    Fixed a race condition in the gradient controller that allowed more outstanding requests than the concurrency limit,
    bounded by the number of worker threads.
- area: http2
  change: |
    Fixed a memory leak when an HTTP/2 stream was reset before request headers were sent (for example, if an upstream
    HTTP filter sent a local reply after the connection was established but before headers were sent).
- area: http2
  change: |
    Optimized HTTP/2 header processing by avoiding allocations and string copies for well-known header names. Common
    headers (``:method``, ``:path``, ``:status``, ``content-type``, ``user-agent``, etc.) now reference static strings,
    reducing allocations and improving performance.
- area: lua
  change: |
    Fixed a crash when Lua filters set the response body to a payload larger than the body buffer limit.
- area: tap
  change: |
    Added missing conversion support to ensure tapped messages are handled correctly for multi-event submissions.
- area: bootstrap
  change: |
    Fixed a startup crash when custom :ref:`header_prefix <envoy_v3_api_field_config.bootstrap.v3.Bootstrap.header_prefix>`
    was set.
- area: connection pool
  change: |
    Fixed a crash in the TCP connection pool during downstream teardown when large requests or responses triggered flow
    control.
- area: http
  change: |
    Fixed ``shouldDrainConnectionUponCompletion()`` to send ``GOAWAY`` frames for HTTP/2 and HTTP/3 instead of
    aggressively closing connections, preventing interrupted response bodies and ``ERR_DRAINING`` client errors.
    HTTP/1.1 behavior is unchanged.
- area: udp_proxy
  change: |
    Fixed cases where addresses could be moved from the data packet being processed.
- area: composite
  change: |
    Fixed per-route configuration for the composite filter to match on response headers and trailers. Previously,
    matchers using ``HttpResponseHeaderMatchInput`` or ``HttpResponseTrailerMatchInput`` silently failed, skipping the
    delegated filter.
- area: router
  change: |
    Fixed a regression where router-set headers (for example, ``x-envoy-expected-rq-timeout-ms``,
    ``x-envoy-attempt-count``) were not accessible in ``request_headers_to_add`` on the initial request. These headers
    can now be referenced via formatters such as ``%REQ(x-envoy-expected-rq-timeout-ms)%``.
- area: router
  change: |
    Fixed an upstream HTTP filter issue when a route retried on 5xx and the filter returned
    ``FilterHeadersStatus::StopIteration`` in ``encodeHeaders()``.
- area: ext_proc
  change: |
    Fixed missing attributes based on request headers (for example, ``request.host``) when ext_proc was configured to run
    only on the encode path.
- area: http_11_proxy
  change: |
    Fixed http_11_proxy transport socket buffering of bytes written after the initial HTTP ``CONNECT`` request was sent
    but before the response was received, which could buffer until connection timeout.
- area: tcp_proxy
  change: |
    Fixed a connection leak in TCP proxy when ``receive_before_connect`` is enabled and the downstream connection closes
    before the upstream connection is established.
- area: connection
  change: |
    Fixed connection handling to propagate transport failure reasons to ``StreamInfo`` before close events, ensuring
    ``connection.transport_failure_reason`` and ``DOWNSTREAM_TRANSPORT_FAILURE_REASON`` are populated for all connection
    types.
- area: aws
  change: |
    Changed web identity token file watching in AWS signing components to pick up rotated tokens.
- area: dns_resolver
  change: |
    Removed unnecessary ``getifaddrs()`` system calls when ``filter_unroutable_families`` is disabled.
- area: tls
  change: |
    Fixed truncation of ``OTHERNAME`` SANs with embedded null octets in TLS certificates, which caused incorrect SAN
    validation.
- area: http
  change: |
    Fixed a remote ``jwt_auth`` token fetch crash when two or more auth headers were present and
    ``allow_missing_or_failed`` was set.

removed_config_or_runtime:
# *Normally occurs at the end of the* :ref:`deprecation period <deprecated>`
- area: jwt_authn
  change: |
    Removed runtime guard ``envoy.reloadable_features.jwt_fetcher_use_scheme_from_uri`` and legacy code paths.
- area: tcp
  change: |
    Removed runtime guard ``envoy.reloadable_features.tcp_proxy_retry_on_different_event_loop`` and legacy code paths.
- area: http
  change: |
    Removed runtime guard ``envoy.reloadable_features.http1_balsa_allow_cr_or_lf_at_request_start`` and legacy code paths.
- area: quic
  change: |
    Removed runtime guard ``envoy.reloadable_features.http3_remove_empty_cookie`` and legacy code paths.
- area: http
  change: |
    Removed runtime guard ``envoy.reloadable_features.original_src_fix_port_exhaustion`` and legacy code paths.
- area: xds
  change: |
    Removed runtime guard ``envoy.reloadable_features.report_load_with_rq_issued`` and legacy code paths.

new_features:
- area: oauth2
  change: |
    Added support for configuring cookie path in the OAuth2 filter. The :ref:`path
    <envoy_v3_api_field_extensions.filters.http.oauth2.v3.CookieConfig.path>` field can now be set
    for each cookie type to control the scope of OAuth2 cookies.
- area: dynamic modules
  change: |
    Added support for loading dynamic modules globally by setting :ref:`load_globally
    <envoy_v3_api_field_extensions.dynamic_modules.v3.DynamicModuleConfig.load_globally>` to ``true``.
- area: http filter
  change: |
    Added :ref:`transform http filter <config_http_filters_transform>` to modify request and response bodies in any
    position of the HTTP filter chain. This also makes it possible to refresh routes based on attributes in the request
    body.
- area: matcher
  change: |
    Removed work-in-progress annotations from RBAC filter ``matcher`` and ``shadow_matcher`` fields in HTTP and network
    filters, marking the feature stable.
- area: access_log
  change: |
    Added process-level rate limiting on access log emission via
    :ref:`ProcessRateLimitFilter <envoy_v3_api_msg_extensions.access_loggers.filters.process_ratelimit.v3.ProcessRateLimitFilter>`.
- area: listener_filters
  change: |
    Added :ref:`Postgres Inspector <config_listener_filters_postgres_inspector>` listener filter for detecting
    PostgreSQL connections, extracting metadata, and supporting SNI-based routing for PostgreSQL traffic.
- area: dynamic modules
  change: |
    Enhanced dynamic module ABIs to support header addition and body size retrieval. See the latest ABI header for
    details.
- area: dynamic modules
  change: |
    Added support for streamable HTTP callouts in dynamic modules. Modules can create streaming HTTP connections to
    upstream clusters using ``start_http_stream``, send request data and trailers incrementally, and receive streaming
    response headers, data, and trailers through dedicated callbacks.
- area: udp_sink
  change: |
    Enhanced the UDP sink to support tapped messages larger than 64KB.
- area: listener
  change: |
    Marked :ref:`filter_chain_matcher <envoy_v3_api_field_config.listener.v3.Listener.filter_chain_matcher>` as stable
    by removing the work-in-progress annotation. The xDS matcher API for filter chain selection has been thoroughly
    tested and is ready for production use.
- area: access_log
  change: |
    Added a new :ref:`access logger <envoy_v3_api_msg_extensions.access_loggers.stats.v3.Config>` that emits
    configurable metrics.
- area: otlp_stat_sink
  change: |
    Fixed ``start_time_unix_nano`` for exported metrics.
- area: otlp_stat_sink
  change: |
    Added support for dropping stats via
    :ref:`DropAction <envoy_v3_api_msg_extensions.stat_sinks.open_telemetry.v3.SinkConfig.DropAction>` during
    custom metric conversion.
- area: ext_authz
  change: |
    Added support for :ref:`error_response <envoy_v3_api_field_service.auth.v3.CheckResponse.error_response>` in the
    external authorization API. Authorization services can return custom HTTP status codes, headers, and response bodies
    on internal errors, reusing :ref:`DeniedHttpResponse <envoy_v3_api_msg_service.auth.v3.DeniedHttpResponse>`.
- area: tcp_proxy
  change: |
    Added :ref:`upstream_connect_mode
    <envoy_v3_api_field_extensions.filters.network.tcp_proxy.v3.TcpProxy.upstream_connect_mode>`
    and :ref:`max_early_data_bytes
    <envoy_v3_api_field_extensions.filters.network.tcp_proxy.v3.TcpProxy.max_early_data_bytes>`
    to control when upstream connections are established and early data buffering behavior.
    This enables use cases like extracting TLS certificate information or SNI before establishing
    upstream connections.
- area: http
  change: |
    Added :ref:`vhost_header <envoy_v3_api_field_config.route.v3.RouteConfiguration.vhost_header>` to
    :ref:`RouteConfiguration <envoy_v3_api_msg_config.route.v3.RouteConfiguration>` to allow using a different header
    for vhost matching.
- area: http2
  change: |
    Added a parameter to ``sendGoAwayAndClose`` to support graceful closure of HTTP/2 connections.
- area: logging
  change: |
    Added support for the not-equal operator in access log filter rules via
    :ref:`ComparisonFilter <envoy_v3_api_msg_config.accesslog.v3.ComparisonFilter>`.
- area: c-ares
  change: |
    Added optional ``reinit_channel_on_timeout`` to the c-ares resolver to reinitialize the channel after DNS timeouts.
- area: cel
  change: |
    Added per-expression configuration options for the CEL evaluator to control string conversion, concatenation, and
    string extension functions. CEL expressions in RBAC policies and access log filters can enable functions such as
    ``replace()`` and ``split()`` through new :ref:`cel_config <envoy_v3_api_field_config.rbac.v3.Policy.cel_config>` and
    :ref:`cel_config <envoy_v3_api_field_extensions.access_loggers.filters.cel.v3.ExpressionFilter.cel_config>` fields.
    See :ref:`CelExpressionConfig <envoy_v3_api_msg_config.core.v3.CelExpressionConfig>` for details.
- area: formatter
  change: |
    Added support for the following new access log formatters:

    #. ``%REQUEST_HEADER(X?Y):Z%`` as full name version of ``%REQ(X?Y):Z%``.
    #. ``%RESPONSE_HEADER(X?Y):Z%`` as full name version of ``%RESP(X?Y):Z%``.
    #. ``%RESPONSE_TRAILER(X?Y):Z%`` as full name version of ``%TRAILER(X?Y):Z%``.

    This provides a more consistent naming scheme for users to understand and use.
- area: tracing
  change: |
    Added new :ref:`value <envoy_v3_api_field_type.tracing.v3.CustomTag.value>` field and support for
    :ref:`substitution format specifier <config_access_log_format>` to extract values from request and response data for
    custom tags.
- area: generic_proxy
  change: |
    Added custom substitution format specifier support in tracing custom tags for the
    :ref:`generic_proxy filter <envoy_v3_api_msg_extensions.filters.network.generic_proxy.v3.GenericProxy>`. The
    ``%REQUEST_PROPERTY%`` and ``%RESPONSE_PROPERTY%`` specifiers can now be used in
    :ref:`value <envoy_v3_api_field_type.tracing.v3.CustomTag.value>` for generic proxy.
- area: lua
  change: |
    Added ``drainConnectionUponCompletion()`` to the Lua filter stream info API, allowing Lua scripts to mark
    connections for draining (adds ``Connection: close`` for HTTP/1.1 or sends ``GOAWAY`` for HTTP/2 and HTTP/3).
- area: lua
  change: |
    Added an executions counter to the Lua filter to track script execution count.
- area: wasm
  change: |
    Added ``sign`` foreign function to create cryptographic signatures. See :ref:`Wasm foreign functions
    <arch_overview_wasm_foreign_functions>` for details.
- area: redis
  change: |
    Optimized the ``INFO`` command to provide limited metrics with a consolidated cluster view and added ``INFO.SHARD``
    to retrieve shard-specific metrics.
- area: overload management
  change: |
    The fixed heap resource monitor can calculate memory pressure as currently allocated memory divided by maximum heap
    size, providing more accurate and lower pressure values. This can avoid unnecessary load shedding. Enable via
    ``envoy.reloadable_features.fixed_heap_use_allocated``. The default algorithm (heap_size - pageheap_unmapped -
    pageheap_free) does not discount free memory in TCMalloc caches.
- area: upstream
  change: |
    Added :ref:`transport_socket_matcher
    <envoy_v3_api_field_config.cluster.v3.Cluster.transport_socket_matcher>` to clusters. This matcher
    uses the generic xDS matcher framework to select a named transport socket from
    :ref:`transport_socket_matches
    <envoy_v3_api_field_config.cluster.v3.Cluster.transport_socket_matches>` based on endpoint metadata,
    locality metadata, and transport socket filter state.
- area: admin
  change: |
    Added ``/memory/tcmalloc`` admin endpoint providing TCMalloc memory statistics.
- area: dns_filter
  change: |
    Added :ref:`access_log <envoy_v3_api_field_extensions.filters.udp.dns_filter.v3.DnsFilterConfig.access_log>` for the
    DNS filter.
- area: redis
  change: |
    Added support for ``redis_proxy`` to use separate credentials for each upstream Redis cluster.
- area: quic
  change: |
    Added QUIC protocol option :ref:`max_sessions_per_event_loop
    <envoy_v3_api_field_config.listener.v3.QuicProtocolOptions.max_sessions_per_event_loop>` to limit the maximum
    number of new QUIC sessions created per event loop. The default is 16, preserving the previous hardcoded limit.
- area: metrics_service
  change: |
    Added :ref:`batch_size <envoy_v3_api_field_config.metrics.v3.MetricsServiceConfig.batch_size>` to the Metrics
    Service to batch metrics into multiple gRPC messages. When positive, metrics are batched with at most ``batch_size``
    metric families per message to avoid gRPC size limits. If unset or 0, all metrics are sent in one message.
- area: network
  change: |
    Started populating filter state ``envoy.network.network_namespace`` when a connection is accepted on a listener with
    :ref:`network_namespace_filepath <envoy_v3_api_field_config.core.v3.SocketAddress.network_namespace_filepath>`
    configured, providing read-only access to the network namespace for filters, access logs, and other components.
- area: ext_authz
  change: |
    Added configuration field
    :ref:`enforce_response_header_limits <envoy_v3_api_field_extensions.filters.http.ext_authz.v3.ExtAuthz.enforce_response_header_limits>`
    to the HTTP ext_authz filter to enable or disable dropping response headers once header count or size limits are
    reached.
- area: xds
  change: |
    Added runtime guard ``envoy.reloadable_features.report_load_when_rq_active_is_non_zero``. When enabled, LRS
    continues to send ``locality_stats`` reports to the config server even when no requests were issued in the poll
    cycle.
- area: on_demand
  change: |
    Added runtime guard ``envoy.reloadable_features.on_demand_track_end_stream``. When enabled, the on_demand filter
    tracks downstream ``end_stream`` state to support stream recreation with fully read request bodies. Previously, the
    filter rejected all requests with bodies by checking only for a decoding buffer.
- area: router
  change: |
    Added :ref:`request_mirror_policies <envoy_v3_api_field_extensions.upstreams.http.v3.HttpProtocolOptions.request_mirror_policies>`
    to :ref:`HttpProtocolOptions <envoy_v3_api_msg_extensions.upstreams.http.v3.HttpProtocolOptions>` for cluster-level
    request mirroring. Cluster-level policies override route-level policies when both are configured.
- area: router
  change: |
    Added :ref:`retry_policy <envoy_v3_api_field_extensions.upstreams.http.v3.HttpProtocolOptions.retry_policy>` to
    :ref:`HttpProtocolOptions <envoy_v3_api_msg_extensions.upstreams.http.v3.HttpProtocolOptions>` for cluster-level
    retry policies.
- area: router
  change: |
    Added :ref:`hash_policy <envoy_v3_api_field_extensions.upstreams.http.v3.HttpProtocolOptions.hash_policy>` to
    :ref:`HttpProtocolOptions <envoy_v3_api_msg_extensions.upstreams.http.v3.HttpProtocolOptions>` for cluster-level
    hash policies.
- area: network
  change: |
    Added logging info for network ext_proc to filter state.
- area: upstream
  change: |
    Added an extension to override the :ref:`upstream bind address Linux network namespace
    <extension_envoy.upstream.local_address_selector.filter_state_override>` using a shared filter state object.
- area: formatter
  change: |
    Added ``US_RX_BODY_BEG`` time point to ``%COMMON_DURATION%`` to indicate when upstream response body reception
    begins.
- area: ext_proc
  change: |
    The :ref:`MappedAttributeBuilder
    <envoy_v3_api_msg_extensions.http.ext_proc.processing_request_modifiers.mapped_attribute_builder.v3.MappedAttributeBuilder>`
    ext_proc extension now supports re-mapping response attributes (in addition to request attributes).
- area: router
  change: |
    Added substitution formatting for direct response bodies via
    :ref:`body_format <envoy_v3_api_field_config.route.v3.DirectResponseAction.body_format>` in
    :ref:`DirectResponseAction <envoy_v3_api_msg_config.route.v3.DirectResponseAction>`.
- area: tls_inspector
  change: |
    Propagated transport errors from tls_inspector to ``DownstreamTransportFailureReason`` in ``StreamInfo`` for access logging
    prior to the TLS handshake.
- area: tls_inspector
  change: |
    Added configuration parameter to TLS inspector for maximum acceptable client hello size.
- area: ext_proc
  change: |
    Added support for forwarding cluster metadata to ext_proc server.
- area: aws
  change: |
    Added ``match_included_headers`` to the request signing extension to allow positive header matching while excluding
    other non-SigV4-required headers.
- area: ext_authz
  change: |
    Added support for :ref:`metadata_context_namespaces
    <envoy_v3_api_field_extensions.filters.network.ext_authz.v3.ExtAuthz.metadata_context_namespaces>` and
    :ref:`typed_metadata_context_namespaces
    <envoy_v3_api_field_extensions.filters.network.ext_authz.v3.ExtAuthz.typed_metadata_context_namespaces>` in the
    ext-authz network filter. This allows passing connection metadata (such as proxy protocol TLV data) to the
    external authorization server for making authorization decisions.
- area: attributes
  change: |
<<<<<<< HEAD
    added :ref:`attributes <arch_overview_attributes>` for looking up request or response headers bytes.
- area: mcp
  change: |
    Added :ref:`mcp_router HTTP filter <config_http_filters_mcp_router>` which routes MCP (Model Context Protocol)
    requests to more backend servers. The filter supports fanout to multiple backends for initialize
    and tools-list requests, single-backend routing for tools-call based on tool name prefix, session
    management with composite session IDs, and response aggregation.
=======
    Added :ref:`attributes <arch_overview_attributes>` for looking up request or response header bytes.
>>>>>>> f5126676

deprecated:<|MERGE_RESOLUTION|>--- conflicted
+++ resolved
@@ -433,7 +433,6 @@
     external authorization server for making authorization decisions.
 - area: attributes
   change: |
-<<<<<<< HEAD
     added :ref:`attributes <arch_overview_attributes>` for looking up request or response headers bytes.
 - area: mcp
   change: |
@@ -441,8 +440,5 @@
     requests to more backend servers. The filter supports fanout to multiple backends for initialize
     and tools-list requests, single-backend routing for tools-call based on tool name prefix, session
     management with composite session IDs, and response aggregation.
-=======
-    Added :ref:`attributes <arch_overview_attributes>` for looking up request or response header bytes.
->>>>>>> f5126676
 
 deprecated:
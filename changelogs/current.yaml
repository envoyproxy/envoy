--- conflicted
+++ resolved
@@ -46,16 +46,13 @@
     Upgraded c-ares library to 1.20.1 and added fix to c-ares DNS implementation to additionally check for ``ARES_EREFUSED``,
     ``ARES_ESERVFAIL``and ``ARES_ENOTIMP`` status. Without this fix, ``DestroyChannelOnRefused`` and
     ``CustomResolverValidAfterChannelDestruction`` unit test will break.
-<<<<<<< HEAD
 - area: udp
   change: |
     Fixed a bug that would cause Envoy to crash when updates to a pre-existing cluster were made (e.g. ``HostSet`` changes).
-=======
 - area: ext_authz
   change: |
     Handle ``append_action`` from :ref:`external authorization service <envoy_v3_api_msg_service.auth.v3.CheckResponse>`
     that was ignored.
->>>>>>> 1ae957c1
 
 removed_config_or_runtime:
 # *Normally occurs at the end of the* :ref:`deprecation period <deprecated>`

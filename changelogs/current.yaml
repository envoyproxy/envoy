--- conflicted
+++ resolved
@@ -351,7 +351,9 @@
   change: |
     added new ``xds.virtual_host_name`` and ``xds.virtual_host_metadata`` attributes support. See
     :ref:`attributes <arch_overview_attributes>` for looking up xDS configuration information.
-<<<<<<< HEAD
+- area: redis
+  change: |
+    Added support for UNWATCH command.
 - area: tcp_proxy
   change: |
     Added support for :ref:`backoff_options
@@ -362,11 +364,6 @@
     Added support for :ref:`backoff_options
     <envoy_v3_api_field_extensions.filters.udp.udp_proxy.v3.UdpProxyConfig.UdpTunnelingConfig.RetryOptions.backoff_options>`
     to configure the backoff strategy for UDP proxy retries when tunneling over HTTP.
-=======
-- area: redis
-  change: |
-    Added support for UNWATCH command.
->>>>>>> edfd4283
 
 deprecated:
 - area: rbac

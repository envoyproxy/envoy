--- conflicted
+++ resolved
@@ -265,12 +265,6 @@
   change: |
     Added runtime guard ``envoy.reloadable_features.report_load_when_rq_active_is_non_zero``.
     When enabled, LRS continues to send locality_stats reoprt to config server when there is no request_issued in the poll cycle.
-<<<<<<< HEAD
-- area: aws
-  change: |
-    Added new feature ``match_included_headers`` to the request signing extension, that allows for a positive header match and
-    excludes all other non-SigV4-required headers.
-=======
 - area: router
   change: |
     Added :ref:`request_mirror_policies <envoy_v3_api_field_extensions.upstreams.http.v3.HttpProtocolOptions.request_mirror_policies>`
@@ -283,6 +277,9 @@
   change: |
     Added new ``US_RX_BODY_BEG`` time point to the ``%COMMON_DURATION%`` to indicate
     the time point of upstream response body receiving begin.
->>>>>>> ac08f4e0
+- area: aws
+  change: |
+    Added new feature ``match_included_headers`` to the request signing extension, that allows for a positive header match and
+    excludes all other non-SigV4-required headers.
 
 deprecated:
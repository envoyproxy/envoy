date: Pending

behavior_changes:
# *Changes that are expected to cause an incompatibility if applicable; deployment changes are likely required*
- area: tracing
  change: |
    Removed support for (long deprecated) opentracing.  See `issue 27401
    <https://github.com/envoyproxy/envoy/issues/27401>`_ for details.

minor_behavior_changes:
# *Changes that may cause incompatibilities for some users, but should not for most*
- area: tcp
  change: |
    Added support for :ref:`connection_pool_per_downstream_connection
    <envoy_v3_api_field_config.cluster.v3.Cluster.connection_pool_per_downstream_connection>` flag in tcp connection pool.
- area: lua
  change: |
    When Lua script executes httpCall, backpressure is exercised when receiving body from downstream client. This behavior can be reverted
    by setting the runtime guard ``envoy.reloadable_features.lua_flow_control_while_http_call`` to false.

bug_fixes:
# *Changes expected to improve the state of the world and are unlikely to have negative effects*
- area: dns
  change: |
    The DNS filter no longer returns FORMERR if a message has an ID of 0.
- area: quic
  change: |
    Fixes access log formatter %CONNECTION_ID% for QUIC connections.
- area: c-ares
  change: |
    Applying a C-ares patch to fix DNS resoultion by the Google gRPC library.
- area: ext_authz
  change: |
    Fixed fail-open behavior of the :ref:`failure_mode_allow config option
    <envoy_v3_api_field_extensions.filters.http.ext_authz.v3.ExtAuthz.failure_mode_allow>`
    when a grpc external authz server is used.
    The behavior can be enabled by ``envoy_reloadable_features_process_ext_authz_grpc_error_codes_as_errors``.
- area: websocket
  change: |
    Fixed a bug where the websocket upgrade filter would not take into account per-filter configs.
- area: ext_proc
  change: |
    Add runtime guard for timeout error code 504 Gateway Timeout that is returned to downstream. If runtime flag
    ``envoy.reloadable_features.ext_proc_timeout_error`` is set to false, old error code 500 Internal Server Error will be returned.

removed_config_or_runtime:
# *Normally occurs at the end of the* :ref:`deprecation period <deprecated>`
- area: upstream
  change: |
    Removed runtime flag ``envoy.reloadable_features.avoid_zombie_streams`` and legacy code paths.
- area: ext_proc
  change: |
    Removed runtime flag ``envoy_reloadable_features_immediate_response_use_filter_mutation_rule`` and legacy code
    path.
- area: ext_proc
  change: |
    Removed runtime flag ``envoy_reloadable_features_send_header_raw_value`` and legacy code path.
- area: http
  change: |
    Removed runtime flag ``envoy.reloadable_features.no_downgrade_to_canonical_name`` and legacy code
    path.
- area: DNS
  change: |
    Removed ``envoy.reloadable_features.dns_cache_set_first_resolve_complete`` runtime flag and legacy code paths.
- area: tls
  change: |
    Removed runtime flag ``envoy.reloadable_features.ssl_transport_failure_reason_format``.
- area: http
  change: |
    Removed runtime flag ``envoy.reloadable_features.abort_filter_chain_on_stream_reset`` and legacy
    code path.
- area: grpc reverse bridge
  change: |
    Removed ``envoy.reloadable_features.grpc_http1_reverse_bridge_handle_empty_response`` runtime
    flag and legacy code paths.
- area: grpc reverse bridge
  change: |
    Removed ``envoy.reloadable_features.grpc_http1_reverse_bridge_change_http_status`` runtime flag
    and legacy code paths.
- area: stateful_session
  change: |
    Removed ``envoy.reloadable_features.stateful_session_encode_ttl_in_cookie`` runtime flag and legacy code paths.
- area: upstream flow control
  change: |
    Removed ``envoy.reloadable_features.upstream_wait_for_response_headers_before_disabling_read`` runtime flag
    and legacy code paths.

new_features:
- area: tls
  change: |
    Added :ref:`prefer_client_ciphers
    <envoy_v3_api_field_extensions.transport_sockets.tls.v3.DownstreamTlsContext.prefer_client_ciphers>`
    to support enabling client cipher preference instead of server's for TLS handshakes.
- area: ext_authz
  change: |
    Added config field
    :ref:`filter_metadata <envoy_v3_api_field_extensions.filters.http.ext_authz.v3.ExtAuthz.filter_metadata>`
    for injecting arbitrary data to the filter state for logging.
- area: access_log
  change: |
    added %UPSTREAM_CLUSTER_RAW% access log formatter to log the original upstream cluster name, regardless of whether
    ``alt_stat_name`` is set.
- area: sockets
  change: |
    Added socket ``type`` field for specifying a socket type to apply the socket option to under :ref:`SocketOption
    <envoy_v3_api_msg_config.core.v3.SocketOption>`. If not specified, the socket option will be applied to all socket
    types.
- area: tls
  change: |
    Added an extension point :ref:`custom_tls_certificate_selector
    <envoy_v3_api_field_extensions.transport_sockets.tls.v3.CommonTlsContext.custom_tls_certificate_selector>`
    to allow overriding TLS certificate selection behavior.
    An extension can select certificate base on the incoming SNI, in both sync and async mode.
<<<<<<< HEAD
- area: quic
  change: |
    Added QUIC protocol option :ref:save_cmsg_config`
    <envoy_v3_api_field_config.listener.v3.QuicProtocolOptions.save_cmsg_config>` to optionally specify a CMSG header type to be
    propagated from the first packet on the connection to QuicListenerFilter.
=======
- area: access_log
  change: |
    Added new access log command operators ``%START_TIME_LOCAL%`` and ``%EMIT_TIME_LOCAL%``,
    similar to  ``%START_TIME%`` and ``%EMIT_TIME%``, but use local time zone.
>>>>>>> 7b8132ac

deprecated:<|MERGE_RESOLUTION|>--- conflicted
+++ resolved
@@ -111,17 +111,14 @@
     <envoy_v3_api_field_extensions.transport_sockets.tls.v3.CommonTlsContext.custom_tls_certificate_selector>`
     to allow overriding TLS certificate selection behavior.
     An extension can select certificate base on the incoming SNI, in both sync and async mode.
-<<<<<<< HEAD
+- area: access_log
+  change: |
+    Added new access log command operators ``%START_TIME_LOCAL%`` and ``%EMIT_TIME_LOCAL%``,
+    similar to  ``%START_TIME%`` and ``%EMIT_TIME%``, but use local time zone.
 - area: quic
   change: |
     Added QUIC protocol option :ref:save_cmsg_config`
     <envoy_v3_api_field_config.listener.v3.QuicProtocolOptions.save_cmsg_config>` to optionally specify a CMSG header type to be
     propagated from the first packet on the connection to QuicListenerFilter.
-=======
-- area: access_log
-  change: |
-    Added new access log command operators ``%START_TIME_LOCAL%`` and ``%EMIT_TIME_LOCAL%``,
-    similar to  ``%START_TIME%`` and ``%EMIT_TIME%``, but use local time zone.
->>>>>>> 7b8132ac
 
 deprecated:
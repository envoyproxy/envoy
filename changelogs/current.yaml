date: Pending

behavior_changes:
# *Changes that are expected to cause an incompatibility if applicable; deployment changes are likely required*
- area: wasm
  change: |
    The route cache will not be cleared by default if the wasm extension modified the request headers and
    the ABI version of wasm extension is larger then 0.2.1.
- area: wasm
  change: |
    Remove previously deprecated xDS attributes from ``get_property``, use ``xds`` attributes instead.
- area: http
  change: |
    RFC1918 addresses are no longer considered to be internal addresses by default. This addresses a security
    issue for Envoy's in multi-tenant mesh environments. Please explicit set
    :ref:`internal_address_config
    <envoy_v3_api_field_extensions.filters.network.http_connection_manager.v3.HttpConnectionManager.internal_address_config>`
    to retain the prior behavior.
    This change can be temporarily reverted by setting runtime guard
    ``envoy.reloadable_features.explicit_internal_address_config`` to ``false``.

minor_behavior_changes:
# *Changes that may cause incompatibilities for some users, but should not for most*
- area: access_log
  change: |
    New implementation of the JSON formatter will be enabled by default.
    The :ref:`sort_properties <envoy_v3_api_field_config.core.v3.JsonFormatOptions.sort_properties>` field will
    be ignored in the new implementation because the new implementation always sorts properties. And the new implementation
    will always keep the value type in the JSON output. For example, the duration field will always be rendered as a number
    instead of a string.
    This behavior change could be disabled temporarily by setting the runtime
    ``envoy.reloadable_features.logging_with_fast_json_formatter`` to false.
- area: xds
  change: |
    A minor delta-xDS optimization that avoids copying resources when ingesting them was introduced.
    No impact to the behavior is expected, but a runtime flag was added as this may impact config-ingestion
    related extensions (e.g., custom-config-validators, config-tracker), as the order of the elements passed
    to the callback functions may be different. This change can be temporarily reverted
    by setting ``envoy.reloadable_features.xds_prevent_resource_copy`` to ``false``.
- area: formatter
  change: |
    The NaN and Infinity values of float will be serialized to ``null`` and ``"inf"`` respectively in the
    metadata (``DYNAMIC_METADATA``, ``CLUSTER_METADATA``, etc.) formatter.
- area: sds
  change: |
    Relaxed the backing cluster validation for Secret Discovery Service(SDS). Currently, the cluster that supports SDS,
    needs to be a primary cluster i.e. a non-EDS cluster defined in bootstrap configuration. This change relaxes that
    restriction i.e. SDS cluster can be a dynamic cluster. This change is enabled by default, and can be reverted by setting
    the runtime flag ``envoy.restart_features.skip_backing_cluster_check_for_sds`` to ``false``.
- area: http
  change: |
    If the :ref:`pack_trace_reason <envoy_v3_api_field_extensions.request_id.uuid.v3.UuidRequestIdConfig.pack_trace_reason>`
    is set to false, Envoy will not parse the trace reason from the ``x-request-id`` header to ensure reads and writes of
    trace reason be consistant.
    If the :ref:`pack_trace_reason <envoy_v3_api_field_extensions.request_id.uuid.v3.UuidRequestIdConfig.pack_trace_reason>`
    is set to true and external ``x-request-id`` value is used, the trace reason in the external request id will not
    be trusted and will be cleared.
- area: oauth2
  change: |
    :ref:`use_refresh_token <envoy_v3_api_field_extensions.filters.http.oauth2.v3.OAuth2Config.use_refresh_token>`
    is now enabled by default. This behavioral change can be temporarily reverted by setting runtime guard
    ``envoy.reloadable_features.oauth2_use_refresh_token`` to false.
- area: quic
  change: |
    Enable UDP GRO in QUIC client connections by default. This behavior can be reverted by setting
    the runtime guard ``envoy.reloadable_features.prefer_quic_client_udp_gro`` to false.
- area: scoped_rds
  change: |
    The :ref:`route_configuration <envoy_v3_api_field_config.route.v3.ScopedRouteConfiguration.route_configuration>` field
    is supported when the ``ScopedRouteConfiguration`` resource is delivered via SRDS.

bug_fixes:
# *Changes expected to improve the state of the world and are unlikely to have negative effects*
- area: tls
  change: |
    Support operations on IP SANs when the IP version is not supported by the host operating system, for example
    an IPv6 SAN can now be used on a host not supporting IPv6 addresses.
- area: scoped_rds
  change: |
    Fixes scope key leak and spurious scope key conflicts when an update to an SRDS resource changes the key.
- area: stats ads grpc
  change: |
    Fixed metric for ADS disconnection counters using Google GRPC client. This extracts the GRPC client prefix specified
    in the :ref:`google_grpc <envoy_v3_api_field_config.core.v3.GrpcService.google_grpc>` resource used for ADS, and adds
    that as a tag ``envoy_google_grpc_client_prefix`` to the Prometheus stats.
- area: access_log
  change: |
    Relaxed the restriction on SNI logging to allow the ``_`` character, even if
    ``envoy.reloadable_features.sanitize_sni_in_access_log`` is enabled.

removed_config_or_runtime:
# *Normally occurs at the end of the* :ref:`deprecation period <deprecated>`
- area: router
  change: |
    Removed runtime guard ``envoy_reloadable_features_send_local_reply_when_no_buffer_and_upstream_request``.
- area: load balancing
  change: |
    Removed runtime guard ``envoy.reloadable_features.edf_lb_host_scheduler_init_fix`` and legacy code paths.
- area: load balancing
  change: |
    Removed runtime guard ``envoy.reloadable_features.edf_lb_locality_scheduler_init_fix`` and legacy code paths.
- area: grpc
  change: |
    Removed runtime guard ``envoy.reloadable_features.validate_grpc_header_before_log_grpc_status``.
- area: http
  change: |
    Removed runtime flag ``envoy.reloadable_features.http_route_connect_proxy_by_default`` and legacy code paths.
- area: http2
  change: |
    Removed runtime flag ``envoy.reloadable_features.defer_processing_backedup_streams`` and legacy code paths.
- area: dns
  change: |
    Removed runtime flag ``envoy.reloadable_features.dns_reresolve_on_eai_again`` and legacy code paths.
- area: quic
  change: |
    Removed runtime flag ``envoy.restart_features.quic_handle_certs_with_shared_tls_code`` and legacy code paths.
- area: upstream
  change: |
    Removed runtime flag ``envoy.restart_features.allow_client_socket_creation_failure`` and legacy code paths.

new_features:
- area: wasm
  change: |
    Added the wasm vm reload support to reload wasm vm when the wasm vm is failed with runtime errors. See
    :ref:`failure_policy <envoy_v3_api_field_extensions.wasm.v3.PluginConfig.failure_policy>` for more details.
    The ``FAIL_RELOAD`` reload policy will be used by default.
- area: aws_request_signing
  change: |
    Added an optional field :ref:`credential_provider
    <envoy_v3_api_field_extensions.filters.http.aws_request_signing.v3.AwsRequestSigning.credential_provider>`
    to the AWS request signing filter to explicitly specify a source for AWS credentials.
- area: tls
  change: |
    Added support for P-384 and P-521 curves for TLS server certificates.
- area: tls
  change: |
    Added an :ref:`option
    <envoy_v3_api_field_extensions.transport_sockets.tls.v3.UpstreamTlsContext.auto_host_sni>` to change the upstream
    SNI to the configured hostname for the upstream.
- area: tls
  change: |
    Added an :ref:`option
    <envoy_v3_api_field_extensions.transport_sockets.tls.v3.UpstreamTlsContext.auto_sni_san_validation>` to validate
    the upstream server certificate SANs against the actual SNI value sent, regardless of the method of configuring SNI.
- area: xds
  change: |
    Added support for ADS replacement by invoking ``xdsManager().setAdsConfigSource()`` with a new config source.
- area: wasm
  change: |
    added ``clear_route_cache`` foreign function to clear the route cache.
- area: access_log
  change: |
    Added %DOWNSTREAM_LOCAL_EMAIL_SAN%, %DOWNSTREAM_PEER_EMAIL_SAN%, %DOWNSTREAM_LOCAL_OTHERNAME_SAN% and
    %DOWNSTREAM_PEER_OTHERNAME_SAN% substitution formatters.
- area: access_log
  change: |
    Added support for logging upstream connection establishment duration in the
    :ref:`%COMMON_DURATION% <config_access_log_format_common_duration>` access log
    formatter operator. The following time points were added: ``%US_CX_BEG%``,
    ``%US_CX_END%``, ``%US_HS_END%``.
- area: quic
  change: |
    Added :ref:`QUIC stats debug visitor <envoy_v3_api_msg_extensions.quic.connection_debug_visitor.quic_stats.v3.Config>` to
    get more stats from the QUIC transport.
- area: http_inspector
  change: |
    Added default-false ``envoy.reloadable_features.http_inspector_use_balsa_parser`` for HttpInspector to use BalsaParser.
- area: overload
  change: |
    Added support for scaling :ref:`max connection duration
    <envoy_v3_api_enum_value_config.overload.v3.ScaleTimersOverloadActionConfig.TimerType.HTTP_DOWNSTREAM_CONNECTION_MAX>`.
    This can be used to reduce the max connection duration in response to overload.
- area: tracers
  change: |
    Set resource ``telemetry.sdk.*`` and scope ``otel.scope.name|version`` attributes for the OpenTelemetry tracer.
- area: lua
  change: |
    Added ssl :ref:`parsedSubjectPeerCertificate() <config_http_filters_lua_parsed_name>` API.
- area: lua cluster specifier
  change: |
    Added ability for a Lua script to query clusters for current requests and connections.
- area: udp_proxy
  change: |
    Added support for dynamic cluster selection in UDP proxy. The cluster can be set by one of the session filters
    by setting a per-session state object under the key ``envoy.udp_proxy.cluster``.
- area: CEL-attributes
  change: |
    Added :ref:`attribute <arch_overview_attributes>` ``upstream.request_attempt_count``
    to get the number of times a request is attempted upstream.
- area: ip-tagging
  change: |
    Adds support for specifying an alternate header
    :ref:`ip_tag_header <envoy_v3_api_field_extensions.filters.http.ip_tagging.v3.IPTagging.ip_tag_header>`
    for appending IP tags via ip-tagging filter instead of using the default header ``x-envoy-ip-tags``.
- area: c-ares
  change: |
    added two new options to c-ares resolver for configuring custom timeouts and tries while resolving DNS
    queries. Custom timeouts could be configured by specifying :ref:`query_timeout_seconds
    <envoy_v3_api_field_extensions.network.dns_resolver.cares.v3.CaresDnsResolverConfig.query_timeout_seconds>` and
    custom tries could be configured by specifying :ref:`query_tries
    <envoy_v3_api_field_extensions.network.dns_resolver.cares.v3.CaresDnsResolverConfig.query_tries>`.
<<<<<<< HEAD
- area: dns
  change: |
    Update c-ares -> v1.22.0 which allows implementation of ``ares_reinit()`` to reinitialize the library.
=======
- area: rbac
  change: |
    added :ref:`sourced_metadata <envoy_v3_api_field_config.rbac.v3.Permission.sourced_metadata>` which allows
    specifying an optional source for the metadata to be matched in addition to the metadata matcher.
>>>>>>> 98e399b0

deprecated:
- area: rbac
  change: |
    metadata :ref:`metadata <envoy_v3_api_field_config.rbac.v3.Permission.metadata>` is now deprecated in the
    favor of :ref:`sourced_metadata <envoy_v3_api_field_config.rbac.v3.Permission.sourced_metadata>`.<|MERGE_RESOLUTION|>--- conflicted
+++ resolved
@@ -199,16 +199,13 @@
     <envoy_v3_api_field_extensions.network.dns_resolver.cares.v3.CaresDnsResolverConfig.query_timeout_seconds>` and
     custom tries could be configured by specifying :ref:`query_tries
     <envoy_v3_api_field_extensions.network.dns_resolver.cares.v3.CaresDnsResolverConfig.query_tries>`.
-<<<<<<< HEAD
-- area: dns
-  change: |
-    Update c-ares -> v1.22.0 which allows implementation of ``ares_reinit()`` to reinitialize the library.
-=======
 - area: rbac
   change: |
     added :ref:`sourced_metadata <envoy_v3_api_field_config.rbac.v3.Permission.sourced_metadata>` which allows
     specifying an optional source for the metadata to be matched in addition to the metadata matcher.
->>>>>>> 98e399b0
+- area: dns
+  change: |
+    Update c-ares -> v1.22.0 which allows implementation of ``ares_reinit()`` to reinitialize the library.
 
 deprecated:
 - area: rbac

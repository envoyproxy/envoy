date: Pending

behavior_changes:
- area: ext_proc
  change: |
    Reverted https://github.com/envoyproxy/envoy/pull/39740 to re-enable fail_open+FULL_DUPLEX_STREAMED configuraton combination.

minor_behavior_changes:
# *Changes that may cause incompatibilities for some users, but should not for most*
- area: testing
  change: |
    In test code for external extensions, matchers ``Http::HeaderValueOf``, ``HasHeader`` and ``HeaderHasValueRef``
    must be replaced with ``ContainsHeader``.
    Any uses of matcher ``HeaderHasValue(...)`` should be replaced with ``::testing::Pointee(ContainsHeader(...))``.

bug_fixes:
# *Changes expected to improve the state of the world and are unlikely to have negative effects*
- area: http3
  change: |
    Fixed a bug where access log gets skipped for HTTP/3 requests when the stream is half closed. This behavior can be
    reverted by setting the runtime guard
    ``envoy.reloadable_features.quic_fix_defer_logging_miss_for_half_closed_stream`` to ``false``.

removed_config_or_runtime:
# *Normally occurs at the end of the* :ref:`deprecation period <deprecated>`
- area: router
  change: |
    Removed runtime guard ``envoy.reloadable_features.shadow_policy_inherit_trace_sampling`` and legacy code paths.
- area: dns
  change: |
    Removed runtime guard ``envoy.reloadable_features.prefer_ipv6_dns_on_macos`` and legacy code paths.
- area: dynamic_forward_proxy
  change: |
    Removed runtime guard ``envoy.reloadable_features.avoid_dfp_cluster_removal_on_cds_update`` and legacy code paths.
- area: oauth2
  change: |
    Removed runtime guard ``envoy.reloadable_features.oauth2_use_refresh_token`` and legacy code paths.
- area: http_connection_manager
  change: |
    Removed runtime guard ``envoy.reloadable_features.explicit_internal_address_config`` and legacy code paths.
- area: dfp
  change: |
    Removed runtime guard ``envoy.reloadable_features.dfp_fail_on_empty_host_header`` and legacy code paths.
- area: quic
  change: |
    Removed runtime guard ``envoy.reloadable_features.prefer_quic_client_udp_gro`` and legacy code paths.
- area: udp_proxy
  change: |
    Removed runtime guard ``envoy.reloadable_features.enable_udp_proxy_outlier_detection`` and legacy code paths.
- area: http
  change: |
    Removed runtime guard ``envoy.reloadable_features.filter_chain_aborted_can_not_continue`` and legacy code paths.
<<<<<<< HEAD
- area: dns_resolver
  change: |
    Removed runtime guard ``envoy.reloadable_features.getaddrinfo_num_retries`` and legacy code paths.
=======
- area: gcp_authn
  change: |
    Removed runtime guard ``envoy.reloadable_features.gcp_authn_use_fixed_url`` and legacy code paths.
- area: jwt_authn
  change: |
    Removed runtime guard ``envoy.reloadable_features.jwt_authn_remove_jwt_from_query_params`` and legacy code paths.
- area: dispatcher
  change: |
    Removed runtime guard ``envoy.restart_features.fix_dispatcher_approximate_now`` and legacy code paths.
- area: upstream
  change: |
    Removed runtime guard ``envoy.reloadable_features.use_config_in_happy_eyeballs`` and legacy code paths.
- area: http
  change: |
    Removed runtime guard ``envoy.reloadable_features.proxy_104`` and legacy code paths.
>>>>>>> 0bb61cf1

new_features:
- area: quic
  change: |
    Added new option to support :ref:`base64 encoded server ID
    <envoy_v3_api_field_extensions.quic.connection_id_generator.quic_lb.v3.Config.server_id_base64_encoded>`
    in QUIC-LB.
- area: health_check
  change: |
    Added support for request payloads in HTTP health checks. The ``send`` field in ``HttpHealthCheck`` can now be
    used to specify a request body to be sent during health checking. This feature supports both hex-encoded text
    and binary payloads, similar to TCP health checks. The payload can only be used with HTTP methods that support
    request bodies (``POST``, ``PUT``, ``PATCH``, ``OPTIONS``). Methods that must not have request bodies
    (``GET``, ``HEAD``, ``DELETE``, ``TRACE``) are validated and will throw an error if combined with payloads.
    The implementation is optimized to process the payload once during configuration and reuse it for all health
    check requests. See :ref:`HttpHealthCheck <envoy_v3_api_msg_config.core.v3.HealthCheck.HttpHealthCheck>` for configuration details.
- area: router_check_tool
  change: |
    Added support for testing routes with :ref:`dynamic metadata matchers <envoy_v3_api_field_config.route.v3.RouteMatch.dynamic_metadata>`
    in the router check tool. The tool now accepts a ``dynamic_metadata`` field in test input to set metadata
    that can be matched by route configuration. This allows comprehensive testing of routes that depend on
    dynamic metadata for routing decisions.
- area: lua
  change: |
    Added a new ``filterState()`` on ``streamInfo()`` which provides access to filter state objects stored during request processing.
    This allows Lua scripts to retrieve string, boolean, and numeric values stored by various filters for use in routing decisions,
    header modifications, and other processing logic. See :ref:`Filter State API <config_http_filters_lua_stream_info_filter_state_wrapper>`
    for more details.
- area: socket
  change: |
    Added :ref:``network_namespace_filepath <envoy_v3_api_msg_config.core.v3.SocketAddress.network_namespace_filepath>`` to
    :ref:`SocketAddress <envoy_v3_api_msg_config.core.v3.SocketAddress>`. This field allows specifying a Linux network namespace filepath
    for socket creation, enabling network isolation in containerized environments.
- area: ratelimit
  change: |
    Add the :ref:`rate_limits
    <envoy_v3_api_field_extensions.filters.http.ratelimit.v3.RateLimit.rate_limits>`
    field to generate rate limit descriptors. If this field is set, the
    :ref:`VirtualHost.rate_limits<envoy_v3_api_field_config.route.v3.VirtualHost.rate_limits>` or
    :ref:`RouteAction.rate_limits<envoy_v3_api_field_config.route.v3.RouteAction.rate_limits>` fields will be ignored. However,
    :ref:`RateLimitPerRoute.rate_limits<envoy_v3_api_field_extensions.filters.http.ratelimit.v3.RateLimitPerRoute.rate_limits>`
    will take precedence over this field.
- area: redis
  change: |
    Added support for ``GEOSEARCH``.
- area: observability
  change: |
    Added ``ENVOY_NOTIFICATION`` macro to track specific conditions in produiction environments.
- area: dns_filter, redis_proxy and prefix_matcher_map
  change: |
    Switch to using Radix Tree instead of Trie for performance improvements.
- area: load_reporting
  change: |
    Added support for endpoint-level load stats and metrics reporting. Locality load reports now include per
    endpoint statistics and metrics, but only for endpoints with updated stats, optimizing report size and efficiency.
- area: overload management
  change: |
        Added load shed point ``envoy.load_shed_points.http2_server_go_away_and_close_on_dispatch``
        that sends ``GOAWAY`` AND closes connections for HTTP2 server processing of requests.  When
        a ``GOAWAY`` frame is submitted by this the counter ``http2.goaway_sent`` will be
        incremented.

- area: otlp_stat_sink
  change: |
    Added support for resource attributes. The stat sink will use the resource attributes configured for the OpenTelemetry tracer via
    :ref:`resource_detectors <envoy_v3_api_field_config.trace.v3.OpenTelemetryConfig.resource_detectors>`.
- area: lua
  change: |
    Added ``virtualHost()`` to the Stream handle API, allowing Lua scripts to retrieve virtual host information. So far, the only method
    implemented is ``metadata()``, allowing Lua scripts to access virtual host metadata scoped to the specific filter name. See
    :ref:`Virtual host object API <config_http_filters_lua_virtual_host_wrapper>` for more details.
- area: rbac
  change: |
    Switch the IP matcher to use LC-Trie for performance improvements.

deprecated:<|MERGE_RESOLUTION|>--- conflicted
+++ resolved
@@ -50,11 +50,9 @@
 - area: http
   change: |
     Removed runtime guard ``envoy.reloadable_features.filter_chain_aborted_can_not_continue`` and legacy code paths.
-<<<<<<< HEAD
 - area: dns_resolver
   change: |
     Removed runtime guard ``envoy.reloadable_features.getaddrinfo_num_retries`` and legacy code paths.
-=======
 - area: gcp_authn
   change: |
     Removed runtime guard ``envoy.reloadable_features.gcp_authn_use_fixed_url`` and legacy code paths.
@@ -70,7 +68,6 @@
 - area: http
   change: |
     Removed runtime guard ``envoy.reloadable_features.proxy_104`` and legacy code paths.
->>>>>>> 0bb61cf1
 
 new_features:
 - area: quic

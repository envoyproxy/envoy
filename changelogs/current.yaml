date: Pending

behavior_changes:
# *Changes that are expected to cause an incompatibility if applicable; deployment changes are likely required*
- area: tracing
  change: |
    Removed support for (long deprecated) opencensus tracing extension.
- area: wasm
  change: |
    The route cache will not be cleared by default if the wasm extension modified the request headers and
    the ABI version of wasm extension is larger then 0.2.1.
- area: wasm
  change: |
    Remove previously deprecated xDS attributes from ``get_property``, use ``xds`` attributes instead.
- area: http
  change: |
    RFC1918 addresses are no longer considered to be internal addresses by default. This addresses a security
    issue for Envoy's in multi-tenant mesh environments. Please explicit set
    :ref:`internal_address_config
    <envoy_v3_api_field_extensions.filters.network.http_connection_manager.v3.HttpConnectionManager.internal_address_config>`
    to retain the prior behavior.
    This change can be temporarily reverted by setting runtime guard
    ``envoy.reloadable_features.explicit_internal_address_config`` to ``false``.
- area: http
  change: |
    Added streaming shadow functionality. This allows for streaming the shadow request in parallel with the original request
    rather than waiting for the original request to complete. This allows shadowing requests larger than the buffer limit,
    but also means shadowing may take place for requests which are canceled mid-stream. This behavior change can be
    temporarily reverted by flipping  ``envoy.reloadable_features.streaming_shadow`` to false.


minor_behavior_changes:
# *Changes that may cause incompatibilities for some users, but should not for most*
- area: access_log
  change: |
    New implementation of the JSON formatter will be enabled by default.
    The :ref:`sort_properties <envoy_v3_api_field_config.core.v3.JsonFormatOptions.sort_properties>` field will
    be ignored in the new implementation because the new implementation always sorts properties. And the new implementation
    will always keep the value type in the JSON output. For example, the duration field will always be rendered as a number
    instead of a string.
    This behavior change could be disabled temporarily by setting the runtime
    ``envoy.reloadable_features.logging_with_fast_json_formatter`` to false.
- area: xds
  change: |
    A minor delta-xDS optimization that avoids copying resources when ingesting them was introduced.
    No impact to the behavior is expected, but a runtime flag was added as this may impact config-ingestion
    related extensions (e.g., custom-config-validators, config-tracker), as the order of the elements passed
    to the callback functions may be different. This change can be temporarily reverted
    by setting ``envoy.reloadable_features.xds_prevent_resource_copy`` to ``false``.
- area: formatter
  change: |
    The NaN and Infinity values of float will be serialized to ``null`` and ``"inf"`` respectively in the
    metadata (``DYNAMIC_METADATA``, ``CLUSTER_METADATA``, etc.) formatter.
- area: sds
  change: |
    Relaxed the backing cluster validation for Secret Discovery Service(SDS). Currently, the cluster that supports SDS,
    needs to be a primary cluster i.e. a non-EDS cluster defined in bootstrap configuration. This change relaxes that
    restriction i.e. SDS cluster can be a dynamic cluster. This change is enabled by default, and can be reverted by setting
    the runtime flag ``envoy.restart_features.skip_backing_cluster_check_for_sds`` to ``false``.
- area: http
  change: |
    If the :ref:`pack_trace_reason <envoy_v3_api_field_extensions.request_id.uuid.v3.UuidRequestIdConfig.pack_trace_reason>`
    is set to false, Envoy will not parse the trace reason from the ``x-request-id`` header to ensure reads and writes of
    trace reason be consistant.
    If the :ref:`pack_trace_reason <envoy_v3_api_field_extensions.request_id.uuid.v3.UuidRequestIdConfig.pack_trace_reason>`
    is set to true and external ``x-request-id`` value is used, the trace reason in the external request id will not
    be trusted and will be cleared.
- area: oauth2
  change: |
    :ref:`use_refresh_token <envoy_v3_api_field_extensions.filters.http.oauth2.v3.OAuth2Config.use_refresh_token>`
    is now enabled by default. This behavioral change can be temporarily reverted by setting runtime guard
    ``envoy.reloadable_features.oauth2_use_refresh_token`` to false.
- area: oauth2
  change: |
    The ``state`` parameter in the OAuth2 authorization request has been changed to a base64url-encoded JSON object.
    The JSON object contains the original request URL and a nonce for CSRF prevention.
- area: oauth2
  change: |
    Implement the Signed Double-Submit Cookie pattern, as recommended by OWASP, by using the HMAC secret to sign and verify
    the nonce.
- area: quic
  change: |
    Enable UDP GRO in QUIC client connections by default. This behavior can be reverted by setting
    the runtime guard ``envoy.reloadable_features.prefer_quic_client_udp_gro`` to false.
- area: scoped_rds
  change: |
    The :ref:`route_configuration <envoy_v3_api_field_config.route.v3.ScopedRouteConfiguration.route_configuration>` field
    is supported when the ``ScopedRouteConfiguration`` resource is delivered via SRDS.
- area: http
  change: |
    Local replies now traverse the filter chain if 1xx headers have been sent to the client. This change can be reverted
    by setting the runtime guard ``envoy.reloadable_features.local_reply_traverses_filter_chain_after_1xx`` to false.
- area: cluster
  change: |
      Clusters can no longer use unregistered extension types in
      :ref:`cluster_type<envoy_v3_api_field_config.cluster.v3.Cluster.cluster_type>`.
- area: cluster
  change: |
      Clusters factories are registered by configuration type for
      :ref:`cluster_type<envoy_v3_api_field_config.cluster.v3.Cluster.cluster_type>`
      and will use configuration type to lookup the corresponding factory when available.
- area: dns
  change: |
    Patched c-ares to address CVE-2024-25629.
- area: csrf
  change: |
    Increase only the statistics counter ``missing_source_origin`` for requests with a missing source origin.
    Previously, the ``request_invalid`` counter was also increased for such requests.
- area: rate_limit
  change: |
    add ``WEEK`` to the unit of time for rate limit.
- area: rds
  change: |
    When a new RDS provider config is pushed via xDS and the only difference is change to
    :ref:`initial_fetch_timeout <envoy_v3_api_field_config.core.v3.ConfigSource.initial_fetch_timeout>`,
    the already existing provider will be reused. Envoy will not ask RDS server for routes
    config because existing provider already has up to date routes config.
    This behavioral change can be temporarily reverted by setting runtime guard
    ``envoy.reloadable_features.normalize_rds_provider_config`` to false.

bug_fixes:
# *Changes expected to improve the state of the world and are unlikely to have negative effects*
- area: lrs
  change: |
    Fixes errors stat being incremented and warning log spamming for LoadStatsReporting graceful stream close.
- area: tls
  change: |
    Support operations on IP SANs when the IP version is not supported by the host operating system, for example
    an IPv6 SAN can now be used on a host not supporting IPv6 addresses.
- area: scoped_rds
  change: |
    Fixes scope key leak and spurious scope key conflicts when an update to an SRDS resource changes the key.
- area: stats ads grpc
  change: |
    Fixed metric for ADS disconnection counters using Google GRPC client. This extracts the GRPC client prefix specified
    in the :ref:`google_grpc <envoy_v3_api_field_config.core.v3.GrpcService.google_grpc>` resource used for ADS, and adds
    that as a tag ``envoy_google_grpc_client_prefix`` to the Prometheus stats.
- area: golang
  change:
    Fixes a crash during Golang GC caused by accessing deleted decoder_callbacks. The bug was introduced in 1.31.0.
- area: access_log
  change: |
    Relaxed the restriction on SNI logging to allow the ``_`` character, even if
    ``envoy.reloadable_features.sanitize_sni_in_access_log`` is enabled.
- area: DNS
  change: |
    Fixed bug where setting ``dns_jitter <envoy_v3_api_field_config.cluster.v3.Cluster.dns_jitter>`` to large values caused Envoy Bug
    to fire.
- area: OAuth2
  change: |
    Fixed an issue where ID token and refresh token did not adhere to the :ref:`cookie_domain
    <envoy_v3_api_field_extensions.filters.http.oauth2.v3.OAuth2Credentials.cookie_domain>` field.
- area: original_ip_detection custom header extension
  change: |
    Reverted :ref:`custom header
    <envoy_v3_api_msg_extensions.http.original_ip_detection.custom_header.v3.CustomHeaderConfig>` extension to its
    original behavior by disabling automatic XFF header appending that was inadvertently introduced in PR #31831.
- area: tracers
  change: |
    Avoid possible overflow when setting span attributes in Dynatrace sampler.
- area: load_balancing
  change: |
    Fixed default host weight calculation of :ref:`client_side_weighted_round_robin
    <envoy_v3_api_msg_extensions.load_balancing_policies.client_side_weighted_round_robin.v3.ClientSideWeightedRoundRobin>`
    to properly handle even number of valid host weights.
- area: validation/tools
  change: |
    Add back missing extension for ``schema_validator_tool``.
- area: udp/dynamic_forward_proxy
  change: |
    Fixed bug where dynamic_forward_proxy udp session filter disabled buffer in filter config
    instead of disabling buffer for the filter instance.
- area: csrf
  change: |
    Handle requests that have a "privacy sensitive" / opaque origin (``Origin: null``) as if the request had no origin information.
- area: udp_proxy
  change: |
    Fix a bug that cause Envoy to crash due to segmentation fault when onBelowWriteBufferLowWatermark callback is called.
- area: orca
  change: |
    The previous ORCA parser will use ``:`` as the delimiter of key/value pair in the native HTTP report. This is wrong
    based on the design document. The correct delimiter should be ``=``. This change add the ``=`` delimiter support to
    match the design document and keep the ``:`` delimiter for backward compatibility.
- area: http/1
  change: |
    Fixes sending overload crashes when HTTP/1 request is reset.
- area: happy_eyeballs
  change: |
    Validate that ``additional_address`` are IP addresses instead of crashing when sorting.
- area: balsa
  change: |
    Fix incorrect handling of non-101 1xx responses. This fix can be temporarily reverted by setting runtime guard
    ``envoy.reloadable_features.wait_for_first_byte_before_balsa_msg_done`` to false.

removed_config_or_runtime:
# *Normally occurs at the end of the* :ref:`deprecation period <deprecated>`
- area: router
  change: |
    Removed runtime guard ``envoy_reloadable_features_send_local_reply_when_no_buffer_and_upstream_request``.
- area: load balancing
  change: |
    Removed runtime guard ``envoy.reloadable_features.edf_lb_host_scheduler_init_fix`` and legacy code paths.
- area: load balancing
  change: |
    Removed runtime guard ``envoy.reloadable_features.edf_lb_locality_scheduler_init_fix`` and legacy code paths.
- area: grpc
  change: |
    Removed runtime guard ``envoy.reloadable_features.validate_grpc_header_before_log_grpc_status``.
- area: http
  change: |
    Removed runtime flag ``envoy.reloadable_features.http_route_connect_proxy_by_default`` and legacy code paths.
- area: http2
  change: |
    Removed runtime flag ``envoy.reloadable_features.defer_processing_backedup_streams`` and legacy code paths.
- area: dns
  change: |
    Removed runtime flag ``envoy.reloadable_features.dns_reresolve_on_eai_again`` and legacy code paths.
- area: http
  change: |
    Removed runtime flag ``envoy.restart_features.sanitize_te`` and legacy code paths.
- area: quic
  change: |
    Removed runtime flag ``envoy.restart_features.quic_handle_certs_with_shared_tls_code`` and legacy code paths.
- area: upstream
  change: |
    Removed runtime flag ``envoy.restart_features.allow_client_socket_creation_failure`` and legacy code paths.
- area: aws
  change: |
    Removed runtime flag ``envoy.reloadable_features.use_http_client_to_fetch_aws_credentials``.
- area: upstream
  change: |
    Removed runtime flag ``envoy.reloadable_features.exclude_host_in_eds_status_draining``.

new_features:
- area: wasm
  change: |
    Added the wasm vm reload support to reload wasm vm when the wasm vm is failed with runtime errors. See
    :ref:`failure_policy <envoy_v3_api_field_extensions.wasm.v3.PluginConfig.failure_policy>` for more details.
    The ``FAIL_RELOAD`` reload policy will be used by default.
- area: aws_request_signing
  change: |
    Added an optional field :ref:`credential_provider
    <envoy_v3_api_field_extensions.filters.http.aws_request_signing.v3.AwsRequestSigning.credential_provider>`
    to the AWS request signing filter to explicitly specify a source for AWS credentials.
- area: tls
  change: |
    Added support for P-384 and P-521 curves for TLS server certificates.
- area: tls
  change: |
    Added an :ref:`option
    <envoy_v3_api_field_extensions.transport_sockets.tls.v3.UpstreamTlsContext.auto_host_sni>` to change the upstream
    SNI to the configured hostname for the upstream.
- area: tls
  change: |
    Added an :ref:`option
    <envoy_v3_api_field_extensions.transport_sockets.tls.v3.UpstreamTlsContext.auto_sni_san_validation>` to validate
    the upstream server certificate SANs against the actual SNI value sent, regardless of the method of configuring SNI.
- area: xds
  change: |
    Added support for ADS replacement by invoking ``xdsManager().setAdsConfigSource()`` with a new config source.
- area: wasm
  change: |
    added ``clear_route_cache`` foreign function to clear the route cache.
- area: access_log
  change: |
    Added %DOWNSTREAM_LOCAL_EMAIL_SAN%, %DOWNSTREAM_PEER_EMAIL_SAN%, %DOWNSTREAM_LOCAL_OTHERNAME_SAN% and
    %DOWNSTREAM_PEER_OTHERNAME_SAN% substitution formatters.
- area: access_log
  change: |
    Added support for logging upstream connection establishment duration in the
    :ref:`%COMMON_DURATION% <config_access_log_format_common_duration>` access log
    formatter operator. The following time points were added: ``%US_CX_BEG%``,
    ``%US_CX_END%``, ``%US_HS_END%``.
- area: lua
  change: |
    Add logging functions to all lua objects. Previously these were only available on the Lua http filter request handle.
- area: access log
  change: |
    Added fields for :ref:`DOWNSTREAM_DIRECT_LOCAL_ADDRESS and DOWNSTREAM_DIRECT_LOCAL_ADDRESS_WITHOUT_PORT <config_access_log_format>`.
- area: quic
  change: |
    Added :ref:`QUIC stats debug visitor <envoy_v3_api_msg_extensions.quic.connection_debug_visitor.quic_stats.v3.Config>` to
    get more stats from the QUIC transport.
- area: http_inspector
  change: |
    Added default-false ``envoy.reloadable_features.http_inspector_use_balsa_parser`` for HttpInspector to use BalsaParser.
- area: overload
  change: |
    Added support for scaling :ref:`max connection duration
    <envoy_v3_api_enum_value_config.overload.v3.ScaleTimersOverloadActionConfig.TimerType.HTTP_DOWNSTREAM_CONNECTION_MAX>`.
    This can be used to reduce the max connection duration in response to overload.
- area: tracers
  change: |
    Set resource ``telemetry.sdk.*`` and scope ``otel.scope.name|version`` attributes for the OpenTelemetry tracer.
- area: lua
  change: |
    Added ssl :ref:`parsedSubjectPeerCertificate() <config_http_filters_lua_parsed_name>` API.
- area: lua cluster specifier
  change: |
    Added ability for a Lua script to query clusters for current requests and connections.
- area: lua
  change: |
    Added :ref:`downstreamDirectLocalAddress() <config_http_filters_lua_stream_info_downstream_direct_local_address>`
    method to the Stream info object API.
- area: udp_proxy
  change: |
    Added support for dynamic cluster selection in UDP proxy. The cluster can be set by one of the session filters
    by setting a per-session state object under the key ``envoy.udp_proxy.cluster``.
- area: filters
  change: |
    Added :ref:`the Api Key Auth filter <envoy_v3_api_msg_extensions.filters.http.api_key_auth.v3.ApiKeyAuth>`, which
    can be used to authenticate requests using an API key.
- area: CEL-attributes
  change: |
    Added :ref:`attribute <arch_overview_attributes>` ``upstream.request_attempt_count``
    to get the number of times a request is attempted upstream.
- area: ip-tagging
  change: |
    Adds support for specifying an alternate header
    :ref:`ip_tag_header <envoy_v3_api_field_extensions.filters.http.ip_tagging.v3.IPTagging.ip_tag_header>`
    for appending IP tags via ip-tagging filter instead of using the default header ``x-envoy-ip-tags``.
- area: c-ares
  change: |
    added two new options to c-ares resolver for configuring custom timeouts and tries while resolving DNS
    queries. Custom timeouts could be configured by specifying :ref:`query_timeout_seconds
    <envoy_v3_api_field_extensions.network.dns_resolver.cares.v3.CaresDnsResolverConfig.query_timeout_seconds>` and
    custom tries could be configured by specifying :ref:`query_tries
    <envoy_v3_api_field_extensions.network.dns_resolver.cares.v3.CaresDnsResolverConfig.query_tries>`.
- area: rbac
  change: |
    added :ref:`sourced_metadata <envoy_v3_api_field_config.rbac.v3.Permission.sourced_metadata>` which allows
    specifying an optional source for the metadata to be matched in addition to the metadata matcher.
- area: c-ares
  change: |
    added nameserver rotation option to c-ares resolver. When enabled via :ref:rotate_nameservers
    <envoy_v3_api_field_extensions.network.dns_resolver.cares.v3.CaresDnsResolverConfig.rotate_nameservers>, this
    performs round-robin selection of the configured nameservers for each resolution to help distribute query load.
- area: access_log
  change: |
    Added support for :ref:`%UPSTREAM_HOST_NAME_WITHOUT_PORT% <config_access_log_format_upstream_host_name_without_port>`
    for the upstream host identifier without the port value.
- area: udp_proxy
  change: |
    Added support for coexistence of dynamic and static clusters in the same udp proxy, so we can use dynamic clusters
    for some sessions by setting a per-session state object under the key ``envoy.upstream.dynamic_host`` and routing
    to dynamic cluster, and we can use static clusters for other sessions by setting a per-session state object under
    the key ``envoy.udp_proxy.cluster`` without setting ``envoy.upstream.dynamic_host``.
- area: ext_authz
  change: |
    added filter state field latency_us, bytesSent and bytesReceived access for CEL and logging.
- area: sni_dynamic_forward_proxy
  change: |
    Added support in SNI dynamic forward proxy for saving the resolved upstream address in the filter state.
    The state is saved with the key ``envoy.stream.upstream_address``.
- area: lua
  change: |
    Added a new ``setUpstreamOverrideHost()`` which could be used to set the given host as the upstream host for the
    current request.
- area: CEL-attributes
  change: |
    Added :ref:`attribute <arch_overview_attributes>` ``upstream.cx_pool_ready_duration``
    to get the duration from when the upstream request was created to when the upstream connection pool is ready.
- area: health_check
  change: |
    Added new health check filter stats including total requests, successful/failed checks, cached responses, and
    cluster health status counters. These stats help track health check behavior and cluster health state.
- area: http
  change: |
    Add :ref:`query parameter mutations
    <envoy_v3_api_field_extensions.filters.http.header_mutation.v3.Mutations.query_parameter_mutations>`
    to :ref:`Header Mutation Filter <envoy_v3_api_msg_extensions.filters.http.header_mutation.v3.HeaderMutation>`
    for adding/removing query parameters on a request.
- area: local_ratelimit
  change: |
    Added per descriptor custom hits addend support for local rate limit filter. See :ref:`hits_addend
    <envoy_v3_api_field_config.route.v3.RateLimit.hits_addend>` for more details.
- area: filters
  change: |
    Updatd the ``set_filter_state`` :ref:`filter <config_http_filters_set_filter_state>` to support per-route overrides.
- area: grpc-json
  change: |
    Added a new http filter for :ref:`gRPC to JSON transcoding <config_http_filters_grpc_json_reverse_transcoder>`.
- area: attributes
  change: |
    added new ``xds.virtual_host_name`` and ``xds.virtual_host_metadata`` attributes support. See
    :ref:`attributes <arch_overview_attributes>` for looking up xDS configuration information.
- area: redis
  change: |
    Added support for UNWATCH command.
- area: ratelimit
  change: |
    Add the :ref:`rate_limits
    <envoy_v3_api_field_extensions.filters.http.ratelimit.v3.RateLimitPerRoute.rate_limits>`
    field to generate rate limit descriptors. If this field is set, the
    :ref:`VirtualHost.rate_limits <envoy_v3_api_field_config.route.v3.VirtualHost.rate_limits>` or
    :ref:`RouteAction.rate_limits <envoy_v3_api_field_config.route.v3.RouteAction.rate_limits>` fields
    will be ignored.
<<<<<<< HEAD
- area: tcp_proxy
  change: |
    Added support for :ref:`backoff_options
    <envoy_v3_api_field_extensions.filters.network.tcp_proxy.v3.TcpProxy.RetryOptions.backoff_options>`
    to configure the backoff strategy for TCP proxy retries.
- area: udp_proxy
  change: |
    Added support for :ref:`backoff_options
    <envoy_v3_api_field_extensions.filters.udp.udp_proxy.v3.UdpProxyConfig.UdpTunnelingConfig.RetryOptions.backoff_options>`
    to configure the backoff strategy for UDP proxy retries when tunneling over HTTP.
=======
- area: ratelimit
  change: |
    Add the option to reduce the rate limit budget based on request/response contexts on stream done.
    See :ref:`apply_on_stream_done <envoy_v3_api_field_config.route.v3.RateLimit.apply_on_stream_done>` for more details.
>>>>>>> 66cc2175

deprecated:
- area: rbac
  change: |
    metadata :ref:`metadata <envoy_v3_api_field_config.rbac.v3.Permission.metadata>` is now deprecated in the
    favor of :ref:`sourced_metadata <envoy_v3_api_field_config.rbac.v3.Permission.sourced_metadata>`.
- area: cluster
  change: |
    `DNS-related fields in :ref:`Cluster <envoy_v3_api_msg_config.cluster.v3.Cluster> are deprecated when using
    strict and logical dns clusters. Instead, use the :ref:`cluster_type <envoy_v3_api_field_config.cluster.v3.Cluster.cluster_type`
    extension point with :ref:`typed_config<envoy_v3_api_field_config.cluster.v3.Cluster.CustomClusterType.typed_config>` of type
    :ref:`DnsCluster <envoy_v3_api_msg_extensions.clusters.dns.v3.DnsCluster>`.
- area: aws_iam
  change: |
    The :ref:`aws_iam extension <envoy_v3_api_msg_config.grpc_credential.v3.AwsIamConfig>` is deprecated and will be
    deleted from Envoy in a future release, no later than Envoy 1.35, but possibly sooner.
- area: tcp_proxy
  change: |
    deprecated :ref:`max_connect_attempts
    <envoy_v3_api_field_extensions.filters.network.tcp_proxy.v3.TcpProxy.max_connect_attempts>` in favour
    of :ref:`max_connect_attempts
    <envoy_v3_api_field_extensions.filters.network.tcp_proxy.v3.TcpProxy.RetryOptions.max_connect_attempts>`.<|MERGE_RESOLUTION|>--- conflicted
+++ resolved
@@ -395,7 +395,10 @@
     :ref:`VirtualHost.rate_limits <envoy_v3_api_field_config.route.v3.VirtualHost.rate_limits>` or
     :ref:`RouteAction.rate_limits <envoy_v3_api_field_config.route.v3.RouteAction.rate_limits>` fields
     will be ignored.
-<<<<<<< HEAD
+- area: ratelimit
+  change: |
+    Add the option to reduce the rate limit budget based on request/response contexts on stream done.
+    See :ref:`apply_on_stream_done <envoy_v3_api_field_config.route.v3.RateLimit.apply_on_stream_done>` for more details.
 - area: tcp_proxy
   change: |
     Added support for :ref:`backoff_options
@@ -406,12 +409,6 @@
     Added support for :ref:`backoff_options
     <envoy_v3_api_field_extensions.filters.udp.udp_proxy.v3.UdpProxyConfig.UdpTunnelingConfig.RetryOptions.backoff_options>`
     to configure the backoff strategy for UDP proxy retries when tunneling over HTTP.
-=======
-- area: ratelimit
-  change: |
-    Add the option to reduce the rate limit budget based on request/response contexts on stream done.
-    See :ref:`apply_on_stream_done <envoy_v3_api_field_config.route.v3.RateLimit.apply_on_stream_done>` for more details.
->>>>>>> 66cc2175
 
 deprecated:
 - area: rbac

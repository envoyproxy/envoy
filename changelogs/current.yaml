date: Pending

behavior_changes:
# *Changes that are expected to cause an incompatibility if applicable; deployment changes are likely required*
- area: thread_local
  change: |
    Changes the behavior of the ``SlotImpl`` class destructor. With this change the destructor can be called on any thread.
    This behavior can be reverted by setting the runtime flag ``envoy.reloadable_features.allow_slot_destroy_on_worker_threads``
    to false.
- area: ext_proc
  change: |
    Adding support for
    :ref:`route_cache_action <envoy_v3_api_field_extensions.filters.http.ext_proc.v3.ExternalProcessor.route_cache_action>`.
    It specifies the route action to be taken when an external processor response is received in response to request headers.
- area: http2
  change: |
    Changes the default value of ``envoy.reloadable_features.http2_use_oghttp2`` to true. This changes the codec used for HTTP/2
    requests and responses. This behavior can be reverted by setting the feature to false.
- area: http2
  change: |
    Passes HTTP/2 DATA frames through a different codec API. This behavior can be temporarily disabled by setting the runtime
    feature ``envoy.reloadable_features.http2_use_visitor_for_data`` to false.
- area: proxy_protocol
  change: |
    Populate typed metadata by default in proxy protocol listener. Typed metadata can be consumed as
    :ref:`TlvsMetadata type <envoy_v3_api_msg_data.core.v3.TlvsMetadata>`.
    This change can be temporarily disabled by setting the runtime flag
    ``envoy.reloadable_features.use_typed_metadata_in_proxy_protocol_listener`` to ``false``.

minor_behavior_changes:
# *Changes that may cause incompatibilities for some users, but should not for most*
- area: grpc
  change: |
    Changes in ``AsyncStreamImpl`` now propagate tracing context headers in bidirectional streams when using
    :ref:`Envoy gRPC client <envoy_v3_api_field_config.core.v3.GrpcService.envoy_grpc>`. Previously, tracing context headers
    were not being set when calling external services such as ``ext_proc``.
- area: tracers
  change: |
    Set status code for OpenTelemetry tracers (previously unset).
- area: config
  change: |
    Stricter validation of a ``google.protobuf.Duration`` field in a config, rejecting invalid values (where the number
    of years is over 292). This can be temporarily reverted by setting runtime guard
    ``envoy.reloadable_features.strict_duration_validation`` to ``false``.
- area: xds
  change: |
    Updated xDS-TP path naming to better comply with RFC-3986. Encoded resource paths can now include an a colon ``:``,
    instead of ``%3A``. This behavior can be reverted by setting the runtime flag
    ``envoy.reloadable_features.xdstp_path_avoid_colon_encoding`` to ``false``.
- area: udp
  change: |
    Change GRO read buffer to 64kB to avoid MSG_TRUNC. And change the way to limit the number of packets processed per event
    loop to work with GRO. This behavior can be reverted by setting runtime guard
    ``envoy.reloadable_features.udp_socket_apply_aggregated_read_limit`` to false.
- area: statistics
  change: |
    Hot restart statistics like hot_restart_epoch are only set when hot restart is enabled.
- area: dns
  change: |
    Changes the behavior of the getaddrinfo DNS resolver so that it treats EAI_NODATA and EAI_NONAME
    as successful queries with empty results, instead of as DNS failures. This change brings the
    getaddrinfo behavior in-line with the c-ares resolver behavior. This behavior can be reverted by
    setting the runtime guard ``envoy.reloadable_features.dns_nodata_noname_is_success`` to false.
- area: access_log
  change: |
    The upstream connection address, rather than the upstream host address, will be used for the ``%UPSTREAM_REMOTE_ADDRESS%``,
    ``%UPSTREAM_REMOTE_PORT%`` and ``%UPSTREAM_REMOTE_ADDRESS_WITHOUT_PORT%`` access log format specifiers.
    This behavior can be reverted by setting the runtime guard
    ``envoy.reloadable_features.upstream_remote_address_use_connection`` to false.
- area: http
  change: |
    Changing header validation checks in the substitution format utility and CEL code to do RCF complaint header validation.
    This behavior can be reverted by setting the runtime guard ``envoy.reloadable_features.consistent_header_validation`` to false.
- area: quic
  change: |
    When a quic connection socket is created, the socket's detected transport protocol will be set to "quic".
- area: config
  change: |
    In xDS configuration, the :ref:`AUTO <envoy_v3_api_enum_value_config.core.v3.ApiVersion.AUTO>` value now means
    :ref:`V3 <envoy_v3_api_enum_value_config.core.v3.ApiVersion.V3>`. :ref:`AUTO <envoy_v3_api_enum_value_config.core.v3.ApiVersion.AUTO>`
    is the default value of the enum, so this field may be omitted from all configurations now.
- area: filters
  change: |
    Set ``WWW-Authenticate`` header for 401 responses from the Basic Auth filter.

bug_fixes:
# *Changes expected to improve the state of the world and are unlikely to have negative effects*
- area: admission control
  change: |
    Fixed the thread-local controller's average RPS calculation to be calculated over the full
    lookback window. Previously, the controller would calculate the average RPS over the amount of
    time elapsed since the oldest valid request sample. This change brings the behavior in line with
    the documentation.
- area: outlier detection
  change: |
    Fixed :ref:`successful_active_health_check_uneject_host
    <envoy_v3_api_field_config.cluster.v3.OutlierDetection.successful_active_health_check_uneject_host>`.
    Before, a failed health check could uneject the host if the ``FAILED_ACTIVE_HC`` health flag had not been set.
- area: tls
  change: |
    Fix a RELEASE_ASSERT when using :ref:`auto_sni <envoy_v3_api_field_config.core.v3.UpstreamHttpProtocolOptions.auto_sni>`
    if the downstream request ``:authority`` was longer than 255 characters.
- area: ext_authz
  change: |
    Added field
    :ref:`validate_mutations <envoy_v3_api_field_extensions.filters.http.ext_authz.v3.ExtAuthz.validate_mutations>`,
    which, when set to true, adds header & query parameter mutation validation to the http ext_authz
    filter. If an authz response contains invalid mutations, the filter responds to the downstream
    request with HTTP 500 Internal Server Error. If you use ext_authz with an untrusted side stream,
    it's recommended you set this to true.
- area: http
  change: |
    Fix a crash when reloading the HTTP Connection Manager via ECDS.
- area: cares
  change: |
    Upgraded c-ares library to 1.20.1 and added fix to c-ares DNS implementation to additionally check for ``ARES_EREFUSED``,
    ``ARES_ESERVFAIL``and ``ARES_ENOTIMP`` status. Without this fix, ``DestroyChannelOnRefused`` and
    ``CustomResolverValidAfterChannelDestruction`` unit test will break.
- area: udp
  change: |
    Fixed a bug that would cause Envoy to crash when updates to a pre-existing cluster were made (e.g. ``HostSet`` changes).
- area: ext_authz
  change: |
    Handle ``append_action`` from :ref:`external authorization service <envoy_v3_api_msg_service.auth.v3.CheckResponse>`
    that was ignored.
- area: oauth2
  change: |
    Fixed a bug that would cause Envoy to crash when recieving an Oauth callback while the Oauth upstream is unhealthy
    (e.g. due to DNS issues).
- area: http
  change: |
    Fix BalsaParser resetting state too early, guarded by default-true
    ``envoy.reloadable_features.http1_balsa_delay_reset``.
- area: ext_authz
  change: |
    Set the SNI value from the requested server name if it isn't available on the connection/socket. This applies when
    ``include_tls_session`` is true. The requested server name is set on a connection when filters such as the TLS
    inspector are used.

removed_config_or_runtime:
# *Normally occurs at the end of the* :ref:`deprecation period <deprecated>`
- area: http
  change: |
    Removed ``envoy.reloadable_features.use_cluster_cache_for_alt_protocols_filter`` runtime flag and lagacy code paths.
- area: http
  change: |
    Removed ``envoy.reloadable_features.proxy_status_upstream_request_timeout`` runtime flag and lagacy code paths.
- area: http
  change: |
    Removed ``envoy.reloadable_features.handle_uppercase_scheme`` runtime flag and legacy code paths.
- area: tcp
  change: |
    Removed ``envoy.reloadable_features.detect_and_raise_rst_tcp_connection`` runtime flag and legacy code paths.
- area: http
  change: |
    Removed ``envoy.reloadable_features.lowercase_scheme`` runtime flag and lagacy code paths.
- area: upstream
  change: |
    Removed ``envoy.reloadable_features.convert_legacy_lb_config`` runtime flag and lagacy code paths.
- area: router
  change: |
    Removed ``envoy.reloadable_features.copy_response_code_to_downstream_stream_info`` runtime flag and legacy code paths.
- area: jwt
  change: |
    Removed ``envoy.reloadable_features.token_passed_entirely`` runtime flag and legacy code paths.

new_features:
- area: hot_restart
  change: |
    Added new command-line flag :option:`--skip-hot-restart-parent-stats`.
- area: matching
  change: |
    Added :ref:`Filter State Input <envoy_v3_api_msg_extensions.matching.common_inputs.network.v3.FilterStateInput>`
    for matching http input based on filter state objects.
- area: ext_authz
  change: |
    Added :ref:`disallowed_headers <envoy_v3_api_field_extensions.filters.http.ext_authz.v3.ExtAuthz.disallowed_headers>`
    to specify headers that should never be sent to the external authentication service. Overrides
    :ref:`allowed_headers <envoy_v3_api_field_extensions.filters.http.ext_authz.v3.ExtAuthz.allowed_headers>`
    if a header matches both.
- area: quic
  change: |
    Added support for QUIC server preferred address when there is a DNAT between the client and Envoy. See
    :ref:`new config
    <envoy_v3_api_field_extensions.quic.server_preferred_address.v3.FixedServerPreferredAddressConfig.AddressFamilyConfig.dnat_address>`.
- area: cares
  change: |
    Added :ref:`udp_max_queries<envoy_v3_api_field_extensions.network.dns_resolver.cares.v3.CaresDnsResolverConfig.udp_max_queries>`
    option to limit the number of UDP queries.
- area: http
  change: |
    Added :ref:`disable_shadow_host_suffix_append
    <envoy_v3_api_field_config.route.v3.RouteAction.RequestMirrorPolicy.disable_shadow_host_suffix_append>`
    in :ref:`request_mirror_policies <envoy_v3_api_field_config.route.v3.RouteAction.request_mirror_policies>`
    for disabling appending of the ``-shadow`` suffix to the shadowed host/authority header.
- area: redis
  change: |
    Added support for `inline commands <https://redis.io/docs/reference/protocol-spec/#inline-commands>`_.
- area: aws_lambda
  change: |
    The ``aws_lambda`` filter now supports the
    :ref:`credentials <envoy_v3_api_field_extensions.filters.http.aws_lambda.v3.Config.credentials>` parameter.
    This enables setting AWS credentials from the filter configuration.
- area: access_log
  change: |
    added support for :ref:`%UPSTREAM_HOST_NAME% <config_access_log_format_upstream_host_name>` for the upstream host
    identifier.
- area: access_loggers
  change: |
    Added ``TRACE_ID`` :ref:`access log formatter <config_access_log_format>`.
- area: healthcheck
  change: |
    Added support to healthcheck with ProxyProtocol in TCP Healthcheck by setting
    :ref:`health_check_config <envoy_v3_api_field_config.core.v3.HealthCheck.TcpHealthCheck.proxy_protocol_config>`.
- area: access_log
  change: |
    added new ``access_log`` command operators to retrieve upstream connection information change: ``%UPSTREAM_PEER_URI_SAN%``,
    ``%UPSTREAM_PEER_IP_SAN%``, ``%UPSTREAM_PEER_DNS_SAN%``, ``%UPSTREAM_LOCAL_URI_SAN%``, ``%UPSTREAM_LOCAL_DNS_SAN%``,
    ``%UPSTREAM_LOCAL_IP_SAN%``.
- area: open_telemetry
  change: |
    added :ref:`stat_prefix
    <envoy_v3_api_field_extensions.access_loggers.open_telemetry.v3.OpenTelemetryAccessLogConfig.stat_prefix>`
    configuration to support additional stat prefix for the OpenTelemetry logger.
<<<<<<< HEAD
- area: ratelimit
  change: |
    Added the ability to modify :ref:`hits_addend <envoy_v3_api_field_service.ratelimit.v3.RateLimitRequest.hits_addend>`
    by setting ``envoy.ratelimit.hits_addend`` to the desired value.
=======
- area: listener
  change: |
    Added :ref:`bypass_overload_manager <envoy_v3_api_field_config.listener.v3.Listener.bypass_overload_manager>`
    to bypass the overload manager for a listener. When set to true, the listener will not be subject to overload protection.
>>>>>>> 9f362305

deprecated:
- area: tracing
  change: |
    Disable OpenCensus by default, as it is
    `no longer supported/maintained upstream <https://opentelemetry.io/blog/2023/sunsetting-opencensus/>`_.
    This extension can be replaced with the OpenTelemetry tracer and collector.<|MERGE_RESOLUTION|>--- conflicted
+++ resolved
@@ -222,17 +222,14 @@
     added :ref:`stat_prefix
     <envoy_v3_api_field_extensions.access_loggers.open_telemetry.v3.OpenTelemetryAccessLogConfig.stat_prefix>`
     configuration to support additional stat prefix for the OpenTelemetry logger.
-<<<<<<< HEAD
+- area: listener
+  change: |
+    Added :ref:`bypass_overload_manager <envoy_v3_api_field_config.listener.v3.Listener.bypass_overload_manager>`
+    to bypass the overload manager for a listener. When set to true, the listener will not be subject to overload protection.
 - area: ratelimit
   change: |
     Added the ability to modify :ref:`hits_addend <envoy_v3_api_field_service.ratelimit.v3.RateLimitRequest.hits_addend>`
     by setting ``envoy.ratelimit.hits_addend`` to the desired value.
-=======
-- area: listener
-  change: |
-    Added :ref:`bypass_overload_manager <envoy_v3_api_field_config.listener.v3.Listener.bypass_overload_manager>`
-    to bypass the overload manager for a listener. When set to true, the listener will not be subject to overload protection.
->>>>>>> 9f362305
 
 deprecated:
 - area: tracing

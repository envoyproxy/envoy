date: Pending

behavior_changes:
# *Changes that are expected to cause an incompatibility if applicable; deployment changes are likely required*
- area: aws_iam
  change: |
    As announced in November 2024 (see https://github.com/envoyproxy/envoy/issues/37621), the
    grpc_credentials/aws_iam extension is being deleted. Any configuration referencing this extension
    will fail to load.

minor_behavior_changes:
# *Changes that may cause incompatibilities for some users, but should not for most*
- area: lua
  change: |
    The ``metadata()`` of lua filter now will search the metadata by the :ref:`filter config name
    <envoy_v3_api_field_extensions.filters.network.http_connection_manager.v3.HttpFilter.name>` first.
    And if not found, it will search by the canonical name of the filter ``envoy.filters.http.lua``.
- area: grpc-json
  change: |
    Make the :ref:`gRPC JSON transcoder filter's <config_http_filters_grpc_json_reverse_transcoder>` json print options configurable.
- area: oauth2
  change: |
    Reset CSRF token when token validation fails during redirection.
    If the CSRF token cookie is present during the redirection to the authorization server, it will be validated.
    Previously, if this validation failed, the oauth flow would fail. Now the CSRF token will simply be reset. This fixes
    the case where an hmac secret change causes a redirect flow, but the CSRF token cookie hasn't yet expired
    causing a CSRF token validation failure.
- area: cel
  change: |
    Precompile regexes in cel expressions. This can be disabled by setting the runtime guard
    ``envoy.reloadable_features.enable_cel_regex_precompilation`` to false.
- area: dns
  change: |
    Allow getaddrinfo to be configured to run by a thread pool, controlled by :ref:`num_resolver_threads
    <envoy_v3_api_field_extensions.network.dns_resolver.getaddrinfo.v3.GetAddrInfoDnsResolverConfig.num_resolver_threads>`.
- area: grpc-json-transcoding
  change: |
    Add SSE style message framing for streamed responses in :ref:`gRPC JSON transcoder filter <config_http_filters_grpc_json_transcoder>`.
- area: http
  change: |
   :ref:`response_headers_to_add <envoy_v3_api_field_config.route.v3.Route.response_headers_to_add>` and
   :ref:`response_headers_to_remove <envoy_v3_api_field_config.route.v3.Route.response_headers_to_remove>`
   will also be applied to the local responses from the ``envoy.filters.http.router`` filter.

bug_fixes:
# *Changes expected to improve the state of the world and are unlikely to have negative effects*
- area: conn_pool
  change: |
    Fixed an issue that could lead to too many connections when using
    :ref:`AutoHttpConfig <envoy_v3_api_msg_extensions.upstreams.http.v3.HttpProtocolOptions.AutoHttpConfig>` if the
    established connection is ``http/2`` and Envoy predicted it would have lower concurrent capacity.
- area: conn_pool
  change: |
    Fixed an issue that could lead to insufficient connections for current pending requests. If a connection starts draining while it
    has negative unused capacity (which happens if an HTTP/2 ``SETTINGS`` frame reduces allowed concurrency to below the current number
    of requests), that connection's unused capacity will be included in total pool capacity even though it is unusable because it is
    draining. This can result in not enough connections being established for current pending requests. This is most problematic for
    long-lived requests (such as streaming gRPC requests or long-poll requests) because a connection could be in the draining state
    for a long time.
- area: hcm
  change: |
    Fixes a bug where the lifetime of the HttpConnectionManager's ActiveStream can be out of sync
    with the lifetime of the codec stream.

removed_config_or_runtime:
# *Normally occurs at the end of the* :ref:`deprecation period <deprecated>`
- area: websocket
  change: |
    Removed runtime guard ``envoy.reloadable_features.switch_protocol_websocket_handshake`` and legacy code paths.
- area: http2
  change: |
    Removed runtime guard ``envoy.reloadable_features.http2_no_protocol_error_upon_clean_close`` and legacy code paths.
- area: access_log
  change: |
    Removed runtime guard ``envoy.reloadable_features.sanitize_sni_in_access_log`` and legacy code paths.
- area: quic
  change: |
    Removed runtime guard ``envoy.reloadable_features.quic_connect_client_udp_sockets`` and legacy code paths.
- area: quic
  change: |
    Removed runtime guard ``envoy.reloadable_features.quic_support_certificate_compression`` and legacy code paths.
- area: http
  change: |
    Removed runtime guard ``envoy.reloadable_features.internal_authority_header_validator`` and legacy code paths.
- area: http
  change: |
    Removed runtime guard ``envoy_reloadable_features_filter_access_loggers_first`` and legacy code paths.
- area: tcp_proxy
  change: |
    Removed runtime guard ``envoy.reloadable_features.tcp_tunneling_send_downstream_fin_on_upstream_trailers`` and legacy code paths.
- area: runtime
  change: |
    Removed runtime guard ``envoy_reloadable_features_boolean_to_string_fix`` and legacy code paths.
- area: logging
  change: |
    Removed runtime guard ``envoy.reloadable_features.logging_with_fast_json_formatter`` and legacy code paths.
- area: sni
  change: |
    Removed runtime guard ``envoy.reloadable_features.use_route_host_mutation_for_auto_sni_san`` and legacy code paths.
- area: ext_proc
  change: |
    Removed runtime guard ``envoy.reloadable_features.ext_proc_timeout_error`` and legacy code paths.
- area: quic
  change: |
    Removed runtime guard ``envoy.reloadable_features.extend_h3_accept_untrusted`` and legacy code paths.
- area: lua
  change: |
    Removed runtime guard ``envoy.reloadable_features.lua_flow_control_while_http_call`` and legacy code paths.

new_features:
- area: stateful_session
  change: |
    Supports envelope stateful session extension to keep the exist session header value
    from upstream server. See :ref:`mode
    <envoy_v3_api_msg_extensions.http.stateful_session.envelope.v3.EnvelopeSessionState>`
    for more details.
- area: load_balancing
  change: |
    Added Override Host Load Balancing policy. See
    :ref:`load balancing policies overview <arch_overview_load_balancing_policies>` for more details.
- area: lua
  change: |
    Added support for accessing filter context.
    See :ref:`filterContext() <config_http_filters_lua_stream_handle_api_filter_context>` for more details.
- area: resource_monitors
  change: |
    added new cgroup memory resource monitor that reads memory usage/limit from cgroup v1/v2 subsystems and calculates
    memory pressure, with configurable max_memory_bytes limit
    :ref:`existing extension <envoy_v3_api_msg_extensions.resource_monitors.cgroup_memory.v3.CgroupMemoryConfig>`.
- area: ext_authz
  change: |
    Added ``grpc_status`` to ``ExtAuthzLoggingInfo`` in ext_authz http filter.
- area: http
  change: |
    Add :ref:`response trailers mutations
    <envoy_v3_api_field_extensions.filters.http.header_mutation.v3.Mutations.response_trailers_mutations>` and
    :ref:`quest trailers mutations
    <envoy_v3_api_field_extensions.filters.http.header_mutation.v3.Mutations.request_trailers_mutations>`
    to :ref:`Header Mutation Filter <envoy_v3_api_msg_extensions.filters.http.header_mutation.v3.HeaderMutation>`
    for adding/removing trailers from the request and the response.
- area: url_template
  change: |
    Included the asterisk ``*`` in the match pattern when using the * or ** operators in the URL template.
    This behavioral change can be temporarily reverted by setting runtime guard
    ``envoy.reloadable_features.uri_template_match_on_asterisk`` to ``false``.
<<<<<<< HEAD
- area: outlier detection
  change: |
    Added :ref:`extensions framework<envoy_v3_api_field_config.cluster.v3.OutlierDetection.monitors>` and implementation of
    :ref:`consecutive errors extension<envoy_v3_api_msg_extensions.outlier_detection_monitors.consecutive_errors.v3.ConsecutiveErrors>`.
=======
- area: rbac filter
  change: |
    allow listed ``FilterStateInput`` to be used with the xDS matcher in the HTTP RBAC filter.
- area: rbac filter
  change: |
    allow listed ``FilterStateInput`` to be used with the xDS matcher in the Network RBAC filter.
- area: tls_inspector filter
  change: |
    added :ref:`enable_ja4_fingerprinting
    <envoy_v3_api_field_extensions.filters.listener.tls_inspector.v3.TlsInspector.enable_ja4_fingerprinting>` to create
    a JA4 fingerprint hash from the Client Hello message.
>>>>>>> 40194afa

deprecated:<|MERGE_RESOLUTION|>--- conflicted
+++ resolved
@@ -143,12 +143,6 @@
     Included the asterisk ``*`` in the match pattern when using the * or ** operators in the URL template.
     This behavioral change can be temporarily reverted by setting runtime guard
     ``envoy.reloadable_features.uri_template_match_on_asterisk`` to ``false``.
-<<<<<<< HEAD
-- area: outlier detection
-  change: |
-    Added :ref:`extensions framework<envoy_v3_api_field_config.cluster.v3.OutlierDetection.monitors>` and implementation of
-    :ref:`consecutive errors extension<envoy_v3_api_msg_extensions.outlier_detection_monitors.consecutive_errors.v3.ConsecutiveErrors>`.
-=======
 - area: rbac filter
   change: |
     allow listed ``FilterStateInput`` to be used with the xDS matcher in the HTTP RBAC filter.
@@ -160,6 +154,9 @@
     added :ref:`enable_ja4_fingerprinting
     <envoy_v3_api_field_extensions.filters.listener.tls_inspector.v3.TlsInspector.enable_ja4_fingerprinting>` to create
     a JA4 fingerprint hash from the Client Hello message.
->>>>>>> 40194afa
+- area: outlier detection
+  change: |
+    Added :ref:`extensions framework<envoy_v3_api_field_config.cluster.v3.OutlierDetection.monitors>` and implementation of
+    :ref:`consecutive errors extension<envoy_v3_api_msg_extensions.outlier_detection_monitors.consecutive_errors.v3.ConsecutiveErrors>`.
 
 deprecated:
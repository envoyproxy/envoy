date: Pending

behavior_changes:
# *Changes that are expected to cause an incompatibility if applicable; deployment changes are likely required*
- area: wasm
  change: |
    The route cache will not be cleared by default if the wasm extension modified the request headers and
    the ABI version of wasm extension is larger then 0.2.1.
- area: wasm
  change: |
    Remove previously deprecated xDS attributes from ``get_property``, use ``xds`` attributes instead.
- area: http
  change: |
    RFC1918 addresses are no longer considered to be internal addresses by default. This addresses a security
    issue for Envoy's in multi-tenant mesh environments. Please explicit set
    :ref:`internal_address_config
    <envoy_v3_api_field_extensions.filters.network.http_connection_manager.v3.HttpConnectionManager.internal_address_config>`
    to retain the prior behavior.
    This change can be temporarily reverted by setting runtime guard
    ``envoy.reloadable_features.explicit_internal_address_config`` to ``false``.

minor_behavior_changes:
# *Changes that may cause incompatibilities for some users, but should not for most*
- area: access_log
  change: |
    New implementation of the JSON formatter will be enabled by default.
    The :ref:`sort_properties <envoy_v3_api_field_config.core.v3.JsonFormatOptions.sort_properties>` field will
    be ignored in the new implementation because the new implementation always sorts properties. And the new implementation
    will always keep the value type in the JSON output. For example, the duration field will always be rendered as a number
    instead of a string.
    This behavior change could be disabled temporarily by setting the runtime
    ``envoy.reloadable_features.logging_with_fast_json_formatter`` to false.
- area: formatter
  change: |
    The NaN and Infinity values of float will be serialized to ``null`` and ``"inf"`` respectively in the
    metadata (``DYNAMIC_METADATA``, ``CLUSTER_METADATA``, etc.) formatter.
- area: http
  change: |
    If the :ref:`pack_trace_reason <envoy_v3_api_field_extensions.request_id.uuid.v3.UuidRequestIdConfig.pack_trace_reason>`
    is set to false, Envoy will not parse the trace reason from the ``x-request-id`` header to ensure reads and writes of
    trace reason be consistant.
    If the :ref:`pack_trace_reason <envoy_v3_api_field_extensions.request_id.uuid.v3.UuidRequestIdConfig.pack_trace_reason>`
    is set to true and external ``x-request-id`` value is used, the trace reason in the external request id will not
    be trusted and will be cleared.
- area: oauth2
  change: |
    :ref:`use_refresh_token <envoy_v3_api_field_extensions.filters.http.oauth2.v3.OAuth2Config.use_refresh_token>`
    is now enabled by default. This behavioral change can be temporarily reverted by setting runtime guard
    ``envoy.reloadable_features.oauth2_use_refresh_token`` to false.
- area: quic
  change: |
    Enable UDP GRO in QUIC client connections by default. This behavior can be reverted by setting
    the runtime guard ``envoy.reloadable_features.prefer_quic_client_udp_gro`` to false.
- area: scoped_rds
  change: |
    The :ref:`route_configuration <envoy_v3_api_field_config.route.v3.ScopedRouteConfiguration.route_configuration>` field
    is supported when the ``ScopedRouteConfiguration`` resource is delivered via SRDS.

bug_fixes:
# *Changes expected to improve the state of the world and are unlikely to have negative effects*
- area: tls
  change: |
    Support operations on IP SANs when the IP version is not supported by the host operating system, for example
    an IPv6 SAN can now be used on a host not supporting IPv6 addresses.
- area: scoped_rds
  change: |
    Fixes scope key leak and spurious scope key conflicts when an update to an SRDS resource changes the key.

removed_config_or_runtime:
# *Normally occurs at the end of the* :ref:`deprecation period <deprecated>`
- area: router
  change: |
    Removed runtime guard ``envoy_reloadable_features_send_local_reply_when_no_buffer_and_upstream_request``.
- area: load balancing
  change: |
    Removed runtime guard ``envoy.reloadable_features.edf_lb_host_scheduler_init_fix`` and legacy code paths.
- area: load balancing
  change: |
    Removed runtime guard ``envoy.reloadable_features.edf_lb_locality_scheduler_init_fix`` and legacy code paths.
- area: grpc
  change: |
    Removed runtime guard ``envoy.reloadable_features.validate_grpc_header_before_log_grpc_status``.
- area: http
  change: |
    Removed runtime flag ``envoy.reloadable_features.http_route_connect_proxy_by_default`` and legacy code paths.
- area: http2
  change: |
    Removed runtime flag ``envoy.reloadable_features.defer_processing_backedup_streams`` and legacy code paths.
- area: dns
  change: |
    Removed runtime flag ``envoy.reloadable_features.dns_reresolve_on_eai_again`` and legacy code paths.
- area: quic
  change: |
    Removed runtime flag ``envoy.restart_features.quic_handle_certs_with_shared_tls_code`` and legacy code paths.
- area: upstream
  change: |
    Removed runtime flag ``envoy.restart_features.allow_client_socket_creation_failure`` and legacy code paths.

new_features:
- area: wasm
  change: |
    Added the wasm vm reload support to reload wasm vm when the wasm vm is failed with runtime errors. See
    :ref:`failure_policy <envoy_v3_api_field_extensions.wasm.v3.PluginConfig.failure_policy>` for more details.
    The ``FAIL_RELOAD`` reload policy will be used by default.
- area: aws_request_signing
  change: |
    Added an optional field :ref:`credential_provider
    <envoy_v3_api_field_extensions.filters.http.aws_request_signing.v3.AwsRequestSigning.credential_provider>`
    to the AWS request signing filter to explicitly specify a source for AWS credentials.
- area: tls
  change: |
    Added support for P-384 and P-521 curves for TLS server certificates.
<<<<<<< HEAD
- area: xds
  change: |
    Added support for ADS replacement by invoking ``xdsManager().setAdsConfigSource()`` with a new config source.
=======
- area: wasm
  change: |
    added ``clear_route_cache`` foreign function to clear the route cache.
>>>>>>> e2f31d68
- area: access_log
  change: |
    Added %DOWNSTREAM_LOCAL_EMAIL_SAN%, %DOWNSTREAM_PEER_EMAIL_SAN%, %DOWNSTREAM_LOCAL_OTHERNAME_SAN% and
    %DOWNSTREAM_PEER_OTHERNAME_SAN% substitution formatters.
- area: quic
  change: |
    Added :ref:`QUIC stats debug visitor <envoy_v3_api_msg_extensions.quic.connection_debug_visitor.quic_stats.v3.Config>` to
    get more stats from the QUIC transport.
- area: http_inspector
  change: |
    Added default-false ``envoy.reloadable_features.http_inspector_use_balsa_parser`` for HttpInspector to use BalsaParser.
- area: overload
  change: |
    Added support for scaling :ref:`max connection duration
    <envoy_v3_api_enum_value_config.overload.v3.ScaleTimersOverloadActionConfig.TimerType.HTTP_DOWNSTREAM_CONNECTION_MAX>`.
    This can be used to reduce the max connection duration in response to overload.
- area: tracers
  change: |
    Set resource ``telemetry.sdk.*`` and scope ``otel.scope.name|version`` attributes for the OpenTelemetry tracer.
- area: lua
  change: |
    Added ssl :ref:`parsedSubjectPeerCertificate() <config_http_filters_lua_parsed_name>` API.
- area: udp_proxy
  change: |
    Added support for dynamic cluster selection in UDP proxy. The cluster can be set by one of the session filters
    by setting a per-session state object under the key ``envoy.udp_proxy.cluster``.

deprecated:<|MERGE_RESOLUTION|>--- conflicted
+++ resolved
@@ -110,15 +110,12 @@
 - area: tls
   change: |
     Added support for P-384 and P-521 curves for TLS server certificates.
-<<<<<<< HEAD
 - area: xds
   change: |
     Added support for ADS replacement by invoking ``xdsManager().setAdsConfigSource()`` with a new config source.
-=======
 - area: wasm
   change: |
     added ``clear_route_cache`` foreign function to clear the route cache.
->>>>>>> e2f31d68
 - area: access_log
   change: |
     Added %DOWNSTREAM_LOCAL_EMAIL_SAN%, %DOWNSTREAM_PEER_EMAIL_SAN%, %DOWNSTREAM_LOCAL_OTHERNAME_SAN% and

--- conflicted
+++ resolved
@@ -15,11 +15,9 @@
 removed_config_or_runtime:
 # *Normally occurs at the end of the* :ref:`deprecation period <deprecated>`
 
-<<<<<<< HEAD
   - area: listener
     change: |
       removed ``envoy.reloadable_features.strict_check_on_ipv4_compat`` and legacy code paths.
-=======
   - area: http
     change: |
       removed ``envoy.reloadable_features.allow_adding_content_type_in_local_replies`` and legacy code paths.
@@ -29,7 +27,6 @@
   - area: http
     change: |
       removed ``envoy.reloadable_features.append_or_truncate`` and legacy code paths.
->>>>>>> ce49966e
 
 new_features:
 - area: upstream

date: Pending

behavior_changes:
# *Changes that are expected to cause an incompatibility if applicable; deployment changes are likely required*
- area: server
  change: |
    Added container-aware CPU detection on Linux that respects cgroup CPU limits alongside hardware thread count
    and CPU affinity when ``--concurrency`` is not set. Envoy now uses the minimum of hardware threads, CPU affinity,
    and cgroup CPU limits to size worker threads by default, improving resource utilization in cgroup-limited
    containers. This behavior can be disabled by setting ``ENVOY_CGROUP_CPU_DETECTION`` to ``false`` to restore the
    previous hardware thread and affinity-based sizing. Uses conservative floor rounding to leave capacity for
    non-worker threads, which may reduce the total number of connections.
- area: dynamic modules
  change: |
    Updated the dynamic module ABI to support streaming body manipulation and fixed incorrect behavior when
    accessing or modifying request or response bodies. See https://github.com/envoyproxy/envoy/issues/40918
    for details.
- area: http
  change: |
    Changed the default reset code from ``NO_ERROR`` to ``INTERNAL_ERROR``. This change can be reverted by setting the
    runtime guard ``envoy.reloadable_features.reset_with_error`` to ``false``.
- area: http
  change: |
    Added runtime flag ``envoy.reloadable_features.reject_early_connect_data`` to reject ``CONNECT`` requests that send
    data before Envoy returns a ``200`` response. This non-compliant behavior is common for latency reduction, so the
    option is disabled by default.

minor_behavior_changes:
# *Changes that may cause incompatibilities for some users, but should not for most*
- area: router
  change: |
    Added :ref:`host_rewrite <envoy_v3_api_field_config.route.v3.RouteAction.host_rewrite>` and
    :ref:`path_rewrite <envoy_v3_api_field_config.route.v3.RouteAction.path_rewrite>` to
    :ref:`RouteAction <envoy_v3_api_msg_config.route.v3.RouteAction>` to support substitution formatting for host and
    path header rewriting.
- area: overload_manager
  change: |
    Fixed :ref:`downstream connections monitor
    <envoy_v3_api_msg_extensions.resource_monitors.downstream_connections.v3.DownstreamConnectionsConfig>` to trigger
    configured actions and emit a ``pressure`` metric like other resource monitors. Previously, actions never triggered.
- area: tracing
  change: |
    The :ref:`request header custom tag <envoy_v3_api_field_type.tracing.v3.CustomTag.request_header>` now only
    supports fetching values from HTTP request headers. Non-HTTP protocols must use the substitution formatter-based
    :ref:`custom tag value <envoy_v3_api_field_type.tracing.v3.CustomTag.value>`. This behavior can be reverted by
    setting the runtime guard ``envoy.reloadable_features.get_header_tag_from_header_map`` to ``false``.
- area: ext_proc
  change: |
    Use a hard-coded set of error messages when a :ref:`HeaderMutation
    <envoy_v3_api_msg_service.ext_proc.v3.HeaderMutation>` fails. Removing request-specific details allows grouping by
    failure type. Detailed messages remain available in debug logs.
- area: ext_proc
  change: |
    Close the gRPC stream when Envoy detects no further external processing is needed. This currently excludes ``BUFFERED``
    and ``BUFFERED_PARTIAL`` modes and a few corner cases, which close the stream during filter destruction. This behavior
    can be reverted by setting the runtime guard ``envoy.reloadable_features.ext_proc_stream_close_optimization`` to ``false``.
- area: ext_authz
  change: |
    Check response header count and size after applying mutations and send a local reply if limits are exceeded.
- area: ext_authz
  change: |
    Fixed the HTTP ext_authz client to respect user-configured ``retry_on`` in
    :ref:`retry_policy <envoy_v3_api_field_config.core.v3.RetryPolicy.retry_on>`. Previously, the value was overridden
    with ``5xx,gateway-error,connect-failure,reset``. Controlled by runtime flag
    ``envoy.reloadable_features.ext_authz_http_client_retries_respect_user_retry_on`` (defaults to ``true``); set to
    ``false`` to preserve the old behavior.
- area: ext_authz
  change: |
    Fixed HTTP ext_authz service to propagate headers (such as ``set-cookie``) back to clients. The filter now uses
    ``allowed_client_headers`` for denied responses and ``allowed_client_headers_on_success`` for successful responses.
- area: quic
  change: |
    Switched to QUICHE-provided migration logic to handle port migration on path degradation and migration to the server
    preferred address. This behavior can be reverted by setting the runtime guard
    ``envoy.reloadable_features.use_migration_in_quiche`` to ``false``.
- area: mobile
  change: |
    Use mobile-specific network observer registries to propagate network change signals. This behavior can be reverted
    by setting the runtime guard ``envoy.reloadable_features.mobile_use_network_observer_registry`` to ``false``.
- area: access_log
  change: |
    Fixed rejection of the truncation-length specifier for ``DYNAMIC_METADATA():Z`` in access log format strings. The
    length parameter now truncates strings and other value types; structured data types are not truncated.
- area: wasm
  change: |
    Execute foreign functions on the effective context, when set by Wasm SDKs. Previously, foreign functions called from
    HTTP or gRPC callbacks could receive a root context instead of a stream context. This behavior can be reverted by
    setting the runtime guard ``envoy.reloadable_features.wasm_use_effective_ctx_for_foreign_functions`` to ``false``.

bug_fixes:
# *Changes expected to improve the state of the world and are unlikely to have negative effects*
- area: adaptive concurrency
  change: |
    Fixed a race condition in the gradient controller that allowed more outstanding requests than the concurrency limit,
    bounded by the number of worker threads.
- area: http2
  change: |
    Fixed a memory leak when an HTTP/2 stream was reset before request headers were sent (for example, if an upstream
    HTTP filter sent a local reply after the connection was established but before headers were sent).
- area: http2
  change: |
    Optimized HTTP/2 header processing by avoiding allocations and string copies for well-known header names. Common
    headers (``:method``, ``:path``, ``:status``, ``content-type``, ``user-agent``, etc.) now reference static strings,
    reducing allocations and improving performance.
- area: lua
  change: |
    Fixed a crash when Lua filters set the response body to a payload larger than the body buffer limit.
- area: tap
  change: |
    Added missing conversion support to ensure tapped messages are handled correctly for multi-event submissions.
- area: bootstrap
  change: |
    Fixed a startup crash when custom :ref:`header_prefix <envoy_v3_api_field_config.bootstrap.v3.Bootstrap.header_prefix>`
    was set.
- area: connection pool
  change: |
    Fixed a crash in the TCP connection pool during downstream teardown when large requests or responses triggered flow
    control.
- area: http
  change: |
    Fixed ``shouldDrainConnectionUponCompletion()`` to send ``GOAWAY`` frames for HTTP/2 and HTTP/3 instead of
    aggressively closing connections, preventing interrupted response bodies and ``ERR_DRAINING`` client errors.
    HTTP/1.1 behavior is unchanged.
- area: udp_proxy
  change: |
    Fixed cases where addresses could be moved from the data packet being processed.
- area: composite
  change: |
    Fixed per-route configuration for the composite filter to match on response headers and trailers. Previously,
    matchers using ``HttpResponseHeaderMatchInput`` or ``HttpResponseTrailerMatchInput`` silently failed, skipping the
    delegated filter.
- area: router
  change: |
    Fixed a regression where router-set headers (for example, ``x-envoy-expected-rq-timeout-ms``,
    ``x-envoy-attempt-count``) were not accessible in ``request_headers_to_add`` on the initial request. These headers
    can now be referenced via formatters such as ``%REQ(x-envoy-expected-rq-timeout-ms)%``.
- area: router
  change: |
    Fixed an upstream HTTP filter issue when a route retried on 5xx and the filter returned
    ``FilterHeadersStatus::StopIteration`` in ``encodeHeaders()``.
- area: ext_proc
  change: |
    Fixed missing attributes based on request headers (for example, ``request.host``) when ext_proc was configured to run
    only on the encode path.
- area: http_11_proxy
  change: |
    Fixed http_11_proxy transport socket buffering of bytes written after the initial HTTP ``CONNECT`` request was sent
    but before the response was received, which could buffer until connection timeout.
- area: tcp_proxy
  change: |
    Fixed a connection leak in TCP proxy when ``receive_before_connect`` is enabled and the downstream connection closes
    before the upstream connection is established.
- area: connection
  change: |
    Fixed connection handling to propagate transport failure reasons to ``StreamInfo`` before close events, ensuring
    ``connection.transport_failure_reason`` and ``DOWNSTREAM_TRANSPORT_FAILURE_REASON`` are populated for all connection
    types.
- area: aws
  change: |
    Changed web identity token file watching in AWS signing components to pick up rotated tokens.
- area: dns_resolver
  change: |
    Removed unnecessary ``getifaddrs()`` system calls when ``filter_unroutable_families`` is disabled.
- area: tls
  change: |
    Fixed truncation of ``OTHERNAME`` SANs with embedded null octets in TLS certificates, which caused incorrect SAN
    validation.
- area: http
  change: |
    Fixed a remote ``jwt_auth`` token fetch crash when two or more auth headers were present and
    ``allow_missing_or_failed`` was set.

removed_config_or_runtime:
# *Normally occurs at the end of the* :ref:`deprecation period <deprecated>`
- area: jwt_authn
  change: |
    Removed runtime guard ``envoy.reloadable_features.jwt_fetcher_use_scheme_from_uri`` and legacy code paths.
- area: tcp
  change: |
    Removed runtime guard ``envoy.reloadable_features.tcp_proxy_retry_on_different_event_loop`` and legacy code paths.
- area: http
  change: |
    Removed runtime guard ``envoy.reloadable_features.http1_balsa_allow_cr_or_lf_at_request_start`` and legacy code paths.
- area: quic
  change: |
    Removed runtime guard ``envoy.reloadable_features.http3_remove_empty_cookie`` and legacy code paths.
- area: http
  change: |
    Removed runtime guard ``envoy.reloadable_features.original_src_fix_port_exhaustion`` and legacy code paths.
- area: xds
  change: |
    Removed runtime guard ``envoy.reloadable_features.report_load_with_rq_issued`` and legacy code paths.

new_features:
- area: oauth2
  change: |
    Added support for configuring cookie path in the OAuth2 filter. The :ref:`path
    <envoy_v3_api_field_extensions.filters.http.oauth2.v3.CookieConfig.path>` field can now be set
    for each cookie type to control the scope of OAuth2 cookies.
- area: dynamic modules
  change: |
    Added support for loading dynamic modules globally by setting :ref:`load_globally
    <envoy_v3_api_field_extensions.dynamic_modules.v3.DynamicModuleConfig.load_globally>` to ``true``.
- area: http filter
  change: |
    Added :ref:`transform http filter <config_http_filters_transform>` to modify request and response bodies in any
    position of the HTTP filter chain. This also makes it possible to refresh routes based on attributes in the request
    body.
- area: matcher
  change: |
    Removed work-in-progress annotations from RBAC filter ``matcher`` and ``shadow_matcher`` fields in HTTP and network
    filters, marking the feature stable.
- area: access_log
  change: |
    Added process-level rate limiting on access log emission via
    :ref:`ProcessRateLimitFilter <envoy_v3_api_msg_extensions.access_loggers.filters.process_ratelimit.v3.ProcessRateLimitFilter>`.
- area: listener_filters
  change: |
    Added :ref:`Postgres Inspector <config_listener_filters_postgres_inspector>` listener filter for detecting
    PostgreSQL connections, extracting metadata, and supporting SNI-based routing for PostgreSQL traffic.
- area: dynamic modules
  change: |
    Enhanced dynamic module ABIs to support header addition and body size retrieval. See the latest ABI header for
    details.
- area: dynamic modules
  change: |
    Added support for streamable HTTP callouts in dynamic modules. Modules can create streaming HTTP connections to
    upstream clusters using ``start_http_stream``, send request data and trailers incrementally, and receive streaming
    response headers, data, and trailers through dedicated callbacks.
- area: udp_sink
  change: |
    Enhanced the UDP sink to support tapped messages larger than 64KB.
- area: listener
  change: |
    Marked :ref:`filter_chain_matcher <envoy_v3_api_field_config.listener.v3.Listener.filter_chain_matcher>` as stable
    by removing the work-in-progress annotation. The xDS matcher API for filter chain selection has been thoroughly
    tested and is ready for production use.
- area: access_log
  change: |
    Added a new :ref:`access logger <envoy_v3_api_msg_extensions.access_loggers.stats.v3.Config>` that emits
    configurable metrics.
- area: otlp_stat_sink
  change: |
    Fixed ``start_time_unix_nano`` for exported metrics.
- area: otlp_stat_sink
  change: |
    Added support for dropping stats via
    :ref:`DropAction <envoy_v3_api_msg_extensions.stat_sinks.open_telemetry.v3.SinkConfig.DropAction>` during
    custom metric conversion.
- area: ext_authz
  change: |
    Added support for :ref:`error_response <envoy_v3_api_field_service.auth.v3.CheckResponse.error_response>` in the
    external authorization API. Authorization services can return custom HTTP status codes, headers, and response bodies
    on internal errors, reusing :ref:`DeniedHttpResponse <envoy_v3_api_msg_service.auth.v3.DeniedHttpResponse>`.
- area: tcp_proxy
  change: |
    Added :ref:`upstream_connect_mode
    <envoy_v3_api_field_extensions.filters.network.tcp_proxy.v3.TcpProxy.upstream_connect_mode>`
    and :ref:`max_early_data_bytes
    <envoy_v3_api_field_extensions.filters.network.tcp_proxy.v3.TcpProxy.max_early_data_bytes>`
    to control when upstream connections are established and early data buffering behavior.
    This enables use cases like extracting TLS certificate information or SNI before establishing
    upstream connections.
- area: http
  change: |
    Added :ref:`vhost_header <envoy_v3_api_field_config.route.v3.RouteConfiguration.vhost_header>` to
    :ref:`RouteConfiguration <envoy_v3_api_msg_config.route.v3.RouteConfiguration>` to allow using a different header
    for vhost matching.
- area: http2
  change: |
    Added a parameter to ``sendGoAwayAndClose`` to support graceful closure of HTTP/2 connections.
- area: logging
  change: |
    Added support for the not-equal operator in access log filter rules via
    :ref:`ComparisonFilter <envoy_v3_api_msg_config.accesslog.v3.ComparisonFilter>`.
- area: c-ares
  change: |
    Added optional ``reinit_channel_on_timeout`` to the c-ares resolver to reinitialize the channel after DNS timeouts.
- area: cel
  change: |
    Added per-expression configuration options for the CEL evaluator to control string conversion, concatenation, and
    string extension functions. CEL expressions in RBAC policies and access log filters can enable functions such as
    ``replace()`` and ``split()`` through new :ref:`cel_config <envoy_v3_api_field_config.rbac.v3.Policy.cel_config>` and
    :ref:`cel_config <envoy_v3_api_field_extensions.access_loggers.filters.cel.v3.ExpressionFilter.cel_config>` fields.
    See :ref:`CelExpressionConfig <envoy_v3_api_msg_config.core.v3.CelExpressionConfig>` for details.
- area: formatter
  change: |
    Added support for the following new access log formatters:

    #. ``%REQUEST_HEADER(X?Y):Z%`` as full name version of ``%REQ(X?Y):Z%``.
    #. ``%RESPONSE_HEADER(X?Y):Z%`` as full name version of ``%RESP(X?Y):Z%``.
    #. ``%RESPONSE_TRAILER(X?Y):Z%`` as full name version of ``%TRAILER(X?Y):Z%``.

    This provides a more consistent naming scheme for users to understand and use.
- area: tracing
  change: |
    Added new :ref:`value <envoy_v3_api_field_type.tracing.v3.CustomTag.value>` field and support for
    :ref:`substitution format specifier <config_access_log_format>` to extract values from request and response data for
    custom tags.
- area: generic_proxy
  change: |
    Added custom substitution format specifier support in tracing custom tags for the
    :ref:`generic_proxy filter <envoy_v3_api_msg_extensions.filters.network.generic_proxy.v3.GenericProxy>`. The
    ``%REQUEST_PROPERTY%`` and ``%RESPONSE_PROPERTY%`` specifiers can now be used in
    :ref:`value <envoy_v3_api_field_type.tracing.v3.CustomTag.value>` for generic proxy.
- area: lua
  change: |
    Added ``drainConnectionUponCompletion()`` to the Lua filter stream info API, allowing Lua scripts to mark
    connections for draining (adds ``Connection: close`` for HTTP/1.1 or sends ``GOAWAY`` for HTTP/2 and HTTP/3).
- area: lua
  change: |
    Added an executions counter to the Lua filter to track script execution count.
- area: wasm
  change: |
    Added ``sign`` foreign function to create cryptographic signatures. See :ref:`Wasm foreign functions
    <arch_overview_wasm_foreign_functions>` for details.
- area: redis
  change: |
    Optimized the ``INFO`` command to provide limited metrics with a consolidated cluster view and added ``INFO.SHARD``
    to retrieve shard-specific metrics.
- area: overload management
  change: |
    The fixed heap resource monitor can calculate memory pressure as currently allocated memory divided by maximum heap
    size, providing more accurate and lower pressure values. This can avoid unnecessary load shedding. Enable via
    ``envoy.reloadable_features.fixed_heap_use_allocated``. The default algorithm (heap_size - pageheap_unmapped -
    pageheap_free) does not discount free memory in TCMalloc caches.
- area: upstream
  change: |
    Added :ref:`transport_socket_matcher
    <envoy_v3_api_field_config.cluster.v3.Cluster.transport_socket_matcher>` to clusters. This matcher
    uses the generic xDS matcher framework to select a named transport socket from
    :ref:`transport_socket_matches
    <envoy_v3_api_field_config.cluster.v3.Cluster.transport_socket_matches>` based on endpoint metadata,
    locality metadata, and transport socket filter state.
- area: admin
  change: |
    Added ``/memory/tcmalloc`` admin endpoint providing TCMalloc memory statistics.
- area: dns_filter
  change: |
    Added :ref:`access_log <envoy_v3_api_field_extensions.filters.udp.dns_filter.v3.DnsFilterConfig.access_log>` for the
    DNS filter.
- area: redis
  change: |
    Added support for ``redis_proxy`` to use separate credentials for each upstream Redis cluster.
- area: quic
  change: |
    Added QUIC protocol option :ref:`max_sessions_per_event_loop
    <envoy_v3_api_field_config.listener.v3.QuicProtocolOptions.max_sessions_per_event_loop>` to limit the maximum
    number of new QUIC sessions created per event loop. The default is 16, preserving the previous hardcoded limit.
- area: metrics_service
  change: |
    Added :ref:`batch_size <envoy_v3_api_field_config.metrics.v3.MetricsServiceConfig.batch_size>` to the Metrics
    Service to batch metrics into multiple gRPC messages. When positive, metrics are batched with at most ``batch_size``
    metric families per message to avoid gRPC size limits. If unset or 0, all metrics are sent in one message.
- area: network
  change: |
    Started populating filter state ``envoy.network.network_namespace`` when a connection is accepted on a listener with
    :ref:`network_namespace_filepath <envoy_v3_api_field_config.core.v3.SocketAddress.network_namespace_filepath>`
    configured, providing read-only access to the network namespace for filters, access logs, and other components.
- area: ext_authz
  change: |
    Added configuration field
    :ref:`enforce_response_header_limits <envoy_v3_api_field_extensions.filters.http.ext_authz.v3.ExtAuthz.enforce_response_header_limits>`
    to the HTTP ext_authz filter to enable or disable dropping response headers once header count or size limits are
    reached.
- area: xds
  change: |
    Added runtime guard ``envoy.reloadable_features.report_load_when_rq_active_is_non_zero``. When enabled, LRS
    continues to send ``locality_stats`` reports to the config server even when no requests were issued in the poll
    cycle.
- area: on_demand
  change: |
    Added runtime guard ``envoy.reloadable_features.on_demand_track_end_stream``. When enabled, the on_demand filter
    tracks downstream ``end_stream`` state to support stream recreation with fully read request bodies. Previously, the
    filter rejected all requests with bodies by checking only for a decoding buffer.
- area: router
  change: |
    Added :ref:`request_mirror_policies <envoy_v3_api_field_extensions.upstreams.http.v3.HttpProtocolOptions.request_mirror_policies>`
    to :ref:`HttpProtocolOptions <envoy_v3_api_msg_extensions.upstreams.http.v3.HttpProtocolOptions>` for cluster-level
    request mirroring. Cluster-level policies override route-level policies when both are configured.
- area: router
  change: |
    Added :ref:`retry_policy <envoy_v3_api_field_extensions.upstreams.http.v3.HttpProtocolOptions.retry_policy>` to
    :ref:`HttpProtocolOptions <envoy_v3_api_msg_extensions.upstreams.http.v3.HttpProtocolOptions>` for cluster-level
    retry policies.
- area: router
  change: |
    Added :ref:`hash_policy <envoy_v3_api_field_extensions.upstreams.http.v3.HttpProtocolOptions.hash_policy>` to
    :ref:`HttpProtocolOptions <envoy_v3_api_msg_extensions.upstreams.http.v3.HttpProtocolOptions>` for cluster-level
    hash policies.
- area: network
  change: |
    Added logging info for network ext_proc to filter state.
- area: upstream
  change: |
    Added an extension to override the :ref:`upstream bind address Linux network namespace
    <extension_envoy.upstream.local_address_selector.filter_state_override>` using a shared filter state object.
- area: formatter
  change: |
    Added ``US_RX_BODY_BEG`` time point to ``%COMMON_DURATION%`` to indicate when upstream response body reception
    begins.
- area: ext_proc
  change: |
    The :ref:`MappedAttributeBuilder
    <envoy_v3_api_msg_extensions.http.ext_proc.processing_request_modifiers.mapped_attribute_builder.v3.MappedAttributeBuilder>`
    ext_proc extension now supports re-mapping response attributes (in addition to request attributes).
- area: router
  change: |
    Added substitution formatting for direct response bodies via
    :ref:`body_format <envoy_v3_api_field_config.route.v3.DirectResponseAction.body_format>` in
    :ref:`DirectResponseAction <envoy_v3_api_msg_config.route.v3.DirectResponseAction>`.
- area: tls_inspector
  change: |
    Propagated transport errors from tls_inspector to ``DownstreamTransportFailureReason`` in ``StreamInfo`` for access logging
    prior to the TLS handshake.
- area: tls_inspector
  change: |
    Added configuration parameter to TLS inspector for maximum acceptable client hello size.
- area: ext_proc
  change: |
    Added support for forwarding cluster metadata to ext_proc server.
- area: aws
  change: |
    Added ``match_included_headers`` to the request signing extension to allow positive header matching while excluding
    other non-SigV4-required headers.
- area: ext_authz
  change: |
    Added support for :ref:`metadata_context_namespaces
    <envoy_v3_api_field_extensions.filters.network.ext_authz.v3.ExtAuthz.metadata_context_namespaces>` and
    :ref:`typed_metadata_context_namespaces
    <envoy_v3_api_field_extensions.filters.network.ext_authz.v3.ExtAuthz.typed_metadata_context_namespaces>` in the
    ext-authz network filter. This allows passing connection metadata (such as proxy protocol TLV data) to the
    external authorization server for making authorization decisions.
- area: attributes
  change: |
<<<<<<< HEAD
    added :ref:`attributes <arch_overview_attributes>` for looking up request or response headers bytes.
- area: ext_proc
  change: |
    Added new method processingEffects within Filter State. This mehtod returns the per HTTP event procesing_effects that occurred
    during the filter processing. Introduced a new enum to track if a mutation was applied or why it was rejected.
=======
    Added :ref:`attributes <arch_overview_attributes>` for looking up request or response header bytes.
>>>>>>> a1fcb0d0

deprecated:<|MERGE_RESOLUTION|>--- conflicted
+++ resolved
@@ -433,14 +433,10 @@
     external authorization server for making authorization decisions.
 - area: attributes
   change: |
-<<<<<<< HEAD
-    added :ref:`attributes <arch_overview_attributes>` for looking up request or response headers bytes.
+    Added :ref:`attributes <arch_overview_attributes>` for looking up request or response header bytes.
 - area: ext_proc
   change: |
     Added new method processingEffects within Filter State. This mehtod returns the per HTTP event procesing_effects that occurred
     during the filter processing. Introduced a new enum to track if a mutation was applied or why it was rejected.
-=======
-    Added :ref:`attributes <arch_overview_attributes>` for looking up request or response header bytes.
->>>>>>> a1fcb0d0
 
 deprecated:
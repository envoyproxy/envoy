date: Pending

behavior_changes:
# *Changes that are expected to cause an incompatibility if applicable; deployment changes are likely required*
- area: wasm
  change: |
    The route cache will not be cleared by default if the wasm extension modified the request headers and
    the ABI version of wasm extension is larger then 0.2.1.
- area: wasm
  change: |
    Remove previously deprecated xDS attributes from ``get_property``, use ``xds`` attributes instead.
- area: http
  change: |
    RFC1918 addresses are no longer considered to be internal addresses by default. This addresses a security
    issue for Envoy's in multi-tenant mesh environments. Please explicit set
    :ref:`internal_address_config
    <envoy_v3_api_field_extensions.filters.network.http_connection_manager.v3.HttpConnectionManager.internal_address_config>`
    to retain the prior behavior.
    This change can be temporarily reverted by setting runtime guard
    ``envoy.reloadable_features.explicit_internal_address_config`` to ``false``.

minor_behavior_changes:
# *Changes that may cause incompatibilities for some users, but should not for most*
- area: access_log
  change: |
    New implementation of the JSON formatter will be enabled by default.
    The :ref:`sort_properties <envoy_v3_api_field_config.core.v3.JsonFormatOptions.sort_properties>` field will
    be ignored in the new implementation because the new implementation always sorts properties. And the new implementation
    will always keep the value type in the JSON output. For example, the duration field will always be rendered as a number
    instead of a string.
    This behavior change could be disabled temporarily by setting the runtime
    ``envoy.reloadable_features.logging_with_fast_json_formatter`` to false.
- area: xds
  change: |
    A minor delta-xDS optimization that avoids copying resources when ingesting them was introduced.
    No impact to the behavior is expected, but a runtime flag was added as this may impact config-ingestion
    related extensions (e.g., custom-config-validators, config-tracker), as the order of the elements passed
    to the callback functions may be different. This change can be temporarily reverted
    by setting ``envoy.reloadable_features.xds_prevent_resource_copy`` to ``false``.
- area: formatter
  change: |
    The NaN and Infinity values of float will be serialized to ``null`` and ``"inf"`` respectively in the
    metadata (``DYNAMIC_METADATA``, ``CLUSTER_METADATA``, etc.) formatter.
- area: sds
  change: |
    Relaxed the backing cluster validation for Secret Discovery Service(SDS). Currently, the cluster that supports SDS,
    needs to be a primary cluster i.e. a non-EDS cluster defined in bootstrap configuration. This change relaxes that
    restriction i.e. SDS cluster can be a dynamic cluster. This change is enabled by default, and can be reverted by setting
    the runtime flag ``envoy.restart_features.skip_backing_cluster_check_for_sds`` to ``false``.
- area: http
  change: |
    If the :ref:`pack_trace_reason <envoy_v3_api_field_extensions.request_id.uuid.v3.UuidRequestIdConfig.pack_trace_reason>`
    is set to false, Envoy will not parse the trace reason from the ``x-request-id`` header to ensure reads and writes of
    trace reason be consistant.
    If the :ref:`pack_trace_reason <envoy_v3_api_field_extensions.request_id.uuid.v3.UuidRequestIdConfig.pack_trace_reason>`
    is set to true and external ``x-request-id`` value is used, the trace reason in the external request id will not
    be trusted and will be cleared.
- area: oauth2
  change: |
    :ref:`use_refresh_token <envoy_v3_api_field_extensions.filters.http.oauth2.v3.OAuth2Config.use_refresh_token>`
    is now enabled by default. This behavioral change can be temporarily reverted by setting runtime guard
    ``envoy.reloadable_features.oauth2_use_refresh_token`` to false.
- area: quic
  change: |
    Enable UDP GRO in QUIC client connections by default. This behavior can be reverted by setting
    the runtime guard ``envoy.reloadable_features.prefer_quic_client_udp_gro`` to false.
- area: scoped_rds
  change: |
    The :ref:`route_configuration <envoy_v3_api_field_config.route.v3.ScopedRouteConfiguration.route_configuration>` field
    is supported when the ``ScopedRouteConfiguration`` resource is delivered via SRDS.

bug_fixes:
# *Changes expected to improve the state of the world and are unlikely to have negative effects*
- area: tls
  change: |
    Support operations on IP SANs when the IP version is not supported by the host operating system, for example
    an IPv6 SAN can now be used on a host not supporting IPv6 addresses.
- area: scoped_rds
  change: |
    Fixes scope key leak and spurious scope key conflicts when an update to an SRDS resource changes the key.
- area: stats ads grpc
  change: |
    Fixed metric for ADS disconnection counters using Google GRPC client. This extracts the GRPC client prefix specified
    in the :ref:`google_grpc <envoy_v3_api_field_config.core.v3.GrpcService.google_grpc>` resource used for ADS, and adds
    that as a tag ``envoy_google_grpc_client_prefix`` to the Prometheus stats.
- area: access_log
  change: |
    Relaxed the restriction on SNI logging to allow the ``_`` character, even if
    ``envoy.reloadable_features.sanitize_sni_in_access_log`` is enabled.
- area: DNS
  change: |
    Fixed bug where setting ``dns_jitter <envoy_v3_api_field_config.cluster.v3.Cluster.dns_jitter>`` to large values caused Envoy Bug
    to fire.
- area: original_ip_detection custom header extension
  change: |
    Reverted :ref:`custom header
    <envoy_v3_api_msg_extensions.http.original_ip_detection.custom_header.v3.CustomHeaderConfig>` extension to its
    original behavior by disabling automatic XFF header appending that was inadvertently introduced in PR #31831.

removed_config_or_runtime:
# *Normally occurs at the end of the* :ref:`deprecation period <deprecated>`
- area: router
  change: |
    Removed runtime guard ``envoy_reloadable_features_send_local_reply_when_no_buffer_and_upstream_request``.
- area: load balancing
  change: |
    Removed runtime guard ``envoy.reloadable_features.edf_lb_host_scheduler_init_fix`` and legacy code paths.
- area: load balancing
  change: |
    Removed runtime guard ``envoy.reloadable_features.edf_lb_locality_scheduler_init_fix`` and legacy code paths.
- area: grpc
  change: |
    Removed runtime guard ``envoy.reloadable_features.validate_grpc_header_before_log_grpc_status``.
- area: http
  change: |
    Removed runtime flag ``envoy.reloadable_features.http_route_connect_proxy_by_default`` and legacy code paths.
- area: http2
  change: |
    Removed runtime flag ``envoy.reloadable_features.defer_processing_backedup_streams`` and legacy code paths.
- area: dns
  change: |
    Removed runtime flag ``envoy.reloadable_features.dns_reresolve_on_eai_again`` and legacy code paths.
- area: quic
  change: |
    Removed runtime flag ``envoy.restart_features.quic_handle_certs_with_shared_tls_code`` and legacy code paths.
- area: upstream
  change: |
    Removed runtime flag ``envoy.restart_features.allow_client_socket_creation_failure`` and legacy code paths.
- area: upstream
  change: |
    Removed runtime flag ``envoy.reloadable_features.exclude_host_in_eds_status_draining``.

new_features:
- area: wasm
  change: |
    Added the wasm vm reload support to reload wasm vm when the wasm vm is failed with runtime errors. See
    :ref:`failure_policy <envoy_v3_api_field_extensions.wasm.v3.PluginConfig.failure_policy>` for more details.
    The ``FAIL_RELOAD`` reload policy will be used by default.
- area: aws_request_signing
  change: |
    Added an optional field :ref:`credential_provider
    <envoy_v3_api_field_extensions.filters.http.aws_request_signing.v3.AwsRequestSigning.credential_provider>`
    to the AWS request signing filter to explicitly specify a source for AWS credentials.
- area: tls
  change: |
    Added support for P-384 and P-521 curves for TLS server certificates.
- area: tls
  change: |
    Added an :ref:`option
    <envoy_v3_api_field_extensions.transport_sockets.tls.v3.UpstreamTlsContext.auto_host_sni>` to change the upstream
    SNI to the configured hostname for the upstream.
- area: tls
  change: |
    Added an :ref:`option
    <envoy_v3_api_field_extensions.transport_sockets.tls.v3.UpstreamTlsContext.auto_sni_san_validation>` to validate
    the upstream server certificate SANs against the actual SNI value sent, regardless of the method of configuring SNI.
- area: xds
  change: |
    Added support for ADS replacement by invoking ``xdsManager().setAdsConfigSource()`` with a new config source.
- area: wasm
  change: |
    added ``clear_route_cache`` foreign function to clear the route cache.
- area: access_log
  change: |
    Added %DOWNSTREAM_LOCAL_EMAIL_SAN%, %DOWNSTREAM_PEER_EMAIL_SAN%, %DOWNSTREAM_LOCAL_OTHERNAME_SAN% and
    %DOWNSTREAM_PEER_OTHERNAME_SAN% substitution formatters.
- area: access_log
  change: |
    Added support for logging upstream connection establishment duration in the
    :ref:`%COMMON_DURATION% <config_access_log_format_common_duration>` access log
    formatter operator. The following time points were added: ``%US_CX_BEG%``,
    ``%US_CX_END%``, ``%US_HS_END%``.
- area: quic
  change: |
    Added :ref:`QUIC stats debug visitor <envoy_v3_api_msg_extensions.quic.connection_debug_visitor.quic_stats.v3.Config>` to
    get more stats from the QUIC transport.
- area: http_inspector
  change: |
    Added default-false ``envoy.reloadable_features.http_inspector_use_balsa_parser`` for HttpInspector to use BalsaParser.
- area: overload
  change: |
    Added support for scaling :ref:`max connection duration
    <envoy_v3_api_enum_value_config.overload.v3.ScaleTimersOverloadActionConfig.TimerType.HTTP_DOWNSTREAM_CONNECTION_MAX>`.
    This can be used to reduce the max connection duration in response to overload.
- area: tracers
  change: |
    Set resource ``telemetry.sdk.*`` and scope ``otel.scope.name|version`` attributes for the OpenTelemetry tracer.
- area: lua
  change: |
    Added ssl :ref:`parsedSubjectPeerCertificate() <config_http_filters_lua_parsed_name>` API.
- area: lua cluster specifier
  change: |
    Added ability for a Lua script to query clusters for current requests and connections.
- area: udp_proxy
  change: |
    Added support for dynamic cluster selection in UDP proxy. The cluster can be set by one of the session filters
    by setting a per-session state object under the key ``envoy.udp_proxy.cluster``.
- area: CEL-attributes
  change: |
    Added :ref:`attribute <arch_overview_attributes>` ``upstream.request_attempt_count``
    to get the number of times a request is attempted upstream.
- area: ip-tagging
  change: |
    Adds support for specifying an alternate header
    :ref:`ip_tag_header <envoy_v3_api_field_extensions.filters.http.ip_tagging.v3.IPTagging.ip_tag_header>`
    for appending IP tags via ip-tagging filter instead of using the default header ``x-envoy-ip-tags``.
- area: c-ares
  change: |
    added two new options to c-ares resolver for configuring custom timeouts and tries while resolving DNS
    queries. Custom timeouts could be configured by specifying :ref:`query_timeout_seconds
    <envoy_v3_api_field_extensions.network.dns_resolver.cares.v3.CaresDnsResolverConfig.query_timeout_seconds>` and
    custom tries could be configured by specifying :ref:`query_tries
    <envoy_v3_api_field_extensions.network.dns_resolver.cares.v3.CaresDnsResolverConfig.query_tries>`.
- area: rbac
  change: |
    added :ref:`sourced_metadata <envoy_v3_api_field_config.rbac.v3.Permission.sourced_metadata>` which allows
    specifying an optional source for the metadata to be matched in addition to the metadata matcher.
<<<<<<< HEAD
- area: sni_dynamic_forward_proxy
  change: |
    Added support in sni_dynamic_forward_proxy for saving the resolved upstream address in the filter state.
    The state is saved with the key ``envoy.stream.upstream_address``.
=======
- area: c-ares
  change: |
    added nameserver rotation option to c-ares resolver. When enabled via :ref:rotate_nameservers
    <envoy_v3_api_field_extensions.network.dns_resolver.cares.v3.CaresDnsResolverConfig.rotate_nameservers>, this
    performs round-robin selection of the configured nameservers for each resolution to help distribute query load.
- area: access_log
  change: |
    Added support for :ref:`%UPSTREAM_HOST_NAME_WITHOUT_PORT% <config_access_log_format_upstream_host_name_without_port>`
    for the upstream host identifier without the port value.
- area: udp_proxy
  change: |
    Added support for coexistence of dynamic and static clusters in the same udp proxy, so we can use dynamic clusters
    for some sessions by setting a per-session state object under the key ``envoy.upstream.dynamic_host`` and routing
    to dynamic cluster, and we can use static clusters for other sessions by setting a per-session state object under
    the key ``envoy.udp_proxy.cluster`` without setting ``envoy.upstream.dynamic_host``.
- area: ext_authz
  change: |
    added filter state field latency_us, bytesSent and bytesReceived access for CEL and logging.
>>>>>>> fdc6a04e

deprecated:
- area: rbac
  change: |
    metadata :ref:`metadata <envoy_v3_api_field_config.rbac.v3.Permission.metadata>` is now deprecated in the
    favor of :ref:`sourced_metadata <envoy_v3_api_field_config.rbac.v3.Permission.sourced_metadata>`.<|MERGE_RESOLUTION|>--- conflicted
+++ resolved
@@ -215,12 +215,6 @@
   change: |
     added :ref:`sourced_metadata <envoy_v3_api_field_config.rbac.v3.Permission.sourced_metadata>` which allows
     specifying an optional source for the metadata to be matched in addition to the metadata matcher.
-<<<<<<< HEAD
-- area: sni_dynamic_forward_proxy
-  change: |
-    Added support in sni_dynamic_forward_proxy for saving the resolved upstream address in the filter state.
-    The state is saved with the key ``envoy.stream.upstream_address``.
-=======
 - area: c-ares
   change: |
     added nameserver rotation option to c-ares resolver. When enabled via :ref:rotate_nameservers
@@ -239,7 +233,10 @@
 - area: ext_authz
   change: |
     added filter state field latency_us, bytesSent and bytesReceived access for CEL and logging.
->>>>>>> fdc6a04e
+- area: sni_dynamic_forward_proxy
+  change: |
+    Added support in SNI dynamic forward proxy for saving the resolved upstream address in the filter state.
+    The state is saved with the key ``envoy.stream.upstream_address``.
 
 deprecated:
 - area: rbac

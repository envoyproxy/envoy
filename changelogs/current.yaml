date: Pending

behavior_changes:
# *Changes that are expected to cause an incompatibility if applicable; deployment changes are likely required*
- area: build
  change: |
    Moved the subset, ring_hash, and maglev LB code into extensions. If you use these load balancers and override
    extensions_build_config.bzl you will need to include them explicitly.
- area: build
  change: |
    Moved xDS code extensions. If you use the xDS and override extensions_build_config.bzl you will
    need to include the new config_subscriptions explicitly.
- area: http
  change: |
    When ``append_x_forwarded_host`` is enabled for a given route action it is now only appended iff it is different from the last
    value in the list. This resolves issues where a retry caused the same value to be appended multiple times. This
    behavioral change can be temporarily reverted by setting runtime guard ``envoy_reloadable_features_append_xfh_idempotent`` to false.

minor_behavior_changes:
# *Changes that may cause incompatibilities for some users, but should not for most*
- area: connection pool
  change: |
    Increase granularity mapping connection pool failures to specific stream failure reasons to make it more transparent why
    the stream is reset when a connection pool's connection fails.
- area: custom response
  change: |
    The filter now traverses matchers from most specific to least specific per filter config till a match is found for the response.
- area: http1
  change: |
    Allowing mixed case schemes in absolute urls (e.g. HtTp://www.google.com). Mixed case schemes will be normalized to
    the lower cased equivalents before being forwarded upstream. This behavior can be reverted by setting runtime flag
    ``envoy.reloadable_features.allow_absolute_url_with_mixed_scheme`` to false.
- area: http1
  change: |
    The HTTP1 server-side codec no longer considers encoding 1xx headers as
    starting the response. This allows the codec to raise protocol errors,
    sending detailed local replies instead of just closing the connection. This
    behavior can be reverted by setting runtime flag
    ``envoy.reloadable_features.http1_allow_codec_error_response_after_1xx_headers``
    to false.
- area: dns
  change: |
    Changing the DNS cache to use host:port as the cache key rather than host. This allows a
    downstream DFP filter to serve both secure and insecure clusters. This behavioral change
    can be reverted by setting runtime flag ``envoy.reloadable_features.dfp_mixed_scheme`` to false.
- area: uhv
  change: |
    Preserve case of %-encoded triplets in the default header validator. This behavior can be reverted by setting runtime flag
    ``envoy.reloadable_features.uhv_preserve_url_encoded_case`` to false, in which case %-encoded triplets are normalized
    to uppercase characters. This setting is only applicable when the Unversal Header Validator is enabled and has no effect otherwise.
- area: uhv
  change: |
    Allow malformed URL encoded triplets in the default header validator. This behavior can be reverted by setting runtime flag
    ``envoy.reloadable_features.uhv_allow_malformed_url_encoding`` to false, in which case requests with malformed URL encoded triplets
    in path are rejected. This setting is only applicable when the Unversal Header Validator is enabled and has no effect otherwise.
- area: ext_proc
  change: |
    When :ref:`clear_route_cache <envoy_v3_api_field_service.ext_proc.v3.CommonResponse.clear_route_cache>` is set, ext_proc will check
    for header mutations beforce clearing the route cache. Failures due to this check will be counted under the
    clear_route_cache_ignored stat.
- area: aws
  change: |
    Added support for fetching credentials from the AWS credentials file, which only happens if credentials cannot be fetched
    from environment variables. This behavioral change can be reverted by setting runtime guard
    ``envoy.reloadable_features.enable_aws_credentials_file`` to ``false``.
- area: http cookies
  change: |
    Changed internal format of http cookie to protobuf and added expiry timestamp. Processing expired cookie
    results in selection of a new upstream host and sending a new cookie to the client. Previous format of
    the cookie is still accepted, but is planned to be obsoleted in the future.
    This behavior change can be reverted by setting
    ``envoy.reloadable_features.stateful_session_encode_ttl_in_cookie`` to ``false``.
- area: overload manager
  change: |
    Changed behavior of the overload manager to error on unknown overload
    manager actions. Prior it would silently fail.  This change can be reverted
    temporarily by setting the runtime guard
    ``envoy.reloadable_features.overload_manager_error_unknown_action`` to
    false.
- area: router
  change: |
    Added check for existing metadata before setting metadata due to 'auto_sni', 'auto_san_validation', or
    'override_auto_sni_header' to prevent triggering ENVOY_BUG when an earlier filter has set the metadata.
- area: resource_monitors
  change: |
    Changed behavior of the fixed heap monitor to count unused mapped pages as
    free memory. This change can be reverted temporarily by setting the runtime guard
    ``envoy.reloadable_features.count_unused_mapped_pages_as_free`` to false.
- area: ext_proc
  change: |
    Filter metadata containing ext proc stats has been moved from ext-proc-logging-info to a namespace corresponding
    to the name of the ext_proc filter.
- area: stats
  change: |
    Added new type of gauge with type hidden. These stats are hidden from admin/stats-sinks but can shown with a
    query-parameter of ``/stats?hidden=include`` or ``/stats?hidden=showonly``.

bug_fixes:
# *Changes expected to improve the state of the world and are unlikely to have negative effects*
- area: oauth2
  change: |
    The Max-Age attribute of Set-Cookie HTTP response header was being assigned a value representing Seconds Since
    the Epoch, causing cookies to expire in ~53 years. This was fixed an now it is being assinged a value representing
    the number of seconds until the cookie expires.
    This behavioral change can be temporarily reverted by setting runtime guard
    ``envoy.reloadable_features.oauth_use_standard_max_age_value`` to false.
- area: tls
  change: |
    Fix build FIPS compliance when using both FIPS mode and Wasm extensions (``--define boringssl=fips`` and ``--define wasm=v8``).
- area: ext_authz
  change: |
    Fix a bug where the ext_authz filter will ignore the request body when the
    :ref:`pack_as_bytes <envoy_v3_api_field_extensions.filters.http.ext_authz.v3.BufferSettings.pack_as_bytes>` is set to true and
    HTTP authorization service is configured.
- area: router
  change: |
    Fixed the bug that updating :ref:`scope_key_builder
    <envoy_v3_api_field_extensions.filters.network.http_connection_manager.v3.ScopedRoutes.scope_key_builder>`
    of SRDS config doesn't work and multiple HCM share the same ``scope_key_builder``.
- area: http
  change: |
    The :ref:`is_optional
    <envoy_v3_api_field_extensions.filters.network.http_connection_manager.v3.HttpFilter.is_optional>`
    field of HTTP filter can only be used for configuration loading of
    :ref:`HTTP filter <envoy_v3_api_msg_extensions.filters.network.http_connection_manager.v3.HttpFilter>`
    and will be ignored for loading of route or virtual host level filter config. This behavioral change
    can be temporarily reverted by setting runtime guard
    ``envoy.reloadable_features.ignore_optional_option_from_hcm_for_route_config`` to false.
    You can also use
    :ref:`route/virtual host optional flag <envoy_v3_api_field_config.route.v3.FilterConfig.is_optional>`
    as a replacement of the feature.
- area: logging
  change: |
    Do not display GRPC_STATUS_NUMBER for non gRPC requests.
    This behavioral change can be temporarily reverted by setting runtime guard
    ``envoy.reloadable_features.validate_grpc_header_before_log_grpc_status`` to false.
- area: boringssl
  change: |
    Fixed the crash that occurs when contrib is compiled with ``boringssl=fips`` defined.
- area: oauth2
  change: |
    The httpOnly attribute for Set-Cookie for tokens in HTTP response header was missing,
    causing tokens to be accessible from the JavaScript making the apps vulnerable.
    This was fixed now by marking the cookie as httpOnly.
    This behavioral change can be temporarily reverted by setting runtime guard
    ``envoy.reloadable_features.oauth_make_token_cookie_httponly`` to false.
- area: dependency
  change: |
    update Wasmtime and related deps -> 9.0.3 to resolve
    `CVE-2023-30624 <https://nvd.nist.gov/vuln/detail/CVE-2023-30624>`_.
- area: dependency
  change: |
    update C-ares -> 1.91.1 to resolve:

    - `CVE-2023-31130 <https://nvd.nist.gov/vuln/detail/CVE-2023-31130>`_.
    - `CVE-2023-31147 <https://nvd.nist.gov/vuln/detail/CVE-2023-31147>`_.
    - `CVE-2023-31124 <https://nvd.nist.gov/vuln/detail/CVE-2023-31124>`_.
    - `CVE-2023-32067 <https://nvd.nist.gov/vuln/detail/CVE-2023-32067>`_.

removed_config_or_runtime:
# *Normally occurs at the end of the* :ref:`deprecation period <deprecated>`
- area: http
  change: |
    removed runtime key ``envoy.reloadable_features.closer_shadow_behavior`` and legacy code paths.
- area: http
  change: |
    removed runtime key ``envoy.reloadable_features.allow_upstream_filters`` and legacy code paths.
- area: quic
  change: |
    removed runtime key ``envoy.reloadable_features.quic_defer_send_in_response_to_packet`` and legacy code paths.
- area: upstream
  change: |
    removed runtime key ``envoy.reloadable_features.fix_hash_key`` and legacy code paths.
- area: logging
  change: |
    removed runtime key ``envoy.reloadable_features.correct_remote_address`` and legacy code paths.
- area: http
  change: |
    removed runtime key ``envoy.reloadable_features.http_response_half_close`` and legacy code paths.
- area: udp
  change: |
    removed runtime key ``envoy.reloadable_features.udp_proxy_connect`` and legacy code paths.
- area: header_formatters
  change: |
    removed runtime key ``envoy.reloadable_features.unified_header_formatter`` and legacy code paths.
- area: tls
  change: |
    remove runtime key ``envoy.reloadable_features.tls_async_cert_validation`` and legacy code paths.
- area: config
  change: |
    removed runtime key ``envoy.reloadable_features.delta_xds_subscription_state_tracking_fix`` and legacy code paths.
- area: http
  change: |
    removed runtime key ``envoy.reloadable_features.http_strip_fragment_from_path_unsafe_if_disabled`` and legacy code paths.

new_features:
- area: access_log
  change: |
    added %ACCESS_LOG_TYPE% substitution string, to help distinguishing between access log records and when they are being
    recorded. Please refer to the access log configuration documentation for more information.
- area: access_log
  change: |
    added :ref:`CEL <envoy_v3_api_msg_extensions.formatter.cel.v3.Cel>` access log formatter to print CEL expression.
- area: access_log
  change: |
    (QUIC only) Added support for %BYTES_RETRANSMITTED% and %PACKETS_RETRANSMITTED%.
- area: dynamic_forward_proxy
  change: |
    added :ref:`sub_clusters_config
    <envoy_v3_api_field_extensions.clusters.dynamic_forward_proxy.v3.ClusterConfig.sub_clusters_config>` to enable
    independent sub cluster for each host:port, with STRICT_DNS cluster type.
- area: http
  change: |
    added Runtime feature ``envoy.reloadable_features.max_request_headers_size_kb`` to override the default value of
    :ref:`max request headers size
    <envoy_v3_api_field_extensions.filters.network.http_connection_manager.v3.HttpConnectionManager.max_request_headers_kb>`.
- area: load shed point
  change: |
    added load shed point ``envoy.load_shed_points.http_connection_manager_decode_headers`` that rejects new http streams
    by sending a local reply.
- area: load shed point
  change: |
    added load shed point ``envoy.load_shed_points.http1_server_abort_dispatch`` that rejects HTTP1 server processing of requests.
- area: load shed point
  change: |
    added load shed point ``envoy.load_shed_points.http2_server_go_away_on_dispatch`` that sends
    ``GOAWAY`` for HTTP2 server processing of requests.  When a ``GOAWAY`` frame is submitted by
    this the counter ``http2.goaway_sent`` will be incremented.
- area: matchers
  change: |
    Added :ref:`RuntimeFraction <envoy_v3_api_msg_extensions.matching.input_matchers.runtime_fraction.v3.RuntimeFraction>` input
    matcher. It allows matching hash of the input on a runtime key.
- area: stat_sinks
  change: |
    Added ``envoy.stat_sinks.open_telemetry`` stats_sink, that supports flushing metrics by the OTLP protocol,
    for supported Open Telemetry collectors.
- area: redis_proxy
  change: |
    added new configuration field :ref:`key_formatter
    <envoy_v3_api_field_extensions.filters.network.redis_proxy.v3.RedisProxy.PrefixRoutes.Route.key_formatter>` to format redis key.
    The field supports using %KEY% as a formatter command for substituting the redis key as part of the substitution formatter expression.
- area: ratelimit
  change: |
    added new configuration field :ref:`domain
    <envoy_v3_api_field_extensions.filters.http.ratelimit.v3.RateLimitPerRoute.domain>` to allow for setting rate limit domains on a
    per-route basis.
- area: tls_inspector
  change: |
    added histogram ``bytes_processed`` which records the number of bytes of
    the tls_inspector processed while analyzing for tls usage. In cases where
    the connection uses tls this records the tls client hello size. In cases
    where the connection doesn't use tls this records the amount of bytes the
    tls_inspector processed until it realized the connection was not using tls.
- area: access_log
  change: |
    added access log filter :ref:`log_type_filter <envoy_v3_api_field_config.accesslog.v3.AccessLogFilter.log_type_filter>`
    to filter access log records based on the type of the record.
- area: ext_proc
  change: |
    added new configuration field
    :ref:`disable_clear_route_cache <envoy_v3_api_field_extensions.filters.http.ext_proc.v3.ExternalProcessor.disable_clear_route_cache>`
    to force the ext_proc filter from clearing the route cache. Failures to clear from setting this field will be counted under the
    clear_route_cache_disabled stat.
- area: ext_proc
  change: |
    added new configuration field
    :ref:`allow_mode_override <envoy_v3_api_field_extensions.filters.http.ext_proc.v3.ExternalProcessor.allow_mode_override>`
    If set to true, the filter config
    :ref:`processing_mode <envoy_v3_api_field_extensions.filters.http.ext_proc.v3.ExternalProcessor.processing_mode>`
    can be overridden by the
    :ref:`mode_override <envoy_v3_api_field_service.ext_proc.v3.ProcessingResponse.mode_override>`
    in the response message from the external processing server.
    If not set, the ``mode_override`` API in the response message will be ignored.
- area: ext_proc
  change: |
    :ref:`forward_rules <envoy_v3_api_field_extensions.filters.http.ext_proc.v3.ExternalProcessor.forward_rules>`
    to only allow headers matchinging the forward rules to be forwarded to the external processing server.
- area: redis_proxy
  change: |
    added new field :ref:`connection_rate_limit
    <envoy_v3_api_field_extensions.filters.network.redis_proxy.v3.RedisProxy.ConnPoolSettings.connection_rate_limit>`
    to limit reconnection rate to redis server to avoid reconnection storm.
- area: access_log
  change: |
    added additional HCM access log option :ref:`flush_log_on_tunnel_successfully_established
    <envoy_v3_api_field_extensions.filters.network.http_connection_manager.v3.HttpConnectionManager.HcmAccessLogOptions.flush_log_on_tunnel_successfully_established>`.
    Enabling this option will write a log to all access loggers when HTTP tunnels (e.g. Websocket and CONNECT)
    are successfully established.
- area: admin
  change: |
    Adds a new admin stats html bucket-mode ``detailed`` to generate all recorded buckets and summary percentiles.
- area: http
  change: |
    Add support to the route/virtual host level
    :ref:`is_optional <envoy_v3_api_field_config.route.v3.FilterConfig.is_optional>` field.
    A route/virtual host level per filter config can be marked as optional, which means that if
    the filter fails to load, the configuration will no be rejected.
- area: upstream
  change: |
    Added :ref:`cluster provided extension
    <envoy_v3_api_msg_extensions.load_balancing_policies.cluster_provided.v3.ClusterProvided>`
    to suppport the :ref:`load balancer policy <envoy_v3_api_field_config.cluster.v3.Cluster.load_balancing_policy>`.
- area: fault
  change: |
    added new field ``envoy.extensions.filters.http.fault.v3.HTTPFault.filter_metadata`` to aid in logging.
    Metadata will be stored in StreamInfo dynamic metadata under a namespace corresponding to the name of the fault filter.
- area: application_logs
  change: |
    Added bootstrap option
    :ref:`application_log_format <envoy_v3_api_field_config.bootstrap.v3.Bootstrap.ApplicationLogConfig.LogFormat.json_format>`
    to enable setting application log format as JSON structure.
- area: ext_proc
  change: |
    added new field ``filter_metadata <envoy_v3_api_field_extensions.filters.http.ext_proc.v3.ExtProc.filter_metadata`` to aid in logging.
    Metadata will be stored in StreamInfo filter metadata under a namespace corresponding to the name of the ext proc filter.
- area: matching
  change: |
    added CEL(Common Expression Language) matcher support :ref:`CEL data input <extension_envoy.matching.inputs.cel_data_input>`
    and :ref:`CEL input matcher <extension_envoy.matching.matchers.cel_matcher>`.
- area: tls
  change: |
    Added support for hot-reloading CRL file when the file changes on disk.
    This works with dynamic secrets when
    :ref:`CertificateValidationContext <envoy_v3_api_msg_extensions.transport_sockets.tls.v3.CertificateValidationContext>`
    is delivered via SDS.
- area: http
  change: |
<<<<<<< HEAD
    Added support for the route/virtual host level
    :ref:`disabled <envoy_v3_api_field_config.route.v3.FilterConfig.disabled>` field.
    A route/virtual host level per filter config can be marked as disabled, which means that
    the filter will be disabled in a specific route/virtual host.

=======
    added support for configuring additional :ref:`cookie attributes <envoy_v3_api_msg_config.route.v3.RouteAction.HashPolicy.cookie>`.
>>>>>>> 72c2b962

deprecated:
- area: access_log
  change: |
    deprecated (1.25.0) :ref:`intermediate_log_entry <envoy_v3_api_field_data.accesslog.v3.AccessLogCommon.intermediate_log_entry>`
    in favour of :ref:`access_log_type <envoy_v3_api_field_data.accesslog.v3.AccessLogCommon.access_log_type>`.
- area: health_check
  change: |
    deprecated the :ref:`HealthCheck event_log_path <envoy_v3_api_field_config.core.v3.HealthCheck.event_log_path>` in favor of
    :ref:`HealthCheck event_logger extension <envoy_v3_api_field_config.core.v3.HealthCheck.event_logger>`.<|MERGE_RESOLUTION|>--- conflicted
+++ resolved
@@ -325,16 +325,14 @@
     is delivered via SDS.
 - area: http
   change: |
-<<<<<<< HEAD
+    added support for configuring additional :ref:`cookie attributes <envoy_v3_api_msg_config.route.v3.RouteAction.HashPolicy.cookie>`.
+- area: http
+  change: |
     Added support for the route/virtual host level
     :ref:`disabled <envoy_v3_api_field_config.route.v3.FilterConfig.disabled>` field.
     A route/virtual host level per filter config can be marked as disabled, which means that
     the filter will be disabled in a specific route/virtual host.
 
-=======
-    added support for configuring additional :ref:`cookie attributes <envoy_v3_api_msg_config.route.v3.RouteAction.HashPolicy.cookie>`.
->>>>>>> 72c2b962
-
 deprecated:
 - area: access_log
   change: |

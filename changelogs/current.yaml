date: Pending

behavior_changes:
# *Changes that are expected to cause an incompatibility if applicable; deployment changes are likely required*
- area: thread_local
  change: |
    Changes the behavior of the ``SlotImpl`` class destructor. With this change the destructor can be called on any thread.
    This behavior can be reverted by setting the runtime flag ``envoy.reloadable_features.allow_slot_destroy_on_worker_threads``
    to false.
- area: ext_proc
  change: |
    Adding support for
    :ref:`route_cache_action <envoy_v3_api_field_extensions.filters.http.ext_proc.v3.ExternalProcessor.route_cache_action>`.
    It specifies the route action to be taken when an external processor response is received in response to request headers.
- area: http2
  change: |
    Changes the default value of ``envoy.reloadable_features.http2_use_oghttp2`` to true. This changes the codec used for HTTP/2
    requests and responses. This behavior can be reverted by setting the feature to false.
- area: http2
  change: |
    Passes HTTP/2 DATA frames through a different codec API. This behavior can be temporarily disabled by setting the runtime
    feature ``envoy.reloadable_features.http2_use_visitor_for_data`` to false.
- area: proxy_protocol
  change: |
    Populate typed metadata by default in proxy protocol listener. Typed metadata can be consumed as
    :ref:`TlvsMetadata type <envoy_v3_api_msg_data.core.v3.TlvsMetadata>`.
    This change can be temporarily disabled by setting the runtime flag
    ``envoy.reloadable_features.use_typed_metadata_in_proxy_protocol_listener`` to ``false``.

minor_behavior_changes:
# *Changes that may cause incompatibilities for some users, but should not for most*
- area: grpc
  change: |
    Changes in ``AsyncStreamImpl`` now propagate tracing context headers in bidirectional streams when using
    :ref:`Envoy gRPC client <envoy_v3_api_field_config.core.v3.GrpcService.envoy_grpc>`. Previously, tracing context headers
    were not being set when calling external services such as ``ext_proc``.
- area: tracers
  change: |
    Set status code for OpenTelemetry tracers (previously unset).
- area: config
  change: |
    Stricter validation of a ``google.protobuf.Duration`` field in a config, rejecting invalid values (where the number
    of years is over 292). This can be temporarily reverted by setting runtime guard
    ``envoy.reloadable_features.strict_duration_validation`` to ``false``.
- area: xds
  change: |
    Updated xDS-TP path naming to better comply with RFC-3986. Encoded resource paths can now include an a colon ``:``,
    instead of ``%3A``. This behavior can be reverted by setting the runtime flag
    ``envoy.reloadable_features.xdstp_path_avoid_colon_encoding`` to ``false``.
- area: udp
  change: |
    Change GRO read buffer to 64kB to avoid MSG_TRUNC. And change the way to limit the number of packets processed per event
    loop to work with GRO. This behavior can be reverted by setting runtime guard
    ``envoy.reloadable_features.udp_socket_apply_aggregated_read_limit`` to false.
- area: statistics
  change: |
    Hot restart statistics like hot_restart_epoch are only set when hot restart is enabled.
- area: dns
  change: |
    Changes the behavior of the getaddrinfo DNS resolver so that it treats EAI_NODATA and EAI_NONAME
    as successful queries with empty results, instead of as DNS failures. This change brings the
    getaddrinfo behavior in-line with the c-ares resolver behavior. This behavior can be reverted by
    setting the runtime guard ``envoy.reloadable_features.dns_nodata_noname_is_success`` to false.
- area: access_log
  change: |
    The upstream connection address, rather than the upstream host address, will be used for the ``%UPSTREAM_REMOTE_ADDRESS%``,
    ``%UPSTREAM_REMOTE_PORT%`` and ``%UPSTREAM_REMOTE_ADDRESS_WITHOUT_PORT%`` access log format specifiers.
    This behavior can be reverted by setting the runtime guard
    ``envoy.reloadable_features.upstream_remote_address_use_connection`` to false.
- area: http
  change: |
    Changing header validation checks in the substitution format utility and CEL code to do RCF complaint header validation.
    This behavior can be reverted by setting the runtime guard ``envoy.reloadable_features.consistent_header_validation`` to false.
- area: quic
  change: |
    When a quic connection socket is created, the socket's detected transport protocol will be set to "quic".
- area: config
  change: |
    In xDS configuration, the :ref:`AUTO <envoy_v3_api_enum_value_config.core.v3.ApiVersion.AUTO>` value now means
    :ref:`V3 <envoy_v3_api_enum_value_config.core.v3.ApiVersion.V3>`. :ref:`AUTO <envoy_v3_api_enum_value_config.core.v3.ApiVersion.AUTO>`
    is the default value of the enum, so this field may be omitted from all configurations now.
- area: filters
  change: |
    Set ``WWW-Authenticate`` header for 401 responses from the Basic Auth filter.

bug_fixes:
# *Changes expected to improve the state of the world and are unlikely to have negative effects*
- area: admission control
  change: |
    Fixed the thread-local controller's average RPS calculation to be calculated over the full
    lookback window. Previously, the controller would calculate the average RPS over the amount of
    time elapsed since the oldest valid request sample. This change brings the behavior in line with
    the documentation.
- area: outlier detection
  change: |
    Fixed :ref:`successful_active_health_check_uneject_host
    <envoy_v3_api_field_config.cluster.v3.OutlierDetection.successful_active_health_check_uneject_host>`.
    Before, a failed health check could uneject the host if the ``FAILED_ACTIVE_HC`` health flag had not been set.
- area: tls
  change: |
    Fix a RELEASE_ASSERT when using :ref:`auto_sni <envoy_v3_api_field_config.core.v3.UpstreamHttpProtocolOptions.auto_sni>`
    if the downstream request ``:authority`` was longer than 255 characters.
- area: ext_authz
  change: |
    Added field
    :ref:`validate_mutations <envoy_v3_api_field_extensions.filters.http.ext_authz.v3.ExtAuthz.validate_mutations>`,
    which, when set to true, adds header & query parameter mutation validation to the http ext_authz
    filter. If an authz response contains invalid mutations, the filter responds to the downstream
    request with HTTP 500 Internal Server Error. If you use ext_authz with an untrusted side stream,
    it's recommended you set this to true.
- area: http
  change: |
    Fix a crash when reloading the HTTP Connection Manager via ECDS.
- area: cares
  change: |
    Upgraded c-ares library to 1.20.1 and added fix to c-ares DNS implementation to additionally check for ``ARES_EREFUSED``,
    ``ARES_ESERVFAIL``and ``ARES_ENOTIMP`` status. Without this fix, ``DestroyChannelOnRefused`` and
    ``CustomResolverValidAfterChannelDestruction`` unit test will break.
- area: udp
  change: |
    Fixed a bug that would cause Envoy to crash when updates to a pre-existing cluster were made (e.g. ``HostSet`` changes).
- area: ext_authz
  change: |
    Handle ``append_action`` from :ref:`external authorization service <envoy_v3_api_msg_service.auth.v3.CheckResponse>`
    that was ignored.
- area: oauth2
  change: |
    Fixed a bug that would cause Envoy to crash when recieving an Oauth callback while the Oauth upstream is unhealthy
    (e.g. due to DNS issues).
- area: http
  change: |
    Fix BalsaParser resetting state too early, guarded by default-true
    ``envoy.reloadable_features.http1_balsa_delay_reset``.
- area: ext_authz
  change: |
    Set the SNI value from the requested server name if it isn't available on the connection/socket. This applies when
    ``include_tls_session`` is true. The requested server name is set on a connection when filters such as the TLS
    inspector are used.

removed_config_or_runtime:
# *Normally occurs at the end of the* :ref:`deprecation period <deprecated>`
- area: http
  change: |
    Removed ``envoy.reloadable_features.use_cluster_cache_for_alt_protocols_filter`` runtime flag and lagacy code paths.
- area: http
  change: |
    Removed ``envoy.reloadable_features.proxy_status_upstream_request_timeout`` runtime flag and lagacy code paths.
- area: http
  change: |
    Removed ``envoy.reloadable_features.handle_uppercase_scheme`` runtime flag and legacy code paths.
- area: tcp
  change: |
    Removed ``envoy.reloadable_features.detect_and_raise_rst_tcp_connection`` runtime flag and legacy code paths.
- area: http
  change: |
    Removed ``envoy.reloadable_features.lowercase_scheme`` runtime flag and lagacy code paths.
- area: upstream
  change: |
    Removed ``envoy.reloadable_features.convert_legacy_lb_config`` runtime flag and lagacy code paths.
- area: router
  change: |
    Removed ``envoy.reloadable_features.copy_response_code_to_downstream_stream_info`` runtime flag and legacy code paths.
- area: jwt
  change: |
    Removed ``envoy.reloadable_features.token_passed_entirely`` runtime flag and legacy code paths.

new_features:
- area: hot_restart
  change: |
    Added new command-line flag :option:`--skip-hot-restart-parent-stats`.
- area: matching
  change: |
    Added :ref:`Filter State Input <envoy_v3_api_msg_extensions.matching.common_inputs.network.v3.FilterStateInput>`
    for matching http input based on filter state objects.
- area: ext_authz
  change: |
    Added :ref:`disallowed_headers <envoy_v3_api_field_extensions.filters.http.ext_authz.v3.ExtAuthz.disallowed_headers>`
    to specify headers that should never be sent to the external authentication service. Overrides
    :ref:`allowed_headers <envoy_v3_api_field_extensions.filters.http.ext_authz.v3.ExtAuthz.allowed_headers>`
    if a header matches both.
- area: quic
  change: |
    Added support for QUIC server preferred address when there is a DNAT between the client and Envoy. See
    :ref:`new config
    <envoy_v3_api_field_extensions.quic.server_preferred_address.v3.FixedServerPreferredAddressConfig.AddressFamilyConfig.dnat_address>`.
- area: cares
  change: |
    Added :ref:`udp_max_queries<envoy_v3_api_field_extensions.network.dns_resolver.cares.v3.CaresDnsResolverConfig.udp_max_queries>`
    option to limit the number of UDP queries.
- area: http
  change: |
    Added :ref:`disable_shadow_host_suffix_append
    <envoy_v3_api_field_config.route.v3.RouteAction.RequestMirrorPolicy.disable_shadow_host_suffix_append>`
    in :ref:`request_mirror_policies <envoy_v3_api_field_config.route.v3.RouteAction.request_mirror_policies>`
    for disabling appending of the ``-shadow`` suffix to the shadowed host/authority header.
- area: http
  change: |
    Added field :ref:`match_upstream <envoy_v3_api_field_config.core.v3.SchemeHeaderTransformation.match_upstream>`,
    which, when set to true, will set the downstream request ``:scheme`` to match the upstream transport protocol.
- area: redis
  change: |
    Added support for `inline commands <https://redis.io/docs/reference/protocol-spec/#inline-commands>`_.
- area: aws_lambda
  change: |
    The ``aws_lambda`` filter now supports the
    :ref:`credentials <envoy_v3_api_field_extensions.filters.http.aws_lambda.v3.Config.credentials>` parameter.
    This enables setting AWS credentials from the filter configuration.
- area: access_log
  change: |
    added support for :ref:`%UPSTREAM_HOST_NAME% <config_access_log_format_upstream_host_name>` for the upstream host
    identifier.
- area: access_loggers
  change: |
    Added ``TRACE_ID`` :ref:`access log formatter <config_access_log_format>`.
- area: healthcheck
  change: |
    Added support to healthcheck with ProxyProtocol in TCP Healthcheck by setting
    :ref:`health_check_config <envoy_v3_api_field_config.core.v3.HealthCheck.TcpHealthCheck.proxy_protocol_config>`.
- area: access_log
  change: |
    added new ``access_log`` command operators to retrieve upstream connection information change: ``%UPSTREAM_PEER_URI_SAN%``,
    ``%UPSTREAM_PEER_IP_SAN%``, ``%UPSTREAM_PEER_DNS_SAN%``, ``%UPSTREAM_LOCAL_URI_SAN%``, ``%UPSTREAM_LOCAL_DNS_SAN%``,
    ``%UPSTREAM_LOCAL_IP_SAN%``.
- area: open_telemetry
  change: |
    added :ref:`stat_prefix
    <envoy_v3_api_field_extensions.access_loggers.open_telemetry.v3.OpenTelemetryAccessLogConfig.stat_prefix>`
    configuration to support additional stat prefix for the OpenTelemetry logger.
<<<<<<< HEAD
- area: thrift
  change: |
    added implementation of :ref:`thrift to metadata <envoy_v3_api_msg_extensions.filters.http.thrift_to_metadata.v3.ThriftToMetadata>`
    http filter.
=======
- area: listener
  change: |
    Added :ref:`bypass_overload_manager <envoy_v3_api_field_config.listener.v3.Listener.bypass_overload_manager>`
    to bypass the overload manager for a listener. When set to true, the listener will not be subject to overload protection.
>>>>>>> b7d61cb2

deprecated:
- area: tracing
  change: |
    Disable OpenCensus by default, as it is
    `no longer supported/maintained upstream <https://opentelemetry.io/blog/2023/sunsetting-opencensus/>`_.
    This extension can be replaced with the OpenTelemetry tracer and collector.<|MERGE_RESOLUTION|>--- conflicted
+++ resolved
@@ -226,17 +226,14 @@
     added :ref:`stat_prefix
     <envoy_v3_api_field_extensions.access_loggers.open_telemetry.v3.OpenTelemetryAccessLogConfig.stat_prefix>`
     configuration to support additional stat prefix for the OpenTelemetry logger.
-<<<<<<< HEAD
 - area: thrift
   change: |
     added implementation of :ref:`thrift to metadata <envoy_v3_api_msg_extensions.filters.http.thrift_to_metadata.v3.ThriftToMetadata>`
     http filter.
-=======
 - area: listener
   change: |
     Added :ref:`bypass_overload_manager <envoy_v3_api_field_config.listener.v3.Listener.bypass_overload_manager>`
     to bypass the overload manager for a listener. When set to true, the listener will not be subject to overload protection.
->>>>>>> b7d61cb2
 
 deprecated:
 - area: tracing

--- conflicted
+++ resolved
@@ -5,16 +5,13 @@
 
 minor_behavior_changes:
 # *Changes that may cause incompatibilities for some users, but should not for most*
-<<<<<<< HEAD
 - area: ext_authz
   change: |
     removing any query parameter in the presence of repeated query parameter keys no longer drops the repeats.
-=======
 - area: quic
   change: |
     Enable QUICHE request and response headers validation. This behavior can be reverted by setting runtime flag
     ``envoy.reloadable_features.FLAGS_envoy_quic_reloadable_flag_quic_act_upon_invalid_header`` to false.
->>>>>>> d48133a9
 
 bug_fixes:
 # *Changes expected to improve the state of the world and are unlikely to have negative effects*

date: Pending

behavior_changes:
# *Changes that are expected to cause an incompatibility if applicable; deployment changes are likely required*

minor_behavior_changes:
# *Changes that may cause incompatibilities for some users, but should not for most*
- area: ext_proc
  change: |
    Use one of a hard-coded set of error messages when a :ref:`HeaderMutation
    <envoy_v3_api_msg_service.ext_proc.v3.HeaderMutation>` fails. Removing
    request-specific details allows grouping by similar failure types. Detailed
    messages remain available in debug logs.

bug_fixes:
# *Changes expected to improve the state of the world and are unlikely to have negative effects*
<<<<<<< HEAD
- area: http2
  change: |
    Fixed a bug where Envoy will leak memory if the HTTP2 stream is reset before the request headers are
    sent. For example, if one upstream http filter send a local reply after the connection is established but
    before the request headers are sent, the memory allocated for the stream will not be released.
=======
- area: lua
  change: |
    Fix a bug where Lua filters may result in Envoy crashes when setting response body to a
    larger payload (greater than the body buffer limit).
>>>>>>> f18433b0
- area: connection pool
  change: |
    Fix a crash in the TCP connection pool that occurs during downstream connection teardown when large requests
    or responses trigger flow control.

removed_config_or_runtime:
# *Normally occurs at the end of the* :ref:`deprecation period <deprecated>`
- area: jwt_authn
  change: |
    Removed runtime guard ``envoy.reloadable_features.jwt_fetcher_use_scheme_from_uri`` and legacy code paths.
- area: http
  change: |
    Removed runtime guard ``envoy.reloadable_features.http1_balsa_allow_cr_or_lf_at_request_start`` and legacy code paths.
- area: quic
  change: |
    Removed runtime guard ``envoy.reloadable_features.http3_remove_empty_cookie`` and legacy code paths.
- area: http
  change: |
    Removed runtime guard ``envoy.reloadable_features.original_src_fix_port_exhaustion`` and legacy code paths.

new_features:
- area: wasm
  change: |
    Added ``sign`` foreign function to create cryptographic signatures.
    See :ref:`Wasm foreign functions <arch_overview_wasm_foreign_functions>` for more details.

deprecated:<|MERGE_RESOLUTION|>--- conflicted
+++ resolved
@@ -14,18 +14,15 @@
 
 bug_fixes:
 # *Changes expected to improve the state of the world and are unlikely to have negative effects*
-<<<<<<< HEAD
 - area: http2
   change: |
     Fixed a bug where Envoy will leak memory if the HTTP2 stream is reset before the request headers are
     sent. For example, if one upstream http filter send a local reply after the connection is established but
     before the request headers are sent, the memory allocated for the stream will not be released.
-=======
 - area: lua
   change: |
     Fix a bug where Lua filters may result in Envoy crashes when setting response body to a
     larger payload (greater than the body buffer limit).
->>>>>>> f18433b0
 - area: connection pool
   change: |
     Fix a crash in the TCP connection pool that occurs during downstream connection teardown when large requests

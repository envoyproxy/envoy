--- conflicted
+++ resolved
@@ -400,17 +400,14 @@
     Added support to provide an override
     :ref:`authentication_header <envoy_v3_api_field_extensions.filters.http.basic_auth.v3.BasicAuth.authentication_header>`
     to load Basic Auth credential.
-<<<<<<< HEAD
+- area: quic
+  change: |
+    Added ``max_packet_length`` to the QUIC protocol options to allow users to change the largest
+    size of a QUIC packet that can be transmitted over the QUIC connection.
 - area: load_balancing
   change: |
     WIP: Added implementation of :ref:`client_side_weighted_round_robin
     <envoy_v3_api_msg_extensions.load_balancing_policies.client_side_weighted_round_robin.v3.ClientSideWeightedRoundRobin>`
     load balancing policy that uses ``OrcaLoadReport`` provided by the upstream host to calculate host load balancing weight.
-=======
-- area: quic
-  change: |
-    Added ``max_packet_length`` to the QUIC protocol options to allow users to change the largest
-    size of a QUIC packet that can be transmitted over the QUIC connection.
->>>>>>> 6bccf47f
 
 deprecated:
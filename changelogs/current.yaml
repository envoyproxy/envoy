date: Pending

behavior_changes:
# *Changes that are expected to cause an incompatibility if applicable; deployment changes are likely required*

minor_behavior_changes:
# *Changes that may cause incompatibilities for some users, but should not for most*
- area: http2
  change: |
    Sets runtime guard ``envoy.reloadable_features.http2_use_oghttp2`` to true by default.

bug_fixes:
# *Changes expected to improve the state of the world and are unlikely to have negative effects*
- area: dfp
  change:
    Fixes a bug when loading a DNS cache entry with an empty authority/host header. This fix can be reverted by setting
    runtime guard ``envoy.reloadable_features.dfp_fail_on_empty_host_header`` to ``false``.

removed_config_or_runtime:
# *Normally occurs at the end of the* :ref:`deprecation period <deprecated>`
- area: thread_local
  change: |
    Removed runtime guard  ``envoy.reloadable_features.allow_slot_destroy_on_worker_threads`` and legacy code paths.

- area: dns
  change: |
    Removed runtime flag ``envoy.reloadable_features.dns_details`` and legacy code paths.

new_features:
- area: oauth2
  change: |
    Add the option to specify SameSite cookie attribute values for oauth2 supported cookies.
    To specify SameSite attribute, choose one of the values from ``strict``,``lax`` or ``none``. If not specified,
    a default value of ``disabled`` will be assigned and there will be no SameSite value in the cookie attribute. See
    :ref:`apply_on_stream_done <envoy_v3_api_field_extensions.filters.http.oauth2.v3.OAuth2Config.cookie_configs>`
    for more details.
- area: spiffe
  change: |
    Added :ref:`trust_bundles
    <envoy_v3_api_field_extensions.transport_sockets.tls.v3.SPIFFECertValidatorConfig.trust_bundles>`
    to the SPIFFE certificate validator configuration. This field allows specifying a SPIFFE trust
    bundle mapping as a DataSource. If both trust_bundles and trust_domains are specified,
    trust_bundles takes precedence.
- area: resource_monitors
  change: |
    Added support to monitor Container CPU utilization in Linux K8s environment using existing
    extension <envoy_v3_api_msg_extensions.resource_monitors.cpu_utilization.v3.CpuUtilizationConfig>.
- area: lua
  change: |
    Added :ref:`virtualClusterName() <config_http_filters_lua_stream_info_virtual_cluster_name>` API to the Stream Info
    Object to get the name of the virtual cluster matched.
- area: tap
  change: |
    Added an UDP extension for tap custom sink.
- area: udp_proxy
  change: |
    Added support for outlier detection in UDP proxy. This change can be temporarily reverted by setting runtime guard
    ``envoy.reloadable_features.enable_udp_proxy_outlier_detection`` to ``false``.
<<<<<<< HEAD
- area: admin
  change: |
    Add support for the inbound_only and graceful query params of /drain_listeners to be used together by
    implementing directional draining in DrainManager.
=======
- area: ext_proc
  change: |
    Adding support for a new body mode: FULL_DUPLEX_STREAMED in the ext_proc filter
    :ref:`processing_mode <envoy_v3_api_field_extensions.filters.http.ext_proc.v3.ExternalProcessor.processing_mode>`.

>>>>>>> 8ed2dc50
deprecated:<|MERGE_RESOLUTION|>--- conflicted
+++ resolved
@@ -56,16 +56,13 @@
   change: |
     Added support for outlier detection in UDP proxy. This change can be temporarily reverted by setting runtime guard
     ``envoy.reloadable_features.enable_udp_proxy_outlier_detection`` to ``false``.
-<<<<<<< HEAD
 - area: admin
   change: |
     Add support for the inbound_only and graceful query params of /drain_listeners to be used together by
     implementing directional draining in DrainManager.
-=======
 - area: ext_proc
   change: |
     Adding support for a new body mode: FULL_DUPLEX_STREAMED in the ext_proc filter
     :ref:`processing_mode <envoy_v3_api_field_extensions.filters.http.ext_proc.v3.ExternalProcessor.processing_mode>`.
 
->>>>>>> 8ed2dc50
 deprecated:
--- conflicted
+++ resolved
@@ -85,16 +85,13 @@
     Fix crash due to uncaught exception when the operating system does not support an address type (such as IPv6) that is
     received in an mTLS client cert IP SAN. These SANs will be ignored. This applies only when using formatter
     ``%DOWNSTREAM_PEER_IP_SAN%``.
-<<<<<<< HEAD
+- area: jwt_authn
+  change: |
+    Fixed JWT extractor, which concatenated headers with a comma, resultig in invalid tokens.
 - area: router
   change: |
     Fix a timing issue when upstream requests are empty when decoding data and send local reply when that happends. This is
     controlled by ``envoy_reloadable_features_send_local_reply_when_no_buffer_and_upstream_request``.
-=======
-- area: jwt_authn
-  change: |
-    Fixed JWT extractor, which concatenated headers with a comma, resultig in invalid tokens.
->>>>>>> 40790eba
 
 removed_config_or_runtime:
 # *Normally occurs at the end of the* :ref:`deprecation period <deprecated>`

--- conflicted
+++ resolved
@@ -1,35 +1,6 @@
 date: Pending
 
 behavior_changes:
-# *Changes that are expected to cause an incompatibility if applicable; deployment changes are likely required*
-<<<<<<< HEAD
-- area: aws_iam
-  change: |
-    As announced in November 2024 (see https://github.com/envoyproxy/envoy/issues/37621), the
-    ``grpc_credentials/aws_iam`` extension is being deleted. Any configuration referencing this extension
-    will fail to load.
-- area: prefix_match_map
-  change: |
-    :ref:`prefix_match_map <envoy_v3_api_field_config.common.matcher.v3.Matcher.MatcherTree.prefix_match_map>`
-    now continues to search for a match with a shorter prefix if a longer match
-    does not find an action. This brings it in line with the behavior of ``matcher_list``.
-    This change can temporarily be reverted by setting the runtime guard
-    ``envoy.reloadable_features.prefix_map_matcher_resume_after_subtree_miss`` to ``false``.
-    If the old behavior is desired more permanently, this can be achieved in config by setting
-    an ``on_no_match`` action that responds with ``404`` for each subtree.
-- area: server
-  change: |
-    Envoy will automatically raise the soft limit on the file descriptors to the hard limit. This behavior
-    can be reverted using the runtime guard ``envoy_restart_features_raise_file_limits``.
-- area: build
-  change: |
-    Removed the ``clang-libstdc++`` toolchain setup as this is no longer used or tested by the project.
-    Consolidated Clang and GCC toolchains which can be used with ``--config=clang`` or ``--config=gcc``.
-    These use ``libc++`` and ``libstdc++`` respectively.
-- area: squash_filter
-  change: |
-    The Squash HTTP filter in ``contrib`` has been deleted. The project it provided integration with has been idle for
-    five years and appears abandoned.
 - area: http
   change: |
     The route refresh will now results in a tracing refresh. The trace sampling decision and decoration
@@ -40,95 +11,9 @@
     <envoy_v3_api_field_extensions.request_id.uuid.v3.UuidRequestIdConfig.pack_trace_reason>` is set
     to ``true`` (it is ``true`` by default), then a request have been marked as traced may cannot be
     unmarked as traced after the tracing refresh.
-- area: wasm
-  change: |
-    Bumped up V8 version to ``13.8.258.26`` to address multiple CVEs.
 
 minor_behavior_changes:
 # *Changes that may cause incompatibilities for some users, but should not for most*
-- area: geoip
-  change: |
-    The lookup for ASN information is fetched from ``asn_db`` if ``asn_db_path`` is defined and from ``isp_db`` if
-    ``asn_db_path`` is not defined.
-- area: lua
-  change: |
-    The ``metadata()`` of the Lua filter now will search the metadata by the :ref:`filter config name
-    <envoy_v3_api_field_extensions.filters.network.http_connection_manager.v3.HttpFilter.name>` first.
-    And if not found, it will search by the canonical name of the filter ``envoy.filters.http.lua``.
-- area: grpc-json
-  change: |
-    Made the :ref:`gRPC JSON transcoder filter's <config_http_filters_grpc_json_reverse_transcoder>` JSON print options configurable.
-- area: oauth2
-  change: |
-    Reset CSRF token when token validation fails during redirection.
-    If the CSRF token cookie is present during the redirection to the authorization server, it will be validated.
-    Previously, if this validation failed, the OAuth flow would fail. Now the CSRF token will simply be reset. This fixes
-    the case where an HMAC secret change causes a redirect flow, but the CSRF token cookie hasn't yet expired
-    causing a CSRF token validation failure.
-- area: cel
-  change: |
-    Precompile regexes in CEL expressions. This can be disabled by setting the runtime guard
-    ``envoy.reloadable_features.enable_cel_regex_precompilation`` to ``false``.
-- area: dns
-  change: |
-    Allow ``getaddrinfo`` to be configured to run by a thread pool, controlled by :ref:`num_resolver_threads
-    <envoy_v3_api_field_extensions.network.dns_resolver.getaddrinfo.v3.GetAddrInfoDnsResolverConfig.num_resolver_threads>`.
-- area: dns
-  change: |
-    Honor the default DNS resolver configuration in the bootstrap config
-    :ref:`typed_dns_resolver_config <envoy_v3_api_field_config.bootstrap.v3.Bootstrap.typed_dns_resolver_config>`
-    if the DNS cache configuration in the dynamic forward proxy filter is empty
-    :ref:`dns_cache_config <envoy_v3_api_field_extensions.filters.http.dynamic_forward_proxy.v3.FilterConfig.dns_cache_config>`.
-- area: grpc-json-transcoding
-  change: |
-    Added SSE style message framing for streamed responses in :ref:`gRPC JSON transcoder filter <config_http_filters_grpc_json_transcoder>`.
-- area: http
-  change: |
-    :ref:`response_headers_to_add <envoy_v3_api_field_config.route.v3.Route.response_headers_to_add>` and
-    :ref:`response_headers_to_remove <envoy_v3_api_field_config.route.v3.Route.response_headers_to_remove>`
-    will also be applied to the local responses from the ``envoy.filters.http.router`` filter.
-- area: tracing
-  change: |
-    Added :ref:`max_cache_size <envoy_v3_api_field_config.trace.v3.OpenTelemetryConfig.max_cache_size>`
-    to the OpenTelemetry tracer config. This limits the number of spans that can be cached before flushing.
-- area: aws
-  change: |
-    :ref:`AwsCredentialProvider <envoy_v3_api_msg_extensions.common.aws.v3.AwsCredentialProvider>` now supports all defined credential
-    providers, allowing complete customization of the credential provider chain when using AWS request signing extension.
-- area: ext_proc
-  change: |
-    If the ext_proc server sends a spurious response message to Envoy, Envoy now performs fail-open or fail-close action based on
-    :ref:`failure_mode_allow <envoy_v3_api_field_extensions.filters.http.ext_proc.v3.ExternalProcessor.failure_mode_allow>`
-    configuration. This change can be reverted by setting the runtime guard
-    ``envoy.reloadable_features.ext_proc_fail_close_spurious_resp`` to ``false``.
-- area: filters
-  change: |
-    :ref:`Credential injector filter <envoy_v3_api_msg_extensions.filters.http.credential_injector.v3.CredentialInjector>` is no longer
-    a work in progress field.
-- area: oauth2
-  change: |
-    The access token, ID token and refresh token in the cookies are now encrypted using the HMAC secret. This behavior can
-    be reverted by setting the runtime guard ``envoy.reloadable_features.oauth2_encrypt_tokens`` to ``false``.
-- area: http3
-  change: |
-    Validate HTTP/3 pseudo headers. Can be disabled by setting ``envoy.restart_features.validate_http3_pseudo_headers`` to ``false``.
-- area: formatter
-  change: |
-    Now the ``METADATA`` and ``CEL`` substitution formatters can access or log the metadata of
-    the virtual host in case the route is not matched but the virtual host is found.
-- area: oauth2
-  change: |
-    Extension status changed from ``alpha`` to ``stable``.
-- area: oauth2
-  change: |
-    Starting from this release, these cookies: oauth_hmac,oauth_expires,refresh_token,oauth_nonce,code_verifier will
-    not be forwarded to the upstream. This behavior can be reverted by setting the runtime guard
-    ``envoy.reloadable_features.oauth2_cleanup_cookies`` to ``false``.
-=======
-
-minor_behavior_changes:
-# *Changes that may cause incompatibilities for some users, but should not for most*
->>>>>>> 0089fe6c
 
 bug_fixes:
 # *Changes expected to improve the state of the world and are unlikely to have negative effects*

date: Pending

behavior_changes:
# *Changes that are expected to cause an incompatibility if applicable; deployment changes are likely required*
- area: build
  change: |
    Moved the subset, ring_hash, and maglev LB code into extensions. If you use these load balancers and override
    extensions_build_config.bzl you will need to include them explicitly.
- area: build
  change: |
    Moved xDS code extensions. If you use the xDS and override extensions_build_config.bzl you will
    need to include the new config_subscriptions explicitly.
- area: http
  change: |
    When ``append_x_forwarded_host`` is enabled for a given route action it is now only appended iff it is different from the last
    value in the list. This resolves issues where a retry caused the same value to be appended multiple times. This
<<<<<<< HEAD
    behavioral change can be temporarily reverted by setting runtime guard ``envoy.reloadable_features.append_xfh_idempotent`` to false.
- area: active health check
  change: |
    Preserve the active-health check status of a host after a cluster/assignment update. This is now preserved in cases
    where the assignment updates a host's locality. This behavioral change can be temporarily reverted by setting the
    runtime flag ``envoy.reloadable_features.keep_endpoint_active_hc_status_on_locality_update`` to false.
=======
    behavioral change can be temporarily reverted by setting runtime guard ``envoy_reloadable_features_append_xfh_idempotent`` to false.
- area: ext_proc
  change: |
    Apply header mutation rules from the ext_proc config to the ImmediateResponse. This behavior change can be temporarily
    reverted by setting the runtime guard ``envoy_reloadable_features_immediate_response_use_filter_mutation_rule`` to false.
>>>>>>> 1ea97aec

minor_behavior_changes:
# *Changes that may cause incompatibilities for some users, but should not for most*
- area: connection pool
  change: |
    Increase granularity mapping connection pool failures to specific stream failure reasons to make it more transparent why
    the stream is reset when a connection pool's connection fails.
- area: custom response
  change: |
    The filter now traverses matchers from most specific to least specific per filter config till a match is found for the response.
- area: http1
  change: |
    Allowing mixed case schemes in absolute urls (e.g. HtTp://www.google.com). Mixed case schemes will be normalized to
    the lower cased equivalents before being forwarded upstream. This behavior can be reverted by setting runtime flag
    ``envoy.reloadable_features.allow_absolute_url_with_mixed_scheme`` to false.
- area: http1
  change: |
    The HTTP1 server-side codec no longer considers encoding 1xx headers as
    starting the response. This allows the codec to raise protocol errors,
    sending detailed local replies instead of just closing the connection. This
    behavior can be reverted by setting runtime flag
    ``envoy.reloadable_features.http1_allow_codec_error_response_after_1xx_headers``
    to false.
- area: dns
  change: |
    Changing the DNS cache to use host:port as the cache key rather than host. This allows a
    downstream DFP filter to serve both secure and insecure clusters. This behavioral change
    can be reverted by setting runtime flag ``envoy.reloadable_features.dfp_mixed_scheme`` to false.
- area: uhv
  change: |
    Preserve case of %-encoded triplets in the default header validator. This behavior can be reverted by setting runtime flag
    ``envoy.reloadable_features.uhv_preserve_url_encoded_case`` to false, in which case %-encoded triplets are normalized
    to uppercase characters. This setting is only applicable when the Unversal Header Validator is enabled and has no effect otherwise.
- area: uhv
  change: |
    Allow malformed URL encoded triplets in the default header validator. This behavior can be reverted by setting runtime flag
    ``envoy.reloadable_features.uhv_allow_malformed_url_encoding`` to false, in which case requests with malformed URL encoded triplets
    in path are rejected. This setting is only applicable when the Unversal Header Validator is enabled and has no effect otherwise.
- area: ext_proc
  change: |
    When :ref:`clear_route_cache <envoy_v3_api_field_service.ext_proc.v3.CommonResponse.clear_route_cache>` is set, ext_proc will check
    for header mutations beforce clearing the route cache. Failures due to this check will be counted under the
    clear_route_cache_ignored stat.
- area: aws
  change: |
    Added support for fetching credentials from the AWS credentials file, which only happens if credentials cannot be fetched
    from environment variables. This behavioral change can be reverted by setting runtime guard
    ``envoy.reloadable_features.enable_aws_credentials_file`` to ``false``.
- area: http cookies
  change: |
    Changed internal format of http cookie to protobuf and added expiry timestamp. Processing expired cookie
    results in selection of a new upstream host and sending a new cookie to the client. Previous format of
    the cookie is still accepted, but is planned to be obsoleted in the future.
    This behavior change can be reverted by setting
    ``envoy.reloadable_features.stateful_session_encode_ttl_in_cookie`` to ``false``.
- area: overload manager
  change: |
    Changed behavior of the overload manager to error on unknown overload
    manager actions. Prior it would silently fail.  This change can be reverted
    temporarily by setting the runtime guard
    ``envoy.reloadable_features.overload_manager_error_unknown_action`` to
    false.
- area: router
  change: |
    Added check for existing metadata before setting metadata due to 'auto_sni', 'auto_san_validation', or
    'override_auto_sni_header' to prevent triggering ENVOY_BUG when an earlier filter has set the metadata.
- area: resource_monitors
  change: |
    Changed behavior of the fixed heap monitor to count unused mapped pages as
    free memory. This change can be reverted temporarily by setting the runtime guard
    ``envoy.reloadable_features.count_unused_mapped_pages_as_free`` to false.
- area: ext_proc
  change: |
    Filter metadata containing ext proc stats has been moved from ext-proc-logging-info to a namespace corresponding
    to the name of the ext_proc filter.
- area: stats
  change: |
    Added new type of gauge with type hidden. These stats are hidden from admin/stats-sinks but can shown with a
    query-parameter of ``/stats?hidden=include`` or ``/stats?hidden=showonly``.
- area: eds
  change: |
    Added the ability to specify mulitple addresses for a host in an EDS cluster. Connections to the host with more than one
    address will be established using the Happy Eyeballs algorithm.
- area: upstream
  change: |
    Changed behavior of the unpausing connect with 2xx status codes. This change can be reverted temporarily by
    setting the runtime guard ``envoy.reloadable_features.upstream_allow_connect_with_2xx`` to false.

bug_fixes:
# *Changes expected to improve the state of the world and are unlikely to have negative effects*
- area: oauth2
  change: |
    The Max-Age attribute of Set-Cookie HTTP response header was being assigned a value representing Seconds Since
    the Epoch, causing cookies to expire in ~53 years. This was fixed an now it is being assinged a value representing
    the number of seconds until the cookie expires.
    This behavioral change can be temporarily reverted by setting runtime guard
    ``envoy.reloadable_features.oauth_use_standard_max_age_value`` to false.
- area: tls
  change: |
    Fix build FIPS compliance when using both FIPS mode and Wasm extensions (``--define boringssl=fips`` and ``--define wasm=v8``).
- area: ext_authz
  change: |
    Fix a bug where the ext_authz filter will ignore the request body when the
    :ref:`pack_as_bytes <envoy_v3_api_field_extensions.filters.http.ext_authz.v3.BufferSettings.pack_as_bytes>` is set to true and
    HTTP authorization service is configured.
- area: router
  change: |
    Fixed the bug that updating :ref:`scope_key_builder
    <envoy_v3_api_field_extensions.filters.network.http_connection_manager.v3.ScopedRoutes.scope_key_builder>`
    of SRDS config doesn't work and multiple HCM share the same ``scope_key_builder``.
- area: http
  change: |
    The :ref:`is_optional
    <envoy_v3_api_field_extensions.filters.network.http_connection_manager.v3.HttpFilter.is_optional>`
    field of HTTP filter can only be used for configuration loading of
    :ref:`HTTP filter <envoy_v3_api_msg_extensions.filters.network.http_connection_manager.v3.HttpFilter>`
    and will be ignored for loading of route or virtual host level filter config. This behavioral change
    can be temporarily reverted by setting runtime guard
    ``envoy.reloadable_features.ignore_optional_option_from_hcm_for_route_config`` to false.
    You can also use
    :ref:`route/virtual host optional flag <envoy_v3_api_field_config.route.v3.FilterConfig.is_optional>`
    as a replacement of the feature.
- area: logging
  change: |
    Do not display GRPC_STATUS_NUMBER for non gRPC requests.
    This behavioral change can be temporarily reverted by setting runtime guard
    ``envoy.reloadable_features.validate_grpc_header_before_log_grpc_status`` to false.
- area: boringssl
  change: |
    Fixed the crash that occurs when contrib is compiled with ``boringssl=fips`` defined.
- area: oauth2
  change: |
    The httpOnly attribute for Set-Cookie for tokens in HTTP response header was missing,
    causing tokens to be accessible from the JavaScript making the apps vulnerable.
    This was fixed now by marking the cookie as httpOnly.
    This behavioral change can be temporarily reverted by setting runtime guard
    ``envoy.reloadable_features.oauth_make_token_cookie_httponly`` to false.
- area: dependency
  change: |
    update Wasmtime and related deps -> 9.0.3 to resolve
    `CVE-2023-30624 <https://nvd.nist.gov/vuln/detail/CVE-2023-30624>`_.
- area: dependency
  change: |
    update C-ares -> 1.91.1 to resolve:

    - `CVE-2023-31130 <https://nvd.nist.gov/vuln/detail/CVE-2023-31130>`_.
    - `CVE-2023-31147 <https://nvd.nist.gov/vuln/detail/CVE-2023-31147>`_.
    - `CVE-2023-31124 <https://nvd.nist.gov/vuln/detail/CVE-2023-31124>`_.
    - `CVE-2023-32067 <https://nvd.nist.gov/vuln/detail/CVE-2023-32067>`_.
- area: redis_proxy
  change: |
    Fixes a bug where route properties such as key_formatter,
    prefix and remove_prefix do not take effect when configured for :ref:`catch_all_route
    <envoy_v3_api_field_extensions.filters.network.redis_proxy.v3.RedisProxy.PrefixRoutes.catch_all_route>`.

removed_config_or_runtime:
# *Normally occurs at the end of the* :ref:`deprecation period <deprecated>`
- area: http
  change: |
    removed runtime key ``envoy.reloadable_features.closer_shadow_behavior`` and legacy code paths.
- area: http
  change: |
    removed runtime key ``envoy.reloadable_features.allow_upstream_filters`` and legacy code paths.
- area: quic
  change: |
    removed runtime key ``envoy.reloadable_features.quic_defer_send_in_response_to_packet`` and legacy code paths.
- area: upstream
  change: |
    removed runtime key ``envoy.reloadable_features.fix_hash_key`` and legacy code paths.
- area: logging
  change: |
    removed runtime key ``envoy.reloadable_features.correct_remote_address`` and legacy code paths.
- area: http
  change: |
    removed runtime key ``envoy.reloadable_features.http_response_half_close`` and legacy code paths.
- area: udp
  change: |
    removed runtime key ``envoy.reloadable_features.udp_proxy_connect`` and legacy code paths.
- area: header_formatters
  change: |
    removed runtime key ``envoy.reloadable_features.unified_header_formatter`` and legacy code paths.
- area: tls
  change: |
    remove runtime key ``envoy.reloadable_features.tls_async_cert_validation`` and legacy code paths.
- area: config
  change: |
    removed runtime key ``envoy.reloadable_features.delta_xds_subscription_state_tracking_fix`` and legacy code paths.
- area: http
  change: |
    removed runtime key ``envoy.reloadable_features.http_strip_fragment_from_path_unsafe_if_disabled`` and legacy code paths.

new_features:
- area: access_log
  change: |
    added %ACCESS_LOG_TYPE% substitution string, to help distinguishing between access log records and when they are being
    recorded. Please refer to the access log configuration documentation for more information.
- area: access_log
  change: |
    added :ref:`CEL <envoy_v3_api_msg_extensions.formatter.cel.v3.Cel>` access log formatter to print CEL expression.
- area: access_log
  change: |
    (QUIC only) Added support for %BYTES_RETRANSMITTED% and %PACKETS_RETRANSMITTED%.
- area: dynamic_forward_proxy
  change: |
    added :ref:`sub_clusters_config
    <envoy_v3_api_field_extensions.clusters.dynamic_forward_proxy.v3.ClusterConfig.sub_clusters_config>` to enable
    independent sub cluster for each host:port, with STRICT_DNS cluster type.
- area: http
  change: |
    added Runtime feature ``envoy.reloadable_features.max_request_headers_size_kb`` to override the default value of
    :ref:`max request headers size
    <envoy_v3_api_field_extensions.filters.network.http_connection_manager.v3.HttpConnectionManager.max_request_headers_kb>`.
- area: listeners
  change: |
    added :ref:`max_connections_to_accept_per_socket_event
    <envoy_v3_api_field_config.listener.v3.Listener.max_connections_to_accept_per_socket_event>`
    that sets the maximum number of new connections to be accepted per socket
    event on a listener. If there are more connections to be accepted beyond
    the maximum, the remaining connections would be processed in later
    dispatcher loop iterations.
- area: load shed point
  change: |
    added load shed point ``envoy.load_shed_points.http_connection_manager_decode_headers`` that rejects new http streams
    by sending a local reply.
- area: load shed point
  change: |
    added load shed point ``envoy.load_shed_points.http1_server_abort_dispatch`` that rejects HTTP1 server processing of requests.
- area: load shed point
  change: |
    added load shed point ``envoy.load_shed_points.http2_server_go_away_on_dispatch`` that sends
    ``GOAWAY`` for HTTP2 server processing of requests.  When a ``GOAWAY`` frame is submitted by
    this the counter ``http2.goaway_sent`` will be incremented.
- area: matchers
  change: |
    Added :ref:`RuntimeFraction <envoy_v3_api_msg_extensions.matching.input_matchers.runtime_fraction.v3.RuntimeFraction>` input
    matcher. It allows matching hash of the input on a runtime key.
- area: stat_sinks
  change: |
    Added ``envoy.stat_sinks.open_telemetry`` stats_sink, that supports flushing metrics by the OTLP protocol,
    for supported Open Telemetry collectors.
- area: redis_proxy
  change: |
    added new configuration field :ref:`key_formatter
    <envoy_v3_api_field_extensions.filters.network.redis_proxy.v3.RedisProxy.PrefixRoutes.Route.key_formatter>` to format redis key.
    The field supports using %KEY% as a formatter command for substituting the redis key as part of the substitution formatter expression.
- area: ratelimit
  change: |
    added new configuration field :ref:`domain
    <envoy_v3_api_field_extensions.filters.http.ratelimit.v3.RateLimitPerRoute.domain>` to allow for setting rate limit domains on a
    per-route basis.
- area: tls_inspector
  change: |
    added histogram ``bytes_processed`` which records the number of bytes of
    the tls_inspector processed while analyzing for tls usage. In cases where
    the connection uses tls this records the tls client hello size. In cases
    where the connection doesn't use tls this records the amount of bytes the
    tls_inspector processed until it realized the connection was not using tls.
- area: tls_inspector
  change: |
    added new configuration field :ref:`initial_read_buffer_size
    <envoy_v3_api_field_extensions.filters.listener.tls_inspector.v3.TlsInspector.initial_read_buffer_size>`
    to allow users to tune the buffer size requested by the filter. If
    configured, and the filter needs additional bytes, the filter will double
    the number of bytes requested up to the default 64KiB maximum.
- area: access_log
  change: |
    added access log filter :ref:`log_type_filter <envoy_v3_api_field_config.accesslog.v3.AccessLogFilter.log_type_filter>`
    to filter access log records based on the type of the record.
- area: ext_proc
  change: |
    added new configuration field
    :ref:`disable_clear_route_cache <envoy_v3_api_field_extensions.filters.http.ext_proc.v3.ExternalProcessor.disable_clear_route_cache>`
    to force the ext_proc filter from clearing the route cache. Failures to clear from setting this field will be counted under the
    clear_route_cache_disabled stat.
- area: ext_proc
  change: |
    added new configuration field
    :ref:`allow_mode_override <envoy_v3_api_field_extensions.filters.http.ext_proc.v3.ExternalProcessor.allow_mode_override>`
    If set to true, the filter config
    :ref:`processing_mode <envoy_v3_api_field_extensions.filters.http.ext_proc.v3.ExternalProcessor.processing_mode>`
    can be overridden by the
    :ref:`mode_override <envoy_v3_api_field_service.ext_proc.v3.ProcessingResponse.mode_override>`
    in the response message from the external processing server.
    If not set, the ``mode_override`` API in the response message will be ignored.
- area: ext_proc
  change: |
    :ref:`forward_rules <envoy_v3_api_field_extensions.filters.http.ext_proc.v3.ExternalProcessor.forward_rules>`
    to only allow headers matchinging the forward rules to be forwarded to the external processing server.
- area: redis_proxy
  change: |
    added new field :ref:`connection_rate_limit
    <envoy_v3_api_field_extensions.filters.network.redis_proxy.v3.RedisProxy.ConnPoolSettings.connection_rate_limit>`
    to limit reconnection rate to redis server to avoid reconnection storm.
- area: match_delegate
  change: |
    added :ref:`per route configuration
    <envoy_v3_api_msg_extensions.common.matching.v3.ExtensionWithMatcherPerRoute>` to the
    :ref:`ExtensionWithMatcher
    <envoy_v3_api_msg_extensions.common.matching.v3.ExtensionWithMatcher>` filter.
    Which allows the associated matcher to be defined on a per route basis.
- area: match_delegate
  change: |
    If no matcher is set the :ref:`ExtensionWithMatcher
    <envoy_v3_api_msg_extensions.common.matching.v3.ExtensionWithMatcher>` filter is now set to skip rather than erroring out.
- area: access_log
  change: |
    added additional HCM access log option :ref:`flush_log_on_tunnel_successfully_established
    <envoy_v3_api_field_extensions.filters.network.http_connection_manager.v3.HttpConnectionManager.HcmAccessLogOptions.flush_log_on_tunnel_successfully_established>`.
    Enabling this option will write a log to all access loggers when HTTP tunnels (e.g. Websocket and CONNECT)
    are successfully established.
- area: admin
  change: |
    Adds a new admin stats html bucket-mode ``detailed`` to generate all recorded buckets and summary percentiles.
- area: http
  change: |
    Add support to the route/virtual host level
    :ref:`is_optional <envoy_v3_api_field_config.route.v3.FilterConfig.is_optional>` field.
    A route/virtual host level per filter config can be marked as optional, which means that if
    the filter fails to load, the configuration will no be rejected.
- area: upstream
  change: |
    Added :ref:`cluster provided extension
    <envoy_v3_api_msg_extensions.load_balancing_policies.cluster_provided.v3.ClusterProvided>`
    to suppport the :ref:`load balancer policy <envoy_v3_api_field_config.cluster.v3.Cluster.load_balancing_policy>`.
- area: fault
  change: |
    added new field ``envoy.extensions.filters.http.fault.v3.HTTPFault.filter_metadata`` to aid in logging.
    Metadata will be stored in StreamInfo dynamic metadata under a namespace corresponding to the name of the fault filter.
- area: application_logs
  change: |
    Added bootstrap option
    :ref:`application_log_format <envoy_v3_api_field_config.bootstrap.v3.Bootstrap.ApplicationLogConfig.LogFormat.json_format>`
    to enable setting application log format as JSON structure.
- area: application_logs
  change: |
    Added bootstrap option
    :ref:`application_log_format <envoy_v3_api_field_config.bootstrap.v3.Bootstrap.ApplicationLogConfig.LogFormat.text_format>`
    to enable setting application log text format from config.
- area: ext_proc
  change: |
    added new field ``filter_metadata <envoy_v3_api_field_extensions.filters.http.ext_proc.v3.ExtProc.filter_metadata`` to aid in logging.
    Metadata will be stored in StreamInfo filter metadata under a namespace corresponding to the name of the ext proc filter.
- area: matching
  change: |
    added CEL(Common Expression Language) matcher support :ref:`CEL data input <extension_envoy.matching.inputs.cel_data_input>`
    and :ref:`CEL input matcher <extension_envoy.matching.matchers.cel_matcher>`.
- area: tls
  change: |
    Added support for hot-reloading CRL file when the file changes on disk.
    This works with dynamic secrets when
    :ref:`CertificateValidationContext <envoy_v3_api_msg_extensions.transport_sockets.tls.v3.CertificateValidationContext>`
    is delivered via SDS.
- area: http
  change: |
    added support for configuring additional :ref:`cookie attributes <envoy_v3_api_msg_config.route.v3.RouteAction.HashPolicy.cookie>`.
- area: http
  change: |
    Added support for the route/virtual host level
    :ref:`disabled <envoy_v3_api_field_config.route.v3.FilterConfig.disabled>` field.
    A route/virtual host level per filter config can be marked as disabled, which means that
    the filter will be disabled in a specific route/virtual host.
- area: health_check
  change: |
    added host related information :ref:`metadata <envoy_v3_api_field_data.core.v3.HealthCheckEvent.metadata>` and
    :ref:`locality <envoy_v3_api_field_data.core.v3.HealthCheckEvent.locality>` to
    the :ref:`health check event <envoy_v3_api_msg_data.core.v3.HealthCheckEvent>` definition.
- area: zookeeper
  change: |
    Added the "addWatch" opcode support to the ZooKeeper proxy filter.
- area: config
  change: |
    added a statistic :ref:`warming_state <config_cluster_stats>` to indicate the current warming state of a cluster.
- area: access_log
  change: |
    added bytes snapshotting for upstream and downstream logging that will be reset after every periodic log. Downstream
    periodic loggers should read BytesMeter::bytesAtLastDownstreamPeriodicLog(), and upstream periodic loggers should read
    BytesMeter::bytesAtLastUpstreamPeriodicLog().
- area: lds
  change: |
    pause SRDS when LDS is updated.

deprecated:
- area: access_log
  change: |
    deprecated (1.25.0) :ref:`intermediate_log_entry <envoy_v3_api_field_data.accesslog.v3.AccessLogCommon.intermediate_log_entry>`
    in favour of :ref:`access_log_type <envoy_v3_api_field_data.accesslog.v3.AccessLogCommon.access_log_type>`.
- area: health_check
  change: |
    deprecated the :ref:`HealthCheck event_log_path <envoy_v3_api_field_config.core.v3.HealthCheck.event_log_path>` in favor of
    :ref:`HealthCheck event_logger extension <envoy_v3_api_field_config.core.v3.HealthCheck.event_logger>`.<|MERGE_RESOLUTION|>--- conflicted
+++ resolved
@@ -14,20 +14,16 @@
   change: |
     When ``append_x_forwarded_host`` is enabled for a given route action it is now only appended iff it is different from the last
     value in the list. This resolves issues where a retry caused the same value to be appended multiple times. This
-<<<<<<< HEAD
-    behavioral change can be temporarily reverted by setting runtime guard ``envoy.reloadable_features.append_xfh_idempotent`` to false.
+    behavioral change can be temporarily reverted by setting runtime guard ``envoy_reloadable_features_append_xfh_idempotent`` to false.
+- area: ext_proc
+  change: |
+    Apply header mutation rules from the ext_proc config to the ImmediateResponse. This behavior change can be temporarily
+    reverted by setting the runtime guard ``envoy_reloadable_features_immediate_response_use_filter_mutation_rule`` to false.
 - area: active health check
   change: |
     Preserve the active-health check status of a host after a cluster/assignment update. This is now preserved in cases
     where the assignment updates a host's locality. This behavioral change can be temporarily reverted by setting the
     runtime flag ``envoy.reloadable_features.keep_endpoint_active_hc_status_on_locality_update`` to false.
-=======
-    behavioral change can be temporarily reverted by setting runtime guard ``envoy_reloadable_features_append_xfh_idempotent`` to false.
-- area: ext_proc
-  change: |
-    Apply header mutation rules from the ext_proc config to the ImmediateResponse. This behavior change can be temporarily
-    reverted by setting the runtime guard ``envoy_reloadable_features_immediate_response_use_filter_mutation_rule`` to false.
->>>>>>> 1ea97aec
 
 minor_behavior_changes:
 # *Changes that may cause incompatibilities for some users, but should not for most*

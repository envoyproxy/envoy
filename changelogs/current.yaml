date: Pending

behavior_changes:
# *Changes that are expected to cause an incompatibility if applicable; deployment changes are likely required*
- area: aws_iam
  change: |
    As announced in November 2024 (see https://github.com/envoyproxy/envoy/issues/37621), the
    ``grpc_credentials/aws_iam`` extension is being deleted. Any configuration referencing this extension
    will fail to load.
- area: prefix_match_map
  change: |
    :ref:`prefix_match_map <envoy_v3_api_field_config.common.matcher.v3.Matcher.MatcherTree.prefix_match_map>`
    now continues to search for a match with shorter prefix if a longer match
    does not find an action. This brings it in line with the behavior of ``matcher_list``.
    This change can temporarily be reverted by setting the runtime guard
    ``envoy.reloadable_features.prefix_map_matcher_resume_after_subtree_miss`` to ``false``.
    If the old behavior is desired more permanently, this can be achieved in config by setting
    an ``on_no_match`` action that responds with 404 for each subtree.
- area: server
  change: |
    Envoy will automatically raise the soft limit on the file descriptors to the hard limit. This behavior
    can be reverted using the runtime guard ``envoy_restart_features_raise_file_limits``.
- area: build
  change: |
    Removed the clang-libstdc++ toolchain setup as this is no longer used or tested by the project.
    Consolidated clang and gcc toolchains which can be used with ``--config=clang`` or ``--config=gcc``.
    These use libc++ and libstdc++ respectively.

minor_behavior_changes:
# *Changes that may cause incompatibilities for some users, but should not for most*
- area: lua
  change: |
    The ``metadata()`` of lua filter now will search the metadata by the :ref:`filter config name
    <envoy_v3_api_field_extensions.filters.network.http_connection_manager.v3.HttpFilter.name>` first.
    And if not found, it will search by the canonical name of the filter ``envoy.filters.http.lua``.
- area: grpc-json
  change: |
    Make the :ref:`gRPC JSON transcoder filter's <config_http_filters_grpc_json_reverse_transcoder>` JSON print options configurable.
- area: oauth2
  change: |
    Reset CSRF token when token validation fails during redirection.
    If the CSRF token cookie is present during the redirection to the authorization server, it will be validated.
    Previously, if this validation failed, the OAuth flow would fail. Now the CSRF token will simply be reset. This fixes
    the case where an HMAC secret change causes a redirect flow, but the CSRF token cookie hasn't yet expired
    causing a CSRF token validation failure.
- area: cel
  change: |
    Precompile regexes in CEL expressions. This can be disabled by setting the runtime guard
    ``envoy.reloadable_features.enable_cel_regex_precompilation`` to ``false``.
- area: dns
  change: |
    Allow ``getaddrinfo`` to be configured to run by a thread pool, controlled by :ref:`num_resolver_threads
    <envoy_v3_api_field_extensions.network.dns_resolver.getaddrinfo.v3.GetAddrInfoDnsResolverConfig.num_resolver_threads>`.
- area: grpc-json-transcoding
  change: |
    Add SSE style message framing for streamed responses in :ref:`gRPC JSON transcoder filter <config_http_filters_grpc_json_transcoder>`.
- area: http
  change: |
   :ref:`response_headers_to_add <envoy_v3_api_field_config.route.v3.Route.response_headers_to_add>` and
   :ref:`response_headers_to_remove <envoy_v3_api_field_config.route.v3.Route.response_headers_to_remove>`
   will also be applied to the local responses from the ``envoy.filters.http.router`` filter.
- area: aws
  change: |
    :ref:`AwsCredentialProvider <envoy_v3_api_msg_extensions.common.aws.v3.AwsCredentialProvider>` now supports all defined credential
    providers, allowing complete customisation of the credential provider chain when using AWS request signing extension.

bug_fixes:
# *Changes expected to improve the state of the world and are unlikely to have negative effects*
- area: conn_pool
  change: |
    Fixed an issue that could lead to too many connections when using
    :ref:`AutoHttpConfig <envoy_v3_api_msg_extensions.upstreams.http.v3.HttpProtocolOptions.AutoHttpConfig>` if the
    established connection is ``http/2`` and Envoy predicted it would have lower concurrent capacity.
- area: conn_pool
  change: |
    Fixed an issue that could lead to insufficient connections for current pending requests. If a connection starts draining while it
    has negative unused capacity (which happens if an HTTP/2 ``SETTINGS`` frame reduces allowed concurrency to below the current number
    of requests), that connection's unused capacity will be included in total pool capacity even though it is unusable because it is
    draining. This can result in not enough connections being established for current pending requests. This is most problematic for
    long-lived requests (such as streaming gRPC requests or long-poll requests) because a connection could be in the draining state
    for a long time.
- area: hcm
  change: |
    Fixes a bug where the lifetime of the ``HttpConnectionManager``'s ``ActiveStream`` can be out of sync
    with the lifetime of the codec stream.
- area: config_validation
  change: |
    Fixed an bug where the config validation server will crash when the configuration contains
    ``%CEL%`` or ``%METADATA%`` substitution formatter.
- area: quic
  change: |
    Fixes a bug in Envoy's HTTP/3-to-HTTP/1 proxying when a ``transfer-encoding`` header is incorrectly appended.
    Protected by runtime guard ``envoy.reloadable_features.quic_signal_headers_only_to_http1_backend``.
- area: tls
  change: |
    Fixes a bug where empty trusted CA file or inline string is accepted and causes Envoy to successfully validate any certificate
    chain. This fix addresses this issue by rejecting such configuration with empty value. This behavior can be reverted by setting
    the runtime guard ``envoy.reloadable_features.reject_empty_trusted_ca_file`` to ``false``.

removed_config_or_runtime:
# *Normally occurs at the end of the* :ref:`deprecation period <deprecated>`
- area: websocket
  change: |
    Removed runtime guard ``envoy.reloadable_features.switch_protocol_websocket_handshake`` and legacy code paths.
- area: http2
  change: |
    Removed runtime guard ``envoy.reloadable_features.http2_no_protocol_error_upon_clean_close`` and legacy code paths.
- area: access_log
  change: |
    Removed runtime guard ``envoy.reloadable_features.sanitize_sni_in_access_log`` and legacy code paths.
- area: quic
  change: |
    Removed runtime guard ``envoy.reloadable_features.quic_connect_client_udp_sockets`` and legacy code paths.
- area: quic
  change: |
    Removed runtime guard ``envoy.reloadable_features.quic_support_certificate_compression`` and legacy code paths.
- area: http
  change: |
    Removed runtime guard ``envoy.reloadable_features.internal_authority_header_validator`` and legacy code paths.
- area: http
  change: |
    Removed runtime guard ``envoy_reloadable_features_filter_access_loggers_first`` and legacy code paths.
- area: tcp_proxy
  change: |
    Removed runtime guard ``envoy.reloadable_features.tcp_tunneling_send_downstream_fin_on_upstream_trailers`` and legacy code paths.
- area: runtime
  change: |
    Removed runtime guard ``envoy_reloadable_features_boolean_to_string_fix`` and legacy code paths.
- area: logging
  change: |
    Removed runtime guard ``envoy.reloadable_features.logging_with_fast_json_formatter`` and legacy code paths.
- area: sni
  change: |
    Removed runtime guard ``envoy.reloadable_features.use_route_host_mutation_for_auto_sni_san`` and legacy code paths.
- area: ext_proc
  change: |
    Removed runtime guard ``envoy.reloadable_features.ext_proc_timeout_error`` and legacy code paths.
- area: quic
  change: |
    Removed runtime guard ``envoy.reloadable_features.extend_h3_accept_untrusted`` and legacy code paths.
- area: lua
  change: |
    Removed runtime guard ``envoy.reloadable_features.lua_flow_control_while_http_call`` and legacy code paths.

new_features:
- area: redis
  change: |
    Added support for ``scan`` and ``info``.
- area: http
  change: |
    Added :ref:`x-envoy-original-host <config_http_filters_router_x-envoy-original-host>` that
    is used to record the original host header value before it is mutated by the router filter.
- area: stateful_session
  change: |
    Supports envelope stateful session extension to keep the existing session header value
    from upstream server. See :ref:`mode
    <envoy_v3_api_msg_extensions.http.stateful_session.envelope.v3.EnvelopeSessionState>`
    for more details.
- area: load_balancing
  change: |
    Added Override Host Load Balancing policy. See
    :ref:`load balancing policies overview <arch_overview_load_balancing_policies>` for more details.
- area: lua
  change: |
    Added support for accessing filter context.
    See :ref:`filterContext() <config_http_filters_lua_stream_handle_api_filter_context>` for more details.
- area: resource_monitors
  change: |
    Added new cgroup memory resource monitor that reads memory usage/limit from cgroup v1/v2 subsystems and calculates
    memory pressure, with configurable ``max_memory_bytes`` limit
    :ref:`existing extension <envoy_v3_api_msg_extensions.resource_monitors.cgroup_memory.v3.CgroupMemoryConfig>`.
- area: ext_authz
  change: |
    Added ``grpc_status`` to ``ExtAuthzLoggingInfo`` in ``ext_authz`` HTTP filter.
- area: http
  change: |
    Add :ref:`response trailers mutations
    <envoy_v3_api_field_extensions.filters.http.header_mutation.v3.Mutations.response_trailers_mutations>` and
    :ref:`request trailers mutations
    <envoy_v3_api_field_extensions.filters.http.header_mutation.v3.Mutations.request_trailers_mutations>`
    to :ref:`Header Mutation Filter <envoy_v3_api_msg_extensions.filters.http.header_mutation.v3.HeaderMutation>`
    for adding/removing trailers from the request and the response.
- area: url_template
  change: |
    Included the asterisk ``*`` in the match pattern when using the ``*`` or ``**`` operators in the URL template.
    This behavioral change can be temporarily reverted by setting runtime guard
    ``envoy.reloadable_features.uri_template_match_on_asterisk`` to ``false``.
- area: socket
  change: |
    Added ``network_namespace_filepath`` to ``SocketAddress``. Currently only used by listeners.
- area: rbac filter
  change: |
    Allow listed ``FilterStateInput`` to be used with the xDS matcher in the HTTP RBAC filter.
- area: rbac filter
  change: |
    Allow listed ``FilterStateInput`` to be used with the xDS matcher in the Network RBAC filter.
- area: tls_inspector filter
  change: |
    Added :ref:`enable_ja4_fingerprinting
    <envoy_v3_api_field_extensions.filters.listener.tls_inspector.v3.TlsInspector.enable_ja4_fingerprinting>` to create
    a JA4 fingerprint hash from the Client Hello message.
- area: local_ratelimit
  change: |
    ``local_ratelimit`` will return ``x-ratelimit-reset`` header when the rate limit is exceeded.
- area: oauth2
  change: |
    Added :ref:`end_session_endpoint <envoy_v3_api_field_extensions.filters.http.oauth2.v3.OAuth2Config.end_session_endpoint>`
    to the ``oauth2`` filter to support OIDC RP initiated logout. This field is only used when
    ``openid`` is in the :ref:`auth_scopes <envoy_v3_api_field_extensions.filters.http.oauth2.v3.OAuth2Config.auth_scopes>` field.
    If configured, the OAuth2 filter will redirect users to this endpoint when they access the
    :ref:`signout_path <envoy_v3_api_field_extensions.filters.http.oauth2.v3.OAuth2Config.signout_path>`. This allows users to
    be logged out of the Authorization server.
- area: load shed point
  change: |
    Added load shed point ``envoy.load_shed_points.connection_pool_new_connection`` in the connection pool, and it will not
    create new connections when Envoy is under pressure, and the pending downstream requests will be cancelled.
- area: api_key_auth
  change: |
    Added :ref:`forwarding configuration <envoy_v3_api_msg_extensions.filters.http.api_key_auth.v3.Forwarding>`
    to the API Key Auth filter, which allows forwarding the authenticated client identity
    using a custom header, and also offers the option to remove the API key from the request
    before forwarding.
<<<<<<< HEAD
- area: tls
  change: |
    Added new metric for emitting seconds since UNIX epoch of expirations of TLS and CA certificates.
    They are rooted at ``cluster.<cluster_name>.ssl.certificate.<cert_name>.``
    and at ``listener.<address>.ssl.certificate.<cert_name>.`` namespace.
=======
- area: lua
  change: |
    Added a new ``dynamicTypedMetadata()`` on ``connectionStreamInfo()`` which could be used to access the typed metadata from
    network filters, such as the Proxy Protocol, etc.
>>>>>>> 40157d22

deprecated:<|MERGE_RESOLUTION|>--- conflicted
+++ resolved
@@ -220,17 +220,14 @@
     to the API Key Auth filter, which allows forwarding the authenticated client identity
     using a custom header, and also offers the option to remove the API key from the request
     before forwarding.
-<<<<<<< HEAD
+- area: lua
+  change: |
+    Added a new ``dynamicTypedMetadata()`` on ``connectionStreamInfo()`` which could be used to access the typed metadata from
+    network filters, such as the Proxy Protocol, etc.
 - area: tls
   change: |
     Added new metric for emitting seconds since UNIX epoch of expirations of TLS and CA certificates.
     They are rooted at ``cluster.<cluster_name>.ssl.certificate.<cert_name>.``
     and at ``listener.<address>.ssl.certificate.<cert_name>.`` namespace.
-=======
-- area: lua
-  change: |
-    Added a new ``dynamicTypedMetadata()`` on ``connectionStreamInfo()`` which could be used to access the typed metadata from
-    network filters, such as the Proxy Protocol, etc.
->>>>>>> 40157d22
 
 deprecated:
--- conflicted
+++ resolved
@@ -53,11 +53,9 @@
 - area: cache_filter
   change: |
     added a completion callback to insertHeaders and insertTrailers in cache interface. Any external cache implementation extensions will need to also add this callback, and call it on completion.
-<<<<<<< HEAD
 - area: udp_proxy
   change: |
     changed behavior of UDP proxy to connect UDP sockets unless ``use_original_src_ip`` is set. This change can be reverted by setting runtime guard ``envoy.reloadable_features.udp_proxy_connect`` to false.
-=======
 - area: local_ratelimit
   change: |
     added :ref:`virtual host level configuration <envoy_v3_api_field_extensions.filters.http.local_ratelimit.v3.LocalRateLimit.vh_rate_limits>` support for the local ratelimit filter.
@@ -82,7 +80,6 @@
       envoy_listener_downstream_cx_total{} 2.
       envoy_listener_worker_downstream_cx_total{envoy_worker_id="0"} 1.
       envoy_listener_worker_downstream_cx_total{envoy_worker_id="1"} 1.
->>>>>>> 2ce5e5f4
 
 bug_fixes:
 # *Changes expected to improve the state of the world and are unlikely to have negative effects*

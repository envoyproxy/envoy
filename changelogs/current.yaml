--- conflicted
+++ resolved
@@ -238,13 +238,11 @@
     Added support for dropping stats via
     :ref:`DropAction <envoy_v3_api_msg_extensions.stat_sinks.open_telemetry.v3.SinkConfig.DropAction>` during
     custom metric conversion.
-<<<<<<< HEAD
 - area: ext_authz
   change: |
     Added support for :ref:`ErrorHttpResponse <envoy_v3_api_msg_service.auth.v3.ErrorHttpResponse>` in the external
     authorization API. This new response type allows authorization services to return custom HTTP status codes, headers,
     and response bodies when encountering internal errors.
-=======
 - area: tcp_proxy
   change: |
     Added :ref:`upstream_connect_mode
@@ -254,7 +252,6 @@
     to control when upstream connections are established and early data buffering behavior.
     This enables use cases like extracting TLS certificate information or SNI before establishing
     upstream connections.
->>>>>>> 5a61af62
 - area: http
   change: |
     Added :ref:`vhost_header <envoy_v3_api_field_config.route.v3.RouteConfiguration.vhost_header>` to

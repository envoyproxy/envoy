date: Pending

behavior_changes:
# *Changes that are expected to cause an incompatibility if applicable; deployment changes are likely required*

minor_behavior_changes:
# *Changes that may cause incompatibilities for some users, but should not for most*
- area: connection pool
  change: |
    Increase granularity mapping connection pool failures to specific stream failure reasons to make it more transparent why
    the stream is reset when a connection pool's connection fails.
- area: custom response
  change: |
    The filter now traverses matchers from most specific to least specific per filter config till a match is found for the response.
- area: uhv
  change: |
    Preserve case of %-encoded triplets in the default header validator. This behavior can be reverted by setting runtime flag
    ``envoy.reloadable_features.uhv_preserve_url_encoded_case`` to false, in which case %-encoded triplets are normalized
    to uppercase characters. This setting is only applicable when the Unversal Header Validator is enabled and has no effect otherwise.
- area: uhv
  change: |
    Allow malformed URL encoded triplets in the default header validator. This behavior can be reverted by setting runtime flag
    ``envoy.reloadable_features.uhv_allow_malformed_url_encoding`` to false, in which case requests with malformed URL encoded triplets
    in path are rejected. This setting is only applicable when the Unversal Header Validator is enabled and has no effect otherwise.

bug_fixes:
# *Changes expected to improve the state of the world and are unlikely to have negative effects*

removed_config_or_runtime:
# *Normally occurs at the end of the* :ref:`deprecation period <deprecated>`
- area: http
  change: |
    removed runtime key ``envoy.reloadable_features.allow_upstream_filters`` and legacy code paths.
- area: upstream
  change: |
    removed runtime key ``envoy.reloadable_features.fix_hash_key`` and legacy code paths.
- area: logging
  change: |
    removed runtime key ``envoy.reloadable_features.correct_remote_address`` and legacy code paths.
- area: http
  change: |
    removed runtime key ``envoy.reloadable_features.http_response_half_close`` and legacy code paths.

new_features:
<<<<<<< HEAD
- area: redis
  change: |
    added new field :ref:`connection_rate_limit
    <envoy_v3_api_field_extensions.filters.network.redis_proxy.v3.RedisProxy.ConnPoolSettings.connection_rate_limit>`
    to limit reconnection rate to redis server to avoid reconnection storm.
=======
- area: http
  change: |
    added Runtime feature ``envoy.reloadable_features.max_request_headers_size_kb`` to override the default value of
    :ref:`max request headers size
    <envoy_v3_api_field_extensions.filters.network.http_connection_manager.v3.HttpConnectionManager.max_request_headers_kb>`.
- area: stat_sinks
  change: |
    Added ``envoy.stat_sinks.open_telemetry`` stats_sink, that supports flushing metrics by the OTLP protocol,
    for supported Open Telemetry collectors.
- area: redis_proxy
  change: |
    added new configuration field :ref:`key_formatter
    <envoy_v3_api_field_extensions.filters.network.redis_proxy.v3.RedisProxy.PrefixRoutes.Route.key_formatter>` to format redis key.
    The field supports using %KEY% as a formatter command for substituting the redis key as part of the substitution formatter expression.
>>>>>>> 1dbf2163

deprecated:<|MERGE_RESOLUTION|>--- conflicted
+++ resolved
@@ -42,13 +42,6 @@
     removed runtime key ``envoy.reloadable_features.http_response_half_close`` and legacy code paths.
 
 new_features:
-<<<<<<< HEAD
-- area: redis
-  change: |
-    added new field :ref:`connection_rate_limit
-    <envoy_v3_api_field_extensions.filters.network.redis_proxy.v3.RedisProxy.ConnPoolSettings.connection_rate_limit>`
-    to limit reconnection rate to redis server to avoid reconnection storm.
-=======
 - area: http
   change: |
     added Runtime feature ``envoy.reloadable_features.max_request_headers_size_kb`` to override the default value of
@@ -63,6 +56,10 @@
     added new configuration field :ref:`key_formatter
     <envoy_v3_api_field_extensions.filters.network.redis_proxy.v3.RedisProxy.PrefixRoutes.Route.key_formatter>` to format redis key.
     The field supports using %KEY% as a formatter command for substituting the redis key as part of the substitution formatter expression.
->>>>>>> 1dbf2163
+- area: redis_proxy
+  change: |
+    added new field :ref:`connection_rate_limit
+    <envoy_v3_api_field_extensions.filters.network.redis_proxy.v3.RedisProxy.ConnPoolSettings.connection_rate_limit>`
+    to limit reconnection rate to redis server to avoid reconnection storm.
 
 deprecated:
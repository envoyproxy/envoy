date: Pending

behavior_changes:
# *Changes that are expected to cause an incompatibility if applicable; deployment changes are likely required*
- area: wasm
  change: |
    Remove previously deprecated xDS attributes from ``get_property``, use ``xds`` attributes instead.

minor_behavior_changes:
# *Changes that may cause incompatibilities for some users, but should not for most*
- area: access_log
  change: |
    New implementation of the JSON formatter will be enabled by default.
    The :ref:`sort_properties <envoy_v3_api_field_config.core.v3.JsonFormatOptions.sort_properties>` field will
    be ignored in the new implementation because the new implementation always sorts properties. And the new implementation
    will always keep the value type in the JSON output. For example, the duration field will always be rendered as a number
    instead of a string.
    This behavior change could be disabled temporarily by setting the runtime
    ``envoy.reloadable_features.logging_with_fast_json_formatter`` to false.
- area: formatter
  change: |
    The NaN and Infinity values of float will be serialized to ``null`` and ``"inf"`` respectively in the
    metadata (``DYNAMIC_METADATA``, ``CLUSTER_METADATA``, etc.) formatter.
<<<<<<< HEAD
- area: quic
  change: |
    Enable UDP GRO in QUIC client connections by default. This behavior can be reverted by setting
    the runtime guard ``envoy.reloadable_features.prefer_quic_client_udp_gro`` to false.
=======
- area: http
  change: |
    If the :ref:`pack_trace_reason <envoy_v3_api_field_extensions.request_id.uuid.v3.UuidRequestIdConfig.pack_trace_reason>`
    is set to false, Envoy will not parse the trace reason from the ``x-request-id`` header to ensure reads and writes of
    trace reason be consistant.
    If the :ref:`pack_trace_reason <envoy_v3_api_field_extensions.request_id.uuid.v3.UuidRequestIdConfig.pack_trace_reason>`
    is set to true and external ``x-request-id`` value is used, the trace reason in the external request id will not
    be trusted and will be cleared.
- area: oauth2
  change: |
    :ref:`use_refresh_token <envoy_v3_api_field_extensions.filters.http.oauth2.v3.OAuth2Config.use_refresh_token>`
    is now enabled by default. This behavioral change can be temporarily reverted by setting runtime guard
    ``envoy.reloadable_features.oauth2_use_refresh_token`` to false.
>>>>>>> a4373d3f

bug_fixes:
# *Changes expected to improve the state of the world and are unlikely to have negative effects*
- area: tls
  change: |
    Support operations on IP SANs when the IP version is not supported by the host operating system, for example
    an IPv6 SAN can now be used on a host not supporting IPv6 addresses.

removed_config_or_runtime:
# *Normally occurs at the end of the* :ref:`deprecation period <deprecated>`
- area: router
  change: |
    Removed runtime guard ``envoy_reloadable_features_send_local_reply_when_no_buffer_and_upstream_request``.
- area: load balancing
  change: |
    Removed runtime guard ``envoy.reloadable_features.edf_lb_host_scheduler_init_fix`` and legacy code paths.
- area: grpc
  change: |
    Removed runtime guard ``envoy.reloadable_features.validate_grpc_header_before_log_grpc_status``.
- area: http
  change: |
    Removed runtime flag ``envoy.reloadable_features.http_route_connect_proxy_by_default`` and legacy code paths.
- area: dns
  change: |
    Removed runtime flag ``envoy.reloadable_features.dns_reresolve_on_eai_again`` and legacy code paths.
- area: quic
  change: |
    Removed runtime flag ``envoy.restart_features.quic_handle_certs_with_shared_tls_code`` and legacy code paths.
- area: upstream
  change: |
    Removed runtime flag ``envoy.restart_features.allow_client_socket_creation_failure`` and legacy code paths.

new_features:
- area: wasm
  change: |
    Added the wasm vm reload support to reload wasm vm when the wasm vm is failed with runtime errors. See
    :ref:`failure_policy <envoy_v3_api_field_extensions.wasm.v3.PluginConfig.failure_policy>` for more details.
    The ``FAIL_RELOAD`` reload policy will be used by default.
- area: aws_request_signing
  change: |
    Added an optional field :ref:`credential_provider
    <envoy_v3_api_field_extensions.filters.http.aws_request_signing.v3.AwsRequestSigning.credential_provider>`
    to the AWS request signing filter to explicitly specify a source for AWS credentials.
- area: tls
  change: |
    Added support for P-384 and P-521 curves for TLS server certificates.
- area: access_log
  change: |
    Added %DOWNSTREAM_LOCAL_EMAIL_SAN%, %DOWNSTREAM_PEER_EMAIL_SAN%, %DOWNSTREAM_LOCAL_OTHERNAME_SAN% and
    %DOWNSTREAM_PEER_OTHERNAME_SAN% substitution formatters.
- area: http_inspector
  change: |
    Added default-false ``envoy.reloadable_features.http_inspector_use_balsa_parser`` for HttpInspector to use BalsaParser.
- area: tracers
  change: |
    Set resource ``telemetry.sdk.*`` and scope ``otel.scope.name|version`` attributes for the OpenTelemetry tracer.

deprecated:<|MERGE_RESOLUTION|>--- conflicted
+++ resolved
@@ -21,12 +21,6 @@
   change: |
     The NaN and Infinity values of float will be serialized to ``null`` and ``"inf"`` respectively in the
     metadata (``DYNAMIC_METADATA``, ``CLUSTER_METADATA``, etc.) formatter.
-<<<<<<< HEAD
-- area: quic
-  change: |
-    Enable UDP GRO in QUIC client connections by default. This behavior can be reverted by setting
-    the runtime guard ``envoy.reloadable_features.prefer_quic_client_udp_gro`` to false.
-=======
 - area: http
   change: |
     If the :ref:`pack_trace_reason <envoy_v3_api_field_extensions.request_id.uuid.v3.UuidRequestIdConfig.pack_trace_reason>`
@@ -40,7 +34,10 @@
     :ref:`use_refresh_token <envoy_v3_api_field_extensions.filters.http.oauth2.v3.OAuth2Config.use_refresh_token>`
     is now enabled by default. This behavioral change can be temporarily reverted by setting runtime guard
     ``envoy.reloadable_features.oauth2_use_refresh_token`` to false.
->>>>>>> a4373d3f
+- area: quic
+  change: |
+    Enable UDP GRO in QUIC client connections by default. This behavior can be reverted by setting
+    the runtime guard ``envoy.reloadable_features.prefer_quic_client_udp_gro`` to false.
 
 bug_fixes:
 # *Changes expected to improve the state of the world and are unlikely to have negative effects*

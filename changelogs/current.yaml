date: Pending

behavior_changes:
# *Changes that are expected to cause an incompatibility if applicable; deployment changes are likely required*
- area: server
  change: |
    Added container-aware CPU detection on Linux that respects cgroup CPU limits in addition to hardware thread count
    and CPU affinity. This change only affects behavior when the ``--concurrency`` flag is not explicitly set.
    Envoy now uses the minimum of hardware threads, CPU affinity, and cgroup CPU limits
    to determine the number of worker threads by default. This provides better resource utilization in
    containerized environments (Docker, Kubernetes) where CPU limits are set via cgroups. The new behavior
    is enabled by default and can be disabled by setting the ``ENVOY_CGROUP_CPU_DETECTION`` environment
    variable to ``false``. When disabled, Envoy will fall back to the previous behavior of using only
    hardware thread count and CPU affinity for worker thread calculation. Uses conservative rounding (floor)
    to account for non-worker threads and prevent container throttling, which may reduce the total number of
    connections.
- area: dynamic modules
  change: |
    The dynamic module ABI has been updated to support streaming body manipulation. This change also
    fixed potential incorrect behavior when access or modify the request or response body. See
    https://github.com/envoyproxy/envoy/issues/40918 for more details.

minor_behavior_changes:
# *Changes that may cause incompatibilities for some users, but should not for most*
- area: router
  change: |
    Added :ref:`host_rewrite
    <envoy_v3_api_field_config.route.v3.RouteAction.host_rewrite>` to
    :ref:`RouteAction <envoy_v3_api_msg_config.route.v3.RouteAction>` to support substitution
    formatting for host header rewriting.
    Added :ref:`path_rewrite
    <envoy_v3_api_field_config.route.v3.RouteAction.path_rewrite>` to
    :ref:`RouteAction <envoy_v3_api_msg_config.route.v3.RouteAction>` to support substitution
    formatting for path header rewriting.
- area: ext_proc
  change: |
    Use one of a hard-coded set of error messages when a :ref:`HeaderMutation
    <envoy_v3_api_msg_service.ext_proc.v3.HeaderMutation>` fails. Removing
    request-specific details allows grouping by similar failure types. Detailed
    messages remain available in debug logs.
- area: ext_authz
  change: |
    Check that the response header count is less than the configured limits before applying mutations, and do not
    add new headers if not.
- area: mobile
  change: |
    Use mobile specific network observer registries to propagate network change signals. This behavior can be reverted by
    setting the runtime guard ``envoy.reloadable_features.mobile_use_network_observer_registry``.

bug_fixes:
# *Changes expected to improve the state of the world and are unlikely to have negative effects*
- area: http2
  change: |
    Fixed a bug where Envoy would leak memory if an HTTP/2 stream was reset before request headers were
    sent. For example, if an upstream HTTP filter sent a local reply after the connection was established but
    before request headers were sent, the memory allocated for the stream was not released.
- area: http2
  change: |
    Optimized HTTP/2 header processing by avoiding memory allocations and string copies for well-known header names.
    For common HTTP/2 headers (such as ``:method``, ``:path``, ``:status``, ``content-type``, ``user-agent``, etc.),
    Envoy now references static strings instead of copying header names. This reduces memory allocations and improves
    performance for typical HTTP/2 traffic.
- area: lua
  change: |
    Fixed a bug where Lua filters could cause Envoy to crash when setting the response body to a payload larger
    than the body buffer limit.
- area: tap
  change: |
    Add the missing conversion support to ensure tapped message are correctly handled for multi-event submissions.
- area: bootstrap
  change: |
    Fixed an issue where the custom
    :ref:`header_prefix <envoy_v3_api_field_config.bootstrap.v3.Bootstrap.header_prefix>`
    would result in a crash at startup.
- area: connection pool
  change: |
    Fixed a crash in the TCP connection pool that occurs during downstream connection teardown when large requests
    or responses trigger flow control.
- area: http
  change: |
    Fixed ``shouldDrainConnectionUponCompletion()`` to properly send ``GOAWAY`` frames for HTTP/2 and HTTP/3
    instead of aggressively closing connections. This prevents response body transmission interruption and
    ``ERR_DRAINING`` errors on the client side. HTTP/1.1 behavior remains unchanged.
- area: udp_proxy
  change: |
    Fixed a few areas where the addresses might be moved from the data packet being processed.
- area: composite
  change: |
    Fixed per-route configuration for composite filter to support matching on response headers and trailers.
    Previously, per-route matchers would silently fail when attempting to match on ``HttpResponseHeaderMatchInput``
    or ``HttpResponseTrailerMatchInput``, causing the delegated filter to be skipped without error.
- area: dns
  change: |
    c-ares resolver: add optional ``reinit_channel_on_timeout`` to reinitialize
    the resolver after DNS timeouts.
- area: router
  change: |
    Fixed a regression where router-set headers (e.g., ``x-envoy-expected-rq-timeout-ms``, ``x-envoy-attempt-count``)
    were not accessible in ``request_headers_to_add`` configuration on the initial request. Headers configured via
    ``request_headers_to_add`` can now reference router-set headers using formatters like
    ``%REQ(x-envoy-expected-rq-timeout-ms)%``.

removed_config_or_runtime:
# *Normally occurs at the end of the* :ref:`deprecation period <deprecated>`
- area: jwt_authn
  change: |
    Removed runtime guard ``envoy.reloadable_features.jwt_fetcher_use_scheme_from_uri`` and legacy code paths.
- area: tcp
  change: |
    Removed runtime guard ``envoy.reloadable_features.tcp_proxy_retry_on_different_event_loop`` and legacy code paths.
- area: http
  change: |
    Removed runtime guard ``envoy.reloadable_features.http1_balsa_allow_cr_or_lf_at_request_start`` and legacy code paths.
- area: quic
  change: |
    Removed runtime guard ``envoy.reloadable_features.http3_remove_empty_cookie`` and legacy code paths.
- area: http
  change: |
    Removed runtime guard ``envoy.reloadable_features.original_src_fix_port_exhaustion`` and legacy code paths.
- area: xds
  change: |
    Removed runtime guard ``envoy.reloadable_features.report_load_with_rq_issued`` and legacy code paths.

new_features:
- area: access_log
  change: |
    Support process-level rate limiting on access log emission by
    :ref:`ProcessRateLimitFilter <envoy_v3_api_msg_extensions.access_loggers.filters.process_ratelimit.v3.ProcessRateLimitFilter>`.
- area: udp_sink
  change: |
    Enhanced the UDP sink to support tapped messages larger than 64 KB.
- area: otlp_stat_sink
  change: |
    Added support for dropping stats via
    :ref:`DropAction <envoy_v3_api_msg_extensions.stat_sinks.open_telemetry.v3.SinkConfig.DropAction>` during
    custom metric conversion.
- area: http
  change: |
    Added :ref:`vhost_header <envoy_v3_api_field_config.route.v3.RouteConfiguration.vhost_header>` to
    :ref:`RouteConfiguration <envoy_v3_api_msg_config.route.v3.RouteConfiguration>`, allowing use of a different
    header for vhost matching.
- area: http2
  change: |
    Added new parameter to the ``sendGoAwayAndClose`` to support gracefully closing of HTTP/2 connection.
- area: logging
  change: |
    Added support for the not-equal operator in access log filter rules, in
    :ref:`ComparisonFilter <envoy_v3_api_msg_config.accesslog.v3.ComparisonFilter>`.
- area: cel
  change: |
    Added per-expression configuration options for CEL evaluator to control string conversion, concatenation,
    and string extension functions. CEL expressions in RBAC policies and access logger filters
    can now enable string functions such as ``replace()`` and ``split()`` through the new
    :ref:`cel_config <envoy_v3_api_field_config.rbac.v3.Policy.cel_config>` and
    :ref:`cel_config <envoy_v3_api_field_extensions.access_loggers.filters.cel.v3.ExpressionFilter.cel_config>` fields
    in their respective configurations. See :ref:`CelExpressionConfig <envoy_v3_api_msg_config.core.v3.CelExpressionConfig>`
    for details.
- area: formatter
  change: |
    Added support for the following new access log formatters:
    - ``%REQUEST_HEADER(X?Y):Z%`` as full name version of ``%REQ(X?Y):Z%``
    - ``%RESPONSE_HEADER(X?Y):Z%`` as full name version of ``%RESP(X?Y):Z%``
    - ``%RESPONSE_TRAILER(X?Y):Z%`` as full name version of ``%TRAILER(X?Y):Z%``
    This provides a more consistent naming scheme for users to understand and use.
- area: tracing
  change: |
    Added new :ref:`value <envoy_v3_api_field_type.tracing.v3.CustomTag.value>` field and
    the :ref:`substitution format specifier <config_access_log_format>` could be used to
    extract values from various parts of the request/response for custom tags.
- area: generic_proxy
  change: |
    Added custom substitution format specifiers support in the tracing custom tags of the
    :ref:`generic_proxy
    filter <envoy_v3_api_msg_extensions.filters.network.generic_proxy.v3.GenericProxy>`.
    Now the ``%REQUEST_PROPERTY%``, ``%RESPONSE_PROPERTY%`` etc. can be used in the
    :ref:`value <envoy_v3_api_field_type.tracing.v3.CustomTag.value>` field for generic proxy.
- area: lua
  change: |
    Added ``drainConnectionUponCompletion()`` to the Lua filter stream info API. This allows Lua scripts
    to mark connections for draining, which adds a ``Connection: close`` header for HTTP/1.1 or sends a
    ``GOAWAY`` frame for HTTP/2 and HTTP/3.
- area: wasm
  change: |
    Added ``sign`` foreign function to create cryptographic signatures.
    See :ref:`Wasm foreign functions <arch_overview_wasm_foreign_functions>` for more details.
- area: redis
  change: |
    Added cluster-scoped command support with a flexible response handling framework.
- area: overload management
  change: |
    The fixed heap resource monitor can now calculate memory pressure as currently allocated memory divided by maximum heap size,
    giving more accurate and lower memory pressure values.
    This can avoid unnecessary load shedding or overload actions.
    To enable, set ``envoy.reloadable_features.fixed_heap_use_allocated`` to true.
    The default algorithm (heap_size - pageheap_unmapped - pageheap_free) does not discount for free memory in TCMalloc caches.
- area: admin
  change: |
    Added ``/memory/tcmalloc`` admin endpoint that provides TCMalloc memory statistics.
- area: dns_filter
  change: |
    Added :ref:`access_log <envoy_v3_api_field_extensions.filters.udp.dns_filter.v3.DnsFilterConfig.access_log>` for DNS filter.
- area: quic
  change: |
    Added QUIC protocol option :ref:`max_sessions_per_event_loop
    <envoy_v3_api_field_config.listener.v3.QuicProtocolOptions.max_sessions_per_event_loop>` to limit the maximum
    number of new QUIC sessions created per event loop. The default is 16, preserving the previous hardcoded limit.
- area: network
  change: |
    Added a change to start populating the filter state ``envoy.network.network_namespace`` when a connection is accepted on a
    listener with :ref:`network_namespace_filepath <envoy_v3_api_field_config.core.v3.SocketAddress.network_namespace_filepath>`
    configured. This provides read-only access to the network namespace for filters, access logs, and other components.
- area: ext_authz
  change: |
    Add a new configuration field to the http ext authz filter
    :ref:`enforce_response_header_limits <envoy_v3_api_field_extensions.filters.http.ext_authz.v3.ExtAuthz.enforce_response_header_limits>`
    that allows admins to enable / disable the behavior of dropping response headers once the header
    map count / size constraints have been reached.
<<<<<<< HEAD
- area: ext_proc
  change: |
    Added new method processingEffects within Filter State. This mehtod returns the per HTTP event procesing_effects that occurred
    during the filter processing. Introduced a new enum to track if a mutation was applied or why it was rejected.
=======
- area: xds
  change: |
    Added runtime guard ``envoy.reloadable_features.report_load_when_rq_active_is_non_zero``.
    When enabled, LRS continues to send locality_stats reoprt to config server when there is no request_issued in the poll cycle.
>>>>>>> b6ace88f

deprecated:<|MERGE_RESOLUTION|>--- conflicted
+++ resolved
@@ -215,16 +215,13 @@
     :ref:`enforce_response_header_limits <envoy_v3_api_field_extensions.filters.http.ext_authz.v3.ExtAuthz.enforce_response_header_limits>`
     that allows admins to enable / disable the behavior of dropping response headers once the header
     map count / size constraints have been reached.
-<<<<<<< HEAD
+- area: xds
+  change: |
+    Added runtime guard ``envoy.reloadable_features.report_load_when_rq_active_is_non_zero``.
+    When enabled, LRS continues to send locality_stats reoprt to config server when there is no request_issued in the poll cycle.
 - area: ext_proc
   change: |
     Added new method processingEffects within Filter State. This mehtod returns the per HTTP event procesing_effects that occurred
     during the filter processing. Introduced a new enum to track if a mutation was applied or why it was rejected.
-=======
-- area: xds
-  change: |
-    Added runtime guard ``envoy.reloadable_features.report_load_when_rq_active_is_non_zero``.
-    When enabled, LRS continues to send locality_stats reoprt to config server when there is no request_issued in the poll cycle.
->>>>>>> b6ace88f
 
 deprecated:
date: Pending

behavior_changes:
# *Changes that are expected to cause an incompatibility if applicable; deployment changes are likely required*

minor_behavior_changes:
# *Changes that may cause incompatibilities for some users, but should not for most*
- area: healthcheck
  change: |
    If active HC is enabled and a host is ejected by outlier detection, a successful active health check unejects the host and consider it healthy. This also clears all the outlier detection counters. This behavior change can be reverted by setting ``envoy.reloadable_features_successful_active_health_check_uneject_host`` to ``false``.

bug_fixes:
# *Changes expected to improve the state of the world and are unlikely to have negative effects*
- area: stats
  change: |
    now updating upstream total connection stats as happy eyeballs connections are created.
- area: eds
  change: |
    added ``envoy.reloadable_features.multiplex_eds`` to disable eds multiplexing. Eds multiplexing is enabled by default, so that all subscriptions for the same resource type and management server reuse a single channel/mux.
    When eds multiplexing is disabled each subscription uses a dedicated channel/mux.

removed_config_or_runtime:
# *Normally occurs at the end of the* :ref:`deprecation period <deprecated>`
<<<<<<< HEAD
- area: config
  change: |
    removed ``envoy.reloadable_features.admin_stats_filter_use_re2`` and legacy code paths.
=======
- area: dns
  change: |
    removed ``envoy.reloadable_features.dns_multiple_addresses`` runtime flag and legacy code paths.
>>>>>>> b1c70559
- area: router
  change: |
    removed ``envoy.reloadable_features.get_route_config_factory_by_type`` runtime flag. The flag is no longer needed as the behavior is now the default.
- area: http
  change: |
    removed ``envoy.reloadable_features.http2_delay_keepalive_timeout`` and legacy code paths.
- area: http
  change: |
    removed ``envoy.reloadable_features.local_ratelimit_match_all_descriptors`` and legacy code paths.

- area: http
  change: |
    removed ``envoy.reloadable_features.use_rfc_connect`` and legacy code path.
- area: http
  change: |
    removed ``envoy.reloadable_features.allow_concurrency_for_alpn_pool`` and legacy code path.

new_features:
- area: tracing
  change: |
    allow :ref:`grpc_service <envoy_v3_api_field_config.trace.v3.OpenTelemetryConfig.grpc_service>` to be optional. This enables a means to disable collection of traces.
- area: upstream
  change: |
    added :ref:`ring hash extension <envoy_v3_api_msg_extensions.load_balancing_policies.ring_hash.v3.RingHash>` to suppport the :ref:`load balancer policy <envoy_v3_api_field_config.cluster.v3.Cluster.load_balancing_policy>`.
- area: upstream
  change: |
    added :ref:`maglev extension <envoy_v3_api_msg_extensions.load_balancing_policies.maglev.v3.Maglev>` to suppport the :ref:`load balancer policy <envoy_v3_api_field_config.cluster.v3.Cluster.load_balancing_policy>`.

deprecated:<|MERGE_RESOLUTION|>--- conflicted
+++ resolved
@@ -21,15 +21,12 @@
 
 removed_config_or_runtime:
 # *Normally occurs at the end of the* :ref:`deprecation period <deprecated>`
-<<<<<<< HEAD
 - area: config
   change: |
     removed ``envoy.reloadable_features.admin_stats_filter_use_re2`` and legacy code paths.
-=======
 - area: dns
   change: |
     removed ``envoy.reloadable_features.dns_multiple_addresses`` runtime flag and legacy code paths.
->>>>>>> b1c70559
 - area: router
   change: |
     removed ``envoy.reloadable_features.get_route_config_factory_by_type`` runtime flag. The flag is no longer needed as the behavior is now the default.

date: Pending

behavior_changes:
# *Changes that are expected to cause an incompatibility if applicable; deployment changes are likely required*
- area: jwt
  change: |
    Changed behavior of the jwt extraction, passing entire token for validation, instead cut him in the non-Base64 character.
    This change can be reverted temporarily by setting the runtime guard ``envoy.reloadable_features.token_passed_entirely`` to false.
- area: eds
  change: |
    Introduced caching of EDS assignments when used with ADS. Prior to this change, Envoy required that EDS assignments were sent
    after an EDS cluster was updated. If no EDS assignment was received for the cluster, it ended up with an empty assignment.
    Following this change, after a cluster update, Envoy waits for an EDS assignment until
    :ref:`initial_fetch_timeout <envoy_v3_api_field_config.core.v3.ConfigSource.initial_fetch_timeout>` times out, and will then apply
    the cached assignment and finish updating the warmed cluster. This change is disabled by default, and can be enabled by setting
    the runtime flag ``envoy.restart_features.use_eds_cache_for_ads`` to true.
- area: http
  change: |
    Switch from http_parser to BalsaParser for handling HTTP/1.1 traffic. See https://github.com/envoyproxy/envoy/issues/21245 for
    details. This behavioral change can be reverted by setting runtime flag ``envoy.reloadable_features.http1_use_balsa_parser`` to
    false.

minor_behavior_changes:
# *Changes that may cause incompatibilities for some users, but should not for most*
- area: ext_authz
  change: |
    removing any query parameter in the presence of repeated query parameter keys no longer drops the repeats.
- area: alternate_protocols_cache_filter
  change: |
    Changed the alternate protocols cache filter to get the cache from cluster config rather than filter config.
    This allows one downstream filter to be used with multiple clusters with different caches. This change can be reverted by
    setting runtime guard ``envoy.reloadable_features.use_cluster_cache_for_alt_protocols_filter`` to false.
- area: ext_authz
  change: |
    Don't append the local address to ``x-forwarded-for`` header when sending an http (not gRPC) auth request.
    This behavior can be reverted by setting runtime flag
    ``envoy.reloadable_features.ext_authz_http_send_original_xff`` to false.
- area: outlier detection
  change: |
    Outlier detection will always respect max_ejection_percent now.
    This behavioral change can be reverted by setting runtime guard
    ``envoy.reloadable_features.check_mep_on_first_eject`` to false.
- area: quic
  change: |
    Enable QUICHE request and response headers validation. This behavior can be reverted by setting runtime flag
    ``envoy.reloadable_features.FLAGS_envoy_quic_reloadable_flag_quic_act_upon_invalid_header`` to false.
- area: http oauth2 filter
  change: |
    Change HMAC cookie encoding to base64-encoded only. This change can be reverted temporarily by
    setting the runtime guard ``envoy.reloadable_features.hmac_base64_encoding_only`` to false.
- area: router
  change: |
    Enable copying response_code from the upstream stream_info onto the downstream stream_info.
    This behavior can be reverted by setting runtime guard
    ``envoy.reloadable_features.copy_response_code_to_downstream_stream_info`` to false.

bug_fixes:
# *Changes expected to improve the state of the world and are unlikely to have negative effects*
- area: connection limit
  change: |
    fixed a use-after-free bug in the connection limit filter.
- area: subset load balancer
  change: |
    Fixed a bug where
    :ref:`overprovisioning_factor<envoy_v3_api_field_config.endpoint.v3.ClusterLoadAssignment.Policy.overprovisioning_factor>` and
    :ref:`weighted_priority_health <envoy_v3_api_field_config.endpoint.v3.ClusterLoadAssignment.Policy.weighted_priority_health>`
    values were not respected when subset load balacing was enabled. The default values of 140 and false were always used.
- area: redis
  change: |
    fixed a bug where redis key formatter is using the closed stream because of life time issues.
- area: extension_discovery_service
  change: |
    Fixed a bug causing crash if ECDS is used with upstream HTTP filters.
- area: tls
  change: |
    fixed a bug where handshake may fail when both private key provider and cert validation are set.
- area: dns
  change: |
    Fixed a bug where when respect_dns_ttl was set to true, c-ares dns resolver only considered address record for ttl calculation
    while ignoring CNAME records TTL. Now when respect_dns_ttl is set to true minimum of all TTL records is considered.
- area: dns
  change: |
    Fixed a bug where dns response was not always conforming [RFC 2181](https://datatracker.ietf.org/doc/html/rfc2181) for TTL values.
    Previously a malicious user could add a TTL greater than 2^31 - 1, and with c-ares library using 32 bit signed int data type
    would overflow and send a negative TTL.
- area: healthcheck
  change: |
    The default behavior of unejecting outlier-detection-ejected host on successful active health checking can
    be disabled by setting :ref:`outlier_detection.successful_active_health_check_uneject_host
    <envoy_v3_api_field_config.cluster.v3.OutlierDetection.successful_active_health_check_uneject_host>`
    to ``false``. This new configuration flag is a substitute for the removed runtime option
    ``envoy.reloadable_features_successful_active_health_check_uneject_host``.
- area: aws signer
  change: |
    fixed a bug where expiration timestamp on task roles failed to validate. This causes failure of credential caching which
    results in constant hits to the task role metadata URL.
- area: router check tool
  change: |
    Fixed a bug where the route coverage is not correctly calculated when a route has weighted clusters.

removed_config_or_runtime:
# *Normally occurs at the end of the* :ref:`deprecation period <deprecated>`
- area: tcp
  change: |
    Removed runtime key ``envoy.reloadable_features.tcp_pool_idle_timeout``.
- area: http filters
  change: |
    Removed ``envoy_reloadable_features_http_filter_avoid_reentrant_local_reply`` runtime flag and legacy code paths.
- area: tcp_proxy
  change: |
    Removed ``envoy_reloadable_features_finish_reading_on_decode_trailers`` runtime flag and legacy code paths.
- area: dns
  change: |
    Removed ``envoy.restart_features.use_apple_api_for_dns_lookups`` and legacy code paths.
- area: runtime
  change: |
    Removed ``envoy.restart_features.remove_runtime_singleton`` and legacy code paths.
- area: xDS
  change: |
    Removed ``envoy.restart_features.explicit_wildcard_resource`` and legacy code paths.
- area: quic
  change: |
    Removed ``envoy.reloadable_features.reject_require_client_certificate_with_quic`` and legacy code paths.
- area: healthcheck
  change: |
    Removed ``envoy.reloadable_features_successful_active_health_check_uneject_host`` runtime option and
    substituted it with :ref:`outlier_detection.successful_active_health_check_uneject_host
    <envoy_v3_api_field_config.cluster.v3.OutlierDetection.successful_active_health_check_uneject_host>`
    outlier detection configuration flag.

new_features:
- area: access_log
  change: |
    added %RESPONSE_FLAGS_LONG% substitution string, that will output a pascal case string representing the resonse flags.
    The output response flags will correspond with %RESPONSE_FLAGS%, only with a long textual string representation.
- area: config
  change: |
    Added the capability to defer broadcasting of certain cluster (CDS, EDS) to
    worker threads from the main thread. This optimization can save significant
    amount of memory in cases where there are (1) a large number of workers and
    (2) a large amount of config, most of which is unused. This capability is
    guarded by :ref:`enable_deferred_cluster_creation
    <envoy_v3_api_field_config.bootstrap.v3.ClusterManager.enable_deferred_cluster_creation>`.
- area: extension_discovery_service
  change: |
    added ECDS support for :ref:` downstream network filters<envoy_v3_api_field_config.listener.v3.Filter.config_discovery>`.
- area: ext_proc
  change: |
    added
    :ref:`disable_immediate_response <envoy_v3_api_field_extensions.filters.http.ext_proc.v3.ExternalProcessor.disable_immediate_response>`
    config API to ignore the
    :ref:`immediate_response <envoy_v3_api_field_service.ext_proc.v3.ProcessingResponse.immediate_response>`
    message from the external processing server.
- area: access_log
  change: |
    added a field lookup to %FILTER_STATE% for objects that have reflection enabled.
- area: http
  change: |
    added :ref:`Json-To-Metadata filter <envoy_v3_api_msg_extensions.filters.http.json_to_metadata.v3.JsonToMetadata>`.
- area: extension_discovery_service
  change: |
    added metric listener.listener_stat.network_extension_config_missing to track closed connections due to missing config.
- area: redis
  change: |
    added support for time command (returns a local response).
- area: extension_discovery_service
  change: |
    added ECDS support for :ref:` upstream network filters<envoy_v3_api_field_config.cluster.v3.Filter.config_discovery>`.
- area: redis
  change: |
    added support for lmove command.
- area: upstream
  change: |
    added :ref:`allow_redundant_keys <envoy_v3_api_field_extensions.load_balancing_policies.subset.v3.Subset.allow_redundant_keys>`
    to suppport redundant keys in request metadata for subset load balancing.
- area: access_logs
  change: |
    added :ref:`json_format_options <envoy_v3_api_field_config.core.v3.SubstitutionFormatString.json_format_options>` config option to
    support JSON output formatting and the :ref:`sort_properties <envoy_v3_api_field_config.core.v3.JsonFormatOptions.sort_properties>`
    option to print the JSON output with sorted properties.
- area: tap
  change: |
    added :ref:`custom_sink <envoy_v3_api_field_config.tap.v3.OutputSink.custom_sink>` type to enable writing tap data
    out to a custom sink extension.
<<<<<<< HEAD
- area: udp_proxy
  change: |
    added :ref:`session_filters <envoy_v3_api_field_extensions.filters.udp.udp_proxy.v3.UdpProxyConfig.session_filters>` config to
    support optional filters that will run for each upstream UDP session. More information can be found in the UDP proxy documentation.
=======
- area: otlp_stats_sink
  change: |
    added :ref:` stats prefix option<envoy_v3_api_field_extensions.stat_sinks.open_telemetry.v3.SinkConfig.stats_prefix>`
    to OTLP stats sink that enables adding a static prefix to all stats flushed by this sink.
>>>>>>> cda041df
- area: tap
  change: |
    added :ref:`record_headers_received_time <envoy_v3_api_field_extensions.filters.http.tap.v3.Tap.record_headers_received_time>`
    to control writing request and response headers received time in trace output.

deprecated:
- area: tracing
  change: |
    OpenTracing is deprecated and will be removed at version 1.30, since the upstream project has been abandoned.
- area: tracing
  change: |
    Opencensus is deprecated and will be removed at version 1.30, since the upstream project has been abandoned.<|MERGE_RESOLUTION|>--- conflicted
+++ resolved
@@ -181,18 +181,15 @@
 - area: tap
   change: |
     added :ref:`custom_sink <envoy_v3_api_field_config.tap.v3.OutputSink.custom_sink>` type to enable writing tap data
-    out to a custom sink extension.
-<<<<<<< HEAD
+    out to a custom sink extension
 - area: udp_proxy
   change: |
     added :ref:`session_filters <envoy_v3_api_field_extensions.filters.udp.udp_proxy.v3.UdpProxyConfig.session_filters>` config to
     support optional filters that will run for each upstream UDP session. More information can be found in the UDP proxy documentation.
-=======
 - area: otlp_stats_sink
   change: |
     added :ref:` stats prefix option<envoy_v3_api_field_extensions.stat_sinks.open_telemetry.v3.SinkConfig.stats_prefix>`
     to OTLP stats sink that enables adding a static prefix to all stats flushed by this sink.
->>>>>>> cda041df
 - area: tap
   change: |
     added :ref:`record_headers_received_time <envoy_v3_api_field_extensions.filters.http.tap.v3.Tap.record_headers_received_time>`

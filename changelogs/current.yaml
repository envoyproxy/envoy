date: Pending

behavior_changes:
# *Changes that are expected to cause an incompatibility if applicable; deployment changes are likely required*
- area: eds
  change: |
    Introduced caching of EDS assignments when used with ADS. Prior to this change, Envoy required that EDS assignments were sent
    after an EDS cluster was updated. If no EDS assignment was received for the cluster, it ended up with an empty assignment.
    Following this change, after a cluster update, Envoy waits for an EDS assignment until
    :ref:`initial_fetch_timeout <envoy_v3_api_field_config.core.v3.ConfigSource.initial_fetch_timeout>` times out, and will then apply
    the cached assignment and finish updating the warmed cluster. This change is disabled by default, and can be enabled by setting
    the runtime flag ``envoy.restart_features.use_eds_cache_for_ads`` to true.

minor_behavior_changes:
# *Changes that may cause incompatibilities for some users, but should not for most*
<<<<<<< HEAD
- area: ext_authz
  change: |
    removing any query parameter in the presence of repeated query parameter keys no longer drops the repeats.
=======
- area: outlier detection
  change: |
    Outlier detection will always respect max_ejection_percent now.
    This behavioral change can be reverted by setting runtime guard
    ``envoy.reloadable_features.check_mep_on_first_eject`` to false.
>>>>>>> 9c1dcef9
- area: quic
  change: |
    Enable QUICHE request and response headers validation. This behavior can be reverted by setting runtime flag
    ``envoy.reloadable_features.FLAGS_envoy_quic_reloadable_flag_quic_act_upon_invalid_header`` to false.

bug_fixes:
# *Changes expected to improve the state of the world and are unlikely to have negative effects*
- area: connection limit
  change: |
    fixed a use-after-free bug in the connection limit filter.
- area: subset load balancer
  change: |
    Fixed a bug where
    :ref:`overprovisioning_factor<envoy_v3_api_field_config.endpoint.v3.ClusterLoadAssignment.Policy.overprovisioning_factor>` and
    :ref:`weighted_priority_health <envoy_v3_api_field_config.endpoint.v3.ClusterLoadAssignment.Policy.weighted_priority_health>`
    values were not respected when subset load balacing was enabled. The default values of 140 and false were always used.

removed_config_or_runtime:
# *Normally occurs at the end of the* :ref:`deprecation period <deprecated>`

new_features:
- area: access_log
  change: |
    added %RESPONSE_FLAGS_LONG% substitution string, that will output a pascal case string representing the resonse flags.
    The output response flags will correspond with %RESPONSE_FLAGS%, only with a long textual string representation.
- area: config
  change: |
    Added the capability to defer broadcasting of certain cluster (CDS, EDS) to
    worker threads from the main thread. This optimization can save significant
    amount of memory in cases where there are (1) a large number of workers and
    (2) a large amount of config, most of which is unused. This capability is
    guarded by :ref:`enable_deferred_cluster_creation
    <envoy_v3_api_field_config.bootstrap.v3.ClusterManager.enable_deferred_cluster_creation>`.
- area: extension_discovery_service
  change: |
    added ECDS support for :ref:` downstream network filters<envoy_v3_api_field_config.listener.v3.Filter.config_discovery>`.
- area: http
  change: |
    added :ref:`Json-To-Metadata filter <envoy_v3_api_msg_extensions.filters.http.json_to_metadata.v3.JsonToMetadata>`.
- area: extension_discovery_service
  change: |
    added metric listener.listener_stat.network_extension_config_missing to track closed connections due to missing config.
- area: redis
  change: |
    added support for time command (returns a local response).
- area: redis
  change: |
    added support for lmove command.

deprecated:<|MERGE_RESOLUTION|>--- conflicted
+++ resolved
@@ -13,17 +13,14 @@
 
 minor_behavior_changes:
 # *Changes that may cause incompatibilities for some users, but should not for most*
-<<<<<<< HEAD
 - area: ext_authz
   change: |
     removing any query parameter in the presence of repeated query parameter keys no longer drops the repeats.
-=======
 - area: outlier detection
   change: |
     Outlier detection will always respect max_ejection_percent now.
     This behavioral change can be reverted by setting runtime guard
     ``envoy.reloadable_features.check_mep_on_first_eject`` to false.
->>>>>>> 9c1dcef9
 - area: quic
   change: |
     Enable QUICHE request and response headers validation. This behavior can be reverted by setting runtime flag

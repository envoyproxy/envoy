date: Pending

behavior_changes:
# *Changes that are expected to cause an incompatibility if applicable; deployment changes are likely required*
- area: server
  change: |
    Added container-aware CPU detection on Linux that respects cgroup CPU limits in addition to hardware thread count
    and CPU affinity. This change only affects behavior when the ``--concurrency`` flag is not explicitly set.
    Envoy now uses the minimum of hardware threads, CPU affinity, and cgroup CPU limits
    to determine the number of worker threads by default. This provides better resource utilization in
    containerized environments (Docker, Kubernetes) where CPU limits are set via cgroups. The new behavior
    is enabled by default and can be disabled by setting the ``ENVOY_CGROUP_CPU_DETECTION`` environment
    variable to ``false``. When disabled, Envoy will fall back to the previous behavior of using only
    hardware thread count and CPU affinity for worker thread calculation. Uses conservative rounding (floor)
    to account for non-worker threads and prevent container throttling. This can cause potential total connections
    number drop.

minor_behavior_changes:
# *Changes that may cause incompatibilities for some users, but should not for most*
- area: router
  change: |
    Added :ref:`host_rewrite
    <envoy_v3_api_field_config.route.v3.RouteAction.host_rewrite>` to
    :ref:`RouteAction <envoy_v3_api_msg_config.route.v3.RouteAction>` to support substitution
    formatting for host header rewriting.
    Added :ref:`path_rewrite
    <envoy_v3_api_field_config.route.v3.RouteAction.path_rewrite>` to
    :ref:`RouteAction <envoy_v3_api_msg_config.route.v3.RouteAction>` to support substitution
    formatting for path header rewriting.
- area: ext_proc
  change: |
    Use one of a hard-coded set of error messages when a :ref:`HeaderMutation
    <envoy_v3_api_msg_service.ext_proc.v3.HeaderMutation>` fails. Removing
    request-specific details allows grouping by similar failure types. Detailed
    messages remain available in debug logs.
- area: mobile
  change: |
    Use mobile specific network observer registries to propagate network change signals. This behavior can be reverted by
    setting the runtime guard ``envoy.reloadable_features.mobile_use_network_observer_registry``.

bug_fixes:
# *Changes expected to improve the state of the world and are unlikely to have negative effects*
- area: http2
  change: |
    Fixed a bug where Envoy will leak memory if the HTTP2 stream is reset before the request headers are
    sent. For example, if one upstream http filter send a local reply after the connection is established but
    before the request headers are sent, the memory allocated for the stream will not be released.
- area: lua
  change: |
    Fix a bug where Lua filters may result in Envoy crashes when setting response body to a
    larger payload (greater than the body buffer limit).
- area: bootstrap
  change: |
    Fixed an issue where the custom
    :ref:`header_prefix <envoy_v3_api_field_config.bootstrap.v3.Bootstrap.header_prefix>`
    will result in crash at startup.
- area: connection pool
  change: |
    Fix a crash in the TCP connection pool that occurs during downstream connection teardown when large requests
    or responses trigger flow control.
- area: http
  change: |
    Fixed ``shouldDrainConnectionUponCompletion()`` to properly send ``GOAWAY`` frames for HTTP/2 and HTTP/3
    instead of aggressively closing connections. This prevents response body transmission interruption and
    ``ERR_DRAINING`` errors on the client side. HTTP/1.1 behavior remains unchanged.

removed_config_or_runtime:
# *Normally occurs at the end of the* :ref:`deprecation period <deprecated>`
- area: jwt_authn
  change: |
    Removed runtime guard ``envoy.reloadable_features.jwt_fetcher_use_scheme_from_uri`` and legacy code paths.
- area: tcp
  change: |
    Removed runtime guard ``envoy.reloadable_features.tcp_proxy_retry_on_different_event_loop`` and legacy code paths.
- area: http
  change: |
    Removed runtime guard ``envoy.reloadable_features.http1_balsa_allow_cr_or_lf_at_request_start`` and legacy code paths.
- area: quic
  change: |
    Removed runtime guard ``envoy.reloadable_features.http3_remove_empty_cookie`` and legacy code paths.
- area: http
  change: |
    Removed runtime guard ``envoy.reloadable_features.original_src_fix_port_exhaustion`` and legacy code paths.
- area: xds
  change: |
    Removed runtime guard ``envoy.reloadable_features.report_load_with_rq_issued`` and legacy code paths.

new_features:
- area: http
  change: |
    Added ``vhost_header`` to the RouteConfiguration, allowing use of a different header for vhost matching.
- area: logging
  change: |
    Added support for not-equal operator for access log filter rules, in
    :ref:`ComparisonFilter <envoy_v3_api_msg_config.accesslog.v3.ComparisonFilter>`.
- area: lua
  change: |
    Added ``drainConnectionUponCompletion()`` to the Lua filter stream info API. This allows Lua scripts
    to mark connections for draining, which adds a ``Connection: close`` header for HTTP/1.1 or sends a
    ``GOAWAY`` frame for HTTP/2 and HTTP/3.
- area: wasm
  change: |
    Added ``sign`` foreign function to create cryptographic signatures.
    See :ref:`Wasm foreign functions <arch_overview_wasm_foreign_functions>` for more details.
- area: redis
  change: |
    Added cluster-scope command support with flexible response handling framework.
- area: overload management
  change: |
    The fixed heap resource monitor can now calculate memory pressure as currently allocated memory divided by maximum heap size,
    giving more accurate and lower memory pressure values.
    This can avoid unnecessary load shedding or overload actions.
    To enable, set ``envoy.reloadable_features.fixed_heap_use_allocated`` to true.
    The default algorithm (heap_size - pageheap_unmapped - pageheap_free) does not discount for free memory in TCMalloc caches.
- area: admin
  change: |
    Added ``/memory/tcmalloc`` admin endpoint that provides TCMalloc memory statistics.
<<<<<<< HEAD
- area: dns_filter
  change: |
    Added :ref:`access_log <envoy_v3_api_field_extensions.filters.udp.dns_filter.v3.DnsFilterConfig.access_log>` for DNS filter.
=======
- area: quic
  change: |
    Add a new quic configuration field, 'max_sessions_per_event_loop', to QuicProtocolOptions in Envoy listener.
    This allows tuning the maximum number of new QUIC sessions created within a single event loop.
    The default value is 16, preserving the previous hardcoded limit.
>>>>>>> 2ed4ed03

deprecated:<|MERGE_RESOLUTION|>--- conflicted
+++ resolved
@@ -115,16 +115,13 @@
 - area: admin
   change: |
     Added ``/memory/tcmalloc`` admin endpoint that provides TCMalloc memory statistics.
-<<<<<<< HEAD
-- area: dns_filter
-  change: |
-    Added :ref:`access_log <envoy_v3_api_field_extensions.filters.udp.dns_filter.v3.DnsFilterConfig.access_log>` for DNS filter.
-=======
 - area: quic
   change: |
     Add a new quic configuration field, 'max_sessions_per_event_loop', to QuicProtocolOptions in Envoy listener.
     This allows tuning the maximum number of new QUIC sessions created within a single event loop.
     The default value is 16, preserving the previous hardcoded limit.
->>>>>>> 2ed4ed03
+- area: dns_filter
+  change: |
+    Added :ref:`access_log <envoy_v3_api_field_extensions.filters.udp.dns_filter.v3.DnsFilterConfig.access_log>` for DNS filter.
 
 deprecated:
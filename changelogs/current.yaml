date: Pending

behavior_changes:
- area: http
  change: |
    A route refresh will now result in a tracing refresh. The trace sampling decision and decoration
    of the new route will be applied to the active span.
    This change can be reverted by setting the runtime guard
    ``envoy.reloadable_features.trace_refresh_after_route_refresh`` to ``false``.
    Note, if :ref:`pack_trace_reason
    <envoy_v3_api_field_extensions.request_id.uuid.v3.UuidRequestIdConfig.pack_trace_reason>` is set
    to ``true`` (it is ``true`` by default), a request marked as traced cannot be unmarked as traced
    after the tracing refresh.
- area: http2
  change: |
    The default value for the :ref:`maximum number of concurrent streams in HTTP/2
    <envoy_v3_api_field_config.core.v3.Http2ProtocolOptions.max_concurrent_streams>`
    has been changed from 2147483647 to 1024.
    The default value for the :ref:`initial stream window size in HTTP/2
    <envoy_v3_api_field_config.core.v3.Http2ProtocolOptions.initial_stream_window_size>`
    has been changed from 256MiB to 16MiB.
    The default value for the :ref:`initial connection window size in HTTP/2
    <envoy_v3_api_field_config.core.v3.Http2ProtocolOptions.initial_connection_window_size>`
    has been changed from 256MiB to 24MiB.
    This change could be reverted temporarily by
    setting the runtime guard ``envoy.reloadable_features.safe_http2_options``
    to ``false``.
- area: ext_proc
  change: |
    Reverted `#39740 <https://github.com/envoyproxy/envoy/pull/39740>`_ to re-enable ``fail_open`` +
    ``FULL_DUPLEX_STREAMED`` configuration combination.
- area: load balancing
  change: |
    Moved locality WRR structures out of ``HostSetImpl`` and into a separate class. Locality WRR schedulers are now by default owned
    and constructed by the underlying Zone Aware LB, instead of owned and constructed by the Host Set. There should be no visible
    behavior change for existing users of Zone Aware LBs.

minor_behavior_changes:
# *Changes that may cause incompatibilities for some users, but should not for most*
- area: tap
  change: |
    Previously, streamed trace buffered data was only flushed when it reached the configured size.
    If the threshold was never met, the data remained buffered until the connection was closed.
    With this change, buffered data will be flushed proactively. Specifically, if the buffer does not
    reach the configured size but has been held for more than 15 seconds, it will be sent immediately.
- area: websocket
  change: |
    Allow 4xx and 5xx to go through the filter chain for the WebSocket handshake response check. This behavior can be
    disabled by the runtime guard ``envoy.reloadable_features.websocket_allow_4xx_5xx_through_filter_chain``.
- area: websocket
  change: |
      Support route and per-try timeouts on websocket upgrade. This can be disabled by the runtime guard
      ``envoy.reloadable_features.websocket_enable_timeout_on_upgrade_response``.
- area: testing
  change: |
    In test code for external extensions, matchers ``Http::HeaderValueOf``, ``HasHeader``, and ``HeaderHasValueRef``
    must be replaced with ``ContainsHeader``.
    Any uses of matcher ``HeaderHasValue(...)`` should be replaced with ``::testing::Pointee(ContainsHeader(...))``.
- area: generic_proxy
  change: |
    Generic proxy codec adds the same buffer limit as the connection buffer limit. If the buffer limit is
    exceeded, the connection is disconnected. This behavior can be reverted by setting the runtime guard
    ``envoy.reloadable_features.generic_proxy_codec_buffer_limit`` to ``false``.
- area: http3
  change: |
    Turned off HTTP/3 happy eyeballs in upstream via the runtime guard ``envoy.reloadable_features.http3_happy_eyeballs``.
    It was found to favor TCP over QUIC when UDP does not work on IPv6 but works on IPv4.
- area: mobile
  change: |
    Explicitly drain connections upon network change events regardless of whether the DNS cache is refreshed or not.
    This behavior can be reverted by setting the runtime guard
    ``envoy.reloadable_features.decouple_explicit_drain_pools_and_dns_refresh`` to ``false``.
- area: http
  change: |
    Added accounting for decompressed HTTP header bytes sent and received. Existing stats only count wire-encoded header bytes.
    This can be accessed through the ``%UPSTREAM_DECOMPRESSED_HEADER_BYTES_RECEIVED%``,
    ``%DOWNSTREAM_DECOMPRESSED_HEADER_BYTES_RECEIVED%``, ``%UPSTREAM_DECOMPRESSED_HEADER_BYTES_SENT%``, and
    ``%DOWNSTREAM_DECOMPRESSED_HEADER_BYTES_SENT%`` access log command operators.
- area: formatter
  change: |
    Deprecated legacy header formatter support for ``%DYNAMIC_METADATA(["namespace", "key", ...])%``
    , ``%UPSTREAM_METADATA(["namespace", "key", ...])%`` and ``%PER_REQUEST_STATE(key)%``. Please use
    ``%DYNAMIC_METADATA(namespace:key:...])%``, ``%UPSTREAM_METADATA(namespace:key:...])%``
    and ``%FILTER_STATE(key:PLAIN)%`` as alternatives.
    This change is guarded by the runtime flag
    ``envoy.reloadable_features.remove_legacy_route_formatter`` and default to ``false`` for now
    and will be flipped to ``true`` after two release periods.
- area: oauth2
  change: |
    Added response code details to ``401`` local responses generated by the OAuth2 filter.
- area: ext_proc
  change: |
    If :ref:`failure_mode_allow <envoy_v3_api_field_extensions.filters.http.ext_proc.v3.ExternalProcessor.failure_mode_allow>` is true,
    save the gRPC failure status code returned from the ext_proc server in the filter state.
    Previously, all fail-open cases would return ``call_status`` ``Grpc::Status::Aborted``.
- area: dns_filter
  change: |
    Honor the default DNS resolver configuration in the bootstrap config
    :ref:`typed_dns_resolver_config <envoy_v3_api_field_config.bootstrap.v3.Bootstrap.typed_dns_resolver_config>` if the
    :ref:`client_config <envoy_v3_api_field_extensions.filters.udp.dns_filter.v3.DnsFilterConfig.client_config>` is empty.
<<<<<<< HEAD
- area: ext_authz
  change: |
    Check the request header count after applying mutations is <= the configured limit and reject
    the response if not.
=======
- area: grpc_json_transcoder
  change: |
    Cap the frame size for streamed grpc at 1MB. Without this change there was a small chance
    that if a request streamed in sufficiently faster than it was processed, a frame larger than
    4MB could be encoded, which most upstream grpc services would, by default, treat as an error.
>>>>>>> 572ec5b2

bug_fixes:
# *Changes expected to improve the state of the world and are unlikely to have negative effects*
- area: tcp_proxy
  change: |
    Fixed a bug where when a downstream TCP connection is created and the upstream connection is not fully established, no idle timeout
    is set on the downstream connection, which may lead to a connection leak if the client does not close the connection.
    The fix is to set an idle timeout on the downstream connection immediately after creation.
    This fix can be reverted by setting the runtime guard
    ``envoy.reloadable_features.tcp_proxy_set_idle_timer_immediately_on_new_connection`` to ``false``.
- area: udp_proxy
  change: |
    Fixed a crash in the UDP proxy that occurred during ``ENVOY_SIGTERM`` when active tunneling sessions were present.
- area: geoip
  change: |
    Fixed a bug in the MaxMind provider where the ``found_entry`` field in the lookup result was not checked before
    trying to populate headers with data. If this field is not checked the provider could try to populate headers
    with wrong data, as per the documentation for the MaxMind library
    `libmaxminddb.md <https://github.com/maxmind/libmaxminddb/blob/main/doc/libmaxminddb.md#mmdb_lookup_result_s>`_.
- area: http3
  change: |
    Fixed a bug where the access log was skipped for HTTP/3 requests when the stream was half closed. This behavior can be
    reverted by setting the runtime guard
    ``envoy.reloadable_features.quic_fix_defer_logging_miss_for_half_closed_stream`` to ``false``.
- area: http
  change: |
    Fixed a bug where premature resets of streams could result in recursive draining and a potential
    stack overflow. Setting a proper ``max_concurrent_streams`` value for HTTP/2 or HTTP/3 could eliminate
    the risk of a stack overflow before this fix.
- area: listener
  change: |
    Fixed a bug where comparing listeners did not consider the network namespace they were listening in.
- area: http
  change: |
    Fixed a bug where the ``response_headers_to_add`` may be processed multiple times for the local responses from
    the router filter.
- area: formatter
  change: |
    Fixed a bug where the ``%TRACE_ID%`` command cannot work properly at the header mutations.
- area: listeners
  change: |
    Fixed an issue where :ref:`TLS inspector listener filter <config_listener_filters_tls_inspector>` timed out
    when used with other listener filters. The bug was triggered when a previous listener filter processed more data
    than the TLS inspector had requested, causing the TLS inspector to incorrectly calculate its buffer growth strategy.
    The fix ensures that buffer growth is now based on actual bytes available rather than the previously requested amount.
- area: listener
  change: |
    Fixed a bug where a failure to create listener sockets in different Linux network namespaces was
    not handled properly. The success of the netns switch was not checked before attempting to
    access the result of the socket creation. This is only relevant for Linux and if a listening
    socket address was specified with a non-default network namespace.
- area: aws
  change: |
    Added missing session name, session duration, and ``external_id`` parameters in AssumeRole credentials provider.
- area: oauth2
  change: |
    Fixed a bug introduced in PR `#40228 <https://github.com/envoyproxy/envoy/pull/40228>`_, where OAuth2 cookies were
    removed for requests matching the ``pass_through_matcher`` configuration. This broke setups with multiple OAuth2
    filter instances using different ``pass_through_matcher`` configurations, because the first matching instance removed
    the OAuth2 cookies--even when a passthrough was intended--impacting subsequent filters that still needed those cookies.
- area: stats
  change: |
    Fixed a bug where the metric name ``expiration_unix_time_seconds`` of
    ``cluster.<cluster_name>.ssl.certificate.<cert_name>.<metric_name>``
    and ``listener.<address>.ssl.certificate.<cert_name>.<metric_name>``
    was not being properly extracted in the final Prometheus stat name.
- area: odcds
  change: |
    Fixed a bug where using OD-CDS without cds_config would not work in some
    cases. This change introduces a new internal OD-CDS component. This change
    could be reverted temporarily by setting the runtime guard
    ``envoy.reloadable_features.odcds_over_ads_fix`` to ``false``.
- area: oauth2
  change: |
    Fixed an issue where cookies prefixed with ``__Secure-`` or ``__Host-`` were not receiving a
    ``Secure`` attribute.
- area: dns
  change: |
    Fixed a use-after-free (UAF) in DNS cache that can occur when the ``Host`` header is modified between the Dynamic
    Forwarding Proxy and Router filters.
- area: release
  change: |
    Fixed the distroless image to ensure nonroot.

removed_config_or_runtime:
# *Normally occurs at the end of the* :ref:`deprecation period <deprecated>`
- area: router
  change: |
    Removed runtime guard ``envoy.reloadable_features.shadow_policy_inherit_trace_sampling`` and legacy code paths.
- area: dns
  change: |
    Removed runtime guard ``envoy.reloadable_features.prefer_ipv6_dns_on_macos`` and legacy code paths.
- area: dynamic_forward_proxy
  change: |
    Removed runtime guard ``envoy.reloadable_features.avoid_dfp_cluster_removal_on_cds_update`` and legacy code paths.
- area: oauth2
  change: |
    Removed runtime guard ``envoy.reloadable_features.oauth2_use_refresh_token`` and legacy code paths.
- area: http_connection_manager
  change: |
    Removed runtime guard ``envoy.reloadable_features.explicit_internal_address_config`` and legacy code paths.
- area: dfp
  change: |
    Removed runtime guard ``envoy.reloadable_features.dfp_fail_on_empty_host_header`` and legacy code paths.
- area: quic
  change: |
    Removed runtime guard ``envoy.reloadable_features.prefer_quic_client_udp_gro`` and legacy code paths.
- area: udp_proxy
  change: |
    Removed runtime guard ``envoy.reloadable_features.enable_udp_proxy_outlier_detection`` and legacy code paths.
- area: xds
  change: |
    Removed runtime guard ``envoy.reloadable_features.xds_prevent_resource_copy`` and legacy code paths.
- area: rds
  change: |
    Removed runtime guard ``envoy.reloadable_features.normalize_rds_provider_config`` and legacy code paths.
- area: http
  change: |
    Removed runtime guard ``envoy.reloadable_features.local_reply_traverses_filter_chain_after_1xx`` and legacy code paths.
- area: quic
  change: |
    Removed runtime guard ``envoy.reloadable_features.report_stream_reset_error_code`` and legacy code paths.
- area: router
  change: |
    Removed runtime guard ``envoy.reloadable_features.streaming_shadow`` and legacy code paths.
- area: http3
  change: |
    Removed runtime guard ``envoy.reloadable_features.http3_remove_empty_trailers`` and legacy code paths.
- area: stats
  change: |
    Removed runtime guard ``envoy.reloadable_features.enable_include_histograms`` and legacy code paths.
- area: network
  change: |
    Removed runtime guard ``envoy.reloadable_features.udp_socket_apply_aggregated_read_limit`` and legacy code paths.
- area: http
  change: |
    Removed runtime guard ``envoy.reloadable_features.proxy_status_mapping_more_core_response_flags`` and legacy code paths.
- area: http
  change: |
    Removed runtime guard ``envoy.reloadable_features.allow_alt_svc_for_ips`` and legacy code paths.
- area: http
  change: |
    Removed runtime guard ``envoy.reloadable_features.filter_chain_aborted_can_not_continue`` and legacy code paths.
- area: http
  change: |
    Removed runtime guard ``envoy.reloadable_features.use_filter_manager_state_for_downstream_end_stream`` and legacy code paths.
- area: balsa
  change: |
    Removed runtime guard ``envoy.reloadable_features.wait_for_first_byte_before_balsa_msg_done`` and legacy code paths.
- area: geoip_providers
  change: |
    Removed runtime guard ``envoy.reloadable_features.mmdb_files_reload_enabled`` and legacy code paths.
- area: proxy_protocol
  change: |
    Removed runtime guard ``envoy.reloadable_features.use_typed_metadata_in_proxy_protocol_listener`` and legacy code paths.
- area: dns_resolver
  change: |
    Removed runtime guard ``envoy.reloadable_features.getaddrinfo_num_retries`` and legacy code paths.
- area: proxy_filter
  change: |
    Removed runtime guard ``envoy.reloadable_features.proxy_ssl_port`` and legacy code paths.
- area: gcp_authn
  change: |
    Removed runtime guard ``envoy.reloadable_features.gcp_authn_use_fixed_url`` and legacy code paths.
- area: jwt_authn
  change: |
    Removed runtime guard ``envoy.reloadable_features.jwt_authn_remove_jwt_from_query_params`` and legacy code paths.
- area: jwt_authn
  change: |
    Removed runtime guard ``envoy.reloadable_features.jwt_authn_validate_uri`` and legacy code paths.
- area: dispatcher
  change: |
    Removed runtime guard ``envoy.restart_features.fix_dispatcher_approximate_now`` and legacy code paths.
- area: upstream
  change: |
    Removed runtime guard ``envoy.reloadable_features.use_config_in_happy_eyeballs`` and legacy code paths.
- area: http
  change: |
    Removed runtime guard ``envoy.reloadable_features.proxy_104`` and legacy code paths.

new_features:
- area: stats
  change: |
    Added support to remove unused metrics from memory for extensions that
    support evictable metrics. This is done :ref:`periodically
    <envoy_v3_api_field_config.bootstrap.v3.Bootstrap.stats_eviction_interval>`
    during the metric flush.
- area: tap
  change: |
    Added :ref:`record_upstream_connection <envoy_v3_api_field_extensions.filters.http.tap.v3.Tap.record_upstream_connection>`
    to determine whether upstream connection information is recorded in the HTTP buffer trace output.
- area: quic
  change: |
    Added new option to support :ref:`base64 encoded server ID
    <envoy_v3_api_field_extensions.quic.connection_id_generator.quic_lb.v3.Config.server_id_base64_encoded>`
    in QUIC-LB.
- area: health_check
  change: |
    Added support for request payloads in HTTP health checks. The ``send`` field in ``HttpHealthCheck`` can now be
    used to specify a request body to be sent during health checking. This feature supports both hex-encoded text
    and binary payloads, similar to TCP health checks. The payload can only be used with HTTP methods that support
    request bodies (``POST``, ``PUT``, ``PATCH``, ``OPTIONS``). Methods that must not have request bodies
    (``GET``, ``HEAD``, ``DELETE``, ``TRACE``) are validated and will throw an error if combined with payloads.
    The implementation is optimized to process the payload once during configuration and reuse it for all health
    check requests. See :ref:`HttpHealthCheck <envoy_v3_api_msg_config.core.v3.HealthCheck.HttpHealthCheck>` for configuration details.
- area: tcp_proxy
  change: |
    Added support for generating and propagating a request ID on synthesized upstream HTTP requests when tunneling requests.
    It can be configured using :ref:`request_id_extension
    <envoy_v3_api_field_extensions.filters.network.tcp_proxy.v3.TcpProxy.TunnelingConfig.request_id_extension>`.
- area: router_check_tool
  change: |
    Added support for testing routes with :ref:`dynamic metadata matchers <envoy_v3_api_field_config.route.v3.RouteMatch.dynamic_metadata>`
    in the router check tool. The tool now accepts a ``dynamic_metadata`` field in test input to set metadata
    that can be matched by route configuration. This allows comprehensive testing of routes that depend on
    dynamic metadata for routing decisions.
- area: lua
  change: |
    Added a new ``filterState()`` to ``streamInfo()`` which provides access to filter state objects stored during request processing.
    This allows Lua scripts to retrieve string, boolean, and numeric values stored by various filters for use in routing decisions,
    header modifications, and other processing logic. See :ref:`Filter State API <config_http_filters_lua_stream_info_filter_state_wrapper>`
    for more details.
- area: socket
  change: |
    Added ``network_namespace_filepath`` to :ref:`SocketAddress <envoy_v3_api_msg_config.core.v3.SocketAddress>`. This field allows
    specifying a Linux network namespace filepath for socket creation, enabling network isolation in containerized environments.
- area: ratelimit
  change: |
    Added the :ref:`rate_limits
    <envoy_v3_api_field_extensions.filters.http.ratelimit.v3.RateLimit.rate_limits>`
    field to generate rate limit descriptors. If this field is set, the
    :ref:`VirtualHost.rate_limits<envoy_v3_api_field_config.route.v3.VirtualHost.rate_limits>` or
    :ref:`RouteAction.rate_limits<envoy_v3_api_field_config.route.v3.RouteAction.rate_limits>` fields will be ignored. However,
    :ref:`RateLimitPerRoute.rate_limits<envoy_v3_api_field_extensions.filters.http.ratelimit.v3.RateLimitPerRoute.rate_limits>`
    will take precedence over this field.
- area: ratelimit
  change: |
    Enhanced the rate limit filter to support substitution formatters for descriptors that generated
    at the stream complete phase. Before this change, substitution formatters at the stream complete
    phase cannot work because rate limit filter does not provide the necessary context.
- area: redis
  change: |
    Added support for thirty-three new Redis commands including ``COPY``, ``RPOPLPUSH``, ``SMOVE``, ``SUNION``, ``SDIFF``,
    ``SINTER``, ``SINTERSTORE``, ``ZUNIONSTORE``, ``ZINTERSTORE``, ``PFMERGE``, ``GEORADIUS``, ``GEORADIUSBYMEMBER``,
    ``RENAME``, ``SORT``, ``SORT_RO``, ``ZMSCORE``, ``SDIFFSTORE``, ``MSETNX``, ``SUBSTR``, ``ZRANGESTORE``, ``ZUNION``,
    ``ZDIFF``, ``SUNIONSTORE``, ``SMISMEMBER``, ``HRANDFIELD``, ``GEOSEARCHSTORE``, ``ZDIFFSTORE``, ``ZINTER``, ``ZRANDMEMBER``,
    ``BITOP``, ``LPOS``, ``RENAMENX``.
- area: observability
  change: |
    Added ``ENVOY_NOTIFICATION`` macro to track specific conditions in production environments.
- area: dns_filter, redis_proxy and prefix_matcher_map
  change: |
    Switch to using Radix Tree instead of Trie for performance improvements.
- area: header_to_metadata
  change: |
    Added optional statistics collection for the Header-To-Metadata filter. When the :ref:`stat_prefix
    <envoy_v3_api_field_extensions.filters.http.header_to_metadata.v3.Config.stat_prefix>` field is configured,
    the filter emits detailed counters for rule processing, metadata operations, etc. See
    :ref:`Header-To-Metadata filter statistics <config_http_filters_header_to_metadata>` for details.
- area: load_reporting
  change: |
    Added support for endpoint-level load stats and metrics reporting. Locality load reports now include per
    endpoint statistics and metrics, but only for endpoints with updated stats, optimizing report size and efficiency.
- area: overload management
  change: |
    Added load shed point ``envoy.load_shed_points.http2_server_go_away_and_close_on_dispatch``
    that sends ``GOAWAY`` and closes connections for HTTP/2 server processing of requests. When
    a ``GOAWAY`` frame is submitted by this load shed point, the counter ``http2.goaway_sent`` will be
    incremented.
- area: router
  change: |
    Added :ref:`request_body_buffer_limit
    <envoy_v3_api_field_config.route.v3.VirtualHost.request_body_buffer_limit>` and
    :ref:`request_body_buffer_limit
    <envoy_v3_api_field_config.route.v3.Route.request_body_buffer_limit>` configuration fields
    to enable buffering of large request bodies beyond connection buffer limits.
- area: otlp_stat_sink
  change: |
    Added support for resource attributes. The stat sink will use the resource attributes configured for the OpenTelemetry tracer via
    :ref:`resource_detectors <envoy_v3_api_field_config.trace.v3.OpenTelemetryConfig.resource_detectors>`.
- area: lua
  change: |
    Added ``virtualHost()`` to the Stream handle API, allowing Lua scripts to retrieve virtual host information. So far, the only method
    implemented is ``metadata()``, allowing Lua scripts to access virtual host metadata scoped to the specific filter name. See
    :ref:`Virtual host object API <config_http_filters_lua_virtual_host_wrapper>` for more details.
- area: ext_authz
  change: |
    Added support for per-route gRPC service override in the ``ext_authz`` HTTP filter. This allows different routes
    to use different external authorization backends by configuring a
    :ref:`grpc_service <envoy_v3_api_field_extensions.filters.http.ext_authz.v3.CheckSettings.grpc_service>`
    in the per-route ``check_settings``. Routes without this configuration continue to use the default
    authorization service.
- area: ext_proc
  change: |
    Added :ref:`status_on_error <envoy_v3_api_field_extensions.filters.http.ext_proc.v3.ExternalProcessor.status_on_error>`
    to the ``ext_proc`` HTTP filter. This allows configuring the HTTP status code returned to the downstream
    client when communication with the external processor fails (e.g., gRPC error). Previously, these cases returned a
    fixed ``500``.
- area: tracing
  change: |
    Added :ref:`trace_context_option <envoy_v3_api_field_config.trace.v3.ZipkinConfig.trace_context_option>` enum
    in the Zipkin tracer config. When set to ``USE_B3_WITH_W3C_PROPAGATION``, the tracer will:
    extract trace information from W3C trace headers when B3 headers are not present (downstream),
    and inject both B3 and W3C trace headers for upstream requests to maximize compatibility.
    The default value ``USE_B3`` maintains backward compatibility with B3-only behavior.
- area: tracing
  change: |
    Enhanced Zipkin tracer with advanced collector configuration via
    :ref:`collector_service <envoy_v3_api_field_config.trace.v3.ZipkinConfig.collector_service>`
    using ``HttpService``. New features include:

    #. **Custom HTTP Headers**: Add headers to collector requests for custom metadata, service identification,
       and collector-specific routing.

    #. **Full URI Parsing**: The ``uri`` field now supports both path-only (``/api/v2/spans``) and
       full URI formats (``https://zipkin-collector.example.com/api/v2/spans``). When using full URIs,
       Envoy automatically extracts hostname and path components - hostname sets the HTTP ``Host`` header,
       and path sets the request path. Path-only URIs fall back to using the cluster name as the hostname.

    When configured, ``collector_service`` takes precedence over legacy configuration fields (``collector_cluster``,
    ``collector_endpoint``, ``collector_hostname``), which will be deprecated in a future release. Legacy configuration
    does not support custom headers or URI parsing.
- area: composite
  change: |
    Allow the composite filter to be configured to insert a filter into the filter chain outside of the decode headers lifecycle phase.
- area: rbac
  change: |
    Switched the IP matcher to use LC-Trie for performance improvements.
- area: tls_inspector
  change: |
    Added dynamic metadata when failing to parse the ``ClientHello``.
- area: matching
  change: |
    Added :ref:`NetworkNamespaceInput
    <envoy_v3_api_msg_extensions.matching.common_inputs.network.v3.NetworkNamespaceInput>` to the
    matcher framework. This input returns the listener address's ``network_namespace_filepath``
    for use with :ref:`filter_chain_matcher
    <envoy_v3_api_field_config.listener.v3.Listener.filter_chain_matcher>`, enabling filter chain
    selection based on the Linux network namespace of the bound socket. On non-Linux platforms,
    the input returns an empty value and connections use the default filter chain.
- area: rbac
  change: |
    Enabled use of :ref:`NetworkNamespaceInput
    <envoy_v3_api_msg_extensions.matching.common_inputs.network.v3.NetworkNamespaceInput>` in the
    network RBAC filter's matcher. This allows RBAC policies to evaluate the Linux network namespace
    of the listening socket via the generic matcher API.
- area: lua
  change: |
    Added ``route()`` to the Stream handle API, allowing Lua scripts to retrieve route information. So far, the only method
    implemented is ``metadata()``, allowing Lua scripts to access route metadata scoped to the specific filter name. See
    :ref:`Route object API <config_http_filters_lua_route_wrapper>` for more details.
- area: cel
  change: |
    Added a new ``%TYPED_CEL%`` formatter command that, unlike ``%CEL%``, can output non-string values (number, boolean, null, etc.)
    when used in formatting contexts that accept non-string values, such as
    :ref:`json_format <envoy_v3_api_field_config.core.v3.SubstitutionFormatString.json_format>`. The new command is introduced
    so as to not break compatibility with the existing command's behavior.
- area: dynamic_modules
  change: |
    Added a new Logging ABI that allows modules to emit logs in the standard Envoy logging stream under ``dynamic_modules`` ID.
    In the Rust SDK, they are available as ``envoy_log_info``, etc.
- area: http
  change: |
    Added ``upstream_rq_per_cx`` histogram to track requests per connection for monitoring connection reuse efficiency.
- area: http
  change: |
    Added
    :ref:`stream_flush_timeout
    <envoy_v3_api_field_extensions.filters.network.http_connection_manager.v3.HttpConnectionManager.stream_flush_timeout>`
    to allow for configuring a stream flush timeout independently from the stream idle timeout.
- area: http
  change: |
    Added support for header removal based on header key matching. The new
    :ref:`remove_on_match <envoy_v3_api_field_config.common.mutation_rules.v3.HeaderMutation.remove_on_match>`
    allows removing headers that match a specified key pattern. This enables more flexible and
    dynamic header manipulation based on header names.
- area: geoip
  change: |
    Added a new metric ``db_build_epoch`` to track the build timestamp of the MaxMind geolocation database files.
    This can be used to monitor the freshness of the databases currently in use by the filter.
    See `MaxMind-DB build_epoch <https://maxmind.github.io/MaxMind-DB/#build_epoch>`_ for more details.
- area: overload management
  change: |
    Added a new scaled timer type ``HttpDownstreamStreamFlush`` to the overload manager. This allows
    Envoy to scale the periodic timer for flushing downstream responses based on resource pressure.
    The new timer can be configured via the
    :ref:`ScaleTimersOverloadActionConfig <envoy_v3_api_msg_config.overload.v3.ScaleTimersOverloadActionConfig>`.
- area: dynamic_modules
  change: |
    Added support for counters, gauges, histograms, and their vector variants to the dynamic modules API.
- area: dns_resolver
  change: |
    Added :ref:`max_udp_channel_duration
    <envoy_v3_api_field_extensions.network.dns_resolver.cares.v3.CaresDnsResolverConfig.max_udp_channel_duration>`
    configuration field to the c-ares DNS resolver. This allows periodic refresh of the UDP channel
    to help avoid stale socket states and provide better load distribution across UDP ports.

deprecated:<|MERGE_RESOLUTION|>--- conflicted
+++ resolved
@@ -98,18 +98,15 @@
     Honor the default DNS resolver configuration in the bootstrap config
     :ref:`typed_dns_resolver_config <envoy_v3_api_field_config.bootstrap.v3.Bootstrap.typed_dns_resolver_config>` if the
     :ref:`client_config <envoy_v3_api_field_extensions.filters.udp.dns_filter.v3.DnsFilterConfig.client_config>` is empty.
-<<<<<<< HEAD
-- area: ext_authz
-  change: |
-    Check the request header count after applying mutations is <= the configured limit and reject
-    the response if not.
-=======
 - area: grpc_json_transcoder
   change: |
     Cap the frame size for streamed grpc at 1MB. Without this change there was a small chance
     that if a request streamed in sufficiently faster than it was processed, a frame larger than
     4MB could be encoded, which most upstream grpc services would, by default, treat as an error.
->>>>>>> 572ec5b2
+- area: ext_authz
+  change: |
+    Check the request header count after applying mutations is <= the configured limit and reject
+    the response if not.
 
 bug_fixes:
 # *Changes expected to improve the state of the world and are unlikely to have negative effects*

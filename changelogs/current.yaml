date: Pending

behavior_changes:
# *Changes that are expected to cause an incompatibility if applicable; deployment changes are likely required*
- area: thread_local
  change: |
    Changes the behavior of the ``SlotImpl`` class destructor. With this change the destructor can be called on any thread.
    This behavior can be reverted by setting the runtime flag ``envoy.reloadable_features.allow_slot_destroy_on_worker_threads``
    to false.
- area: ext_proc
  change: |
    Adding support for
    :ref:`route_cache_action <envoy_v3_api_field_extensions.filters.http.ext_proc.v3.ExternalProcessor.route_cache_action>`.
    It specifies the route action to be taken when an external processor response is received in response to request headers.
- area: http2
  change: |
    Changes the default value of ``envoy.reloadable_features.http2_use_oghttp2`` to true. This changes the codec used for HTTP/2
    requests and responses. This behavior can be reverted by setting the feature to false.
- area: http3
  change: |
    Added a "happy eyeballs" feature to HTTP/3 upstream, where it assuming happy eyeballs sorting results in alternating address
    families will attempt the first v4 and v6 address before giving up on HTTP/3.  This change can be reverted by setting
    ``envoy.reloadable_features.http3_happy_eyeballs`` to false.
- area: http2
  change: |
    Passes HTTP/2 DATA frames through a different codec API. This behavior can be temporarily disabled by setting the runtime
    feature ``envoy.reloadable_features.http2_use_visitor_for_data`` to false.
- area: runtime
  change: |
    Rejecting invalid yaml. This has been an ENVOY_BUG linked to https://github.com/envoyproxy/envoy/issues/27434
    for over a year with no hard-blockers so should be Ok. This behavior can be temporarily disabled by setting
    the runtime feature ``envoy.reloadable_features.reject_invalid_yaml`` to false but the runtime guard must be
    parsed before any invalid yaml.
- area: proxy_protocol
  change: |
    Populate typed metadata by default in proxy protocol listener. Typed metadata can be consumed as
    :ref:`TlvsMetadata type <envoy_v3_api_msg_data.core.v3.TlvsMetadata>`.
    This change can be temporarily disabled by setting the runtime flag
    ``envoy.reloadable_features.use_typed_metadata_in_proxy_protocol_listener`` to ``false``.
- area: composite_filter
  change: |
    Adding support for
    :ref:`sample_percent <envoy_v3_api_field_extensions.filters.http.composite.v3.ExecuteFilterAction.sample_percent>`.
    It specifies the probability of the action execution. If not specified, it is 100%.
- area: golang
  change: |
    Move ``Continue``, ``SendLocalReply`` and ``RecoverPanic` from ``FilterCallbackHandler`` to ``DecoderFilterCallbacks`` and
    ``EncoderFilterCallbacks``, to support full-duplex processing.

minor_behavior_changes:
# *Changes that may cause incompatibilities for some users, but should not for most*
- area: dfp
  change: |
    Changed dynamic forward proxy so local reply errors include DNS resolution details.  This behavior can be temporarily
    disabled by setting the runtime feature ``envoy.reloadable_features.dns_details`` to false.
- area: grpc
  change: |
    Changes in ``AsyncStreamImpl`` and ``GoogleAsyncStreamImpl`` now propagate tracing context headers in bidirectional streams when using
    :ref:`Envoy gRPC client <envoy_v3_api_field_config.core.v3.GrpcService.envoy_grpc>` or
    :ref:`Google C++ gRPC client <envoy_v3_api_field_config.core.v3.GrpcService.google_grpc>`. Previously, tracing context headers
    were not being set when calling external services such as ``ext_proc``.
- area: http
  change: |
    Fixed host header changes for shadow requests to properly handle ipv6 addresses.
- area: tracers
  change: |
    Set status code for OpenTelemetry tracers (previously unset).
- area: config
  change: |
    Stricter validation of a ``google.protobuf.Duration`` field in a config, rejecting invalid values (where the number
    of years is over 292). This can be temporarily reverted by setting runtime guard
    ``envoy.reloadable_features.strict_duration_validation`` to ``false``.
- area: xds
  change: |
    Updated xDS-TP path naming to better comply with RFC-3986. Encoded resource paths can now include an a colon ``:``,
    instead of ``%3A``. This behavior can be reverted by setting the runtime flag
    ``envoy.reloadable_features.xdstp_path_avoid_colon_encoding`` to ``false``.
- area: udp
  change: |
    Change GRO read buffer to 64kB to avoid MSG_TRUNC. And change the way to limit the number of packets processed per event
    loop to work with GRO. This behavior can be reverted by setting runtime guard
    ``envoy.reloadable_features.udp_socket_apply_aggregated_read_limit`` to false.
- area: statistics
  change: |
    Hot restart statistics like hot_restart_epoch are only set when hot restart is enabled.
- area: dns
  change: |
    Changes the behavior of the getaddrinfo DNS resolver so that it treats EAI_NODATA and EAI_NONAME
    as successful queries with empty results, instead of as DNS failures. This change brings the
    getaddrinfo behavior in-line with the c-ares resolver behavior. This behavior can be reverted by
    setting the runtime guard ``envoy.reloadable_features.dns_nodata_noname_is_success`` to false.
- area: access_log
  change: |
    The upstream connection address, rather than the upstream host address, will be used for the ``%UPSTREAM_REMOTE_ADDRESS%``,
    ``%UPSTREAM_REMOTE_PORT%`` and ``%UPSTREAM_REMOTE_ADDRESS_WITHOUT_PORT%`` access log format specifiers.
    This behavior can be reverted by setting the runtime guard
    ``envoy.reloadable_features.upstream_remote_address_use_connection`` to false.
- area: access_log
  change: |
    The ``%CEL%`` formatter support call functions.
- area: http
  change: |
    Changing header validation checks in the substitution format utility and CEL code to do RCF complaint header validation.
    This behavior can be reverted by setting the runtime guard ``envoy.reloadable_features.consistent_header_validation`` to false.
- area: quic
  change: |
    Cache source/destination address instances in a LUR cache for packet read to improve performance.
    This behavior can be reverted by setting the runtime guard
    ``envoy.reloadable_features.quic_upstream_socket_use_address_cache_for_read`` to false.
- area: quic
  change: |
    When a quic connection socket is created, the socket's detected transport protocol will be set to "quic".
- area: config
  change: |
    In xDS configuration, the :ref:`AUTO <envoy_v3_api_enum_value_config.core.v3.ApiVersion.AUTO>` value now means
    :ref:`V3 <envoy_v3_api_enum_value_config.core.v3.ApiVersion.V3>`. :ref:`AUTO <envoy_v3_api_enum_value_config.core.v3.ApiVersion.AUTO>`
    is the default value of the enum, so this field may be omitted from all configurations now.
- area: filters
  change: |
    Set ``WWW-Authenticate`` header for 401 responses from the Basic Auth filter.
- area: jwt_authn
  change: |
    jwt_authn now validates provider URIs. If the validation is too strict it can temporarily be
    disabled by setting the runtime guard ``envoy.reloadable_features.jwt_authn_validate_uri`` to
    false.
- area: http
  change: |
    Removed runtime guard ``envoy.reloadable_features.refresh_rtt_after_request`` and legacy code path.
- area: http
  change: |
    Changing HTTP/2 semi-colon prefixed headers to being sanitized by Envoy code rather than nghttp2. Should be a functional no-op but
    guarded by ``envoy.reloadable_features.sanitize_http2_headers_without_nghttp2``.
- area: jwt_authn
  change: |
    Changes the behavior of the
    :ref:`forward <envoy_v3_api_field_extensions.filters.http.jwt_authn.v3.JwtProvider.forward>`
    config. Previously, the config only removes JWT if set in headers. With this addition, the config can also be
    used to remove JWT set in query parameters. This behavior can be reverted by setting the runtime guard
    ``envoy.reloadable_features.jwt_authn_remove_jwt_from_query_params`` to false.

bug_fixes:
# *Changes expected to improve the state of the world and are unlikely to have negative effects*
- area: admission control
  change: |
    Fixed the thread-local controller's average RPS calculation to be calculated over the full
    lookback window. Previously, the controller would calculate the average RPS over the amount of
    time elapsed since the oldest valid request sample. This change brings the behavior in line with
    the documentation.
- area: outlier detection
  change: |
    Fixed :ref:`successful_active_health_check_uneject_host
    <envoy_v3_api_field_config.cluster.v3.OutlierDetection.successful_active_health_check_uneject_host>`.
    Before, a failed health check could uneject the host if the ``FAILED_ACTIVE_HC`` health flag had not been set.
- area: quic
  change: |
    Applied 2 QUICHE patches for crash bugs in ``QuicSpdyStream`` ``OnDataAvailable()`` and ``OnInitialHeaderComplete()``.
- area: quic
  change: |
    Fixed crash bug when QUIC downstream stream was read closed and then timed out.
- area: tls
  change: |
    Fix a RELEASE_ASSERT when using :ref:`auto_sni <envoy_v3_api_field_config.core.v3.UpstreamHttpProtocolOptions.auto_sni>`
    if the downstream request ``:authority`` was longer than 255 characters.
- area: tracing
  change: |
    Fix an issue where span id is missing from opentelemetry access log entries.
- area: ext_authz
  change: |
    Added field
    :ref:`validate_mutations <envoy_v3_api_field_extensions.filters.http.ext_authz.v3.ExtAuthz.validate_mutations>`,
    which, when set to true, adds header & query parameter mutation validation to the http ext_authz
    filter. If an authz response contains invalid mutations, the filter responds to the downstream
    request with HTTP 500 Internal Server Error. If you use ext_authz with an untrusted side stream,
    it's recommended you set this to true.
- area: http
  change: |
    Fix a crash when reloading the HTTP Connection Manager via ECDS.
- area: cares
  change: |
    Upgraded c-ares library to 1.20.1 and added fix to c-ares DNS implementation to additionally check for ``ARES_EREFUSED``,
    ``ARES_ESERVFAIL``and ``ARES_ENOTIMP`` status. Without this fix, ``DestroyChannelOnRefused`` and
    ``CustomResolverValidAfterChannelDestruction`` unit test will break.
- area: udp
  change: |
    Fixed a bug that would cause Envoy to crash when updates to a pre-existing cluster were made (e.g. ``HostSet`` changes).
- area: ext_authz
  change: |
    Handle ``append_action`` from :ref:`external authorization service <envoy_v3_api_msg_service.auth.v3.CheckResponse>`
    that was ignored.
- area: oauth2
  change: |
    Fixed a bug that would cause Envoy to crash when recieving an Oauth callback while the Oauth upstream is unhealthy
    (e.g. due to DNS issues).
- area: http
  change: |
    Fix BalsaParser resetting state too early, guarded by default-true
    ``envoy.reloadable_features.http1_balsa_delay_reset``.
- area: ext_authz
  change: |
    Set the SNI value from the requested server name if it isn't available on the connection/socket. This applies when
    ``include_tls_session`` is true. The requested server name is set on a connection when filters such as the TLS
    inspector are used.
- area: oauth
  change: |
    The id token cookie now expires at the same time the id token itself expires, instead of when the access token expires.
- area: decompression
  change: |
    Fixed a bug where Envoy will go into an endless loop when using the brotli decompressor. If the input stream has
    redundant data, the decompressor will loop forever.
- area: websocket
  change: |
    Only 101 is considered a successful response for websocket handshake for HTTP/1.1, and Envoy as a proxy will proxy the response
    header from upstream to downstream and then close the request if other status is received. This behavior can be
    reverted by ``envoy_reloadable_features_check_switch_protocol_websocket_handshake``.
- area: async http client
  change: |
    Added one option to disable the response body buffering for mirror request. Also introduced a 32MB cap for the response
    buffer, which can be changed by the runtime flag ``http.async_response_buffer_limit`` based on the product needs.
- area: ext_authz
  change: |
    Validate http service path_prefix
    :ref:`path_prefix <envoy_v3_api_field_extensions.filters.http.ext_authz.v3.HttpService.path_prefix>`,
    Validate http service path_prefix configuration must start with ``/``.
- area: local_ratelimit
  change: |
    Fixed a bug where the local rate limit filter would crash when the
    :ref:`enable_x_ratelimit_headers <envoy_v3_api_msg_extensions.filters.http.ratelimit.v3.RateLimit>`
    is set to ``DRAFT_VERSION_03`` and a send local reply is triggered before the rate limit filter is executed.
- area: admin
  change: |
    Fixed missing :ref:`additional addresses <envoy_v3_api_msg_config.endpoint.v3.Endpoint.AdditionalAddress>`
    for :ref:`LbEndpoint <envoy_v3_api_field_config.endpoint.v3.LbEndpoint.endpoint>` in config dump.
- area: http
  change: |
    Fixed a bug where additional :ref:`cookie attributes <envoy_v3_api_msg_config.route.v3.RouteAction.HashPolicy.cookie>`
    are not sent properly to clients.
- area: datadog
  change: |
    Bumped the version of datadog to resolve a crashing bug in earlier versions of the library.

removed_config_or_runtime:
# *Normally occurs at the end of the* :ref:`deprecation period <deprecated>`
- area: tls
  change: |
    Removed ``envoy.reloadable_features.enable_intermediate_ca`` runtime flag and lagacy code paths.
- area: oauth
  change: |
    Removed ``envoy.reloadable_features.oauth_use_standard_max_age_value`` runtime flag and lagacy code paths.
- area: http
  change: |
    Removed ``envoy.reloadable_features.use_cluster_cache_for_alt_protocols_filter`` runtime flag and lagacy code paths.
- area: http
  change: |
    Removed ``envoy.restart_features.send_goaway_for_premature_rst_streams`` runtime flag and legacy code paths.
- area: load_balancing
  change: |
    Removed ``envoy.reloadable_features.enable_zone_routing_different_zone_counts`` runtime flag and legacy code paths.
- area: load_balancing
  change: |
    Removed ``envoy.reloadable_features.locality_routing_use_new_routing_logic`` runtime flag and legacy code paths.
- area: http
  change: |
    Removed ``envoy.reloadable_features.proxy_status_upstream_request_timeout`` runtime flag and lagacy code paths.
- area: http
  change: |
    Removed ``envoy.reloadable_features.handle_uppercase_scheme`` runtime flag and legacy code paths.
- area: tcp
  change: |
    Removed ``envoy.reloadable_features.detect_and_raise_rst_tcp_connection`` runtime flag and legacy code paths.
- area: tls
  change: |
    Removed ``envoy.reloadable_features.no_full_scan_certs_on_sni_mismatch`` runtime flag and lagacy code paths.
- area: http
  change: |
    Removed ``envoy.reloadable_features.http_allow_partial_urls_in_referer`` runtime flag and legacy code paths.
- area: oauth
  change: |
    Removed ``envoy.reloadable_features.oauth_make_token_cookie_httponly`` runtime flag and legacy code paths.
- area: http
  change: |
    Removed ``envoy.reloadable_features.lowercase_scheme`` runtime flag and legacy code paths.
- area: oauth
  change: |
    Removed ``envoy.reloadable_features.hmac_base64_encoding_only`` runtime flag and legacy code paths.
- area: upstream
  change: |
    Removed ``envoy.reloadable_features.convert_legacy_lb_config`` runtime flag and legacy code paths.
- area: thrift
  change: |
    Removed ``envoy.reloadable_features.thrift_connection_draining`` runtime flag and legacy code paths.
- area: thrift
  change: |
    Removed ``envoy.reloadable_features.thrift_allow_negative_field_ids`` runtime flag and legacy code paths.
- area: router
  change: |
    Removed ``envoy.reloadable_features.copy_response_code_to_downstream_stream_info`` runtime flag and legacy code paths.
- area: http2
  change: |
    Removed ``envoy.reloadable_features.http2_decode_metadata_with_quiche`` runtime flag and legacy code paths.
- area: ext_authz
  change: |
    Removed ``envoy.reloadable_features.ext_authz_http_send_original_xff`` runtime flag and legacy code paths.
- area: jwt
  change: |
    Removed ``envoy.reloadable_features.token_passed_entirely`` runtime flag and legacy code paths.
- area: outlier detection
  change: |
    Removed ``envoy.reloadable_features.check_mep_on_first_eject`` runtime flag and legacy code paths.
- area: http
  change: |
    Removed ``envoy.reloadable_features.stop_decode_metadata_on_local_reply`` runtime flag and legacy code paths.
- area: http
  change: |
    Removed ``envoy.reloadable_features.enable_connect_udp_support`` runtime flag and legacy code paths.

new_features:
- area: hot_restart
  change: |
    Added new command-line flag :option:`--skip-hot-restart-parent-stats`.
- area: matching
  change: |
    Added :ref:`Filter State Input <envoy_v3_api_msg_extensions.matching.common_inputs.network.v3.FilterStateInput>`
    for matching http input based on filter state objects.
- area: ext_authz
  change: |
    Added :ref:`disallowed_headers <envoy_v3_api_field_extensions.filters.http.ext_authz.v3.ExtAuthz.disallowed_headers>`
    to specify headers that should never be sent to the external authentication service. Overrides
    :ref:`allowed_headers <envoy_v3_api_field_extensions.filters.http.ext_authz.v3.ExtAuthz.allowed_headers>`
    if a header matches both.
- area: upstream
  change: |
    Added a new field to LocalityLbEndpoints, :ref:`LocalityLbEndpoints.Metadata
    <envoy_v3_api_field_config.endpoint.v3.LocalityLbEndpoints.metadata>`, that may be used for transport socket
    matching groups of endpoints.
- area: quic
  change: |
    Added support for QUIC server preferred address when there is a DNAT between the client and Envoy. See
    :ref:`new config
    <envoy_v3_api_field_extensions.quic.server_preferred_address.v3.FixedServerPreferredAddressConfig.AddressFamilyConfig.dnat_address>`.
- area: cares
  change: |
    Added :ref:`udp_max_queries<envoy_v3_api_field_extensions.network.dns_resolver.cares.v3.CaresDnsResolverConfig.udp_max_queries>`
    option to limit the number of UDP queries.
- area: http
  change: |
    Added :ref:`disable_shadow_host_suffix_append
    <envoy_v3_api_field_config.route.v3.RouteAction.RequestMirrorPolicy.disable_shadow_host_suffix_append>`
    in :ref:`request_mirror_policies <envoy_v3_api_field_config.route.v3.RouteAction.request_mirror_policies>`
    for disabling appending of the ``-shadow`` suffix to the shadowed host/authority header.
- area: http
  change: |
    Added field :ref:`match_upstream <envoy_v3_api_field_config.core.v3.SchemeHeaderTransformation.match_upstream>`,
    which, when set to true, will set the downstream request ``:scheme`` to match the upstream transport protocol.
- area: redis
  change: |
    Added support for `inline commands <https://redis.io/docs/reference/protocol-spec/#inline-commands>`_.
- area: proxy_protocol
  change: |
    Added field :ref:`stat_prefix <envoy_v3_api_field_extensions.filters.listener.proxy_protocol.v3.ProxyProtocol.stat_prefix>`
    to the proxy protocol listener filter configuration, allowing for differentiating statistics when multiple proxy
    protocol listener filters are configured.
- area: aws_lambda
  change: |
    The ``aws_lambda`` filter now supports the
    :ref:`credentials <envoy_v3_api_field_extensions.filters.http.aws_lambda.v3.Config.credentials>` parameter.
    This enables setting AWS credentials from the filter configuration.
- area: access_log
  change: |
    added support for :ref:`%UPSTREAM_HOST_NAME% <config_access_log_format_upstream_host_name>` for the upstream host
    identifier.
- area: access_loggers
  change: |
    Added ``TRACE_ID`` :ref:`access log formatter <config_access_log_format>`.
- area: healthcheck
  change: |
    Added support to healthcheck with ProxyProtocol in TCP Healthcheck by setting
    :ref:`health_check_config <envoy_v3_api_field_config.core.v3.HealthCheck.TcpHealthCheck.proxy_protocol_config>`.
- area: local_rate_limit
  change: |
    Added support for :ref:`local cluster rate limit
    <envoy_v3_api_field_extensions.filters.http.local_ratelimit.v3.LocalRateLimit.local_cluster_rate_limit>`.
    If set, the token buckets of the local rate limit will be shared across all the Envoy instances in the local
    cluster.
- area: ext_authz
  change: |
    added
    :ref:`decoder_header_mutation_rules <envoy_v3_api_field_extensions.filters.http.ext_authz.v3.ExtAuthz.decoder_header_mutation_rules>`
    which allows you to configure what decoder header mutations are allowed from the ext_authz
    service as well as whether to fail the downstream request if disallowed mutations are requested.
- area: access_log
  change: |
    added new ``access_log`` command operators to retrieve upstream connection information change: ``%UPSTREAM_PEER_URI_SAN%``,
    ``%UPSTREAM_PEER_IP_SAN%``, ``%UPSTREAM_PEER_DNS_SAN%``, ``%UPSTREAM_LOCAL_URI_SAN%``, ``%UPSTREAM_LOCAL_DNS_SAN%``,
    ``%UPSTREAM_LOCAL_IP_SAN%``.
- area: wasm
  change: |
    Update ``wasm`` filter to support use as an upstream filter.
- area: open_telemetry
  change: |
    added :ref:`stat_prefix
    <envoy_v3_api_field_extensions.access_loggers.open_telemetry.v3.OpenTelemetryAccessLogConfig.stat_prefix>`
    configuration to support additional stat prefix for the OpenTelemetry logger.
- area: thrift
  change: |
    added implementation of :ref:`thrift to metadata <envoy_v3_api_msg_extensions.filters.http.thrift_to_metadata.v3.ThriftToMetadata>`
    http filter.
- area: open_telemetry
  change: |
    added :ref:`formatters
    <envoy_v3_api_field_extensions.access_loggers.open_telemetry.v3.OpenTelemetryAccessLogConfig.formatters>`
    configuration to support extension formatter for the OpenTelemetry logger.
- area: routing
  change: |
    added support in :ref:`file datasource <envoy_v3_api_field_config.route.v3.DirectResponseAction.body>` implementation
    to listen to file changes and dynamically update the response when :ref:`watched_directory
    <envoy_v3_api_field_config.core.v3.datasource.watched_directory>`
    is configured in :ref:`DataSource <envoy_v3_api_msg_config.core.v3.datasource>`.
- area: outlier detection
  change: |
    Added :ref:`always_eject_one_host<envoy_v3_api_field_config.cluster.v3.OutlierDetection.always_eject_one_host>`
    to optionally override the :ref:`max_ejection_percent<envoy_v3_api_field_config.cluster.v3.OutlierDetection.max_ejection_percent>`.
- area: listener
  change: |
    Added :ref:`bypass_overload_manager <envoy_v3_api_field_config.listener.v3.Listener.bypass_overload_manager>`
    to bypass the overload manager for a listener. When set to true, the listener will not be subject to overload protection.
- area: ext_authz
  change: |
    Added
    :ref:`enable_dynamic_metadata_ingestion
    <envoy_v3_api_field_extensions.filters.http.ext_authz.v3.ExtAuthz.enable_dynamic_metadata_ingestion>`,
    which allows ext_authz to be configured to ignore dynamic metadata in ext_authz responses.
- area: rbac
  change: |
    The RBAC filter will now log the enforced rule to the dynamic metadata field
    "enforced_effective_policy_id" and the result to the dynamic metadata field
    "enforced_engine_result". These are only populated if a non-shadow engine exists.
<<<<<<< HEAD
- area: rbac
  change: |
    Added :ref:`delay_deny <envoy_v3_api_msg_extensions.filters.network.rbac.v3.RBAC>` to support deny connection after
    the configured duration.
=======
- area: jwt_authn
  change: |
    Added :ref:`strip_failure_response
    <envoy_v3_api_field_extensions.filters.http.jwt_authn.v3.JwtAuthentication.strip_failure_response>`
    to allow stripping the failure response details from the JWT authentication filter.
- area: quic
  change: |
    Added :ref:`DataSourceServerPreferredAddressConfig
    <envoy_v3_api_msg_extensions.quic.server_preferred_address.v3.DataSourceServerPreferredAddressConfig>` for cases when
    the control plane does not know the correct configuration for the server preferred address.
- area: tls
  change: |
    added support to match against ``OtherName`` SAN Type under :ref:`match_typed_subject_alt_names
    <envoy_v3_api_field_extensions.transport_sockets.tls.v3.CertificateValidationContext.match_typed_subject_alt_names>`.
    An additional field ``oid`` is added to :ref:`SubjectAltNameMatcher
    <envoy_v3_api_msg_extensions.transport_sockets.tls.v3.SubjectAltNameMatcher>` to support this change.
- area: ext_proc
  change: |
    Added support for observability mode which deprecates ``async_mode``. If enabled, each part of the HTTP request or response
    specified by ProcessingMode is sent without waiting for the response from the ext_proc service. It is "Send and Go" mode
    that can be used by external processor to observe Envoy data and status.
- area: grpc
  change: |
    Added support for flow control in Envoy gRPC side stream. This behavior can be disabled by setting the runtime flag
    ``envoy.reloadable_features.grpc_side_stream_flow_control`` to false.
- area: oauth
  change: |
    Added :ref:`disable_id_token_set_cookie <envoy_v3_api_field_extensions.filters.http.oauth2.v3.OAuth2Config.disable_id_token_set_cookie>`
    to disable setting the ID Token cookie.
>>>>>>> ad15deb3

deprecated:
- area: tracing
  change: |
    Disable OpenCensus by default, as it is
    `no longer supported/maintained upstream <https://opentelemetry.io/blog/2023/sunsetting-opencensus/>`_.
    This extension can be replaced with the OpenTelemetry tracer and collector.<|MERGE_RESOLUTION|>--- conflicted
+++ resolved
@@ -434,12 +434,10 @@
     The RBAC filter will now log the enforced rule to the dynamic metadata field
     "enforced_effective_policy_id" and the result to the dynamic metadata field
     "enforced_engine_result". These are only populated if a non-shadow engine exists.
-<<<<<<< HEAD
 - area: rbac
   change: |
     Added :ref:`delay_deny <envoy_v3_api_msg_extensions.filters.network.rbac.v3.RBAC>` to support deny connection after
     the configured duration.
-=======
 - area: jwt_authn
   change: |
     Added :ref:`strip_failure_response
@@ -469,7 +467,6 @@
   change: |
     Added :ref:`disable_id_token_set_cookie <envoy_v3_api_field_extensions.filters.http.oauth2.v3.OAuth2Config.disable_id_token_set_cookie>`
     to disable setting the ID Token cookie.
->>>>>>> ad15deb3
 
 deprecated:
 - area: tracing

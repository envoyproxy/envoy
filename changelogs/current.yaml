--- conflicted
+++ resolved
@@ -126,18 +126,15 @@
     Removed runtime guard ``envoy.reloadable_features.report_load_with_rq_issued`` and legacy code paths.
 
 new_features:
-<<<<<<< HEAD
 - area: http filter
   change: |
     Added :ref:`transform http filter <config_http_filters_transform>` which adds the ability to modify request
     and response bodies in any position of HTTP filter chain.
     This also make it possible to refresh routes based on the attributes in the request body.
-=======
 - area: access_log
   change: |
     Support process-level rate limiting on access log emission by
     :ref:`ProcessRateLimitFilter <envoy_v3_api_msg_extensions.access_loggers.filters.process_ratelimit.v3.ProcessRateLimitFilter>`.
->>>>>>> 9a4622e9
 - area: udp_sink
   change: |
     Enhanced the UDP sink to support tapped messages larger than 64 KB.

--- conflicted
+++ resolved
@@ -30,65 +30,8 @@
     This allows Lua scripts to retrieve string, boolean, and numeric values stored by various filters for use in routing decisions,
     header modifications, and other processing logic. See :ref:`Filter State API <config_http_filters_lua_stream_info_filter_state_wrapper>`
     for more details.
-<<<<<<< HEAD
-- area: router
-  change: |
-    Added new ``refreshRouteCluster()`` method to stream filter callbacks to support refreshing the route cluster and
-    does not need to update the route cache. See :ref:`http route mutation <arch_overview_http_filters_route_mutation>` for
-    more details.
-- area: lua
-  change: |
-    Added a new ``dynamicTypedMetadata()`` on ``streamInfo()`` which can be used to access the typed metadata from
-    HTTP filters, such as the Set Metadata filter, etc.
-- area: ratelimit
-  change: |
-    Added a new ``failure_mode_deny_percent`` field of type ``Envoy::Runtime::FractionalPercent`` attached to the rate
-    limit filter to configure the failure mode for rate limit service errors in runtime.
-    It acts as an override for the existing ``failure_mode_deny`` field in the filter config.
-- area: tls
-  change: |
-    Added new metric for emitting seconds since UNIX epoch of expirations of TLS and CA certificates.
-    They are rooted at ``cluster.<cluster_name>.ssl.certificate.<cert_name>.``
-    and at ``listener.<address>.ssl.certificate.<cert_name>.`` namespace.
-- area: ext_proc
-  change: |
-    The :ref:`failure_mode_allow <envoy_v3_api_field_extensions.filters.http.ext_proc.v3.ExternalProcessor.failure_mode_allow>`
-    setting may now be overridden on a per-route basis.
-- area: matcher
-  change: |
-    Added support for :ref:`ServerNameMatcher <envoy_v3_api_msg_.xds.type.matcher.v3.ServerNameMatcher>` trie-based matching.
-- area: stateful_session
-  change: |
-    Added support for cookie attributes to stateful session cookie.
-- area: http3
-  change: |
-    Added :ref:`disable_connection_flow_control_for_streams
-    <envoy_v3_api_field_config.core.v3.Http3ProtocolOptions.disable_connection_flow_control_for_streams>`, an experimental
-    option for disabling connection level flow control for streams. This is useful in situations where the streams share the same
-    connection but originate from different end-clients, so that each stream can make progress independently at non-front-line proxies.
-- area: dfp
-  change: |
-    Added :ref:`allow_dynamic_host_from_filter_state
-    <envoy_v3_api_field_extensions.filters.http.dynamic_forward_proxy.v3.FilterConfig.allow_dynamic_host_from_filter_state>`
-    flag to HTTP Dynamic Forward Proxy filter. When enabled, the filter will check for ``envoy.upstream.dynamic_host`` and
-    ``envoy.upstream.dynamic_port`` filter state values before using the HTTP Host header, providing consistency with SNI
-    and UDP DFP filters. When disabled (default), maintains backward compatibility by using the HTTP Host header directly.
-- area: alts
-  change: |
-    Added environment variable-protected gRPC keepalive params to the ALTS handshaker client.
 - area: dns_filter, redis_proxy and prefix_matcher_map
   change: |
-    Using Radix Tree instead of Trie for performance improvements.
-- area: wasm
-  change: |
-    Added support for returning ``StopIteration`` from plugin ``onRequestHeader`` and ``onResponseHeader`` callbacks. See
-    :ref:`allow_on_headers_stop_iteration <envoy_v3_api_field_extensions.wasm.v3.PluginConfig.allow_on_headers_stop_iteration>`
-    for more details. By default, current behavior is maintained.
-- area: aws
-  change: |
-    Added ``assume_role_credential_provider`` to add support for role chaining in AWS filters. This allows envoy to
-    assume an additional role before SigV4 signing occurs.
-=======
->>>>>>> 6aa642c5
+    Swtich to Radix Tree instead of Trie for performance improvements.
 
 deprecated:
date: Pending

behavior_changes:
# *Changes that are expected to cause an incompatibility if applicable; deployment changes are likely required*
- area: thread_local
  change: |
    Changes the behavior of the ``SlotImpl`` class destructor. With this change the destructor can be called on any thread.
    This behavior can be reverted by setting the runtime flag ``envoy.reloadable_features.allow_slot_destroy_on_worker_threads``
    to false.
- area: ext_proc
  change: |
    Adding support for
    :ref:`route_cache_action <envoy_v3_api_field_extensions.filters.http.ext_proc.v3.ExternalProcessor.route_cache_action>`.
    It specifies the route action to be taken when an external processor response is received in response to request headers.
- area: http2
  change: |
    Changes the default value of ``envoy.reloadable_features.http2_use_oghttp2`` to true. This changes the codec used for HTTP/2
    requests and responses. This behavior can be reverted by setting the feature to false.
- area: http2
  change: |
    Passes HTTP/2 DATA frames through a different codec API. This behavior can be temporarily disabled by setting the runtime
    feature ``envoy.reloadable_features.http2_use_visitor_for_data`` to false.
- area: runtime
  change: |
    Rejecting invalid yaml. This has been an ENVOY_BUG linked to https://github.com/envoyproxy/envoy/issues/27434
    for over a year with no hard-blockers so should be Ok. This behavior can be temporarily disabled by setting
    the runtime feature ``envoy.reloadable_features.reject_invalid_yaml`` to false but the runtime guard must be
    parsed before any invalid yaml.
- area: proxy_protocol
  change: |
    Populate typed metadata by default in proxy protocol listener. Typed metadata can be consumed as
    :ref:`TlvsMetadata type <envoy_v3_api_msg_data.core.v3.TlvsMetadata>`.
    This change can be temporarily disabled by setting the runtime flag
    ``envoy.reloadable_features.use_typed_metadata_in_proxy_protocol_listener`` to ``false``.
- area: composite_filter
  change: |
    Adding support for
    :ref:`sample_percent <envoy_v3_api_field_extensions.filters.http.composite.v3.ExecuteFilterAction.sample_percent>`.
    It specifies the probability of the action execution. If not specified, it is 100%.
- area: golang
  change: |
    Move ``Continue``, ``SendLocalReply`` and ``RecoverPanic` from ``FilterCallbackHandler`` to ``DecoderFilterCallbacks`` and
    ``EncoderFilterCallbacks``, to support full-duplex processing.
- area: ext_proc
  change: |
    Added support for observability mode. If enabled, each part of the HTTP request or response specified by ProcessingMode
    is sent without waiting for the response from the ext_proc service. It is "Send and Go" mode that can be used by external
    processor to observe Envoy data and status.

minor_behavior_changes:
# *Changes that may cause incompatibilities for some users, but should not for most*
- area: dfp
  change: |
    Changed dynamic forward proxy so local reply errors include DNS resolution details.  This behavior can be temporarily
    disabled by setting the runtime feature ``envoy.reloadable_features.dns_details`` to false.
- area: grpc
  change: |
    Changes in ``AsyncStreamImpl`` and ``GoogleAsyncStreamImpl`` now propagate tracing context headers in bidirectional streams when using
    :ref:`Envoy gRPC client <envoy_v3_api_field_config.core.v3.GrpcService.envoy_grpc>` or
    :ref:`Google C++ gRPC client <envoy_v3_api_field_config.core.v3.GrpcService.google_grpc>`. Previously, tracing context headers
    were not being set when calling external services such as ``ext_proc``.
- area: http
  change: |
    Fixed host header changes for shadow requests to properly handle ipv6 addresses.
- area: tracers
  change: |
    Set status code for OpenTelemetry tracers (previously unset).
- area: config
  change: |
    Stricter validation of a ``google.protobuf.Duration`` field in a config, rejecting invalid values (where the number
    of years is over 292). This can be temporarily reverted by setting runtime guard
    ``envoy.reloadable_features.strict_duration_validation`` to ``false``.
- area: xds
  change: |
    Updated xDS-TP path naming to better comply with RFC-3986. Encoded resource paths can now include an a colon ``:``,
    instead of ``%3A``. This behavior can be reverted by setting the runtime flag
    ``envoy.reloadable_features.xdstp_path_avoid_colon_encoding`` to ``false``.
- area: udp
  change: |
    Change GRO read buffer to 64kB to avoid MSG_TRUNC. And change the way to limit the number of packets processed per event
    loop to work with GRO. This behavior can be reverted by setting runtime guard
    ``envoy.reloadable_features.udp_socket_apply_aggregated_read_limit`` to false.
- area: statistics
  change: |
    Hot restart statistics like hot_restart_epoch are only set when hot restart is enabled.
- area: dns
  change: |
    Changes the behavior of the getaddrinfo DNS resolver so that it treats EAI_NODATA and EAI_NONAME
    as successful queries with empty results, instead of as DNS failures. This change brings the
    getaddrinfo behavior in-line with the c-ares resolver behavior. This behavior can be reverted by
    setting the runtime guard ``envoy.reloadable_features.dns_nodata_noname_is_success`` to false.
- area: access_log
  change: |
    The upstream connection address, rather than the upstream host address, will be used for the ``%UPSTREAM_REMOTE_ADDRESS%``,
    ``%UPSTREAM_REMOTE_PORT%`` and ``%UPSTREAM_REMOTE_ADDRESS_WITHOUT_PORT%`` access log format specifiers.
    This behavior can be reverted by setting the runtime guard
    ``envoy.reloadable_features.upstream_remote_address_use_connection`` to false.
- area: access_log
  change: |
    The ``%CEL%`` formatter support call functions.
- area: http
  change: |
    Changing header validation checks in the substitution format utility and CEL code to do RCF complaint header validation.
    This behavior can be reverted by setting the runtime guard ``envoy.reloadable_features.consistent_header_validation`` to false.
- area: quic
  change: |
    Cache source/destination address instances in a LUR cache for packet read to improve performance.
    This behavior can be reverted by setting the runtime guard
    ``envoy.reloadable_features.quic_upstream_socket_use_address_cache_for_read`` to false.
- area: quic
  change: |
    When a quic connection socket is created, the socket's detected transport protocol will be set to "quic".
- area: config
  change: |
    In xDS configuration, the :ref:`AUTO <envoy_v3_api_enum_value_config.core.v3.ApiVersion.AUTO>` value now means
    :ref:`V3 <envoy_v3_api_enum_value_config.core.v3.ApiVersion.V3>`. :ref:`AUTO <envoy_v3_api_enum_value_config.core.v3.ApiVersion.AUTO>`
    is the default value of the enum, so this field may be omitted from all configurations now.
- area: filters
  change: |
    Set ``WWW-Authenticate`` header for 401 responses from the Basic Auth filter.
- area: jwt_authn
  change: |
    jwt_authn now validates provider URIs. If the validation is too strict it can temporarily be
    disabled by setting the runtime guard ``envoy.reloadable_features.jwt_authn_validate_uri`` to
    false.
- area: http
  change: |
    Removed runtime guard ``envoy.reloadable_features.refresh_rtt_after_request`` and legacy code path.
- area: http
  change: |
    Changing HTTP/2 semi-colon prefixed headers to being sanitized by Envoy code rather than nghttp2. Should be a functional no-op but
    guarded by ``envoy.reloadable_features.sanitize_http2_headers_without_nghttp2``.

bug_fixes:
# *Changes expected to improve the state of the world and are unlikely to have negative effects*
- area: admission control
  change: |
    Fixed the thread-local controller's average RPS calculation to be calculated over the full
    lookback window. Previously, the controller would calculate the average RPS over the amount of
    time elapsed since the oldest valid request sample. This change brings the behavior in line with
    the documentation.
- area: outlier detection
  change: |
    Fixed :ref:`successful_active_health_check_uneject_host
    <envoy_v3_api_field_config.cluster.v3.OutlierDetection.successful_active_health_check_uneject_host>`.
    Before, a failed health check could uneject the host if the ``FAILED_ACTIVE_HC`` health flag had not been set.
- area: quic
  change: |
    Applied 2 QUICHE patches for crash bugs in ``QuicSpdyStream`` ``OnDataAvailable()`` and ``OnInitialHeaderComplete()``.
- area: quic
  change: |
    Fixed crash bug when QUIC downstream stream was read closed and then timed out.
- area: tls
  change: |
    Fix a RELEASE_ASSERT when using :ref:`auto_sni <envoy_v3_api_field_config.core.v3.UpstreamHttpProtocolOptions.auto_sni>`
    if the downstream request ``:authority`` was longer than 255 characters.
- area: tracing
  change: |
    Fix an issue where span id is missing from opentelemetry access log entries.
- area: ext_authz
  change: |
    Added field
    :ref:`validate_mutations <envoy_v3_api_field_extensions.filters.http.ext_authz.v3.ExtAuthz.validate_mutations>`,
    which, when set to true, adds header & query parameter mutation validation to the http ext_authz
    filter. If an authz response contains invalid mutations, the filter responds to the downstream
    request with HTTP 500 Internal Server Error. If you use ext_authz with an untrusted side stream,
    it's recommended you set this to true.
- area: http
  change: |
    Fix a crash when reloading the HTTP Connection Manager via ECDS.
- area: cares
  change: |
    Upgraded c-ares library to 1.20.1 and added fix to c-ares DNS implementation to additionally check for ``ARES_EREFUSED``,
    ``ARES_ESERVFAIL``and ``ARES_ENOTIMP`` status. Without this fix, ``DestroyChannelOnRefused`` and
    ``CustomResolverValidAfterChannelDestruction`` unit test will break.
- area: udp
  change: |
    Fixed a bug that would cause Envoy to crash when updates to a pre-existing cluster were made (e.g. ``HostSet`` changes).
- area: ext_authz
  change: |
    Handle ``append_action`` from :ref:`external authorization service <envoy_v3_api_msg_service.auth.v3.CheckResponse>`
    that was ignored.
- area: oauth2
  change: |
    Fixed a bug that would cause Envoy to crash when recieving an Oauth callback while the Oauth upstream is unhealthy
    (e.g. due to DNS issues).
- area: http
  change: |
    Fix BalsaParser resetting state too early, guarded by default-true
    ``envoy.reloadable_features.http1_balsa_delay_reset``.
- area: ext_authz
  change: |
    Set the SNI value from the requested server name if it isn't available on the connection/socket. This applies when
    ``include_tls_session`` is true. The requested server name is set on a connection when filters such as the TLS
    inspector are used.
- area: oauth
  change: |
    The id token cookie now expires at the same time the id token itself expires, instead of when the access token expires.
- area: decompression
  change: |
    Fixed a bug where Envoy will go into an endless loop when using the brotli decompressor. If the input stream has
    redundant data, the decompressor will loop forever.
- area: websocket
  change: |
    Only 101 is considered a successful response for websocket handshake for HTTP/1.1, and Envoy as a proxy will proxy the response
    header from upstream to downstream and then close the request if other status is received. This behavior can be
    reverted by ``envoy_reloadable_features_check_switch_protocol_websocket_handshake``.
- area: async http client
  change: |
    Added one option to disable the response body buffering for mirror request. Also introduced a 32MB cap for the response
    buffer, which can be changed by the runtime flag ``http.async_response_buffer_limit`` based on the product needs.
- area: ext_authz
  change: |
    Validate http service path_prefix
    :ref:`path_prefix <envoy_v3_api_field_extensions.filters.http.ext_authz.v3.HttpService.path_prefix>`,
    Validate http service path_prefix configuration must start with ``/``.
- area: admin
  change: |
    Fixed missing :ref:`additional addresses <envoy_v3_api_msg_config.endpoint.v3.Endpoint.AdditionalAddress>`
    for :ref:`LbEndpoint <envoy_v3_api_field_config.endpoint.v3.LbEndpoint.endpoint>` in config dump.
- area: http
  change: |
    Fixed a bug where additional :ref:`cookie attributes <envoy_v3_api_msg_config.route.v3.RouteAction.HashPolicy.cookie>`
    are not sent properly to clients.

removed_config_or_runtime:
# *Normally occurs at the end of the* :ref:`deprecation period <deprecated>`
- area: tls
  change: |
    Removed ``envoy.reloadable_features.enable_intermediate_ca`` runtime flag and lagacy code paths.
- area: oauth
  change: |
    Removed ``envoy.reloadable_features.oauth_use_standard_max_age_value`` runtime flag and lagacy code paths.
- area: http
  change: |
    Removed ``envoy.reloadable_features.use_cluster_cache_for_alt_protocols_filter`` runtime flag and lagacy code paths.
- area: http
  change: |
    Removed ``envoy.restart_features.send_goaway_for_premature_rst_streams`` runtime flag and legacy code paths.
- area: load_balancing
  change: |
    Removed ``envoy.reloadable_features.enable_zone_routing_different_zone_counts`` runtime flag and legacy code paths.
- area: load_balancing
  change: |
    Removed ``envoy.reloadable_features.locality_routing_use_new_routing_logic`` runtime flag and legacy code paths.
- area: http
  change: |
    Removed ``envoy.reloadable_features.proxy_status_upstream_request_timeout`` runtime flag and lagacy code paths.
- area: http
  change: |
    Removed ``envoy.reloadable_features.handle_uppercase_scheme`` runtime flag and legacy code paths.
- area: tcp
  change: |
    Removed ``envoy.reloadable_features.detect_and_raise_rst_tcp_connection`` runtime flag and legacy code paths.
- area: tls
  change: |
    Removed ``envoy.reloadable_features.no_full_scan_certs_on_sni_mismatch`` runtime flag and lagacy code paths.
- area: http
  change: |
    Removed ``envoy.reloadable_features.http_allow_partial_urls_in_referer`` runtime flag and legacy code paths.
- area: oauth
  change: |
    Removed ``envoy.reloadable_features.oauth_make_token_cookie_httponly`` runtime flag and legacy code paths.
- area: http
  change: |
    Removed ``envoy.reloadable_features.lowercase_scheme`` runtime flag and legacy code paths.
- area: oauth
  change: |
    Removed ``envoy.reloadable_features.hmac_base64_encoding_only`` runtime flag and legacy code paths.
- area: upstream
  change: |
    Removed ``envoy.reloadable_features.convert_legacy_lb_config`` runtime flag and legacy code paths.
- area: thrift
  change: |
    Removed ``envoy.reloadable_features.thrift_connection_draining`` runtime flag and legacy code paths.
- area: thrift
  change: |
    Removed ``envoy.reloadable_features.thrift_allow_negative_field_ids`` runtime flag and legacy code paths.
- area: router
  change: |
    Removed ``envoy.reloadable_features.copy_response_code_to_downstream_stream_info`` runtime flag and legacy code paths.
- area: http2
  change: |
    Removed ``envoy.reloadable_features.http2_decode_metadata_with_quiche`` runtime flag and legacy code paths.
- area: ext_authz
  change: |
    Removed ``envoy.reloadable_features.ext_authz_http_send_original_xff`` runtime flag and legacy code paths.
- area: jwt
  change: |
    Removed ``envoy.reloadable_features.token_passed_entirely`` runtime flag and legacy code paths.
- area: http
  change: |
    Removed ``envoy.reloadable_features.stop_decode_metadata_on_local_reply`` runtime flag and legacy code paths.

new_features:
- area: hot_restart
  change: |
    Added new command-line flag :option:`--skip-hot-restart-parent-stats`.
- area: matching
  change: |
    Added :ref:`Filter State Input <envoy_v3_api_msg_extensions.matching.common_inputs.network.v3.FilterStateInput>`
    for matching http input based on filter state objects.
- area: ext_authz
  change: |
    Added :ref:`disallowed_headers <envoy_v3_api_field_extensions.filters.http.ext_authz.v3.ExtAuthz.disallowed_headers>`
    to specify headers that should never be sent to the external authentication service. Overrides
    :ref:`allowed_headers <envoy_v3_api_field_extensions.filters.http.ext_authz.v3.ExtAuthz.allowed_headers>`
    if a header matches both.
- area: upstream
  change: |
    Added a new field to LocalityLbEndpoints, :ref:`LocalityLbEndpoints.Metadata
    <envoy_v3_api_field_config.endpoint.v3.LocalityLbEndpoints.metadata>`, that may be used for transport socket
    matching groups of endpoints.
- area: quic
  change: |
    Added support for QUIC server preferred address when there is a DNAT between the client and Envoy. See
    :ref:`new config
    <envoy_v3_api_field_extensions.quic.server_preferred_address.v3.FixedServerPreferredAddressConfig.AddressFamilyConfig.dnat_address>`.
- area: cares
  change: |
    Added :ref:`udp_max_queries<envoy_v3_api_field_extensions.network.dns_resolver.cares.v3.CaresDnsResolverConfig.udp_max_queries>`
    option to limit the number of UDP queries.
- area: http
  change: |
    Added :ref:`disable_shadow_host_suffix_append
    <envoy_v3_api_field_config.route.v3.RouteAction.RequestMirrorPolicy.disable_shadow_host_suffix_append>`
    in :ref:`request_mirror_policies <envoy_v3_api_field_config.route.v3.RouteAction.request_mirror_policies>`
    for disabling appending of the ``-shadow`` suffix to the shadowed host/authority header.
- area: http
  change: |
    Added field :ref:`match_upstream <envoy_v3_api_field_config.core.v3.SchemeHeaderTransformation.match_upstream>`,
    which, when set to true, will set the downstream request ``:scheme`` to match the upstream transport protocol.
- area: redis
  change: |
    Added support for `inline commands <https://redis.io/docs/reference/protocol-spec/#inline-commands>`_.
- area: proxy_protocol
  change: |
    Added field :ref:`stat_prefix <envoy_v3_api_field_extensions.filters.listener.proxy_protocol.v3.ProxyProtocol.stat_prefix>`
    to the proxy protocol listener filter configuration, allowing for differentiating statistics when multiple proxy
    protocol listener filters are configured.
- area: aws_lambda
  change: |
    The ``aws_lambda`` filter now supports the
    :ref:`credentials <envoy_v3_api_field_extensions.filters.http.aws_lambda.v3.Config.credentials>` parameter.
    This enables setting AWS credentials from the filter configuration.
- area: access_log
  change: |
    added support for :ref:`%UPSTREAM_HOST_NAME% <config_access_log_format_upstream_host_name>` for the upstream host
    identifier.
- area: access_loggers
  change: |
    Added ``TRACE_ID`` :ref:`access log formatter <config_access_log_format>`.
- area: healthcheck
  change: |
    Added support to healthcheck with ProxyProtocol in TCP Healthcheck by setting
    :ref:`health_check_config <envoy_v3_api_field_config.core.v3.HealthCheck.TcpHealthCheck.proxy_protocol_config>`.
- area: local_rate_limit
  change: |
    Added support for :ref:`local cluster rate limit
    <envoy_v3_api_field_extensions.filters.http.local_ratelimit.v3.LocalRateLimit.local_cluster_rate_limit>`.
    If set, the token buckets of the local rate limit will be shared across all the Envoy instances in the local
    cluster.
- area: ext_authz
  change: |
    added
    :ref:`decoder_header_mutation_rules <envoy_v3_api_field_extensions.filters.http.ext_authz.v3.ExtAuthz.decoder_header_mutation_rules>`
    which allows you to configure what decoder header mutations are allowed from the ext_authz
    service as well as whether to fail the downstream request if disallowed mutations are requested.
- area: access_log
  change: |
    added new ``access_log`` command operators to retrieve upstream connection information change: ``%UPSTREAM_PEER_URI_SAN%``,
    ``%UPSTREAM_PEER_IP_SAN%``, ``%UPSTREAM_PEER_DNS_SAN%``, ``%UPSTREAM_LOCAL_URI_SAN%``, ``%UPSTREAM_LOCAL_DNS_SAN%``,
    ``%UPSTREAM_LOCAL_IP_SAN%``.
- area: wasm
  change: |
    Update ``wasm`` filter to support use as an upstream filter.
- area: open_telemetry
  change: |
    added :ref:`stat_prefix
    <envoy_v3_api_field_extensions.access_loggers.open_telemetry.v3.OpenTelemetryAccessLogConfig.stat_prefix>`
    configuration to support additional stat prefix for the OpenTelemetry logger.
- area: thrift
  change: |
    added implementation of :ref:`thrift to metadata <envoy_v3_api_msg_extensions.filters.http.thrift_to_metadata.v3.ThriftToMetadata>`
    http filter.
- area: open_telemetry
  change: |
    added :ref:`formatters
    <envoy_v3_api_field_extensions.access_loggers.open_telemetry.v3.OpenTelemetryAccessLogConfig.formatters>`
    configuration to support extension formatter for the OpenTelemetry logger.
- area: routing
  change: |
    added support in :ref:`file datasource <envoy_v3_api_field_config.route.v3.DirectResponseAction.body>` implementation
    to listen to file changes and dynamically update the response when :ref:`watched_directory
    <envoy_v3_api_field_config.core.v3.datasource.watched_directory>`
    is configured in :ref:`DataSource <envoy_v3_api_msg_config.core.v3.datasource>`.
- area: listener
  change: |
    Added :ref:`bypass_overload_manager <envoy_v3_api_field_config.listener.v3.Listener.bypass_overload_manager>`
    to bypass the overload manager for a listener. When set to true, the listener will not be subject to overload protection.
<<<<<<< HEAD
- area: geoip
  change: |
    Added ``envoy.reloadable_features.mmdb_files_reload_enabled`` runtime flag that enables reload of mmdb files by default.
=======
- area: ext_authz
  change: |
    Added
    :ref:`enable_dynamic_metadata_ingestion
    <envoy_v3_api_field_extensions.filters.http.ext_authz.v3.ExtAuthz.enable_dynamic_metadata_ingestion>`,
    which allows ext_authz to be configured to ignore dynamic metadata in ext_authz responses.
>>>>>>> 86463854
- area: rbac
  change: |
    The RBAC filter will now log the enforced rule to the dynamic metadata field
    "enforced_effective_policy_id" and the result to the dynamic metadata field
    "enforced_engine_result". These are only populated if a non-shadow engine exists.
- area: jwt_authn
  change: |
    Added :ref:`strip_failure_response
    <envoy_v3_api_field_extensions.filters.http.jwt_authn.v3.JwtAuthentication.strip_failure_response>`
    to allow stripping the failure response details from the JWT authentication filter.

deprecated:
- area: tracing
  change: |
    Disable OpenCensus by default, as it is
    `no longer supported/maintained upstream <https://opentelemetry.io/blog/2023/sunsetting-opencensus/>`_.
    This extension can be replaced with the OpenTelemetry tracer and collector.<|MERGE_RESOLUTION|>--- conflicted
+++ resolved
@@ -398,18 +398,15 @@
   change: |
     Added :ref:`bypass_overload_manager <envoy_v3_api_field_config.listener.v3.Listener.bypass_overload_manager>`
     to bypass the overload manager for a listener. When set to true, the listener will not be subject to overload protection.
-<<<<<<< HEAD
 - area: geoip
   change: |
     Added ``envoy.reloadable_features.mmdb_files_reload_enabled`` runtime flag that enables reload of mmdb files by default.
-=======
 - area: ext_authz
   change: |
     Added
     :ref:`enable_dynamic_metadata_ingestion
     <envoy_v3_api_field_extensions.filters.http.ext_authz.v3.ExtAuthz.enable_dynamic_metadata_ingestion>`,
     which allows ext_authz to be configured to ignore dynamic metadata in ext_authz responses.
->>>>>>> 86463854
 - area: rbac
   change: |
     The RBAC filter will now log the enforced rule to the dynamic metadata field

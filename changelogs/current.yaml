date: Pending

behavior_changes:
# *Changes that are expected to cause an incompatibility if applicable; deployment changes are likely required*
- area: tracing
  change: |
<<<<<<< HEAD
    Datadog: Disabled remote configuration by default.
    To enable this feature, use the :ref:`remote_config <envoy_v3_api_field_config.trace.v3.DatadogConfig.remote_config>` field.
- area: http
  change: |
    Added HTTP1-safe option for :ref:`max_connection_duration
    <envoy_v3_api_field_config.core.v3.HttpProtocolOptions.max_connection_duration>` in
    HttpConnectionManager. When enabled, ``max_connection_duration`` will only drain downstream
    HTTP1 connections by adding the Connection:close response header; it will never cause the
    HttpConnectionManager to close the connection itself.  Defaults to off ("unsafe" -- check
    \#34356) and is configurable via :ref:`http1_safe_max_connection_duration
    <envoy_v3_api_field_extensions.filters.network.http_connection_manager.v3.HttpConnectionManager.http1_safe_max_connection_duration>`.
- area: local_ratelimit
=======
    Removed support for (long deprecated) opentracing.  See `issue 27401
    <https://github.com/envoyproxy/envoy/issues/27401>`_ for details.
- area: stats scoped_rds
>>>>>>> 6c645a13
  change: |
    Added new tag extraction so that scoped rds stats have their :ref:'scope_route_config_name
    <envoy_v3_api_msg_config/route/v3/scoped_route>' and stat prefix extracted.

minor_behavior_changes:
# *Changes that may cause incompatibilities for some users, but should not for most*
- area: tcp
  change: |
    Added support for :ref:`connection_pool_per_downstream_connection
    <envoy_v3_api_field_config.cluster.v3.Cluster.connection_pool_per_downstream_connection>` flag in tcp connection pool.
- area: lua
  change: |
    When Lua script executes httpCall, backpressure is exercised when receiving body from downstream client. This behavior can be reverted
    by setting the runtime guard ``envoy.reloadable_features.lua_flow_control_while_http_call`` to false.

bug_fixes:
# *Changes expected to improve the state of the world and are unlikely to have negative effects*
- area: dns
  change: |
    The DNS filter no longer returns FORMERR if a message has an ID of 0.
- area: quic
  change: |
    Fixes access log formatter %CONNECTION_ID% for QUIC connections.
- area: c-ares
  change: |
    Applying a C-ares patch to fix DNS resoultion by the Google gRPC library.
- area: ext_authz
  change: |
    Fixed fail-open behavior of the :ref:`failure_mode_allow config option
    <envoy_v3_api_field_extensions.filters.http.ext_authz.v3.ExtAuthz.failure_mode_allow>`
    when a grpc external authz server is used.
    The behavior can be enabled by ``envoy_reloadable_features_process_ext_authz_grpc_error_codes_as_errors``.
- area: websocket
  change: |
    Fixed a bug where the websocket upgrade filter would not take into account per-filter configs.
- area: ext_proc
  change: |
    Add runtime guard for timeout error code 504 Gateway Timeout that is returned to downstream. If runtime flag
    ``envoy.reloadable_features.ext_proc_timeout_error`` is set to false, old error code 500 Internal Server Error will be returned.

removed_config_or_runtime:
# *Normally occurs at the end of the* :ref:`deprecation period <deprecated>`
- area: upstream
  change: |
    Removed runtime flag ``envoy.reloadable_features.avoid_zombie_streams`` and legacy code paths.
- area: ext_proc
  change: |
    Removed runtime flag ``envoy_reloadable_features_immediate_response_use_filter_mutation_rule`` and legacy code
    path.
- area: ext_proc
  change: |
    Removed runtime flag ``envoy_reloadable_features_send_header_raw_value`` and legacy code path.
- area: http
  change: |
    Removed runtime flag ``envoy.reloadable_features.no_downgrade_to_canonical_name`` and legacy code
    path.
- area: DNS
  change: |
    Removed ``envoy.reloadable_features.dns_cache_set_first_resolve_complete`` runtime flag and legacy code paths.
- area: tls
  change: |
    Removed runtime flag ``envoy.reloadable_features.ssl_transport_failure_reason_format``.
- area: http
  change: |
    Removed runtime flag ``envoy.reloadable_features.abort_filter_chain_on_stream_reset`` and legacy
    code path.
- area: grpc reverse bridge
  change: |
    Removed ``envoy.reloadable_features.grpc_http1_reverse_bridge_handle_empty_response`` runtime
    flag and legacy code paths.
- area: grpc reverse bridge
  change: |
    Removed ``envoy.reloadable_features.grpc_http1_reverse_bridge_change_http_status`` runtime flag
    and legacy code paths.
- area: stateful_session
  change: |
    Removed ``envoy.reloadable_features.stateful_session_encode_ttl_in_cookie`` runtime flag and legacy code paths.
- area: udp
  change: |
    Removed ``envoy.restart_features.udp_read_normalize_addresses`` runtime flag and legacy code paths.
- area: upstream
  change: |
    Removed runtime flag ``envoy.reloadable_features.upstream_allow_connect_with_2xx`` and legacy code paths.
- area: upstream flow control
  change: |
    Removed ``envoy.reloadable_features.upstream_wait_for_response_headers_before_disabling_read`` runtime flag
    and legacy code paths.

new_features:
- area: tls
  change: |
    Added :ref:`prefer_client_ciphers
    <envoy_v3_api_field_extensions.transport_sockets.tls.v3.DownstreamTlsContext.prefer_client_ciphers>`
    to support enabling client cipher preference instead of server's for TLS handshakes.
- area: ext_authz
  change: |
    Added config field
    :ref:`filter_metadata <envoy_v3_api_field_extensions.filters.http.ext_authz.v3.ExtAuthz.filter_metadata>`
    for injecting arbitrary data to the filter state for logging.
- area: access_log
  change: |
    added %UPSTREAM_CLUSTER_RAW% access log formatter to log the original upstream cluster name, regardless of whether
    ``alt_stat_name`` is set.
- area: formatter
  change: |
    Added full feature absl::FormatTime() support to the DateFormatter. This allows the timepoint formatters (like
    ``%START_TIME%``) to use ``%E#S``, ``%E*S``, ``%E#f`` and ``%E*f`` to format the subsecond part of the timepoint.
- area: sockets
  change: |
    Added socket ``type`` field for specifying a socket type to apply the socket option to under :ref:`SocketOption
    <envoy_v3_api_msg_config.core.v3.SocketOption>`. If not specified, the socket option will be applied to all socket
    types.
- area: tls
  change: |
    Added an extension point :ref:`custom_tls_certificate_selector
    <envoy_v3_api_field_extensions.transport_sockets.tls.v3.CommonTlsContext.custom_tls_certificate_selector>`
    to allow overriding TLS certificate selection behavior.
    An extension can select certificate base on the incoming SNI, in both sync and async mode.
- area: ratelimit
  change: |
    Added the ability to modify :ref:`hits_addend <envoy_v3_api_field_service.ratelimit.v3.RateLimitRequest.hits_addend>`
    by setting by setting filter state value ``envoy.ratelimit.hits_addend`` to the desired value.
- area: access_log
  change: |
    Added new access log command operators ``%START_TIME_LOCAL%`` and ``%EMIT_TIME_LOCAL%``,
    similar to  ``%START_TIME%`` and ``%EMIT_TIME%``, but use local time zone.

deprecated:<|MERGE_RESOLUTION|>--- conflicted
+++ resolved
@@ -4,7 +4,6 @@
 # *Changes that are expected to cause an incompatibility if applicable; deployment changes are likely required*
 - area: tracing
   change: |
-<<<<<<< HEAD
     Datadog: Disabled remote configuration by default.
     To enable this feature, use the :ref:`remote_config <envoy_v3_api_field_config.trace.v3.DatadogConfig.remote_config>` field.
 - area: http
@@ -16,12 +15,7 @@
     HttpConnectionManager to close the connection itself.  Defaults to off ("unsafe" -- check
     \#34356) and is configurable via :ref:`http1_safe_max_connection_duration
     <envoy_v3_api_field_extensions.filters.network.http_connection_manager.v3.HttpConnectionManager.http1_safe_max_connection_duration>`.
-- area: local_ratelimit
-=======
-    Removed support for (long deprecated) opentracing.  See `issue 27401
-    <https://github.com/envoyproxy/envoy/issues/27401>`_ for details.
 - area: stats scoped_rds
->>>>>>> 6c645a13
   change: |
     Added new tag extraction so that scoped rds stats have their :ref:'scope_route_config_name
     <envoy_v3_api_msg_config/route/v3/scoped_route>' and stat prefix extracted.

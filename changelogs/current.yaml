date: Pending

behavior_changes:
# *Changes that are expected to cause an incompatibility if applicable; deployment changes are likely required*
- area: server
  change: |
    Added container-aware CPU detection on Linux that respects cgroup CPU limits alongside hardware thread count
    and CPU affinity when ``--concurrency`` is not set. Envoy now uses the minimum of hardware threads, CPU affinity,
    and cgroup CPU limits to size worker threads by default, improving resource utilization in cgroup-limited
    containers. This behavior can be disabled by setting ``ENVOY_CGROUP_CPU_DETECTION`` to ``false`` to restore the
    previous hardware thread and affinity-based sizing. Uses conservative floor rounding to leave capacity for
    non-worker threads, which may reduce the total number of connections.
- area: dynamic modules
  change: |
    Updated the dynamic module ABI to support streaming body manipulation and fixed incorrect behavior when
    accessing or modifying request or response bodies. See https://github.com/envoyproxy/envoy/issues/40918
    for details.
- area: http
  change: |
    Changed the default reset code from ``NO_ERROR`` to ``INTERNAL_ERROR``. This change can be reverted by setting the
    runtime guard ``envoy.reloadable_features.reset_with_error`` to ``false``.
- area: http
  change: |
    Added runtime flag ``envoy.reloadable_features.reject_early_connect_data`` to reject ``CONNECT`` requests that send
    data before Envoy returns a ``200`` response. This non-compliant behavior is common for latency reduction, so the
    option is disabled by default.

minor_behavior_changes:
# *Changes that may cause incompatibilities for some users, but should not for most*
- area: router
  change: |
    Added :ref:`host_rewrite <envoy_v3_api_field_config.route.v3.RouteAction.host_rewrite>` and
    :ref:`path_rewrite <envoy_v3_api_field_config.route.v3.RouteAction.path_rewrite>` to
    :ref:`RouteAction <envoy_v3_api_msg_config.route.v3.RouteAction>` to support substitution formatting for host and
    path header rewriting.
- area: overload_manager
  change: |
    Fixed :ref:`downstream connections monitor
    <envoy_v3_api_msg_extensions.resource_monitors.downstream_connections.v3.DownstreamConnectionsConfig>` to trigger
    configured actions and emit a ``pressure`` metric like other resource monitors. Previously, actions never triggered.
- area: tracing
  change: |
    The :ref:`request header custom tag <envoy_v3_api_field_type.tracing.v3.CustomTag.request_header>` now only
    supports fetching values from HTTP request headers. Non-HTTP protocols must use the substitution formatter-based
    :ref:`custom tag value <envoy_v3_api_field_type.tracing.v3.CustomTag.value>`. This behavior can be reverted by
    setting the runtime guard ``envoy.reloadable_features.get_header_tag_from_header_map`` to ``false``.
- area: ext_proc
  change: |
    Use a hard-coded set of error messages when a :ref:`HeaderMutation
    <envoy_v3_api_msg_service.ext_proc.v3.HeaderMutation>` fails. Removing request-specific details allows grouping by
    failure type. Detailed messages remain available in debug logs.
- area: ext_proc
  change: |
    Close the gRPC stream when Envoy detects no further external processing is needed. This currently excludes ``BUFFERED``
    and ``BUFFERED_PARTIAL`` modes and a few corner cases, which close the stream during filter destruction. This behavior
    can be reverted by setting the runtime guard ``envoy.reloadable_features.ext_proc_stream_close_optimization`` to ``false``.
- area: ext_authz
  change: |
    Check response header count and size after applying mutations and send a local reply if limits are exceeded.
- area: ext_authz
  change: |
    Fixed the HTTP ext_authz client to respect user-configured ``retry_on`` in
    :ref:`retry_policy <envoy_v3_api_field_config.core.v3.RetryPolicy.retry_on>`. Previously, the value was overridden
    with ``5xx,gateway-error,connect-failure,reset``. Controlled by runtime flag
    ``envoy.reloadable_features.ext_authz_http_client_retries_respect_user_retry_on`` (defaults to ``true``); set to
    ``false`` to preserve the old behavior.
- area: ext_authz
  change: |
    Fixed HTTP ext_authz service to propagate headers (such as ``set-cookie``) back to clients. The filter now uses
    ``allowed_client_headers`` for denied responses and ``allowed_client_headers_on_success`` for successful responses.
- area: quic
  change: |
    Switched to QUICHE-provided migration logic to handle port migration on path degradation and migration to the server
    preferred address. This behavior can be reverted by setting the runtime guard
    ``envoy.reloadable_features.use_migration_in_quiche`` to ``false``.
- area: mobile
  change: |
    Use mobile-specific network observer registries to propagate network change signals. This behavior can be reverted
    by setting the runtime guard ``envoy.reloadable_features.mobile_use_network_observer_registry`` to ``false``.
- area: access_log
  change: |
    Fixed rejection of the truncation-length specifier for ``DYNAMIC_METADATA():Z`` in access log format strings. The
    length parameter now truncates strings and other value types; structured data types are not truncated.
- area: wasm
  change: |
    Execute foreign functions on the effective context, when set by Wasm SDKs. Previously, foreign functions called from
    HTTP or gRPC callbacks could receive a root context instead of a stream context. This behavior can be reverted by
    setting the runtime guard ``envoy.reloadable_features.wasm_use_effective_ctx_for_foreign_functions`` to ``false``.

bug_fixes:
# *Changes expected to improve the state of the world and are unlikely to have negative effects*
- area: adaptive concurrency
  change: |
    Fixed a race condition in the gradient controller that allowed more outstanding requests than the concurrency limit,
    bounded by the number of worker threads.
- area: http2
  change: |
    Fixed a memory leak when an HTTP/2 stream was reset before request headers were sent (for example, if an upstream
    HTTP filter sent a local reply after the connection was established but before headers were sent).
- area: http2
  change: |
    Optimized HTTP/2 header processing by avoiding allocations and string copies for well-known header names. Common
    headers (``:method``, ``:path``, ``:status``, ``content-type``, ``user-agent``, etc.) now reference static strings,
    reducing allocations and improving performance.
- area: lua
  change: |
    Fixed a crash when Lua filters set the response body to a payload larger than the body buffer limit.
- area: tap
  change: |
    Added missing conversion support to ensure tapped messages are handled correctly for multi-event submissions.
- area: bootstrap
  change: |
    Fixed a startup crash when custom :ref:`header_prefix <envoy_v3_api_field_config.bootstrap.v3.Bootstrap.header_prefix>`
    was set.
- area: connection pool
  change: |
    Fixed a crash in the TCP connection pool during downstream teardown when large requests or responses triggered flow
    control.
- area: http
  change: |
    Fixed ``shouldDrainConnectionUponCompletion()`` to send ``GOAWAY`` frames for HTTP/2 and HTTP/3 instead of
    aggressively closing connections, preventing interrupted response bodies and ``ERR_DRAINING`` client errors.
    HTTP/1.1 behavior is unchanged.
- area: udp_proxy
  change: |
    Fixed cases where addresses could be moved from the data packet being processed.
- area: composite
  change: |
    Fixed per-route configuration for the composite filter to match on response headers and trailers. Previously,
    matchers using ``HttpResponseHeaderMatchInput`` or ``HttpResponseTrailerMatchInput`` silently failed, skipping the
    delegated filter.
- area: router
  change: |
    Fixed a regression where router-set headers (for example, ``x-envoy-expected-rq-timeout-ms``,
    ``x-envoy-attempt-count``) were not accessible in ``request_headers_to_add`` on the initial request. These headers
    can now be referenced via formatters such as ``%REQ(x-envoy-expected-rq-timeout-ms)%``.
- area: router
  change: |
    Fixed an upstream HTTP filter issue when a route retried on 5xx and the filter returned
    ``FilterHeadersStatus::StopIteration`` in ``encodeHeaders()``.
- area: ext_proc
  change: |
    Fixed missing attributes based on request headers (for example, ``request.host``) when ext_proc was configured to run
    only on the encode path.
- area: http_11_proxy
  change: |
    Fixed http_11_proxy transport socket buffering of bytes written after the initial HTTP ``CONNECT`` request was sent
    but before the response was received, which could buffer until connection timeout.
- area: tcp_proxy
  change: |
    Fixed a connection leak in TCP proxy when ``receive_before_connect`` is enabled and the downstream connection closes
    before the upstream connection is established.
- area: connection
  change: |
    Fixed connection handling to propagate transport failure reasons to ``StreamInfo`` before close events, ensuring
    ``connection.transport_failure_reason`` and ``DOWNSTREAM_TRANSPORT_FAILURE_REASON`` are populated for all connection
    types.
- area: aws
  change: |
    Changed web identity token file watching in AWS signing components to pick up rotated tokens.
- area: dns_resolver
  change: |
    Removed unnecessary ``getifaddrs()`` system calls when ``filter_unroutable_families`` is disabled.
- area: tls
  change: |
    Fixed truncation of ``OTHERNAME`` SANs with embedded null octets in TLS certificates, which caused incorrect SAN
    validation.
- area: http
  change: |
    Fixed a remote ``jwt_auth`` token fetch crash when two or more auth headers were present and
    ``allow_missing_or_failed`` was set.

removed_config_or_runtime:
# *Normally occurs at the end of the* :ref:`deprecation period <deprecated>`
- area: jwt_authn
  change: |
    Removed runtime guard ``envoy.reloadable_features.jwt_fetcher_use_scheme_from_uri`` and legacy code paths.
- area: tcp
  change: |
    Removed runtime guard ``envoy.reloadable_features.tcp_proxy_retry_on_different_event_loop`` and legacy code paths.
- area: http
  change: |
    Removed runtime guard ``envoy.reloadable_features.http1_balsa_allow_cr_or_lf_at_request_start`` and legacy code paths.
- area: quic
  change: |
    Removed runtime guard ``envoy.reloadable_features.http3_remove_empty_cookie`` and legacy code paths.
- area: http
  change: |
    Removed runtime guard ``envoy.reloadable_features.original_src_fix_port_exhaustion`` and legacy code paths.
- area: xds
  change: |
    Removed runtime guard ``envoy.reloadable_features.report_load_with_rq_issued`` and legacy code paths.

new_features:
- area: oauth2
  change: |
    Added support for configuring cookie path in the OAuth2 filter. The :ref:`path
    <envoy_v3_api_field_extensions.filters.http.oauth2.v3.CookieConfig.path>` field can now be set
    for each cookie type to control the scope of OAuth2 cookies.
- area: dynamic modules
  change: |
    Added support for loading dynamic modules globally by setting :ref:`load_globally
    <envoy_v3_api_field_extensions.dynamic_modules.v3.DynamicModuleConfig.load_globally>` to ``true``.
- area: http filter
  change: |
    Added :ref:`transform http filter <config_http_filters_transform>` to modify request and response bodies in any
    position of the HTTP filter chain. This also makes it possible to refresh routes based on attributes in the request
    body.
- area: matcher
  change: |
    Removed work-in-progress annotations from RBAC filter ``matcher`` and ``shadow_matcher`` fields in HTTP and network
    filters, marking the feature stable.
- area: access_log
  change: |
    Added process-level rate limiting on access log emission via
    :ref:`ProcessRateLimitFilter <envoy_v3_api_msg_extensions.access_loggers.filters.process_ratelimit.v3.ProcessRateLimitFilter>`.
- area: listener_filters
  change: |
    Added :ref:`Postgres Inspector <config_listener_filters_postgres_inspector>` listener filter for detecting
    PostgreSQL connections, extracting metadata, and supporting SNI-based routing for PostgreSQL traffic.
- area: dynamic modules
  change: |
    Enhanced dynamic module ABIs to support header addition and body size retrieval. See the latest ABI header for
    details.
- area: dynamic modules
  change: |
    Added support for streamable HTTP callouts in dynamic modules. Modules can create streaming HTTP connections to
    upstream clusters using ``start_http_stream``, send request data and trailers incrementally, and receive streaming
    response headers, data, and trailers through dedicated callbacks.
- area: udp_sink
  change: |
    Enhanced the UDP sink to support tapped messages larger than 64KB.
- area: listener
  change: |
    Marked :ref:`filter_chain_matcher <envoy_v3_api_field_config.listener.v3.Listener.filter_chain_matcher>` as stable
    by removing the work-in-progress annotation. The xDS matcher API for filter chain selection has been thoroughly
    tested and is ready for production use.
- area: access_log
  change: |
    Added a new :ref:`access logger <envoy_v3_api_msg_extensions.access_loggers.stats.v3.Config>` that emits
    configurable metrics.
- area: otlp_stat_sink
  change: |
    Fixed ``start_time_unix_nano`` for exported metrics.
- area: otlp_stat_sink
  change: |
    Added support for dropping stats via
    :ref:`DropAction <envoy_v3_api_msg_extensions.stat_sinks.open_telemetry.v3.SinkConfig.DropAction>` during
    custom metric conversion.
- area: ext_authz
  change: |
    Added support for :ref:`error_response <envoy_v3_api_field_service.auth.v3.CheckResponse.error_response>` in the
    external authorization API. Authorization services can return custom HTTP status codes, headers, and response bodies
    on internal errors, reusing :ref:`DeniedHttpResponse <envoy_v3_api_msg_service.auth.v3.DeniedHttpResponse>`.
- area: tcp_proxy
  change: |
    Added :ref:`upstream_connect_mode
    <envoy_v3_api_field_extensions.filters.network.tcp_proxy.v3.TcpProxy.upstream_connect_mode>`
    and :ref:`max_early_data_bytes
    <envoy_v3_api_field_extensions.filters.network.tcp_proxy.v3.TcpProxy.max_early_data_bytes>`
    to control when upstream connections are established and early data buffering behavior.
    This enables use cases like extracting TLS certificate information or SNI before establishing
    upstream connections.
- area: http
  change: |
    Added :ref:`vhost_header <envoy_v3_api_field_config.route.v3.RouteConfiguration.vhost_header>` to
    :ref:`RouteConfiguration <envoy_v3_api_msg_config.route.v3.RouteConfiguration>` to allow using a different header
    for vhost matching.
- area: http2
  change: |
    Added a parameter to ``sendGoAwayAndClose`` to support graceful closure of HTTP/2 connections.
- area: logging
  change: |
    Added support for the not-equal operator in access log filter rules via
    :ref:`ComparisonFilter <envoy_v3_api_msg_config.accesslog.v3.ComparisonFilter>`.
- area: c-ares
  change: |
    Added optional ``reinit_channel_on_timeout`` to the c-ares resolver to reinitialize the channel after DNS timeouts.
- area: cel
  change: |
    Added per-expression configuration options for the CEL evaluator to control string conversion, concatenation, and
    string extension functions. CEL expressions in RBAC policies and access log filters can enable functions such as
    ``replace()`` and ``split()`` through new :ref:`cel_config <envoy_v3_api_field_config.rbac.v3.Policy.cel_config>` and
    :ref:`cel_config <envoy_v3_api_field_extensions.access_loggers.filters.cel.v3.ExpressionFilter.cel_config>` fields.
    See :ref:`CelExpressionConfig <envoy_v3_api_msg_config.core.v3.CelExpressionConfig>` for details.
- area: formatter
  change: |
    Added support for the following new access log formatters:

    #. ``%REQUEST_HEADER(X?Y):Z%`` as full name version of ``%REQ(X?Y):Z%``.
    #. ``%RESPONSE_HEADER(X?Y):Z%`` as full name version of ``%RESP(X?Y):Z%``.
    #. ``%RESPONSE_TRAILER(X?Y):Z%`` as full name version of ``%TRAILER(X?Y):Z%``.

    This provides a more consistent naming scheme for users to understand and use.
- area: tracing
  change: |
    Added new :ref:`value <envoy_v3_api_field_type.tracing.v3.CustomTag.value>` field and support for
    :ref:`substitution format specifier <config_access_log_format>` to extract values from request and response data for
    custom tags.
- area: generic_proxy
  change: |
    Added custom substitution format specifier support in tracing custom tags for the
    :ref:`generic_proxy filter <envoy_v3_api_msg_extensions.filters.network.generic_proxy.v3.GenericProxy>`. The
    ``%REQUEST_PROPERTY%`` and ``%RESPONSE_PROPERTY%`` specifiers can now be used in
    :ref:`value <envoy_v3_api_field_type.tracing.v3.CustomTag.value>` for generic proxy.
- area: lua
  change: |
    Added ``drainConnectionUponCompletion()`` to the Lua filter stream info API, allowing Lua scripts to mark
    connections for draining (adds ``Connection: close`` for HTTP/1.1 or sends ``GOAWAY`` for HTTP/2 and HTTP/3).
- area: lua
  change: |
    Added an executions counter to the Lua filter to track script execution count.
- area: wasm
  change: |
    Added ``sign`` foreign function to create cryptographic signatures. See :ref:`Wasm foreign functions
    <arch_overview_wasm_foreign_functions>` for details.
- area: redis
  change: |
    Optimized the ``INFO`` command to provide limited metrics with a consolidated cluster view and added ``INFO.SHARD``
    to retrieve shard-specific metrics.
- area: overload management
  change: |
    The fixed heap resource monitor can calculate memory pressure as currently allocated memory divided by maximum heap
    size, providing more accurate and lower pressure values. This can avoid unnecessary load shedding. Enable via
    ``envoy.reloadable_features.fixed_heap_use_allocated``. The default algorithm (heap_size - pageheap_unmapped -
    pageheap_free) does not discount free memory in TCMalloc caches.
- area: upstream
  change: |
    Added :ref:`transport_socket_matcher
    <envoy_v3_api_field_config.cluster.v3.Cluster.transport_socket_matcher>` to clusters. This matcher
    uses the generic xDS matcher framework to select a named transport socket from
    :ref:`transport_socket_matches
    <envoy_v3_api_field_config.cluster.v3.Cluster.transport_socket_matches>` based on endpoint metadata,
    locality metadata, and transport socket filter state.
- area: admin
  change: |
    Added ``/memory/tcmalloc`` admin endpoint providing TCMalloc memory statistics.
- area: dns_filter
  change: |
    Added :ref:`access_log <envoy_v3_api_field_extensions.filters.udp.dns_filter.v3.DnsFilterConfig.access_log>` for the
    DNS filter.
- area: redis
  change: |
    Added support for ``redis_proxy`` to use separate credentials for each upstream Redis cluster.
- area: quic
  change: |
    Added QUIC protocol option :ref:`max_sessions_per_event_loop
    <envoy_v3_api_field_config.listener.v3.QuicProtocolOptions.max_sessions_per_event_loop>` to limit the maximum
    number of new QUIC sessions created per event loop. The default is 16, preserving the previous hardcoded limit.
- area: metrics_service
  change: |
    Added :ref:`batch_size <envoy_v3_api_field_config.metrics.v3.MetricsServiceConfig.batch_size>` to the Metrics
    Service to batch metrics into multiple gRPC messages. When positive, metrics are batched with at most ``batch_size``
    metric families per message to avoid gRPC size limits. If unset or 0, all metrics are sent in one message.
- area: network
  change: |
    Started populating filter state ``envoy.network.network_namespace`` when a connection is accepted on a listener with
    :ref:`network_namespace_filepath <envoy_v3_api_field_config.core.v3.SocketAddress.network_namespace_filepath>`
    configured, providing read-only access to the network namespace for filters, access logs, and other components.
- area: ext_authz
  change: |
    Added configuration field
    :ref:`enforce_response_header_limits <envoy_v3_api_field_extensions.filters.http.ext_authz.v3.ExtAuthz.enforce_response_header_limits>`
    to the HTTP ext_authz filter to enable or disable dropping response headers once header count or size limits are
    reached.
- area: xds
  change: |
    Added runtime guard ``envoy.reloadable_features.report_load_when_rq_active_is_non_zero``. When enabled, LRS
    continues to send ``locality_stats`` reports to the config server even when no requests were issued in the poll
    cycle.
- area: on_demand
  change: |
    Added runtime guard ``envoy.reloadable_features.on_demand_track_end_stream``. When enabled, the on_demand filter
    tracks downstream ``end_stream`` state to support stream recreation with fully read request bodies. Previously, the
    filter rejected all requests with bodies by checking only for a decoding buffer.
- area: router
  change: |
    Added :ref:`request_mirror_policies <envoy_v3_api_field_extensions.upstreams.http.v3.HttpProtocolOptions.request_mirror_policies>`
    to :ref:`HttpProtocolOptions <envoy_v3_api_msg_extensions.upstreams.http.v3.HttpProtocolOptions>` for cluster-level
    request mirroring. Cluster-level policies override route-level policies when both are configured.
- area: router
  change: |
    Added :ref:`retry_policy <envoy_v3_api_field_extensions.upstreams.http.v3.HttpProtocolOptions.retry_policy>` to
    :ref:`HttpProtocolOptions <envoy_v3_api_msg_extensions.upstreams.http.v3.HttpProtocolOptions>` for cluster-level
    retry policies.
- area: router
  change: |
    Added :ref:`hash_policy <envoy_v3_api_field_extensions.upstreams.http.v3.HttpProtocolOptions.hash_policy>` to
    :ref:`HttpProtocolOptions <envoy_v3_api_msg_extensions.upstreams.http.v3.HttpProtocolOptions>` for cluster-level
    hash policies.
- area: network
  change: |
    Added logging info for network ext_proc to filter state.
- area: upstream
  change: |
    Added an extension to override the :ref:`upstream bind address Linux network namespace
    <extension_envoy.upstream.local_address_selector.filter_state_override>` using a shared filter state object.
- area: formatter
  change: |
    Added ``US_RX_BODY_BEG`` time point to ``%COMMON_DURATION%`` to indicate when upstream response body reception
    begins.
- area: ext_proc
  change: |
    The :ref:`MappedAttributeBuilder
    <envoy_v3_api_msg_extensions.http.ext_proc.processing_request_modifiers.mapped_attribute_builder.v3.MappedAttributeBuilder>`
    ext_proc extension now supports re-mapping response attributes (in addition to request attributes).
- area: router
  change: |
    Added substitution formatting for direct response bodies via
    :ref:`body_format <envoy_v3_api_field_config.route.v3.DirectResponseAction.body_format>` in
    :ref:`DirectResponseAction <envoy_v3_api_msg_config.route.v3.DirectResponseAction>`.
- area: tls_inspector
  change: |
    Propagated transport errors from tls_inspector to ``DownstreamTransportFailureReason`` in ``StreamInfo`` for access logging
    prior to the TLS handshake.
- area: tls_inspector
  change: |
    Added configuration parameter to TLS inspector for maximum acceptable client hello size.
- area: ext_proc
  change: |
    Added support for forwarding cluster metadata to ext_proc server.
- area: aws
  change: |
    Added ``match_included_headers`` to the request signing extension to allow positive header matching while excluding
    other non-SigV4-required headers.
- area: ext_authz
  change: |
    Added support for :ref:`metadata_context_namespaces
    <envoy_v3_api_field_extensions.filters.network.ext_authz.v3.ExtAuthz.metadata_context_namespaces>` and
    :ref:`typed_metadata_context_namespaces
    <envoy_v3_api_field_extensions.filters.network.ext_authz.v3.ExtAuthz.typed_metadata_context_namespaces>` in the
    ext-authz network filter. This allows passing connection metadata (such as proxy protocol TLV data) to the
    external authorization server for making authorization decisions.
<<<<<<< HEAD
- area: sds
  change: |
    Added support for fetching SDS secrets on-demand in the downstream TLS transport socket using
    the extension :ref:`on-demand certificate selector
    <extension_envoy.tls.certificate_selectors.on_demand_secret>`.
=======
- area: admin
  change: |
    Added :ref:`allow_paths <envoy_v3_api_field_config.bootstrap.v3.Admin.allow_paths>` to admin
    interface to restrict access to specific admin endpoints. When configured, only paths matching
    the specified string matchers will be accessible. All other paths will return 403 Forbidden.
>>>>>>> b0f079d7
- area: attributes
  change: |
    Added :ref:`attributes <arch_overview_attributes>` for looking up request or response header bytes.
- area: json_to_metadata
  change: |
    Added support for per-route configuration override in the ``json_to_metadata`` http filter. Routes can now
    specify different JSON to metadata conversion rules via per-route configuration, allowing different routes
    to extract different metadata from request or response bodies.
- area: proxy_protocol
  change: |
    Added :ref:`tlv_location <envoy_v3_api_field_extensions.filters.listener.proxy_protocol.v3.ProxyProtocol.tlv_location>`
    configuration field to control where proxy protocol TLV values are stored. When set to ``FILTER_STATE``, TLV values
    are stored in a single filter state object with key ``envoy.network.proxy_protocol.tlv``, enabling HTTP filters to
    access TLV values via FilterStateInput without requiring custom HTTP filters to copy metadata. Individual TLV values
    can be accessed via field access: ``%FILTER_STATE(envoy.network.proxy_protocol.tlv:FIELD:key)%``. Defaults to
    ``DYNAMIC_METADATA`` to maintain existing behavior.

deprecated:<|MERGE_RESOLUTION|>--- conflicted
+++ resolved
@@ -431,19 +431,16 @@
     <envoy_v3_api_field_extensions.filters.network.ext_authz.v3.ExtAuthz.typed_metadata_context_namespaces>` in the
     ext-authz network filter. This allows passing connection metadata (such as proxy protocol TLV data) to the
     external authorization server for making authorization decisions.
-<<<<<<< HEAD
 - area: sds
   change: |
     Added support for fetching SDS secrets on-demand in the downstream TLS transport socket using
     the extension :ref:`on-demand certificate selector
     <extension_envoy.tls.certificate_selectors.on_demand_secret>`.
-=======
 - area: admin
   change: |
     Added :ref:`allow_paths <envoy_v3_api_field_config.bootstrap.v3.Admin.allow_paths>` to admin
     interface to restrict access to specific admin endpoints. When configured, only paths matching
     the specified string matchers will be accessible. All other paths will return 403 Forbidden.
->>>>>>> b0f079d7
 - area: attributes
   change: |
     Added :ref:`attributes <arch_overview_attributes>` for looking up request or response header bytes.

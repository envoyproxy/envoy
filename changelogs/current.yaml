--- conflicted
+++ resolved
@@ -356,14 +356,10 @@
     the key ``envoy.udp_proxy.cluster`` without setting ``envoy.upstream.dynamic_host``.
 - area: ext_authz
   change: |
-<<<<<<< HEAD
-    added filter state field latency_us, bytesSent and bytesReceived access for CEL and logging.
+    added filter state field ``latency_us``, ``bytesSent`` and ``bytesReceived`` access for CEL and logging.
 - area: ext_proc
   change: |
-    Adding HTTP support in ext_proc filter to perform external processing with HTTP messages.
-=======
-    added filter state field ``latency_us``, ``bytesSent`` and ``bytesReceived`` access for CEL and logging.
->>>>>>> 29428f95
+    Added HTTP support in ext_proc filter to perform external processing with HTTP messages.
 - area: sni_dynamic_forward_proxy
   change: |
     Added support in SNI dynamic forward proxy for saving the resolved upstream address in the filter state.

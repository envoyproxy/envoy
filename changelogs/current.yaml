--- conflicted
+++ resolved
@@ -496,17 +496,14 @@
     Added maximum gRPC message size that is allowed to be received in Envoy gRPC. If a message over this limit is received,
     the gRPC stream is terminated with the RESOURCE_EXHAUSTED error. This limit is applied to individual messages in the
     streaming response and not the total size of streaming response. Defaults to 0, which means unlimited.
-<<<<<<< HEAD
 - area: redis
   change: |
     Added support for `inline commands <https://redis.io/docs/reference/protocol-spec/#inline-commands>`_.
-=======
 - area: load shed point
   change: |
     Added load shed point ``envoy.load_shed_points.http_downstream_filter_check`` that makes load shed check availabe in HTTP decoder
     filters, and right now it is only available in router. It will send local reply directly when Envoy is under pressure,
     typically memory.
->>>>>>> 0a17f272
 - area: filters
   change: |
     Added :ref:`per-route configuration support to the Basic Auth filter

--- conflicted
+++ resolved
@@ -466,16 +466,13 @@
     Added maximum gRPC message size that is allowed to be received in Envoy gRPC. If a message over this limit is received,
     the gRPC stream is terminated with the RESOURCE_EXHAUSTED error. This limit is applied to individual messages in the
     streaming response and not the total size of streaming response. Defaults to 0, which means unlimited.
-<<<<<<< HEAD
 - area: redis
   change: |
     Added support for `inline commands <https://redis.io/docs/reference/protocol-spec/#inline-commands>`_.
-=======
 - area: filters
   change: |
     Added :ref:`per-route configuration support to the Basic Auth filter
     <envoy_v3_api_msg_extensions.filters.http.basic_auth.v3.BasicAuthPerRoute>`.
->>>>>>> 9824edec
 
 deprecated:
 - area: listener

date: Pending

behavior_changes:
# *Changes that are expected to cause an incompatibility if applicable; deployment changes are likely required*
- area: http
  change: |
    Flip runtime flag ``envoy.reloadable_features.no_downgrade_to_canonical_name`` to true. Name downgrading in the
    per filter config searching will be disabled by default. This behavior can be temporarily reverted by setting
    the flag to false explicitly.
    See doc :ref:`Http filter route specific config <arch_overview_http_filters_per_filter_config>` or
    issue https://github.com/envoyproxy/envoy/issues/29461 for more specific detail and examples.
- area: listener
  change: |
    undeprecated runtime key ``overload.global_downstream_max_connections`` until :ref:`downstream connections monitor
    <envoy_v3_api_msg_extensions.resource_monitors.downstream_connections.v3.DownstreamConnectionsConfig>` extension becomes stable.
- area: stats dns_filter
  change: |
    Fixed tag extraction so that :ref:`stat_prefix <envoy_v3_api_msg_extensions.filters.udp.dns_filter.v3.DnsFilterConfig>`
    is properly extracted. This changes the Prometheus name from
    dns_filter_myprefix_local_a_record_answers{} to dns_filter_local_a_record_answers{envoy.dns_filter_prefix="myprefix"}.

minor_behavior_changes:
# *Changes that may cause incompatibilities for some users, but should not for most*
- area: golang
  change: |
    Remove Protocol method from RequestHeaderMap.
    To get the protocol, please use GetProperty("request.protocol") instead.
- area: aws
  change: |
    uses http async client to fetch the credentials from EC2 instance metadata and ECS task metadata providers instead of libcurl
    which is deprecated. To revert this behavior set ``envoy.reloadable_features.use_libcurl_to_fetch_aws_credentials`` to true.
- area: upstream
  change: |
    Fixed a reported issue (https://github.com/envoyproxy/envoy/issues/11004) that causes the Least
    Request load balancer policy to be unfair when the number of hosts are very small, when the number
    of hosts is smaller than the choice_count, instead of randomly selection hosts from the list, we
    perform a full scan on it to choose the host with least requests.
- area: local_rate_limit
  change: |
    Added new configuration field :ref:`rate_limited_as_resource_exhausted
    <envoy_v3_api_field_extensions.filters.http.local_ratelimit.v3.LocalRateLimit.rate_limited_as_resource_exhausted>`
    to allow for setting if rate limit grpc response should be RESOURCE_EXHAUSTED instead of the default UNAVAILABLE.
- area: filter state
  change: |
    Added config name of filter sending a local reply in filter state with key
    ``envoy.filters.network.http_connection_manager.local_reply_owner``.
    See :ref:`the well-known filter state keys <well_known_filter_state>` for more detail.
- area: http2
  change: |
    Flip the runtime guard ``envoy.reloadable_features.defer_processing_backedup_streams`` to be on by default.
    This feature improves flow control within the proxy by deferring work on the receiving end if the other
    end is backed up.

bug_fixes:
# *Changes expected to improve the state of the world and are unlikely to have negative effects*
- area: buffer
  change: |
    Fixed a bug (https://github.com/envoyproxy/envoy/issues/28760) that the internal listener causes an undefined
    behavior due to the unintended release of the buffer memory.
- area: xds
  change: |
    Fixed a bug (https://github.com/envoyproxy/envoy/issues/27702) that caused ADS initialization
    to fail on the first attempt and set a back-off retry interval of up to 1 second, if ADS is
    using an Envoy Cluster for the backend. The issue was fixed to ensure that ADS initialization
    happens after the Envoy Cluster it depends upon has been properly initialized. ADS that does
    not depend on an Envoy Cluster (i.e. GoogleGrpc) is not affected by this change.
- area: grpc
  change: |
    Fixed a bug in gRPC async client cache which intermittently causes CPU spikes due to busy loop in timer expiration.
- area: tracing
  change: |
    Fixed a bug that caused the Datadog tracing extension to drop traces that
    should be kept on account of an extracted sampling decision.
- area: quic
  change: |
    Fixed a bug in QUIC and HCM interaction which could cause use-after-free during asynchronous certificates retrieval.
    The fix is guarded by runtime ``envoy.reloadable_features.quic_fix_filter_manager_uaf``.
- area: redis
  change: |
    Fixed a bug causing crash if incoming redis key does not match against a prefix_route and catch_all_route is not defined.
- area: access log
  change: |
    Fixed a bug where the omit_empty_values field was not honored for access logs specifying formats via text_format_source.
- area: ext_proc
  change: |
    Fixed content_length related issues when body mutation by external processor is enabled. ext_proc filter removes the content
    length header in 1)STREAMED BodySendMode 2) BUFFERED_PARTIAL BodySendMode and 3) BUFFERED BodySendMode + SKIP HeaderSendMode.
    This will enable chunked-encoding whenever feasible in HTTP1.1. Besides, ext_proc filter keep content length header
    in BUFFERED BodySendMode + SEND HeaderSendMode. It is now external processor's responsibility to set the content length
    correctly matched to the mutated body. if those two doesn't match, the mutation will be rejected and local reply with error
    status will be returned.
- area: dynamic_forward_proxy
  change: |
    Fixed a bug where the preresolved hostnames specified in the Dynamic Forward Proxy cluster
    config would not use the normalized hostname as the DNS cache key, which is the same key
    used for retrieval. This caused cache misses on initial use, even though the host DNS entry
    was pre-resolved. The fix is guarded by runtime guard ``envoy.reloadable_features.normalize_host_for_preresolve_dfp_dns``,
    which defaults to true.

removed_config_or_runtime:
# *Normally occurs at the end of the* :ref:`deprecation period <deprecated>`
- area: http
  change: |
    Removed ``envoy.reloadable_features.expand_agnostic_stream_lifetime`` and legacy code paths.
- area: http
  change: |
    removed ``envoy.reloadable_features.correctly_validate_alpn`` and legacy code paths.
- area: maglev
  change: |
    Removed ``envoy.reloadable_features.allow_compact_maglev`` and legacy code paths.
- area: router
  change: |
    Removed the deprecated ``envoy.reloadable_features.prohibit_route_refresh_after_response_headers_sent``
    runtime flag and legacy code path.
- area: upstream
  change: |
    Removed the deprecated ``envoy.reloadable_features.validate_detailed_override_host_statuses``
    runtime flag and legacy code path.
- area: grpc
  change: |
    Removed the deprecated ``envoy.reloadable_features.service_sanitize_non_utf8_strings``
    runtime flag and legacy code path.
- area: access log
  change: |
    Removed the deprecated ``envoy.reloadable_features.format_ports_as_numbers``
    runtime flag and legacy code path.

new_features:
- area: filters
  change: |
    Added :ref:`the Basic Auth filter <envoy_v3_api_msg_extensions.filters.http.basic_auth.v3.BasicAuth>`, which can be used to
    authenticate user credentials in the HTTP Authentication heaer defined in `RFC7617 <https://tools.ietf.org/html/rfc7617>`_.
- area: upstream
  change: |
    Added :ref:`enable_full_scan <envoy_v3_api_msg_extensions.load_balancing_policies.least_request.v3.LeastRequest>`
    option to the least requested load balancer. If set to true, Envoy will perform a full scan on the list of hosts
    instead of using :ref:`choice_count
    <envoy_v3_api_msg_extensions.load_balancing_policies.least_request.v3.LeastRequest>`
    to select the hosts.
- area: stats
  change: |
    added :ref:`per_endpoint_stats <envoy_v3_api_field_config.cluster.v3.TrackClusterStats.per_endpoint_stats>` to get some metrics
    for each endpoint in a cluster.
- area: jwt
  change: |
    The jwt filter can now serialize non-primitive custom claims when maping claims to headers.
    These claims will be serialized as JSON and encoded as Base64.
- area: tcp_proxy
  change: |
    added support to TCP Proxy for recording the latency in ``UpstreamTiming`` from when the first
    initial connection to the upstream cluster was attempted to when either the
    connection was successfully established or the filiter failed to initialize
    any connection to the upstream.
- area: ratelimit
  change: |
    Ratelimit supports setting the HTTP status that is returned to the client when the ratelimit server
    returns an error or cannot be reached with :ref:`status_on_error
    <envoy_v3_api_field_extensions.filters.http.ratelimit.v3.RateLimit.status_on_error>`
    configuration flag.
- area: tracing
  change: |
    Added support for configuring resource detectors on the OpenTelemetry tracer.
- area: tracing
  change: |
    Added support to configure a sampler for the OpenTelemetry tracer.
- area: ext_authz
  change: |
    New config parameter :ref:`charge_cluster_response_stats
    <envoy_v3_api_field_extensions.filters.http.ext_authz.v3.ExtAuthz.charge_cluster_response_stats>`
    for not incrementing cluster statistics on ext_authz response. Default true, no behavior change.
- area: ext_authz
  change: |
    forward :ref:`filter_metadata <envoy_v3_api_field_config.core.v3.Metadata.filter_metadata>` selected by
    :ref:`route_metadata_context_namespaces
    <envoy_v3_api_field_extensions.filters.http.ext_authz.v3.ExtAuthz.route_metadata_context_namespaces>`
    and :ref:`typed_filter_metadata <envoy_v3_api_field_config.core.v3.Metadata.typed_filter_metadata>` selected by
    :ref:`route_typed_metadata_context_namespaces
    <envoy_v3_api_field_extensions.filters.http.ext_authz.v3.ExtAuthz.route_typed_metadata_context_namespaces>`
    from the metadata of the selected route to external auth service.
    This metadata propagation is independent from the dynamic metadata from connection and request.
- area: ext_authz_filter
  change: |
    added :ref:`with_request_body
    <envoy_v3_api_field_extensions.filters.http.ext_authz.v3.CheckSettings.with_request_body>` to optionally override
    the default behavior of sending the request body to the authorization server from the per-route filter.
- area: grpc async client
  change: |
    added :ref:`max_cached_entry_idle_duration
    <envoy_v3_api_field_config.bootstrap.v3.Bootstrap.GrpcAsyncClientManagerConfig.max_cached_entry_idle_duration>`
    to control the cached grpc client eviction time in the cache.
- area: ratelimit
  change: |
    Ratelimit supports optional additional prefix to use when emitting statistics with :ref:`stat_prefix
    <envoy_v3_api_field_extensions.filters.http.ratelimit.v3.RateLimit.stat_prefix>`
    configuration flag.
- area: udp_proxy
  change: |
    added support for propagating the response headers in :ref:`UdpTunnelingConfig
    <envoy_v3_api_field_extensions.filters.udp.udp_proxy.v3.UdpProxyConfig.UdpTunnelingConfig.propagate_response_headers>` and
    response trailers in :ref:`UdpTunnelingConfig
    <envoy_v3_api_field_extensions.filters.udp.udp_proxy.v3.UdpProxyConfig.UdpTunnelingConfig.propagate_response_trailers>` to
    the downstream info filter state.
<<<<<<< HEAD
- area: ext_proc
  change: |
    added
    :ref:`metadata_options <envoy_v3_api_field_extensions.filters.http.ext_proc.v3.ExternalProcessor.metadata_options>`
    config API to enable sending and receiving metadata from/to the external processing server. Both typed and untyped dynamic
    metadata may be sent to the server. If
    :ref:`receiving_namespaces <envoy_v3_api_field_extensions.filters.http.ext_proc.v3.MetadataOptions.receiving_namespaces>`
    is defined, returned metadata may be written to the specified allowed namespaces.
=======
- area: tracing
  change: |
    Provide initial span attributes to a sampler used in the OpenTelemetry tracer.
>>>>>>> 294324a8

deprecated:<|MERGE_RESOLUTION|>--- conflicted
+++ resolved
@@ -200,7 +200,9 @@
     response trailers in :ref:`UdpTunnelingConfig
     <envoy_v3_api_field_extensions.filters.udp.udp_proxy.v3.UdpProxyConfig.UdpTunnelingConfig.propagate_response_trailers>` to
     the downstream info filter state.
-<<<<<<< HEAD
+- area: tracing
+  change: |
+    Provide initial span attributes to a sampler used in the OpenTelemetry tracer.
 - area: ext_proc
   change: |
     added
@@ -209,10 +211,5 @@
     metadata may be sent to the server. If
     :ref:`receiving_namespaces <envoy_v3_api_field_extensions.filters.http.ext_proc.v3.MetadataOptions.receiving_namespaces>`
     is defined, returned metadata may be written to the specified allowed namespaces.
-=======
-- area: tracing
-  change: |
-    Provide initial span attributes to a sampler used in the OpenTelemetry tracer.
->>>>>>> 294324a8
 
 deprecated:
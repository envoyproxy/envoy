--- conflicted
+++ resolved
@@ -135,15 +135,12 @@
 - area: build
   change: |
     official released binary is now built with Clang 14.0.0.
-<<<<<<< HEAD
 - area: udp
   change: |
     added config to specify the UDP packet writer factory. See :ref:`udp_packet_packet_writer_config <envoy_v3_api_field_config.listener.v3.UdpListenerConfig.udp_packet_packet_writer_config>`.
-=======
 - area: http
   change: |
     added :ref:`cluster_header <envoy_v3_api_field_config.route.v3.RouteAction.RequestMirrorPolicy.cluster_header>` in :ref:`request_mirror_policies <envoy_v3_api_field_config.route.v3.RouteAction.request_mirror_policies>` to allow routing shadow request to the cluster specified in the request_header.
->>>>>>> a6837236
 
 deprecated:
 - area: dubbo_proxy

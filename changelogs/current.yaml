--- conflicted
+++ resolved
@@ -38,75 +38,8 @@
     ``envoy.reloadable_features.enable_udp_proxy_outlier_detection`` to ``false``.
 - area: ext_proc
   change: |
-<<<<<<< HEAD
-    Added :ref:`attribute <arch_overview_attributes>` ``upstream.request_attempt_count``
-    to get the number of times a request is attempted upstream.
-- area: ip-tagging
-  change: |
-    Adds support for specifying an alternate header
-    :ref:`ip_tag_header <envoy_v3_api_field_extensions.filters.http.ip_tagging.v3.IPTagging.ip_tag_header>`
-    for appending IP tags via ip-tagging filter instead of using the default header ``x-envoy-ip-tags``.
-- area: c-ares
-  change: |
-    added two new options to c-ares resolver for configuring custom timeouts and tries while resolving DNS
-    queries. Custom timeouts could be configured by specifying :ref:`query_timeout_seconds
-    <envoy_v3_api_field_extensions.network.dns_resolver.cares.v3.CaresDnsResolverConfig.query_timeout_seconds>` and
-    custom tries could be configured by specifying :ref:`query_tries
-    <envoy_v3_api_field_extensions.network.dns_resolver.cares.v3.CaresDnsResolverConfig.query_tries>`.
-- area: rbac
-  change: |
-    added :ref:`sourced_metadata <envoy_v3_api_field_config.rbac.v3.Permission.sourced_metadata>` which allows
-    specifying an optional source for the metadata to be matched in addition to the metadata matcher.
-- area: c-ares
-  change: |
-    added nameserver rotation option to c-ares resolver. When enabled via :ref:rotate_nameservers
-    <envoy_v3_api_field_extensions.network.dns_resolver.cares.v3.CaresDnsResolverConfig.rotate_nameservers>, this
-    performs round-robin selection of the configured nameservers for each resolution to help distribute query load.
-- area: access_log
-  change: |
-    Added support for :ref:`%UPSTREAM_HOST_NAME_WITHOUT_PORT% <config_access_log_format_upstream_host_name_without_port>`
-    for the upstream host identifier without the port value.
-- area: udp_proxy
-  change: |
-    Added support for coexistence of dynamic and static clusters in the same udp proxy, so we can use dynamic clusters
-    for some sessions by setting a per-session state object under the key ``envoy.upstream.dynamic_host`` and routing
-    to dynamic cluster, and we can use static clusters for other sessions by setting a per-session state object under
-    the key ``envoy.udp_proxy.cluster`` without setting ``envoy.upstream.dynamic_host``.
-- area: ext_authz
-  change: |
-    added filter state field latency_us, bytesSent and bytesReceived access for CEL and logging.
-- area: sni_dynamic_forward_proxy
-  change: |
-    Added support in SNI dynamic forward proxy for saving the resolved upstream address in the filter state.
-    The state is saved with the key ``envoy.stream.upstream_address``.
-- area: lua
-  change: |
-    Added a new ``setUpstreamOverrideHost()`` which could be used to set the given host as the upstream host for the
-    current request.
-- area: CEL-attributes
-  change: |
-    Added :ref:`attribute <arch_overview_attributes>` ``upstream.cx_pool_ready_duration``
-    to get the duration from when the upstream request was created to when the upstream connection pool is ready.
-- area: health_check
-  change: |
-    Added new health check filter stats including total requests, successful/failed checks, cached responses, and
-    cluster health status counters. These stats help track health check behavior and cluster health state.
-- area: http
-  change: |
-    Add :ref:`query parameter mutations
-    <envoy_v3_api_field_extensions.filters.http.header_mutation.v3.Mutations.query_parameter_mutations>`
-    to :ref:`Header Mutation Filter <envoy_v3_api_msg_extensions.filters.http.header_mutation.v3.HeaderMutation>`
-    for adding/removing query parameters on a request.
-- area: local_ratelimit
-  change: |
-    Added per descriptor custom hits addend support for local rate limit filter. See :ref:`hits_addend
-    <envoy_v3_api_field_config.route.v3.RateLimit.hits_addend>` for more details.
-- area: filters
-  change: |
-    Updatd the ``set_filter_state`` :ref:`filter <config_http_filters_set_filter_state>` to support per-route overrides.
-- area: grpc-json
-  change: |
-    Added a new http filter for :ref:`gRPC to JSON transcoding <config_http_filters_grpc_json_reverse_transcoder>`.
+    Adding support for a new body mode: FULL_DUPLEX_STREAMED in the ext_proc filter
+    :ref:`processing_mode <envoy_v3_api_field_extensions.filters.http.ext_proc.v3.ExternalProcessor.processing_mode>`.
 - area: proxy_protocol
   change: |
     Added support for injecting custom Type-Length-Value (TLV) entries into the Proxy Protocol v2 header for upstream
@@ -114,28 +47,5 @@
     ``envoy.transport_sockets.proxy_protocol`` namespace and at the configuration level via the ``ProxyProtocolConfig``'s
     ``added_tlvs`` field. Host-level TLV definitions override config-level entries when the same type is specified, allowing
     default TLVs to be set globally, while enabling further per-endpoint customizations.
-- area: attributes
-  change: |
-    added new ``xds.virtual_host_name`` and ``xds.virtual_host_metadata`` attributes support. See
-    :ref:`attributes <arch_overview_attributes>` for looking up xDS configuration information.
-- area: redis
-  change: |
-    Added support for UNWATCH command.
-- area: ratelimit
-  change: |
-    Add the :ref:`rate_limits
-    <envoy_v3_api_field_extensions.filters.http.ratelimit.v3.RateLimitPerRoute.rate_limits>`
-    field to generate rate limit descriptors. If this field is set, the
-    :ref:`VirtualHost.rate_limits <envoy_v3_api_field_config.route.v3.VirtualHost.rate_limits>` or
-    :ref:`RouteAction.rate_limits <envoy_v3_api_field_config.route.v3.RouteAction.rate_limits>` fields
-    will be ignored.
-- area: ratelimit
-  change: |
-    Add the option to reduce the rate limit budget based on request/response contexts on stream done.
-    See :ref:`apply_on_stream_done <envoy_v3_api_field_config.route.v3.RateLimit.apply_on_stream_done>` for more details.
-=======
-    Adding support for a new body mode: FULL_DUPLEX_STREAMED in the ext_proc filter
-    :ref:`processing_mode <envoy_v3_api_field_extensions.filters.http.ext_proc.v3.ExternalProcessor.processing_mode>`.
->>>>>>> 020871ba
 
 deprecated:
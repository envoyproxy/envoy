--- conflicted
+++ resolved
@@ -175,16 +175,13 @@
   change: |
     Prefer using IPv6 address when addresses from both families are available.
     Can be reverted by setting ``envoy.reloadable_features.prefer_ipv6_dns_on_macos`` to false.
-<<<<<<< HEAD
+- area: rbac
+  change: |
+    Added :ref:`delay_deny <envoy_v3_api_msg_extensions.filters.network.rbac.v3.RBAC>` to support deny connection after
+    the configured duration.
 - area: original_ip_detection extension
   change: |
     The :ref:`xff <envoy_v3_api_msg_extensions.http.original_ip_detection.xff.v3.XffConfig>`
     original IP detection method now supports using a list of trusted CIDRs when parsing ``x-forwarded-for``.
-=======
-- area: rbac
-  change: |
-    Added :ref:`delay_deny <envoy_v3_api_msg_extensions.filters.network.rbac.v3.RBAC>` to support deny connection after
-    the configured duration.
->>>>>>> 00fd272c
 
 deprecated:
date: Pending

behavior_changes:
# *Changes that are expected to cause an incompatibility if applicable; deployment changes are likely required*
<<<<<<< HEAD
- area: tracing
  change: |
    OpenTracing is now deprecated since the upstream project has been abandoned.
=======
- area: eds
  change: |
    Introduced caching of EDS assignments when used with ADS. Prior to this change, Envoy required that EDS assignments were sent
    after an EDS cluster was updated. If no EDS assignment was received for the cluster, it ended up with an empty assignment.
    Following this change, after a cluster update, Envoy waits for an EDS assignment until
    :ref:`initial_fetch_timeout <envoy_v3_api_field_config.core.v3.ConfigSource.initial_fetch_timeout>` times out, and will then apply
    the cached assignment and finish updating the warmed cluster. This change is disabled by default, and can be enabled by setting
    the runtime flag ``envoy.restart_features.use_eds_cache_for_ads`` to true.
>>>>>>> 91cdd7ad

minor_behavior_changes:
# *Changes that may cause incompatibilities for some users, but should not for most*
- area: outlier detection
  change: |
    Outlier detection will always respect max_ejection_percent now.
    This behavioral change can be reverted by setting runtime guard
    ``envoy.reloadable_features.check_mep_on_first_eject`` to false.
- area: quic
  change: |
    Enable QUICHE request and response headers validation. This behavior can be reverted by setting runtime flag
    ``envoy.reloadable_features.FLAGS_envoy_quic_reloadable_flag_quic_act_upon_invalid_header`` to false.

bug_fixes:
# *Changes expected to improve the state of the world and are unlikely to have negative effects*
- area: connection limit
  change: |
    fixed a use-after-free bug in the connection limit filter.
- area: subset load balancer
  change: |
    Fixed a bug where
    :ref:`overprovisioning_factor<envoy_v3_api_field_config.endpoint.v3.ClusterLoadAssignment.Policy.overprovisioning_factor>` and
    :ref:`weighted_priority_health <envoy_v3_api_field_config.endpoint.v3.ClusterLoadAssignment.Policy.weighted_priority_health>`
    values were not respected when subset load balacing was enabled. The default values of 140 and false were always used.

removed_config_or_runtime:
# *Normally occurs at the end of the* :ref:`deprecation period <deprecated>`

new_features:
- area: access_log
  change: |
    added %RESPONSE_FLAGS_LONG% substitution string, that will output a pascal case string representing the resonse flags.
    The output response flags will correspond with %RESPONSE_FLAGS%, only with a long textual string representation.
- area: config
  change: |
    Added the capability to defer broadcasting of certain cluster (CDS, EDS) to
    worker threads from the main thread. This optimization can save significant
    amount of memory in cases where there are (1) a large number of workers and
    (2) a large amount of config, most of which is unused. This capability is
    guarded by :ref:`enable_deferred_cluster_creation
    <envoy_v3_api_field_config.bootstrap.v3.ClusterManager.enable_deferred_cluster_creation>`.
- area: extension_discovery_service
  change: |
    added ECDS support for :ref:` downstream network filters<envoy_v3_api_field_config.listener.v3.Filter.config_discovery>`.
- area: http
  change: |
    added :ref:`Json-To-Metadata filter <envoy_v3_api_msg_extensions.filters.http.json_to_metadata.v3.JsonToMetadata>`.
- area: extension_discovery_service
  change: |
    added metric listener.listener_stat.network_extension_config_missing to track closed connections due to missing config.
- area: redis
  change: |
    added support for time command (returns a local response).
- area: redis
  change: |
    added support for lmove command.

deprecated:<|MERGE_RESOLUTION|>--- conflicted
+++ resolved
@@ -2,11 +2,10 @@
 
 behavior_changes:
 # *Changes that are expected to cause an incompatibility if applicable; deployment changes are likely required*
-<<<<<<< HEAD
 - area: tracing
   change: |
     OpenTracing is now deprecated since the upstream project has been abandoned.
-=======
+
 - area: eds
   change: |
     Introduced caching of EDS assignments when used with ADS. Prior to this change, Envoy required that EDS assignments were sent
@@ -15,7 +14,6 @@
     :ref:`initial_fetch_timeout <envoy_v3_api_field_config.core.v3.ConfigSource.initial_fetch_timeout>` times out, and will then apply
     the cached assignment and finish updating the warmed cluster. This change is disabled by default, and can be enabled by setting
     the runtime flag ``envoy.restart_features.use_eds_cache_for_ads`` to true.
->>>>>>> 91cdd7ad
 
 minor_behavior_changes:
 # *Changes that may cause incompatibilities for some users, but should not for most*

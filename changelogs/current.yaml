--- conflicted
+++ resolved
@@ -4,21 +4,18 @@
 # *Changes that are expected to cause an incompatibility if applicable; deployment changes are likely required*
 
 minor_behavior_changes:
-<<<<<<< HEAD
 - area: upstream
   change: |
     Fixed a reported issue (https://github.com/envoyproxy/envoy/issues/11004) that causes the Least
     Request load balancer policy to be unfair when the number of hosts are very small, when the number
     of hosts is smaller than the choice_count, instead of randomly selection hosts from the list, we
     perform a full scan on it to choose the host with least requests.
-=======
 # *Changes that may cause incompatibilities for some users, but should not for most*
 - area: local_rate_limit
   change: |
     Added new configuration field :ref:`rate_limited_as_resource_exhausted
     <envoy_v3_api_field_extensions.filters.http.local_ratelimit.v3.LocalRateLimit.rate_limited_as_resource_exhausted>`
     to allow for setting if rate limit grpc response should be RESOURCE_EXHAUSTED instead of the default UNAVAILABLE.
->>>>>>> 2569b8c0
 
 bug_fixes:
 # *Changes expected to improve the state of the world and are unlikely to have negative effects*
@@ -58,7 +55,6 @@
     runtime flag and legacy code path.
 
 new_features:
-<<<<<<< HEAD
 - area: upstream
   change: |
     Added :ref:`enable_full_scan <envoy_v3_api_msg_extensions.load_balancing_policies.least_request.v3.LeastRequest>`
@@ -66,11 +62,9 @@
     instead of using :ref:`choice_count
     <envoy_v3_api_msg_extensions.load_balancing_policies.least_request.v3.LeastRequest>`
     to select the hosts.
-=======
 - area: jwt
   change: |
     The jwt filter can now serialize non-primitive custom claims when maping claims to headers.
     These claims will be serialized as JSON and encoded as Base64.
->>>>>>> 2569b8c0
 
 deprecated:
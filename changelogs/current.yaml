date: Pending

behavior_changes:
# *Changes that are expected to cause an incompatibility if applicable; deployment changes are likely required*
- area: listener
  change: |
    Previously a listener update with different :ref:`transparent <envoy_v3_api_field_config.listener.v3.Listener.transparent>`, :ref:`freebind <envoy_v3_api_field_config.listener.v3.Listener.freebind>`,
    :ref:`tcp_fast_open_queue_length <envoy_v3_api_field_config.listener.v3.Listener.tcp_fast_open_queue_length>` or :ref:`socket_options <envoy_v3_api_field_config.listener.v3.Listener.socket_options>` was ignored.
    Now, when those fields are updated, a new socket will be created for
    the listener and the new value of those fields applied to it. This only happens when :ref:`enable_reuse_port <envoy_v3_api_field_config.listener.v3.Listener.enable_reuse_port>` is true.
    Otherwise if those fields change the update is rejected.
    New runtime flag ``envoy.reloadable_features.enable_update_listener_socket_options`` can be used for revert this behavior.
- area: build
  change: |
    removed the cares and apple resolvers as required extensions. Envoy now only creates DNS resolvers when necessary (e.g. for logical DNS cluster) so does not require cares to always be included. If your Envoys do DNS resolution and you override extensions_build_config you will need to include cares explicitly.
- area: listener
  change: |
    Previously a listener update with different :ref:`enable_reuse_port <envoy_v3_api_field_config.listener.v3.Listener.enable_reuse_port>` value will be ignored. Now,
    this kind of update will be rejected. The runtime flag ``envoy.reloadable_features.enable_update_listener_socket_options`` can be used for revert this behavior.
- area: build
  change: |
    moved the strict_dns, original_dst, logical_dns, static, and eds clusters to extensions. If you use these clusters and override extensions_build_config.bzl you will now need to include it explicitly.

minor_behavior_changes:
# *Changes that may cause incompatibilities for some users, but should not for most*
- area: tls
  change: |
    added support for intermediate CA as trusted ca. The peer certificate issued by an intermediate CA will be trusted by
    building valid partial chain. In old days, it can not be verified without trusting its ancestor root CA and building
    a full chain.
    :ref:`trust_ca<envoy_v3_api_field_extensions.transport_sockets.tls.v3.CertificateValidationContext.trusted_ca>`.
    This change can be reverted via the ``envoy.reloadable_features.enable_intermediate_ca``.

- area: cache_filter
  change: |
    add a completion callback to updateHeaders interface. Any external cache implementations will need to update to match this new interface. See changes to simple_http_cache in PR#23666 for example.
- area: cache_filter
  change: |
    api path of work-in-progress extension changed from ``api/extensions/cache/simple_http_cache`` to ``api/extensions/http/cache/simple_http_cache``, and source code moved, to match extension category.
- area: oauth2
  change: |
    Requests which match the passthrough header now have their own metric ``oauth_passthrough`` and aren't included in ``oauth_success`` anymore.
<<<<<<< HEAD
- area: upstream
  change: |
    detailed health status is used for override host selection. This behavior can be reverted by setting runtime flag ``envoy.reloadable_features.validate_detailed_override_host_statuses`` to false.
=======
- area: rate_limit
  change: |
    add ``MONTH`` and ``YEAR`` to the unit of time for rate limit.
- area: jwt_authn
  change: |
    adjust the refetch time for remote_jwks async_fetch feature. For a good fetch, refetch 5 seconds before jwks cache duration. For a failed fetch, refetch time can be specified by :ref:`failed_refetch_duration <envoy_v3_api_field_extensions.filters.http.jwt_authn.v3.JwksAsyncFetch.failed_refetch_duration>` with default 1 second.
>>>>>>> 1088a657

bug_fixes:
# *Changes expected to improve the state of the world and are unlikely to have negative effects*
- area: aws_lambda
  change: |
    fix a bug when :ref:`PerRouteConfig <envoy_v3_api_msg_extensions.filters.http.aws_lambda.v3.PerRouteConfig>` is defined and was routing to a target cluster's AWS Lambda endpoint
    in a region that is different from the region obtained in :ref:`arn <envoy_v3_api_field_extensions.filters.http.aws_lambda.v3.Config.arn>` of aws_lambda http_filter configuration
    then the authorization header included in the request towards AWS Lambda was not signed with the region specified in PerRouteConfig.
- area: grpc_json_transcoder
  change: |
    fix a bug when using http2, request body has google.api.HttpBody and the size is < 16KB, it will cause EOF from the backend grpc server.
- area: router
  change: |
    fixed a bug that incorrectly rewrote the path when using ``regex_rewrite`` for redirects matched on prefix.
- area: oauth2
  change: |
    fixed a bug when passthrough header was matched, envoy would always remove the authorization header. This behavioral change can be temporarily reverted by setting runtime guard ``envoy.reloadable_features.oauth_header_passthrough_fix`` to false.
- area: generic_proxy
  change: |
    fixed a bug that encoder filters and decoder filters of generic proxy will be executed in the same order. The encoder filters' execuate order should be the reverse of decoder filters' in the generic proxy.
- area: quic
  change: |
    reject configs that specify require_client_certificate with QUIC since clients certificates are currently unsupported in QUIC. This behavioral change can be temporarily reverted by setting runtime guard ``envoy.reloadable_features.reject_require_client_certificate_with_quic`` to false.
- area: http
  change: |
    fixed a bug where Utility::PercentEncoding::encode() encodes some characters incorrectly because it was treating the value as negative.
<<<<<<< HEAD
- area: upstream
  change: |
    fixed a bug that only coarse health status is used for override host selection.
=======
- area: validation
  change: |
    fixed a crash which could happen when optional ``engine_type`` is not provided in regex.
- area: upstream
  change: |
    fixed a bug when specify both a single address in bootstrap and cluster upstream binding config but with a different IP version. It should be allowed but it is rejected.
- area: jwt_authn
  change: |
    fix a bug that jwt_cache breaks the :ref:`provider_and_audiences <envoy_v3_api_field_extensions.filters.http.jwt_authn.v3.JwtRequirement.provider_and_audiences>` JWT requirement.
>>>>>>> 1088a657

removed_config_or_runtime:
# *Normally occurs at the end of the* :ref:`deprecation period <deprecated>`
- area: eds
  change: |
    removed ``envoy.reloadable_features.support_locality_update_on_eds_cluster_endpoints`` and legacy code paths.
- area: listener
  change: |
    removed ``envoy.reloadable_features.strict_check_on_ipv4_compat`` and legacy code paths.
- area: http
  change: |
    removed ``envoy.reloadable_features.deprecate_global_ints`` and legacy code paths.
- area: http
  change: |
    removed ``envoy.reloadable_features.allow_adding_content_type_in_local_replies`` and legacy code paths.
- area: http
  change: |
    removed ``envoy.reloadable_features.allow_upstream_inline_write`` and legacy code paths.
- area: http
  change: |
    removed ``envoy.reloadable_features.append_or_truncate`` and legacy code paths.
- area: http
  change: |
    removed ``envoy.reloadable_features.use_new_codec_wrapper`` and legacy code paths.
    removed ``envoy.reloadable_features.append_to_accept_content_encoding_only_once`` and legacy code paths.
    removed ``envoy.reloadable_features.http1_lazy_read_disable`` and legacy code paths.
- area: http
  change: |
    removed ``envoy.reloadable_features.http_100_continue_case_insensitive`` and legacy code paths.
    removed ``envoy.reloadable_features.override_request_timeout_by_gateway_timeout`` and legacy code paths.
- area: ecds
  change: |
    removed ``envoy.reloadable_features.top_level_ecds_stats`` and legacy code paths.
- area: http
  change: |
    removed ``envoy.reloadable_features.skip_delay_close`` and legacy code paths.
- area: router
  change: |
    removed ``envoy.reloadable_features.do_not_await_headers_on_upstream_timeout_to_emit_stats`` and legacy code paths.

new_features:
- area: tls
  change: |
    added support for SNI-based cert selection in tls downstream transport socket. Detailed documentation is available :ref:`cert selection<arch_overview_ssl_cert_select>`.
    New config option :ref:`full_scan_certs_on_sni_mismatch <envoy_v3_api_field_extensions.transport_sockets.tls.v3.DownstreamTlsContext.full_scan_certs_on_sni_mismatch>`
    is introduced to disable or enable full scan when no cert matches to SNI, defaults to false.
    New runtime flag ``envoy.reloadable_features.no_full_scan_certs_on_sni_mismatch`` can be used for override the default value.
- area: build
  change: |
    added an option ``--define=library_autolink=disabled`` to disable autolinking libraries.
- area: generic_proxy
  change: |
    added :ref:`dubbo codec support <envoy_v3_api_msg_extensions.filters.network.generic_proxy.codecs.dubbo.v3.DubboCodecConfig>` to the
    :ref:`generic_proxy filter <envoy_v3_api_msg_extensions.filters.network.generic_proxy.v3.GenericProxy>`.
- area: upstream
  change: |
    added a new field :ref:`socket_options <envoy_v3_api_field_config.core.v3.ExtraSourceAddress.socket_options>` to the ExtraSourceAddress, allowing specifying discrete socket options for each source address.
- area: access_log
  change: |
    added a new field :ref:`intermediate_log_entry <envoy_v3_api_field_data.accesslog.v3.AccessLogCommon.intermediate_log_entry>` to detect if the gRPC log entry is an intermediate log entry or not and added
    support to flush TCP log entries periodly according to the configured :ref:`inteval <envoy_v3_api_field_extensions.filters.network.tcp_proxy.v3.TcpProxy.access_log_flush_interval>`.
- area: access_log
  change: |
    added support for :ref:`%STREAM_ID% <config_access_log_format_stream_id>` for stream unique identifier.
- area: thrift
  change: |
    added payload to metadata filter which matches a given payload field's value would be extracted and attached to the request as dynamic metadata.
- area: http
  change: |
    allowing the dynamic forward proxy cluster to :ref:`allow_coalesced_connections <envoy_v3_api_field_extensions.clusters.dynamic_forward_proxy.v3.ClusterConfig.allow_coalesced_connections>`  for HTTP/2 and HTTP/3 connections.
- area: generic_proxy
  change: |
    added :ref:`generic rds support <envoy_v3_api_field_extensions.filters.network.generic_proxy.v3.GenericProxy.generic_rds>`.
- area: listener
  change: |
    added a new field :ref:`socket_options <envoy_v3_api_field_config.listener.v3.AdditionalAddress.socket_options>` to the AdditionalAddress, allowing specifying discrete socket options for each listen address.
- area: listener
  change: |
    added ``continueFilterChain()`` and ``dispatcher()`` methods to the ``ListenerFilterCallback``. This allows listener filters to continue listener filter iteration after stopping iteration e.g. if the listener filter depends on an async process.
- area: thrift_proxy
  change: |
    added ``envoy.reloadable_features.thrift_allow_negative_field_ids`` to support negative field ids for legacy thrift service.
- area: udp_proxy
  change: |
    added support for :ref:`proxy_access_log <envoy_v3_api_field_extensions.filters.udp.udp_proxy.v3.UdpProxyConfig.proxy_access_log>`.
- area: tcp_proxy
  change: |
    added new config :ref:`post_path field <envoy_v3_api_field_extensions.filters.network.tcp_proxy.v3.TcpProxy.TunnelingConfig.post_path>` to specifiy a custom path for HTTP tunneling with POST method.
- area: health_check
  change: |
    added an optional bool flag :ref:`disable_active_health_check <envoy_v3_api_field_config.endpoint.v3.Endpoint.HealthCheckConfig.disable_active_health_check>` to disable the active health check for the endpoint.
- area: mobile
  change: |
    started merging the Envoy mobile library into the main Envoy repo.
- area: matching
  change: |
    support filter chain selection based on the dynamic metadata and the filter state using :ref:`formatter actions <extension_envoy.matching.actions.format_string>`.
- area: redis
  change: |
    extended :ref:`cluster support <arch_overview_redis_cluster_support>` by adding a :ref:`dns_cache_config <envoy_v3_api_field_extensions.filters.network.redis_proxy.v3.RedisProxy.ConnPoolSettings.dns_cache_config>` option that can be used to resolve hostnames returned by MOVED/ASK responses.
- area: gcp_authn
  change: |
    added support for configuring header that holds token fetched from GCE metadata server in new field :ref:`token_header <envoy_v3_api_field_extensions.filters.http.gcp_authn.v3.GcpAuthnFilterConfig.token_header>`.
- area: tracing
  change: |
    added support for setting the hostname used when sending spans to a Datadog collector using the :ref:`collector_hostname <envoy_v3_api_field_config.trace.v3.DatadogConfig.collector_hostname>` field.
- area: jwt_authn
  change: |
    added support for copying jwt claims to http headers.
- area: http
  change: |
    added :ref:`append_x_forwarded_port <envoy_v3_api_field_extensions.filters.network.http_connection_manager.v3.HttpConnectionManager.append_x_forwarded_port>` to append the ``x-forwarded-port`` header to HTTP upstream requests.
- area: ext_authz
  change: |
    added support to allowlist headers included in the check request to gRPC authorization server (previously only available for HTTP authorization server).
    Pre-existing field :ref:`allowed_headers <envoy_v3_api_field_extensions.filters.http.ext_authz.v3.AuthorizationRequest.allowed_headers>` is deprecated in favour
    of the new field :ref:`allowed_headers <envoy_v3_api_field_extensions.filters.http.ext_authz.v3.ExtAuthz.allowed_headers>`.

deprecated:<|MERGE_RESOLUTION|>--- conflicted
+++ resolved
@@ -40,18 +40,15 @@
 - area: oauth2
   change: |
     Requests which match the passthrough header now have their own metric ``oauth_passthrough`` and aren't included in ``oauth_success`` anymore.
-<<<<<<< HEAD
 - area: upstream
   change: |
     detailed health status is used for override host selection. This behavior can be reverted by setting runtime flag ``envoy.reloadable_features.validate_detailed_override_host_statuses`` to false.
-=======
 - area: rate_limit
   change: |
     add ``MONTH`` and ``YEAR`` to the unit of time for rate limit.
 - area: jwt_authn
   change: |
     adjust the refetch time for remote_jwks async_fetch feature. For a good fetch, refetch 5 seconds before jwks cache duration. For a failed fetch, refetch time can be specified by :ref:`failed_refetch_duration <envoy_v3_api_field_extensions.filters.http.jwt_authn.v3.JwksAsyncFetch.failed_refetch_duration>` with default 1 second.
->>>>>>> 1088a657
 
 bug_fixes:
 # *Changes expected to improve the state of the world and are unlikely to have negative effects*
@@ -78,11 +75,9 @@
 - area: http
   change: |
     fixed a bug where Utility::PercentEncoding::encode() encodes some characters incorrectly because it was treating the value as negative.
-<<<<<<< HEAD
 - area: upstream
   change: |
     fixed a bug that only coarse health status is used for override host selection.
-=======
 - area: validation
   change: |
     fixed a crash which could happen when optional ``engine_type`` is not provided in regex.
@@ -92,7 +87,6 @@
 - area: jwt_authn
   change: |
     fix a bug that jwt_cache breaks the :ref:`provider_and_audiences <envoy_v3_api_field_extensions.filters.http.jwt_authn.v3.JwtRequirement.provider_and_audiences>` JWT requirement.
->>>>>>> 1088a657
 
 removed_config_or_runtime:
 # *Normally occurs at the end of the* :ref:`deprecation period <deprecated>`

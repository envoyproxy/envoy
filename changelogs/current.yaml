date: Pending

behavior_changes:
- area: response_decoder
  change: |
    Updated EnvoyQuicClientStream and ResponseDecoderWrapper to use a handle to access the response decoder
    to prevent use-after-free errors by ensuring the decoder instance is still live before calling its methods.
    This change is guarded by the runtime flag ``envoy.reloadable_features.use_response_decoder_handle``.
- area: http
  change: |
    A route refresh will now result in a tracing refresh. The trace sampling decision and decoration
    of the new route will be applied to the active span.
    This change can be reverted by setting the runtime guard
    ``envoy.reloadable_features.trace_refresh_after_route_refresh`` to ``false``.
    Note, if :ref:`pack_trace_reason
    <envoy_v3_api_field_extensions.request_id.uuid.v3.UuidRequestIdConfig.pack_trace_reason>` is set
    to ``true`` (it is ``true`` by default), a request marked as traced cannot be unmarked as traced
    after the tracing refresh.
- area: http2
  change: |
    The default value for the :ref:`maximum number of concurrent streams in HTTP/2
    <envoy_v3_api_field_config.core.v3.Http2ProtocolOptions.max_concurrent_streams>`
    has been changed from 2147483647 to 1024.
    The default value for the :ref:`initial stream window size in HTTP/2
    <envoy_v3_api_field_config.core.v3.Http2ProtocolOptions.initial_stream_window_size>`
    has been changed from 256MiB to 16MiB.
    The default value for the :ref:`initial connection window size in HTTP/2
    <envoy_v3_api_field_config.core.v3.Http2ProtocolOptions.initial_connection_window_size>`
    has been changed from 256MiB to 24MiB.
    This change could be reverted temporarily by
    setting the runtime guard ``envoy.reloadable_features.safe_http2_options``
    to ``false``.
- area: ext_proc
  change: |
    Reverted `#39740 <https://github.com/envoyproxy/envoy/pull/39740>`_ to re-enable ``fail_open`` +
    ``FULL_DUPLEX_STREAMED`` configuration combination.
- area: load balancing
  change: |
    Moved locality WRR structures out of ``HostSetImpl`` and into a separate class. Locality WRR schedulers are now by default owned
    and constructed by the underlying Zone Aware LB, instead of owned and constructed by the Host Set. There should be no visible
    behavior change for existing users of Zone Aware LBs.

minor_behavior_changes:
# *Changes that may cause incompatibilities for some users, but should not for most*
- area: tap
  change: |
    Previously, streamed trace buffered data was only flushed when it reached the configured size.
    If the threshold was never met, the data remained buffered until the connection was closed.
    With this change, buffered data will be flushed proactively. Specifically, if the buffer does not
    reach the configured size but has been held for more than 15 seconds, it will be sent immediately.
- area: websocket
  change: |
    Allow 4xx and 5xx to go through the filter chain for the WebSocket handshake response check. This behavior can be
    disabled by the runtime guard ``envoy.reloadable_features.websocket_allow_4xx_5xx_through_filter_chain``.
- area: websocket
  change: |
      Support route and per-try timeouts on websocket upgrade. This can be disabled by the runtime guard
      ``envoy.reloadable_features.websocket_enable_timeout_on_upgrade_response``.
- area: testing
  change: |
    In test code for external extensions, matchers ``Http::HeaderValueOf``, ``HasHeader``, and ``HeaderHasValueRef``
    must be replaced with ``ContainsHeader``.
    Any uses of matcher ``HeaderHasValue(...)`` should be replaced with ``::testing::Pointee(ContainsHeader(...))``.
- area: thrift
  change: |
    :ref:`field_selector<envoy_v3_api_field_extensions.filters.http.thrift_to_metadata.v3.Rule.field_selector>`
    takes precedence over :ref:`field<envoy_v3_api_field_extensions.filters.http.thrift_to_metadata.v3.Rule.field>`
    if both set. Not that :ref:`field_selector<envoy_v3_api_field_extensions.filters.http.thrift_to_metadata.v3.Rule.field_selector>`
    was in wip status.
- area: generic_proxy
  change: |
    Generic proxy codec adds the same buffer limit as the connection buffer limit. If the buffer limit is
    exceeded, the connection is disconnected. This behavior can be reverted by setting the runtime guard
    ``envoy.reloadable_features.generic_proxy_codec_buffer_limit`` to ``false``.
- area: http3
  change: |
    Turned off HTTP/3 happy eyeballs in upstream via the runtime guard ``envoy.reloadable_features.http3_happy_eyeballs``.
    It was found to favor TCP over QUIC when UDP does not work on IPv6 but works on IPv4.
- area: mobile
  change: |
    Explicitly drain connections upon network change events regardless of whether the DNS cache is refreshed or not.
    This behavior can be reverted by setting the runtime guard
    ``envoy.reloadable_features.decouple_explicit_drain_pools_and_dns_refresh`` to ``false``.
- area: http
  change: |
    Added accounting for decompressed HTTP header bytes sent and received. Existing stats only count wire-encoded header bytes.
    This can be accessed through the ``%UPSTREAM_DECOMPRESSED_HEADER_BYTES_RECEIVED%``,
    ``%DOWNSTREAM_DECOMPRESSED_HEADER_BYTES_RECEIVED%``, ``%UPSTREAM_DECOMPRESSED_HEADER_BYTES_SENT%``, and
    ``%DOWNSTREAM_DECOMPRESSED_HEADER_BYTES_SENT%`` access log command operators.
- area: formatter
  change: |
    Deprecated legacy header formatter support for ``%DYNAMIC_METADATA(["namespace", "key", ...])%``
    , ``%UPSTREAM_METADATA(["namespace", "key", ...])%`` and ``%PER_REQUEST_STATE(key)%``. Please use
    ``%DYNAMIC_METADATA(namespace:key:...])%``, ``%UPSTREAM_METADATA(namespace:key:...])%``
    and ``%FILTER_STATE(key:PLAIN)%`` as alternatives.
    This change is guarded by the runtime flag
    ``envoy.reloadable_features.remove_legacy_route_formatter`` and default to ``false`` for now
    and will be flipped to ``true`` after two release periods.
- area: oauth2
  change: |
    Added response code details to ``401`` local responses generated by the OAuth2 filter.
- area: ext_proc
  change: |
    If :ref:`failure_mode_allow <envoy_v3_api_field_extensions.filters.http.ext_proc.v3.ExternalProcessor.failure_mode_allow>` is true,
    save the gRPC failure status code returned from the ext_proc server in the filter state.
    Previously, all fail-open cases would return ``call_status`` ``Grpc::Status::Aborted``.
- area: dns_filter
  change: |
    Honor the default DNS resolver configuration in the bootstrap config
    :ref:`typed_dns_resolver_config <envoy_v3_api_field_config.bootstrap.v3.Bootstrap.typed_dns_resolver_config>` if the
    :ref:`client_config <envoy_v3_api_field_extensions.filters.udp.dns_filter.v3.DnsFilterConfig.client_config>` is empty.
- area: grpc_json_transcoder
  change: |
    Cap the frame size for streamed grpc at 1MB. Without this change there was a small chance
    that if a request streamed in sufficiently faster than it was processed, a frame larger than
    4MB could be encoded, which most upstream grpc services would, by default, treat as an error.
- area: ext_authz
  change: |
    Check the request header count & size in kb after applying mutations is <= the configured limits
    and reject the response if not.

bug_fixes:
# *Changes expected to improve the state of the world and are unlikely to have negative effects*
- area: tcp_proxy
  change: |
    Fixed a bug where when a downstream TCP connection is created and the upstream connection is not fully established, no idle timeout
    is set on the downstream connection, which may lead to a connection leak if the client does not close the connection.
    The fix is to set an idle timeout on the downstream connection immediately after creation.
    This fix can be reverted by setting the runtime guard
    ``envoy.reloadable_features.tcp_proxy_set_idle_timer_immediately_on_new_connection`` to ``false``.
- area: udp_proxy
  change: |
    Fixed a crash in the UDP proxy that occurred during ``ENVOY_SIGTERM`` when active tunneling sessions were present.
- area: geoip
  change: |
    Fixed a bug in the MaxMind provider where the ``found_entry`` field in the lookup result was not checked before
    trying to populate headers with data. If this field is not checked the provider could try to populate headers
    with wrong data, as per the documentation for the MaxMind library
    `libmaxminddb.md <https://github.com/maxmind/libmaxminddb/blob/main/doc/libmaxminddb.md#mmdb_lookup_result_s>`_.
- area: http3
  change: |
    Fixed a bug where the access log was skipped for HTTP/3 requests when the stream was half closed. This behavior can be
    reverted by setting the runtime guard
    ``envoy.reloadable_features.quic_fix_defer_logging_miss_for_half_closed_stream`` to ``false``.
- area: http
  change: |
    Fixed a bug where premature resets of streams could result in recursive draining and a potential
    stack overflow. Setting a proper ``max_concurrent_streams`` value for HTTP/2 or HTTP/3 could eliminate
    the risk of a stack overflow before this fix.
- area: listener
  change: |
    Fixed a bug where comparing listeners did not consider the network namespace they were listening in.
- area: http
  change: |
    Fixed a bug where the ``response_headers_to_add`` may be processed multiple times for the local responses from
    the router filter.
- area: formatter
  change: |
    Fixed a bug where the ``%TRACE_ID%`` command cannot work properly at the header mutations.
- area: listeners
  change: |
    Fixed an issue where :ref:`TLS inspector listener filter <config_listener_filters_tls_inspector>` timed out
    when used with other listener filters. The bug was triggered when a previous listener filter processed more data
    than the TLS inspector had requested, causing the TLS inspector to incorrectly calculate its buffer growth strategy.
    The fix ensures that buffer growth is now based on actual bytes available rather than the previously requested amount.
- area: listener
  change: |
    Fixed a bug where a failure to create listener sockets in different Linux network namespaces was
    not handled properly. The success of the netns switch was not checked before attempting to
    access the result of the socket creation. This is only relevant for Linux and if a listening
    socket address was specified with a non-default network namespace.
- area: aws
  change: |
    Added missing session name, session duration, and ``external_id`` parameters in AssumeRole credentials provider.
- area: oauth2
  change: |
    Fixed a bug introduced in PR `#40228 <https://github.com/envoyproxy/envoy/pull/40228>`_, where OAuth2 cookies were
    removed for requests matching the ``pass_through_matcher`` configuration. This broke setups with multiple OAuth2
    filter instances using different ``pass_through_matcher`` configurations, because the first matching instance removed
    the OAuth2 cookies--even when a passthrough was intended--impacting subsequent filters that still needed those cookies.
- area: tls_inspector
  change: |
    Fixed regression in tls_inspector that caused plain text connections to be closed if more than 16Kb is read at once.
    This behavior can be reverted by setting the runtime guard ``envoy.reloadable_features.tls_inspector_no_length_check_on_error``
    to false.
- area: stats
  change: |
    Fixed a bug where the metric name ``expiration_unix_time_seconds`` of
    ``cluster.<cluster_name>.ssl.certificate.<cert_name>.<metric_name>``
    and ``listener.<address>.ssl.certificate.<cert_name>.<metric_name>``
    was not being properly extracted in the final Prometheus stat name.
- area: odcds
  change: |
    Fixed a bug where using OD-CDS without cds_config would not work in some
    cases. This change introduces a new internal OD-CDS component. This change
    could be reverted temporarily by setting the runtime guard
    ``envoy.reloadable_features.odcds_over_ads_fix`` to ``false``.
- area: oauth2
  change: |
    Fixed an issue where cookies prefixed with ``__Secure-`` or ``__Host-`` were not receiving a
    ``Secure`` attribute.
- area: dns
  change: |
    Fixed a use-after-free (UAF) in DNS cache that can occur when the ``Host`` header is modified between the Dynamic
    Forwarding Proxy and Router filters.
- area: release
  change: |
    Fixed the distroless image to ensure nonroot.

removed_config_or_runtime:
# *Normally occurs at the end of the* :ref:`deprecation period <deprecated>`
- area: router
  change: |
    Removed runtime guard ``envoy.reloadable_features.shadow_policy_inherit_trace_sampling`` and legacy code paths.
- area: dns
  change: |
    Removed runtime guard ``envoy.reloadable_features.prefer_ipv6_dns_on_macos`` and legacy code paths.
- area: dynamic_forward_proxy
  change: |
    Removed runtime guard ``envoy.reloadable_features.avoid_dfp_cluster_removal_on_cds_update`` and legacy code paths.
- area: oauth2
  change: |
    Removed runtime guard ``envoy.reloadable_features.oauth2_use_refresh_token`` and legacy code paths.
- area: http_connection_manager
  change: |
    Removed runtime guard ``envoy.reloadable_features.explicit_internal_address_config`` and legacy code paths.
- area: dfp
  change: |
    Removed runtime guard ``envoy.reloadable_features.dfp_fail_on_empty_host_header`` and legacy code paths.
- area: quic
  change: |
    Removed runtime guard ``envoy.reloadable_features.prefer_quic_client_udp_gro`` and legacy code paths.
- area: udp_proxy
  change: |
    Removed runtime guard ``envoy.reloadable_features.enable_udp_proxy_outlier_detection`` and legacy code paths.
- area: xds
  change: |
    Removed runtime guard ``envoy.reloadable_features.xds_prevent_resource_copy`` and legacy code paths.
- area: rds
  change: |
    Removed runtime guard ``envoy.reloadable_features.normalize_rds_provider_config`` and legacy code paths.
- area: http
  change: |
    Removed runtime guard ``envoy.reloadable_features.local_reply_traverses_filter_chain_after_1xx`` and legacy code paths.
- area: quic
  change: |
    Removed runtime guard ``envoy.reloadable_features.report_stream_reset_error_code`` and legacy code paths.
- area: router
  change: |
    Removed runtime guard ``envoy.reloadable_features.streaming_shadow`` and legacy code paths.
- area: http3
  change: |
    Removed runtime guard ``envoy.reloadable_features.http3_remove_empty_trailers`` and legacy code paths.
- area: stats
  change: |
    Removed runtime guard ``envoy.reloadable_features.enable_include_histograms`` and legacy code paths.
- area: network
  change: |
    Removed runtime guard ``envoy.reloadable_features.udp_socket_apply_aggregated_read_limit`` and legacy code paths.
- area: http
  change: |
    Removed runtime guard ``envoy.reloadable_features.proxy_status_mapping_more_core_response_flags`` and legacy code paths.
- area: http
  change: |
    Removed runtime guard ``envoy.reloadable_features.allow_alt_svc_for_ips`` and legacy code paths.
- area: http
  change: |
    Removed runtime guard ``envoy.reloadable_features.filter_chain_aborted_can_not_continue`` and legacy code paths.
- area: http
  change: |
    Removed runtime guard ``envoy.reloadable_features.use_filter_manager_state_for_downstream_end_stream`` and legacy code paths.
- area: balsa
  change: |
    Removed runtime guard ``envoy.reloadable_features.wait_for_first_byte_before_balsa_msg_done`` and legacy code paths.
- area: geoip_providers
  change: |
    Removed runtime guard ``envoy.reloadable_features.mmdb_files_reload_enabled`` and legacy code paths.
- area: proxy_protocol
  change: |
    Removed runtime guard ``envoy.reloadable_features.use_typed_metadata_in_proxy_protocol_listener`` and legacy code paths.
- area: dns_resolver
  change: |
    Removed runtime guard ``envoy.reloadable_features.getaddrinfo_num_retries`` and legacy code paths.
- area: proxy_filter
  change: |
    Removed runtime guard ``envoy.reloadable_features.proxy_ssl_port`` and legacy code paths.
- area: gcp_authn
  change: |
    Removed runtime guard ``envoy.reloadable_features.gcp_authn_use_fixed_url`` and legacy code paths.
- area: jwt_authn
  change: |
    Removed runtime guard ``envoy.reloadable_features.jwt_authn_remove_jwt_from_query_params`` and legacy code paths.
- area: jwt_authn
  change: |
    Removed runtime guard ``envoy.reloadable_features.jwt_authn_validate_uri`` and legacy code paths.
- area: dispatcher
  change: |
    Removed runtime guard ``envoy.restart_features.fix_dispatcher_approximate_now`` and legacy code paths.
- area: upstream
  change: |
    Removed runtime guard ``envoy.reloadable_features.use_config_in_happy_eyeballs`` and legacy code paths.
- area: http
  change: |
    Removed runtime guard ``envoy.reloadable_features.proxy_104`` and legacy code paths.

new_features:
- area: router
  change: |
    Added :ref:`use_hash_policy <envoy_v3_api_field_config.route.v3.WeightedCluster.use_hash_policy>`
    field to :ref:`WeightedCluster <envoy_v3_api_msg_config.route.v3.WeightedCluster>` to enable
    route-level hash policies for weighted cluster selection. When set to ``true``,
    the existing route-level :ref:`hash_policy
    <envoy_v3_api_field_config.route.v3.RouteAction.hash_policy>`
    will be used for consistent hashing between weighted clusters, ensuring that requests
    with the same hash value (e.g., same session ID, user ID, etc.) will consistently be
    routed to the same weighted cluster, enabling session affinity and consistent load
    balancing behavior.
- area: stats
  change: |
    Added support to remove unused metrics from memory for extensions that
    support evictable metrics. This is done :ref:`periodically
    <envoy_v3_api_field_config.bootstrap.v3.Bootstrap.stats_eviction_interval>`
    during the metric flush.
- area: tap
  change: |
    Added :ref:`record_upstream_connection <envoy_v3_api_field_extensions.filters.http.tap.v3.Tap.record_upstream_connection>`
    to determine whether upstream connection information is recorded in the HTTP buffer trace output.
- area: quic
  change: |
    Added new option to support :ref:`base64 encoded server ID
    <envoy_v3_api_field_extensions.quic.connection_id_generator.quic_lb.v3.Config.server_id_base64_encoded>`
    in QUIC-LB.
- area: health_check
  change: |
    Added support for request payloads in HTTP health checks. The ``send`` field in ``HttpHealthCheck`` can now be
    used to specify a request body to be sent during health checking. This feature supports both hex-encoded text
    and binary payloads, similar to TCP health checks. The payload can only be used with HTTP methods that support
    request bodies (``POST``, ``PUT``, ``PATCH``, ``OPTIONS``). Methods that must not have request bodies
    (``GET``, ``HEAD``, ``DELETE``, ``TRACE``) are validated and will throw an error if combined with payloads.
    The implementation is optimized to process the payload once during configuration and reuse it for all health
    check requests. See :ref:`HttpHealthCheck <envoy_v3_api_msg_config.core.v3.HealthCheck.HttpHealthCheck>` for configuration details.
- area: tcp_proxy
  change: |
    Added support for generating and propagating a request ID on synthesized upstream HTTP requests when tunneling requests.
    It can be configured using :ref:`request_id_extension
    <envoy_v3_api_field_extensions.filters.network.tcp_proxy.v3.TcpProxy.TunnelingConfig.request_id_extension>`.
- area: http
  change: |
    Added support for per-route compressor library override in the HTTP compressor filter.
    Routes can now specify a different compressor library (e.g., gzip, brotli) via the
    :ref:`compressor_library <envoy_v3_api_field_extensions.filters.http.compressor.v3.CompressorOverrides.compressor_library>`
    field in the per-route configuration. This allows different routes to use different
    compression algorithms and settings while maintaining the same filter configuration.
- area: router_check_tool
  change: |
    Added support for testing routes with :ref:`dynamic metadata matchers <envoy_v3_api_field_config.route.v3.RouteMatch.dynamic_metadata>`
    in the router check tool. The tool now accepts a ``dynamic_metadata`` field in test input to set metadata
    that can be matched by route configuration. This allows comprehensive testing of routes that depend on
    dynamic metadata for routing decisions.
- area: oauth2
  change: |
    Added :ref:`disable_token_encryption
    <envoy_v3_api_field_extensions.filters.http.oauth2.v3.OAuth2Config.disable_token_encryption>` option to the OAuth2 filter to
    store ID and access tokens without encryption when running in trusted environments.
- area: lua
  change: |
    Added a new ``filterState()`` to ``streamInfo()`` which provides access to filter state objects stored during request processing.
    This allows Lua scripts to retrieve string, boolean, and numeric values stored by various filters for use in routing decisions,
    header modifications, and other processing logic. See :ref:`Filter State API <config_http_filters_lua_stream_info_filter_state_wrapper>`
    for more details.
- area: socket
  change: |
    Added ``network_namespace_filepath`` to :ref:`SocketAddress <envoy_v3_api_msg_config.core.v3.SocketAddress>`. This field allows
    specifying a Linux network namespace filepath for socket creation, enabling network isolation in containerized environments.
- area: ratelimit
  change: |
    Added the :ref:`rate_limits
    <envoy_v3_api_field_extensions.filters.http.ratelimit.v3.RateLimit.rate_limits>`
    field to generate rate limit descriptors. If this field is set, the
    :ref:`VirtualHost.rate_limits<envoy_v3_api_field_config.route.v3.VirtualHost.rate_limits>` or
    :ref:`RouteAction.rate_limits<envoy_v3_api_field_config.route.v3.RouteAction.rate_limits>` fields will be ignored. However,
    :ref:`RateLimitPerRoute.rate_limits<envoy_v3_api_field_extensions.filters.http.ratelimit.v3.RateLimitPerRoute.rate_limits>`
    will take precedence over this field.
- area: ratelimit
  change: |
    Enhanced the rate limit filter to support substitution formatters for descriptors that generated
    at the stream complete phase. Before this change, substitution formatters at the stream complete
    phase cannot work because rate limit filter does not provide the necessary context.
- area: redis
  change: |
    Added support for thirty-three new Redis commands including ``COPY``, ``RPOPLPUSH``, ``SMOVE``, ``SUNION``, ``SDIFF``,
    ``SINTER``, ``SINTERSTORE``, ``ZUNIONSTORE``, ``ZINTERSTORE``, ``PFMERGE``, ``GEORADIUS``, ``GEORADIUSBYMEMBER``,
    ``RENAME``, ``SORT``, ``SORT_RO``, ``ZMSCORE``, ``SDIFFSTORE``, ``MSETNX``, ``SUBSTR``, ``ZRANGESTORE``, ``ZUNION``,
    ``ZDIFF``, ``SUNIONSTORE``, ``SMISMEMBER``, ``HRANDFIELD``, ``GEOSEARCHSTORE``, ``ZDIFFSTORE``, ``ZINTER``, ``ZRANDMEMBER``,
    ``BITOP``, ``LPOS``, ``RENAMENX``.
- area: observability
  change: |
    Added ``ENVOY_NOTIFICATION`` macro to track specific conditions in production environments.
- area: dns_filter, redis_proxy and prefix_matcher_map
  change: |
    Switch to using Radix Tree instead of Trie for performance improvements.
- area: header_to_metadata
  change: |
    Added optional statistics collection for the Header-To-Metadata filter. When the :ref:`stat_prefix
    <envoy_v3_api_field_extensions.filters.http.header_to_metadata.v3.Config.stat_prefix>` field is configured,
    the filter emits detailed counters for rule processing, metadata operations, etc. See
    :ref:`Header-To-Metadata filter statistics <config_http_filters_header_to_metadata>` for details.
- area: load_reporting
  change: |
    Added support for endpoint-level load stats and metrics reporting. Locality load reports now include per
    endpoint statistics and metrics, but only for endpoints with updated stats, optimizing report size and efficiency.
- area: overload management
  change: |
    Added load shed point ``envoy.load_shed_points.http2_server_go_away_and_close_on_dispatch``
    that sends ``GOAWAY`` and closes connections for HTTP/2 server processing of requests. When
    a ``GOAWAY`` frame is submitted by this load shed point, the counter ``http2.goaway_sent`` will be
    incremented.
- area: router
  change: |
    Added :ref:`request_body_buffer_limit
    <envoy_v3_api_field_config.route.v3.VirtualHost.request_body_buffer_limit>` and
    :ref:`request_body_buffer_limit
    <envoy_v3_api_field_config.route.v3.Route.request_body_buffer_limit>` configuration fields
    to enable buffering of large request bodies beyond connection buffer limits.
- area: otlp_stat_sink
  change: |
    Added support for resource attributes. The stat sink will use the resource attributes configured for the OpenTelemetry tracer via
    :ref:`resource_detectors <envoy_v3_api_field_config.trace.v3.OpenTelemetryConfig.resource_detectors>`.
- area: otlp_stat_sink
  change: |
    Added support for :ref:`custom_metric_conversions
    <envoy_v3_api_field_extensions.stat_sinks.open_telemetry.v3.SinkConfig.custom_metric_conversions>`. This allows renaming stats,
    adding static labels, and aggregating multiple stats into generated metrics.
- area: lua
  change: |
    Added ``virtualHost()`` to the Stream handle API, allowing Lua scripts to retrieve virtual host information. So far, the only method
    implemented is ``metadata()``, allowing Lua scripts to access virtual host metadata scoped to the specific filter name. See
    :ref:`Virtual host object API <config_http_filters_lua_virtual_host_wrapper>` for more details.
- area: ext_authz
  change: |
    Added support for per-route gRPC service override in the ``ext_authz`` HTTP filter. This allows different routes
    to use different external authorization backends by configuring a
    :ref:`grpc_service <envoy_v3_api_field_extensions.filters.http.ext_authz.v3.CheckSettings.grpc_service>`
    in the per-route ``check_settings``. Routes without this configuration continue to use the default
    authorization service.
- area: ext_proc
  change: |
    Added :ref:`status_on_error <envoy_v3_api_field_extensions.filters.http.ext_proc.v3.ExternalProcessor.status_on_error>`
    to the ``ext_proc`` HTTP filter. This allows configuring the HTTP status code returned to the downstream
    client when communication with the external processor fails (e.g., gRPC error). Previously, these cases returned a
    fixed ``500``.
- area: ext_proc
  change: |
    Introduced a new
    :ref:`ProcessingRequestModifier <envoy_v3_api_field_extensions.filters.http.ext_proc.v3.ExternalProcessor.processing_request_modifier>`
    config and corresponding interface to enable modifying the ``ProcessingRequest`` before it is sent on the wire. Sample use cases include
    modifying attribute and metadata keys to abstract away filter details. If the config is not set, then there is no behavior change.
    Supports per-route overrides.
- area: tracing
  change: |
    Added :ref:`trace_context_option <envoy_v3_api_field_config.trace.v3.ZipkinConfig.trace_context_option>` enum
    in the Zipkin tracer config. When set to ``USE_B3_WITH_W3C_PROPAGATION``, the tracer will:
    extract trace information from W3C trace headers when B3 headers are not present (downstream),
    and inject both B3 and W3C trace headers for upstream requests to maximize compatibility.
    The default value ``USE_B3`` maintains backward compatibility with B3-only behavior.
- area: tracing
  change: |
    Enhanced Zipkin tracer with advanced collector configuration via
    :ref:`collector_service <envoy_v3_api_field_config.trace.v3.ZipkinConfig.collector_service>`
    using ``HttpService``. New features include:

    #. **Custom HTTP Headers**: Add headers to collector requests for custom metadata, service identification,
       and collector-specific routing.

    #. **Full URI Parsing**: The ``uri`` field now supports both path-only (``/api/v2/spans``) and
       full URI formats (``https://zipkin-collector.example.com/api/v2/spans``). When using full URIs,
       Envoy automatically extracts hostname and path components - hostname sets the HTTP ``Host`` header,
       and path sets the request path. Path-only URIs fall back to using the cluster name as the hostname.

    When configured, ``collector_service`` takes precedence over legacy configuration fields (``collector_cluster``,
    ``collector_endpoint``, ``collector_hostname``), which will be deprecated in a future release. Legacy configuration
    does not support custom headers or URI parsing.
- area: composite
  change: |
    Allow the composite filter to be configured to insert a filter into the filter chain outside of the decode headers lifecycle phase.
- area: rbac
  change: |
    Switched the IP matcher to use LC-Trie for performance improvements.
- area: tls_inspector
  change: |
    Added dynamic metadata when failing to parse the ``ClientHello``.
- area: matching
  change: |
    Added :ref:`NetworkNamespaceInput
    <envoy_v3_api_msg_extensions.matching.common_inputs.network.v3.NetworkNamespaceInput>` to the
    matcher framework. This input returns the listener address's ``network_namespace_filepath``
    for use with :ref:`filter_chain_matcher
    <envoy_v3_api_field_config.listener.v3.Listener.filter_chain_matcher>`, enabling filter chain
    selection based on the Linux network namespace of the bound socket. On non-Linux platforms,
    the input returns an empty value and connections use the default filter chain.
- area: rbac
  change: |
    Enabled use of :ref:`NetworkNamespaceInput
    <envoy_v3_api_msg_extensions.matching.common_inputs.network.v3.NetworkNamespaceInput>` in the
    network RBAC filter's matcher. This allows RBAC policies to evaluate the Linux network namespace
    of the listening socket via the generic matcher API.
- area: lua
  change: |
    Added ``route()`` to the Stream handle API, allowing Lua scripts to retrieve route information. So far, the only method
    implemented is ``metadata()``, allowing Lua scripts to access route metadata scoped to the specific filter name. See
    :ref:`Route object API <config_http_filters_lua_route_wrapper>` for more details.
- area: cel
  change: |
    Added a new ``%TYPED_CEL%`` formatter command that, unlike ``%CEL%``, can output non-string values (number, boolean, null, etc.)
    when used in formatting contexts that accept non-string values, such as
    :ref:`json_format <envoy_v3_api_field_config.core.v3.SubstitutionFormatString.json_format>`. The new command is introduced
    so as to not break compatibility with the existing command's behavior.
- area: rbac
  change: |
    Enabled use of :ref:`NetworkNamespaceInput
    <envoy_v3_api_msg_extensions.matching.common_inputs.network.v3.NetworkNamespaceInput>` in the
    network and HTTP RBAC filters' matchers. This allows RBAC policies to evaluate the Linux network
    namespace of the listening socket via the generic matcher API.
- area: dynamic_modules
  change: |
    Added a new Logging ABI that allows modules to emit logs in the standard Envoy logging stream under ``dynamic_modules`` ID.
    In the Rust SDK, they are available as ``envoy_log_info``, etc.
- area: http
  change: |
    Added ``upstream_rq_per_cx`` histogram to track requests per connection for monitoring connection reuse efficiency.
- area: http
  change: |
    Added
    :ref:`stream_flush_timeout
    <envoy_v3_api_field_extensions.filters.network.http_connection_manager.v3.HttpConnectionManager.stream_flush_timeout>`
    to allow for configuring a stream flush timeout independently from the stream idle timeout.
- area: http
  change: |
    Added support for header removal based on header key matching. The new
    :ref:`remove_on_match <envoy_v3_api_field_config.common.mutation_rules.v3.HeaderMutation.remove_on_match>`
    allows removing headers that match a specified key pattern. This enables more flexible and
    dynamic header manipulation based on header names.
- area: geoip
  change: |
    Added a new metric ``db_build_epoch`` to track the build timestamp of the MaxMind geolocation database files.
    This can be used to monitor the freshness of the databases currently in use by the filter.
    See `MaxMind-DB build_epoch <https://maxmind.github.io/MaxMind-DB/#build_epoch>`_ for more details.
- area: overload management
  change: |
    Added a new scaled timer type ``HttpDownstreamStreamFlush`` to the overload manager. This allows
    Envoy to scale the periodic timer for flushing downstream responses based on resource pressure.
    The new timer can be configured via the
    :ref:`ScaleTimersOverloadActionConfig <envoy_v3_api_msg_config.overload.v3.ScaleTimersOverloadActionConfig>`.
- area: thrift
  change: |
    Support :ref:`field_selector<envoy_v3_api_field_extensions.filters.http.thrift_to_metadata.v3.Rule.field_selector>`
    to extract specified fields in thrift body for thrift_to_metadata http filter.
- area: dynamic_modules
  change: |
    Added support for counters, gauges, histograms, and their vector variants to the dynamic modules API.
- area: dns_resolver
  change: |
    Added :ref:`max_udp_channel_duration
    <envoy_v3_api_field_extensions.network.dns_resolver.cares.v3.CaresDnsResolverConfig.max_udp_channel_duration>`
    configuration field to the c-ares DNS resolver. This allows periodic refresh of the UDP channel
    to help avoid stale socket states and provide better load distribution across UDP ports.
<<<<<<< HEAD
- area: redis
  change: |
    Added support for ``redis_proxy`` filter to use separate credentials for each upstream Redis cluster.
=======
- area: tcp_proxy
  change: |
    Added ``max_downstream_connection_duration_jitter_percentage`` to allow adding a jitter to the max downstream connection duration.
    This can be used to avoid thundering herd problems with many clients being disconnected and possibly reconnecting at the same time.
- area: http
  change: |
    Added ``setUpstreamOverrideHost`` method to AsyncClient StreamOptions to enable direct host routing
    that bypasses load balancer selection.
>>>>>>> dbf861ba

deprecated:<|MERGE_RESOLUTION|>--- conflicted
+++ resolved
@@ -564,11 +564,6 @@
     <envoy_v3_api_field_extensions.network.dns_resolver.cares.v3.CaresDnsResolverConfig.max_udp_channel_duration>`
     configuration field to the c-ares DNS resolver. This allows periodic refresh of the UDP channel
     to help avoid stale socket states and provide better load distribution across UDP ports.
-<<<<<<< HEAD
-- area: redis
-  change: |
-    Added support for ``redis_proxy`` filter to use separate credentials for each upstream Redis cluster.
-=======
 - area: tcp_proxy
   change: |
     Added ``max_downstream_connection_duration_jitter_percentage`` to allow adding a jitter to the max downstream connection duration.
@@ -577,6 +572,8 @@
   change: |
     Added ``setUpstreamOverrideHost`` method to AsyncClient StreamOptions to enable direct host routing
     that bypasses load balancer selection.
->>>>>>> dbf861ba
+- area: redis
+  change: |
+    Added support for ``redis_proxy`` filter to use separate credentials for each upstream Redis cluster.
 
 deprecated:
date: Pending

behavior_changes:
# *Changes that are expected to cause an incompatibility if applicable; deployment changes are likely required*

minor_behavior_changes:
# *Changes that may cause incompatibilities for some users, but should not for most*
- area: http2
  change: |
    Sets runtime guard ``envoy.reloadable_features.http2_use_oghttp2`` to true by default.

bug_fixes:
# *Changes expected to improve the state of the world and are unlikely to have negative effects*
- area: dfp
  change:
    Fixes a bug when loading a DNS cache entry with an empty authority/host header. This fix can be reverted by setting
    runtime guard ``envoy.reloadable_features.dfp_fail_on_empty_host_header`` to ``false``.

removed_config_or_runtime:
# *Normally occurs at the end of the* :ref:`deprecation period <deprecated>`
<<<<<<< HEAD
- area: access_log
  change: |
    Removed runtime guard ``envoy.reloadable_features.upstream_remote_address_use_connection`` and legacy code paths.
=======
- area: thread_local
  change: |
    Removed runtime guard  ``envoy.reloadable_features.allow_slot_destroy_on_worker_threads`` and legacy code paths.
>>>>>>> 8ed2dc50

- area: dns
  change: |
    Removed runtime flag ``envoy.reloadable_features.dns_details`` and legacy code paths.

new_features:
- area: oauth2
  change: |
    Add the option to specify SameSite cookie attribute values for oauth2 supported cookies.
    To specify SameSite attribute, choose one of the values from ``strict``,``lax`` or ``none``. If not specified,
    a default value of ``disabled`` will be assigned and there will be no SameSite value in the cookie attribute. See
    :ref:`apply_on_stream_done <envoy_v3_api_field_extensions.filters.http.oauth2.v3.OAuth2Config.cookie_configs>`
    for more details.
- area: spiffe
  change: |
    Added :ref:`trust_bundles
    <envoy_v3_api_field_extensions.transport_sockets.tls.v3.SPIFFECertValidatorConfig.trust_bundles>`
    to the SPIFFE certificate validator configuration. This field allows specifying a SPIFFE trust
    bundle mapping as a DataSource. If both trust_bundles and trust_domains are specified,
    trust_bundles takes precedence.
- area: resource_monitors
  change: |
    Added support to monitor Container CPU utilization in Linux K8s environment using existing
    extension <envoy_v3_api_msg_extensions.resource_monitors.cpu_utilization.v3.CpuUtilizationConfig>.
- area: lua
  change: |
    Added :ref:`virtualClusterName() <config_http_filters_lua_stream_info_virtual_cluster_name>` API to the Stream Info
    Object to get the name of the virtual cluster matched.
- area: tap
  change: |
    Added an UDP extension for tap custom sink.
- area: udp_proxy
  change: |
    Added support for outlier detection in UDP proxy. This change can be temporarily reverted by setting runtime guard
    ``envoy.reloadable_features.enable_udp_proxy_outlier_detection`` to ``false``.
- area: ext_proc
  change: |
    Adding support for a new body mode: FULL_DUPLEX_STREAMED in the ext_proc filter
    :ref:`processing_mode <envoy_v3_api_field_extensions.filters.http.ext_proc.v3.ExternalProcessor.processing_mode>`.

deprecated:<|MERGE_RESOLUTION|>--- conflicted
+++ resolved
@@ -18,16 +18,12 @@
 
 removed_config_or_runtime:
 # *Normally occurs at the end of the* :ref:`deprecation period <deprecated>`
-<<<<<<< HEAD
 - area: access_log
   change: |
     Removed runtime guard ``envoy.reloadable_features.upstream_remote_address_use_connection`` and legacy code paths.
-=======
 - area: thread_local
   change: |
     Removed runtime guard  ``envoy.reloadable_features.allow_slot_destroy_on_worker_threads`` and legacy code paths.
->>>>>>> 8ed2dc50
-
 - area: dns
   change: |
     Removed runtime flag ``envoy.reloadable_features.dns_details`` and legacy code paths.

date: Pending

behavior_changes:
# *Changes that are expected to cause an incompatibility if applicable; deployment changes are likely required*

minor_behavior_changes:
# *Changes that may cause incompatibilities for some users, but should not for most*
- area: cache_filter
  change: |
    add a completion callback to updateHeaders interface. Any external cache implementations will need to update to match this new interface. See changes to simple_http_cache in PR#23666 for example.
- area: oauth2
  change: |
    Requests which match the passthrough header now have their own metric ``oauth_passthrough`` and aren't included in ``oauth_success`` anymore.

bug_fixes:
# *Changes expected to improve the state of the world and are unlikely to have negative effects*
- area: grpc_json_transcoder
  change: |
    fix a bug when using http2, request body has google.api.HttpBody and the size is < 16KB, it will cause EOF from the backend grpc server.
- area: router
  change: |
    fixed a bug that incorrectly rewrote the path when using ``regex_rewrite`` for redirects matched on prefix.
- area: oauth2
  change: |
    fixed a bug when passthrough header was matched, envoy would always remove the authorization header. This behavioral change can be temporarily reverted by setting runtime guard ``envoy.reloadable_features.oauth_header_passthrough_fix`` to false.

removed_config_or_runtime:
# *Normally occurs at the end of the* :ref:`deprecation period <deprecated>`
- area: eds
  change: |
    removed ``envoy.reloadable_features.support_locality_update_on_eds_cluster_endpoints`` and legacy code paths.
- area: listener
  change: |
    removed ``envoy.reloadable_features.strict_check_on_ipv4_compat`` and legacy code paths.
- area: http
  change: |
    removed ``envoy.reloadable_features.deprecate_global_ints`` and legacy code paths.
- area: http
  change: |
    removed ``envoy.reloadable_features.allow_adding_content_type_in_local_replies`` and legacy code paths.
- area: http
  change: |
    removed ``envoy.reloadable_features.allow_upstream_inline_write`` and legacy code paths.
- area: http
  change: |
    removed ``envoy.reloadable_features.append_or_truncate`` and legacy code paths.
- area: http
  change: |
    removed ``envoy.reloadable_features.use_new_codec_wrapper`` and legacy code paths.
    removed ``envoy.reloadable_features.append_to_accept_content_encoding_only_once`` and legacy code paths.
    removed ``envoy.reloadable_features.http1_lazy_read_disable`` and legacy code paths.
- area: http
  change: |
    removed ``envoy.reloadable_features.http_100_continue_case_insensitive`` and legacy code paths.
    removed ``envoy.reloadable_features.override_request_timeout_by_gateway_timeout`` and legacy code paths.

new_features:
- area: build
  change: |
    added an option ``--define=library_autolink=disabled`` to disable autolinking libraries.
- area: generic_proxy
  change: |
    added :ref:`dubbo codec support <envoy_v3_api_msg_extensions.filters.network.generic_proxy.codecs.dubbo.v3.DubboCodecConfig>` to the
    :ref:`generic_proxy filter <envoy_v3_api_msg_extensions.filters.network.generic_proxy.v3.GenericProxy>`.
- area: upstream
  change: |
    added a new field :ref:`socket_options <envoy_v3_api_field_config.core.v3.ExtraSourceAddress.socket_options>` to the ExtraSourceAddress, allowing specifying discrete socket options for each source address.
- area: thrift
  change: |
    added payload to metadata filter which matches a given payload field's value would be extracted and attached to the request as dynamic metadata.
- area: http
  change: |
    allowing the dynamic forward proxy cluster to :ref:`allow_coalesced_connections <envoy_v3_api_field_extensions.clusters.dynamic_forward_proxy.v3.ClusterConfig.allow_coalesced_connections>`  for HTTP/2 and HTTP/3 connections.
<<<<<<< HEAD
- area: thrift_proxy
  change: |
    added ``envoy.reloadable_features.thrift_allow_negative_field_ids`` to support negative field ids for legacy thrift service.
=======
- area: udp_proxy
  change: |
    added support for :ref:`proxy_access_log <envoy_v3_api_field_extensions.filters.udp.udp_proxy.v3.UdpProxyConfig.proxy_access_log>`.
>>>>>>> 551eba06

deprecated:<|MERGE_RESOLUTION|>--- conflicted
+++ resolved
@@ -71,14 +71,11 @@
 - area: http
   change: |
     allowing the dynamic forward proxy cluster to :ref:`allow_coalesced_connections <envoy_v3_api_field_extensions.clusters.dynamic_forward_proxy.v3.ClusterConfig.allow_coalesced_connections>`  for HTTP/2 and HTTP/3 connections.
-<<<<<<< HEAD
 - area: thrift_proxy
   change: |
     added ``envoy.reloadable_features.thrift_allow_negative_field_ids`` to support negative field ids for legacy thrift service.
-=======
 - area: udp_proxy
   change: |
     added support for :ref:`proxy_access_log <envoy_v3_api_field_extensions.filters.udp.udp_proxy.v3.UdpProxyConfig.proxy_access_log>`.
->>>>>>> 551eba06
 
 deprecated:
date: Pending

behavior_changes:
# *Changes that are expected to cause an incompatibility if applicable; deployment changes are likely required*
- area: http
  change: |
    Remove the hop by hop TE header from downstream request headers if it's not set to ``trailers``, else keep it. This change can be
    temporarily reverted by setting ``envoy.reloadable_features.sanitize_te`` to false.
- area: stats
  change: |
    The runtime flag ``envoy.reloadable_features.enable_include_histograms`` is now enabled by default.
    This causes the ``includeHistogram()`` method on ``Stats::SinkPredicates`` to filter histograms to
    be flushed to stat sinks.
- area: http2
  change: |
    Changes the default value of ``envoy.reloadable_features.http2_use_oghttp2`` to ``false``. This changes the codec used for HTTP/2
    requests and responses. A number of users have reported issues with oghttp2 including issue 32611 and issue 32401 This behavior
    can be reverted by setting the feature to ``true``.

minor_behavior_changes:
# *Changes that may cause incompatibilities for some users, but should not for most*
- area: sockets
  change: |
    Failure to create an upstream socket should now result in clean connection failure rather than failing a release assert. This behavior
    can be temporarily reverted by setting runtime feature ``envoy.restart_features_.allow_client_socket_creation_failure`` to false.
- area: adaptive concurrency filter stats
  change: |
    Multiply the gradient value stat by 1000 to make it more granular (values will range between 500 and 2000).
- area: quic
  change: |
    :ref:`Server preferred address <envoy_v3_api_field_config.listener.v3.QuicProtocolOptions.server_preferred_address_config>` is
    now sent to non-quiche quic clients when configured. This behavior can be disabled with runtime flag
    ``envoy.reloadable_features.quic_send_server_preferred_address_to_all_clients``.
- area: dns
  change: |
    Allowing <envoy_v3_api_field_extensions.common.dynamic_forward_proxy.v3.DnsCacheConfig.dns_min_refresh_rate>` to go as low as 1s.
- area: upstream
  change: |
    Upstream now excludes hosts set to ``DRAINING`` state via EDS from load balancing and panic routing
    threshold calculation. This feature can be disabled by setting
    ``envoy.reloadable_features.exclude_host_in_eds_status_draining`` to false.
- area: golang
  change: |
    Change ``RegisterHttpFilterConfigFactoryAndParser`` to ``RegisterHttpFilterFactoryAndConfigParser``.
- area: QUIC
  change: |
    Port migration is default turned off. QUIC client connections will no longer attempt to migrate to a new port when connections
    is degrading. Can be manually turned on via
    :ref:`port_migration <envoy_v3_api_field_config.core.v3.QuicProtocolOptions.num_timeouts_to_trigger_port_migration>`.
- area: QUIC
  change: |
    Make each upstream connection to read as many as 32 packets in each event loop. This feature can be disabled by setting
    ``envoy.reloadable_features.quic_upstream_reads_fixed_number_packets`` to false.
- area: aws
  change: |
    AWS region string is now retrieved from environment and profile consistently within aws_request_signer and
    grpc_credentials/aws_iam extensions. Region field in aws_request_signer is now optional, explicitly configured
    xDS region will take preference. aws_request_signer documentation now reflects the region chain.
- area: http
  change: |
    Enable obsolete line folding in BalsaParser (for behavior parity with http-parser, the
    previously used HTTP/1 parser).
- area: proxy status
  change: |
    Add more conversion in the proxy status utility. It can be disabled by the runtime guard
    ``envoy.reloadable_features.proxy_status_mapping_more_core_response_flags``.
- area: http2
  change: |
    Simplifies integration with the codec by removing translation between nghttp2 callbacks and Http2VisitorInterface events.
    Guarded by ``envoy.reloadable_features.http2_skip_callback_visitor``.
- area: http3
  change: |
    Use GRO (Generic Receive Offload) for reading packets from a client QUIC UDP socket. See
    https://www.kernel.org/doc/html/next/networking/segmentation-offloads.html for a description of
    GRO. This behavior change can be reverted by setting
    ``envoy.reloadable_features.prefer_quic_client_udp_gro`` to ``false``.
- area: http3
  change: |
    Disables recvmmsg (multi-message) for reading packets from a client QUIC UDP socket, if GRO
    is not set or not supported. recvmsg will be used instead. This behavior change can be
    reverted by setting ``envoy.reloadable_features.disallow_quic_client_udp_mmsg`` to ``false``.

bug_fixes:
# *Changes expected to improve the state of the world and are unlikely to have negative effects*
- area: http3_upstream
  change: |
    Fixing a bug with HTTP/3 upstream using a non-threadsafe cache cross-thread. Bumping HTTP/3 support down
    to alpha as the severity of this bug indicates it is both not in use and not GA quality code.
- area: tracers
  change: |
    use unary RPC calls for OpenTelemetry trace exports, rather than client-side streaming connections.
- area: stateful_session
  change: |
    Support 0 TTL for proto-encoded cookies, which disables cookie expiration by Envoy.
- area: load balancing
  change: |
    Added randomization in locality load-balancing initialization. This helps desynchronizing Envoys across
    a fleet by randomizing the scheduler starting point. This can be temporarily reverted by setting runtime guard
    ``envoy.reloadable_features.edf_lb_locality_scheduler_init_fix`` to false.
- area: load balancing
  change: |
    Added randomization in host load-balancing initialization. This helps desynchronizing Envoys across
    a fleet by randomizing the scheduler starting point. This can be temporarily reverted by setting runtime guard
    ``envoy.reloadable_features.edf_lb_host_scheduler_init_fix`` to false.
- area: UDP and TCP tunneling
  change: |
    fixed a bug where second HTTP response headers received would cause Envoy to crash in cases where
    ``propagate_response_headers`` and retry configurations are enabled at the same time, and an upstream
    request is retried multiple times.
- area: xds
  change: |
    Reject xDS configurations where the rate-limit's :ref:`fill_rate <envoy_v3_api_field_config.core.v3.RateLimitSettings.fill_rate>`
    is set to Infinity or NaN.
- area: tracing
  change: |
    Prevent Envoy from crashing at start up when the OpenTelemetry environment resource detector cannot detect any attributes.
- area: proxy protocol
  change: |
    Fixed a crash when Envoy is configured for PROXY protocol on both a listener and cluster, and the listener receives
    a PROXY protocol header with address type LOCAL (typically used for health checks).
- area: url matching
  change: |
    Fixed excessive CPU utilization when using regex URL template matcher.
- area: http
  change: |
    Fixed crash when HTTP request idle and per try timeouts occurs within backoff interval.
- area: quic
  change: |
    Fixed crash bug with QUIC upstream + X.509v1 certificates.
- area: proxy_protocol
  change: |
    Fix crash due to uncaught exception when the operating system does not support an address type (such as IPv6) that is
    received in a proxy protocol header. Connections will instead be dropped/reset.
- area: proxy_protocol
  change: |
    Fixed a bug where TLVs with non utf8 characters were inserted as protobuf values into filter metadata circumventing
    ext_authz checks when ``failure_mode_allow`` is set to ``true``.
- area: tls
  change: |
    Fix crash due to uncaught exception when the operating system does not support an address type (such as IPv6) that is
    received in an mTLS client cert IP SAN. These SANs will be ignored. This applies only when using formatter
    ``%DOWNSTREAM_PEER_IP_SAN%``.
- area: tcp_proxy
  change: |
    When tunneling TCP over HTTP, closed the downstream connection (for writing only) when upstream trailers are read
    to support half close semantics during TCP tunneling.
    This behavioral change can be temporarily reverted by setting runtime guard
    ``envoy.reloadable_features.tcp_tunneling_send_downstream_fin_on_upstream_trailers`` to false.
- area: eds-caching
  change: |
    Fixing an issue where EDS caching is used (protected by the ``envoy.restart_features.use_eds_cache_for_ads``
    runtime flag that is false by default), when multiple clusters use the same EDS resource, and that cached EDS
    resource is used.
- area: jwt_authn
  change: |
    Fixed JWT extractor, which concatenated headers with a comma, resultig in invalid tokens.
- area: jwt_authn
  change: |
    Added
    :ref:`max_lifetime <envoy_v3_api_field_extensions.filters.http.jwt_authn.v3.JwtProvider.max_lifetime>` and
    :ref:`require_expiration <envoy_v3_api_field_extensions.filters.http.jwt_authn.v3.JwtProvider.require_expiration>`
    to limit the maximum remaining lifetime of a token from a ``JwtProvider`` and implement restrictions for JWT-SVIDs.
- area: router
  change: |
    Fix a timing issue when upstream requests are empty when decoding data and send local reply when that happens. This is
    controlled by ``envoy_reloadable_features_send_local_reply_when_no_buffer_and_upstream_request``.
- area: deps
  change: |
    Updated QUICHE dependencies to incorporate fixes for https://github.com/envoyproxy/envoy/issues/32401.
- area: tracing
  change: |
    Dynatrace resource detector: Only log warning message when no enrichment attributes are found.
- area: oauth
  change: |
    When performing a token refresh and forwarding tokens upstream, replace existing token cookies rather than appending as
    another Cookie header.

removed_config_or_runtime:
# *Normally occurs at the end of the* :ref:`deprecation period <deprecated>`
- area: http
  change: |
    Removed ``envoy.reloadable_features.allow_absolute_url_with_mixed_scheme`` runtime flag and legacy code paths.
- area: active health check
  change: |
    Removed ``envoy.reloadable_features.keep_endpoint_active_hc_status_on_locality_update`` runtime flag and legacy code paths.
- area: http1
  change: |
    Removed ``envoy.reloadable_features.http1_allow_codec_error_response_after_1xx_headers`` runtime flag and legacy code paths.
- area: overload manager
  change: |
    removed ``envoy.reloadable_features.overload_manager_error_unknown_action`` and legacy code paths.
- area: http
  change: |
    Removed ``envoy_reloadable_features_append_xfh_idempotent`` runtime flag and legacy code paths.
- area: resource_monitors
  change: |
    removed ``envoy.reloadable_features.count_unused_mapped_pages_as_free`` runtime flag  and legacy code paths.
- area: aws
  change: |
    Removed ``envoy.reloadable_features.enable_aws_credentials_file`` runtime flag and legacy code paths.
- area: upstream
  change: |
    removed ``envoy_reloadable_features_initialize_upstream_filters`` and legacy code paths.

new_features:
- area: ext_proc
  change: |
    Added
    :ref:`grpc_initial_metadata <envoy_v3_api_field_extensions.filters.http.ext_proc.v3.ExtProcOverrides.grpc_initial_metadata>`
    config API to allow extending inherited metadata from
    :ref:`ExternalProcessor.grpc_service <envoy_v3_api_field_extensions.filters.http.ext_proc.v3.ExternalProcessor.grpc_service>`
    and
    :ref:`ExtProcOverrides.grpc_service <envoy_v3_api_field_extensions.filters.http.ext_proc.v3.ExtProcOverrides.grpc_service>`
    with the new or updated values.
- area: aws_request_signing
  change: |
    Update ``aws_request_signing`` filter to support use as an upstream HTTP filter. This allows successful calculation of
    signatures after the forwarding stage has completed, particularly if the path element is modified.
- area: aws_lambda
  change: |
    Update ``aws_lambda`` filter to support use as an upstream HTTP filter. This allows successful calculation of
    signatures after the forwarding stage has completed, particularly if the path element is modified.
- area: grpc reverse bridge
  change: |
    Change HTTP status to 200 to respect the gRPC protocol. This may cause problems for incorrect gRPC clients expecting the filter
    to preserve HTTP 1.1 responses.  This behavioral change can be temporarily reverted by setting runtime guard
    ``envoy.reloadable_features.grpc_http1_reverse_bridge_change_http_status`` to false.
- area: quic
  change: |
    Added QUIC protocol option :ref:`send_disable_active_migration
    <envoy_v3_api_field_config.listener.v3.QuicProtocolOptions.send_disable_active_migration>` to make the server send clients a transport
    parameter to discourage client endpoints from active migration.
- area: quic
  change: |
    Added support for QUIC listeners to :ref:`choose certificates based on SNI <arch_overview_ssl_cert_select>` and load certificates
    from formats other than PEM, such as :ref:`pkcs12 <envoy_v3_api_field_extensions.transport_sockets.tls.v3.TlsCertificate.pkcs12>`.
    This behavior can be disabled with runtime flag ``envoy.restart_features.quic_handle_certs_with_shared_tls_code``.
- area: ext_proc
  change: |
    implemented
    :ref:`request_attributes <envoy_v3_api_field_extensions.filters.http.ext_proc.v3.ExternalProcessor.request_attributes>`
    and
    :ref:`response_attributes <envoy_v3_api_field_extensions.filters.http.ext_proc.v3.ExternalProcessor.response_attributes>`
    config APIs to enable sending and receiving attributes to/from the external processing server.
- area: access log
  change: |
    added support for :ref:`%UPSTREAM_CONNECTION_ID% <config_access_log_format_upstream_connection_id>` for the upstream connection
    identifier.
- area: compression
  change: |
    Added Qatzstd :ref:`compressor <envoy_v3_api_msg_extensions.compression.qatzstd.compressor.v3alpha.Qatzstd>`.
- area: aws_lambda
  change: |
    Added :ref:`host_rewrite <envoy_v3_api_field_extensions.filters.http.aws_lambda.v3.Config.host_rewrite>` config to be used
    during signature.
- area: http3
  change: |
    Added experimental support for sending and receiving HTTP/3 METADATA frames.
- area: ext_proc
  change: |
    added
    :ref:`metadata_options <envoy_v3_api_field_extensions.filters.http.ext_proc.v3.ExternalProcessor.metadata_options>`
    config API to enable sending and receiving metadata from/to the external processing server. Both typed and untyped dynamic
    metadata may be sent to the server. If
    :ref:`receiving_namespaces <envoy_v3_api_field_extensions.filters.http.ext_proc.v3.MetadataOptions.receiving_namespaces>`
    is defined, returned metadata may be written to the specified allowed namespaces.
- area: wasm
  change: |
    added ``verify_signature`` foreign function to verify cryptographic signatures.
- area: monitoring
  change: |
    Add ``Envoy::ExecutionContext``, which is notified by ``ScopeTrackerScopeState``'s constructor and destructor. This feature is
    disabled by default, it can be enabled by runtime feature flag ``envoy.restart_features.enable_execution_context``. For more details,
    please see https://github.com/envoyproxy/envoy/issues/32012.
- area: rbac
  change: |
    Added :ref:`uri_template<envoy_v3_api_field_config.rbac.v3.Permission.uri_template>` which uses existing
    :ref:`UriTemplateMatchConfig<envoy_v3_api_msg_extensions.path.match.uri_template.v3.UriTemplateMatchConfig>`
    to allow use of glob patterns for URI path matching in RBAC.
- area: upstream
  change: |
    Added :ref:`selection_method <envoy_v3_api_msg_extensions.load_balancing_policies.least_request.v3.LeastRequest>`
    option to the least request load balancer. If set to ``FULL_SCAN``,
    Envoy will select the host with the fewest active requests from the entire host set rather than
    :ref:`choice_count <envoy_v3_api_msg_extensions.load_balancing_policies.least_request.v3.LeastRequest>`
    random choices.
- area: access_loggers
  change: |
    Added :ref:`Fluentd access logger <envoy_v3_api_msg_extensions.access_loggers.fluentd.v3.FluentdAccessLogConfig>`
    to support flushing access logs in `Fluentd format <https://github.com/fluent/fluentd/wiki/Forward-Protocol-Specification-v1>`_.
- area: redis
  change: |
    Added support for the ``ECHO`` command.
- area: tcp_proxy
  change: |
    added an option to dynamically set a per downstream connection idle timeout period object under the key
    ``envoy.tcp_proxy.per_connection_idle_timeout_ms``. If this filter state value exists, it will override the idle timeout
    specified in the filter configuration and the default idle timeout.
- area: load shed point
  change: |
    Added load shed point ``envoy.load_shed_points.hcm_ondata_creating_codec`` that closes connections before creating codec if
    Envoy is under pressure, typically memory.
- area: health_checks
  change: |
    added a :ref:`configuration option <envoy_v3_api_field_config.core.v3.HealthCheck.always_log_health_check_success>` that enables
    health check logs on each successful health check.
- area: string matcher
  change: |
    Added an :ref:`extension point for custom string matcher implementations <envoy_v3_api_field_type.matcher.v3.StringMatcher.custom>`.
    An implementation for :ref:`running a Lua script <envoy_v3_api_msg_extensions.string_matcher.lua.v3.Lua>` is included.
- area: overload
  change: |
    added a :ref:`configuration option
    <envoy_v3_api_field_extensions.filters.network.http_connection_manager.v3.HttpConnectionManager.append_local_overload>` to add
    ``x-envoy-local-overloaded`` header when Overload Manager is triggered.
- area: tracing
  change: |
    Added support to configure a Dynatrace sampler for the OpenTelemetry tracer.
- area: tracing
  change: |
    Added User-Agent header to OTLP trace exporters according to the OpenTelemetry specification.
- area: http
  change: |
    Added DownstreamRemoteReset to CoreResponseFlag, and it is set when stream is remote reset.
- area: tracing
  change: |
    Added support for variant span attribute type for the OpenTelemetry tracer.
- area: oauth
  change: |
    :ref:`deny_redirect_matcher <envoy_v3_api_field_extensions.filters.http.oauth2.v3.OAuth2Config.deny_redirect_matcher>`
    to support disabling authorization redirects for specific requests, e.g. AJAX requests.
- area: jwt_authn
  change: |
    Added
    :ref:`subjects <envoy_v3_api_field_extensions.filters.http.jwt_authn.v3.JwtProvider.subjects>` to allow restrictions
    of subjects a ``JwtProvider`` can assert.
- area: aws_request_signing
  change: |
    Update ``aws_request_signing`` filter to support optionally sending the aws signature in query parameters rather than headers,
    by specifying the :ref:`query_string <envoy_v3_api_field_extensions.filters.http.aws_request_signing.v3.AwsRequestSigning.query_string>`
    configuration section.
<<<<<<< HEAD
- area: tracing
  change: |
    Dynatrace sampler fetches configuration from Dynatrace API.
=======
- area: rbac
  change: |
    Added :ref:`rules_stat_prefix <envoy_v3_api_field_extensions.filters.http.rbac.v3.RBAC.rules_stat_prefix>`
    to allow adding custom prefix to the stats emitted by rules.
>>>>>>> 1b768b49

deprecated:
- area: listener
  change: |
    deprecated runtime key ``overload.global_downstream_max_connections`` in favor of :ref:`downstream connections monitor
    <envoy_v3_api_msg_extensions.resource_monitors.downstream_connections.v3.DownstreamConnectionsConfig>`.
- area: tracing
  change: |
    deprecated :ref:`split_spans_for_request <envoy_v3_api_field_config.trace.v3.ZipkinConfig.split_spans_for_request>`
    in favor of :ref:`spawn_upstream_span
    <envoy_v3_api_field_extensions.filters.network.http_connection_manager.v3.HttpConnectionManager.Tracing.spawn_upstream_span>`.<|MERGE_RESOLUTION|>--- conflicted
+++ resolved
@@ -339,16 +339,13 @@
     Update ``aws_request_signing`` filter to support optionally sending the aws signature in query parameters rather than headers,
     by specifying the :ref:`query_string <envoy_v3_api_field_extensions.filters.http.aws_request_signing.v3.AwsRequestSigning.query_string>`
     configuration section.
-<<<<<<< HEAD
-- area: tracing
-  change: |
-    Dynatrace sampler fetches configuration from Dynatrace API.
-=======
 - area: rbac
   change: |
     Added :ref:`rules_stat_prefix <envoy_v3_api_field_extensions.filters.http.rbac.v3.RBAC.rules_stat_prefix>`
     to allow adding custom prefix to the stats emitted by rules.
->>>>>>> 1b768b49
+- area: tracing
+  change: |
+    Dynatrace sampler fetches configuration from Dynatrace API.
 
 deprecated:
 - area: listener

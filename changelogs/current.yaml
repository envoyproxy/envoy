date: Pending

behavior_changes:
- area: response_decoder
  change: |
    Updated EnvoyQuicClientStream and ResponseDecoderWrapper to use a handle to access the response decoder
    to prevent use-after-free errors by ensuring the decoder instance is still live before calling its methods.
    This change is guarded by the runtime flag ``envoy.reloadable_features.use_response_decoder_handle``.
- area: http
  change: |
    A route refresh will now result in a tracing refresh. The trace sampling decision and decoration
    of the new route will be applied to the active span.
    This change can be reverted by setting the runtime guard
    ``envoy.reloadable_features.trace_refresh_after_route_refresh`` to ``false``.
    Note, if :ref:`pack_trace_reason
    <envoy_v3_api_field_extensions.request_id.uuid.v3.UuidRequestIdConfig.pack_trace_reason>` is set
    to ``true`` (it is ``true`` by default), a request marked as traced cannot be unmarked as traced
    after the tracing refresh.
- area: http2
  change: |
    The default value for the :ref:`maximum number of concurrent streams in HTTP/2
    <envoy_v3_api_field_config.core.v3.Http2ProtocolOptions.max_concurrent_streams>`
    has been changed from 2147483647 to 1024.
    The default value for the :ref:`initial stream window size in HTTP/2
    <envoy_v3_api_field_config.core.v3.Http2ProtocolOptions.initial_stream_window_size>`
    has been changed from 256MiB to 16MiB.
    The default value for the :ref:`initial connection window size in HTTP/2
    <envoy_v3_api_field_config.core.v3.Http2ProtocolOptions.initial_connection_window_size>`
    has been changed from 256MiB to 24MiB.
    This change could be reverted temporarily by
    setting the runtime guard ``envoy.reloadable_features.safe_http2_options``
    to ``false``.
- area: ext_proc
  change: |
    Reverted `#39740 <https://github.com/envoyproxy/envoy/pull/39740>`_ to re-enable ``fail_open`` +
    ``FULL_DUPLEX_STREAMED`` configuration combination.
- area: load balancing
  change: |
    Moved locality WRR structures out of ``HostSetImpl`` and into a separate class. Locality WRR schedulers are now by default owned
    and constructed by the underlying Zone Aware LB, instead of owned and constructed by the Host Set. There should be no visible
    behavior change for existing users of Zone Aware LBs.

minor_behavior_changes:
# *Changes that may cause incompatibilities for some users, but should not for most*
- area: tap
  change: |
    Previously, streamed trace buffered data was only flushed when it reached the configured size.
    If the threshold was never met, the data remained buffered until the connection was closed.
    With this change, buffered data will be flushed proactively. Specifically, if the buffer does not
    reach the configured size but has been held for more than 15 seconds, it will be sent immediately.
- area: websocket
  change: |
    Allow 4xx and 5xx to go through the filter chain for the WebSocket handshake response check. This behavior can be
    disabled by the runtime guard ``envoy.reloadable_features.websocket_allow_4xx_5xx_through_filter_chain``.
- area: websocket
  change: |
      Support route and per-try timeouts on websocket upgrade. This can be disabled by the runtime guard
      ``envoy.reloadable_features.websocket_enable_timeout_on_upgrade_response``.
- area: testing
  change: |
    In test code for external extensions, matchers ``Http::HeaderValueOf``, ``HasHeader``, and ``HeaderHasValueRef``
    must be replaced with ``ContainsHeader``.
    Any uses of matcher ``HeaderHasValue(...)`` should be replaced with ``::testing::Pointee(ContainsHeader(...))``.
- area: generic_proxy
  change: |
    Generic proxy codec adds the same buffer limit as the connection buffer limit. If the buffer limit is
    exceeded, the connection is disconnected. This behavior can be reverted by setting the runtime guard
    ``envoy.reloadable_features.generic_proxy_codec_buffer_limit`` to ``false``.
- area: http3
  change: |
    Turned off HTTP/3 happy eyeballs in upstream via the runtime guard ``envoy.reloadable_features.http3_happy_eyeballs``.
    It was found to favor TCP over QUIC when UDP does not work on IPv6 but works on IPv4.
- area: mobile
  change: |
    Explicitly drain connections upon network change events regardless of whether the DNS cache is refreshed or not.
    This behavior can be reverted by setting the runtime guard
    ``envoy.reloadable_features.decouple_explicit_drain_pools_and_dns_refresh`` to ``false``.
- area: http
  change: |
    Added accounting for decompressed HTTP header bytes sent and received. Existing stats only count wire-encoded header bytes.
    This can be accessed through the ``%UPSTREAM_DECOMPRESSED_HEADER_BYTES_RECEIVED%``,
    ``%DOWNSTREAM_DECOMPRESSED_HEADER_BYTES_RECEIVED%``, ``%UPSTREAM_DECOMPRESSED_HEADER_BYTES_SENT%``, and
    ``%DOWNSTREAM_DECOMPRESSED_HEADER_BYTES_SENT%`` access log command operators.
- area: formatter
  change: |
    Deprecated legacy header formatter support for ``%DYNAMIC_METADATA(["namespace", "key", ...])%``
    , ``%UPSTREAM_METADATA(["namespace", "key", ...])%`` and ``%PER_REQUEST_STATE(key)%``. Please use
    ``%DYNAMIC_METADATA(namespace:key:...])%``, ``%UPSTREAM_METADATA(namespace:key:...])%``
    and ``%FILTER_STATE(key:PLAIN)%`` as alternatives.
    This change is guarded by the runtime flag
    ``envoy.reloadable_features.remove_legacy_route_formatter`` and default to ``false`` for now
    and will be flipped to ``true`` after two release periods.
- area: oauth2
  change: |
    Added response code details to ``401`` local responses generated by the OAuth2 filter.
- area: ext_proc
  change: |
    If :ref:`failure_mode_allow <envoy_v3_api_field_extensions.filters.http.ext_proc.v3.ExternalProcessor.failure_mode_allow>` is true,
    save the gRPC failure status code returned from the ext_proc server in the filter state.
    Previously, all fail-open cases would return ``call_status`` ``Grpc::Status::Aborted``.
- area: dns_filter
  change: |
    Honor the default DNS resolver configuration in the bootstrap config
    :ref:`typed_dns_resolver_config <envoy_v3_api_field_config.bootstrap.v3.Bootstrap.typed_dns_resolver_config>` if the
    :ref:`client_config <envoy_v3_api_field_extensions.filters.udp.dns_filter.v3.DnsFilterConfig.client_config>` is empty.
- area: grpc_json_transcoder
  change: |
    Cap the frame size for streamed grpc at 1MB. Without this change there was a small chance
    that if a request streamed in sufficiently faster than it was processed, a frame larger than
    4MB could be encoded, which most upstream grpc services would, by default, treat as an error.
- area: ext_authz
  change: |
    Check the request header count & size in kb after applying mutations is <= the configured limits
    and reject the response if not.

bug_fixes:
# *Changes expected to improve the state of the world and are unlikely to have negative effects*
- area: tcp_proxy
  change: |
    Fixed a bug where when a downstream TCP connection is created and the upstream connection is not fully established, no idle timeout
    is set on the downstream connection, which may lead to a connection leak if the client does not close the connection.
    The fix is to set an idle timeout on the downstream connection immediately after creation.
    This fix can be reverted by setting the runtime guard
    ``envoy.reloadable_features.tcp_proxy_set_idle_timer_immediately_on_new_connection`` to ``false``.
- area: udp_proxy
  change: |
    Fixed a crash in the UDP proxy that occurred during ``ENVOY_SIGTERM`` when active tunneling sessions were present.
- area: geoip
  change: |
    Fixed a bug in the MaxMind provider where the ``found_entry`` field in the lookup result was not checked before
    trying to populate headers with data. If this field is not checked the provider could try to populate headers
    with wrong data, as per the documentation for the MaxMind library
    `libmaxminddb.md <https://github.com/maxmind/libmaxminddb/blob/main/doc/libmaxminddb.md#mmdb_lookup_result_s>`_.
- area: http3
  change: |
    Fixed a bug where the access log was skipped for HTTP/3 requests when the stream was half closed. This behavior can be
    reverted by setting the runtime guard
    ``envoy.reloadable_features.quic_fix_defer_logging_miss_for_half_closed_stream`` to ``false``.
- area: http
  change: |
    Fixed a bug where premature resets of streams could result in recursive draining and a potential
    stack overflow. Setting a proper ``max_concurrent_streams`` value for HTTP/2 or HTTP/3 could eliminate
    the risk of a stack overflow before this fix.
- area: listener
  change: |
    Fixed a bug where comparing listeners did not consider the network namespace they were listening in.
- area: http
  change: |
    Fixed a bug where the ``response_headers_to_add`` may be processed multiple times for the local responses from
    the router filter.
- area: formatter
  change: |
    Fixed a bug where the ``%TRACE_ID%`` command cannot work properly at the header mutations.
- area: listeners
  change: |
    Fixed an issue where :ref:`TLS inspector listener filter <config_listener_filters_tls_inspector>` timed out
    when used with other listener filters. The bug was triggered when a previous listener filter processed more data
    than the TLS inspector had requested, causing the TLS inspector to incorrectly calculate its buffer growth strategy.
    The fix ensures that buffer growth is now based on actual bytes available rather than the previously requested amount.
- area: listener
  change: |
    Fixed a bug where a failure to create listener sockets in different Linux network namespaces was
    not handled properly. The success of the netns switch was not checked before attempting to
    access the result of the socket creation. This is only relevant for Linux and if a listening
    socket address was specified with a non-default network namespace.
- area: aws
  change: |
    Added missing session name, session duration, and ``external_id`` parameters in AssumeRole credentials provider.
- area: oauth2
  change: |
    Fixed a bug introduced in PR `#40228 <https://github.com/envoyproxy/envoy/pull/40228>`_, where OAuth2 cookies were
    removed for requests matching the ``pass_through_matcher`` configuration. This broke setups with multiple OAuth2
    filter instances using different ``pass_through_matcher`` configurations, because the first matching instance removed
    the OAuth2 cookies--even when a passthrough was intended--impacting subsequent filters that still needed those cookies.
- area: tls_inspector
  change: |
    Fixed regression in tls_inspector that caused plain text connections to be closed if more than 16Kb is read at once.
    This behavior can be reverted by setting the runtime guard ``envoy.reloadable_features.tls_inspector_no_length_check_on_error``
    to false.
- area: stats
  change: |
    Fixed a bug where the metric name ``expiration_unix_time_seconds`` of
    ``cluster.<cluster_name>.ssl.certificate.<cert_name>.<metric_name>``
    and ``listener.<address>.ssl.certificate.<cert_name>.<metric_name>``
    was not being properly extracted in the final Prometheus stat name.
- area: odcds
  change: |
    Fixed a bug where using OD-CDS without cds_config would not work in some
    cases. This change introduces a new internal OD-CDS component. This change
    could be reverted temporarily by setting the runtime guard
    ``envoy.reloadable_features.odcds_over_ads_fix`` to ``false``.
- area: oauth2
  change: |
    Fixed an issue where cookies prefixed with ``__Secure-`` or ``__Host-`` were not receiving a
    ``Secure`` attribute.
- area: dns
  change: |
    Fixed a use-after-free (UAF) in DNS cache that can occur when the ``Host`` header is modified between the Dynamic
    Forwarding Proxy and Router filters.
- area: release
  change: |
    Fixed the distroless image to ensure nonroot.

removed_config_or_runtime:
# *Normally occurs at the end of the* :ref:`deprecation period <deprecated>`
- area: router
  change: |
    Removed runtime guard ``envoy.reloadable_features.shadow_policy_inherit_trace_sampling`` and legacy code paths.
- area: dns
  change: |
    Removed runtime guard ``envoy.reloadable_features.prefer_ipv6_dns_on_macos`` and legacy code paths.
- area: dynamic_forward_proxy
  change: |
    Removed runtime guard ``envoy.reloadable_features.avoid_dfp_cluster_removal_on_cds_update`` and legacy code paths.
- area: oauth2
  change: |
    Removed runtime guard ``envoy.reloadable_features.oauth2_use_refresh_token`` and legacy code paths.
- area: http_connection_manager
  change: |
    Removed runtime guard ``envoy.reloadable_features.explicit_internal_address_config`` and legacy code paths.
- area: dfp
  change: |
    Removed runtime guard ``envoy.reloadable_features.dfp_fail_on_empty_host_header`` and legacy code paths.
- area: quic
  change: |
    Removed runtime guard ``envoy.reloadable_features.prefer_quic_client_udp_gro`` and legacy code paths.
- area: udp_proxy
  change: |
    Removed runtime guard ``envoy.reloadable_features.enable_udp_proxy_outlier_detection`` and legacy code paths.
- area: xds
  change: |
    Removed runtime guard ``envoy.reloadable_features.xds_prevent_resource_copy`` and legacy code paths.
- area: rds
  change: |
    Removed runtime guard ``envoy.reloadable_features.normalize_rds_provider_config`` and legacy code paths.
- area: http
  change: |
    Removed runtime guard ``envoy.reloadable_features.local_reply_traverses_filter_chain_after_1xx`` and legacy code paths.
- area: quic
  change: |
    Removed runtime guard ``envoy.reloadable_features.report_stream_reset_error_code`` and legacy code paths.
- area: router
  change: |
    Removed runtime guard ``envoy.reloadable_features.streaming_shadow`` and legacy code paths.
- area: http3
  change: |
    Removed runtime guard ``envoy.reloadable_features.http3_remove_empty_trailers`` and legacy code paths.
- area: stats
  change: |
    Removed runtime guard ``envoy.reloadable_features.enable_include_histograms`` and legacy code paths.
- area: network
  change: |
    Removed runtime guard ``envoy.reloadable_features.udp_socket_apply_aggregated_read_limit`` and legacy code paths.
- area: http
  change: |
    Removed runtime guard ``envoy.reloadable_features.proxy_status_mapping_more_core_response_flags`` and legacy code paths.
- area: http
  change: |
    Removed runtime guard ``envoy.reloadable_features.allow_alt_svc_for_ips`` and legacy code paths.
- area: http
  change: |
    Removed runtime guard ``envoy.reloadable_features.filter_chain_aborted_can_not_continue`` and legacy code paths.
- area: http
  change: |
    Removed runtime guard ``envoy.reloadable_features.use_filter_manager_state_for_downstream_end_stream`` and legacy code paths.
- area: balsa
  change: |
    Removed runtime guard ``envoy.reloadable_features.wait_for_first_byte_before_balsa_msg_done`` and legacy code paths.
- area: geoip_providers
  change: |
    Removed runtime guard ``envoy.reloadable_features.mmdb_files_reload_enabled`` and legacy code paths.
- area: proxy_protocol
  change: |
    Removed runtime guard ``envoy.reloadable_features.use_typed_metadata_in_proxy_protocol_listener`` and legacy code paths.
- area: dns_resolver
  change: |
    Removed runtime guard ``envoy.reloadable_features.getaddrinfo_num_retries`` and legacy code paths.
- area: proxy_filter
  change: |
    Removed runtime guard ``envoy.reloadable_features.proxy_ssl_port`` and legacy code paths.
- area: gcp_authn
  change: |
    Removed runtime guard ``envoy.reloadable_features.gcp_authn_use_fixed_url`` and legacy code paths.
- area: jwt_authn
  change: |
    Removed runtime guard ``envoy.reloadable_features.jwt_authn_remove_jwt_from_query_params`` and legacy code paths.
- area: jwt_authn
  change: |
    Removed runtime guard ``envoy.reloadable_features.jwt_authn_validate_uri`` and legacy code paths.
- area: dispatcher
  change: |
    Removed runtime guard ``envoy.restart_features.fix_dispatcher_approximate_now`` and legacy code paths.
- area: upstream
  change: |
    Removed runtime guard ``envoy.reloadable_features.use_config_in_happy_eyeballs`` and legacy code paths.
- area: http
  change: |
    Removed runtime guard ``envoy.reloadable_features.proxy_104`` and legacy code paths.

new_features:
<<<<<<< HEAD
- area: http
  change: |
    Added support for per-route compressor library override in the HTTP compressor filter.
    Routes can now specify a different compressor library (e.g., gzip, brotli) via the
    :ref:`compressor_library <envoy_v3_api_field_extensions.filters.http.compressor.v3.CompressorOverrides.compressor_library>`
    field in the per-route configuration. This allows different routes to use different
    compression algorithms and settings while maintaining the same filter configuration.
=======
- area: router
  change: |
    Added :ref:`use_hash_policy <envoy_v3_api_field_config.route.v3.WeightedCluster.use_hash_policy>`
    field to :ref:`WeightedCluster <envoy_v3_api_msg_config.route.v3.WeightedCluster>` to enable
    route-level hash policies for weighted cluster selection. When set to ``true``,
    the existing route-level :ref:`hash_policy
    <envoy_v3_api_field_config.route.v3.RouteAction.hash_policy>`
    will be used for consistent hashing between weighted clusters, ensuring that requests
    with the same hash value (e.g., same session ID, user ID, etc.) will consistently be
    routed to the same weighted cluster, enabling session affinity and consistent load
    balancing behavior.
>>>>>>> 0b2da108
- area: stats
  change: |
    Added support to remove unused metrics from memory for extensions that
    support evictable metrics. This is done :ref:`periodically
    <envoy_v3_api_field_config.bootstrap.v3.Bootstrap.stats_eviction_interval>`
    during the metric flush.
- area: tap
  change: |
    Added :ref:`record_upstream_connection <envoy_v3_api_field_extensions.filters.http.tap.v3.Tap.record_upstream_connection>`
    to determine whether upstream connection information is recorded in the HTTP buffer trace output.
- area: quic
  change: |
    Added new option to support :ref:`base64 encoded server ID
    <envoy_v3_api_field_extensions.quic.connection_id_generator.quic_lb.v3.Config.server_id_base64_encoded>`
    in QUIC-LB.
- area: health_check
  change: |
    Added support for request payloads in HTTP health checks. The ``send`` field in ``HttpHealthCheck`` can now be
    used to specify a request body to be sent during health checking. This feature supports both hex-encoded text
    and binary payloads, similar to TCP health checks. The payload can only be used with HTTP methods that support
    request bodies (``POST``, ``PUT``, ``PATCH``, ``OPTIONS``). Methods that must not have request bodies
    (``GET``, ``HEAD``, ``DELETE``, ``TRACE``) are validated and will throw an error if combined with payloads.
    The implementation is optimized to process the payload once during configuration and reuse it for all health
    check requests. See :ref:`HttpHealthCheck <envoy_v3_api_msg_config.core.v3.HealthCheck.HttpHealthCheck>` for configuration details.
- area: tcp_proxy
  change: |
    Added support for generating and propagating a request ID on synthesized upstream HTTP requests when tunneling requests.
    It can be configured using :ref:`request_id_extension
    <envoy_v3_api_field_extensions.filters.network.tcp_proxy.v3.TcpProxy.TunnelingConfig.request_id_extension>`.
- area: router_check_tool
  change: |
    Added support for testing routes with :ref:`dynamic metadata matchers <envoy_v3_api_field_config.route.v3.RouteMatch.dynamic_metadata>`
    in the router check tool. The tool now accepts a ``dynamic_metadata`` field in test input to set metadata
    that can be matched by route configuration. This allows comprehensive testing of routes that depend on
    dynamic metadata for routing decisions.
- area: oauth2
  change: |
    Added :ref:`disable_token_encryption
    <envoy_v3_api_field_extensions.filters.http.oauth2.v3.OAuth2Config.disable_token_encryption>` option to the OAuth2 filter to
    store ID and access tokens without encryption when running in trusted environments.
- area: lua
  change: |
    Added a new ``filterState()`` to ``streamInfo()`` which provides access to filter state objects stored during request processing.
    This allows Lua scripts to retrieve string, boolean, and numeric values stored by various filters for use in routing decisions,
    header modifications, and other processing logic. See :ref:`Filter State API <config_http_filters_lua_stream_info_filter_state_wrapper>`
    for more details.
- area: socket
  change: |
    Added ``network_namespace_filepath`` to :ref:`SocketAddress <envoy_v3_api_msg_config.core.v3.SocketAddress>`. This field allows
    specifying a Linux network namespace filepath for socket creation, enabling network isolation in containerized environments.
- area: ratelimit
  change: |
    Added the :ref:`rate_limits
    <envoy_v3_api_field_extensions.filters.http.ratelimit.v3.RateLimit.rate_limits>`
    field to generate rate limit descriptors. If this field is set, the
    :ref:`VirtualHost.rate_limits<envoy_v3_api_field_config.route.v3.VirtualHost.rate_limits>` or
    :ref:`RouteAction.rate_limits<envoy_v3_api_field_config.route.v3.RouteAction.rate_limits>` fields will be ignored. However,
    :ref:`RateLimitPerRoute.rate_limits<envoy_v3_api_field_extensions.filters.http.ratelimit.v3.RateLimitPerRoute.rate_limits>`
    will take precedence over this field.
- area: ratelimit
  change: |
    Enhanced the rate limit filter to support substitution formatters for descriptors that generated
    at the stream complete phase. Before this change, substitution formatters at the stream complete
    phase cannot work because rate limit filter does not provide the necessary context.
- area: redis
  change: |
    Added support for thirty-three new Redis commands including ``COPY``, ``RPOPLPUSH``, ``SMOVE``, ``SUNION``, ``SDIFF``,
    ``SINTER``, ``SINTERSTORE``, ``ZUNIONSTORE``, ``ZINTERSTORE``, ``PFMERGE``, ``GEORADIUS``, ``GEORADIUSBYMEMBER``,
    ``RENAME``, ``SORT``, ``SORT_RO``, ``ZMSCORE``, ``SDIFFSTORE``, ``MSETNX``, ``SUBSTR``, ``ZRANGESTORE``, ``ZUNION``,
    ``ZDIFF``, ``SUNIONSTORE``, ``SMISMEMBER``, ``HRANDFIELD``, ``GEOSEARCHSTORE``, ``ZDIFFSTORE``, ``ZINTER``, ``ZRANDMEMBER``,
    ``BITOP``, ``LPOS``, ``RENAMENX``.
- area: observability
  change: |
    Added ``ENVOY_NOTIFICATION`` macro to track specific conditions in production environments.
- area: dns_filter, redis_proxy and prefix_matcher_map
  change: |
    Switch to using Radix Tree instead of Trie for performance improvements.
- area: header_to_metadata
  change: |
    Added optional statistics collection for the Header-To-Metadata filter. When the :ref:`stat_prefix
    <envoy_v3_api_field_extensions.filters.http.header_to_metadata.v3.Config.stat_prefix>` field is configured,
    the filter emits detailed counters for rule processing, metadata operations, etc. See
    :ref:`Header-To-Metadata filter statistics <config_http_filters_header_to_metadata>` for details.
- area: load_reporting
  change: |
    Added support for endpoint-level load stats and metrics reporting. Locality load reports now include per
    endpoint statistics and metrics, but only for endpoints with updated stats, optimizing report size and efficiency.
- area: overload management
  change: |
    Added load shed point ``envoy.load_shed_points.http2_server_go_away_and_close_on_dispatch``
    that sends ``GOAWAY`` and closes connections for HTTP/2 server processing of requests. When
    a ``GOAWAY`` frame is submitted by this load shed point, the counter ``http2.goaway_sent`` will be
    incremented.
- area: router
  change: |
    Added :ref:`request_body_buffer_limit
    <envoy_v3_api_field_config.route.v3.VirtualHost.request_body_buffer_limit>` and
    :ref:`request_body_buffer_limit
    <envoy_v3_api_field_config.route.v3.Route.request_body_buffer_limit>` configuration fields
    to enable buffering of large request bodies beyond connection buffer limits.
- area: otlp_stat_sink
  change: |
    Added support for resource attributes. The stat sink will use the resource attributes configured for the OpenTelemetry tracer via
    :ref:`resource_detectors <envoy_v3_api_field_config.trace.v3.OpenTelemetryConfig.resource_detectors>`.
- area: lua
  change: |
    Added ``virtualHost()`` to the Stream handle API, allowing Lua scripts to retrieve virtual host information. So far, the only method
    implemented is ``metadata()``, allowing Lua scripts to access virtual host metadata scoped to the specific filter name. See
    :ref:`Virtual host object API <config_http_filters_lua_virtual_host_wrapper>` for more details.
- area: ext_authz
  change: |
    Added support for per-route gRPC service override in the ``ext_authz`` HTTP filter. This allows different routes
    to use different external authorization backends by configuring a
    :ref:`grpc_service <envoy_v3_api_field_extensions.filters.http.ext_authz.v3.CheckSettings.grpc_service>`
    in the per-route ``check_settings``. Routes without this configuration continue to use the default
    authorization service.
- area: ext_proc
  change: |
    Added :ref:`status_on_error <envoy_v3_api_field_extensions.filters.http.ext_proc.v3.ExternalProcessor.status_on_error>`
    to the ``ext_proc`` HTTP filter. This allows configuring the HTTP status code returned to the downstream
    client when communication with the external processor fails (e.g., gRPC error). Previously, these cases returned a
    fixed ``500``.
- area: tracing
  change: |
    Added :ref:`trace_context_option <envoy_v3_api_field_config.trace.v3.ZipkinConfig.trace_context_option>` enum
    in the Zipkin tracer config. When set to ``USE_B3_WITH_W3C_PROPAGATION``, the tracer will:
    extract trace information from W3C trace headers when B3 headers are not present (downstream),
    and inject both B3 and W3C trace headers for upstream requests to maximize compatibility.
    The default value ``USE_B3`` maintains backward compatibility with B3-only behavior.
- area: tracing
  change: |
    Enhanced Zipkin tracer with advanced collector configuration via
    :ref:`collector_service <envoy_v3_api_field_config.trace.v3.ZipkinConfig.collector_service>`
    using ``HttpService``. New features include:

    #. **Custom HTTP Headers**: Add headers to collector requests for custom metadata, service identification,
       and collector-specific routing.

    #. **Full URI Parsing**: The ``uri`` field now supports both path-only (``/api/v2/spans``) and
       full URI formats (``https://zipkin-collector.example.com/api/v2/spans``). When using full URIs,
       Envoy automatically extracts hostname and path components - hostname sets the HTTP ``Host`` header,
       and path sets the request path. Path-only URIs fall back to using the cluster name as the hostname.

    When configured, ``collector_service`` takes precedence over legacy configuration fields (``collector_cluster``,
    ``collector_endpoint``, ``collector_hostname``), which will be deprecated in a future release. Legacy configuration
    does not support custom headers or URI parsing.
- area: composite
  change: |
    Allow the composite filter to be configured to insert a filter into the filter chain outside of the decode headers lifecycle phase.
- area: rbac
  change: |
    Switched the IP matcher to use LC-Trie for performance improvements.
- area: tls_inspector
  change: |
    Added dynamic metadata when failing to parse the ``ClientHello``.
- area: matching
  change: |
    Added :ref:`NetworkNamespaceInput
    <envoy_v3_api_msg_extensions.matching.common_inputs.network.v3.NetworkNamespaceInput>` to the
    matcher framework. This input returns the listener address's ``network_namespace_filepath``
    for use with :ref:`filter_chain_matcher
    <envoy_v3_api_field_config.listener.v3.Listener.filter_chain_matcher>`, enabling filter chain
    selection based on the Linux network namespace of the bound socket. On non-Linux platforms,
    the input returns an empty value and connections use the default filter chain.
- area: rbac
  change: |
    Enabled use of :ref:`NetworkNamespaceInput
    <envoy_v3_api_msg_extensions.matching.common_inputs.network.v3.NetworkNamespaceInput>` in the
    network RBAC filter's matcher. This allows RBAC policies to evaluate the Linux network namespace
    of the listening socket via the generic matcher API.
- area: lua
  change: |
    Added ``route()`` to the Stream handle API, allowing Lua scripts to retrieve route information. So far, the only method
    implemented is ``metadata()``, allowing Lua scripts to access route metadata scoped to the specific filter name. See
    :ref:`Route object API <config_http_filters_lua_route_wrapper>` for more details.
- area: cel
  change: |
    Added a new ``%TYPED_CEL%`` formatter command that, unlike ``%CEL%``, can output non-string values (number, boolean, null, etc.)
    when used in formatting contexts that accept non-string values, such as
    :ref:`json_format <envoy_v3_api_field_config.core.v3.SubstitutionFormatString.json_format>`. The new command is introduced
    so as to not break compatibility with the existing command's behavior.
- area: rbac
  change: |
    Enabled use of :ref:`NetworkNamespaceInput
    <envoy_v3_api_msg_extensions.matching.common_inputs.network.v3.NetworkNamespaceInput>` in the
    network and HTTP RBAC filters' matchers. This allows RBAC policies to evaluate the Linux network
    namespace of the listening socket via the generic matcher API.
- area: dynamic_modules
  change: |
    Added a new Logging ABI that allows modules to emit logs in the standard Envoy logging stream under ``dynamic_modules`` ID.
    In the Rust SDK, they are available as ``envoy_log_info``, etc.
- area: http
  change: |
    Added ``upstream_rq_per_cx`` histogram to track requests per connection for monitoring connection reuse efficiency.
- area: http
  change: |
    Added
    :ref:`stream_flush_timeout
    <envoy_v3_api_field_extensions.filters.network.http_connection_manager.v3.HttpConnectionManager.stream_flush_timeout>`
    to allow for configuring a stream flush timeout independently from the stream idle timeout.
- area: http
  change: |
    Added support for header removal based on header key matching. The new
    :ref:`remove_on_match <envoy_v3_api_field_config.common.mutation_rules.v3.HeaderMutation.remove_on_match>`
    allows removing headers that match a specified key pattern. This enables more flexible and
    dynamic header manipulation based on header names.
- area: geoip
  change: |
    Added a new metric ``db_build_epoch`` to track the build timestamp of the MaxMind geolocation database files.
    This can be used to monitor the freshness of the databases currently in use by the filter.
    See `MaxMind-DB build_epoch <https://maxmind.github.io/MaxMind-DB/#build_epoch>`_ for more details.
- area: overload management
  change: |
    Added a new scaled timer type ``HttpDownstreamStreamFlush`` to the overload manager. This allows
    Envoy to scale the periodic timer for flushing downstream responses based on resource pressure.
    The new timer can be configured via the
    :ref:`ScaleTimersOverloadActionConfig <envoy_v3_api_msg_config.overload.v3.ScaleTimersOverloadActionConfig>`.
- area: dynamic_modules
  change: |
    Added support for counters, gauges, histograms, and their vector variants to the dynamic modules API.
- area: dns_resolver
  change: |
    Added :ref:`max_udp_channel_duration
    <envoy_v3_api_field_extensions.network.dns_resolver.cares.v3.CaresDnsResolverConfig.max_udp_channel_duration>`
    configuration field to the c-ares DNS resolver. This allows periodic refresh of the UDP channel
    to help avoid stale socket states and provide better load distribution across UDP ports.
- area: tcp_proxy
  change: |
    Added ``max_downstream_connection_duration_jitter_percentage`` to allow adding a jitter to the max downstream connection duration.
    This can be used to avoid thundering herd problems with many clients being disconnected and possibly reconnecting at the same time.

deprecated:<|MERGE_RESOLUTION|>--- conflicted
+++ resolved
@@ -298,15 +298,6 @@
     Removed runtime guard ``envoy.reloadable_features.proxy_104`` and legacy code paths.
 
 new_features:
-<<<<<<< HEAD
-- area: http
-  change: |
-    Added support for per-route compressor library override in the HTTP compressor filter.
-    Routes can now specify a different compressor library (e.g., gzip, brotli) via the
-    :ref:`compressor_library <envoy_v3_api_field_extensions.filters.http.compressor.v3.CompressorOverrides.compressor_library>`
-    field in the per-route configuration. This allows different routes to use different
-    compression algorithms and settings while maintaining the same filter configuration.
-=======
 - area: router
   change: |
     Added :ref:`use_hash_policy <envoy_v3_api_field_config.route.v3.WeightedCluster.use_hash_policy>`
@@ -318,7 +309,6 @@
     with the same hash value (e.g., same session ID, user ID, etc.) will consistently be
     routed to the same weighted cluster, enabling session affinity and consistent load
     balancing behavior.
->>>>>>> 0b2da108
 - area: stats
   change: |
     Added support to remove unused metrics from memory for extensions that
@@ -348,6 +338,13 @@
     Added support for generating and propagating a request ID on synthesized upstream HTTP requests when tunneling requests.
     It can be configured using :ref:`request_id_extension
     <envoy_v3_api_field_extensions.filters.network.tcp_proxy.v3.TcpProxy.TunnelingConfig.request_id_extension>`.
+- area: http
+  change: |
+    Added support for per-route compressor library override in the HTTP compressor filter.
+    Routes can now specify a different compressor library (e.g., gzip, brotli) via the
+    :ref:`compressor_library <envoy_v3_api_field_extensions.filters.http.compressor.v3.CompressorOverrides.compressor_library>`
+    field in the per-route configuration. This allows different routes to use different
+    compression algorithms and settings while maintaining the same filter configuration.
 - area: router_check_tool
   change: |
     Added support for testing routes with :ref:`dynamic metadata matchers <envoy_v3_api_field_config.route.v3.RouteMatch.dynamic_metadata>`

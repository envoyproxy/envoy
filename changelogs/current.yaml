date: Pending

behavior_changes:
# *Changes that are expected to cause an incompatibility if applicable; deployment changes are likely required*
<<<<<<< HEAD
- area: listener
  change: |
    Previously a listener update with different :ref:`transparent <envoy_v3_api_field_config.listener.v3.Listener.transparent>`, :ref:`freebind <envoy_v3_api_field_config.listener.v3.Listener.freebind>`,
    :ref:`tcp_fast_open_queue_length <envoy_v3_api_field_config.listener.v3.Listener.tcp_fast_open_queue_length>` or :ref:`socket_options <envoy_v3_api_field_config.listener.v3.Listener.socket_options>` was ignored.
    Now, when those fields are updated, a new socket will be created for
    the listener and the new value of those fields applied to it. This only happens when :ref:`enable_reuse_port <envoy_v3_api_field_config.listener.v3.Listener.enable_reuse_port>` is true.
    Otherwise if those fields change the update is rejected.
    New runtime flag ``envoy.reloadable_features.enable_update_listener_socket_options`` can be used for revert this behavior.
- area: listener
  change: |
    Previously a listener update with different :ref:`enable_reuse_port <envoy_v3_api_field_config.listener.v3.Listener.enable_reuse_port>` value will be ignored. Now,
    this kind of update will be rejected. The runtime flag ``envoy.reloadable_features.enable_update_listener_socket_options`` can be used for revert this behavior.
=======
- area: build
  change: |
    moved the original_dst and logical_dns clusters to extensions. If you use either of these cluster and override extensions_build_config.bzl you will now need to include it explicitly.
>>>>>>> e4ae2259

minor_behavior_changes:
# *Changes that may cause incompatibilities for some users, but should not for most*
- area: cache_filter
  change: |
    add a completion callback to updateHeaders interface. Any external cache implementations will need to update to match this new interface. See changes to simple_http_cache in PR#23666 for example.
- area: oauth2
  change: |
    Requests which match the passthrough header now have their own metric ``oauth_passthrough`` and aren't included in ``oauth_success`` anymore.

bug_fixes:
# *Changes expected to improve the state of the world and are unlikely to have negative effects*
- area: grpc_json_transcoder
  change: |
    fix a bug when using http2, request body has google.api.HttpBody and the size is < 16KB, it will cause EOF from the backend grpc server.
- area: router
  change: |
    fixed a bug that incorrectly rewrote the path when using ``regex_rewrite`` for redirects matched on prefix.
- area: oauth2
  change: |
    fixed a bug when passthrough header was matched, envoy would always remove the authorization header. This behavioral change can be temporarily reverted by setting runtime guard ``envoy.reloadable_features.oauth_header_passthrough_fix`` to false.
- area: generic_proxy
  change: |
    fixed a bug that encoder filters and decoder filters of generic proxy will be executed in the same order. The encoder filters' execuate order should be the reverse of decoder filters' in the generic proxy.
- area: http
  change: |
    fixed a bug where Utility::PercentEncoding::encode() encodes some characters incorrectly because it was treating the value as negative.

removed_config_or_runtime:
# *Normally occurs at the end of the* :ref:`deprecation period <deprecated>`
- area: eds
  change: |
    removed ``envoy.reloadable_features.support_locality_update_on_eds_cluster_endpoints`` and legacy code paths.
- area: listener
  change: |
    removed ``envoy.reloadable_features.strict_check_on_ipv4_compat`` and legacy code paths.
- area: http
  change: |
    removed ``envoy.reloadable_features.deprecate_global_ints`` and legacy code paths.
- area: http
  change: |
    removed ``envoy.reloadable_features.allow_adding_content_type_in_local_replies`` and legacy code paths.
- area: http
  change: |
    removed ``envoy.reloadable_features.allow_upstream_inline_write`` and legacy code paths.
- area: http
  change: |
    removed ``envoy.reloadable_features.append_or_truncate`` and legacy code paths.
- area: http
  change: |
    removed ``envoy.reloadable_features.use_new_codec_wrapper`` and legacy code paths.
    removed ``envoy.reloadable_features.append_to_accept_content_encoding_only_once`` and legacy code paths.
    removed ``envoy.reloadable_features.http1_lazy_read_disable`` and legacy code paths.
- area: http
  change: |
    removed ``envoy.reloadable_features.http_100_continue_case_insensitive`` and legacy code paths.
    removed ``envoy.reloadable_features.override_request_timeout_by_gateway_timeout`` and legacy code paths.
- area: ecds
  change: |
    removed ``envoy.reloadable_features.top_level_ecds_stats`` and legacy code paths.

new_features:
- area: build
  change: |
    added an option ``--define=library_autolink=disabled`` to disable autolinking libraries.
- area: generic_proxy
  change: |
    added :ref:`dubbo codec support <envoy_v3_api_msg_extensions.filters.network.generic_proxy.codecs.dubbo.v3.DubboCodecConfig>` to the
    :ref:`generic_proxy filter <envoy_v3_api_msg_extensions.filters.network.generic_proxy.v3.GenericProxy>`.
- area: upstream
  change: |
    added a new field :ref:`socket_options <envoy_v3_api_field_config.core.v3.ExtraSourceAddress.socket_options>` to the ExtraSourceAddress, allowing specifying discrete socket options for each source address.
- area: thrift
  change: |
    added payload to metadata filter which matches a given payload field's value would be extracted and attached to the request as dynamic metadata.
- area: http
  change: |
    allowing the dynamic forward proxy cluster to :ref:`allow_coalesced_connections <envoy_v3_api_field_extensions.clusters.dynamic_forward_proxy.v3.ClusterConfig.allow_coalesced_connections>`  for HTTP/2 and HTTP/3 connections.
- area: generic_proxy
  change: |
    added :ref:`generic rds support <envoy_v3_api_field_extensions.filters.network.generic_proxy.v3.GenericProxy.generic_rds>`.
- area: thrift_proxy
  change: |
    added ``envoy.reloadable_features.thrift_allow_negative_field_ids`` to support negative field ids for legacy thrift service.
- area: udp_proxy
  change: |
    added support for :ref:`proxy_access_log <envoy_v3_api_field_extensions.filters.udp.udp_proxy.v3.UdpProxyConfig.proxy_access_log>`.
- area: mobile
  change: |
    started merging the Envoy mobile library into the main Envoy repo.
- area: redis
  change: |
    extended :ref:`cluster support <arch_overview_redis_cluster_support>` by adding a :ref:`dns_cache_config <envoy_v3_api_field_extensions.filters.network.redis_proxy.v3.RedisProxy.ConnPoolSettings.dns_cache_config>` option that can be used to resolve hostnames returned by MOVED/ASK responses.

deprecated:<|MERGE_RESOLUTION|>--- conflicted
+++ resolved
@@ -2,7 +2,6 @@
 
 behavior_changes:
 # *Changes that are expected to cause an incompatibility if applicable; deployment changes are likely required*
-<<<<<<< HEAD
 - area: listener
   change: |
     Previously a listener update with different :ref:`transparent <envoy_v3_api_field_config.listener.v3.Listener.transparent>`, :ref:`freebind <envoy_v3_api_field_config.listener.v3.Listener.freebind>`,
@@ -15,11 +14,9 @@
   change: |
     Previously a listener update with different :ref:`enable_reuse_port <envoy_v3_api_field_config.listener.v3.Listener.enable_reuse_port>` value will be ignored. Now,
     this kind of update will be rejected. The runtime flag ``envoy.reloadable_features.enable_update_listener_socket_options`` can be used for revert this behavior.
-=======
 - area: build
   change: |
     moved the original_dst and logical_dns clusters to extensions. If you use either of these cluster and override extensions_build_config.bzl you will now need to include it explicitly.
->>>>>>> e4ae2259
 
 minor_behavior_changes:
 # *Changes that may cause incompatibilities for some users, but should not for most*

--- conflicted
+++ resolved
@@ -8,7 +8,6 @@
     This behavior change can be reverted by setting the ``envoy.reloadable_features.http_skip_adding_content_length_to_upgrade`` runtime flag to false.
 
 minor_behavior_changes:
-<<<<<<< HEAD
 - area: thrift
   change: |
     keep downstream connection if the response is completed without underflow.
@@ -95,9 +94,7 @@
 - area: network
   change: |
     the :ref:`client ssl auth filter <config_network_filters_client_ssl_auth>` has been moved to :ref:`contrib images <install_contrib>`.
-=======
 # *Changes that may cause incompatibilities for some users, but should not for most*
->>>>>>> 7168ffb6
 
 bug_fixes:
 # *Changes expected to improve the state of the world and are unlikely to have negative effects*

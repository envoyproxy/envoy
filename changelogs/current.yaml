date: Pending

behavior_changes:
# *Changes that are expected to cause an incompatibility if applicable; deployment changes are likely required*
- area: thread_local
  change: |
    Changes the behavior of the ``SlotImpl`` class destructor. With this change the destructor can be called on any thread.
    This behavior can be reverted by setting the runtime flag ``envoy.reloadable_features.allow_slot_destroy_on_worker_threads``
    to false.
- area: ext_proc
  change: |
    Adding support for
    :ref:`route_cache_action <envoy_v3_api_field_extensions.filters.http.ext_proc.v3.ExternalProcessor.route_cache_action>`.
    It specifies the route action to be taken when an external processor response is received in response to request headers.
- area: http2
  change: |
    Changes the default value of ``envoy.reloadable_features.http2_use_oghttp2`` to true. This changes the codec used for HTTP/2
    requests and responses. This behavior can be reverted by setting the feature to false.
- area: http3
  change: |
    Added a "happy eyeballs" feature to HTTP/3 upstream, where it assuming happy eyeballs sorting results in alternating address
    families will attempt the first v4 and v6 address before giving up on HTTP/3.  This change can be reverted by setting
    ``envoy.reloadable_features.http3_happy_eyeballs`` to false.
- area: http2
  change: |
    Passes HTTP/2 DATA frames through a different codec API. This behavior can be temporarily disabled by setting the runtime
    feature ``envoy.reloadable_features.http2_use_visitor_for_data`` to false.
- area: runtime
  change: |
    Rejecting invalid yaml. This has been an ENVOY_BUG linked to https://github.com/envoyproxy/envoy/issues/27434
    for over a year with no hard-blockers so should be Ok. This behavior can be temporarily disabled by setting
    the runtime feature ``envoy.reloadable_features.reject_invalid_yaml`` to false but the runtime guard must be
    parsed before any invalid yaml.
- area: proxy_protocol
  change: |
    Populate typed metadata by default in proxy protocol listener. Typed metadata can be consumed as
    :ref:`TlvsMetadata type <envoy_v3_api_msg_data.core.v3.TlvsMetadata>`.
    This change can be temporarily disabled by setting the runtime flag
    ``envoy.reloadable_features.use_typed_metadata_in_proxy_protocol_listener`` to ``false``.
- area: composite_filter
  change: |
    Adding support for
    :ref:`sample_percent <envoy_v3_api_field_extensions.filters.http.composite.v3.ExecuteFilterAction.sample_percent>`.
    It specifies the probability of the action execution. If not specified, it is 100%.
- area: golang
  change: |
    Move ``Continue``, ``SendLocalReply`` and ``RecoverPanic` from ``FilterCallbackHandler`` to ``DecoderFilterCallbacks`` and
    ``EncoderFilterCallbacks``, to support full-duplex processing.

minor_behavior_changes:
# *Changes that may cause incompatibilities for some users, but should not for most*
- area: ext_proc
  change: |
    Timeout errors in external processor now returns 504 Gateway Timeout to downstream clients.
    The previous behavior was returning 500 Internal Server Error.
- area: dfp
  change: |
    Changed dynamic forward proxy so local reply errors include DNS resolution details.  This behavior can be temporarily
    disabled by setting the runtime feature ``envoy.reloadable_features.dns_details`` to false.
- area: grpc
  change: |
    Changes in ``AsyncStreamImpl`` and ``GoogleAsyncStreamImpl`` now propagate tracing context headers in bidirectional streams when using
    :ref:`Envoy gRPC client <envoy_v3_api_field_config.core.v3.GrpcService.envoy_grpc>` or
    :ref:`Google C++ gRPC client <envoy_v3_api_field_config.core.v3.GrpcService.google_grpc>`. Previously, tracing context headers
    were not being set when calling external services such as ``ext_proc``.
- area: http
  change: |
    Fixed host header changes for shadow requests to properly handle ipv6 addresses.
- area: tracers
  change: |
    Set status code for OpenTelemetry tracers (previously unset).
- area: config
  change: |
    Stricter validation of a ``google.protobuf.Duration`` field in a config, rejecting invalid values (where the number
    of years is over 292). This can be temporarily reverted by setting runtime guard
    ``envoy.reloadable_features.strict_duration_validation`` to ``false``.
- area: xds
  change: |
    Updated xDS-TP path naming to better comply with RFC-3986. Encoded resource paths can now include an a colon ``:``,
    instead of ``%3A``. This behavior can be reverted by setting the runtime flag
    ``envoy.reloadable_features.xdstp_path_avoid_colon_encoding`` to ``false``.
- area: udp
  change: |
    Change GRO read buffer to 64kB to avoid MSG_TRUNC. And change the way to limit the number of packets processed per event
    loop to work with GRO. This behavior can be reverted by setting runtime guard
    ``envoy.reloadable_features.udp_socket_apply_aggregated_read_limit`` to false.
- area: statistics
  change: |
    Hot restart statistics like hot_restart_epoch are only set when hot restart is enabled.
- area: dns
  change: |
    Changes the behavior of the getaddrinfo DNS resolver so that it treats EAI_NODATA and EAI_NONAME
    as successful queries with empty results, instead of as DNS failures. This change brings the
    getaddrinfo behavior in-line with the c-ares resolver behavior. This behavior can be reverted by
    setting the runtime guard ``envoy.reloadable_features.dns_nodata_noname_is_success`` to false.
- area: access_log
  change: |
    The upstream connection address, rather than the upstream host address, will be used for the ``%UPSTREAM_REMOTE_ADDRESS%``,
    ``%UPSTREAM_REMOTE_PORT%`` and ``%UPSTREAM_REMOTE_ADDRESS_WITHOUT_PORT%`` access log format specifiers.
    This behavior can be reverted by setting the runtime guard
    ``envoy.reloadable_features.upstream_remote_address_use_connection`` to false.
- area: access_log
  change: |
    The ``%CEL%`` formatter support call functions.
- area: http
  change: |
    Changing header validation checks in the substitution format utility and CEL code to do RCF complaint header validation.
    This behavior can be reverted by setting the runtime guard ``envoy.reloadable_features.consistent_header_validation`` to false.
- area: quic
  change: |
    Cache source/destination address instances in a LUR cache for packet read to improve performance.
    This behavior can be reverted by setting the runtime guard
    ``envoy.reloadable_features.quic_upstream_socket_use_address_cache_for_read`` to false.
- area: quic
  change: |
    When a quic connection socket is created, the socket's detected transport protocol will be set to "quic".
- area: config
  change: |
    In xDS configuration, the :ref:`AUTO <envoy_v3_api_enum_value_config.core.v3.ApiVersion.AUTO>` value now means
    :ref:`V3 <envoy_v3_api_enum_value_config.core.v3.ApiVersion.V3>`. :ref:`AUTO <envoy_v3_api_enum_value_config.core.v3.ApiVersion.AUTO>`
    is the default value of the enum, so this field may be omitted from all configurations now.
- area: filters
  change: |
    Set ``WWW-Authenticate`` header for 401 responses from the Basic Auth filter.
- area: jwt_authn
  change: |
    jwt_authn now validates provider URIs. If the validation is too strict it can temporarily be
    disabled by setting the runtime guard ``envoy.reloadable_features.jwt_authn_validate_uri`` to
    false.
- area: http
  change: |
    Removed runtime guard ``envoy.reloadable_features.refresh_rtt_after_request`` and legacy code path.
- area: http
  change: |
    Changing HTTP/2 semi-colon prefixed headers to being sanitized by Envoy code rather than nghttp2. Should be a functional no-op but
    guarded by ``envoy.reloadable_features.sanitize_http2_headers_without_nghttp2``.
- area: http
  change: |
    http: envoy will now proxy 104 headers from upstream, though as with 100s only the first 1xx response
    headers will be sent.104 headers are designated by ietf's draft-ietf-httpbis-resumable-upload rfc.
    This behavioral can be temporarily reverted by setting runtime guard
    ``envoy.reloadable_features.proxy_104`` to ``false``.
- area: jwt_authn
  change: |
    Changes the behavior of the
    :ref:`forward <envoy_v3_api_field_extensions.filters.http.jwt_authn.v3.JwtProvider.forward>`
    config. Previously, the config only removes JWT if set in headers. With this addition, the config can also be
    used to remove JWT set in query parameters. This behavior can be reverted by setting the runtime guard
    ``envoy.reloadable_features.jwt_authn_remove_jwt_from_query_params`` to false.
- area: http
  change: |
    Reject messages with chunked transfer encoding with chunk extension containing CR not followed by LF. This can be temporarily reverted
    by setting runtime guard ``envoy.reloadable_features.http1_balsa_disallow_lone_cr_in_chunk_extension`` to ``false``.

bug_fixes:
# *Changes expected to improve the state of the world and are unlikely to have negative effects*
- area: admission control
  change: |
    Fixed the thread-local controller's average RPS calculation to be calculated over the full
    lookback window. Previously, the controller would calculate the average RPS over the amount of
    time elapsed since the oldest valid request sample. This change brings the behavior in line with
    the documentation.
- area: outlier detection
  change: |
    Fixed :ref:`successful_active_health_check_uneject_host
    <envoy_v3_api_field_config.cluster.v3.OutlierDetection.successful_active_health_check_uneject_host>`.
    Before, a failed health check could uneject the host if the ``FAILED_ACTIVE_HC`` health flag had not been set.
- area: quic
  change: |
    Applied 2 QUICHE patches for crash bugs in ``QuicSpdyStream`` ``OnDataAvailable()`` and ``OnInitialHeaderComplete()``.
- area: quic
  change: |
    Fixed crash bug when QUIC downstream stream was read closed and then timed out.
- area: tls
  change: |
    Fix a RELEASE_ASSERT when using :ref:`auto_sni <envoy_v3_api_field_config.core.v3.UpstreamHttpProtocolOptions.auto_sni>`
    if the downstream request ``:authority`` was longer than 255 characters.
- area: tracing
  change: |
    Fix an issue where span id is missing from opentelemetry access log entries.
- area: ext_authz
  change: |
    Added field
    :ref:`validate_mutations <envoy_v3_api_field_extensions.filters.http.ext_authz.v3.ExtAuthz.validate_mutations>`,
    which, when set to true, adds header & query parameter mutation validation to the http ext_authz
    filter. If an authz response contains invalid mutations, the filter responds to the downstream
    request with HTTP 500 Internal Server Error. If you use ext_authz with an untrusted side stream,
    it's recommended you set this to true.
- area: http
  change: |
    Fix a crash when reloading the HTTP Connection Manager via ECDS.
- area: cares
  change: |
    Upgraded c-ares library to 1.20.1 and added fix to c-ares DNS implementation to additionally check for ``ARES_EREFUSED``,
    ``ARES_ESERVFAIL``and ``ARES_ENOTIMP`` status. Without this fix, ``DestroyChannelOnRefused`` and
    ``CustomResolverValidAfterChannelDestruction`` unit test will break.
- area: udp
  change: |
    Fixed a bug that would cause Envoy to crash when updates to a pre-existing cluster were made (e.g. ``HostSet`` changes).
- area: ext_authz
  change: |
    Handle ``append_action`` from :ref:`external authorization service <envoy_v3_api_msg_service.auth.v3.CheckResponse>`
    that was ignored.
- area: oauth2
  change: |
    Fixed a bug that would cause Envoy to crash when recieving an Oauth callback while the Oauth upstream is unhealthy
    (e.g. due to DNS issues).
- area: http
  change: |
    Fix BalsaParser resetting state too early, guarded by default-true
    ``envoy.reloadable_features.http1_balsa_delay_reset``.
- area: ext_authz
  change: |
    Set the SNI value from the requested server name if it isn't available on the connection/socket. This applies when
    ``include_tls_session`` is true. The requested server name is set on a connection when filters such as the TLS
    inspector are used.
- area: oauth
  change: |
    The id token cookie now expires at the same time the id token itself expires, instead of when the access token expires.
- area: decompression
  change: |
    Fixed a bug where Envoy will go into an endless loop when using the brotli decompressor. If the input stream has
    redundant data, the decompressor will loop forever.
- area: websocket
  change: |
    Only 101 is considered a successful response for websocket handshake for HTTP/1.1, and Envoy as a proxy will proxy the response
    header from upstream to downstream and then close the request if other status is received. This behavior can be
    reverted by ``envoy_reloadable_features_check_switch_protocol_websocket_handshake``.
- area: async http client
  change: |
    Added one option to disable the response body buffering for mirror request. Also introduced a 32MB cap for the response
    buffer, which can be changed by the runtime flag ``http.async_response_buffer_limit`` based on the product needs.
- area: ext_authz
  change: |
    Validate http service path_prefix
    :ref:`path_prefix <envoy_v3_api_field_extensions.filters.http.ext_authz.v3.HttpService.path_prefix>`,
    Validate http service path_prefix configuration must start with ``/``.
- area: local_ratelimit
  change: |
    Fixed a bug where the local rate limit filter would crash when the
    :ref:`enable_x_ratelimit_headers <envoy_v3_api_msg_extensions.filters.http.ratelimit.v3.RateLimit>`
    is set to ``DRAFT_VERSION_03`` and a send local reply is triggered before the rate limit filter is executed.
- area: admin
  change: |
    Fixed missing :ref:`additional addresses <envoy_v3_api_msg_config.endpoint.v3.Endpoint.AdditionalAddress>`
    for :ref:`LbEndpoint <envoy_v3_api_field_config.endpoint.v3.LbEndpoint.endpoint>` in config dump.
- area: http
  change: |
    Fixed a bug where additional :ref:`cookie attributes <envoy_v3_api_msg_config.route.v3.RouteAction.HashPolicy.cookie>`
    are not sent properly to clients.
- area: datadog
  change: |
    Bumped the version of datadog to resolve a crashing bug in earlier versions of the library.
- area: lua
  change: |
    Fixed a bug where the user data will reference a dangling pointer to the Lua state and cause a crash.

removed_config_or_runtime:
# *Normally occurs at the end of the* :ref:`deprecation period <deprecated>`
- area: tls
  change: |
    Removed ``envoy.reloadable_features.enable_intermediate_ca`` runtime flag and lagacy code paths.
- area: oauth
  change: |
    Removed ``envoy.reloadable_features.oauth_use_standard_max_age_value`` runtime flag and lagacy code paths.
- area: http
  change: |
    Removed ``envoy.reloadable_features.use_cluster_cache_for_alt_protocols_filter`` runtime flag and lagacy code paths.
- area: http
  change: |
    Removed ``envoy.restart_features.send_goaway_for_premature_rst_streams`` runtime flag and legacy code paths.
- area: load_balancing
  change: |
    Removed ``envoy.reloadable_features.enable_zone_routing_different_zone_counts`` runtime flag and legacy code paths.
- area: load_balancing
  change: |
    Removed ``envoy.reloadable_features.locality_routing_use_new_routing_logic`` runtime flag and legacy code paths.
- area: http
  change: |
    Removed ``envoy.reloadable_features.proxy_status_upstream_request_timeout`` runtime flag and lagacy code paths.
- area: http
  change: |
    Removed ``envoy.reloadable_features.handle_uppercase_scheme`` runtime flag and legacy code paths.
- area: tcp
  change: |
    Removed ``envoy.reloadable_features.detect_and_raise_rst_tcp_connection`` runtime flag and legacy code paths.
- area: tls
  change: |
    Removed ``envoy.reloadable_features.no_full_scan_certs_on_sni_mismatch`` runtime flag and lagacy code paths.
- area: http
  change: |
    Removed ``envoy.reloadable_features.http_allow_partial_urls_in_referer`` runtime flag and legacy code paths.
- area: oauth
  change: |
    Removed ``envoy.reloadable_features.oauth_make_token_cookie_httponly`` runtime flag and legacy code paths.
- area: http
  change: |
    Removed ``envoy.reloadable_features.lowercase_scheme`` runtime flag and legacy code paths.
- area: oauth
  change: |
    Removed ``envoy.reloadable_features.hmac_base64_encoding_only`` runtime flag and legacy code paths.
- area: upstream
  change: |
    Removed ``envoy.reloadable_features.convert_legacy_lb_config`` runtime flag and legacy code paths.
- area: thrift
  change: |
    Removed ``envoy.reloadable_features.thrift_connection_draining`` runtime flag and legacy code paths.
- area: thrift
  change: |
    Removed ``envoy.reloadable_features.thrift_allow_negative_field_ids`` runtime flag and legacy code paths.
- area: router
  change: |
    Removed ``envoy.reloadable_features.copy_response_code_to_downstream_stream_info`` runtime flag and legacy code paths.
- area: http2
  change: |
    Removed ``envoy.reloadable_features.http2_decode_metadata_with_quiche`` runtime flag and legacy code paths.
- area: ext_authz
  change: |
    Removed ``envoy.reloadable_features.ext_authz_http_send_original_xff`` runtime flag and legacy code paths.
- area: jwt
  change: |
    Removed ``envoy.reloadable_features.token_passed_entirely`` runtime flag and legacy code paths.
- area: outlier detection
  change: |
    Removed ``envoy.reloadable_features.check_mep_on_first_eject`` runtime flag and legacy code paths.
- area: http
  change: |
    Removed ``envoy.reloadable_features.stop_decode_metadata_on_local_reply`` runtime flag and legacy code paths.
- area: http
  change: |
    Removed ``envoy.reloadable_features.enable_connect_udp_support`` runtime flag and legacy code paths.

new_features:
- area: redis
  change: |
    Added support for all Bloom 1.0.0 commands.
- area: redis
  change: |
    Added support for xack, xadd, xautoclaim, xclaim, xdel, xlen, xpending, xrange, xrevrange, xtrim.
- area: hot_restart
  change: |
    Added new command-line flag :option:`--skip-hot-restart-parent-stats`.
- area: matching
  change: |
    Added :ref:`Filter State Input <envoy_v3_api_msg_extensions.matching.common_inputs.network.v3.FilterStateInput>`
    for matching http input based on filter state objects.
- area: ext_authz
  change: |
    Added :ref:`disallowed_headers <envoy_v3_api_field_extensions.filters.http.ext_authz.v3.ExtAuthz.disallowed_headers>`
    to specify headers that should never be sent to the external authentication service. Overrides
    :ref:`allowed_headers <envoy_v3_api_field_extensions.filters.http.ext_authz.v3.ExtAuthz.allowed_headers>`
    if a header matches both.
- area: upstream
  change: |
    Added a new field to LocalityLbEndpoints, :ref:`LocalityLbEndpoints.Metadata
    <envoy_v3_api_field_config.endpoint.v3.LocalityLbEndpoints.metadata>`, that may be used for transport socket
    matching groups of endpoints.
- area: quic
  change: |
    Added support for QUIC server preferred address when there is a DNAT between the client and Envoy. See
    :ref:`new config
    <envoy_v3_api_field_extensions.quic.server_preferred_address.v3.FixedServerPreferredAddressConfig.AddressFamilyConfig.dnat_address>`.
- area: cares
  change: |
    Added :ref:`udp_max_queries<envoy_v3_api_field_extensions.network.dns_resolver.cares.v3.CaresDnsResolverConfig.udp_max_queries>`
    option to limit the number of UDP queries.
- area: http
  change: |
    Added :ref:`disable_shadow_host_suffix_append
    <envoy_v3_api_field_config.route.v3.RouteAction.RequestMirrorPolicy.disable_shadow_host_suffix_append>`
    in :ref:`request_mirror_policies <envoy_v3_api_field_config.route.v3.RouteAction.request_mirror_policies>`
    for disabling appending of the ``-shadow`` suffix to the shadowed host/authority header.
- area: http
  change: |
    Added field :ref:`match_upstream <envoy_v3_api_field_config.core.v3.SchemeHeaderTransformation.match_upstream>`,
    which, when set to true, will set the downstream request ``:scheme`` to match the upstream transport protocol.
- area: redis
  change: |
    Added support for `inline commands <https://redis.io/docs/reference/protocol-spec/#inline-commands>`_.
- area: proxy_protocol
  change: |
    Added field :ref:`stat_prefix <envoy_v3_api_field_extensions.filters.listener.proxy_protocol.v3.ProxyProtocol.stat_prefix>`
    to the proxy protocol listener filter configuration, allowing for differentiating statistics when multiple proxy
    protocol listener filters are configured.
- area: aws_lambda
  change: |
    The ``aws_lambda`` filter now supports the
    :ref:`credentials <envoy_v3_api_field_extensions.filters.http.aws_lambda.v3.Config.credentials>` parameter.
    This enables setting AWS credentials from the filter configuration.
- area: access_log
  change: |
    added support for :ref:`%UPSTREAM_HOST_NAME% <config_access_log_format_upstream_host_name>` for the upstream host
    identifier.
- area: access_loggers
  change: |
    Added ``TRACE_ID`` :ref:`access log formatter <config_access_log_format>`.
- area: healthcheck
  change: |
    Added support to healthcheck with ProxyProtocol in TCP Healthcheck by setting
    :ref:`health_check_config <envoy_v3_api_field_config.core.v3.HealthCheck.TcpHealthCheck.proxy_protocol_config>`.
- area: local_rate_limit
  change: |
    Added support for :ref:`local cluster rate limit
    <envoy_v3_api_field_extensions.filters.http.local_ratelimit.v3.LocalRateLimit.local_cluster_rate_limit>`.
    If set, the token buckets of the local rate limit will be shared across all the Envoy instances in the local
    cluster.
- area: ext_authz
  change: |
    added
    :ref:`decoder_header_mutation_rules <envoy_v3_api_field_extensions.filters.http.ext_authz.v3.ExtAuthz.decoder_header_mutation_rules>`
    which allows you to configure what decoder header mutations are allowed from the ext_authz
    service as well as whether to fail the downstream request if disallowed mutations are requested.
- area: access_log
  change: |
    added new ``access_log`` command operators to retrieve upstream connection information change: ``%UPSTREAM_PEER_URI_SAN%``,
    ``%UPSTREAM_PEER_IP_SAN%``, ``%UPSTREAM_PEER_DNS_SAN%``, ``%UPSTREAM_LOCAL_URI_SAN%``, ``%UPSTREAM_LOCAL_DNS_SAN%``,
    ``%UPSTREAM_LOCAL_IP_SAN%``.
- area: wasm
  change: |
    Update ``wasm`` filter to support use as an upstream filter.
- area: open_telemetry
  change: |
    added :ref:`stat_prefix
    <envoy_v3_api_field_extensions.access_loggers.open_telemetry.v3.OpenTelemetryAccessLogConfig.stat_prefix>`
    configuration to support additional stat prefix for the OpenTelemetry logger.
- area: thrift
  change: |
    added implementation of :ref:`thrift to metadata <envoy_v3_api_msg_extensions.filters.http.thrift_to_metadata.v3.ThriftToMetadata>`
    http filter.
- area: open_telemetry
  change: |
    added :ref:`formatters
    <envoy_v3_api_field_extensions.access_loggers.open_telemetry.v3.OpenTelemetryAccessLogConfig.formatters>`
    configuration to support extension formatter for the OpenTelemetry logger.
- area: routing
  change: |
    added support in :ref:`file datasource <envoy_v3_api_field_config.route.v3.DirectResponseAction.body>` implementation
    to listen to file changes and dynamically update the response when :ref:`watched_directory
    <envoy_v3_api_field_config.core.v3.datasource.watched_directory>`
    is configured in :ref:`DataSource <envoy_v3_api_msg_config.core.v3.datasource>`.
- area: outlier detection
  change: |
    Added :ref:`always_eject_one_host<envoy_v3_api_field_config.cluster.v3.OutlierDetection.always_eject_one_host>`
    to optionally override the :ref:`max_ejection_percent<envoy_v3_api_field_config.cluster.v3.OutlierDetection.max_ejection_percent>`.
- area: listener
  change: |
    Added :ref:`bypass_overload_manager <envoy_v3_api_field_config.listener.v3.Listener.bypass_overload_manager>`
    to bypass the overload manager for a listener. When set to true, the listener will not be subject to overload protection.
- area: ext_authz
  change: |
    Added
    :ref:`enable_dynamic_metadata_ingestion
    <envoy_v3_api_field_extensions.filters.http.ext_authz.v3.ExtAuthz.enable_dynamic_metadata_ingestion>`,
    which allows ext_authz to be configured to ignore dynamic metadata in ext_authz responses.
- area: rbac
  change: |
    The RBAC filter will now log the enforced rule to the dynamic metadata field
    "enforced_effective_policy_id" and the result to the dynamic metadata field
    "enforced_engine_result". These are only populated if a non-shadow engine exists.
- area: jwt_authn
  change: |
    Added :ref:`strip_failure_response
    <envoy_v3_api_field_extensions.filters.http.jwt_authn.v3.JwtAuthentication.strip_failure_response>`
    to allow stripping the failure response details from the JWT authentication filter.
- area: quic
  change: |
    Added :ref:`DataSourceServerPreferredAddressConfig
    <envoy_v3_api_msg_extensions.quic.server_preferred_address.v3.DataSourceServerPreferredAddressConfig>` for cases when
    the control plane does not know the correct configuration for the server preferred address.
- area: tls
  change: |
    added support to match against ``OtherName`` SAN Type under :ref:`match_typed_subject_alt_names
    <envoy_v3_api_field_extensions.transport_sockets.tls.v3.CertificateValidationContext.match_typed_subject_alt_names>`.
    An additional field ``oid`` is added to :ref:`SubjectAltNameMatcher
    <envoy_v3_api_msg_extensions.transport_sockets.tls.v3.SubjectAltNameMatcher>` to support this change.
<<<<<<< HEAD
- area: conn pool
  change: |
    Added :ref:`auto_sni_from_upstream <envoy_v3_api_field_config.core.v3.UpstreamHttpProtocolOptions.auto_sni_from_upstream>`
    to use value of :ref:`hostnames <envoy_v3_api_field_config.endpoint.v3.Endpoint.hostname>` of
    upstream cluster's endpoints as the value for SNI.
=======
- area: ext_proc
  change: |
    Added support for observability mode which deprecates ``async_mode``. If enabled, each part of the HTTP request or response
    specified by ProcessingMode is sent without waiting for the response from the ext_proc service. It is "Send and Go" mode
    that can be used by external processor to observe Envoy data and status.
- area: grpc
  change: |
    Added support for flow control in Envoy gRPC side stream. This behavior can be disabled by setting the runtime flag
    ``envoy.reloadable_features.grpc_side_stream_flow_control`` to false.
- area: oauth
  change: |
    Added :ref:`disable_id_token_set_cookie <envoy_v3_api_field_extensions.filters.http.oauth2.v3.OAuth2Config.disable_id_token_set_cookie>`
    to disable setting the ID Token cookie.
- area: dns_filter
  change: |
    Added support for wildcard resolution in :ref:`inline_dns_table
    <envoy_v3_api_field_extensions.filters.udp.dns_filter.v3.DnsFilterConfig.ServerContextConfig.inline_dns_table>`
    when DNS filter is working in server mode.
>>>>>>> 6cb0b30d

deprecated:
- area: tracing
  change: |
    Disable OpenCensus by default, as it is
    `no longer supported/maintained upstream <https://opentelemetry.io/blog/2023/sunsetting-opencensus/>`_.
    This extension can be replaced with the OpenTelemetry tracer and collector.<|MERGE_RESOLUTION|>--- conflicted
+++ resolved
@@ -473,13 +473,6 @@
     <envoy_v3_api_field_extensions.transport_sockets.tls.v3.CertificateValidationContext.match_typed_subject_alt_names>`.
     An additional field ``oid`` is added to :ref:`SubjectAltNameMatcher
     <envoy_v3_api_msg_extensions.transport_sockets.tls.v3.SubjectAltNameMatcher>` to support this change.
-<<<<<<< HEAD
-- area: conn pool
-  change: |
-    Added :ref:`auto_sni_from_upstream <envoy_v3_api_field_config.core.v3.UpstreamHttpProtocolOptions.auto_sni_from_upstream>`
-    to use value of :ref:`hostnames <envoy_v3_api_field_config.endpoint.v3.Endpoint.hostname>` of
-    upstream cluster's endpoints as the value for SNI.
-=======
 - area: ext_proc
   change: |
     Added support for observability mode which deprecates ``async_mode``. If enabled, each part of the HTTP request or response
@@ -498,7 +491,11 @@
     Added support for wildcard resolution in :ref:`inline_dns_table
     <envoy_v3_api_field_extensions.filters.udp.dns_filter.v3.DnsFilterConfig.ServerContextConfig.inline_dns_table>`
     when DNS filter is working in server mode.
->>>>>>> 6cb0b30d
+- area: conn pool
+  change: |
+    Added :ref:`auto_sni_from_upstream <envoy_v3_api_field_config.core.v3.UpstreamHttpProtocolOptions.auto_sni_from_upstream>`
+    to use value of :ref:`hostnames <envoy_v3_api_field_config.endpoint.v3.Endpoint.hostname>` of
+    upstream cluster's endpoints as the value for SNI.
 
 deprecated:
 - area: tracing

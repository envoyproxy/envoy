date: Pending

behavior_changes:
# *Changes that are expected to cause an incompatibility if applicable; deployment changes are likely required*
- area: http
  change: |
    Remove the hop by hop TE header from downstream request headers. This change can be temporarily reverted
    by setting ``envoy.reloadable_features.sanitize_te`` to false.
- area: http
  change: |
    Flip runtime flag ``envoy.reloadable_features.no_downgrade_to_canonical_name`` to true. Name downgrading in the
    per filter config searching will be disabled by default. This behavior can be temporarily reverted by setting
    the flag to false explicitly.
    See doc :ref:`Http filter route specific config <arch_overview_http_filters_per_filter_config>` or
    issue https://github.com/envoyproxy/envoy/issues/29461 for more specific detail and examples.
- area: listener
  change: |
    undeprecated runtime key ``overload.global_downstream_max_connections`` until :ref:`downstream connections monitor
    <envoy_v3_api_msg_extensions.resource_monitors.downstream_connections.v3.DownstreamConnectionsConfig>` extension becomes stable.
- area: stats dns_filter
  change: |
    Fixed tag extraction so that :ref:`stat_prefix <envoy_v3_api_msg_extensions.filters.udp.dns_filter.v3.DnsFilterConfig>`
    is properly extracted. This changes the Prometheus name from
    dns_filter_myprefix_local_a_record_answers{} to dns_filter_local_a_record_answers{envoy.dns_filter_prefix="myprefix"}.
- area: http2
  change: |
    Changes the default value of ``envoy.reloadable_features.http2_use_oghttp2`` to true. This changes the codec used for HTTP/2
    requests and responses. This behavior can be reverted by setting the feature to false.
- area: http2
  change: |
    Discard the ``Host`` header if the ``:authority`` header was received to bring Envoy into compliance with
    https://www.rfc-editor.org/rfc/rfc9113#section-8.3.1 This behavioral change can be reverted by setting runtime flag
    ``envoy.reloadable_features.http2_discard_host_header`` to false.
- area: grpc reverse bridge
  change: |
    Handle empty response bodies in grpc_http1_reverse_bridge. This may cause problems for clients expecting the filter to crash
    for empty responses.  This behavioral change can be temporarily reverted by setting runtime guard
    ``envoy.reloadable_features.grpc_http1_reverse_bridge_handle_empty_response`` to false.

minor_behavior_changes:
# *Changes that may cause incompatibilities for some users, but should not for most*
- area: golang
  change: |
    Remove Protocol method from RequestHeaderMap.
    To get the protocol, please use GetProperty("request.protocol") instead.
- area: aws
  change: |
    Added support to use http async client to fetch the credentials from EC2 instance metadata and ECS task metadata providers
    instead of libcurl which is deprecated. By default this behavior is disabled. To enable set
    ``envoy.reloadable_features.use_http_client_to_fetch_aws_credentials`` to true.
- area: local_rate_limit
  change: |
    Added new configuration field :ref:`rate_limited_as_resource_exhausted
    <envoy_v3_api_field_extensions.filters.http.local_ratelimit.v3.LocalRateLimit.rate_limited_as_resource_exhausted>`
    to allow for setting if rate limit grpc response should be RESOURCE_EXHAUSTED instead of the default UNAVAILABLE.
- area: config parsing, http cache filter
  change: |
    Replaces protobuf hashing by human-readable string with a dedicated deterministic hashing algorithm.
    The performance of the hash operation is improved by 2-10x depending on the structure of the message,
    which is expected to reduce config update time or startup time by 10-25%. The new algorithm is also
    used for http_cache_filter hashing, which will effectively cause a one-time cache flush on update
    for users with a persistent cache. To enable this behavior set ``envoy.restart_features.use_fast_protobuf_hash`` to true.
- area: filter state
  change: |
    Added config name of filter sending a local reply in filter state with key
    ``envoy.filters.network.http_connection_manager.local_reply_owner``.
    See :ref:`the well-known filter state keys <well_known_filter_state>` for more detail.
- area: http2
  change: |
    Flip the runtime guard ``envoy.reloadable_features.defer_processing_backedup_streams`` to be on by default.
    This feature improves flow control within the proxy by deferring work on the receiving end if the other
    end is backed up.
- area: admin
  change: |
    Switch no admin ``warning`` -> ``info``.

bug_fixes:
# *Changes expected to improve the state of the world and are unlikely to have negative effects*
- area: buffer
  change: |
    Fixed a bug (https://github.com/envoyproxy/envoy/issues/28760) that the internal listener causes an undefined
    behavior due to the unintended release of the buffer memory.
- area: xds
  change: |
    Fixed a bug (https://github.com/envoyproxy/envoy/issues/27702) that caused ADS initialization
    to fail on the first attempt and set a back-off retry interval of up to 1 second, if ADS is
    using an Envoy Cluster for the backend. The issue was fixed to ensure that ADS initialization
    happens after the Envoy Cluster it depends upon has been properly initialized. ADS that does
    not depend on an Envoy Cluster (i.e. GoogleGrpc) is not affected by this change.
- area: grpc
  change: |
    Fixed a bug in gRPC async client cache which intermittently causes CPU spikes due to busy loop in timer expiration.
- area: tracing
  change: |
    Fixed a bug that caused the Datadog tracing extension to drop traces that
    should be kept on account of an extracted sampling decision.
- area: quic
  change: |
    Fixed a bug in QUIC and HCM interaction which could cause use-after-free during asynchronous certificates retrieval.
    The fix is guarded by runtime ``envoy.reloadable_features.quic_fix_filter_manager_uaf``.
- area: redis
  change: |
    Fixed a bug causing crash if incoming redis key does not match against a prefix_route and catch_all_route is not defined.
- area: access log
  change: |
    Fixed a bug where the omit_empty_values field was not honored for access logs specifying formats via text_format_source.
- area: ext_proc
  change: |
    Fixed content_length related issues when body mutation by external processor is enabled. ext_proc filter removes the content
    length header in 1)STREAMED BodySendMode 2) BUFFERED_PARTIAL BodySendMode and 3) BUFFERED BodySendMode + SKIP HeaderSendMode.
    This will enable chunked-encoding whenever feasible in HTTP1.1. Besides, ext_proc filter keep content length header
    in BUFFERED BodySendMode + SEND HeaderSendMode. It is now external processor's responsibility to set the content length
    correctly matched to the mutated body. if those two doesn't match, the mutation will be rejected and local reply with error
    status will be returned.
- area: dynamic_forward_proxy
  change: |
    Fixed a bug where the preresolved hostnames specified in the Dynamic Forward Proxy cluster
    config would not use the normalized hostname as the DNS cache key, which is the same key
    used for retrieval. This caused cache misses on initial use, even though the host DNS entry
    was pre-resolved. The fix is guarded by runtime guard ``envoy.reloadable_features.normalize_host_for_preresolve_dfp_dns``,
    which defaults to true.
- area: otlp_stat_sink
  change: |
    Fixed a bug where a histogram bucket counts were wrong. Additionally, the number of buckets is fixed and is now
    one element larger than the explicit bounds elements, as required by the specification.
- area: DNS
  change: |
    Fixed a race condition that when multiple requests with the same authority header are sent to Envoy, sometimes some requests
    may receive 503 response with no_healthy_upstream from Envoy. The fix is guarded by runtime guard
    ``envoy.reloadable_features.dns_cache_set_first_resolve_complete``, which defaults to true.
- area: upstream
  change: |
    Fixed a bug that the subset load balancer will always be used even if the subset load balancer config does not
    contain any subset selector.
- area: docker
  change: |
    Updated base image to ``ubuntu:22.04`` to fix Redis memory issue (https://github.com/envoyproxy/envoy/issues/31248).

removed_config_or_runtime:
# *Normally occurs at the end of the* :ref:`deprecation period <deprecated>`
- area: http
  change: |
    Removed ``envoy.reloadable_features.expand_agnostic_stream_lifetime`` and legacy code paths.
- area: http
  change: |
    removed ``envoy.reloadable_features.sanitize_original_path`` and legacy code paths.
- area: maglev
  change: |
    Removed ``envoy.reloadable_features.allow_compact_maglev`` and legacy code paths.
- area: router
  change: |
    Removed the deprecated ``envoy.reloadable_features.prohibit_route_refresh_after_response_headers_sent``
    runtime flag and legacy code path.
- area: upstream
  change: |
    Removed the deprecated ``envoy.reloadable_features.validate_detailed_override_host_statuses``
    runtime flag and legacy code path.
- area: grpc
  change: |
    Removed the deprecated ``envoy.reloadable_features.service_sanitize_non_utf8_strings``
    runtime flag and legacy code path.
- area: access log
  change: |
    Removed the deprecated ``envoy.reloadable_features.format_ports_as_numbers``
    runtime flag and legacy code path.
- area: router
  change: |
    Removed the deprecated ``envoy.reloadable_features.ignore_optional_option_from_hcm_for_route_config``
    runtime flag and legacy code path.

new_features:
- area: composite filter
  change: |
    added :ref:`ExtensionConfiguration discovery service<envoy_v3_api_file_envoy/service/extension/v3/config_discovery.proto>` support for
    :ref:`composite filter <config_http_filters_composite>`.
- area: aws
  change: |
    Added support for AWS common utility to fetch metadata credentials from AWS STS by using ``WebIdentityToken``. To enable
    you need to set ``envoy.reloadable_features.use_http_client_to_fetch_aws_credentials`` to ``true`` so that web identity
    credentials provider can use http async client to fetch credentials. Web identity credentials provider cannot use current
    default libcurl credentials fetcher which is under deprecation and will soon be removed. Web identity credentials provider
    is not compatible with :ref:`Grpc Credentials AWS IAM <envoy_v3_api_file_envoy/config/grpc_credential/v3/aws_iam.proto>`
    plugin which can only support deprecated libcurl credentials fetcher, see https://github.com/envoyproxy/envoy/pull/30626.
- area: filters
  change: |
    Added :ref:`the Basic Auth filter <envoy_v3_api_msg_extensions.filters.http.basic_auth.v3.BasicAuth>`, which can be used to
    authenticate user credentials in the HTTP Authentication heaer defined in `RFC7617 <https://tools.ietf.org/html/rfc7617>`_.
- area: upstream
  change: |
    Implmented API :ref:`drop_overloads<envoy_v3_api_field_config.endpoint.v3.ClusterLoadAssignment.Policy.drop_overloads>`
    which can be used to drop certain percentage of traffic from Envoy.
- area: stats
  change: |
    added :ref:`per_endpoint_stats <envoy_v3_api_field_config.cluster.v3.TrackClusterStats.per_endpoint_stats>` to get some metrics
    for each endpoint in a cluster.
- area: jwt
  change: |
    The jwt filter can now serialize non-primitive custom claims when maping claims to headers.
    These claims will be serialized as JSON and encoded as Base64.
- area: jwt
  change: |
    The JWT authentication filter supports changing the routes when either the headers or the
    dynamic metadata are modified.
- area: tcp_proxy
  change: |
    added support to TCP Proxy for recording the latency in ``UpstreamTiming`` from when the first
    initial connection to the upstream cluster was attempted to when either the
    connection was successfully established or the filiter failed to initialize
    any connection to the upstream.
- area: ratelimit
  change: |
    Ratelimit supports setting the HTTP status that is returned to the client when the ratelimit server
    returns an error or cannot be reached with :ref:`status_on_error
    <envoy_v3_api_field_extensions.filters.http.ratelimit.v3.RateLimit.status_on_error>`
    configuration flag.
- area: tracing
  change: |
    Added support for configuring resource detectors on the OpenTelemetry tracer.
- area: tracing
  change: |
    Added support to configure a sampler for the OpenTelemetry tracer.
- area: CEL-attributes
  change: |
    Added :ref:`attribute <arch_overview_attributes>` ``connection.transport_failure_reason``
    for looking up connection transport failure reason.
- area: ext_authz
  change: |
    New config parameter :ref:`charge_cluster_response_stats
    <envoy_v3_api_field_extensions.filters.http.ext_authz.v3.ExtAuthz.charge_cluster_response_stats>`
    for not incrementing cluster statistics on ext_authz response. Default true, no behavior change.
- area: ext_authz
  change: |
    forward :ref:`filter_metadata <envoy_v3_api_field_config.core.v3.Metadata.filter_metadata>` selected by
    :ref:`route_metadata_context_namespaces
    <envoy_v3_api_field_extensions.filters.http.ext_authz.v3.ExtAuthz.route_metadata_context_namespaces>`
    and :ref:`typed_filter_metadata <envoy_v3_api_field_config.core.v3.Metadata.typed_filter_metadata>` selected by
    :ref:`route_typed_metadata_context_namespaces
    <envoy_v3_api_field_extensions.filters.http.ext_authz.v3.ExtAuthz.route_typed_metadata_context_namespaces>`
    from the metadata of the selected route to external auth service.
    This metadata propagation is independent from the dynamic metadata from connection and request.
- area: ext_authz_filter
  change: |
    added :ref:`with_request_body
    <envoy_v3_api_field_extensions.filters.http.ext_authz.v3.CheckSettings.with_request_body>` to optionally override
    the default behavior of sending the request body to the authorization server from the per-route filter.
- area: grpc async client
  change: |
    added :ref:`max_cached_entry_idle_duration
    <envoy_v3_api_field_config.bootstrap.v3.Bootstrap.GrpcAsyncClientManagerConfig.max_cached_entry_idle_duration>`
    to control the cached grpc client eviction time in the cache.
- area: ratelimit
  change: |
    Ratelimit supports optional additional prefix to use when emitting statistics with :ref:`stat_prefix
    <envoy_v3_api_field_extensions.filters.http.ratelimit.v3.RateLimit.stat_prefix>`
    configuration flag.
- area: udp_proxy
  change: |
    added support for propagating the response headers in :ref:`UdpTunnelingConfig
    <envoy_v3_api_field_extensions.filters.udp.udp_proxy.v3.UdpProxyConfig.UdpTunnelingConfig.propagate_response_headers>` and
    response trailers in :ref:`UdpTunnelingConfig
    <envoy_v3_api_field_extensions.filters.udp.udp_proxy.v3.UdpProxyConfig.UdpTunnelingConfig.propagate_response_trailers>` to
    the downstream info filter state.
- area: tracing
  change: |
    Provide initial span attributes to a sampler used in the OpenTelemetry tracer.
- area: tracing
  change: |
    Added support to configure a Dynatrace resource detector for the OpenTelemetry tracer.
- area: compression
  change: |
    Added qatzip :ref:`compressor <envoy_v3_api_msg_extensions.compression.qatzip.compressor.v3alpha.Qatzip>`.
- area: udp_proxy
  change: |
    add :ref:`access log options
    <envoy_v3_api_field_extensions.filters.udp.udp_proxy.v3.UdpProxyConfig.access_log_options>`
    to allow recording an access log entry periodically for the UDP session, and allow recording an access
    log entry on the connection tunnel created successfully to upstream when UDP tunneling is configured.
- area: internal_redirects
  change: |
    Added support to copy headers from the redirect response to the
    triggered request. See
    :ref:`response_headers_to_copy<envoy_v3_api_field_config.route.v3.InternalRedirectPolicy.response_headers_to_copy>`.
- area: stateful_session
  change: |
    Added :ref:`strict mode <envoy_v3_api_field_extensions.filters.http.stateful_session.v3.StatefulSession.strict>`
    to cookie and header based stateful session. If a destination encoded in :ref:`cookie
    <envoy_v3_api_msg_extensions.http.stateful_session.cookie.v3.CookieBasedSessionState>`
    or in :ref:`specified header
    <envoy_v3_api_field_extensions.http.stateful_session.header.v3.HeaderBasedSessionState.name>` respectively
    is not available, Envoy will return ``503`` instead of selecting another destination from the cluster.
- area: stream info
  change: |
    Added time spent reading request headers to ``DownstreamTiming``.
- area: redis
  change: |
    Added support for the watch command (aborts multi transactions if watched keys change).
- area: grpc_http_bridge
  change: |
    added :ref:`ignore_query_parameters
    <envoy_v3_api_field_extensions.filters.http.grpc_http1_bridge.v3.Config.ignore_query_parameters>` option for
    automatically stripping query parameters in request URL path.
- area: access_log
  change: |
    Added new access log command operator ``%EMIT_TIME%`` to get the time when the log entry is emitted.
<<<<<<< HEAD
- area: set_metadata
  change: |
    Added support for injecting typed and untyped dynamic metadata with this filter, also adds the ability
    to add multiple namespaces with one filter and config to overwrite existing metadata is opt-in.
    :ref:`untyped_metadata <envoy_v3_api_field_extensions.filters.http.set_metadata.v3.Config.metadata>`
    may now be used to configure the ``set_metadata`` filter.
=======
- area: access_log
  change: |
    Added support for node data in ``%CEL%`` formatter.
>>>>>>> 7e834d71

deprecated:
- area: set_metadata
  change: |
    :ref:`metadata_namespace <envoy_v3_api_field_extensions.filters.http.set_metadata.v3.Config.metadata_namespace>`
    and :ref:`value <envoy_v3_api_field_extensions.filters.http.set_metadata.v3.Config.value>`
    are deprecated. Please use the new field
    :ref:`untyped_metadata <envoy_v3_api_field_extensions.filters.http.set_metadata.v3.Config.metadata>`
    to configure static metadata to inject.<|MERGE_RESOLUTION|>--- conflicted
+++ resolved
@@ -302,18 +302,15 @@
 - area: access_log
   change: |
     Added new access log command operator ``%EMIT_TIME%`` to get the time when the log entry is emitted.
-<<<<<<< HEAD
+- area: access_log
+  change: |
+    Added support for node data in ``%CEL%`` formatter.
 - area: set_metadata
   change: |
     Added support for injecting typed and untyped dynamic metadata with this filter, also adds the ability
     to add multiple namespaces with one filter and config to overwrite existing metadata is opt-in.
     :ref:`untyped_metadata <envoy_v3_api_field_extensions.filters.http.set_metadata.v3.Config.metadata>`
     may now be used to configure the ``set_metadata`` filter.
-=======
-- area: access_log
-  change: |
-    Added support for node data in ``%CEL%`` formatter.
->>>>>>> 7e834d71
 
 deprecated:
 - area: set_metadata

--- conflicted
+++ resolved
@@ -26,17 +26,14 @@
     In test code for external extensions, matchers ``Http::HeaderValueOf``, ``HasHeader`` and ``HeaderHasValueRef``
     must be replaced with ``ContainsHeader``.
     Any uses of matcher ``HeaderHasValue(...)`` should be replaced with ``::testing::Pointee(ContainsHeader(...))``.
-<<<<<<< HEAD
-- area: http
-  change: |
-    Adds accounting for decompressed HTTP header bytes sent and received. Existing stats only count wire-encoded header bytes.
-=======
 - area: generic_proxy
   change: |
     Generic proxy codec add the same buffer limit as connection buffer limit, if the buffer limit is
     exceeded, the connection is disconnected. This behavior can be reverted by setting the runtime guard
     ``envoy.reloadable_features.generic_proxy_codec_buffer_limit`` to ``false``.
->>>>>>> 85e2494b
+- area: http
+  change: |
+    Adds accounting for decompressed HTTP header bytes sent and received. Existing stats only count wire-encoded header bytes.
 
 bug_fixes:
 # *Changes expected to improve the state of the world and are unlikely to have negative effects*

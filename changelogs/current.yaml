date: Pending

behavior_changes:
# *Changes that are expected to cause an incompatibility if applicable; deployment changes are likely required*
- area: tracing
  change: |
    Removed support for (long deprecated) opencensus tracing extension.
- area: wasm
  change: |
    The route cache will not be cleared by default if the wasm extension modified the request headers and
    the ABI version of wasm extension is larger then 0.2.1.
- area: wasm
  change: |
    Remove previously deprecated xDS attributes from ``get_property``, use ``xds`` attributes instead.
- area: http
  change: |
    RFC1918 addresses are no longer considered to be internal addresses by default. This addresses a security
    issue for Envoy's in multi-tenant mesh environments. Please explicit set
    :ref:`internal_address_config
    <envoy_v3_api_field_extensions.filters.network.http_connection_manager.v3.HttpConnectionManager.internal_address_config>`
    to retain the prior behavior.
    This change can be temporarily reverted by setting runtime guard
    ``envoy.reloadable_features.explicit_internal_address_config`` to ``false``.
- area: http
  change: |
    Added streaming shadow functionality. This allows for streaming the shadow request in parallel with the original request
    rather than waiting for the original request to complete. This allows shadowing requests larger than the buffer limit,
    but also means shadowing may take place for requests which are canceled mid-stream. This behavior change can be
    temporarily reverted by flipping  ``envoy.reloadable_features.streaming_shadow`` to false.

minor_behavior_changes:
# *Changes that may cause incompatibilities for some users, but should not for most*
- area: access_log
  change: |
    New implementation of the JSON formatter will be enabled by default.
    The :ref:`sort_properties <envoy_v3_api_field_config.core.v3.JsonFormatOptions.sort_properties>` field will
    be ignored in the new implementation because the new implementation always sorts properties. And the new implementation
    will always keep the value type in the JSON output. For example, the duration field will always be rendered as a number
    instead of a string.
    This behavior change could be disabled temporarily by setting the runtime
    ``envoy.reloadable_features.logging_with_fast_json_formatter`` to false.
- area: xds
  change: |
    A minor delta-xDS optimization that avoids copying resources when ingesting them was introduced.
    No impact to the behavior is expected, but a runtime flag was added as this may impact config-ingestion
    related extensions (e.g., custom-config-validators, config-tracker), as the order of the elements passed
    to the callback functions may be different. This change can be temporarily reverted
    by setting ``envoy.reloadable_features.xds_prevent_resource_copy`` to ``false``.
- area: formatter
  change: |
    The NaN and Infinity values of float will be serialized to ``null`` and ``"inf"`` respectively in the
    metadata (``DYNAMIC_METADATA``, ``CLUSTER_METADATA``, etc.) formatter.
- area: sds
  change: |
    Relaxed the backing cluster validation for Secret Discovery Service(SDS). Currently, the cluster that supports SDS,
    needs to be a primary cluster i.e. a non-EDS cluster defined in bootstrap configuration. This change relaxes that
    restriction i.e. SDS cluster can be a dynamic cluster. This change is enabled by default, and can be reverted by setting
    the runtime flag ``envoy.restart_features.skip_backing_cluster_check_for_sds`` to ``false``.
- area: http
  change: |
    If the :ref:`pack_trace_reason <envoy_v3_api_field_extensions.request_id.uuid.v3.UuidRequestIdConfig.pack_trace_reason>`
    is set to false, Envoy will not parse the trace reason from the ``x-request-id`` header to ensure reads and writes of
    trace reason be consistant.
    If the :ref:`pack_trace_reason <envoy_v3_api_field_extensions.request_id.uuid.v3.UuidRequestIdConfig.pack_trace_reason>`
    is set to true and external ``x-request-id`` value is used, the trace reason in the external request id will not
    be trusted and will be cleared.
- area: oauth2
  change: |
    :ref:`use_refresh_token <envoy_v3_api_field_extensions.filters.http.oauth2.v3.OAuth2Config.use_refresh_token>`
    is now enabled by default. This behavioral change can be temporarily reverted by setting runtime guard
    ``envoy.reloadable_features.oauth2_use_refresh_token`` to false.
- area: oauth2
  change: |
    The ``state`` parameter in the OAuth2 authorization request has been changed to a base64url-encoded JSON object.
    The JSON object contains the original request URL and a nonce for CSRF prevention.
- area: oauth2
  change: |
    Implement the Signed Double-Submit Cookie pattern, as recommended by OWASP, by using the HMAC secret to sign and verify
    the nonce.
- area: quic
  change: |
    Enable UDP GRO in QUIC client connections by default. This behavior can be reverted by setting
    the runtime guard ``envoy.reloadable_features.prefer_quic_client_udp_gro`` to false.
- area: scoped_rds
  change: |
    The :ref:`route_configuration <envoy_v3_api_field_config.route.v3.ScopedRouteConfiguration.route_configuration>` field
    is supported when the ``ScopedRouteConfiguration`` resource is delivered via SRDS.
- area: http
  change: |
    Local replies now traverse the filter chain if 1xx headers have been sent to the client. This change can be reverted
    by setting the runtime guard ``envoy.reloadable_features.local_reply_traverses_filter_chain_after_1xx`` to false.
- area: dns
  change: |
    Patched c-ares to address CVE-2024-25629.
- area: csrf
  change: |
    Increase only the statistics counter ``missing_source_origin`` for requests with a missing source origin.
    Previously, the ``request_invalid`` counter was also increased for such requests.
- area: rate_limit
  change: |
    add ``WEEK`` to the unit of time for rate limit.
- area: rds
  change: |
    When a new RDS provider config is pushed via xDS and the only difference is change to
    :ref:`initial_fetch_timeout <envoy_v3_api_field_config.core.v3.ConfigSource.initial_fetch_timeout>`,
    the already existing provider will be reused. Envoy will not ask RDS server for routes
    config because existing provider already has up to date routes config.
    This behavioral change can be temporarily reverted by setting runtime guard
    ``envoy.reloadable_features.normalize_rds_provider_config`` to false.

bug_fixes:
# *Changes expected to improve the state of the world and are unlikely to have negative effects*
- area: lrs
  change: |
    Fixes errors stat being incremented and warning log spamming for LoadStatsReporting graceful stream close.
- area: tls
  change: |
    Support operations on IP SANs when the IP version is not supported by the host operating system, for example
    an IPv6 SAN can now be used on a host not supporting IPv6 addresses.
- area: scoped_rds
  change: |
    Fixes scope key leak and spurious scope key conflicts when an update to an SRDS resource changes the key.
- area: stats ads grpc
  change: |
    Fixed metric for ADS disconnection counters using Google GRPC client. This extracts the GRPC client prefix specified
    in the :ref:`google_grpc <envoy_v3_api_field_config.core.v3.GrpcService.google_grpc>` resource used for ADS, and adds
    that as a tag ``envoy_google_grpc_client_prefix`` to the Prometheus stats.
- area: golang
  change:
    Fixes a crash during Golang GC caused by accessing deleted decoder_callbacks. The bug was introduced in 1.31.0.
- area: access_log
  change: |
    Relaxed the restriction on SNI logging to allow the ``_`` character, even if
    ``envoy.reloadable_features.sanitize_sni_in_access_log`` is enabled.
- area: DNS
  change: |
    Fixed bug where setting ``dns_jitter <envoy_v3_api_field_config.cluster.v3.Cluster.dns_jitter>`` to large values caused Envoy Bug
    to fire.
- area: OAuth2
  change: |
    Fixed an issue where ID token and refresh token did not adhere to the :ref:`cookie_domain
    <envoy_v3_api_field_extensions.filters.http.oauth2.v3.OAuth2Credentials.cookie_domain>` field.
- area: original_ip_detection custom header extension
  change: |
    Reverted :ref:`custom header
    <envoy_v3_api_msg_extensions.http.original_ip_detection.custom_header.v3.CustomHeaderConfig>` extension to its
    original behavior by disabling automatic XFF header appending that was inadvertently introduced in PR #31831.
- area: tracers
  change: |
    Avoid possible overflow when setting span attributes in Dynatrace sampler.
- area: load_balancing
  change: |
    Fixed default host weight calculation of :ref:`client_side_weighted_round_robin
    <envoy_v3_api_msg_extensions.load_balancing_policies.client_side_weighted_round_robin.v3.ClientSideWeightedRoundRobin>`
    to properly handle even number of valid host weights.
- area: validation/tools
  change: |
    Add back missing extension for ``schema_validator_tool``.
- area: udp/dynamic_forward_proxy
  change: |
    Fixed bug where dynamic_forward_proxy udp session filter disabled buffer in filter config
    instead of disabling buffer for the filter instance.
- area: csrf
  change: |
    Handle requests that have a "privacy sensitive" / opaque origin (``Origin: null``) as if the request had no origin information.

removed_config_or_runtime:
# *Normally occurs at the end of the* :ref:`deprecation period <deprecated>`
- area: router
  change: |
    Removed runtime guard ``envoy_reloadable_features_send_local_reply_when_no_buffer_and_upstream_request``.
- area: load balancing
  change: |
    Removed runtime guard ``envoy.reloadable_features.edf_lb_host_scheduler_init_fix`` and legacy code paths.
- area: load balancing
  change: |
    Removed runtime guard ``envoy.reloadable_features.edf_lb_locality_scheduler_init_fix`` and legacy code paths.
- area: grpc
  change: |
    Removed runtime guard ``envoy.reloadable_features.validate_grpc_header_before_log_grpc_status``.
- area: http
  change: |
    Removed runtime flag ``envoy.reloadable_features.http_route_connect_proxy_by_default`` and legacy code paths.
- area: http2
  change: |
    Removed runtime flag ``envoy.reloadable_features.defer_processing_backedup_streams`` and legacy code paths.
- area: dns
  change: |
    Removed runtime flag ``envoy.reloadable_features.dns_reresolve_on_eai_again`` and legacy code paths.
- area: http
  change: |
    Removed runtime flag ``envoy.restart_features.sanitize_te`` and legacy code paths.
- area: quic
  change: |
    Removed runtime flag ``envoy.restart_features.quic_handle_certs_with_shared_tls_code`` and legacy code paths.
- area: upstream
  change: |
    Removed runtime flag ``envoy.restart_features.allow_client_socket_creation_failure`` and legacy code paths.
- area: aws
  change: |
    Removed runtime flag ``envoy.reloadable_features.use_http_client_to_fetch_aws_credentials``.
- area: upstream
  change: |
    Removed runtime flag ``envoy.reloadable_features.exclude_host_in_eds_status_draining``.

new_features:
- area: wasm
  change: |
    Added the wasm vm reload support to reload wasm vm when the wasm vm is failed with runtime errors. See
    :ref:`failure_policy <envoy_v3_api_field_extensions.wasm.v3.PluginConfig.failure_policy>` for more details.
    The ``FAIL_RELOAD`` reload policy will be used by default.
- area: aws_request_signing
  change: |
    Added an optional field :ref:`credential_provider
    <envoy_v3_api_field_extensions.filters.http.aws_request_signing.v3.AwsRequestSigning.credential_provider>`
    to the AWS request signing filter to explicitly specify a source for AWS credentials.
- area: tls
  change: |
    Added support for P-384 and P-521 curves for TLS server certificates.
- area: tls
  change: |
    Added an :ref:`option
    <envoy_v3_api_field_extensions.transport_sockets.tls.v3.UpstreamTlsContext.auto_host_sni>` to change the upstream
    SNI to the configured hostname for the upstream.
- area: tls
  change: |
    Added an :ref:`option
    <envoy_v3_api_field_extensions.transport_sockets.tls.v3.UpstreamTlsContext.auto_sni_san_validation>` to validate
    the upstream server certificate SANs against the actual SNI value sent, regardless of the method of configuring SNI.
- area: xds
  change: |
    Added support for ADS replacement by invoking ``xdsManager().setAdsConfigSource()`` with a new config source.
- area: wasm
  change: |
    added ``clear_route_cache`` foreign function to clear the route cache.
- area: access_log
  change: |
    Added %DOWNSTREAM_LOCAL_EMAIL_SAN%, %DOWNSTREAM_PEER_EMAIL_SAN%, %DOWNSTREAM_LOCAL_OTHERNAME_SAN% and
    %DOWNSTREAM_PEER_OTHERNAME_SAN% substitution formatters.
- area: access_log
  change: |
    Added support for logging upstream connection establishment duration in the
    :ref:`%COMMON_DURATION% <config_access_log_format_common_duration>` access log
    formatter operator. The following time points were added: ``%US_CX_BEG%``,
    ``%US_CX_END%``, ``%US_HS_END%``.
- area: lua
  change: |
    Add logging functions to all lua objects. Previously these were only available on the Lua http filter request handle.
- area: access log
  change: |
    Added fields for :ref:`DOWNSTREAM_DIRECT_LOCAL_ADDRESS and DOWNSTREAM_DIRECT_LOCAL_ADDRESS_WITHOUT_PORT <config_access_log_format>`.
- area: quic
  change: |
    Added :ref:`QUIC stats debug visitor <envoy_v3_api_msg_extensions.quic.connection_debug_visitor.quic_stats.v3.Config>` to
    get more stats from the QUIC transport.
- area: http_inspector
  change: |
    Added default-false ``envoy.reloadable_features.http_inspector_use_balsa_parser`` for HttpInspector to use BalsaParser.
- area: overload
  change: |
    Added support for scaling :ref:`max connection duration
    <envoy_v3_api_enum_value_config.overload.v3.ScaleTimersOverloadActionConfig.TimerType.HTTP_DOWNSTREAM_CONNECTION_MAX>`.
    This can be used to reduce the max connection duration in response to overload.
- area: tracers
  change: |
    Set resource ``telemetry.sdk.*`` and scope ``otel.scope.name|version`` attributes for the OpenTelemetry tracer.
- area: lua
  change: |
    Added ssl :ref:`parsedSubjectPeerCertificate() <config_http_filters_lua_parsed_name>` API.
- area: lua cluster specifier
  change: |
    Added ability for a Lua script to query clusters for current requests and connections.
- area: lua
  change: |
    Added :ref:`downstreamDirectLocalAddress() <config_http_filters_lua_stream_info_downstream_direct_local_address>`
    method to the Stream info object API.
- area: udp_proxy
  change: |
    Added support for dynamic cluster selection in UDP proxy. The cluster can be set by one of the session filters
    by setting a per-session state object under the key ``envoy.udp_proxy.cluster``.
- area: filters
  change: |
    Added :ref:`the Api Key Auth filter <envoy_v3_api_msg_extensions.filters.http.api_key_auth.v3.ApiKeyAuth>`, which
    can be used to authenticate requests using an API key.
- area: CEL-attributes
  change: |
    Added :ref:`attribute <arch_overview_attributes>` ``upstream.request_attempt_count``
    to get the number of times a request is attempted upstream.
- area: ip-tagging
  change: |
    Adds support for specifying an alternate header
    :ref:`ip_tag_header <envoy_v3_api_field_extensions.filters.http.ip_tagging.v3.IPTagging.ip_tag_header>`
    for appending IP tags via ip-tagging filter instead of using the default header ``x-envoy-ip-tags``.
- area: c-ares
  change: |
    added two new options to c-ares resolver for configuring custom timeouts and tries while resolving DNS
    queries. Custom timeouts could be configured by specifying :ref:`query_timeout_seconds
    <envoy_v3_api_field_extensions.network.dns_resolver.cares.v3.CaresDnsResolverConfig.query_timeout_seconds>` and
    custom tries could be configured by specifying :ref:`query_tries
    <envoy_v3_api_field_extensions.network.dns_resolver.cares.v3.CaresDnsResolverConfig.query_tries>`.
- area: rbac
  change: |
    added :ref:`sourced_metadata <envoy_v3_api_field_config.rbac.v3.Permission.sourced_metadata>` which allows
    specifying an optional source for the metadata to be matched in addition to the metadata matcher.
- area: c-ares
  change: |
    added nameserver rotation option to c-ares resolver. When enabled via :ref:rotate_nameservers
    <envoy_v3_api_field_extensions.network.dns_resolver.cares.v3.CaresDnsResolverConfig.rotate_nameservers>, this
    performs round-robin selection of the configured nameservers for each resolution to help distribute query load.
- area: access_log
  change: |
    Added support for :ref:`%UPSTREAM_HOST_NAME_WITHOUT_PORT% <config_access_log_format_upstream_host_name_without_port>`
    for the upstream host identifier without the port value.
- area: udp_proxy
  change: |
    Added support for coexistence of dynamic and static clusters in the same udp proxy, so we can use dynamic clusters
    for some sessions by setting a per-session state object under the key ``envoy.upstream.dynamic_host`` and routing
    to dynamic cluster, and we can use static clusters for other sessions by setting a per-session state object under
    the key ``envoy.udp_proxy.cluster`` without setting ``envoy.upstream.dynamic_host``.
- area: ext_authz
  change: |
    added filter state field latency_us, bytesSent and bytesReceived access for CEL and logging.
- area: sni_dynamic_forward_proxy
  change: |
    Added support in SNI dynamic forward proxy for saving the resolved upstream address in the filter state.
    The state is saved with the key ``envoy.stream.upstream_address``.
- area: lua
  change: |
    Added a new ``setUpstreamOverrideHost()`` which could be used to set the given host as the upstream host for the
    current request.
- area: CEL-attributes
  change: |
    Added :ref:`attribute <arch_overview_attributes>` ``upstream.cx_pool_ready_duration``
    to get the duration from when the upstream request was created to when the upstream connection pool is ready.
- area: jwt_authn
  change: |
    Added  :ref:`refetch_jwks_on_kid_mismatch
    <envoy_v3_api_field_extensions.filters.http.jwt_authn.v3.RemoteJwks.refetch_jwks_on_kid_mismatch>`
    to allow filter to refetch JWKS when extracted JWT's KID does not match cached JWKS's KID.
- area: health_check
  change: |
    Added new health check filter stats including total requests, successful/failed checks, cached responses, and
    cluster health status counters. These stats help track health check behavior and cluster health state.
<<<<<<< HEAD
- area: http
  change: |
    Add :ref:`query parameter mutations
    <envoy_v3_api_field_extensions.filters.http.header_mutation.v3.Mutations.query_parameter_mutations>`
    to :ref:`Header Mutation Filter <envoy_v3_api_msg_extensions.filters.http.header_mutation.v3.HeaderMutation>`
    for adding/removing query parameters on a request.
=======
- area: local_ratelimit
  change: |
    Added per descriptor custom hits addend support for local rate limit filter. See :ref:`hits_addend
    <envoy_v3_api_field_config.route.v3.RateLimit.hits_addend>` for more details.
>>>>>>> baa4c055
- area: filters
  change: |
    Updatd the ``set_filter_state`` :ref:`filter <config_http_filters_set_filter_state>` to support per-route overrides.
- area: grpc-json
  change: |
    Added a new http filter for :ref:`gRPC to JSON transcoding <config_http_filters_grpc_json_reverse_transcoder>`.
- area: attributes
  change: |
    added new ``xds.virtual_host_name`` and ``xds.virtual_host_metadata`` attributes support. See
    :ref:`attributes <arch_overview_attributes>` for looking up xDS configuration information.
- area: redis
  change: |
    Added support for UNWATCH command.

deprecated:
- area: rbac
  change: |
    metadata :ref:`metadata <envoy_v3_api_field_config.rbac.v3.Permission.metadata>` is now deprecated in the
    favor of :ref:`sourced_metadata <envoy_v3_api_field_config.rbac.v3.Permission.sourced_metadata>`.
- area: aws_iam
  change: |
    The :ref:`aws_iam extension <envoy_v3_api_msg_config.grpc_credential.v3.AwsIamConfig>` is deprecated and will be
    deleted from Envoy in a future release, no later than Envoy 1.35, but possibly sooner.<|MERGE_RESOLUTION|>--- conflicted
+++ resolved
@@ -341,19 +341,16 @@
   change: |
     Added new health check filter stats including total requests, successful/failed checks, cached responses, and
     cluster health status counters. These stats help track health check behavior and cluster health state.
-<<<<<<< HEAD
 - area: http
   change: |
     Add :ref:`query parameter mutations
     <envoy_v3_api_field_extensions.filters.http.header_mutation.v3.Mutations.query_parameter_mutations>`
     to :ref:`Header Mutation Filter <envoy_v3_api_msg_extensions.filters.http.header_mutation.v3.HeaderMutation>`
     for adding/removing query parameters on a request.
-=======
 - area: local_ratelimit
   change: |
     Added per descriptor custom hits addend support for local rate limit filter. See :ref:`hits_addend
     <envoy_v3_api_field_config.route.v3.RateLimit.hits_addend>` for more details.
->>>>>>> baa4c055
 - area: filters
   change: |
     Updatd the ``set_filter_state`` :ref:`filter <config_http_filters_set_filter_state>` to support per-route overrides.

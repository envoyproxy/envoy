--- conflicted
+++ resolved
@@ -50,17 +50,14 @@
 - area: dns_resolver
   change: |
     added DNS stats for c-ares DNS resolver. Detailed documentation is available :ref:`here <arch_overview_dns_resolution>`.
-<<<<<<< HEAD
 - area: header_formatters
   change: |
     all access log formatters can be used as custom request/response headers. Custom header's syntax is parsed using access logger's parser and
     header values are obtained using access log's substitution formatters. This feature can be reversed by setting runtime guard
     ``envoy.reloadable_features.unified_header_formatter`` to false.
-=======
 - area: gzip
   change: |
     added support for :ref:`max_inflate_ratio<envoy_v3_api_msg_extensions.compression.gzip.decompressor.v3.Gzip>`.
->>>>>>> 86eef10a
 - area: listener
   change: |
     added multiple listening addresses in single listener. :ref:`listener additional addresses<envoy_v3_api_field_config.listener.v3.Listener.additional_addresses>`.

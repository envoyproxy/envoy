--- conflicted
+++ resolved
@@ -13,152 +13,9 @@
 # *Normally occurs at the end of the* :ref:`deprecation period <deprecated>`
 
 new_features:
-
-<<<<<<< HEAD
-    #. **Custom HTTP Headers**: Add headers to collector requests for custom metadata, service identification,
-       and collector-specific routing.
-
-    #. **Full URI Parsing**: The ``uri`` field now supports both path-only (``/api/v2/spans``) and
-       full URI formats (``https://zipkin-collector.example.com/api/v2/spans``). When using full URIs,
-       Envoy automatically extracts hostname and path components - hostname sets the HTTP ``Host`` header,
-       and path sets the request path. Path-only URIs fall back to using the cluster name as the hostname.
-
-    When configured, ``collector_service`` takes precedence over legacy configuration fields (``collector_cluster``,
-    ``collector_endpoint``, ``collector_hostname``), which will be deprecated in a future release. Legacy configuration
-    does not support custom headers or URI parsing.
-- area: composite
-  change: |
-    Allow the composite filter to be configured to insert a filter into the filter chain outside of the decode headers lifecycle phase.
-- area: rbac
-  change: |
-    Switched the IP matcher to use LC-Trie for performance improvements.
-- area: tls_inspector
-  change: |
-    Added dynamic metadata when failing to parse the ``ClientHello``.
-- area: matching
-  change: |
-    Added :ref:`NetworkNamespaceInput
-    <envoy_v3_api_msg_extensions.matching.common_inputs.network.v3.NetworkNamespaceInput>` to the
-    matcher framework. This input returns the listener address's ``network_namespace_filepath``
-    for use with :ref:`filter_chain_matcher
-    <envoy_v3_api_field_config.listener.v3.Listener.filter_chain_matcher>`, enabling filter chain
-    selection based on the Linux network namespace of the bound socket. On non-Linux platforms,
-    the input returns an empty value and connections use the default filter chain.
-- area: rbac
-  change: |
-    Enabled use of :ref:`NetworkNamespaceInput
-    <envoy_v3_api_msg_extensions.matching.common_inputs.network.v3.NetworkNamespaceInput>` in the
-    network RBAC filter's matcher. This allows RBAC policies to evaluate the Linux network namespace
-    of the listening socket via the generic matcher API.
-- area: lua
-  change: |
-    Added ``route()`` to the Stream handle API, allowing Lua scripts to retrieve route information. So far, the only method
-    implemented is ``metadata()``, allowing Lua scripts to access route metadata scoped to the specific filter name. See
-    :ref:`Route object API <config_http_filters_lua_route_wrapper>` for more details.
-- area: cel
-  change: |
-    Added a new ``%TYPED_CEL%`` formatter command that, unlike ``%CEL%``, can output non-string values (number, boolean, null, etc.)
-    when used in formatting contexts that accept non-string values, such as
-    :ref:`json_format <envoy_v3_api_field_config.core.v3.SubstitutionFormatString.json_format>`. The new command is introduced
-    so as to not break compatibility with the existing command's behavior.
-- area: rbac
-  change: |
-    Enabled use of :ref:`NetworkNamespaceInput
-    <envoy_v3_api_msg_extensions.matching.common_inputs.network.v3.NetworkNamespaceInput>` in the
-    network and HTTP RBAC filters' matchers. This allows RBAC policies to evaluate the Linux network
-    namespace of the listening socket via the generic matcher API.
-- area: dynamic_modules
-  change: |
-    Added a new Logging ABI that allows modules to emit logs in the standard Envoy logging stream under ``dynamic_modules`` ID.
-    In the Rust SDK, they are available as ``envoy_log_info``, etc.
-- area: tcp_proxy
-  change: |
-    Added support for dynamic TLV values in PROXY protocol using :ref:`format_string
-    <envoy_v3_api_field_config.core.v3.TlvEntry.format_string>` field. This allows TLV values to be
-    populated dynamically from stream information using format strings (e.g., ``%DYNAMIC_METADATA(...)%``,
-    ``%FILTER_STATE(...)%``, ``%DOWNSTREAM_REMOTE_ADDRESS%``).
-- area: http
-  change: |
-    Added ``upstream_rq_per_cx`` histogram to track requests per connection for monitoring connection reuse efficiency.
-- area: http
-  change: |
-    Added
-    :ref:`stream_flush_timeout
-    <envoy_v3_api_field_extensions.filters.network.http_connection_manager.v3.HttpConnectionManager.stream_flush_timeout>`
-    to allow for configuring a stream flush timeout independently from the stream idle timeout.
-- area: http
-  change: |
-    Added support for header removal based on header key matching. The new
-    :ref:`remove_on_match <envoy_v3_api_field_config.common.mutation_rules.v3.HeaderMutation.remove_on_match>`
-    allows removing headers that match a specified key pattern. This enables more flexible and
-    dynamic header manipulation based on header names.
-- area: geoip
-  change: |
-    Added a new metric ``db_build_epoch`` to track the build timestamp of the MaxMind geolocation database files.
-    This can be used to monitor the freshness of the databases currently in use by the filter.
-    See `MaxMind-DB build_epoch <https://maxmind.github.io/MaxMind-DB/#build_epoch>`_ for more details.
-- area: overload management
-  change: |
-    Added a new scaled timer type ``HttpDownstreamStreamFlush`` to the overload manager. This allows
-    Envoy to scale the periodic timer for flushing downstream responses based on resource pressure.
-    The new timer can be configured via the
-    :ref:`ScaleTimersOverloadActionConfig <envoy_v3_api_msg_config.overload.v3.ScaleTimersOverloadActionConfig>`.
-- area: thrift
-  change: |
-    Support :ref:`field_selector<envoy_v3_api_field_extensions.filters.http.thrift_to_metadata.v3.Rule.field_selector>`
-    to extract specified fields in thrift body for thrift_to_metadata http filter.
-- area: dynamic_modules
-  change: |
-    Added support for counters, gauges, histograms, and their vector variants to the dynamic modules API.
-- area: dns_resolver
-  change: |
-    Added :ref:`max_udp_channel_duration
-    <envoy_v3_api_field_extensions.network.dns_resolver.cares.v3.CaresDnsResolverConfig.max_udp_channel_duration>`
-    configuration field to the c-ares DNS resolver. This allows periodic refresh of the UDP channel
-    to help avoid stale socket states and provide better load distribution across UDP ports.
-- area: tcp_proxy
-  change: |
-    Added ``max_downstream_connection_duration_jitter_percentage`` to allow adding a jitter to the max downstream connection duration.
-    This can be used to avoid thundering herd problems with many clients being disconnected and possibly reconnecting at the same time.
-- area: http
-  change: |
-    Added ``setUpstreamOverrideHost`` method to AsyncClient StreamOptions to enable direct host routing
-    that bypasses load balancer selection.
-- area: router
-  change: |
-    Added support for :ref:`request_headers_mutations
-    <envoy_v3_api_field_config.route.v3.RouteAction.RequestMirrorPolicy.request_headers_mutations>` to enable header
-    manipulation for mirror requests.
-    Added support for :ref:`host_rewrite_literal
-    <envoy_v3_api_field_config.route.v3.RouteAction.RequestMirrorPolicy.host_rewrite_literal>` in
-    :ref:`request_mirror_policies <envoy_v3_api_field_config.route.v3.RouteAction.request_mirror_policies>` to enable
-    host header rewrite for mirror requests.
-- area: outlier detection
-  change: |
-    Added :ref:`outlier_detection<envoy_v3_api_field_extensions.upstreams.http.v3.HttpProtocolOptions.outlier_detection>`
-    to cluster's http protocol options to allow defining via an http matcher whether a response should be treated
-    as error or as success by outlier detection.
-- area: reverse_tunnel
-  change: |
-    Added support for reverse tunnels that enable establishing persistent connections from downstream Envoy
-    instances to upstream Envoy instances without requiring the upstream to be directly reachable. This feature
-    is particularly useful when downstream instances are behind NATs, firewalls, or in private networks. The
-    feature is experimental and under active development, but is ready for experimental use. See
-    :ref:`reverse tunnel overview <overview_reverse_tunnel>` for details.
-- area: compressor
-  change: |
-    Added :ref:`status_header_enabled
-    <envoy_v3_api_field_extensions.filters.http.compressor.v3.Compressor.ResponseDirectionConfig.status_header_enabled>`
-    to the :ref:`compressor filter <config_http_filters_compressor>`. When enabled, it adds a new response header
-    ``x-envoy-compression-status`` to the :ref:`compressor filter <config_http_filters_compressor>`.
-    This header provides information on whether the response was compressed and, if not, the reason why compression was skipped.
-    Enabling this feature updates the order of conditions checked within the :ref:`compressor filter <config_http_filters_compressor>`
-    to emit the most appropriate status reason.
  - area: quic
    change: |
      Add a new quic configuration field, 'max_sessions_per_event_loop', to QuicProtocolOptions in Envoy listener.
      This allows tuning the maximum number of new QUIC sessions created within a single event loop.
      The default value is 16, preserving the previous hardcoded limit.
-=======
-deprecated:
->>>>>>> 2bdeb761
+deprecated:
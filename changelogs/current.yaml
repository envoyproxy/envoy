--- conflicted
+++ resolved
@@ -60,18 +60,15 @@
     the cookie is still accepted, but is planned to be obsoleted in the future.
     This behavior change can be reverted by setting
     ``envoy.reloadable_features.stateful_session_encode_ttl_in_cookie`` to ``false``.
-<<<<<<< HEAD
 - area: router
   change: |
-    added check for existing metadata before setting metadata due to 'auto_sni', 'auto_san_validation', or
+    Added check for existing metadata before setting metadata due to 'auto_sni', 'auto_san_validation', or
     'override_auto_sni_header' to prevent triggering ENVOY_BUG when an earlier filter has set the metadata.
-=======
 - area: resource_monitors
   change: |
     Changed behavior of the fixed heap monitor to count unused mapped pages as
     free memory. This change can be reverted temporarily by setting the runtime guard
     ``envoy.reloadable_features.count_unused_mapped_pages_as_free`` to false.
->>>>>>> 76f80cab
 
 bug_fixes:
 # *Changes expected to improve the state of the world and are unlikely to have negative effects*

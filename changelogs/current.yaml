--- conflicted
+++ resolved
@@ -356,19 +356,16 @@
   change: |
     Added :ref:`bypass_overload_manager <envoy_v3_api_field_config.listener.v3.Listener.bypass_overload_manager>`
     to bypass the overload manager for a listener. When set to true, the listener will not be subject to overload protection.
-<<<<<<< HEAD
+- area: rbac
+  change: |
+    The RBAC filter will now log the enforced rule to the dynamic metadata field
+    "enforced_effective_policy_id" and the result to the dynamic metadata field
+    "enforced_engine_result". These are only populated if a non-shadow engine exists.
 - area: outlier detection
   change: |
     Added :ref:`extensions framework<envoy_v3_api_field_config.cluster.v3.OutlierDetection.monitors>` and implementation of
     :ref:`consecutive errors extension<envoy_v3_api_msg_extensions.outlier_detection_monitors.consecutive_errors.v3.ConsecutiveErrors>`.
     Users can configure a range of HTTP codes which should be interpreted as errors.
-=======
-- area: rbac
-  change: |
-    The RBAC filter will now log the enforced rule to the dynamic metadata field
-    "enforced_effective_policy_id" and the result to the dynamic metadata field
-    "enforced_engine_result". These are only populated if a non-shadow engine exists.
->>>>>>> 5328b2fb
 
 deprecated:
 - area: tracing

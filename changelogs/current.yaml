date: Pending

behavior_changes:
# *Changes that are expected to cause an incompatibility if applicable; deployment changes are likely required*
- area: thread_local
  change: |
    Changes the behavior of the ``SlotImpl`` class destructor. With this change the destructor can be called on any thread.
    This behavior can be reverted by setting the runtime flag ``envoy.reloadable_features.allow_slot_destroy_on_worker_threads``
    to false.
- area: ext_proc
  change: |
    Adding support for
    :ref:`route_cache_action <envoy_v3_api_field_extensions.filters.http.ext_proc.v3.ExternalProcessor.route_cache_action>`.
    It specifies the route action to be taken when an external processor response is received in response to request headers.
- area: http2
  change: |
    Changes the default value of ``envoy.reloadable_features.http2_use_oghttp2`` to true. This changes the codec used for HTTP/2
    requests and responses. This behavior can be reverted by setting the feature to false.
- area: http3
  change: |
    Added a "happy eyeballs" feature to HTTP/3 upstream, where it assuming happy eyeballs sorting results in alternating address
    families will attempt the first v4 and v6 address before giving up on HTTP/3.  This change can be reverted by setting
    ``envoy.reloadable_features.http3_happy_eyeballs`` to false.
- area: http2
  change: |
    Passes HTTP/2 DATA frames through a different codec API. This behavior can be temporarily disabled by setting the runtime
    feature ``envoy.reloadable_features.http2_use_visitor_for_data`` to false.
- area: runtime
  change: |
    Rejecting invalid yaml. This has been an ENVOY_BUG linked to https://github.com/envoyproxy/envoy/issues/27434
    for over a year with no hard-blockers so should be Ok. This behavior can be temporarily disabled by setting
    the runtime feature ``envoy.reloadable_features.reject_invalid_yaml`` to false but the runtime guard must be
    parsed before any invalid yaml.
- area: proxy_protocol
  change: |
    Populate typed metadata by default in proxy protocol listener. Typed metadata can be consumed as
    :ref:`TlvsMetadata type <envoy_v3_api_msg_data.core.v3.TlvsMetadata>`.
    This change can be temporarily disabled by setting the runtime flag
    ``envoy.reloadable_features.use_typed_metadata_in_proxy_protocol_listener`` to ``false``.
- area: composite_filter
  change: |
    Adding support for
    :ref:`sample_percent <envoy_v3_api_field_extensions.filters.http.composite.v3.ExecuteFilterAction.sample_percent>`.
    It specifies the probability of the action execution. If not specified, it is 100%.
- area: golang
  change: |
    Move ``Continue``, ``SendLocalReply`` and ``RecoverPanic` from ``FilterCallbackHandler`` to ``DecoderFilterCallbacks`` and
    ``EncoderFilterCallbacks``, to support full-duplex processing.
- area: tracing
  change: |
    Datadog: Disabled remote configuration by default.
    To enable this feature, use the :ref:`remote_config <envoy_v3_api_field_config.trace.v3.DatadogConfig.remote_config>` field.

minor_behavior_changes:
# *Changes that may cause incompatibilities for some users, but should not for most*
- area: ext_proc
  change: |
    Timeout errors in external processor now returns 504 Gateway Timeout to downstream clients.
    The previous behavior was returning 500 Internal Server Error.
- area: dfp
  change: |
    Changed dynamic forward proxy so local reply errors include DNS resolution details.  This behavior can be temporarily
    disabled by setting the runtime feature ``envoy.reloadable_features.dns_details`` to false.
- area: grpc
  change: |
    Changes in ``AsyncStreamImpl`` and ``GoogleAsyncStreamImpl`` now propagate tracing context headers in bidirectional streams when using
    :ref:`Envoy gRPC client <envoy_v3_api_field_config.core.v3.GrpcService.envoy_grpc>` or
    :ref:`Google C++ gRPC client <envoy_v3_api_field_config.core.v3.GrpcService.google_grpc>`. Previously, tracing context headers
    were not being set when calling external services such as ``ext_proc``.
- area: http
  change: |
    Fixed host header changes for shadow requests to properly handle ipv6 addresses.
- area: tracers
  change: |
    Set status code for OpenTelemetry tracers (previously unset).
- area: config
  change: |
    Stricter validation of a ``google.protobuf.Duration`` field in a config, rejecting invalid values (where the number
    of years is over 292). This can be temporarily reverted by setting runtime guard
    ``envoy.reloadable_features.strict_duration_validation`` to ``false``.
- area: xds
  change: |
    Updated xDS-TP path naming to better comply with RFC-3986. Encoded resource paths can now include an a colon ``:``,
    instead of ``%3A``. This behavior can be reverted by setting the runtime flag
    ``envoy.reloadable_features.xdstp_path_avoid_colon_encoding`` to ``false``.
- area: udp
  change: |
    Change GRO read buffer to 64kB to avoid MSG_TRUNC. And change the way to limit the number of packets processed per event
    loop to work with GRO. This behavior can be reverted by setting runtime guard
    ``envoy.reloadable_features.udp_socket_apply_aggregated_read_limit`` to false.
- area: statistics
  change: |
    Hot restart statistics like hot_restart_epoch are only set when hot restart is enabled.
- area: dns
  change: |
    Changes the behavior of the getaddrinfo DNS resolver so that it treats EAI_NODATA and EAI_NONAME
    as successful queries with empty results, instead of as DNS failures. This change brings the
    getaddrinfo behavior in-line with the c-ares resolver behavior. This behavior can be reverted by
    setting the runtime guard ``envoy.reloadable_features.dns_nodata_noname_is_success`` to false.
- area: access_log
  change: |
    The upstream connection address, rather than the upstream host address, will be used for the ``%UPSTREAM_REMOTE_ADDRESS%``,
    ``%UPSTREAM_REMOTE_PORT%`` and ``%UPSTREAM_REMOTE_ADDRESS_WITHOUT_PORT%`` access log format specifiers.
    This behavior can be reverted by setting the runtime guard
    ``envoy.reloadable_features.upstream_remote_address_use_connection`` to false.
- area: access_log
  change: |
    The ``%CEL%`` formatter support call functions.
- area: http
  change: |
    Changing header validation checks in the substitution format utility and CEL code to do RCF complaint header validation.
    This behavior can be reverted by setting the runtime guard ``envoy.reloadable_features.consistent_header_validation`` to false.
- area: quic
  change: |
    Cache source/destination address instances in a LUR cache for packet read to improve performance.
    This behavior can be reverted by setting the runtime guard
    ``envoy.reloadable_features.quic_upstream_socket_use_address_cache_for_read`` to false.
- area: quic
  change: |
    When a quic connection socket is created, the socket's detected transport protocol will be set to "quic".
- area: config
  change: |
    In xDS configuration, the :ref:`AUTO <envoy_v3_api_enum_value_config.core.v3.ApiVersion.AUTO>` value now means
    :ref:`V3 <envoy_v3_api_enum_value_config.core.v3.ApiVersion.V3>`. :ref:`AUTO <envoy_v3_api_enum_value_config.core.v3.ApiVersion.AUTO>`
    is the default value of the enum, so this field may be omitted from all configurations now.
- area: filters
  change: |
    Set ``WWW-Authenticate`` header for 401 responses from the Basic Auth filter.
- area: jwt_authn
  change: |
    jwt_authn now validates provider URIs. If the validation is too strict it can temporarily be
    disabled by setting the runtime guard ``envoy.reloadable_features.jwt_authn_validate_uri`` to
    false.
- area: http
  change: |
    Removed runtime guard ``envoy.reloadable_features.refresh_rtt_after_request`` and legacy code path.
- area: http
  change: |
    Changing HTTP/2 semi-colon prefixed headers to being sanitized by Envoy code rather than nghttp2. Should be a functional no-op but
    guarded by ``envoy.reloadable_features.sanitize_http2_headers_without_nghttp2``.
- area: http
  change: |
    http: envoy will now proxy 104 headers from upstream, though as with 100s only the first 1xx response
    headers will be sent.104 headers are designated by ietf's draft-ietf-httpbis-resumable-upload rfc.
    This behavioral can be temporarily reverted by setting runtime guard
    ``envoy.reloadable_features.proxy_104`` to ``false``.
- area: jwt_authn
  change: |
    Changes the behavior of the
    :ref:`forward <envoy_v3_api_field_extensions.filters.http.jwt_authn.v3.JwtProvider.forward>`
    config. Previously, the config only removes JWT if set in headers. With this addition, the config can also be
    used to remove JWT set in query parameters. This behavior can be reverted by setting the runtime guard
    ``envoy.reloadable_features.jwt_authn_remove_jwt_from_query_params`` to false.
- area: custom response filter
  change: |
    Prevent the redirect policy from sending 100 as the overridden response code as the custom response must
    be complete.
- area: http
  change: |
    Reject messages with chunked transfer encoding with chunk extension containing CR not followed by LF. This can be temporarily reverted
    by setting runtime guard ``envoy.reloadable_features.http1_balsa_disallow_lone_cr_in_chunk_extension`` to ``false``.
- area: quic
  change: |
    A change in QUICHE has renamed all flags formerly of the form ``quic_reloadable_flag_...`` to ``quiche_reloadable_flag_...``.
    Likewise, for ``quic_restart_flag_...``, now ``quiche_restart_flag_...``. Consequently, all Envoy flags of those forms with an
    ``envoy_quic_...`` prefix have been similarly renamed to ``envoy_quiche_...``.

bug_fixes:
# *Changes expected to improve the state of the world and are unlikely to have negative effects*
- area: admission control
  change: |
    Fixed the thread-local controller's average RPS calculation to be calculated over the full
    lookback window. Previously, the controller would calculate the average RPS over the amount of
    time elapsed since the oldest valid request sample. This change brings the behavior in line with
    the documentation.
- area: outlier detection
  change: |
    Fixed :ref:`successful_active_health_check_uneject_host
    <envoy_v3_api_field_config.cluster.v3.OutlierDetection.successful_active_health_check_uneject_host>`.
    Before, a failed health check could uneject the host if the ``FAILED_ACTIVE_HC`` health flag had not been set.
- area: quic
  change: |
    Applied 2 QUICHE patches for crash bugs in ``QuicSpdyStream`` ``OnDataAvailable()`` and ``OnInitialHeaderComplete()``.
- area: quic
  change: |
    Fixed crash bug when QUIC downstream stream was read closed and then timed out.
- area: tls
  change: |
    Fix a RELEASE_ASSERT when using :ref:`auto_sni <envoy_v3_api_field_config.core.v3.UpstreamHttpProtocolOptions.auto_sni>`
    if the downstream request ``:authority`` was longer than 255 characters.
- area: tracing
  change: |
    Fix an issue where span id is missing from opentelemetry access log entries.
- area: ext_authz
  change: |
    Added field
    :ref:`validate_mutations <envoy_v3_api_field_extensions.filters.http.ext_authz.v3.ExtAuthz.validate_mutations>`,
    which, when set to true, adds header & query parameter mutation validation to the http ext_authz
    filter. If an authz response contains invalid mutations, the filter responds to the downstream
    request with HTTP 500 Internal Server Error. If you use ext_authz with an untrusted side stream,
    it's recommended you set this to true.
- area: http
  change: |
    Fix a crash when reloading the HTTP Connection Manager via ECDS.
- area: cares
  change: |
    Upgraded c-ares library to 1.20.1 and added fix to c-ares DNS implementation to additionally check for ``ARES_EREFUSED``,
    ``ARES_ESERVFAIL``and ``ARES_ENOTIMP`` status. Without this fix, ``DestroyChannelOnRefused`` and
    ``CustomResolverValidAfterChannelDestruction`` unit test will break.
- area: udp
  change: |
    Fixed a bug that would cause Envoy to crash when updates to a pre-existing cluster were made (e.g. ``HostSet`` changes).
- area: ext_authz
  change: |
    Handle ``append_action`` from :ref:`external authorization service <envoy_v3_api_msg_service.auth.v3.CheckResponse>`
    that was ignored.
- area: oauth2
  change: |
    Fixed a bug that would cause Envoy to crash when recieving an Oauth callback while the Oauth upstream is unhealthy
    (e.g. due to DNS issues).
- area: http
  change: |
    Fix BalsaParser resetting state too early, guarded by default-true
    ``envoy.reloadable_features.http1_balsa_delay_reset``.
- area: ext_authz
  change: |
    Set the SNI value from the requested server name if it isn't available on the connection/socket. This applies when
    ``include_tls_session`` is true. The requested server name is set on a connection when filters such as the TLS
    inspector are used.
- area: oauth
  change: |
    The id token cookie now expires at the same time the id token itself expires, instead of when the access token expires.
- area: decompression
  change: |
    Fixed a bug where Envoy will go into an endless loop when using the brotli decompressor. If the input stream has
    redundant data, the decompressor will loop forever.
- area: websocket
  change: |
    Only 101 is considered a successful response for websocket handshake for HTTP/1.1, and Envoy as a proxy will proxy the response
    header from upstream to downstream and then close the request if other status is received. This behavior can be
    reverted by ``envoy_reloadable_features_check_switch_protocol_websocket_handshake``.
- area: async http client
  change: |
    Added one option to disable the response body buffering for mirror request. Also introduced a 32MB cap for the response
    buffer, which can be changed by the runtime flag ``http.async_response_buffer_limit`` based on the product needs.
- area: ext_authz
  change: |
    Validate http service path_prefix
    :ref:`path_prefix <envoy_v3_api_field_extensions.filters.http.ext_authz.v3.HttpService.path_prefix>`,
    Validate http service path_prefix configuration must start with ``/``.
- area: local_ratelimit
  change: |
    Fixed a bug where the local rate limit filter would crash when the
    :ref:`enable_x_ratelimit_headers <envoy_v3_api_msg_extensions.filters.http.ratelimit.v3.RateLimit>`
    is set to ``DRAFT_VERSION_03`` and a send local reply is triggered before the rate limit filter is executed.
- area: admin
  change: |
    Fixed missing :ref:`additional addresses <envoy_v3_api_msg_config.endpoint.v3.Endpoint.AdditionalAddress>`
    for :ref:`LbEndpoint <envoy_v3_api_field_config.endpoint.v3.LbEndpoint.endpoint>` in config dump.
- area: http
  change: |
    Fixed a bug where additional :ref:`cookie attributes <envoy_v3_api_msg_config.route.v3.RouteAction.HashPolicy.cookie>`
    are not sent properly to clients.
- area: datadog
  change: |
    Bumped the version of datadog to resolve a crashing bug in earlier versions of the library.
- area: lua
  change: |
    Fixed a bug where the user data will reference a dangling pointer to the Lua state and cause a crash.

removed_config_or_runtime:
# *Normally occurs at the end of the* :ref:`deprecation period <deprecated>`
- area: tls
  change: |
    Removed ``envoy.reloadable_features.enable_intermediate_ca`` runtime flag and lagacy code paths.
- area: oauth
  change: |
    Removed ``envoy.reloadable_features.oauth_use_standard_max_age_value`` runtime flag and lagacy code paths.
- area: http
  change: |
    Removed ``envoy.reloadable_features.use_cluster_cache_for_alt_protocols_filter`` runtime flag and lagacy code paths.
- area: http
  change: |
    Removed ``envoy.restart_features.send_goaway_for_premature_rst_streams`` runtime flag and legacy code paths.
- area: load_balancing
  change: |
    Removed ``envoy.reloadable_features.enable_zone_routing_different_zone_counts`` runtime flag and legacy code paths.
- area: load_balancing
  change: |
    Removed ``envoy.reloadable_features.locality_routing_use_new_routing_logic`` runtime flag and legacy code paths.
- area: http
  change: |
    Removed ``envoy.reloadable_features.proxy_status_upstream_request_timeout`` runtime flag and lagacy code paths.
- area: http
  change: |
    Removed ``envoy.reloadable_features.handle_uppercase_scheme`` runtime flag and legacy code paths.
- area: tcp
  change: |
    Removed ``envoy.reloadable_features.detect_and_raise_rst_tcp_connection`` runtime flag and legacy code paths.
- area: tls
  change: |
    Removed ``envoy.reloadable_features.no_full_scan_certs_on_sni_mismatch`` runtime flag and lagacy code paths.
- area: http
  change: |
    Removed ``envoy.reloadable_features.http_allow_partial_urls_in_referer`` runtime flag and legacy code paths.
- area: oauth
  change: |
    Removed ``envoy.reloadable_features.oauth_make_token_cookie_httponly`` runtime flag and legacy code paths.
- area: http
  change: |
    Removed ``envoy.reloadable_features.lowercase_scheme`` runtime flag and legacy code paths.
- area: oauth
  change: |
    Removed ``envoy.reloadable_features.hmac_base64_encoding_only`` runtime flag and legacy code paths.
- area: upstream
  change: |
    Removed ``envoy.reloadable_features.convert_legacy_lb_config`` runtime flag and legacy code paths.
- area: thrift
  change: |
    Removed ``envoy.reloadable_features.thrift_connection_draining`` runtime flag and legacy code paths.
- area: thrift
  change: |
    Removed ``envoy.reloadable_features.thrift_allow_negative_field_ids`` runtime flag and legacy code paths.
- area: router
  change: |
    Removed ``envoy.reloadable_features.copy_response_code_to_downstream_stream_info`` runtime flag and legacy code paths.
- area: http2
  change: |
    Removed ``envoy.reloadable_features.http2_decode_metadata_with_quiche`` runtime flag and legacy code paths.
- area: ext_authz
  change: |
    Removed ``envoy.reloadable_features.ext_authz_http_send_original_xff`` runtime flag and legacy code paths.
- area: jwt
  change: |
    Removed ``envoy.reloadable_features.token_passed_entirely`` runtime flag and legacy code paths.
- area: outlier detection
  change: |
    Removed ``envoy.reloadable_features.check_mep_on_first_eject`` runtime flag and legacy code paths.
- area: http
  change: |
    Removed ``envoy.reloadable_features.stop_decode_metadata_on_local_reply`` runtime flag and legacy code paths.
- area: http
  change: |
    Removed ``envoy.reloadable_features.enable_connect_udp_support`` runtime flag and legacy code paths.
- area: oauth2
  change: |
    Removed ``envoy.reloadable_features.oauth_use_url_encoding`` runtime flag and legacy code paths.

new_features:
- area: redis
  change: |
    Added support for all Bloom 1.0.0 commands.
- area: redis
  change: |
    Added support for xack, xadd, xautoclaim, xclaim, xdel, xlen, xpending, xrange, xrevrange, xtrim.
- area: hot_restart
  change: |
    Added new command-line flag :option:`--skip-hot-restart-parent-stats`.
- area: matching
  change: |
    Added :ref:`Filter State Input <envoy_v3_api_msg_extensions.matching.common_inputs.network.v3.FilterStateInput>`
    for matching http input based on filter state objects.
- area: ext_authz
  change: |
    Added :ref:`disallowed_headers <envoy_v3_api_field_extensions.filters.http.ext_authz.v3.ExtAuthz.disallowed_headers>`
    to specify headers that should never be sent to the external authentication service. Overrides
    :ref:`allowed_headers <envoy_v3_api_field_extensions.filters.http.ext_authz.v3.ExtAuthz.allowed_headers>`
    if a header matches both.
- area: upstream
  change: |
    Added a new field to LocalityLbEndpoints, :ref:`LocalityLbEndpoints.Metadata
    <envoy_v3_api_field_config.endpoint.v3.LocalityLbEndpoints.metadata>`, that may be used for transport socket
    matching groups of endpoints.
- area: quic
  change: |
    Added support for QUIC server preferred address when there is a DNAT between the client and Envoy. See
    :ref:`new config
    <envoy_v3_api_field_extensions.quic.server_preferred_address.v3.FixedServerPreferredAddressConfig.AddressFamilyConfig.dnat_address>`.
- area: cares
  change: |
    Added :ref:`udp_max_queries<envoy_v3_api_field_extensions.network.dns_resolver.cares.v3.CaresDnsResolverConfig.udp_max_queries>`
    option to limit the number of UDP queries.
- area: http
  change: |
    Added :ref:`disable_shadow_host_suffix_append
    <envoy_v3_api_field_config.route.v3.RouteAction.RequestMirrorPolicy.disable_shadow_host_suffix_append>`
    in :ref:`request_mirror_policies <envoy_v3_api_field_config.route.v3.RouteAction.request_mirror_policies>`
    for disabling appending of the ``-shadow`` suffix to the shadowed host/authority header.
- area: http
  change: |
    Added field :ref:`match_upstream <envoy_v3_api_field_config.core.v3.SchemeHeaderTransformation.match_upstream>`,
    which, when set to true, will set the downstream request ``:scheme`` to match the upstream transport protocol.
- area: redis
  change: |
    Added support for `inline commands <https://redis.io/docs/reference/protocol-spec/#inline-commands>`_.
- area: proxy_protocol
  change: |
    Added field :ref:`stat_prefix <envoy_v3_api_field_extensions.filters.listener.proxy_protocol.v3.ProxyProtocol.stat_prefix>`
    to the proxy protocol listener filter configuration, allowing for differentiating statistics when multiple proxy
    protocol listener filters are configured.
- area: aws_lambda
  change: |
    The ``aws_lambda`` filter now supports the
    :ref:`credentials <envoy_v3_api_field_extensions.filters.http.aws_lambda.v3.Config.credentials>` parameter.
    This enables setting AWS credentials from the filter configuration.
- area: access_log
  change: |
    added support for :ref:`%UPSTREAM_HOST_NAME% <config_access_log_format_upstream_host_name>` for the upstream host
    identifier.
- area: access_loggers
  change: |
    Added ``TRACE_ID`` :ref:`access log formatter <config_access_log_format>`.
- area: healthcheck
  change: |
    Added support to healthcheck with ProxyProtocol in TCP Healthcheck by setting
    :ref:`health_check_config <envoy_v3_api_field_config.core.v3.HealthCheck.TcpHealthCheck.proxy_protocol_config>`.
- area: local_rate_limit
  change: |
    Added support for :ref:`local cluster rate limit
    <envoy_v3_api_field_extensions.filters.http.local_ratelimit.v3.LocalRateLimit.local_cluster_rate_limit>`.
    If set, the token buckets of the local rate limit will be shared across all the Envoy instances in the local
    cluster.
- area: ext_authz
  change: |
    added
    :ref:`decoder_header_mutation_rules <envoy_v3_api_field_extensions.filters.http.ext_authz.v3.ExtAuthz.decoder_header_mutation_rules>`
    which allows you to configure what decoder header mutations are allowed from the ext_authz
    service as well as whether to fail the downstream request if disallowed mutations are requested.
- area: access_log
  change: |
    added new ``access_log`` command operators to retrieve upstream connection information change: ``%UPSTREAM_PEER_URI_SAN%``,
    ``%UPSTREAM_PEER_IP_SAN%``, ``%UPSTREAM_PEER_DNS_SAN%``, ``%UPSTREAM_LOCAL_URI_SAN%``, ``%UPSTREAM_LOCAL_DNS_SAN%``,
    ``%UPSTREAM_LOCAL_IP_SAN%``.
- area: wasm
  change: |
    Update ``wasm`` filter to support use as an upstream filter.
- area: open_telemetry
  change: |
    added :ref:`stat_prefix
    <envoy_v3_api_field_extensions.access_loggers.open_telemetry.v3.OpenTelemetryAccessLogConfig.stat_prefix>`
    configuration to support additional stat prefix for the OpenTelemetry logger.
- area: thrift
  change: |
    added implementation of :ref:`thrift to metadata <envoy_v3_api_msg_extensions.filters.http.thrift_to_metadata.v3.ThriftToMetadata>`
    http filter.
- area: open_telemetry
  change: |
    added :ref:`formatters
    <envoy_v3_api_field_extensions.access_loggers.open_telemetry.v3.OpenTelemetryAccessLogConfig.formatters>`
    configuration to support extension formatter for the OpenTelemetry logger.
- area: routing
  change: |
    added support in :ref:`file datasource <envoy_v3_api_field_config.route.v3.DirectResponseAction.body>` implementation
    to listen to file changes and dynamically update the response when :ref:`watched_directory
    <envoy_v3_api_field_config.core.v3.datasource.watched_directory>`
    is configured in :ref:`DataSource <envoy_v3_api_msg_config.core.v3.datasource>`.
- area: outlier detection
  change: |
    Added :ref:`always_eject_one_host<envoy_v3_api_field_config.cluster.v3.OutlierDetection.always_eject_one_host>`
    to optionally override the :ref:`max_ejection_percent<envoy_v3_api_field_config.cluster.v3.OutlierDetection.max_ejection_percent>`.
- area: listener
  change: |
    Added :ref:`bypass_overload_manager <envoy_v3_api_field_config.listener.v3.Listener.bypass_overload_manager>`
    to bypass the overload manager for a listener. When set to true, the listener will not be subject to overload protection.
- area: ext_authz
  change: |
    Added
    :ref:`enable_dynamic_metadata_ingestion
    <envoy_v3_api_field_extensions.filters.http.ext_authz.v3.ExtAuthz.enable_dynamic_metadata_ingestion>`,
    which allows ext_authz to be configured to ignore dynamic metadata in ext_authz responses.
- area: rbac
  change: |
    The RBAC filter will now log the enforced rule to the dynamic metadata field
    "enforced_effective_policy_id" and the result to the dynamic metadata field
    "enforced_engine_result". These are only populated if a non-shadow engine exists.
- area: jwt_authn
  change: |
    Added :ref:`strip_failure_response
    <envoy_v3_api_field_extensions.filters.http.jwt_authn.v3.JwtAuthentication.strip_failure_response>`
    to allow stripping the failure response details from the JWT authentication filter.
- area: formatter
  change: |
    added formatters for :ref:`METADATA(VIRTUAL_HOST)<envoy_v3_api_msg_extensions.formatter.metadata.v3.Metadata>`.
- area: quic
  change: |
    Added new interface to QuicListenerFilter that is called on receiving the first packet.
- area: quic
  change: |
    Added :ref:`DataSourceServerPreferredAddressConfig
    <envoy_v3_api_msg_extensions.quic.server_preferred_address.v3.DataSourceServerPreferredAddressConfig>` for cases when
    the control plane does not know the correct configuration for the server preferred address.
- area: tls
  change: |
    added support to match against ``OtherName`` SAN Type under :ref:`match_typed_subject_alt_names
    <envoy_v3_api_field_extensions.transport_sockets.tls.v3.CertificateValidationContext.match_typed_subject_alt_names>`.
    An additional field ``oid`` is added to :ref:`SubjectAltNameMatcher
    <envoy_v3_api_msg_extensions.transport_sockets.tls.v3.SubjectAltNameMatcher>` to support this change.
- area: retry
  change: |
    Added :ref:`reset-before-request retry policy <config_http_filters_router_x-envoy-retry-on>`.
- area: ext_proc
  change: |
    Added support for observability mode which deprecates ``async_mode``. If enabled, each part of the HTTP request or response
    specified by ProcessingMode is sent without waiting for the response from the ext_proc service. It is "Send and Go" mode
    that can be used by external processor to observe Envoy data and status.
- area: grpc
  change: |
    Added support for flow control in Envoy gRPC side stream. This behavior can be disabled by setting the runtime flag
    ``envoy.reloadable_features.grpc_side_stream_flow_control`` to false.
- area: oauth
  change: |
    Added :ref:`disable_id_token_set_cookie <envoy_v3_api_field_extensions.filters.http.oauth2.v3.OAuth2Config.disable_id_token_set_cookie>`
    to disable setting the ID Token cookie.
- area: dns_filter
  change: |
    Added support for wildcard resolution in :ref:`inline_dns_table
    <envoy_v3_api_field_extensions.filters.udp.dns_filter.v3.DnsFilterConfig.ServerContextConfig.inline_dns_table>`
    when DNS filter is working in server mode.
<<<<<<< HEAD
- area: conn pool
  change: |
    Added :ref:`auto_sni_from_upstream <envoy_v3_api_field_config.core.v3.UpstreamHttpProtocolOptions.auto_sni_from_upstream>`
    to use value of :ref:`hostnames <envoy_v3_api_field_config.endpoint.v3.Endpoint.hostname>` of
    upstream cluster's endpoints as the value for SNI.
=======
- area: quic
  change: |
    QUIC stream reset error code will be added to transport failure reason.
    This behavior can be reverted by setting the runtime flag ``envoy.reloadable_features.report_stream_reset_error_code``
    to false.
>>>>>>> c1123b5c

deprecated:
- area: tracing
  change: |
    Disable OpenCensus by default, as it is
    `no longer supported/maintained upstream <https://opentelemetry.io/blog/2023/sunsetting-opencensus/>`_.
    This extension can be replaced with the OpenTelemetry tracer and collector.<|MERGE_RESOLUTION|>--- conflicted
+++ resolved
@@ -516,19 +516,16 @@
     Added support for wildcard resolution in :ref:`inline_dns_table
     <envoy_v3_api_field_extensions.filters.udp.dns_filter.v3.DnsFilterConfig.ServerContextConfig.inline_dns_table>`
     when DNS filter is working in server mode.
-<<<<<<< HEAD
+- area: quic
+  change: |
+    QUIC stream reset error code will be added to transport failure reason.
+    This behavior can be reverted by setting the runtime flag ``envoy.reloadable_features.report_stream_reset_error_code``
+    to false.
 - area: conn pool
   change: |
     Added :ref:`auto_sni_from_upstream <envoy_v3_api_field_config.core.v3.UpstreamHttpProtocolOptions.auto_sni_from_upstream>`
     to use value of :ref:`hostnames <envoy_v3_api_field_config.endpoint.v3.Endpoint.hostname>` of
     upstream cluster's endpoints as the value for SNI.
-=======
-- area: quic
-  change: |
-    QUIC stream reset error code will be added to transport failure reason.
-    This behavior can be reverted by setting the runtime flag ``envoy.reloadable_features.report_stream_reset_error_code``
-    to false.
->>>>>>> c1123b5c
 
 deprecated:
 - area: tracing

date: Pending

behavior_changes:
# *Changes that are expected to cause an incompatibility if applicable; deployment changes are likely required*

minor_behavior_changes:
# *Changes that may cause incompatibilities for some users, but should not for most*
- area: http2
  change: |
    Sets runtime guard ``envoy.reloadable_features.http2_use_oghttp2`` to true by default.
- area: dfp
  change: |
    Setting :ref:`dns_query_timeout
    <envoy_v3_api_field_extensions.common.dynamic_forward_proxy.v3.DnsCacheConfig.dns_query_timeout>`
    to 0 will disable the the Envoy DNS query timeout and use the underlying DNS implementation timeout.
- area: ext_proc
  change: |
    When :ref:`mode_override <envoy_v3_api_field_service.ext_proc.v3.ProcessingResponse.mode_override>`
    headers/trailers modes have the value ``DEFAULT`` (unset), no change will be made to the processing
    mode set in the filter configuration.
- area: ext_proc
  change: |
    Ignore request_header_mode field of :ref:`mode_override <envoy_v3_api_field_service.ext_proc.v3.ProcessingResponse.mode_override>`
    when comparing the mode_override against allowed_override_modes as request_header mode override is not applicable.
- area: cel
  change: |
    Support extension regex fuctions(e.g. ``re.extract``, ``re.capture`, ``re.captureN``) in CEL.
- area: http
  change: |
    :ref:`generate_request_id
    <envoy_v3_api_field_extensions.filters.network.http_connection_manager.v3.HttpConnectionManager.generate_request_id>`
    will generate a request id on non-present and now on empty ``x-request-id`` header.
- area: aws
  change: |
    AWS request signing and AWS Lambda extensions will now no longer return empty credentials (and fail to sign) when
    credentials are still pending from the async credential providers. If all providers are unable to retrieve credentials
    then the original behaviour with a signing failure will occur.
<<<<<<< HEAD
- area: oauth2
  change: |
    Introduced PKCE(Proof Key for Code Exchange) support for OAuth2 authorization code flow.
=======
- area: formatter
  change: |
    The formatter ``%CEL%`` and ``%METADATA%`` will be treated as built-in formatters and could be used directly in the
    substitution format string if the related extensions are linked.
>>>>>>> ad400974

bug_fixes:
# *Changes expected to improve the state of the world and are unlikely to have negative effects*
- area: dfp
  change: |
    Fixes a bug when loading a DNS cache entry with an empty authority/host header. This fix can be reverted by setting
    runtime guard ``envoy.reloadable_features.dfp_fail_on_empty_host_header`` to ``false``.
- area: router
  change: |
    Fixed query parameter matcher to properly implement
    :ref:`present_match <envoy_v3_api_field_config.route.v3.QueryParameterMatcher.present_match>`. Previously, the
    matcher would incorrectly handle ``present_match`` configurations by treating them as default present checks. This
    behavior can be temporarily reverted by setting runtime feature
    ``envoy_reloadable_features_enable_new_query_param_present_match_behavior`` to ``false``.
- area: tcp_proxy
  change: |
    Fixes a bug when TCP is tunneled over HTTP and upstream connection closed before response headers received to the stream.
    The fix is to run the retry logic in a different event loop iteration to allow cleanup of the closed connection before retrying.
    This fix can be reverted by setting runtime guard ``envoy.reloadable_features.tcp_proxy_retry_on_different_event_loop`` to ``false``.
- area: oauth2
  change: |
    Fixed OAuth2 credential injector to send scope (if specified) to authorization server when requesting new access
    token using ``client_credentials`` flow.
- area: connection pool
  change: |
    Fixed a bug in :ref:`preconnecting <envoy_v3_api_msg_config.cluster.v3.Cluster.PreconnectPolicy>` where established connection
    unused capacity was not considered in the logic to establish new connections, resulting in new connections anytime there was not
    a connection currently in the process of being established. This resulted in far too many connections being established, with the only
    bounds being cluster circuit breaker limits or upstream service limits.
- area: ext_authz
  change: |
    Removed validation constraint on :ref:`disabled <envoy_v3_api_field_extensions.filters.http.ext_authz.v3.ExtAuthzPerRoute.disabled>` so
    that it can be set to false to enable the filter when it is  by :ref:`default-disabled for the filter chain
    <envoy_v3_api_field_extensions.filters.network.http_connection_manager.v3.HttpFilter.disabled>`.
- area: original_src filter
  change: |
    Set IP_BIND_ADDRESS_NO_PORT socket option in the original_src filter to prevent port exhaustion caused by the
    kernel prematurely reserving ephemeral ports. This behavior change can be reverted by setting runtime guard
    ``envoy.reloadable_features.original_src_fix_port_exhaustion`` to ``false``.
- area: redis
  change: |
    Fixed a crash bug when the DNS resolution status is completed, but the response is empty.
- area: listener
  change: |
    Fixed a bug where socket options specified only on an additional address were not applied unless
    :ref:`socket_options <envoy_v3_api_field_config.listener.v3.Listener.socket_options>` on the listener is set.
    Now additional address :ref:`socket_options <envoy_v3_api_field_config.listener.v3.AdditionalAddress.socket_options>` are correctly
    applied even if the listener has no socket options configured.
- area: udp
  change: |
    Fixed wrong metric calculation of 'downstream_rx_datagram_dropped'.
- area: http
  change: |
    Fixed the jwks fetcher to set the :scheme pseudo header according to the uri ('http' or 'https').
    Before the :scheme header was always 'http'.
    This behavioral change can be temporarily reverted by setting runtime guard
    ``envoy.reloadable_features.jwt_fetcher_use_scheme_from_uri`` to false.
- area: listener
  change: |
    Fixed a bug where the addresses cannot be updated partially even if the reuse port is enabled.

removed_config_or_runtime:
# *Normally occurs at the end of the* :ref:`deprecation period <deprecated>`
- area: http
  change: |
    Removed runtime guard ``envoy.reloadable_features.consistent_header_validation`` and legacy code paths.
- area: http
  change: |
    Removed runtime guard ``envoy.reloadable_features.sanitize_http2_headers_without_nghttp2`` and legacy code paths.
- area: access_log
  change: |
    Removed runtime guard ``envoy.reloadable_features.upstream_remote_address_use_connection`` and legacy code paths.
- area: xds
  change: |
    Removed runtime guard ``envoy.reloadable_features.xdstp_path_avoid_colon_encoding`` and legacy code paths.
- area: config
  change: |
    Removed runtime guard ``envoy.reloadable_features.strict_duration_validation`` and legacy code paths.
- area: thread_local
  change: |
    Removed runtime guard  ``envoy.reloadable_features.allow_slot_destroy_on_worker_threads`` and legacy code paths.
- area: runtime
  change: |
    Removed runtime flag ``envoy.reloadable_features.reject_invalid_yaml`` and legacy code paths.
- area: dns
  change: |
    Removed runtime flag ``envoy.reloadable_features.dns_details`` and legacy code paths.
- area: local_ratelimit
  change: |
    Removed runtime guard ``envoy.reloadable_features.no_timer_based_rate_limit_token_bucket`` and legacy code paths.
- area: dns
  change: |
    Removed runtime guard ``envoy.reloadable_features.dns_nodata_noname_is_success`` and legacy code paths.

new_features:
- area: http
  change: |
    Added :ref:`ignore_http_11_upgrade
    <envoy_v3_api_field_config.core.v3.Http1ProtocolOptions.ignore_http_11_upgrade>`
    to ignore HTTP/1.1 Upgrade values matching any of the supplied matchers.
- area: http
  change: |
    Made the :ref:`lua <envoy_v3_api_msg_extensions.filters.http.lua.v3.Lua>` work as an upstream filter.
- area: dfp
  change: |
    The DFP cluster will now use the async lookup path to do DNS resolutions for null hosts. This behavioral change
    can be temporarily reverted by setting runtime guard ``envoy.reloadable_features.dfp_cluster_resolves_hosts``
    to false.
- area: oauth2
  change: |
    Add the option to specify SameSite cookie attribute values for oauth2 supported cookies.
    To specify ``SameSite`` attribute, choose one of the values from ``strict``, ``lax`` or ``none``. If not specified,
    a default value of ``disabled`` will be assigned and there will be no ``SameSite`` value in the cookie attribute. See
    :ref:`apply_on_stream_done <envoy_v3_api_field_extensions.filters.http.oauth2.v3.OAuth2Config.cookie_configs>`
    for more details.
- area: spiffe
  change: |
    Added :ref:`trust_bundles
    <envoy_v3_api_field_extensions.transport_sockets.tls.v3.SPIFFECertValidatorConfig.trust_bundles>`
    to the SPIFFE certificate validator configuration. This field allows specifying a SPIFFE trust
    bundle mapping as a ``DataSource``. If both ``trust_bundles`` and ``trust_domains`` are specified,
    ``trust_bundles`` takes precedence.
- area: resource_monitors
  change: |
    Added support to monitor container CPU utilization in Linux K8s environment using
    :ref:`existing extension <envoy_v3_api_msg_extensions.resource_monitors.cpu_utilization.v3.CpuUtilizationConfig>`.
- area: lua
  change: |
    Added :ref:`virtualClusterName() <config_http_filters_lua_stream_info_virtual_cluster_name>` API to the Stream Info
    Object to get the name of the virtual cluster matched.
- area: tap
  change: |
    Added an UDP extension for tap custom sink.
- area: udp_proxy
  change: |
    Added support for outlier detection in UDP proxy. This change can be temporarily reverted by setting runtime guard
    ``envoy.reloadable_features.enable_udp_proxy_outlier_detection`` to ``false``.
- area: admin
  change: |
    Add support for the inbound_only and graceful query params of /drain_listeners to be used together by
    implementing directional draining in DrainManager.
- area: http
  change: |
    Added alpha support for asynchronous load balancing. See
    :ref:`load balancing policies overview <arch_overview_load_balancing_policies>` for more details. Support can
    be temporarily reverted by setting runtime guard ``envoy.reloadable_features.async_host_selection`` to ``false``.
- area: quic
  change: |
    Added an :ref:`extension
    <envoy_v3_api_msg_extensions.quic.connection_id_generator.quic_lb.v3.Config>` to support QUIC-LB draft standard for
    connection ID generation.
- area: ext_proc
  change: |
    Adding support for a new body mode: ``FULL_DUPLEX_STREAMED`` in the ``ext_proc`` filter
    :ref:`processing_mode <envoy_v3_api_field_extensions.filters.http.ext_proc.v3.ExternalProcessor.processing_mode>`.
- area: proxy_protocol
  change: |
    Added support for injecting custom Type-Length-Value (TLV) entries into the Proxy Protocol v2 header for upstream
    transport sockets. Custom TLVs can be defined both in the endpoint host's typed metadata under the
    ``envoy.transport_sockets.proxy_protocol`` namespace and at the configuration level via the ``ProxyProtocolConfig``'s
    ``added_tlvs`` field. Host-level TLV definitions override config-level entries when the same type is specified, allowing
    default TLVs to be set globally, while enabling further per-endpoint customizations.
- area: formatter
  change: |
    Added ``QUERY_PARAM`` support for substitution formatter. See :ref:`access log formatter <config_access_log_format>`
    for more details.
- area: formatter
  change: |
    Added ``CUSTOM_FLAGS`` support for substitution formatter. See :ref:`access log formatter <config_access_log_format>`
    for more details.
- area: http
  change: |
    Added :ref:`max_metadata_size <envoy_v3_api_field_config.core.v3.Http2ProtocolOptions.max_metadata_size>` to make
    HTTP/2 metadata limits configurable.
- area: tcp_proxy
  change: |
    Added support for :ref:`backoff_options <envoy_v3_api_field_extensions.filters.network.tcp_proxy.v3.TcpProxy.backoff_options>`
    to configure the backoff strategy for TCP proxy retries.
- area: redis
  change: |
    Added support for multi-key commands on transactions.
- area: redis_proxy
  change: |
    Added :ref:`custom_commands <envoy_v3_api_msg_extensions.filters.network.redis_proxy.v3.RedisProxy>` to support
    configuring custom commands for redis proxy.
- area: dfp
  change: |
    Added a feature to disable DNS refresh on failure by setting :ref:`disable_dns_refresh_on_failure
    <envoy_v3_api_field_extensions.common.dynamic_forward_proxy.v3.DnsCacheConfig.disable_dns_refresh_on_failure>` to
    ``true``. By enabling this feature, the failed hosts will now be treated as a cache miss.
- area: xds
  change: |
    Reporting a locality_stats to LRS server when ``rq_issued > 0``, disable by setting runtime guard
    ``envoy.reloadable_features.report_load_with_rq_issued`` to ``false``.
- area: lua
  change: |
    Added support for clearing the route cache explicitly in the Lua filter.
    See :ref:`clearRouteCache() <config_http_filters_lua_stream_handle_api_clear_route_cache>` for more details.
- area: local_rate_limit
  change: |
    Added support for dynamic token buckets in local rate limit filter for http requests.
- area: attributes
  change: |
    Added :ref:`attribute <arch_overview_attributes>` ``upstream.locality`` to obtain upstream locality information.
- area: dynamic_modules
  change: |
    Added the initial support for shared libraries to be loaded by Envoy at runtime. Please refer to the overview documentation for the
    feature :ref:`here <arch_overview_dynamic_modules>`.
- area: ext_proc
  change: |
    Added an :ref:`extension
    <envoy_v3_api_msg_extensions.http.ext_proc.response_processors.save_processing_response.v3.SaveProcessingResponse>` to save the
    :ref:`response <envoy_v3_api_msg_service.ext_proc.v3.ProcessingResponse>` from the external processor to filter state.
- area: http
  change: |
    Made the :ref:`credential injector filter <envoy_v3_api_msg_extensions.filters.http.credential_injector.v3.CredentialInjector>`
    work as an upstream filter.
- area: lua
  change: |
    Added :ref:`clear_route_cache <envoy_v3_api_field_extensions.filters.http.lua.v3.Lua.clear_route_cache>` support to
    control the route cache clearing behavior in the Lua filter.
- area: jwt_authn
  change: |
    Added :ref:`jwt_max_token_size <envoy_v3_api_field_extensions.filters.http.jwt_authn.v3.JwtCacheConfig.jwt_max_token_size>` to make
    max token size configurable.
- area: tcp_proxy
  change: |
    added :ref:`an option <config_network_filters_tcp_proxy_receive_before_connect>` to allow filters to read from the
    downstream connection before TCP proxy has opened the upstream connection, by setting a filter state object for the key
    ``envoy.tcp_proxy.receive_before_connect``.
- area: rate_limit
  change: |
    Added the explict runtime switch
    :ref:`filter_enabled <envoy_v3_api_field_extensions.filters.http.ratelimit.v3.RateLimit.filter_enabled>` and
    :ref:`filter_enforced <envoy_v3_api_field_extensions.filters.http.ratelimit.v3.RateLimit.filter_enforced>` to control the
    filter behavior.
- area: tcp_proxy
  change: |
    Added :ref:`proxy_protocol_tlvs
    <envoy_v3_api_field_extensions.filters.network.tcp_proxy.v3.TcpProxy.proxy_protocol_tlvs>` to the TCP proxy filter.
    This field allows specifying PROXY protocol TLVs to be added in the PROXY protocol state created by the TCP proxy filter.
    TLVs added in the PROXY protocol state will be added to the PROXY protocol v2 header sent upstream.
- area: sockets
  change: |
    Added an :ref:`io_uring <envoy_v3_api_field_extensions.network.socket_interface.v3.DefaultSocketInterface.io_uring_options>` option in
    default socket interface to support io_uring.

deprecated:<|MERGE_RESOLUTION|>--- conflicted
+++ resolved
@@ -35,16 +35,13 @@
     AWS request signing and AWS Lambda extensions will now no longer return empty credentials (and fail to sign) when
     credentials are still pending from the async credential providers. If all providers are unable to retrieve credentials
     then the original behaviour with a signing failure will occur.
-<<<<<<< HEAD
-- area: oauth2
-  change: |
-    Introduced PKCE(Proof Key for Code Exchange) support for OAuth2 authorization code flow.
-=======
 - area: formatter
   change: |
     The formatter ``%CEL%`` and ``%METADATA%`` will be treated as built-in formatters and could be used directly in the
     substitution format string if the related extensions are linked.
->>>>>>> ad400974
+- area: oauth2
+  change: |
+    Introduced PKCE(Proof Key for Code Exchange) support for OAuth2 authorization code flow.
 
 bug_fixes:
 # *Changes expected to improve the state of the world and are unlikely to have negative effects*

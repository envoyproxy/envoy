date: Pending

behavior_changes:
# *Changes that are expected to cause an incompatibility if applicable; deployment changes are likely required*

minor_behavior_changes:
# *Changes that may cause incompatibilities for some users, but should not for most*
- area: lua
  change: |
    When Lua script executes httpCall, backpressure is exercised when receiving body from downstream client. This behavior can be reverted
    by setting the runtime guard ``envoy.reloadable_features.lua_flow_control_while_http_call`` to false.

bug_fixes:
# *Changes expected to improve the state of the world and are unlikely to have negative effects*
- area: dns
  change: |
    The DNS filter no longer returns FORMERR if a message has an ID of 0.
- area: ext_authz
  change: |
    Fixed fail-open behaviour of the :ref:`failure_mode_allow config option
    <envoy_v3_api_field_extensions.filters.http.ext_authz.v3.ExtAuthz.failure_mode_allow>`
    when a grpc external authz server is used.
    The behaviour can be enabled by ``envoy_reloadable_features_process_ext_authz_grpc_error_codes_as_errors``.

removed_config_or_runtime:
# *Normally occurs at the end of the* :ref:`deprecation period <deprecated>`
- area: ext_proc
  change: |
    Removed runtime flag ``envoy_reloadable_features_send_header_raw_value`` and legacy code path.
- area: http
  change: |
    Removed runtime flag ``envoy.reloadable_features.no_downgrade_to_canonical_name`` and legacy code
    path.
- area: DNS
  change: |
    Removed ``envoy.reloadable_features.dns_cache_set_first_resolve_complete`` runtime flag and legacy code paths.
- area: tls
  change: |
    Removed runtime flag ``envoy.reloadable_features.ssl_transport_failure_reason_format``.

new_features:
- area: tls
  change: |
    Added :ref:`prefer_client_ciphers
    <envoy_v3_api_field_extensions.transport_sockets.tls.v3.DownstreamTlsContext.prefer_client_ciphers>`
    to support enabling client cipher preference instead of server's for TLS handshakes.
- area: ext_authz
  change: |
    Added config field
    :ref:`filter_metadata <envoy_v3_api_field_extensions.filters.http.ext_authz.v3.ExtAuthz.filter_metadata>`
    for injecting arbitrary data to the filter state for logging.
<<<<<<< HEAD
- area: geoip
  change: |
    Added ``envoy.reloadable_features.mmdb_files_reload_enabled`` runtime flag that enables reload of mmdb files by default.
=======
- area: access_log
  change: |
    added %UPSTREAM_CLUSTER_RAW% access log formatter to log the original upstream cluster name, regadless of whether
    ``alt_stat_name`` is set.
>>>>>>> f7515b19

deprecated:<|MERGE_RESOLUTION|>--- conflicted
+++ resolved
@@ -49,15 +49,12 @@
     Added config field
     :ref:`filter_metadata <envoy_v3_api_field_extensions.filters.http.ext_authz.v3.ExtAuthz.filter_metadata>`
     for injecting arbitrary data to the filter state for logging.
-<<<<<<< HEAD
-- area: geoip
-  change: |
-    Added ``envoy.reloadable_features.mmdb_files_reload_enabled`` runtime flag that enables reload of mmdb files by default.
-=======
 - area: access_log
   change: |
     added %UPSTREAM_CLUSTER_RAW% access log formatter to log the original upstream cluster name, regadless of whether
     ``alt_stat_name`` is set.
->>>>>>> f7515b19
+- area: geoip
+  change: |
+    Added ``envoy.reloadable_features.mmdb_files_reload_enabled`` runtime flag that enables reload of mmdb files by default.
 
 deprecated:
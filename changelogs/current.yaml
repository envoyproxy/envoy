--- conflicted
+++ resolved
@@ -70,15 +70,12 @@
 - area: ext_proc
   change: |
     Let onData always raise StopIterationAndWatermark when waiting for headers response, to avoid http errors (413 on request path, and 500 on response path) when data size goes above high watermark.
-<<<<<<< HEAD
 - area: http filter
   change: |
     Fix possible illegal memory access in the header_mutaion filter when the request is aborted before the request headers are received completely.
-=======
 - area: upstream
   change: |
     Initialize upstream network read filters via their ``onNewConnection()`` callback once the upstream connection has been established even if there is no data available for reading on the new upstream connection. This behavior change can be reverted by setting ``envoy.reloadable_features.initialize_upstream_filters`` to ``false``.
->>>>>>> 51f05584
 
 removed_config_or_runtime:
 # *Normally occurs at the end of the* :ref:`deprecation period <deprecated>`

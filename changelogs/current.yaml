--- conflicted
+++ resolved
@@ -590,12 +590,6 @@
     Added :ref:`outlier_detection<envoy_v3_api_field_extensions.upstreams.http.v3.HttpProtocolOptions.outlier_detection>`
     to cluster's http protocol options to allow defining via an http matcher whether a response should be treated
     as error or as success by outlier detection.
-<<<<<<< HEAD
-- area: dns_filter
-  change: |
-    Added ``access_logs`` for DNS filter.
-  
-=======
 - area: reverse_tunnel
   change: |
     Added support for reverse tunnels that enable establishing persistent connections from downstream Envoy
@@ -603,6 +597,8 @@
     is particularly useful when downstream instances are behind NATs, firewalls, or in private networks. The
     feature is experimental and under active development, but is ready for experimental use. See
     :ref:`reverse tunnel overview <overview_reverse_tunnel>` for details.
-
->>>>>>> 32b1b9f3
+- area: dns_filter
+  change: |
+    Added ``access_logs`` for DNS filter.
+
 deprecated:
--- conflicted
+++ resolved
@@ -80,16 +80,13 @@
 - area: stateful_session
   change: |
     Removed ``envoy.reloadable_features.stateful_session_encode_ttl_in_cookie`` runtime flag and legacy code paths.
-<<<<<<< HEAD
 - area: upstream
   change: |
     Removed runtime flag ``envoy.reloadable_features.upstream_allow_connect_with_2xx`` and legacy code paths.
-=======
 - area: upstream flow control
   change: |
     Removed ``envoy.reloadable_features.upstream_wait_for_response_headers_before_disabling_read`` runtime flag
     and legacy code paths.
->>>>>>> 9feddc11
 
 new_features:
 - area: tls

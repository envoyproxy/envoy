date: Pending

behavior_changes:
# *Changes that are expected to cause an incompatibility if applicable; deployment changes are likely required*

minor_behavior_changes:
# *Changes that may cause incompatibilities for some users, but should not for most*
- area: http2
  change: |
    Sets runtime guard ``envoy.reloadable_features.http2_use_oghttp2`` to true by default.
- area: dfp
  change: |
    Setting :ref:`dns_query_timeout
    <envoy_v3_api_field_extensions.common.dynamic_forward_proxy.v3.DnsCacheConfig.dns_query_timeout>`
    to 0 will disable the the Envoy DNS query timeout and use the underlying DNS implementation timeout.
- area: ext_proc
  change: |
    When :ref:`mode_override <envoy_v3_api_field_service.ext_proc.v3.ProcessingResponse.mode_override>`
    headers/trailers modes have the value ``DEFAULT`` (unset), no change will be made to the processing
    mode set in the filter configuration.
- area: ext_proc
  change: |
    Ignore request_header_mode field of :ref:`mode_override <envoy_v3_api_field_service.ext_proc.v3.ProcessingResponse.mode_override>`
    when comparing the mode_override against allowed_override_modes as request_header mode override is not applicable.
- area: cel
  change: |
    Support extension regex fuctions(e.g. ``re.extract``, ``re.capture`, ``re.captureN``) in CEL.

bug_fixes:
# *Changes expected to improve the state of the world and are unlikely to have negative effects*
- area: dfp
  change: |
    Fixes a bug when loading a DNS cache entry with an empty authority/host header. This fix can be reverted by setting
    runtime guard ``envoy.reloadable_features.dfp_fail_on_empty_host_header`` to ``false``.
- area: router
  change: |
    Fixed query parameter matcher to properly implement
    :ref:`present_match <envoy_v3_api_field_config.route.v3.QueryParameterMatcher.present_match>`. Previously, the
    matcher would incorrectly handle ``present_match`` configurations by treating them as default present checks. This
    behavior can be temporarily reverted by setting runtime feature
    ``envoy_reloadable_features_enable_new_query_param_present_match_behavior`` to ``false``.
- area: tcp_proxy
  change: |
    Fixes a bug when TCP is tunneled over HTTP and upstream connection closed before response headers received to the stream.
    The fix is to run the retry logic in a different event loop iteration to allow cleanup of the closed connection before retrying.
    This fix can be reverted by setting runtime guard ``envoy.reloadable_features.tcp_proxy_retry_on_different_event_loop`` to ``false``.
- area: oauth2
  change: |
    Fixed OAuth2 credential injector to send scope (if specified) to authorization server when requesting new access
    token using ``client_credentials`` flow.
- area: original_src filter
  change: |
    Set IP_BIND_ADDRESS_NO_PORT socket option in the original_src filter to prevent port exhaustion caused by the
    kernel prematurely reserving ephemeral ports. This behavior change can be reverted by setting runtime guard
    ``envoy.reloadable_features.original_src_fix_port_exhaustion`` to ``false``.
- area: listener
  change: |
    Fixed a bug where socket options specified only on an additional address were not applied unless
    :ref:`socket_options <envoy_v3_api_field_config.listener.v3.Listener.socket_options>` on the listener is set.
    Now additional address :ref:`socket_options <envoy_v3_api_field_config.listener.v3.AdditionalAddress.socket_options>` are correctly
    applied even if the listener has no socket options configured.

removed_config_or_runtime:
# *Normally occurs at the end of the* :ref:`deprecation period <deprecated>`
- area: http
  change: |
    Removed runtime guard ``envoy.reloadable_features.consistent_header_validation`` and legacy code paths.
- area: http
  change: |
    Removed runtime guard ``envoy.reloadable_features.sanitize_http2_headers_without_nghttp2`` and legacy code paths.
- area: access_log
  change: |
    Removed runtime guard ``envoy.reloadable_features.upstream_remote_address_use_connection`` and legacy code paths.
- area: xds
  change: |
    Removed runtime guard ``envoy.reloadable_features.xdstp_path_avoid_colon_encoding`` and legacy code paths.
- area: thread_local
  change: |
    Removed runtime guard  ``envoy.reloadable_features.allow_slot_destroy_on_worker_threads`` and legacy code paths.
- area: runtime
  change: |
    Removed runtime flag ``envoy.reloadable_features.reject_invalid_yaml`` and legacy code paths.
- area: dns
  change: |
    Removed runtime flag ``envoy.reloadable_features.dns_details`` and legacy code paths.
- area: local_ratelimit
  change: |
    Removed runtime guard ``envoy.reloadable_features.no_timer_based_rate_limit_token_bucket`` and legacy code paths.

new_features:
- area: dfp
  change: |
    The DFP cluster will now use the async lookup path to do DNS resolutions for null hosts. This behavioral change
    can be temporarily reverted by setting runtime guard ``envoy.reloadable_features.dfp_cluster_resolves_hosts``
    to false.
- area: oauth2
  change: |
    Add the option to specify SameSite cookie attribute values for oauth2 supported cookies.
    To specify ``SameSite`` attribute, choose one of the values from ``strict``, ``lax`` or ``none``. If not specified,
    a default value of ``disabled`` will be assigned and there will be no ``SameSite`` value in the cookie attribute. See
    :ref:`apply_on_stream_done <envoy_v3_api_field_extensions.filters.http.oauth2.v3.OAuth2Config.cookie_configs>`
    for more details.
- area: spiffe
  change: |
    Added :ref:`trust_bundles
    <envoy_v3_api_field_extensions.transport_sockets.tls.v3.SPIFFECertValidatorConfig.trust_bundles>`
    to the SPIFFE certificate validator configuration. This field allows specifying a SPIFFE trust
    bundle mapping as a ``DataSource``. If both ``trust_bundles`` and ``trust_domains`` are specified,
    ``trust_bundles`` takes precedence.
- area: resource_monitors
  change: |
    Added support to monitor container CPU utilization in Linux K8s environment using
    :ref:`existing extension <envoy_v3_api_msg_extensions.resource_monitors.cpu_utilization.v3.CpuUtilizationConfig>`.
- area: lua
  change: |
    Added :ref:`virtualClusterName() <config_http_filters_lua_stream_info_virtual_cluster_name>` API to the Stream Info
    Object to get the name of the virtual cluster matched.
- area: tap
  change: |
    Added an UDP extension for tap custom sink.
- area: udp_proxy
  change: |
    Added support for outlier detection in UDP proxy. This change can be temporarily reverted by setting runtime guard
    ``envoy.reloadable_features.enable_udp_proxy_outlier_detection`` to ``false``.
- area: http
  change: |
    Added alpha support for asynchronous load balancing. See
    :ref:`load balancing policies overview <arch_overview_load_balancing_policies>` for more details. Support can
    be temporarily reverted by setting runtime guard ``envoy.reloadable_features.async_host_selection`` to ``false``.
- area: ext_proc
  change: |
    Adding support for a new body mode: ``FULL_DUPLEX_STREAMED`` in the ``ext_proc`` filter
    :ref:`processing_mode <envoy_v3_api_field_extensions.filters.http.ext_proc.v3.ExternalProcessor.processing_mode>`.
- area: proxy_protocol
  change: |
    Added support for injecting custom Type-Length-Value (TLV) entries into the Proxy Protocol v2 header for upstream
    transport sockets. Custom TLVs can be defined both in the endpoint host's typed metadata under the
    ``envoy.transport_sockets.proxy_protocol`` namespace and at the configuration level via the ``ProxyProtocolConfig``'s
    ``added_tlvs`` field. Host-level TLV definitions override config-level entries when the same type is specified, allowing
    default TLVs to be set globally, while enabling further per-endpoint customizations.
- area: formatter
  change: |
    Added ``QUERY_PARAM`` support for substitution formatter. See :ref:`access log formatter <config_access_log_format>`
    for more details.
- area: http
  change: |
    Added :ref:`max_metadata_size <envoy_v3_api_field_config.core.v3.Http2ProtocolOptions.max_metadata_size>` to make
    HTTP/2 metadata limits configurable.
- area: tcp_proxy
  change: |
    Added support for :ref:`backoff_options <envoy_v3_api_field_extensions.filters.network.tcp_proxy.v3.TcpProxy.backoff_options>`
    to configure the backoff strategy for TCP proxy retries.
- area: redis
  change: |
    Added support for multi-key commands on transactions.
- area: dfp
  change: |
    Added a feature to disable DNS refresh on failure by setting :ref:`disable_dns_refresh_on_failure
    <envoy_v3_api_field_extensions.common.dynamic_forward_proxy.v3.DnsCacheConfig.disable_dns_refresh_on_failure>` to
    ``true``. By enabling this feature, the failed hosts will now be treated as a cache miss.
- area: xds
  change: |
    Reporting a locality_stats to LRS server when ``rq_issued > 0``, disable by setting runtime guard
    ``envoy.reloadable_features.report_load_with_rq_issued`` to ``false``.
- area: local_rate_limit
  change: |
    Added support for dynamic token buckets in local rate limit filter for http requests.
- area: attributes
  change: |
    Added :ref:`attribute <arch_overview_attributes>` ``upstream.locality`` to obtain upstream locality information.
- area: dynamic_modules
  change: |
    Added the initial support for shared libraries to be loaded by Envoy at runtime. Please refer to the overview documentation for the
    feature :ref:`here <arch_overview_dynamic_modules>`.
<<<<<<< HEAD
- area: ext_proc
  change: |
    Added an :ref:`extension
    <envoy_v3_api_msg_extensions.http.ext_proc.response_processors.save_processing_response.v3.SaveProcessingResponse>` to save the
    :ref:`response <envoy_v3_api_msg_service.ext_proc.v3.ProcessingResponse>` from the external processor to filter state.
=======
- area: http
  change: |
    Made the :ref:`credential injector filter <envoy_v3_api_msg_extensions.filters.http.credential_injector.v3.CredentialInjector>`
    work as an upstream filter.
>>>>>>> 36c18917

deprecated:<|MERGE_RESOLUTION|>--- conflicted
+++ resolved
@@ -172,17 +172,14 @@
   change: |
     Added the initial support for shared libraries to be loaded by Envoy at runtime. Please refer to the overview documentation for the
     feature :ref:`here <arch_overview_dynamic_modules>`.
-<<<<<<< HEAD
 - area: ext_proc
   change: |
     Added an :ref:`extension
     <envoy_v3_api_msg_extensions.http.ext_proc.response_processors.save_processing_response.v3.SaveProcessingResponse>` to save the
     :ref:`response <envoy_v3_api_msg_service.ext_proc.v3.ProcessingResponse>` from the external processor to filter state.
-=======
 - area: http
   change: |
     Made the :ref:`credential injector filter <envoy_v3_api_msg_extensions.filters.http.credential_injector.v3.CredentialInjector>`
     work as an upstream filter.
->>>>>>> 36c18917
 
 deprecated:
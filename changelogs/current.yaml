date: Pending

behavior_changes:
- area: ext_proc
  change: |
    Reverted https://github.com/envoyproxy/envoy/pull/39740 to re-enable fail_open+FULL_DUPLEX_STREAMED configuraton combination.

minor_behavior_changes:
# *Changes that may cause incompatibilities for some users, but should not for most*
- area: testing
  change: |
    In test code for external extensions, matchers ``Http::HeaderValueOf``, ``HasHeader`` and ``HeaderHasValueRef``
    must be replaced with ``ContainsHeader``.
    Any uses of matcher ``HeaderHasValue(...)`` should be replaced with ``::testing::Pointee(ContainsHeader(...))``.

bug_fixes:
# *Changes expected to improve the state of the world and are unlikely to have negative effects*
- area: http3
  change: |
    Fixed a bug where access log gets skipped for HTTP/3 requests when the stream is half closed. This behavior can be
    reverted by setting the runtime guard
    ``envoy.reloadable_features.quic_fix_defer_logging_miss_for_half_closed_stream`` to ``false``.

removed_config_or_runtime:
# *Normally occurs at the end of the* :ref:`deprecation period <deprecated>`
- area: router
  change: |
    Removed runtime guard ``envoy.reloadable_features.shadow_policy_inherit_trace_sampling`` and legacy code paths.
- area: dynamic_forward_proxy
  change: |
    Removed runtime guard ``envoy.reloadable_features.avoid_dfp_cluster_removal_on_cds_update`` and legacy code paths.
- area: oauth2
  change: |
    Removed runtime guard ``envoy.reloadable_features.oauth2_use_refresh_token`` and legacy code paths.
- area: http_connection_manager
  change: |
    Removed runtime guard ``envoy.reloadable_features.explicit_internal_address_config`` and legacy code paths.
- area: dfp
  change: |
    Removed runtime guard ``envoy.reloadable_features.dfp_fail_on_empty_host_header`` and legacy code paths.
- area: quic
  change: |
    Removed runtime guard ``envoy.reloadable_features.prefer_quic_client_udp_gro`` and legacy code paths.
- area: udp_proxy
  change: |
    Removed runtime guard ``envoy.reloadable_features.enable_udp_proxy_outlier_detection`` and legacy code paths.
- area: http
  change: |
    Removed runtime guard ``envoy.reloadable_features.filter_chain_aborted_can_not_continue`` and legacy code paths.
- area: gcp_authn
  change: |
    Removed runtime guard ``envoy.reloadable_features.gcp_authn_use_fixed_url`` and legacy code paths.
- area: jwt_authn
  change: |
    Removed runtime guard ``envoy.reloadable_features.jwt_authn_remove_jwt_from_query_params`` and legacy code paths.
- area: dispatcher
  change: |
    Removed runtime guard ``envoy.restart_features.fix_dispatcher_approximate_now`` and legacy code paths.
<<<<<<< HEAD
- area: http
  change: |
    Removed runtime guard ``envoy.reloadable_features.proxy_104`` and legacy code paths.
=======
- area: upstream
  change: |
    Removed runtime guard ``envoy.reloadable_features.use_config_in_happy_eyeballs`` and legacy code paths.
>>>>>>> d8b03d2a

new_features:
- area: health_check
  change: |
    Added support for request payloads in HTTP health checks. The ``send`` field in ``HttpHealthCheck`` can now be
    used to specify a request body to be sent during health checking. This feature supports both hex-encoded text
    and binary payloads, similar to TCP health checks. The payload can only be used with HTTP methods that support
    request bodies (``POST``, ``PUT``, ``PATCH``, ``OPTIONS``). Methods that must not have request bodies
    (``GET``, ``HEAD``, ``DELETE``, ``TRACE``) are validated and will throw an error if combined with payloads.
    The implementation is optimized to process the payload once during configuration and reuse it for all health
    check requests. See :ref:`HttpHealthCheck <envoy_v3_api_msg_config.core.v3.HealthCheck.HttpHealthCheck>` for configuration details.
- area: router_check_tool
  change: |
    Added support for testing routes with :ref:`dynamic metadata matchers <envoy_v3_api_field_config.route.v3.RouteMatch.dynamic_metadata>`
    in the router check tool. The tool now accepts a ``dynamic_metadata`` field in test input to set metadata
    that can be matched by route configuration. This allows comprehensive testing of routes that depend on
    dynamic metadata for routing decisions.
- area: lua
  change: |
    Added a new ``filterState()`` on ``streamInfo()`` which provides access to filter state objects stored during request processing.
    This allows Lua scripts to retrieve string, boolean, and numeric values stored by various filters for use in routing decisions,
    header modifications, and other processing logic. See :ref:`Filter State API <config_http_filters_lua_stream_info_filter_state_wrapper>`
    for more details.
- area: socket
  change: |
    Added :ref:``network_namespace_filepath <envoy_v3_api_msg_config.core.v3.SocketAddress.network_namespace_filepath>`` to
    :ref:`SocketAddress <envoy_v3_api_msg_config.core.v3.SocketAddress>`. This field allows specifying a Linux network namespace filepath
    for socket creation, enabling network isolation in containerized environments.
- area: ratelimit
  change: |
    Add the :ref:`rate_limits
    <envoy_v3_api_field_extensions.filters.http.ratelimit.v3.RateLimit.rate_limits>`
    field to generate rate limit descriptors. If this field is set, the
    :ref:`VirtualHost.rate_limits<envoy_v3_api_field_config.route.v3.VirtualHost.rate_limits>` or
    :ref:`RouteAction.rate_limits<envoy_v3_api_field_config.route.v3.RouteAction.rate_limits>` fields will be ignored. However,
    :ref:`RateLimitPerRoute.rate_limits<envoy_v3_api_field_extensions.filters.http.ratelimit.v3.RateLimitPerRoute.rate_limits>`
    will take precedence over this field.
- area: redis
  change: |
    Added support for ``GEOSEARCH``.
- area: observability
  change: |
    Added ``ENVOY_NOTIFICATION`` macro to track specific conditions in produiction environments.
- area: dns_filter, redis_proxy and prefix_matcher_map
  change: |
    Switch to using Radix Tree instead of Trie for performance improvements.
- area: load_reporting
  change: |
    Added support for endpoint-level load stats and metrics reporting. Locality load reports now include per
    endpoint statistics and metrics, but only for endpoints with updated stats, optimizing report size and efficiency.
- area: overload management
  change: |
        Added load shed point ``envoy.load_shed_points.http2_server_go_away_and_close_on_dispatch``
        that sends ``GOAWAY`` AND closes connections for HTTP2 server processing of requests.  When
        a ``GOAWAY`` frame is submitted by this the counter ``http2.goaway_sent`` will be
        incremented.

- area: otlp_stat_sink
  change: |
    Added support for resource attributes. The stat sink will use the resource attributes configured for the OpenTelemetry tracer via
    :ref:`resource_detectors <envoy_v3_api_field_config.trace.v3.OpenTelemetryConfig.resource_detectors>`.
- area: lua
  change: |
    Added ``virtualHost()`` to the Stream handle API, allowing Lua scripts to retrieve virtual host information. So far, the only method
    implemented is ``metadata()``, allowing Lua scripts to access virtual host metadata scoped to the specific filter name. See
    :ref:`Virtual host object API <config_http_filters_lua_virtual_host_wrapper>` for more details.
- area: rbac
  change: |
    Switch the IP matcher to use LC-Trie for performance improvements.

deprecated:<|MERGE_RESOLUTION|>--- conflicted
+++ resolved
@@ -56,15 +56,12 @@
 - area: dispatcher
   change: |
     Removed runtime guard ``envoy.restart_features.fix_dispatcher_approximate_now`` and legacy code paths.
-<<<<<<< HEAD
+- area: upstream
+  change: |
+    Removed runtime guard ``envoy.reloadable_features.use_config_in_happy_eyeballs`` and legacy code paths.
 - area: http
   change: |
     Removed runtime guard ``envoy.reloadable_features.proxy_104`` and legacy code paths.
-=======
-- area: upstream
-  change: |
-    Removed runtime guard ``envoy.reloadable_features.use_config_in_happy_eyeballs`` and legacy code paths.
->>>>>>> d8b03d2a
 
 new_features:
 - area: health_check

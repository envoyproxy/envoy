date: Pending

behavior_changes:
# *Changes that are expected to cause an incompatibility if applicable; deployment changes are likely required*
- area: build
  change: |
    official released binary is now built on Ubuntu 20.04, requires glibc >= 2.30.
- area: http
  change: |
    Envoy no longer adds ``content-length: 0`` header when proxying UPGRADE requests without ``content-length`` and ``transfer-encoding`` headers.
    This behavior change can be reverted by setting the ``envoy.reloadable_features.http_skip_adding_content_length_to_upgrade`` runtime flag to false.
- area: tls
  change: |
    Change TLS and QUIC transport sockets to support asynchronous cert validation extension. This behavior change can be reverted by setting runtime guard ``envoy.reloadable_features.tls_async_cert_validation`` to false.

minor_behavior_changes:
# *Changes that may cause incompatibilities for some users, but should not for most*
- area: resource_monitors
  change: |
    changed behavior of the fixed heap monitor to count pages allocated to TCMalloc as free memory if it's not used by Envoy. This change can be reverted temporarily by setting the runtime guard ``envoy.reloadable_features.do_not_count_mapped_pages_as_free`` to true.
- area: prometheus_stats
  change: |
    removed blank line for being compatible with OpenMetrics.

bug_fixes:
# *Changes expected to improve the state of the world and are unlikely to have negative effects*
- area: transport_socket
  change: |
    fixed a bug that prevented the tcp stats to be retrieved when running on kernels different than the kernel where Envoy was built.

removed_config_or_runtime:
# *Normally occurs at the end of the* :ref:`deprecation period <deprecated>`
- area: auto_config
  change: |
    removed ``envoy.reloadable_features.correctly_validate_alpn`` and legacy code paths.
- area: grpc
  change: |
    remove ``envoy.reloadable_features.enable_grpc_async_client_cache`` and legacy code paths.
- area: hcm
  change: |
    removed ``envoy.reloadable_features.handle_stream_reset_during_hcm_encoding`` and legacy code paths.
- area: http
  change: |
    removed ``envoy.reloadable_features.proxy_120_103`` and legacy code paths.
- area: http
  change: |
    removed ``envoy.reloadable_features.http2_allow_capacity_increase_by_settings`` and legacy code paths.
- area: http
  change: |
    removed ``envoy.reloadable_features.sanitize_http_header_referer`` and legacy code paths.
- area: lightstep
  change: |
    removed the Lightstep tracer integration, making way for the native OpenTelemetry integration.
- area: listener
  change: |
    removed ``envoy.reloadable_features.internal_address`` and legacy code paths.
- area: router
  change: |
    removed ``envoy.reloadable_features.update_expected_rq_timeout_on_retry`` and legacy code paths.

new_features:
- area: http
  change: |
    added default-false ``envoy.reloadable_features.http1_use_balsa_parser`` for experimental BalsaParser.
- area: dns_resolver
  change: |
    added DNS stats for c-ares DNS resolver. Detailed documentation is available :ref:`here <arch_overview_dns_resolution>`.
- area: gzip
  change: |
    added support for :ref:`max_inflate_ratio<envoy_v3_api_msg_extensions.compression.gzip.decompressor.v3.Gzip>`.
- area: build
  change: |
    official released binary is now built on Ubuntu 20.04, requires glibc >= 2.30.
- area: listener
  change: |
    added multiple listening addresses in single listener. :ref:`listener additional addresses<envoy_v3_api_field_config.listener.v3.Listener.additional_addresses>`.
- area: thrift
  change: |
    added stats for downstream connection close to detect SR drop.
- area: cors
  change: |
    added support for cors PNA. This behavioral change can be temporarily reverted by setting runtime guard ``envoy_reloadable_features_cors_private_network_access`` to false. More details refer to https://developer.chrome.com/blog/private-network-access-preflight.
- area: upstream
  change: |
    added a filter state object to control the destination address in :ref:`ORIGINAL_DST clusters <arch_overview_load_balancing_types_original_destination_request_header_filter_state>`.
- area: admin
  change: |
    added new :ref:`/heap_dump <operations_admin_interface_heap_dump>` endpoint to dump heap profile of Envoy.
- area: health check
  change: |
    added :ref:`method <envoy_v3_api_field_config.core.v3.HealthCheck.HttpHealthCheck.method>` support to configure http health check http method.
- area: access_log
  change: |
    updated command operator ``%GRPC_STATUS%`` to suppoprt the snake case.
<<<<<<< HEAD
- area: listener
  change: |
    expose the implementation of :ref:`internal listener <config_internal_listener>` in xDS API.
=======
- area: ratelimit
  change: |
    add support for :ref:`adding response headers <envoy_v3_api_field_extensions.filters.http.ratelimit.v3.RateLimit.response_headers_to_add>` to rate-limited responses.
>>>>>>> 8925f746
- area: access_log
  change: |
    added support for number values in substitution format string in json_format.

deprecated:<|MERGE_RESOLUTION|>--- conflicted
+++ resolved
@@ -92,15 +92,12 @@
 - area: access_log
   change: |
     updated command operator ``%GRPC_STATUS%`` to suppoprt the snake case.
-<<<<<<< HEAD
 - area: listener
   change: |
     expose the implementation of :ref:`internal listener <config_internal_listener>` in xDS API.
-=======
 - area: ratelimit
   change: |
     add support for :ref:`adding response headers <envoy_v3_api_field_extensions.filters.http.ratelimit.v3.RateLimit.response_headers_to_add>` to rate-limited responses.
->>>>>>> 8925f746
 - area: access_log
   change: |
     added support for number values in substitution format string in json_format.

--- conflicted
+++ resolved
@@ -433,15 +433,11 @@
     external authorization server for making authorization decisions.
 - area: attributes
   change: |
-<<<<<<< HEAD
     added :ref:`attributes <arch_overview_attributes>` for looking up request or response headers bytes.
 - area: json_to_metadata
   change: |
     Added support for per-route configuration override in the ``json_to_metadata`` http filter. Routes can now
     specify different JSON to metadata conversion rules via per-route configuration, allowing different routes
     to extract different metadata from request or response bodies.
-=======
-    Added :ref:`attributes <arch_overview_attributes>` for looking up request or response header bytes.
->>>>>>> a1fcb0d0
 
 deprecated:
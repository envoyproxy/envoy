date: Pending

behavior_changes:
# *Changes that are expected to cause an incompatibility if applicable; deployment changes are likely required*
- area: http
  change: |
    Remove the hop by hop TE header from downstream request headers. This change can be temporarily reverted
    by setting ``envoy.reloadable_features.sanitize_te`` to false.
- area: http
  change: |
    Flip runtime flag ``envoy.reloadable_features.no_downgrade_to_canonical_name`` to true. Name downgrading in the
    per filter config searching will be disabled by default. This behavior can be temporarily reverted by setting
    the flag to false explicitly.
    See doc :ref:`Http filter route specific config <arch_overview_http_filters_per_filter_config>` or
    issue https://github.com/envoyproxy/envoy/issues/29461 for more specific detail and examples.
- area: listener
  change: |
    undeprecated runtime key ``overload.global_downstream_max_connections`` until :ref:`downstream connections monitor
    <envoy_v3_api_msg_extensions.resource_monitors.downstream_connections.v3.DownstreamConnectionsConfig>` extension becomes stable.
- area: stats dns_filter
  change: |
    Fixed tag extraction so that :ref:`stat_prefix <envoy_v3_api_msg_extensions.filters.udp.dns_filter.v3.DnsFilterConfig>`
    is properly extracted. This changes the Prometheus name from
    dns_filter_myprefix_local_a_record_answers{} to dns_filter_local_a_record_answers{envoy.dns_filter_prefix="myprefix"}.

minor_behavior_changes:
# *Changes that may cause incompatibilities for some users, but should not for most*
- area: golang
  change: |
    Remove Protocol method from RequestHeaderMap.
    To get the protocol, please use GetProperty("request.protocol") instead.
- area: aws
  change: |
    Added support to use http async client to fetch the credentials from EC2 instance metadata and ECS task metadata providers
    instead of libcurl which is deprecated. By default this behavior is disabled. To enable set
    ``envoy.reloadable_features.use_http_client_to_fetch_aws_credentials`` to true.
- area: upstream
  change: |
    Fixed a reported issue (https://github.com/envoyproxy/envoy/issues/11004) that causes the Least
    Request load balancer policy to be unfair when the number of hosts are very small, when the number
    of hosts is smaller than the choice_count, instead of randomly selection hosts from the list, we
    perform a full scan on it to choose the host with least requests.
- area: local_rate_limit
  change: |
    Added new configuration field :ref:`rate_limited_as_resource_exhausted
    <envoy_v3_api_field_extensions.filters.http.local_ratelimit.v3.LocalRateLimit.rate_limited_as_resource_exhausted>`
    to allow for setting if rate limit grpc response should be RESOURCE_EXHAUSTED instead of the default UNAVAILABLE.
- area: filter state
  change: |
    Added config name of filter sending a local reply in filter state with key
    ``envoy.filters.network.http_connection_manager.local_reply_owner``.
    See :ref:`the well-known filter state keys <well_known_filter_state>` for more detail.
- area: http2
  change: |
    Flip the runtime guard ``envoy.reloadable_features.defer_processing_backedup_streams`` to be on by default.
    This feature improves flow control within the proxy by deferring work on the receiving end if the other
    end is backed up.

bug_fixes:
# *Changes expected to improve the state of the world and are unlikely to have negative effects*
- area: buffer
  change: |
    Fixed a bug (https://github.com/envoyproxy/envoy/issues/28760) that the internal listener causes an undefined
    behavior due to the unintended release of the buffer memory.
- area: xds
  change: |
    Fixed a bug (https://github.com/envoyproxy/envoy/issues/27702) that caused ADS initialization
    to fail on the first attempt and set a back-off retry interval of up to 1 second, if ADS is
    using an Envoy Cluster for the backend. The issue was fixed to ensure that ADS initialization
    happens after the Envoy Cluster it depends upon has been properly initialized. ADS that does
    not depend on an Envoy Cluster (i.e. GoogleGrpc) is not affected by this change.
- area: grpc
  change: |
    Fixed a bug in gRPC async client cache which intermittently causes CPU spikes due to busy loop in timer expiration.
- area: tracing
  change: |
    Fixed a bug that caused the Datadog tracing extension to drop traces that
    should be kept on account of an extracted sampling decision.
- area: quic
  change: |
    Fixed a bug in QUIC and HCM interaction which could cause use-after-free during asynchronous certificates retrieval.
    The fix is guarded by runtime ``envoy.reloadable_features.quic_fix_filter_manager_uaf``.
- area: redis
  change: |
    Fixed a bug causing crash if incoming redis key does not match against a prefix_route and catch_all_route is not defined.
- area: access log
  change: |
    Fixed a bug where the omit_empty_values field was not honored for access logs specifying formats via text_format_source.
- area: ext_proc
  change: |
    Fixed content_length related issues when body mutation by external processor is enabled. ext_proc filter removes the content
    length header in 1)STREAMED BodySendMode 2) BUFFERED_PARTIAL BodySendMode and 3) BUFFERED BodySendMode + SKIP HeaderSendMode.
    This will enable chunked-encoding whenever feasible in HTTP1.1. Besides, ext_proc filter keep content length header
    in BUFFERED BodySendMode + SEND HeaderSendMode. It is now external processor's responsibility to set the content length
    correctly matched to the mutated body. if those two doesn't match, the mutation will be rejected and local reply with error
    status will be returned.
- area: dynamic_forward_proxy
  change: |
    Fixed a bug where the preresolved hostnames specified in the Dynamic Forward Proxy cluster
    config would not use the normalized hostname as the DNS cache key, which is the same key
    used for retrieval. This caused cache misses on initial use, even though the host DNS entry
    was pre-resolved. The fix is guarded by runtime guard ``envoy.reloadable_features.normalize_host_for_preresolve_dfp_dns``,
    which defaults to true.

removed_config_or_runtime:
# *Normally occurs at the end of the* :ref:`deprecation period <deprecated>`
- area: http
  change: |
    Removed ``envoy.reloadable_features.expand_agnostic_stream_lifetime`` and legacy code paths.
- area: http
  change: |
    removed ``envoy.reloadable_features.sanitize_original_path`` and legacy code paths.
- area: maglev
  change: |
    Removed ``envoy.reloadable_features.allow_compact_maglev`` and legacy code paths.
- area: router
  change: |
    Removed the deprecated ``envoy.reloadable_features.prohibit_route_refresh_after_response_headers_sent``
    runtime flag and legacy code path.
- area: upstream
  change: |
    Removed the deprecated ``envoy.reloadable_features.validate_detailed_override_host_statuses``
    runtime flag and legacy code path.
- area: grpc
  change: |
    Removed the deprecated ``envoy.reloadable_features.service_sanitize_non_utf8_strings``
    runtime flag and legacy code path.
- area: access log
  change: |
    Removed the deprecated ``envoy.reloadable_features.format_ports_as_numbers``
    runtime flag and legacy code path.
- area: router
  change: |
    Removed the deprecated ``envoy.reloadable_features.ignore_optional_option_from_hcm_for_route_config``
    runtime flag and legacy code path.

new_features:
- area: filters
  change: |
    Added :ref:`the Basic Auth filter <envoy_v3_api_msg_extensions.filters.http.basic_auth.v3.BasicAuth>`, which can be used to
    authenticate user credentials in the HTTP Authentication heaer defined in `RFC7617 <https://tools.ietf.org/html/rfc7617>`_.
- area: upstream
  change: |
    Added :ref:`enable_full_scan <envoy_v3_api_msg_extensions.load_balancing_policies.least_request.v3.LeastRequest>`
    option to the least requested load balancer. If set to true, Envoy will perform a full scan on the list of hosts
    instead of using :ref:`choice_count
    <envoy_v3_api_msg_extensions.load_balancing_policies.least_request.v3.LeastRequest>`
    to select the hosts.
- area: stats
  change: |
    added :ref:`per_endpoint_stats <envoy_v3_api_field_config.cluster.v3.TrackClusterStats.per_endpoint_stats>` to get some metrics
    for each endpoint in a cluster.
- area: jwt
  change: |
    The jwt filter can now serialize non-primitive custom claims when maping claims to headers.
    These claims will be serialized as JSON and encoded as Base64.
- area: tcp_proxy
  change: |
    added support to TCP Proxy for recording the latency in ``UpstreamTiming`` from when the first
    initial connection to the upstream cluster was attempted to when either the
    connection was successfully established or the filiter failed to initialize
    any connection to the upstream.
- area: ratelimit
  change: |
    Ratelimit supports setting the HTTP status that is returned to the client when the ratelimit server
    returns an error or cannot be reached with :ref:`status_on_error
    <envoy_v3_api_field_extensions.filters.http.ratelimit.v3.RateLimit.status_on_error>`
    configuration flag.
- area: tracing
  change: |
    Added support for configuring resource detectors on the OpenTelemetry tracer.
- area: tracing
  change: |
    Added support to configure a sampler for the OpenTelemetry tracer.
- area: CEL-attributes
  change: |
    Added :ref:`attribute <arch_overview_attributes>` ``connection.transport_failure_reason``
    for looking up connection transport failure reason.
- area: ext_authz
  change: |
    New config parameter :ref:`charge_cluster_response_stats
    <envoy_v3_api_field_extensions.filters.http.ext_authz.v3.ExtAuthz.charge_cluster_response_stats>`
    for not incrementing cluster statistics on ext_authz response. Default true, no behavior change.
- area: ext_authz
  change: |
    forward :ref:`filter_metadata <envoy_v3_api_field_config.core.v3.Metadata.filter_metadata>` selected by
    :ref:`route_metadata_context_namespaces
    <envoy_v3_api_field_extensions.filters.http.ext_authz.v3.ExtAuthz.route_metadata_context_namespaces>`
    and :ref:`typed_filter_metadata <envoy_v3_api_field_config.core.v3.Metadata.typed_filter_metadata>` selected by
    :ref:`route_typed_metadata_context_namespaces
    <envoy_v3_api_field_extensions.filters.http.ext_authz.v3.ExtAuthz.route_typed_metadata_context_namespaces>`
    from the metadata of the selected route to external auth service.
    This metadata propagation is independent from the dynamic metadata from connection and request.
- area: ext_authz_filter
  change: |
    added :ref:`with_request_body
    <envoy_v3_api_field_extensions.filters.http.ext_authz.v3.CheckSettings.with_request_body>` to optionally override
    the default behavior of sending the request body to the authorization server from the per-route filter.
- area: grpc async client
  change: |
    added :ref:`max_cached_entry_idle_duration
    <envoy_v3_api_field_config.bootstrap.v3.Bootstrap.GrpcAsyncClientManagerConfig.max_cached_entry_idle_duration>`
    to control the cached grpc client eviction time in the cache.
- area: ratelimit
  change: |
    Ratelimit supports optional additional prefix to use when emitting statistics with :ref:`stat_prefix
    <envoy_v3_api_field_extensions.filters.http.ratelimit.v3.RateLimit.stat_prefix>`
    configuration flag.
- area: udp_proxy
  change: |
    added support for propagating the response headers in :ref:`UdpTunnelingConfig
    <envoy_v3_api_field_extensions.filters.udp.udp_proxy.v3.UdpProxyConfig.UdpTunnelingConfig.propagate_response_headers>` and
    response trailers in :ref:`UdpTunnelingConfig
    <envoy_v3_api_field_extensions.filters.udp.udp_proxy.v3.UdpProxyConfig.UdpTunnelingConfig.propagate_response_trailers>` to
    the downstream info filter state.
- area: tracing
  change: |
    Provide initial span attributes to a sampler used in the OpenTelemetry tracer.
- area: tracing
  change: |
    Added support to configure a Dynatrace resource detector for the OpenTelemetry tracer.
- area: udp_proxy
  change: |
    add :ref:`access log options
    <envoy_v3_api_field_extensions.filters.udp.udp_proxy.v3.UdpProxyConfig.access_log_options>`
    to allow recording an access log entry periodically for the UDP session, and allow recording an access
    log entry on the connection tunnel created successfully to upstream when UDP tunneling is configured.
<<<<<<< HEAD
- area: ext_proc
  change: |
    implemented
    :ref:`request_attributes <envoy_v3_api_field_extensions.filters.http.ext_proc.v3.ExternalProcessor.request_attributes>`
    and
    :ref:`response_attributes <envoy_v3_api_field_extensions.filters.http.ext_proc.v3.ExternalProcessor.response_attributes>`
    config APIs to enable sending and receiving attributes from/to the external processing server.
=======
- area: zookeeper
  change: |
    Added support for emitting per opcode decoder error metrics via :ref:`enable_per_opcode_decoder_error_metrics
    <envoy_v3_api_field_extensions.filters.network.zookeeper_proxy.v3.ZooKeeperProxy.enable_per_opcode_decoder_error_metrics>`.
- area: stream info
  change: |
    Added time spent reading request headers to ``DownstreamTiming``.
>>>>>>> a672f7e5

deprecated:<|MERGE_RESOLUTION|>--- conflicted
+++ resolved
@@ -225,7 +225,13 @@
     <envoy_v3_api_field_extensions.filters.udp.udp_proxy.v3.UdpProxyConfig.access_log_options>`
     to allow recording an access log entry periodically for the UDP session, and allow recording an access
     log entry on the connection tunnel created successfully to upstream when UDP tunneling is configured.
-<<<<<<< HEAD
+- area: zookeeper
+  change: |
+    Added support for emitting per opcode decoder error metrics via :ref:`enable_per_opcode_decoder_error_metrics
+    <envoy_v3_api_field_extensions.filters.network.zookeeper_proxy.v3.ZooKeeperProxy.enable_per_opcode_decoder_error_metrics>`.
+- area: stream info
+  change: |
+    Added time spent reading request headers to ``DownstreamTiming``.
 - area: ext_proc
   change: |
     implemented
@@ -233,14 +239,5 @@
     and
     :ref:`response_attributes <envoy_v3_api_field_extensions.filters.http.ext_proc.v3.ExternalProcessor.response_attributes>`
     config APIs to enable sending and receiving attributes from/to the external processing server.
-=======
-- area: zookeeper
-  change: |
-    Added support for emitting per opcode decoder error metrics via :ref:`enable_per_opcode_decoder_error_metrics
-    <envoy_v3_api_field_extensions.filters.network.zookeeper_proxy.v3.ZooKeeperProxy.enable_per_opcode_decoder_error_metrics>`.
-- area: stream info
-  change: |
-    Added time spent reading request headers to ``DownstreamTiming``.
->>>>>>> a672f7e5
 
 deprecated:
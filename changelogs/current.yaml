date: Pending

behavior_changes:
# *Changes that are expected to cause an incompatibility if applicable; deployment changes are likely required*
- area: http
  change: |
    Remove the hop by hop TE header from downstream request headers if it's not set to ``trailers``, else keep it. This change can be
    temporarily reverted by setting ``envoy.reloadable_features.sanitize_te`` to false.
- area: stats
  change: |
    The runtime flag ``envoy.reloadable_features.enable_include_histograms`` is now enabled by default.
    This causes the ``includeHistogram()`` method on ``Stats::SinkPredicates`` to filter histograms to
    be flushed to stat sinks.
- area: eds
  change: |
    Enabling caching caching of EDS assignments when used with ADS by default (introduced in Envoy v1.28).
    Prior to this change, Envoy required that EDS assignments were sent after an EDS cluster was updated.
    If no EDS assignment was received for the cluster, it ended up with an empty assignment.
    Following this change, after a cluster update, Envoy waits for an EDS assignment until
    :ref:`initial_fetch_timeout <envoy_v3_api_field_config.core.v3.ConfigSource.initial_fetch_timeout>` times out, and will then apply
    the cached assignment and finish updating the warmed cluster. This change temporarily disabled by setting
    the runtime flag ``envoy.restart_features.use_eds_cache_for_ads`` to ``false``.

minor_behavior_changes:
# *Changes that may cause incompatibilities for some users, but should not for most*
- area: sockets
  change: |
    Failure to create an upstream socket should now result in clean connection failure rather than failing a release assert. This behavior
    can be temporarily reverted by setting runtime feature ``envoy.restart_features_.allow_client_socket_creation_failure`` to false.
- area: adaptive concurrency filter stats
  change: |
    Multiply the gradient value stat by 1000 to make it more granular (values will range between 500 and 2000).
- area: quic
  change: |
    :ref:`Server preferred address <envoy_v3_api_field_config.listener.v3.QuicProtocolOptions.server_preferred_address_config>` is
    now sent to non-quiche quic clients when configured. This behavior can be disabled with runtime flag
    ``envoy.reloadable_features.quic_send_server_preferred_address_to_all_clients``.
- area: dns
  change: |
    Allowing <envoy_v3_api_field_extensions.common.dynamic_forward_proxy.v3.DnsCacheConfig.dns_min_refresh_rate>` to go as low as 1s.
- area: upstream
  change: |
    Upstream now excludes hosts set to ``DRAINING`` state via EDS from load balancing and panic routing
    threshold calculation. This feature can be disabled by setting
    ``envoy.reloadable_features.exclude_host_in_eds_status_draining`` to false.
- area: golang
  change: |
    Change ``RegisterHttpFilterConfigFactoryAndParser`` to ``RegisterHttpFilterFactoryAndConfigParser``.
- area: QUIC
  change: |
    Port migration is default turned off. QUIC client connections will no longer attempt to migrate to a new port when connections
    is degrading. Can be manually turned on via
    :ref:`port_migration <envoy_v3_api_field_config.core.v3.QuicProtocolOptions.num_timeouts_to_trigger_port_migration>`.
- area: QUIC
  change: |
    Make each upstream connection to read as many as 32 packets in each event loop. This feature can be disabled by setting
    ``envoy.reloadable_features.quic_upstream_reads_fixed_number_packets`` to false.
- area: aws
  change: |
    AWS region string is now retrieved from environment and profile consistently within aws_request_signer and
    grpc_credentials/aws_iam extensions. Region field in aws_request_signer is now optional, explicitly configured
    xDS region will take preference. aws_request_signer documentation now reflects the region chain.
- area: http
  change: |
    Enable obsolete line folding in BalsaParser (for behavior parity with http-parser, the
    previously used HTTP/1 parser).
- area: proxy status
  change: |
    Add more conversion in the proxy status utility. It can be disabled by the runtime guard
    ``envoy.reloadable_features.proxy_status_mapping_more_core_response_flags``.

bug_fixes:
# *Changes expected to improve the state of the world and are unlikely to have negative effects*
- area: http3_upstream
  change: |
    Fixing a bug with HTTP/3 upstream using a non-threadsafe cache cross-thread. Bumping HTTP/3 support down
    to alpha as the severity of this bug indicates it is both not in use and not GA quality code.
- area: tracers
  change: |
    use unary RPC calls for OpenTelemetry trace exports, rather than client-side streaming connections.
- area: stateful_session
  change: |
    Support 0 TTL for proto-encoded cookies, which disables cookie expiration by Envoy.
- area: load balancing
  change: |
    Added randomization in locality load-balancing initialization. This helps desynchronizing Envoys across
    a fleet by randomizing the scheduler starting point. This can be temporarily reverted by setting runtime guard
    ``envoy.reloadable_features.edf_lb_locality_scheduler_init_fix`` to false.
- area: load balancing
  change: |
    Added randomization in host load-balancing initialization. This helps desynchronizing Envoys across
    a fleet by randomizing the scheduler starting point. This can be temporarily reverted by setting runtime guard
    ``envoy.reloadable_features.edf_lb_host_scheduler_init_fix`` to false.
- area: UDP and TCP tunneling
  change: |
    fixed a bug where second HTTP response headers received would cause Envoy to crash in cases where
    ``propagate_response_headers`` and retry configurations are enabled at the same time, and an upstream
    request is retried multiple times.
- area: xds
  change: |
    Reject xDS configurations where the rate-limit's :ref:`fill_rate <envoy_v3_api_field_config.core.v3.RateLimitSettings.fill_rate>`
    is set to Infinity or NaN.
- area: tracing
  change: |
    Prevent Envoy from crashing at start up when the OpenTelemetry environment resource detector cannot detect any attributes.
- area: proxy protocol
  change: |
    Fixed a crash when Envoy is configured for PROXY protocol on both a listener and cluster, and the listener receives
    a PROXY protocol header with address type LOCAL (typically used for health checks).
- area: url matching
  change: |
    Fixed excessive CPU utilization when using regex URL template matcher.
- area: http
  change: |
    Fixed crash when HTTP request idle and per try timeouts occurs within backoff interval.
- area: quic
  change: |
    Fixed crash bug with QUIC upstream + X.509v1 certificates.
- area: proxy_protocol
  change: |
    Fix crash due to uncaught exception when the operating system does not support an address type (such as IPv6) that is
    received in a proxy protocol header. Connections will instead be dropped/reset.
- area: proxy_protocol
  change: |
    Fixed a bug where TLVs with non utf8 characters were inserted as protobuf values into filter metadata circumventing
    ext_authz checks when ``failure_mode_allow`` is set to ``true``.
- area: tls
  change: |
    Fix crash due to uncaught exception when the operating system does not support an address type (such as IPv6) that is
    received in an mTLS client cert IP SAN. These SANs will be ignored. This applies only when using formatter
    ``%DOWNSTREAM_PEER_IP_SAN%``.
- area: tcp_proxy
  change: |
    When tunneling TCP over HTTP, closed the downstream connection (for writing only) when upstream trailers are read
    to support half close semantics during TCP tunneling.
    This behavioral change can be temporarily reverted by setting runtime guard
    ``envoy.reloadable_features.tcp_tunneling_send_downstream_fin_on_upstream_trailers`` to false.
- area: jwt_authn
  change: |
    Fixed JWT extractor, which concatenated headers with a comma, resultig in invalid tokens.
- area: router
  change: |
    Fix a timing issue when upstream requests are empty when decoding data and send local reply when that happens. This is
    controlled by ``envoy_reloadable_features_send_local_reply_when_no_buffer_and_upstream_request``.
- area: deps
  change: |
    Updated QUICHE dependencies to incorporate fixes for https://github.com/envoyproxy/envoy/issues/32401.
- area: tracing
  change: |
    Dynatrace resource detector: Only log warning message when no enrichment attributes are found.

removed_config_or_runtime:
# *Normally occurs at the end of the* :ref:`deprecation period <deprecated>`
- area: http
  change: |
    Removed ``envoy.reloadable_features.allow_absolute_url_with_mixed_scheme`` runtime flag and legacy code paths.
- area: active health check
  change: |
    Removed ``envoy.reloadable_features.keep_endpoint_active_hc_status_on_locality_update`` runtime flag and legacy code paths.
- area: http1
  change: |
    Removed ``envoy.reloadable_features.http1_allow_codec_error_response_after_1xx_headers`` runtime flag and legacy code paths.
- area: overload manager
  change: |
    removed ``envoy.reloadable_features.overload_manager_error_unknown_action`` and legacy code paths.
- area: http
  change: |
    Removed ``envoy_reloadable_features_append_xfh_idempotent`` runtime flag and legacy code paths.
- area: resource_monitors
  change: |
    removed ``envoy.reloadable_features.count_unused_mapped_pages_as_free`` runtime flag  and legacy code paths.
- area: aws
  change: |
    Removed ``envoy.reloadable_features.enable_aws_credentials_file`` runtime flag and legacy code paths.
- area: upstream
  change: |
    removed ``envoy_reloadable_features_initialize_upstream_filters`` and legacy code paths.

new_features:
- area: ext_proc
  change: |
    Added
    :ref:`grpc_initial_metadata <envoy_v3_api_field_extensions.filters.http.ext_proc.v3.ExtProcOverrides.grpc_initial_metadata>`
    config API to allow extending inherited metadata from
    :ref:`ExternalProcessor.grpc_service <envoy_v3_api_field_extensions.filters.http.ext_proc.v3.ExternalProcessor.grpc_service>`
    and
    :ref:`ExtProcOverrides.grpc_service <envoy_v3_api_field_extensions.filters.http.ext_proc.v3.ExtProcOverrides.grpc_service>`
    with the new or updated values.
- area: aws_request_signing
  change: |
    Update ``aws_request_signing`` filter to support use as an upstream HTTP filter. This allows successful calculation of
    signatures after the forwarding stage has completed, particularly if the path element is modified.
- area: aws_lambda
  change: |
    Update ``aws_lambda`` filter to support use as an upstream HTTP filter. This allows successful calculation of
    signatures after the forwarding stage has completed, particularly if the path element is modified.
- area: grpc reverse bridge
  change: |
    Change HTTP status to 200 to respect the gRPC protocol. This may cause problems for incorrect gRPC clients expecting the filter
    to preserve HTTP 1.1 responses.  This behavioral change can be temporarily reverted by setting runtime guard
    ``envoy.reloadable_features.grpc_http1_reverse_bridge_change_http_status`` to false.
- area: quic
  change: |
    Added QUIC protocol option :ref:`send_disable_active_migration
    <envoy_v3_api_field_config.listener.v3.QuicProtocolOptions.send_disable_active_migration>` to make the server send clients a transport
    parameter to discourage client endpoints from active migration.
- area: quic
  change: |
    Added support for QUIC listeners to :ref:`choose certificates based on SNI <arch_overview_ssl_cert_select>` and load certificates
    from formats other than PEM, such as :ref:`pkcs12 <envoy_v3_api_field_extensions.transport_sockets.tls.v3.TlsCertificate.pkcs12>`.
    This behavior can be disabled with runtime flag ``envoy.restart_features.quic_handle_certs_with_shared_tls_code``.
- area: ext_proc
  change: |
    implemented
    :ref:`request_attributes <envoy_v3_api_field_extensions.filters.http.ext_proc.v3.ExternalProcessor.request_attributes>`
    and
    :ref:`response_attributes <envoy_v3_api_field_extensions.filters.http.ext_proc.v3.ExternalProcessor.response_attributes>`
    config APIs to enable sending and receiving attributes to/from the external processing server.
- area: access log
  change: |
    added support for :ref:`%UPSTREAM_CONNECTION_ID% <config_access_log_format_upstream_connection_id>` for the upstream connection
    identifier.
- area: aws_lambda
  change: |
    Added :ref:`host_rewrite <envoy_v3_api_field_extensions.filters.http.aws_lambda.v3.Config.host_rewrite>` config to be used
    during signature.
- area: ext_proc
  change: |
    added
    :ref:`metadata_options <envoy_v3_api_field_extensions.filters.http.ext_proc.v3.ExternalProcessor.metadata_options>`
    config API to enable sending and receiving metadata from/to the external processing server. Both typed and untyped dynamic
    metadata may be sent to the server. If
    :ref:`receiving_namespaces <envoy_v3_api_field_extensions.filters.http.ext_proc.v3.MetadataOptions.receiving_namespaces>`
    is defined, returned metadata may be written to the specified allowed namespaces.
- area: wasm
  change: |
    added ``verify_signature`` foreign function to verify cryptographic signatures.
- area: monitoring
  change: |
    Add ``Envoy::ExecutionContext``, which is notified by ``ScopeTrackerScopeState``'s constructor and destructor. This feature is
    disabled by default, it can be enabled by runtime feature flag ``envoy.restart_features.enable_execution_context``. For more details,
    please see https://github.com/envoyproxy/envoy/issues/32012.
- area: rbac
  change: |
    Added :ref:`uri_template<envoy_v3_api_field_config.rbac.v3.Permission.uri_template>` which uses existing
    :ref:`UriTemplateMatchConfig<envoy_v3_api_msg_extensions.path.match.uri_template.v3.UriTemplateMatchConfig>`
    to allow use of glob patterns for URI path matching in RBAC.
- area: upstream
  change: |
    Added :ref:`selection_method <envoy_v3_api_msg_extensions.load_balancing_policies.least_request.v3.LeastRequest>`
    option to the least request load balancer. If set to ``FULL_SCAN``,
    Envoy will select the host with the fewest active requests from the entire host set rather than
    :ref:`choice_count <envoy_v3_api_msg_extensions.load_balancing_policies.least_request.v3.LeastRequest>`
    random choices.
- area: access_loggers
  change: |
    Added :ref:`Fluentd access logger <envoy_v3_api_msg_extensions.access_loggers.fluentd.v3.FluentdAccessLogConfig>`
    to support flushing access logs in `Fluentd format <https://github.com/fluent/fluentd/wiki/Forward-Protocol-Specification-v1>`_.
- area: redis
  change: |
    Added support for the ``ECHO`` command.
- area: tcp_proxy
  change: |
    added an option to dynamically set a per downstream connection idle timeout period object under the key
    ``envoy.tcp_proxy.per_connection_idle_timeout_ms``. If this filter state value exists, it will override the idle timeout
    specified in the filter configuration and the default idle timeout.
- area: load shed point
  change: |
    Added load shed point ``envoy.load_shed_points.hcm_ondata_creating_codec`` that closes connections before creating codec if
    Envoy is under pressure, typically memory.
- area: overload
  change: |
    added a :ref:`configuration option
    <envoy_v3_api_field_extensions.filters.network.http_connection_manager.v3.HttpConnectionManager.append_local_overload>` to add
    ``x-envoy-local-overloaded`` header when Overload Manager is triggered.
<<<<<<< HEAD
- area: rbac
  change: |
    Added :ref:`rules_stat_prefix <envoy_v3_api_field_extensions.filters.http.rbac.v3.RBAC.rules_stat_prefix>`
    to allow adding custom prefix to the stats emitted by rules.
=======
- area: tracing
  change: |
    Added support to configure a Dynatrace sampler for the OpenTelemetry tracer.
- area: tracing
  change: |
    Added User-Agent header to OTLP trace exporters according to the OpenTelemetry specification.
- area: tracing
  change: |
    Added support for variant span attribute type for the OpenTelemetry tracer.
>>>>>>> 8ac6d0ce

deprecated:
- area: listener
  change: |
    deprecated runtime key ``overload.global_downstream_max_connections`` in favor of :ref:`downstream connections monitor
    <envoy_v3_api_msg_extensions.resource_monitors.downstream_connections.v3.DownstreamConnectionsConfig>`.
- area: tracing
  change: |
    deprecated :ref:`split_spans_for_request <envoy_v3_api_field_config.trace.v3.ZipkinConfig.split_spans_for_request>`
    in favor of :ref:`spawn_upstream_span
    <envoy_v3_api_field_extensions.filters.network.http_connection_manager.v3.HttpConnectionManager.Tracing.spawn_upstream_span>`.<|MERGE_RESOLUTION|>--- conflicted
+++ resolved
@@ -273,22 +273,19 @@
     added a :ref:`configuration option
     <envoy_v3_api_field_extensions.filters.network.http_connection_manager.v3.HttpConnectionManager.append_local_overload>` to add
     ``x-envoy-local-overloaded`` header when Overload Manager is triggered.
-<<<<<<< HEAD
+- area: tracing
+  change: |
+    Added support to configure a Dynatrace sampler for the OpenTelemetry tracer.
+- area: tracing
+  change: |
+    Added User-Agent header to OTLP trace exporters according to the OpenTelemetry specification.
+- area: tracing
+  change: |
+    Added support for variant span attribute type for the OpenTelemetry tracer.
 - area: rbac
   change: |
     Added :ref:`rules_stat_prefix <envoy_v3_api_field_extensions.filters.http.rbac.v3.RBAC.rules_stat_prefix>`
     to allow adding custom prefix to the stats emitted by rules.
-=======
-- area: tracing
-  change: |
-    Added support to configure a Dynatrace sampler for the OpenTelemetry tracer.
-- area: tracing
-  change: |
-    Added User-Agent header to OTLP trace exporters according to the OpenTelemetry specification.
-- area: tracing
-  change: |
-    Added support for variant span attribute type for the OpenTelemetry tracer.
->>>>>>> 8ac6d0ce
 
 deprecated:
 - area: listener

date: Pending

behavior_changes:
# *Changes that are expected to cause an incompatibility if applicable; deployment changes are likely required*
- area: listener
  change: |
    Previously a listener update with different :ref:`transparent <envoy_v3_api_field_config.listener.v3.Listener.transparent>`, :ref:`freebind <envoy_v3_api_field_config.listener.v3.Listener.freebind>`,
    :ref:`tcp_fast_open_queue_length <envoy_v3_api_field_config.listener.v3.Listener.tcp_fast_open_queue_length>` or :ref:`socket_options <envoy_v3_api_field_config.listener.v3.Listener.socket_options>` was ignored.
    Now, when those fields are updated, a new socket will be created for
    the listener and the new value of those fields applied to it. This only happens when :ref:`enable_reuse_port <envoy_v3_api_field_config.listener.v3.Listener.enable_reuse_port>` is true.
    Otherwise if those fields change the update is rejected.
    New runtime flag ``envoy.reloadable_features.enable_update_listener_socket_options`` can be used for revert this behavior.
- area: build
  change: |
    removed the cares and apple resolvers as required extensions. Envoy now only creates DNS resolvers when necessary (e.g. for logical DNS cluster) so does not require cares to always be included. If your Envoys do DNS resolution and you override extensions_build_config you will need to include cares explicitly.
- area: listener
  change: |
    Previously a listener update with different :ref:`enable_reuse_port <envoy_v3_api_field_config.listener.v3.Listener.enable_reuse_port>` value will be ignored. Now,
    this kind of update will be rejected. The runtime flag ``envoy.reloadable_features.enable_update_listener_socket_options`` can be used for revert this behavior.
- area: build
  change: |
    moved the strict_dns, original_dst, logical_dns, static, and eds clusters to extensions. If you use these clusters and override extensions_build_config.bzl you will now need to include it explicitly.

minor_behavior_changes:
# *Changes that may cause incompatibilities for some users, but should not for most*
- area: tls
  change: |
    added support for intermediate CA as trusted ca. The peer certificate issued by an intermediate CA will be trusted by
    building valid partial chain. In old days, it can not be verified without trusting its ancestor root CA and building
    a full chain.
    :ref:`trust_ca<envoy_v3_api_field_extensions.transport_sockets.tls.v3.CertificateValidationContext.trusted_ca>`.
    This change can be reverted via the ``envoy.reloadable_features.enable_intermediate_ca``.

- area: cache_filter
  change: |
    add a completion callback to updateHeaders interface. Any external cache implementations will need to update to match this new interface. See changes to simple_http_cache in PR#23666 for example.
- area: cache_filter
  change: |
    api path of work-in-progress extension changed from ``api/extensions/cache/simple_http_cache`` to ``api/extensions/http/cache/simple_http_cache``, and source code moved, to match extension category.
- area: oauth2
  change: |
    Requests which match the passthrough header now have their own metric ``oauth_passthrough`` and aren't included in ``oauth_success`` anymore.
- area: rate_limit
  change: |
    add ``MONTH`` and ``YEAR`` to the unit of time for rate limit.
<<<<<<< HEAD
- area: router
  change: |
    Virtual cluster statistics are no longer created for routes without any `virtual_clusters`. Previously statistics for a `catch all` virtual cluster were created, but never updated.
=======
- area: jwt_authn
  change: |
    adjust the refetch time for remote_jwks async_fetch feature. For a good fetch, refetch 5 seconds before jwks cache duration. For a failed fetch, refetch time can be specified by :ref:`failed_refetch_duration <envoy_v3_api_field_extensions.filters.http.jwt_authn.v3.JwksAsyncFetch.failed_refetch_duration>` with default 1 second.
>>>>>>> 3752119b

bug_fixes:
# *Changes expected to improve the state of the world and are unlikely to have negative effects*
- area: aws_lambda
  change: |
    fix a bug when :ref:`PerRouteConfig <envoy_v3_api_msg_extensions.filters.http.aws_lambda.v3.PerRouteConfig>` is defined and was routing to a target cluster's AWS Lambda endpoint
    in a region that is different from the region obtained in :ref:`arn <envoy_v3_api_field_extensions.filters.http.aws_lambda.v3.Config.arn>` of aws_lambda http_filter configuration
    then the authorization header included in the request towards AWS Lambda was not signed with the region specified in PerRouteConfig.
- area: grpc_json_transcoder
  change: |
    fix a bug when using http2, request body has google.api.HttpBody and the size is < 16KB, it will cause EOF from the backend grpc server.
- area: router
  change: |
    fixed a bug that incorrectly rewrote the path when using ``regex_rewrite`` for redirects matched on prefix.
- area: oauth2
  change: |
    fixed a bug when passthrough header was matched, envoy would always remove the authorization header. This behavioral change can be temporarily reverted by setting runtime guard ``envoy.reloadable_features.oauth_header_passthrough_fix`` to false.
- area: generic_proxy
  change: |
    fixed a bug that encoder filters and decoder filters of generic proxy will be executed in the same order. The encoder filters' execuate order should be the reverse of decoder filters' in the generic proxy.
- area: quic
  change: |
    reject configs that specify require_client_certificate with QUIC since clients certificates are currently unsupported in QUIC. This behavioral change can be temporarily reverted by setting runtime guard ``envoy.reloadable_features.reject_require_client_certificate_with_quic`` to false.
- area: http
  change: |
    fixed a bug where Utility::PercentEncoding::encode() encodes some characters incorrectly because it was treating the value as negative.
- area: validation
  change: |
    fixed a crash which could happen when optional ``engine_type`` is not provided in regex.
- area: jwt_authn
  change: |
    fix a bug that jwt_cache breaks the :ref:`provider_and_audiences <envoy_v3_api_field_extensions.filters.http.jwt_authn.v3.JwtRequirement.provider_and_audiences>` JWT requirement.

removed_config_or_runtime:
# *Normally occurs at the end of the* :ref:`deprecation period <deprecated>`
- area: eds
  change: |
    removed ``envoy.reloadable_features.support_locality_update_on_eds_cluster_endpoints`` and legacy code paths.
- area: listener
  change: |
    removed ``envoy.reloadable_features.strict_check_on_ipv4_compat`` and legacy code paths.
- area: http
  change: |
    removed ``envoy.reloadable_features.deprecate_global_ints`` and legacy code paths.
- area: http
  change: |
    removed ``envoy.reloadable_features.allow_adding_content_type_in_local_replies`` and legacy code paths.
- area: http
  change: |
    removed ``envoy.reloadable_features.allow_upstream_inline_write`` and legacy code paths.
- area: http
  change: |
    removed ``envoy.reloadable_features.append_or_truncate`` and legacy code paths.
- area: http
  change: |
    removed ``envoy.reloadable_features.use_new_codec_wrapper`` and legacy code paths.
    removed ``envoy.reloadable_features.append_to_accept_content_encoding_only_once`` and legacy code paths.
    removed ``envoy.reloadable_features.http1_lazy_read_disable`` and legacy code paths.
- area: http
  change: |
    removed ``envoy.reloadable_features.http_100_continue_case_insensitive`` and legacy code paths.
    removed ``envoy.reloadable_features.override_request_timeout_by_gateway_timeout`` and legacy code paths.
- area: ecds
  change: |
    removed ``envoy.reloadable_features.top_level_ecds_stats`` and legacy code paths.
- area: http
  change: |
    removed ``envoy.reloadable_features.skip_delay_close`` and legacy code paths.
- area: router
  change: |
    removed ``envoy.reloadable_features.do_not_await_headers_on_upstream_timeout_to_emit_stats`` and legacy code paths.

new_features:
- area: build
  change: |
    added an option ``--define=library_autolink=disabled`` to disable autolinking libraries.
- area: generic_proxy
  change: |
    added :ref:`dubbo codec support <envoy_v3_api_msg_extensions.filters.network.generic_proxy.codecs.dubbo.v3.DubboCodecConfig>` to the
    :ref:`generic_proxy filter <envoy_v3_api_msg_extensions.filters.network.generic_proxy.v3.GenericProxy>`.
- area: upstream
  change: |
    added a new field :ref:`socket_options <envoy_v3_api_field_config.core.v3.ExtraSourceAddress.socket_options>` to the ExtraSourceAddress, allowing specifying discrete socket options for each source address.
- area: access_log
  change: |
    added a new field :ref:`intermediate_log_entry <envoy_v3_api_field_data.accesslog.v3.AccessLogCommon.intermediate_log_entry>` to detect if the gRPC log entry is an intermediate log entry or not and added
    support to flush TCP log entries periodly according to the configured :ref:`inteval <envoy_v3_api_field_extensions.filters.network.tcp_proxy.v3.TcpProxy.access_log_flush_interval>`.
- area: access_log
  change: |
    added support for :ref:`%STREAM_ID% <config_access_log_format_stream_id>` for stream unique identifier.
- area: thrift
  change: |
    added payload to metadata filter which matches a given payload field's value would be extracted and attached to the request as dynamic metadata.
- area: http
  change: |
    allowing the dynamic forward proxy cluster to :ref:`allow_coalesced_connections <envoy_v3_api_field_extensions.clusters.dynamic_forward_proxy.v3.ClusterConfig.allow_coalesced_connections>`  for HTTP/2 and HTTP/3 connections.
- area: generic_proxy
  change: |
    added :ref:`generic rds support <envoy_v3_api_field_extensions.filters.network.generic_proxy.v3.GenericProxy.generic_rds>`.
- area: listener
  change: |
    added a new field :ref:`socket_options <envoy_v3_api_field_config.listener.v3.AdditionalAddress.socket_options>` to the AdditionalAddress, allowing specifying discrete socket options for each listen address.
- area: listener
  change: |
    added ``continueFilterChain()`` and ``dispatcher()`` methods to the ``ListenerFilterCallback``. This allows listener filters to continue listener filter iteration after stopping iteration e.g. if the listener filter depends on an async process.
- area: thrift_proxy
  change: |
    added ``envoy.reloadable_features.thrift_allow_negative_field_ids`` to support negative field ids for legacy thrift service.
- area: udp_proxy
  change: |
    added support for :ref:`proxy_access_log <envoy_v3_api_field_extensions.filters.udp.udp_proxy.v3.UdpProxyConfig.proxy_access_log>`.
- area: tcp_proxy
  change: |
    added new config :ref:`post_path field <envoy_v3_api_field_extensions.filters.network.tcp_proxy.v3.TcpProxy.TunnelingConfig.post_path>` to specifiy a custom path for HTTP tunneling with POST method.
- area: health_check
  change: |
    added an optional bool flag :ref:`disable_active_health_check <envoy_v3_api_field_config.endpoint.v3.Endpoint.HealthCheckConfig.disable_active_health_check>` to disable the active health check for the endpoint.
- area: mobile
  change: |
    started merging the Envoy mobile library into the main Envoy repo.
- area: matching
  change: |
    support filter chain selection based on the dynamic metadata and the filter state using :ref:`formatter actions <extension_envoy.matching.actions.format_string>`.
- area: redis
  change: |
    extended :ref:`cluster support <arch_overview_redis_cluster_support>` by adding a :ref:`dns_cache_config <envoy_v3_api_field_extensions.filters.network.redis_proxy.v3.RedisProxy.ConnPoolSettings.dns_cache_config>` option that can be used to resolve hostnames returned by MOVED/ASK responses.
- area: gcp_authn
  change: |
    added support for configuring header that holds token fetched from GCE metadata server in new field :ref:`token_header <envoy_v3_api_field_extensions.filters.http.gcp_authn.v3.GcpAuthnFilterConfig.token_header>`.
- area: tracing
  change: |
    added support for setting the hostname used when sending spans to a Datadog collector using the :ref:`collector_hostname <envoy_v3_api_field_config.trace.v3.DatadogConfig.collector_hostname>` field.
- area: jwt_authn
  change: |
    added support for copying jwt claims to http headers.
- area: http
  change: |
    added :ref:`append_x_forwarded_port <envoy_v3_api_field_extensions.filters.network.http_connection_manager.v3.HttpConnectionManager.append_x_forwarded_port>` to append the ``x-forwarded-port`` header to HTTP upstream requests.

- area: ext_authz
  change: |
    added support to allowlist headers included in the check request to gRPC authorization server (previously only available for HTTP authorization server).
    Pre-existing field :ref:`allowed_headers <envoy_v3_api_field_extensions.filters.http.ext_authz.v3.AuthorizationRequest.allowed_headers>` is deprecated in favour
    of the new field :ref:`allowed_headers <envoy_v3_api_field_extensions.filters.http.ext_authz.v3.ExtAuthz.allowed_headers>`.

deprecated:<|MERGE_RESOLUTION|>--- conflicted
+++ resolved
@@ -43,15 +43,12 @@
 - area: rate_limit
   change: |
     add ``MONTH`` and ``YEAR`` to the unit of time for rate limit.
-<<<<<<< HEAD
 - area: router
   change: |
     Virtual cluster statistics are no longer created for routes without any `virtual_clusters`. Previously statistics for a `catch all` virtual cluster were created, but never updated.
-=======
 - area: jwt_authn
   change: |
     adjust the refetch time for remote_jwks async_fetch feature. For a good fetch, refetch 5 seconds before jwks cache duration. For a failed fetch, refetch time can be specified by :ref:`failed_refetch_duration <envoy_v3_api_field_extensions.filters.http.jwt_authn.v3.JwksAsyncFetch.failed_refetch_duration>` with default 1 second.
->>>>>>> 3752119b
 
 bug_fixes:
 # *Changes expected to improve the state of the world and are unlikely to have negative effects*

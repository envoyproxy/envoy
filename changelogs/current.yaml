--- conflicted
+++ resolved
@@ -127,16 +127,12 @@
     - ``%REQUEST_HEADER(X?Y):Z%`` as full name version of ``%REQ(X?Y):Z%``
     - ``%RESPONSE_HEADER(X?Y):Z%`` as full name version of ``%RESP(X?Y):Z%``
     - ``%RESPONSE_TRAILER(X?Y):Z%`` as full name version of ``%TRAILER(X?Y):Z%``
-<<<<<<< HEAD
-    This mainly to provide a more consistent naming scheme for users to understand and use.
+    This provides a more consistent naming scheme for users to understand and use.
 - area: tracing
   change: |
     Added new :ref:`value <envoy_v3_api_field_type.tracing.v3.CustomTag.value>` field and
     the :ref:`substitution format specifier <config_access_log_format>` could be used to
     extract values from various parts of the request/response for custom tags.
-=======
-    This provides a more consistent naming scheme for users to understand and use.
->>>>>>> ca1200b8
 - area: lua
   change: |
     Added ``drainConnectionUponCompletion()`` to the Lua filter stream info API. This allows Lua scripts

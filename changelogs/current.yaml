date: Pending

behavior_changes:
# *Changes that are expected to cause an incompatibility if applicable; deployment changes are likely required*
- area: http
  change: |
    Remove the hop by hop TE header from downstream request headers. This change can be temporarily reverted
    by setting ``envoy.reloadable_features.sanitize_te`` to false.
- area: http
  change: |
    Flip runtime flag ``envoy.reloadable_features.no_downgrade_to_canonical_name`` to true. Name downgrading in the
    per filter config searching will be disabled by default. This behavior can be temporarily reverted by setting
    the flag to false explicitly.
    See doc :ref:`Http filter route specific config <arch_overview_http_filters_per_filter_config>` or
    issue https://github.com/envoyproxy/envoy/issues/29461 for more specific detail and examples.
- area: listener
  change: |
    undeprecated runtime key ``overload.global_downstream_max_connections`` until :ref:`downstream connections monitor
    <envoy_v3_api_msg_extensions.resource_monitors.downstream_connections.v3.DownstreamConnectionsConfig>` extension becomes stable.
- area: stats dns_filter
  change: |
    Fixed tag extraction so that :ref:`stat_prefix <envoy_v3_api_msg_extensions.filters.udp.dns_filter.v3.DnsFilterConfig>`
    is properly extracted. This changes the Prometheus name from
    dns_filter_myprefix_local_a_record_answers{} to dns_filter_local_a_record_answers{envoy.dns_filter_prefix="myprefix"}.

minor_behavior_changes:
# *Changes that may cause incompatibilities for some users, but should not for most*
- area: golang
  change: |
    Remove Protocol method from RequestHeaderMap.
    To get the protocol, please use GetProperty("request.protocol") instead.
- area: aws
  change: |
    Added support to use http async client to fetch the credentials from EC2 instance metadata and ECS task metadata providers
    instead of libcurl which is deprecated. By default this behavior is disabled. To enable set
    ``envoy.reloadable_features.use_http_client_to_fetch_aws_credentials`` to true.
- area: upstream
  change: |
    Fixed a reported issue (https://github.com/envoyproxy/envoy/issues/11004) that causes the Least
    Request load balancer policy to be unfair when the number of hosts are very small, when the number
    of hosts is smaller than the choice_count, instead of randomly selection hosts from the list, we
    perform a full scan on it to choose the host with least requests.
- area: local_rate_limit
  change: |
    Added new configuration field :ref:`rate_limited_as_resource_exhausted
    <envoy_v3_api_field_extensions.filters.http.local_ratelimit.v3.LocalRateLimit.rate_limited_as_resource_exhausted>`
    to allow for setting if rate limit grpc response should be RESOURCE_EXHAUSTED instead of the default UNAVAILABLE.
- area: filter state
  change: |
    Added config name of filter sending a local reply in filter state with key
    ``envoy.filters.network.http_connection_manager.local_reply_owner``.
    See :ref:`the well-known filter state keys <well_known_filter_state>` for more detail.
- area: http2
  change: |
    Flip the runtime guard ``envoy.reloadable_features.defer_processing_backedup_streams`` to be on by default.
    This feature improves flow control within the proxy by deferring work on the receiving end if the other
    end is backed up.

bug_fixes:
# *Changes expected to improve the state of the world and are unlikely to have negative effects*
- area: buffer
  change: |
    Fixed a bug (https://github.com/envoyproxy/envoy/issues/28760) that the internal listener causes an undefined
    behavior due to the unintended release of the buffer memory.
- area: xds
  change: |
    Fixed a bug (https://github.com/envoyproxy/envoy/issues/27702) that caused ADS initialization
    to fail on the first attempt and set a back-off retry interval of up to 1 second, if ADS is
    using an Envoy Cluster for the backend. The issue was fixed to ensure that ADS initialization
    happens after the Envoy Cluster it depends upon has been properly initialized. ADS that does
    not depend on an Envoy Cluster (i.e. GoogleGrpc) is not affected by this change.
- area: grpc
  change: |
    Fixed a bug in gRPC async client cache which intermittently causes CPU spikes due to busy loop in timer expiration.
- area: tracing
  change: |
    Fixed a bug that caused the Datadog tracing extension to drop traces that
    should be kept on account of an extracted sampling decision.
- area: quic
  change: |
    Fixed a bug in QUIC and HCM interaction which could cause use-after-free during asynchronous certificates retrieval.
    The fix is guarded by runtime ``envoy.reloadable_features.quic_fix_filter_manager_uaf``.
- area: redis
  change: |
    Fixed a bug causing crash if incoming redis key does not match against a prefix_route and catch_all_route is not defined.
- area: access log
  change: |
    Fixed a bug where the omit_empty_values field was not honored for access logs specifying formats via text_format_source.
- area: ext_proc
  change: |
    Fixed content_length related issues when body mutation by external processor is enabled. ext_proc filter removes the content
    length header in 1)STREAMED BodySendMode 2) BUFFERED_PARTIAL BodySendMode and 3) BUFFERED BodySendMode + SKIP HeaderSendMode.
    This will enable chunked-encoding whenever feasible in HTTP1.1. Besides, ext_proc filter keep content length header
    in BUFFERED BodySendMode + SEND HeaderSendMode. It is now external processor's responsibility to set the content length
    correctly matched to the mutated body. if those two doesn't match, the mutation will be rejected and local reply with error
    status will be returned.
- area: dynamic_forward_proxy
  change: |
    Fixed a bug where the preresolved hostnames specified in the Dynamic Forward Proxy cluster
    config would not use the normalized hostname as the DNS cache key, which is the same key
    used for retrieval. This caused cache misses on initial use, even though the host DNS entry
    was pre-resolved. The fix is guarded by runtime guard ``envoy.reloadable_features.normalize_host_for_preresolve_dfp_dns``,
    which defaults to true.

removed_config_or_runtime:
# *Normally occurs at the end of the* :ref:`deprecation period <deprecated>`
- area: http
  change: |
    Removed ``envoy.reloadable_features.expand_agnostic_stream_lifetime`` and legacy code paths.
- area: http
  change: |
    removed ``envoy.reloadable_features.sanitize_original_path`` and legacy code paths.
- area: maglev
  change: |
    Removed ``envoy.reloadable_features.allow_compact_maglev`` and legacy code paths.
- area: router
  change: |
    Removed the deprecated ``envoy.reloadable_features.prohibit_route_refresh_after_response_headers_sent``
    runtime flag and legacy code path.
- area: upstream
  change: |
    Removed the deprecated ``envoy.reloadable_features.validate_detailed_override_host_statuses``
    runtime flag and legacy code path.
- area: grpc
  change: |
    Removed the deprecated ``envoy.reloadable_features.service_sanitize_non_utf8_strings``
    runtime flag and legacy code path.
- area: access log
  change: |
    Removed the deprecated ``envoy.reloadable_features.format_ports_as_numbers``
    runtime flag and legacy code path.
- area: router
  change: |
    Removed the deprecated ``envoy.reloadable_features.ignore_optional_option_from_hcm_for_route_config``
    runtime flag and legacy code path.

new_features:
- area: filters
  change: |
    Added :ref:`the Basic Auth filter <envoy_v3_api_msg_extensions.filters.http.basic_auth.v3.BasicAuth>`, which can be used to
    authenticate user credentials in the HTTP Authentication heaer defined in `RFC7617 <https://tools.ietf.org/html/rfc7617>`_.
- area: upstream
  change: |
    Added :ref:`enable_full_scan <envoy_v3_api_msg_extensions.load_balancing_policies.least_request.v3.LeastRequest>`
    option to the least requested load balancer. If set to true, Envoy will perform a full scan on the list of hosts
    instead of using :ref:`choice_count
    <envoy_v3_api_msg_extensions.load_balancing_policies.least_request.v3.LeastRequest>`
    to select the hosts.
- area: stats
  change: |
    added :ref:`per_endpoint_stats <envoy_v3_api_field_config.cluster.v3.TrackClusterStats.per_endpoint_stats>` to get some metrics
    for each endpoint in a cluster.
- area: jwt
  change: |
    The jwt filter can now serialize non-primitive custom claims when maping claims to headers.
    These claims will be serialized as JSON and encoded as Base64.
- area: tcp_proxy
  change: |
    added support to TCP Proxy for recording the latency in ``UpstreamTiming`` from when the first
    initial connection to the upstream cluster was attempted to when either the
    connection was successfully established or the filiter failed to initialize
    any connection to the upstream.
- area: ratelimit
  change: |
    Ratelimit supports setting the HTTP status that is returned to the client when the ratelimit server
    returns an error or cannot be reached with :ref:`status_on_error
    <envoy_v3_api_field_extensions.filters.http.ratelimit.v3.RateLimit.status_on_error>`
    configuration flag.
- area: tracing
  change: |
    Added support for configuring resource detectors on the OpenTelemetry tracer.
- area: tracing
  change: |
    Added support to configure a sampler for the OpenTelemetry tracer.
- area: CEL-attributes
  change: |
    Added :ref:`attribute <arch_overview_attributes>` ``connection.transport_failure_reason``
    for looking up connection transport failure reason.
- area: ext_authz
  change: |
    New config parameter :ref:`charge_cluster_response_stats
    <envoy_v3_api_field_extensions.filters.http.ext_authz.v3.ExtAuthz.charge_cluster_response_stats>`
    for not incrementing cluster statistics on ext_authz response. Default true, no behavior change.
- area: ext_authz
  change: |
    forward :ref:`filter_metadata <envoy_v3_api_field_config.core.v3.Metadata.filter_metadata>` selected by
    :ref:`route_metadata_context_namespaces
    <envoy_v3_api_field_extensions.filters.http.ext_authz.v3.ExtAuthz.route_metadata_context_namespaces>`
    and :ref:`typed_filter_metadata <envoy_v3_api_field_config.core.v3.Metadata.typed_filter_metadata>` selected by
    :ref:`route_typed_metadata_context_namespaces
    <envoy_v3_api_field_extensions.filters.http.ext_authz.v3.ExtAuthz.route_typed_metadata_context_namespaces>`
    from the metadata of the selected route to external auth service.
    This metadata propagation is independent from the dynamic metadata from connection and request.
- area: ext_authz_filter
  change: |
    added :ref:`with_request_body
    <envoy_v3_api_field_extensions.filters.http.ext_authz.v3.CheckSettings.with_request_body>` to optionally override
    the default behavior of sending the request body to the authorization server from the per-route filter.
- area: grpc async client
  change: |
    added :ref:`max_cached_entry_idle_duration
    <envoy_v3_api_field_config.bootstrap.v3.Bootstrap.GrpcAsyncClientManagerConfig.max_cached_entry_idle_duration>`
    to control the cached grpc client eviction time in the cache.
- area: ratelimit
  change: |
    Ratelimit supports optional additional prefix to use when emitting statistics with :ref:`stat_prefix
    <envoy_v3_api_field_extensions.filters.http.ratelimit.v3.RateLimit.stat_prefix>`
    configuration flag.
- area: udp_proxy
  change: |
    added support for propagating the response headers in :ref:`UdpTunnelingConfig
    <envoy_v3_api_field_extensions.filters.udp.udp_proxy.v3.UdpProxyConfig.UdpTunnelingConfig.propagate_response_headers>` and
    response trailers in :ref:`UdpTunnelingConfig
    <envoy_v3_api_field_extensions.filters.udp.udp_proxy.v3.UdpProxyConfig.UdpTunnelingConfig.propagate_response_trailers>` to
    the downstream info filter state.
- area: tracing
  change: |
    Provide initial span attributes to a sampler used in the OpenTelemetry tracer.
- area: tracing
  change: |
    Added support to configure a Dynatrace resource detector for the OpenTelemetry tracer.
- area: udp_proxy
  change: |
    add :ref:`access log options
    <envoy_v3_api_field_extensions.filters.udp.udp_proxy.v3.UdpProxyConfig.access_log_options>`
    to allow recording an access log entry periodically for the UDP session, and allow recording an access
    log entry on the connection tunnel created successfully to upstream when UDP tunneling is configured.
<<<<<<< HEAD
- area: internal_redirects
  change: |
    Added support to copy headers from the redirect response to the
    triggered request. See
    :ref:`response_headers_to_copy<envoy_v3_api_field_config.route.v3.InternalRedirectPolicy.response_headers_to_copy>`.
=======
- area: zookeeper
  change: |
    Added support for emitting per opcode decoder error metrics via :ref:`enable_per_opcode_decoder_error_metrics
    <envoy_v3_api_field_extensions.filters.network.zookeeper_proxy.v3.ZooKeeperProxy.enable_per_opcode_decoder_error_metrics>`.
>>>>>>> 6b63820c

deprecated:<|MERGE_RESOLUTION|>--- conflicted
+++ resolved
@@ -225,17 +225,14 @@
     <envoy_v3_api_field_extensions.filters.udp.udp_proxy.v3.UdpProxyConfig.access_log_options>`
     to allow recording an access log entry periodically for the UDP session, and allow recording an access
     log entry on the connection tunnel created successfully to upstream when UDP tunneling is configured.
-<<<<<<< HEAD
 - area: internal_redirects
   change: |
     Added support to copy headers from the redirect response to the
     triggered request. See
     :ref:`response_headers_to_copy<envoy_v3_api_field_config.route.v3.InternalRedirectPolicy.response_headers_to_copy>`.
-=======
 - area: zookeeper
   change: |
     Added support for emitting per opcode decoder error metrics via :ref:`enable_per_opcode_decoder_error_metrics
     <envoy_v3_api_field_extensions.filters.network.zookeeper_proxy.v3.ZooKeeperProxy.enable_per_opcode_decoder_error_metrics>`.
->>>>>>> 6b63820c
 
 deprecated:
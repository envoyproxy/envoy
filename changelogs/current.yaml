--- conflicted
+++ resolved
@@ -443,12 +443,6 @@
     <envoy_v3_api_field_extensions.transport_sockets.tls.v3.CertificateValidationContext.match_typed_subject_alt_names>`.
     An additional field ``oid`` is added to :ref:`SubjectAltNameMatcher
     <envoy_v3_api_msg_extensions.transport_sockets.tls.v3.SubjectAltNameMatcher>` to support this change.
-<<<<<<< HEAD
-- area: oauth
-  change: |
-    Added :ref:`disable_id_token_set_cookie <envoy_v3_api_field_extensions.filters.http.oauth2.v3.OAuth2Config.disable_id_token_set_cookie>`
-    to disable setting the ID Token cookie.
-=======
 - area: ext_proc
   change: |
     Added support for observability mode which deprecates ``async_mode``. If enabled, each part of the HTTP request or response
@@ -458,7 +452,10 @@
   change: |
     Added support for flow control in Envoy gRPC side stream. This behavior can be disabled by setting the runtime flag
     ``envoy.reloadable_features.grpc_side_stream_flow_control`` to false.
->>>>>>> 90135669
+- area: oauth
+  change: |
+    Added :ref:`disable_id_token_set_cookie <envoy_v3_api_field_extensions.filters.http.oauth2.v3.OAuth2Config.disable_id_token_set_cookie>`
+    to disable setting the ID Token cookie.
 
 deprecated:
 - area: tracing

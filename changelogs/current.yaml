--- conflicted
+++ resolved
@@ -363,11 +363,6 @@
     Added envoy_v3_api_field_extensions.upstreams.http.v3.Http3ProtocolOptions.disable_connection_flow_control_for_streams, an experimental
     option for disabling connection level flow control for streams. This is useful in situations where the streams share the same
     connection but originate from different end-clients, so that each stream can make progress independently at non-front-line proxies.
-<<<<<<< HEAD
-- area: alts
-  change: |
-    Added environment variable-protected gRPC keepalive params to the ALTS handshaker client.
-=======
 - area: dfp
   change: |
     Added :ref:`allow_dynamic_host_from_filter_state
@@ -375,6 +370,8 @@
     flag to HTTP Dynamic Forward Proxy filter. When enabled, the filter will check for ``envoy.upstream.dynamic_host`` and
     ``envoy.upstream.dynamic_port`` filter state values before using the HTTP Host header, providing consistency with SNI
     and UDP DFP filters. When disabled (default), maintains backward compatibility by using the HTTP Host header directly.
->>>>>>> 88641a1f
+- area: alts
+  change: |
+    Added environment variable-protected gRPC keepalive params to the ALTS handshaker client.
 
 deprecated:
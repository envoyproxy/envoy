date: Pending

behavior_changes:
# *Changes that are expected to cause an incompatibility if applicable; deployment changes are likely required*

- area: eds
  change: |
    Introduced caching of EDS assignments when used with ADS. Prior to this change, Envoy required that EDS assignments were sent
    after an EDS cluster was updated. If no EDS assignment was received for the cluster, it ended up with an empty assignment.
    Following this change, after a cluster update, Envoy waits for an EDS assignment until
    :ref:`initial_fetch_timeout <envoy_v3_api_field_config.core.v3.ConfigSource.initial_fetch_timeout>` times out, and will then apply
    the cached assignment and finish updating the warmed cluster. This change is disabled by default, and can be enabled by setting
    the runtime flag ``envoy.restart_features.use_eds_cache_for_ads`` to true.

minor_behavior_changes:
# *Changes that may cause incompatibilities for some users, but should not for most*
- area: ext_authz
  change: |
    removing any query parameter in the presence of repeated query parameter keys no longer drops the repeats.
- area: outlier detection
  change: |
    Outlier detection will always respect max_ejection_percent now.
    This behavioral change can be reverted by setting runtime guard
    ``envoy.reloadable_features.check_mep_on_first_eject`` to false.
- area: quic
  change: |
    Enable QUICHE request and response headers validation. This behavior can be reverted by setting runtime flag
    ``envoy.reloadable_features.FLAGS_envoy_quic_reloadable_flag_quic_act_upon_invalid_header`` to false.
- area: router
  change: |
    Enable copying response_code from the upstream stream_info onto the downstream stream_info.
    This behavior can be reverted by setting runtime guard
    ``envoy.reloadable_features.copy_response_code_to_downstream_stream_info`` to false.

bug_fixes:
# *Changes expected to improve the state of the world and are unlikely to have negative effects*
- area: connection limit
  change: |
    fixed a use-after-free bug in the connection limit filter.
- area: subset load balancer
  change: |
    Fixed a bug where
    :ref:`overprovisioning_factor<envoy_v3_api_field_config.endpoint.v3.ClusterLoadAssignment.Policy.overprovisioning_factor>` and
    :ref:`weighted_priority_health <envoy_v3_api_field_config.endpoint.v3.ClusterLoadAssignment.Policy.weighted_priority_health>`
    values were not respected when subset load balacing was enabled. The default values of 140 and false were always used.
- area: redis
  change: |
    fixed a bug where redis key formatter is using the closed stream because of life time issues.
- area: extension_discovery_service
  change: |
    Fixed a bug causing crash if ECDS is used with upstream HTTP filters.
- area: tls
  change: |
    fixed a bug where handshake may fail when both private key provider and cert validation are set.
- area: aws signer
  change: |
    fixed a bug where expiration timestamp on task roles failed to validate. This causes failure of credential caching which
    results in constant hits to the task role metadata URL.
- area: router check tool
  change: |
    Fixed a bug where the route coverage is not correctly calculated when a route has weighted clusters.

removed_config_or_runtime:
# *Normally occurs at the end of the* :ref:`deprecation period <deprecated>`
- area: tcp
  change: |
    Removed runtime key ``envoy.reloadable_features.tcp_pool_idle_timeout``.
- area: http filters
  change: |
    Removed ``envoy_reloadable_features_http_filter_avoid_reentrant_local_reply`` runtime flag and legacy code paths.
- area: tcp_proxy
  change: |
    Removed ``envoy_reloadable_features_finish_reading_on_decode_trailers`` runtime flag and legacy code paths.
- area: dns
  change: |
    Removed ``envoy.restart_features.use_apple_api_for_dns_lookups`` and legacy code paths.
- area: runtime
  change: |
    Removed ``envoy.restart_features.remove_runtime_singleton`` and legacy code paths.

- area: quic
  change: |
    Removed ``envoy.reloadable_features.reject_require_client_certificate_with_quic`` and legacy code paths.

new_features:
- area: access_log
  change: |
    added %RESPONSE_FLAGS_LONG% substitution string, that will output a pascal case string representing the resonse flags.
    The output response flags will correspond with %RESPONSE_FLAGS%, only with a long textual string representation.
- area: config
  change: |
    Added the capability to defer broadcasting of certain cluster (CDS, EDS) to
    worker threads from the main thread. This optimization can save significant
    amount of memory in cases where there are (1) a large number of workers and
    (2) a large amount of config, most of which is unused. This capability is
    guarded by :ref:`enable_deferred_cluster_creation
    <envoy_v3_api_field_config.bootstrap.v3.ClusterManager.enable_deferred_cluster_creation>`.
- area: extension_discovery_service
  change: |
    added ECDS support for :ref:` downstream network filters<envoy_v3_api_field_config.listener.v3.Filter.config_discovery>`.
- area: ext_proc
  change: |
    added
    :ref:`disable_immediate_response <envoy_v3_api_field_extensions.filters.http.ext_proc.v3.ExternalProcessor.disable_immediate_response>`
    config API to ignore the
    :ref:`immediate_response <envoy_v3_api_field_service.ext_proc.v3.ProcessingResponse.immediate_response>`
    message from the external processing server.

- area: http
  change: |
    added :ref:`Json-To-Metadata filter <envoy_v3_api_msg_extensions.filters.http.json_to_metadata.v3.JsonToMetadata>`.
- area: extension_discovery_service
  change: |
    added metric listener.listener_stat.network_extension_config_missing to track closed connections due to missing config.
- area: redis
  change: |
    added support for time command (returns a local response).
- area: redis
  change: |
    added support for lmove command.
- area: upstream
  change: |
    added :ref:`allow_redundant_keys <envoy_v3_api_field_extensions.load_balancing_policies.subset.v3.Subset.allow_redundant_keys>`
    to suppport redundant keys in request metadata for subset load balancing.
- area: access_logs
  change: |
    added :ref:`json_format_options <envoy_v3_api_field_config.core.v3.SubstitutionFormatString.json_format_options>` config option to
    support JSON output formatting and the :ref:`sort_properties <envoy_v3_api_field_config.core.v3.JsonFormatOptions.sort_properties>`
    option to print the JSON output with sorted properties.
- area: tap
  change: |
    added :ref:`custom_sink <envoy_v3_api_field_config.tap.v3.OutputSink.custom_sink>` type to enable writing tap data
    out to a custom sink extension.
<<<<<<< HEAD
- area: attributes
  change: |
    added :ref:`attribute <arch_overview_attributes>` ``connection.transport_failure_reason``
    for looking up connection transport failure reason.
=======
- area: tap
  change: |
    added :ref:`record_headers_received_time <envoy_v3_api_field_extensions.filters.http.tap.v3.Tap.record_headers_received_time>`
    to control writing request and response headers received time in trace output.
>>>>>>> d8d92ceb

deprecated:
- area: tracing
  change: |
    OpenTracing is deprecated and will be removed at version 1.30, since the upstream project has been abandoned.
- area: tracing
  change: |
    Opencensus is deprecated and will be removed at version 1.30, since the upstream project has been abandoned.<|MERGE_RESOLUTION|>--- conflicted
+++ resolved
@@ -131,17 +131,14 @@
   change: |
     added :ref:`custom_sink <envoy_v3_api_field_config.tap.v3.OutputSink.custom_sink>` type to enable writing tap data
     out to a custom sink extension.
-<<<<<<< HEAD
 - area: attributes
   change: |
     added :ref:`attribute <arch_overview_attributes>` ``connection.transport_failure_reason``
     for looking up connection transport failure reason.
-=======
 - area: tap
   change: |
     added :ref:`record_headers_received_time <envoy_v3_api_field_extensions.filters.http.tap.v3.Tap.record_headers_received_time>`
     to control writing request and response headers received time in trace output.
->>>>>>> d8d92ceb
 
 deprecated:
 - area: tracing

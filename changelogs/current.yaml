date: Pending

behavior_changes:
# *Changes that are expected to cause an incompatibility if applicable; deployment changes are likely required*
- area: listener
  change: |
    Previously a listener update with different :ref:`transparent <envoy_v3_api_field_config.listener.v3.Listener.transparent>`, :ref:`freebind <envoy_v3_api_field_config.listener.v3.Listener.freebind>`,
    :ref:`tcp_fast_open_queue_length <envoy_v3_api_field_config.listener.v3.Listener.tcp_fast_open_queue_length>` or :ref:`socket_options <envoy_v3_api_field_config.listener.v3.Listener.socket_options>` was ignored.
    Now, when those fields are updated, a new socket will be created for
    the listener and the new value of those fields applied to it. This only happens when :ref:`enable_reuse_port <envoy_v3_api_field_config.listener.v3.Listener.enable_reuse_port>` is true.
    Otherwise if those fields change the update is rejected.
    New runtime flag ``envoy.reloadable_features.enable_update_listener_socket_options`` can be used for revert this behavior.
- area: build
  change: |
    removed the cares and apple resolvers as required extensions. Envoy now only creates DNS resolvers when necessary (e.g. for logical DNS cluster) so does not require cares to always be included. If your Envoys do DNS resolution and you override extensions_build_config you will need to include cares explicitly.
- area: listener
  change: |
    Previously a listener update with different :ref:`enable_reuse_port <envoy_v3_api_field_config.listener.v3.Listener.enable_reuse_port>` value will be ignored. Now,
    this kind of update will be rejected. The runtime flag ``envoy.reloadable_features.enable_update_listener_socket_options`` can be used for revert this behavior.
- area: build
  change: |
    moved the strict_dns, original_dst, logical_dns, static, and eds clusters to extensions. If you use these clusters and override extensions_build_config.bzl you will now need to include it explicitly.
- area: stats http ext_authz
  change: |
    Fixed ext_authz metric tag extraction so that :ref:`stat_prefix <envoy_v3_api_msg_extensions.filters.http.ext_authz.v3.ExtAuthz>`
    is properly extracted. This changes the Prometheus name from
    envoy_http_ext_authz_prefixval_denied{} to envoy_http_ext_authz_denied{envoy_ext_authz_prefix="prefixval"}.
    envoy_cluster_X_ext_authz_Y_denied follows the same pattern.
- area: loadbalancing
  change: |
    When active HC is enabled per cluster, slow start calculation now starts after first passing HC. Cluster membership duration condition is dropped from slow start calculation.
    Endpoint can now re-enter slow start if active HC is configured per cluster, on each "unhealthy -> healthy" state transition.

minor_behavior_changes:
# *Changes that may cause incompatibilities for some users, but should not for most*
- area: tls
  change: |
    added support for intermediate CA as trusted ca. The peer certificate issued by an intermediate CA will be trusted by
    building valid partial chain. In old days, it can not be verified without trusting its ancestor root CA and building
    a full chain.
    :ref:`trust_ca<envoy_v3_api_field_extensions.transport_sockets.tls.v3.CertificateValidationContext.trusted_ca>`.
    This change can be reverted via the ``envoy.reloadable_features.enable_intermediate_ca``.
- area: cache_filter
  change: |
    add a completion callback to updateHeaders interface. Any external cache implementations will need to update to match this new interface. See changes to simple_http_cache in PR#23666 for example.
- area: cache_filter
  change: |
    api path of work-in-progress extension changed from ``api/extensions/cache/simple_http_cache`` to ``api/extensions/http/cache/simple_http_cache``, and source code moved, to match extension category.
- area: http filter
  change: |
    Avoid re-entrant filter invocations if we do a local reply via the filter chain when executing decoder filters. This behavioral change can be temporarily reverted by setting runtime guard ``envoy_reloadable_features_http_filter_avoid_reentrant_local_reply`` to false.
- area: http filters
  change: |
    change ``StreamEncoderFilter::encode1xxHeaders`` to use its own enum class ``Http::Filter1xxHeadersStatus``. Previously we shared the same enum class for general headers, but the implementation did not support most of them. We also fixed ``StreamEncoderFilter::encode1xxHeaders`` to send local replies without trailing 1xx headers afterward.
- area: oauth2
  change: |
    Requests which match the passthrough header now have their own metric ``oauth_passthrough`` and aren't included in ``oauth_success`` anymore.
- area: oauth2
  change: |
    query parameters in the :ref:`authorization_endpoint <envoy_v3_api_field_extensions.filters.http.oauth2.v3.OAuth2Config.authorization_endpoint>` are now preserved.
- area: upstream
  change: |
    detailed health status is used for override host selection. This behavior can be reverted by setting runtime flag ``envoy.reloadable_features.validate_detailed_override_host_statuses`` to false.
- area: rate_limit
  change: |
    add ``MONTH`` and ``YEAR`` to the unit of time for rate limit.
- area: router
  change: |
    Virtual cluster statistics are no longer created for routes without any ``virtual_clusters``. Previously statistics for a ``catch all`` virtual cluster were created, but never updated.
- area: jwt_authn
  change: |
    adjust the refetch time for remote_jwks async_fetch feature. For a good fetch, refetch 5 seconds before jwks cache duration. For a failed fetch, refetch time can be specified by :ref:`failed_refetch_duration <envoy_v3_api_field_extensions.filters.http.jwt_authn.v3.JwksAsyncFetch.failed_refetch_duration>` with default 1 second.
- area: config
  change: |
    add support for thrift connection draining. This can be disabled by setting the runtime guard ``envoy.reloadable_features.thrift_connection_draining`` to false.
- area: http
  change: |
    reverting the behavioral change to have ``CONNECT`` and upgrade requests over HTTP/1.1 not delay close.  One can reinstate
    delay close for upgrades by setting ``envoy.reloadable_features.no_delay_close_for_upgrades`` to ``true``.
- area: tcp
  change: |
    added :ref:`idle_timeout <envoy_v3_api_field_extensions.upstreams.tcp.v3.TcpProtocolOptions.idle_timeout>` to support per client idle timeout for tcp connection pool. The timeout is guarded by ``envoy.reloadable_features.tcp_pool_idle_timeout`` and timeout defaults to 10 minutes if runtime flag is enabled.


bug_fixes:
# *Changes expected to improve the state of the world and are unlikely to have negative effects*
- area: aws_lambda
  change: |
    fix a bug when :ref:`PerRouteConfig <envoy_v3_api_msg_extensions.filters.http.aws_lambda.v3.PerRouteConfig>` is defined and was routing to a target cluster's AWS Lambda endpoint
    in a region that is different from the region obtained in :ref:`arn <envoy_v3_api_field_extensions.filters.http.aws_lambda.v3.Config.arn>` of aws_lambda http_filter configuration
    then the authorization header included in the request towards AWS Lambda was not signed with the region specified in PerRouteConfig.
- area: grpc_json_transcoder
  change: |
    fix a bug when using http2, request body has google.api.HttpBody and the size is < 16KB, it will cause EOF from the backend grpc server.
- area: router
  change: |
    fixed a bug that incorrectly rewrote the path when using ``regex_rewrite`` for redirects matched on prefix.
- area: oauth2
  change: |
    fixed a bug when passthrough header was matched, envoy would always remove the authorization header. This behavioral change can be temporarily reverted by setting runtime guard ``envoy.reloadable_features.oauth_header_passthrough_fix`` to false.
- area: generic_proxy
  change: |
    fixed a bug that encoder filters and decoder filters of generic proxy will be executed in the same order. The encoder filters' execuate order should be the reverse of decoder filters' in the generic proxy.
- area: quic
  change: |
    reject configs that specify require_client_certificate with QUIC since clients certificates are currently unsupported in QUIC. This behavioral change can be temporarily reverted by setting runtime guard ``envoy.reloadable_features.reject_require_client_certificate_with_quic`` to false.
- area: http
  change: |
    fixed a bug where Utility::PercentEncoding::encode() encodes some characters incorrectly because it was treating the value as negative.
- area: upstream
  change: |
    fixed a bug that only coarse health status is used for override host selection.
- area: validation
  change: |
    fixed a crash which could happen when optional ``engine_type`` is not provided in regex.
- area: upstream
  change: |
    fixed a bug when specify both a single address in bootstrap and cluster upstream binding config but with a different IP version. It should be allowed but it is rejected.
- area: upstream
  change: |
    fixed a bug for tcp upstream where we did not count use the count the header and data to/from the upstream.
- area: jwt_authn
  change: |
    fix a bug that jwt_cache breaks the :ref:`provider_and_audiences <envoy_v3_api_field_extensions.filters.http.jwt_authn.v3.JwtRequirement.provider_and_audiences>` JWT requirement.
- area: health_checker
  change: |
    prevent writing pending data for health checkers by introducing ``ConnectionCloseType::Abort`` to avoid cascading handshake overhead from health checker's requests on timeout. This fix is related to `issue \#23718 <https://github.com/envoyproxy/envoy/issues/23718>`_.
<<<<<<< HEAD
- area: tcp_proxy
  change: |
    When tunneling TCP over HTTP, mark the upstream connection as done reading when upstream trailers are read. This behavioral change can be temporarily reverted by setting runtime guard ``envoy.reloadable_features.finish_reading_on_decode_trailers`` to false.
=======
- area: router
  change: |
    fixed a bug that truncated query parameters from paths rewritten with a path_rewrite_policy, query parameters are now appended. ``envoy_reloadable_features_append_query_parameters_path_rewriter`` can be used to revert to truncation.
>>>>>>> 5a5f0f53

removed_config_or_runtime:
# *Normally occurs at the end of the* :ref:`deprecation period <deprecated>`
- area: eds
  change: |
    removed ``envoy.reloadable_features.support_locality_update_on_eds_cluster_endpoints`` and legacy code paths.
- area: listener
  change: |
    removed ``envoy.reloadable_features.strict_check_on_ipv4_compat`` and legacy code paths.
- area: http
  change: |
    removed ``envoy.reloadable_features.deprecate_global_ints`` and legacy code paths.
- area: http
  change: |
    removed ``envoy.reloadable_features.allow_adding_content_type_in_local_replies`` and legacy code paths.
- area: http
  change: |
    removed ``envoy.reloadable_features.allow_upstream_inline_write`` and legacy code paths.
- area: http
  change: |
    removed ``envoy.reloadable_features.append_or_truncate`` and legacy code paths.
- area: http
  change: |
    removed ``envoy.reloadable_features.use_new_codec_wrapper`` and legacy code paths.
    removed ``envoy.reloadable_features.append_to_accept_content_encoding_only_once`` and legacy code paths.
    removed ``envoy.reloadable_features.http1_lazy_read_disable`` and legacy code paths.
- area: http
  change: |
    removed ``envoy.reloadable_features.http_100_continue_case_insensitive`` and legacy code paths.
    removed ``envoy.reloadable_features.override_request_timeout_by_gateway_timeout`` and legacy code paths.
- area: ecds
  change: |
    removed ``envoy.reloadable_features.top_level_ecds_stats`` and legacy code paths.
- area: http
  change: |
    removed ``envoy.reloadable_features.skip_delay_close`` and legacy code paths.
- area: router
  change: |
    removed ``envoy.reloadable_features.do_not_await_headers_on_upstream_timeout_to_emit_stats`` and legacy code paths.

new_features:
- area: aws
  change: |
    added support to prefer fetching AWS instance role credentials securily
    (`IMDSv2 <https://docs.aws.amazon.com/AWSEC2/latest/UserGuide/configuring-instance-metadata-service.html>`_)
    from EC2 instance metadata by getting the token first or fallback to insecure way (IMDSv1) if token fetch fails.
- area: grpc_json_transcoder
  change: |
    added ``max_request_body_size`` and ``max_response_body_size`` fields, which can either increase or decrease
    the size of messages that can be processed. It can increase (but does not decrease) the stream buffer size,
    and can reject messages even if they're smaller than the stream buffer size if configured smaller.
- area: tls
  change: |
    added support for SNI-based cert selection in tls downstream transport socket. Detailed documentation is available :ref:`cert selection<arch_overview_ssl_cert_select>`.
    New config option :ref:`full_scan_certs_on_sni_mismatch <envoy_v3_api_field_extensions.transport_sockets.tls.v3.DownstreamTlsContext.full_scan_certs_on_sni_mismatch>`
    is introduced to disable or enable full scan when no cert matches to SNI, defaults to false.
    New runtime flag ``envoy.reloadable_features.no_full_scan_certs_on_sni_mismatch`` can be used for override the default value.
- area: build
  change: |
    added an option ``--define=library_autolink=disabled`` to disable autolinking libraries.
- area: compression
  change: |
    added :ref:`CompressorPerRoute proto <envoy_v3_api_msg_extensions.filters.http.compressor.v3.CompressorPerRoute>` for per-route configuration.
- area: generic_proxy
  change: |
    added :ref:`dubbo codec support <envoy_v3_api_msg_extensions.filters.network.generic_proxy.codecs.dubbo.v3.DubboCodecConfig>` to the
    :ref:`generic_proxy filter <envoy_v3_api_msg_extensions.filters.network.generic_proxy.v3.GenericProxy>`.
- area: golang
  change: |
    added new :ref:`HTTP golang extension filter <config_http_filters_golang>`.
- area: custom response http filter
  change: |
    added :ref:`custom response http filter <config_http_filters_custom_response>` which adds the ability to customize responses sent to downstreams using local or remote sources.
- area: upstream
  change: |
    added a new field :ref:`socket_options <envoy_v3_api_field_config.core.v3.ExtraSourceAddress.socket_options>` to the ExtraSourceAddress, allowing specifying discrete socket options for each source address.
- area: access_log
  change: |
    added a new field :ref:`intermediate_log_entry <envoy_v3_api_field_data.accesslog.v3.AccessLogCommon.intermediate_log_entry>` to detect if the gRPC log entry is an intermediate log entry or not and added
    support to flush TCP log entries periodly according to the configured :ref:`inteval <envoy_v3_api_field_extensions.filters.network.tcp_proxy.v3.TcpProxy.access_log_flush_interval>`.
- area: access_log
  change: |
    added support for :ref:`%STREAM_ID% <config_access_log_format_stream_id>` for stream unique identifier.
- area: thrift
  change: |
    added payload to metadata filter which matches a given payload field's value would be extracted and attached to the request as dynamic metadata.
- area: http
  change: |
    allowing the dynamic forward proxy cluster to :ref:`allow_coalesced_connections <envoy_v3_api_field_extensions.clusters.dynamic_forward_proxy.v3.ClusterConfig.allow_coalesced_connections>`  for HTTP/2 and HTTP/3 connections.
- area: generic_proxy
  change: |
    added :ref:`generic rds support <envoy_v3_api_field_extensions.filters.network.generic_proxy.v3.GenericProxy.generic_rds>`.
- area: listener
  change: |
    added a new field :ref:`socket_options <envoy_v3_api_field_config.listener.v3.AdditionalAddress.socket_options>` to the AdditionalAddress, allowing specifying discrete socket options for each listen address.
- area: listener
  change: |
    added ``continueFilterChain()`` and ``dispatcher()`` methods to the ``ListenerFilterCallback``. This allows listener filters to continue listener filter iteration after stopping iteration e.g. if the listener filter depends on an async process.
- area: thrift_proxy
  change: |
    added ``envoy.reloadable_features.thrift_allow_negative_field_ids`` to support negative field ids for legacy thrift service.
- area: bandwidth_limit
  change: |
    added two new response trailers ``bandwidth-request-filter-delay-ms`` and ``bandwidth-response-filter-delay-ms`` to measure the delays added by this filter.
- area: udp_proxy
  change: |
    added support for :ref:`proxy_access_log <envoy_v3_api_field_extensions.filters.udp.udp_proxy.v3.UdpProxyConfig.proxy_access_log>`.
- area: tcp_proxy
  change: |
    added new config :ref:`post_path field <envoy_v3_api_field_extensions.filters.network.tcp_proxy.v3.TcpProxy.TunnelingConfig.post_path>` to specifiy a custom path for HTTP tunneling with POST method.
- area: health_check
  change: |
    added an optional bool flag :ref:`disable_active_health_check <envoy_v3_api_field_config.endpoint.v3.Endpoint.HealthCheckConfig.disable_active_health_check>` to disable the active health check for the endpoint.
- area: mobile
  change: |
    started merging the Envoy mobile library into the main Envoy repo.
- area: matching
  change: |
    support filter chain selection based on the dynamic metadata and the filter state using :ref:`formatter actions <extension_envoy.matching.actions.format_string>`.
- area: postgres
  change: |
    added support for upstream SSL.
- area: redis
  change: |
    extended :ref:`cluster support <arch_overview_redis_cluster_support>` by adding a :ref:`dns_cache_config <envoy_v3_api_field_extensions.filters.network.redis_proxy.v3.RedisProxy.ConnPoolSettings.dns_cache_config>` option that can be used to resolve hostnames returned by MOVED/ASK responses.
- area: gcp_authn
  change: |
    added support for configuring header that holds token fetched from GCE metadata server in new field :ref:`token_header <envoy_v3_api_field_extensions.filters.http.gcp_authn.v3.GcpAuthnFilterConfig.token_header>`.
- area: tracing
  change: |
    added support for setting the hostname used when sending spans to a Datadog collector using the :ref:`collector_hostname <envoy_v3_api_field_config.trace.v3.DatadogConfig.collector_hostname>` field.
- area: http
  change: |
    added support of :ref:`early header mutation <envoy_v3_api_field_extensions.filters.network.http_connection_manager.v3.HttpConnectionManager.early_header_mutation_extensions>` to the HTTP connection manager.
- area: http
  change: |
    added support of :ref:`header mutation <envoy_v3_api_msg_extensions.http.early_header_mutation.header_mutation.v3.HeaderMutation>` for HCM :ref:`early header mutation <envoy_v3_api_field_extensions.filters.network.http_connection_manager.v3.HttpConnectionManager.early_header_mutation_extensions>`.
- area: jwt_authn
  change: |
    added support for copying jwt claims to http headers.
- area: generic_proxy
  change: |
    added drain support to generic proxy to doing graceful closes on connections when possible.
- area: http
  change: |
    added :ref:`append_x_forwarded_port <envoy_v3_api_field_extensions.filters.network.http_connection_manager.v3.HttpConnectionManager.append_x_forwarded_port>` to append the ``x-forwarded-port`` header to HTTP upstream requests.
- area: tcp
  change: |
    added :ref:`idle_timeout <envoy_v3_api_field_extensions.upstreams.tcp.v3.TcpProtocolOptions.idle_timeout>` to support per client idle timeout for tcp connection pool. See also minor_behavior_changes.
- area: ext_authz
  change: |
    added support to allowlist headers included in the check request to gRPC authorization server (previously only available for HTTP authorization server).
    Pre-existing field :ref:`allowed_headers <envoy_v3_api_field_extensions.filters.http.ext_authz.v3.AuthorizationRequest.allowed_headers>` is deprecated in favour
    of the new field :ref:`allowed_headers <envoy_v3_api_field_extensions.filters.http.ext_authz.v3.ExtAuthz.allowed_headers>`.
- area: attributes
  change: |
    added :ref:`attributes <arch_overview_attributes>` for looking up xDS configuration information.
- area: router
  change: |
    added :ref:`RouteList <envoy_v3_api_msg_config.route.v3.RouteList>` to support route list in :ref:`VirtualHost.matcher <envoy_v3_api_field_config.route.v3.VirtualHost.matcher>`.
- area: router
  change: |
    added a :ref:`x-envoy-is-timeout-retry <config_http_filters_router_x-envoy-is-timeout-retry>` request header on retries initiated by request timeouts; enabled by setting :ref:`include_is_timeout_retry_header <envoy_v3_api_field_config.route.v3.VirtualHost.include_is_timeout_retry_header>` to ``true``.
- area: upstream
  change: |
    allow configuring :ref:`cluster bind config <envoy_v3_api_field_config.cluster.v3.Cluster.upstream_bind_config>` and
    :ref:`cluster manager bind config <envoy_v3_api_field_config.bootstrap.v3.ClusterManager.upstream_bind_config>` without specifying a
    :ref:`source_address <envoy_v3_api_field_config.core.v3.BindConfig.source_address>`. This allows setting
    :ref:`socket options <envoy_v3_api_field_config.core.v3.BindConfig.socket_options>` when using the default unspecified bind address
    is desired.
- area: xds
  change: |
    added an api configuration :ref:`xds_config_tracker_extension <envoy_v3_api_field_config.bootstrap.v3.Bootstrap.xds_config_tracker_extension>` in the bootstrap
    to allow tracking xDS responses in external components, and provided the extension interface.

deprecated:<|MERGE_RESOLUTION|>--- conflicted
+++ resolved
@@ -125,15 +125,12 @@
 - area: health_checker
   change: |
     prevent writing pending data for health checkers by introducing ``ConnectionCloseType::Abort`` to avoid cascading handshake overhead from health checker's requests on timeout. This fix is related to `issue \#23718 <https://github.com/envoyproxy/envoy/issues/23718>`_.
-<<<<<<< HEAD
+- area: router
+  change: |
+    fixed a bug that truncated query parameters from paths rewritten with a path_rewrite_policy, query parameters are now appended. ``envoy_reloadable_features_append_query_parameters_path_rewriter`` can be used to revert to truncation.
 - area: tcp_proxy
   change: |
     When tunneling TCP over HTTP, mark the upstream connection as done reading when upstream trailers are read. This behavioral change can be temporarily reverted by setting runtime guard ``envoy.reloadable_features.finish_reading_on_decode_trailers`` to false.
-=======
-- area: router
-  change: |
-    fixed a bug that truncated query parameters from paths rewritten with a path_rewrite_policy, query parameters are now appended. ``envoy_reloadable_features_append_query_parameters_path_rewriter`` can be used to revert to truncation.
->>>>>>> 5a5f0f53
 
 removed_config_or_runtime:
 # *Normally occurs at the end of the* :ref:`deprecation period <deprecated>`

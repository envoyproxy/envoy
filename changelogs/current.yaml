--- conflicted
+++ resolved
@@ -147,20 +147,14 @@
     Added ``/memory/tcmalloc`` admin endpoint that provides TCMalloc memory statistics.
 - area: quic
   change: |
-<<<<<<< HEAD
-    Add a new quic configuration field, 'max_sessions_per_event_loop', to QuicProtocolOptions in Envoy listener.
-    This allows tuning the maximum number of new QUIC sessions created within a single event loop.
-    The default value is 16, preserving the previous hardcoded limit.
+    Added QUIC protocol option :ref:`max_sessions_per_event_loop
+    <envoy_v3_api_field_config.listener.v3.QuicProtocolOptions.max_sessions_per_event_loop>` to limit the maximum
+    number of new QUIC sessions created per event loop. The default is 16, preserving the previous hardcoded limit.
 - area: ext_authz
   change: |
     Add a new configuration field to the http ext authz filter
     :ref:`enforce_response_header_limits <envoy_v3_api_field_extensions.filters.http.ext_authz.v3.ExtAuthz.enforce_response_header_limits>`
     that allows admins to enable / disable the behavior of dropping response headers once the header
     map count / size constraints have been reached.
-=======
-    Added QUIC protocol option :ref:`max_sessions_per_event_loop
-    <envoy_v3_api_field_config.listener.v3.QuicProtocolOptions.max_sessions_per_event_loop>` to limit the maximum
-    number of new QUIC sessions created per event loop. The default is 16, preserving the previous hardcoded limit.
->>>>>>> 629772a3
 
 deprecated:
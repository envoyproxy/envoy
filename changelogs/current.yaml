date: Pending

behavior_changes:
# *Changes that are expected to cause an incompatibility if applicable; deployment changes are likely required*

minor_behavior_changes:
# *Changes that may cause incompatibilities for some users, but should not for most*
- area: http2
  change: |
    Sets runtime guard ``envoy.reloadable_features.http2_use_oghttp2`` to true by default.

bug_fixes:
# *Changes expected to improve the state of the world and are unlikely to have negative effects*
- area: dfp
  change:
    Fixes a bug when loading a DNS cache entry with an empty authority/host header. This fix can be reverted by setting
    runtime guard ``envoy.reloadable_features.dfp_fail_on_empty_host_header`` to ``false``.
- area: router
  change: |
    Fixed query parameter matcher to properly implement
    :ref:`present_match <envoy_v3_api_field_config.route.v3.QueryParameterMatcher.present_match>`. Previously, the
    matcher would incorrectly handle ``present_match`` configurations by treating them as default present checks. This
    behavior can be temporarily reverted by setting runtime feature
    ``envoy_reloadable_features_enable_new_query_param_present_match_behavior`` to ``false``.

removed_config_or_runtime:
# *Normally occurs at the end of the* :ref:`deprecation period <deprecated>`
- area: http
  change: |
    Removed runtime guard ``envoy.reloadable_features.sanitize_http2_headers_without_nghttp2`` and legacy code paths.
- area: access_log
  change: |
    Removed runtime guard ``envoy.reloadable_features.upstream_remote_address_use_connection`` and legacy code paths.
- area: thread_local
  change: |
    Removed runtime guard  ``envoy.reloadable_features.allow_slot_destroy_on_worker_threads`` and legacy code paths.
- area: dns
  change: |
    Removed runtime flag ``envoy.reloadable_features.dns_details`` and legacy code paths.

new_features:
- area: oauth2
  change: |
    Add the option to specify SameSite cookie attribute values for oauth2 supported cookies.
    To specify SameSite attribute, choose one of the values from ``strict``,``lax`` or ``none``. If not specified,
    a default value of ``disabled`` will be assigned and there will be no SameSite value in the cookie attribute. See
    :ref:`apply_on_stream_done <envoy_v3_api_field_extensions.filters.http.oauth2.v3.OAuth2Config.cookie_configs>`
    for more details.
- area: spiffe
  change: |
    Added :ref:`trust_bundles
    <envoy_v3_api_field_extensions.transport_sockets.tls.v3.SPIFFECertValidatorConfig.trust_bundles>`
    to the SPIFFE certificate validator configuration. This field allows specifying a SPIFFE trust
    bundle mapping as a DataSource. If both trust_bundles and trust_domains are specified,
    trust_bundles takes precedence.
- area: resource_monitors
  change: |
    Added support to monitor Container CPU utilization in Linux K8s environment using existing
    extension <envoy_v3_api_msg_extensions.resource_monitors.cpu_utilization.v3.CpuUtilizationConfig>.
- area: lua
  change: |
    Added :ref:`virtualClusterName() <config_http_filters_lua_stream_info_virtual_cluster_name>` API to the Stream Info
    Object to get the name of the virtual cluster matched.
- area: tap
  change: |
    Added an UDP extension for tap custom sink.
- area: udp_proxy
  change: |
    Added support for outlier detection in UDP proxy. This change can be temporarily reverted by setting runtime guard
    ``envoy.reloadable_features.enable_udp_proxy_outlier_detection`` to ``false``.
<<<<<<< HEAD
- area: admin
  change: |
    Add support for the inbound_only and graceful query params of /drain_listeners to be used together by
    implementing directional draining in DrainManager.
=======
- area: http
  change: |
    Alpha support for asynchronous load balancing.  See <arch_overview_load_balancing_policies> for details. Support can
    be temporarily reverted by setting runtime guard ``envoy.reloadable_features.async_host_selection`` to ``false``.
>>>>>>> 1936f1b1
- area: ext_proc
  change: |
    Adding support for a new body mode: FULL_DUPLEX_STREAMED in the ext_proc filter
    :ref:`processing_mode <envoy_v3_api_field_extensions.filters.http.ext_proc.v3.ExternalProcessor.processing_mode>`.
- area: http
  change: |
    Added :ref:`max_metadata_size <envoy_v3_api_field_config.core.v3.Http2ProtocolOptions.max_metadata_size>` to make
    HTTP/2 metadata limits configurable.
- area: redis
  change: |
    Added support for multi-key commands on transactions.

deprecated:<|MERGE_RESOLUTION|>--- conflicted
+++ resolved
@@ -68,17 +68,14 @@
   change: |
     Added support for outlier detection in UDP proxy. This change can be temporarily reverted by setting runtime guard
     ``envoy.reloadable_features.enable_udp_proxy_outlier_detection`` to ``false``.
-<<<<<<< HEAD
 - area: admin
   change: |
     Add support for the inbound_only and graceful query params of /drain_listeners to be used together by
     implementing directional draining in DrainManager.
-=======
 - area: http
   change: |
     Alpha support for asynchronous load balancing.  See <arch_overview_load_balancing_policies> for details. Support can
     be temporarily reverted by setting runtime guard ``envoy.reloadable_features.async_host_selection`` to ``false``.
->>>>>>> 1936f1b1
 - area: ext_proc
   change: |
     Adding support for a new body mode: FULL_DUPLEX_STREAMED in the ext_proc filter

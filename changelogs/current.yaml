date: Pending

behavior_changes:
# *Changes that are expected to cause an incompatibility if applicable; deployment changes are likely required*
- area: server
  change: |
    Added container-aware CPU detection on Linux that respects cgroup CPU limits in addition to hardware thread count
    and CPU affinity. This change only affects behavior when the ``--concurrency`` flag is not explicitly set.
    Envoy now uses the minimum of hardware threads, CPU affinity, and cgroup CPU limits
    to determine the number of worker threads by default. This provides better resource utilization in
    containerized environments (Docker, Kubernetes) where CPU limits are set via cgroups. The new behavior
    is enabled by default and can be disabled by setting the ``ENVOY_CGROUP_CPU_DETECTION`` environment
    variable to ``false``. When disabled, Envoy will fall back to the previous behavior of using only
    hardware thread count and CPU affinity for worker thread calculation. Uses conservative rounding (floor)
    to account for non-worker threads and prevent container throttling, which may reduce the total number of
    connections.
- area: dynamic modules
  change: |
    The dynamic module ABI has been updated to support streaming body manipulation. This change also
    fixed potential incorrect behavior when access or modify the request or response body. See
    https://github.com/envoyproxy/envoy/issues/40918 for more details.

minor_behavior_changes:
# *Changes that may cause incompatibilities for some users, but should not for most*
- area: router
  change: |
    Added :ref:`host_rewrite
    <envoy_v3_api_field_config.route.v3.RouteAction.host_rewrite>` to
    :ref:`RouteAction <envoy_v3_api_msg_config.route.v3.RouteAction>` to support substitution
    formatting for host header rewriting.
    Added :ref:`path_rewrite
    <envoy_v3_api_field_config.route.v3.RouteAction.path_rewrite>` to
    :ref:`RouteAction <envoy_v3_api_msg_config.route.v3.RouteAction>` to support substitution
    formatting for path header rewriting.
- area: ext_proc
  change: |
    Use one of a hard-coded set of error messages when a :ref:`HeaderMutation
    <envoy_v3_api_msg_service.ext_proc.v3.HeaderMutation>` fails. Removing
    request-specific details allows grouping by similar failure types. Detailed
    messages remain available in debug logs.
- area: ext_proc
  change: |
    Closing the gRPC stream if Envoy detects no more external processing needed.
    This doesn't apply to BUFFERED and BUFFERED_PARTIAL mode and a few corner cases for now.
    For those cases, the stream will be closed during the filter destruction.
    This behavior can be reverted by setting the runtime guard
    ``envoy.reloadable_features.ext_proc_stream_close_optimization`` to ``false``.
- area: ext_authz
  change: |
    Check that the response header count is less than the configured limits before applying mutations, and do not
    add new headers if not.
- area: ext_authz
  change: |
    Fixed HTTP ext_authz service to properly propagate headers (such as ``set-cookie``) back to clients. The
    filter now correctly uses ``allowed_client_headers`` for denied responses and ``allowed_client_headers_on_success``
    for successful authorization responses.
- area: quic
  change: |
    Switch to use QUICHE provided migration logic to handle port migration upon path degrading and migration to Server
    Preferred Address. This behavior can be reverted by setting ``envoy.reloadable_features.use_migration_in_quiche``.
- area: mobile
  change: |
    Use mobile specific network observer registries to propagate network change signals. This behavior can be reverted by
    setting the runtime guard ``envoy.reloadable_features.mobile_use_network_observer_registry``.

bug_fixes:
# *Changes expected to improve the state of the world and are unlikely to have negative effects*
- area: http2
  change: |
    Fixed a bug where Envoy would leak memory if an HTTP/2 stream was reset before request headers were
    sent. For example, if an upstream HTTP filter sent a local reply after the connection was established but
    before request headers were sent, the memory allocated for the stream was not released.
- area: http2
  change: |
    Optimized HTTP/2 header processing by avoiding memory allocations and string copies for well-known header names.
    For common HTTP/2 headers (such as ``:method``, ``:path``, ``:status``, ``content-type``, ``user-agent``, etc.),
    Envoy now references static strings instead of copying header names. This reduces memory allocations and improves
    performance for typical HTTP/2 traffic.
- area: lua
  change: |
    Fixed a bug where Lua filters could cause Envoy to crash when setting the response body to a payload larger
    than the body buffer limit.
- area: tap
  change: |
    Add the missing conversion support to ensure tapped message are correctly handled for multi-event submissions.
- area: bootstrap
  change: |
    Fixed an issue where the custom
    :ref:`header_prefix <envoy_v3_api_field_config.bootstrap.v3.Bootstrap.header_prefix>`
    would result in a crash at startup.
- area: connection pool
  change: |
    Fixed a crash in the TCP connection pool that occurs during downstream connection teardown when large requests
    or responses trigger flow control.
- area: http
  change: |
    Fixed ``shouldDrainConnectionUponCompletion()`` to properly send ``GOAWAY`` frames for HTTP/2 and HTTP/3
    instead of aggressively closing connections. This prevents response body transmission interruption and
    ``ERR_DRAINING`` errors on the client side. HTTP/1.1 behavior remains unchanged.
- area: udp_proxy
  change: |
    Fixed a few areas where the addresses might be moved from the data packet being processed.
- area: composite
  change: |
    Fixed per-route configuration for composite filter to support matching on response headers and trailers.
    Previously, per-route matchers would silently fail when attempting to match on ``HttpResponseHeaderMatchInput``
    or ``HttpResponseTrailerMatchInput``, causing the delegated filter to be skipped without error.
- area: dns
  change: |
    c-ares resolver: add optional ``reinit_channel_on_timeout`` to reinitialize
    the resolver after DNS timeouts.
- area: router
  change: |
    Fixed a regression where router-set headers (e.g., ``x-envoy-expected-rq-timeout-ms``, ``x-envoy-attempt-count``)
    were not accessible in ``request_headers_to_add`` configuration on the initial request. Headers configured via
    ``request_headers_to_add`` can now reference router-set headers using formatters like
    ``%REQ(x-envoy-expected-rq-timeout-ms)%``.
- area: ext_proc
  change: |
    Fixed a bug where attributes based on request headers (e.g. ``request.host``) were not sent to
    the ext_proc server if ext_proc was configured to only run on the encode path.

removed_config_or_runtime:
# *Normally occurs at the end of the* :ref:`deprecation period <deprecated>`
- area: jwt_authn
  change: |
    Removed runtime guard ``envoy.reloadable_features.jwt_fetcher_use_scheme_from_uri`` and legacy code paths.
- area: tcp
  change: |
    Removed runtime guard ``envoy.reloadable_features.tcp_proxy_retry_on_different_event_loop`` and legacy code paths.
- area: http
  change: |
    Removed runtime guard ``envoy.reloadable_features.http1_balsa_allow_cr_or_lf_at_request_start`` and legacy code paths.
- area: quic
  change: |
    Removed runtime guard ``envoy.reloadable_features.http3_remove_empty_cookie`` and legacy code paths.
- area: http
  change: |
    Removed runtime guard ``envoy.reloadable_features.original_src_fix_port_exhaustion`` and legacy code paths.
- area: xds
  change: |
    Removed runtime guard ``envoy.reloadable_features.report_load_with_rq_issued`` and legacy code paths.

new_features:
- area: http filter
  change: |
    Added :ref:`transform http filter <config_http_filters_transform>` which adds the ability to modify request
    and response bodies in any position of HTTP filter chain.
    This also make it possible to refresh routes based on the attributes in the request body.
- area: access_log
  change: |
    Support process-level rate limiting on access log emission by
    :ref:`ProcessRateLimitFilter <envoy_v3_api_msg_extensions.access_loggers.filters.process_ratelimit.v3.ProcessRateLimitFilter>`.
- area: udp_sink
  change: |
    Enhanced the UDP sink to support tapped messages larger than 64 KB.
- area: otlp_stat_sink
  change: |
    Added support for dropping stats via
    :ref:`DropAction <envoy_v3_api_msg_extensions.stat_sinks.open_telemetry.v3.SinkConfig.DropAction>` during
    custom metric conversion.
- area: http
  change: |
    Added :ref:`vhost_header <envoy_v3_api_field_config.route.v3.RouteConfiguration.vhost_header>` to
    :ref:`RouteConfiguration <envoy_v3_api_msg_config.route.v3.RouteConfiguration>`, allowing use of a different
    header for vhost matching.
- area: http2
  change: |
    Added new parameter to the ``sendGoAwayAndClose`` to support gracefully closing of HTTP/2 connection.
- area: logging
  change: |
    Added support for the not-equal operator in access log filter rules, in
    :ref:`ComparisonFilter <envoy_v3_api_msg_config.accesslog.v3.ComparisonFilter>`.
- area: cel
  change: |
    Added per-expression configuration options for CEL evaluator to control string conversion, concatenation,
    and string extension functions. CEL expressions in RBAC policies and access logger filters
    can now enable string functions such as ``replace()`` and ``split()`` through the new
    :ref:`cel_config <envoy_v3_api_field_config.rbac.v3.Policy.cel_config>` and
    :ref:`cel_config <envoy_v3_api_field_extensions.access_loggers.filters.cel.v3.ExpressionFilter.cel_config>` fields
    in their respective configurations. See :ref:`CelExpressionConfig <envoy_v3_api_msg_config.core.v3.CelExpressionConfig>`
    for details.
- area: formatter
  change: |
    Added support for the following new access log formatters:
    - ``%REQUEST_HEADER(X?Y):Z%`` as full name version of ``%REQ(X?Y):Z%``
    - ``%RESPONSE_HEADER(X?Y):Z%`` as full name version of ``%RESP(X?Y):Z%``
    - ``%RESPONSE_TRAILER(X?Y):Z%`` as full name version of ``%TRAILER(X?Y):Z%``
    This provides a more consistent naming scheme for users to understand and use.
- area: tracing
  change: |
    Added new :ref:`value <envoy_v3_api_field_type.tracing.v3.CustomTag.value>` field and
    the :ref:`substitution format specifier <config_access_log_format>` could be used to
    extract values from various parts of the request/response for custom tags.
- area: generic_proxy
  change: |
    Added custom substitution format specifiers support in the tracing custom tags of the
    :ref:`generic_proxy
    filter <envoy_v3_api_msg_extensions.filters.network.generic_proxy.v3.GenericProxy>`.
    Now the ``%REQUEST_PROPERTY%``, ``%RESPONSE_PROPERTY%`` etc. can be used in the
    :ref:`value <envoy_v3_api_field_type.tracing.v3.CustomTag.value>` field for generic proxy.
- area: lua
  change: |
    Added ``drainConnectionUponCompletion()`` to the Lua filter stream info API. This allows Lua scripts
    to mark connections for draining, which adds a ``Connection: close`` header for HTTP/1.1 or sends a
    ``GOAWAY`` frame for HTTP/2 and HTTP/3.
- area: wasm
  change: |
    Added ``sign`` foreign function to create cryptographic signatures.
    See :ref:`Wasm foreign functions <arch_overview_wasm_foreign_functions>` for more details.
- area: redis
  change: |
    Added cluster-scoped command support with a flexible response handling framework.
- area: overload management
  change: |
    The fixed heap resource monitor can now calculate memory pressure as currently allocated memory divided by maximum heap size,
    giving more accurate and lower memory pressure values.
    This can avoid unnecessary load shedding or overload actions.
    To enable, set ``envoy.reloadable_features.fixed_heap_use_allocated`` to true.
    The default algorithm (heap_size - pageheap_unmapped - pageheap_free) does not discount for free memory in TCMalloc caches.
- area: upstream
  change: |
    Added :ref:`transport_socket_matcher
    <envoy_v3_api_field_config.cluster.v3.Cluster.transport_socket_matcher>` to clusters. This matcher
    uses the generic xDS matcher framework to select a named transport socket from
    :ref:`transport_socket_matches
    <envoy_v3_api_field_config.cluster.v3.Cluster.transport_socket_matches>` based on endpoint metadata,
    locality metadata, and transport socket filter state.
- area: admin
  change: |
    Added ``/memory/tcmalloc`` admin endpoint that provides TCMalloc memory statistics.
- area: dns_filter
  change: |
    Added :ref:`access_log <envoy_v3_api_field_extensions.filters.udp.dns_filter.v3.DnsFilterConfig.access_log>` for DNS filter.
- area: quic
  change: |
    Added QUIC protocol option :ref:`max_sessions_per_event_loop
    <envoy_v3_api_field_config.listener.v3.QuicProtocolOptions.max_sessions_per_event_loop>` to limit the maximum
    number of new QUIC sessions created per event loop. The default is 16, preserving the previous hardcoded limit.
- area: metrics_service
  change: |
    Added :ref:`batch_size <envoy_v3_api_field_config.metrics.v3.MetricsServiceConfig.batch_size>` configuration
    to the Metrics Service to allow batching metrics into multiple gRPC messages. When set to a positive value,
    metrics will be batched with at most ``batch_size`` metric families per message. This helps avoid hitting
    gRPC message size limits (typically 4MB) when sending large numbers of metrics. If not set or set to 0,
    all metrics will be sent in a single message, preserving the current behavior.
- area: network
  change: |
    Added a change to start populating the filter state ``envoy.network.network_namespace`` when a connection is accepted on a
    listener with :ref:`network_namespace_filepath <envoy_v3_api_field_config.core.v3.SocketAddress.network_namespace_filepath>`
    configured. This provides read-only access to the network namespace for filters, access logs, and other components.
- area: ext_authz
  change: |
    Add a new configuration field to the http ext authz filter
    :ref:`enforce_response_header_limits <envoy_v3_api_field_extensions.filters.http.ext_authz.v3.ExtAuthz.enforce_response_header_limits>`
    that allows admins to enable / disable the behavior of dropping response headers once the header
    map count / size constraints have been reached.
- area: xds
  change: |
    Added runtime guard ``envoy.reloadable_features.report_load_when_rq_active_is_non_zero``.
    When enabled, LRS continues to send locality_stats reoprt to config server when there is no request_issued in the poll cycle.
<<<<<<< HEAD
- area: router
  change: |
    Added support for substitution formatting in direct response bodies via the new
    :ref:`body_format <envoy_v3_api_field_config.route.v3.DirectResponseAction.body_format>` field
    in :ref:`DirectResponseAction <envoy_v3_api_msg_config.route.v3.DirectResponseAction>`.
=======
- area: network
  change: |
    Add logging info for network ext_proc to filter state.
- area: formatter
  change: |
    Added new ``US_RX_BODY_BEG`` time point to the ``%COMMON_DURATION%`` to indicate
    the time point of upstream response body receiving begin.
>>>>>>> 7031f443

deprecated:<|MERGE_RESOLUTION|>--- conflicted
+++ resolved
@@ -259,20 +259,17 @@
   change: |
     Added runtime guard ``envoy.reloadable_features.report_load_when_rq_active_is_non_zero``.
     When enabled, LRS continues to send locality_stats reoprt to config server when there is no request_issued in the poll cycle.
-<<<<<<< HEAD
+- area: network
+  change: |
+    Add logging info for network ext_proc to filter state.
+- area: formatter
+  change: |
+    Added new ``US_RX_BODY_BEG`` time point to the ``%COMMON_DURATION%`` to indicate
+    the time point of upstream response body receiving begin.
 - area: router
   change: |
     Added support for substitution formatting in direct response bodies via the new
     :ref:`body_format <envoy_v3_api_field_config.route.v3.DirectResponseAction.body_format>` field
     in :ref:`DirectResponseAction <envoy_v3_api_msg_config.route.v3.DirectResponseAction>`.
-=======
-- area: network
-  change: |
-    Add logging info for network ext_proc to filter state.
-- area: formatter
-  change: |
-    Added new ``US_RX_BODY_BEG`` time point to the ``%COMMON_DURATION%`` to indicate
-    the time point of upstream response body receiving begin.
->>>>>>> 7031f443
 
 deprecated:
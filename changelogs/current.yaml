--- conflicted
+++ resolved
@@ -461,9 +461,9 @@
     to allow stripping the failure response details from the JWT authentication filter.
 - area: quic
   change: |
-<<<<<<< HEAD
     Added new interface to QuicListenerFilter that is called on receiving the first packet.
-=======
+- area: quic
+  change: |
     Added :ref:`DataSourceServerPreferredAddressConfig
     <envoy_v3_api_msg_extensions.quic.server_preferred_address.v3.DataSourceServerPreferredAddressConfig>` for cases when
     the control plane does not know the correct configuration for the server preferred address.
@@ -491,7 +491,6 @@
     Added support for wildcard resolution in :ref:`inline_dns_table
     <envoy_v3_api_field_extensions.filters.udp.dns_filter.v3.DnsFilterConfig.ServerContextConfig.inline_dns_table>`
     when DNS filter is working in server mode.
->>>>>>> e8da3a53
 
 deprecated:
 - area: tracing

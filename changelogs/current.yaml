date: Pending

behavior_changes:
# *Changes that are expected to cause an incompatibility if applicable; deployment changes are likely required*
- area: tracing
  change: |
    Removed support for (long deprecated) opentracing.  See `issue 27401
    <https://github.com/envoyproxy/envoy/issues/27401>`_ for details.
- area: golang
  change: |
    Change ``OnLogDownstreamStart``, ``OnLogDownstreamPeriodic`` and ``OnLog`` methods so that user can get the request/response's
    headers and trailers when producing access log.
- area: http
  change: |
    Added HTTP1-safe option for :ref:`max_connection_duration
    <envoy_v3_api_field_config.core.v3.HttpProtocolOptions.max_connection_duration>` in
    HttpConnectionManager. When enabled, ``max_connection_duration`` will only drain downstream
    HTTP1 connections by adding the Connection:close response header; it will never cause the
    HttpConnectionManager to close the connection itself.  Defaults to off ("unsafe" -- check
    \#34356) and is configurable via :ref:`http1_safe_max_connection_duration
    <envoy_v3_api_field_extensions.filters.network.http_connection_manager.v3.HttpConnectionManager.http1_safe_max_connection_duration>`.
- area: eds
  change: |
    Enabling caching caching of EDS assignments when used with ADS by default (introduced in Envoy v1.28).
    Prior to this change, Envoy required that EDS assignments were sent after an EDS cluster was updated.
    If no EDS assignment was received for the cluster, it ended up with an empty assignment.
    Following this change, after a cluster update, Envoy waits for an EDS assignment until
    :ref:`initial_fetch_timeout <envoy_v3_api_field_config.core.v3.ConfigSource.initial_fetch_timeout>` times out, and will then apply
    the cached assignment and finish updating the warmed cluster. This change temporarily disabled by setting
    the runtime flag ``envoy.restart_features.use_eds_cache_for_ads`` to ``false``.
- area: stats scoped_rds
  change: |
    Added new tag extraction so that scoped rds stats have their :ref:'scope_route_config_name
    <envoy_v3_api_msg_config/route/v3/scoped_route>' and stat prefix extracted.

minor_behavior_changes:
# *Changes that may cause incompatibilities for some users, but should not for most*
- area: command line options
  change: |
    :option:`--enable-fine-grain-logging` and :option:`--component-log-level` were incompatible in that one
    would make the other ineffective. Setting both options at once is now an error, to reduce potential confusion.
- area: tcp
  change: |
    Added support for :ref:`connection_pool_per_downstream_connection
    <envoy_v3_api_field_config.cluster.v3.Cluster.connection_pool_per_downstream_connection>` flag in tcp connection pool.
- area: http3
  change: |
    The ACCEPT_UNTRUSTED option now works more consistently for HTTP/3 requests. This change is
    guarded by ``envoy.reloadable_features.extend_h3_accept_untrusted``.
- area: http3
  change: |
    HTTP/3 alt-svc headers will now be respected from IP-address-based hostnames. This change is
    guarded by runtime guard ``envoy.reloadable_features.allow_alt_svc_for_ips``.
- area: lua
  change: |
    When Lua script executes httpCall, backpressure is exercised when receiving body from downstream client. This behavior can be reverted
    by setting the runtime guard ``envoy.reloadable_features.lua_flow_control_while_http_call`` to false.
- area: http
  change: |
    Modified the authority header value validator to allow the same characters as oghttp2
    plus the "@" character. This is compliant with nghttp2, and supports the HTTP/1 use-cases
    that allow user-info@ as part of the authority. This behavior can be reverted by setting
    the runtime guard ``envoy.reloadable_features.internal_authority_header_validator`` to false.
- area: sni
  change: |
    When computing SNI and SAN value for the auto-sni and auto-san verification feature,
    route host manipulations are now taken into account. This behavior can be reverted
    by setting the runtime guard ``envoy_reloadable_features_use_route_host_mutation_for_auto_sni_san`` to false.

bug_fixes:
# *Changes expected to improve the state of the world and are unlikely to have negative effects*
- area: dns
  change: |
    The DNS filter no longer returns FORMERR if a message has an ID of 0.
- area: quic
  change: |
    Fixes access log formatter %CONNECTION_ID% for QUIC connections.
- area: c-ares
  change: |
    Applying a C-ares patch to fix DNS resoultion by the Google gRPC library.
- area: websocket
  change: |
    Fixed a bug where the websocket upgrade filter would not take into account per-filter configs.
- area: ext_proc
  change: |
    Add runtime guard for timeout error code 504 Gateway Timeout that is returned to downstream. If runtime flag
    ``envoy.reloadable_features.ext_proc_timeout_error`` is set to false, old error code 500 Internal Server Error will be returned.
- area: rbac
  change: |
    RBAC will now allow stat prefixes configured in per-route config to override the base config's
    stat prefix.

removed_config_or_runtime:
# *Normally occurs at the end of the* :ref:`deprecation period <deprecated>`
- area: upstream
  change: |
    Removed runtime flag ``envoy.reloadable_features.avoid_zombie_streams`` and legacy code paths.
- area: ext_proc
  change: |
    Removed runtime flag ``envoy_reloadable_features_immediate_response_use_filter_mutation_rule`` and legacy code
    path.
- area: ext_proc
  change: |
    Removed runtime flag ``envoy_reloadable_features_send_header_raw_value`` and legacy code path.
- area: http
  change: |
    Removed runtime flag ``envoy.reloadable_features.no_downgrade_to_canonical_name`` and legacy code
    path.
- area: DNS
  change: |
    Removed ``envoy.reloadable_features.dns_cache_set_first_resolve_complete`` runtime flag and legacy code paths.
- area: tls
  change: |
    Removed runtime flag ``envoy.reloadable_features.ssl_transport_failure_reason_format``.
- area: http
  change: |
    Removed runtime flag ``envoy.reloadable_features.abort_filter_chain_on_stream_reset`` and legacy
    code path.
- area: http
  change: |
    Removed runtime flag ``envoy.reloadable_features.http1_connection_close_header_in_redirect`` and
    legacy code paths.
- area: grpc reverse bridge
  change: |
    Removed ``envoy.reloadable_features.grpc_http1_reverse_bridge_handle_empty_response`` runtime
    flag and legacy code paths.
- area: grpc reverse bridge
  change: |
    Removed ``envoy.reloadable_features.grpc_http1_reverse_bridge_change_http_status`` runtime flag
    and legacy code paths.
- area: stateful_session
  change: |
    Removed ``envoy.reloadable_features.stateful_session_encode_ttl_in_cookie`` runtime flag and legacy code paths.
- area: quic
  change: |
    Removed ``envoy.reloadable_features.quic_fix_filter_manager_uaf`` runtime flag and legacy code paths.
- area: udp
  change: |
    Removed ``envoy.restart_features.udp_read_normalize_addresses`` runtime flag and legacy code paths.
- area: upstream
  change: |
    Removed runtime flag ``envoy.reloadable_features.upstream_allow_connect_with_2xx`` and legacy code paths.
- area: upstream flow control
  change: |
    Removed ``envoy.reloadable_features.upstream_wait_for_response_headers_before_disabling_read`` runtime flag
    and legacy code paths.
- area: dynamic forward proxy
  change: |
    Removed ``envoy.reloadable_features.normalize_host_for_preresolve_dfp_dns`` runtime flag and legacy code paths.

new_features:
- area: redis
  change: |
    Added support for publish.
- area: jwt_authn
  change: |
    Added missing implementation to jwt_authn matchers to allow glob pattern matching.
- area: tls
  change: |
    Added :ref:`prefer_client_ciphers
    <envoy_v3_api_field_extensions.transport_sockets.tls.v3.DownstreamTlsContext.prefer_client_ciphers>`
    to support enabling client cipher preference instead of server's for TLS handshakes.
- area: ext_authz
  change: |
    Added config field
    :ref:`filter_metadata <envoy_v3_api_field_extensions.filters.http.ext_authz.v3.ExtAuthz.filter_metadata>`
    for injecting arbitrary data to the filter state for logging.
- area: access_log
  change: |
    added %UPSTREAM_CLUSTER_RAW% access log formatter to log the original upstream cluster name, regardless of whether
    ``alt_stat_name`` is set.
- area: formatter
  change: |
    Added full feature absl::FormatTime() support to the DateFormatter. This allows the timepoint formatters (like
    ``%START_TIME%``) to use ``%E#S``, ``%E*S``, ``%E#f`` and ``%E*f`` to format the subsecond part of the timepoint.
- area: http_11_proxy
  change: |
    Added the option to configure the transport socket via locality or endpoint metadata.
- area: sockets
  change: |
    Added socket ``type`` field for specifying a socket type to apply the socket option to under :ref:`SocketOption
    <envoy_v3_api_msg_config.core.v3.SocketOption>`. If not specified, the socket option will be applied to all socket
    types.
- area: tls
  change: |
    Added an extension point :ref:`custom_tls_certificate_selector
    <envoy_v3_api_field_extensions.transport_sockets.tls.v3.CommonTlsContext.custom_tls_certificate_selector>`
    to allow overriding TLS certificate selection behavior.
    An extension can select certificate base on the incoming SNI, in both sync and async mode.
- area: oauth
  change: |
    Added :ref:`cookie_domain <envoy_v3_api_field_extensions.filters.http.oauth2.v3.OAuth2Credentials.cookie_domain>`
    field to OAuth2 filter to allow setting the domain of cookies.
- area: access log
  change: |
    Added support for :ref:`%DOWNSTREAM_PEER_CHAIN_FINGERPRINTS_1% <config_access_log_format_response_flags>`,
    ``%DOWNSTREAM_PEER_CHAIN_FINGERPRINTS_256``, and ``%DOWNSTREAM_PEER_CHAIN_SERIALS%``, as access log formatters.
- area: matching
  change: |
    Added dynamic metadata matcher support :ref:`Dynamic metadata input <extension_envoy.matching.inputs.dynamic_metadata>`
    and :ref:`Dynamic metadata input matcher <extension_envoy.matching.matchers.metadata_matcher>`.
- area: ratelimit
  change: |
    Added the ability to modify :ref:`hits_addend <envoy_v3_api_field_service.ratelimit.v3.RateLimitRequest.hits_addend>`
    by setting by setting filter state value ``envoy.ratelimit.hits_addend`` to the desired value.
- area: access_log
  change: |
    Added new access log command operators ``%START_TIME_LOCAL%`` and ``%EMIT_TIME_LOCAL%``,
    similar to  ``%START_TIME%`` and ``%EMIT_TIME%``, but use local time zone.
- area: dns
  change: |
    Prefer using IPv6 address when addresses from both families are available.
    Can be reverted by setting ``envoy.reloadable_features.prefer_ipv6_dns_on_macos`` to false.
- area: grpc_field_extraction
  change: |
    Added ``map<string, string>`` support: Target fields of type ``map<string, string>`` can be extracted and added to dynamic metadata.
- area: rbac
  change: |
    Added :ref:`delay_deny <envoy_v3_api_msg_extensions.filters.network.rbac.v3.RBAC>` to support deny connection after
    the configured duration.
<<<<<<< HEAD
- area: original_ip_detection extension
  change: |
    The :ref:`xff <envoy_v3_api_msg_extensions.http.original_ip_detection.xff.v3.XffConfig>`
    original IP detection method now supports using a list of trusted CIDRs when parsing ``x-forwarded-for``.
=======
- area: http3
  change: |
    ``http3_protocol_options`` in ``HttpConnectionManager`` has been upgraded to general access.
- area: cluster
  change: |
    Customizing the happy eyeballs algorithm for an upstream cluster by configuring
    :ref:`happy_eyeballs_config <envoy_v3_api_field_config.cluster.v3.UpstreamConnectionOptions.happy_eyeballs_config>`.
    A default configuration will be used if not provided. This behavior can be reverted
    by setting the runtime guard ``envoy.reloadable_features.use_config_in_happy_eyeballs`` to false.
>>>>>>> e37ffcf4

deprecated:<|MERGE_RESOLUTION|>--- conflicted
+++ resolved
@@ -218,12 +218,6 @@
   change: |
     Added :ref:`delay_deny <envoy_v3_api_msg_extensions.filters.network.rbac.v3.RBAC>` to support deny connection after
     the configured duration.
-<<<<<<< HEAD
-- area: original_ip_detection extension
-  change: |
-    The :ref:`xff <envoy_v3_api_msg_extensions.http.original_ip_detection.xff.v3.XffConfig>`
-    original IP detection method now supports using a list of trusted CIDRs when parsing ``x-forwarded-for``.
-=======
 - area: http3
   change: |
     ``http3_protocol_options`` in ``HttpConnectionManager`` has been upgraded to general access.
@@ -233,6 +227,9 @@
     :ref:`happy_eyeballs_config <envoy_v3_api_field_config.cluster.v3.UpstreamConnectionOptions.happy_eyeballs_config>`.
     A default configuration will be used if not provided. This behavior can be reverted
     by setting the runtime guard ``envoy.reloadable_features.use_config_in_happy_eyeballs`` to false.
->>>>>>> e37ffcf4
+- area: original_ip_detection extension
+  change: |
+    The :ref:`xff <envoy_v3_api_msg_extensions.http.original_ip_detection.xff.v3.XffConfig>`
+    original IP detection method now supports using a list of trusted CIDRs when parsing ``x-forwarded-for``.
 
 deprecated:
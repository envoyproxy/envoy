date: Pending

behavior_changes:
# *Changes that are expected to cause an incompatibility if applicable; deployment changes are likely required*

minor_behavior_changes:
# *Changes that may cause incompatibilities for some users, but should not for most*
- area: ext_proc
  change: |
    Use one of a hard-coded set of error messages when a :ref:`HeaderMutation
    <envoy_v3_api_msg_service.ext_proc.v3.HeaderMutation>` fails. Removing
    request-specific details allows grouping by similar failure types. Detailed
    messages remain available in debug logs.

bug_fixes:
# *Changes expected to improve the state of the world and are unlikely to have negative effects*
- area: lua
  change: |
    Fix a bug where Lua filters may result in Envoy crashes when setting response body to a
    larger payload (greater than the body buffer limit).
- area: connection pool
  change: |
    Fix a crash in the TCP connection pool that occurs during downstream connection teardown when large requests
    or responses trigger flow control.

removed_config_or_runtime:
# *Normally occurs at the end of the* :ref:`deprecation period <deprecated>`
- area: jwt_authn
  change: |
    Removed runtime guard ``envoy.reloadable_features.jwt_fetcher_use_scheme_from_uri`` and legacy code paths.
- area: http
  change: |
    Removed runtime guard ``envoy.reloadable_features.http1_balsa_allow_cr_or_lf_at_request_start`` and legacy code paths.
- area: quic
  change: |
    Removed runtime guard ``envoy.reloadable_features.http3_remove_empty_cookie`` and legacy code paths.
- area: http
  change: |
    Removed runtime guard ``envoy.reloadable_features.original_src_fix_port_exhaustion`` and legacy code paths.

new_features:
- area: lua
  change: |
    Added ``drainConnectionUponCompletion()`` to the Lua filter stream info API. This allows Lua scripts
    to mark connections for draining, which adds a ``Connection: close`` header for HTTP/1.1 or sends a
    ``GOAWAY`` frame for HTTP/2 and HTTP/3.
- area: wasm
  change: |
    Added ``sign`` foreign function to create cryptographic signatures.
    See :ref:`Wasm foreign functions <arch_overview_wasm_foreign_functions>` for more details.
<<<<<<< HEAD
- area: admin
  change: |
    Added ``/memory/tcmalloc`` admin endpoint that provides TCMalloc memory statistics.
=======
- area: redis
  change: |
    Added cluster-scope command support with flexible response handling framework.
- area: overload management
  change: |
    The fixed heap resource monitor can now calculate memory pressure as currently allocated memory divided by maximum heap size,
    giving more accurate and lower memory pressure values.
    This can avoid unnecessary load shedding or overload actions.
    To enable, set ``envoy.reloadable_features.fixed_heap_use_allocated`` to true.
    The default algorithm (heap_size - pageheap_unmapped - pageheap_free) does not discount for free memory in TCMalloc caches.
>>>>>>> 2b2759be

deprecated:<|MERGE_RESOLUTION|>--- conflicted
+++ resolved
@@ -48,11 +48,6 @@
   change: |
     Added ``sign`` foreign function to create cryptographic signatures.
     See :ref:`Wasm foreign functions <arch_overview_wasm_foreign_functions>` for more details.
-<<<<<<< HEAD
-- area: admin
-  change: |
-    Added ``/memory/tcmalloc`` admin endpoint that provides TCMalloc memory statistics.
-=======
 - area: redis
   change: |
     Added cluster-scope command support with flexible response handling framework.
@@ -63,6 +58,8 @@
     This can avoid unnecessary load shedding or overload actions.
     To enable, set ``envoy.reloadable_features.fixed_heap_use_allocated`` to true.
     The default algorithm (heap_size - pageheap_unmapped - pageheap_free) does not discount for free memory in TCMalloc caches.
->>>>>>> 2b2759be
+- area: admin
+  change: |
+    Added ``/memory/tcmalloc`` admin endpoint that provides TCMalloc memory statistics.
 
 deprecated:
--- conflicted
+++ resolved
@@ -17,16 +17,13 @@
     When eds multiplexing is disabled each subscription uses a dedicated channel/mux.
 
 removed_config_or_runtime:
-<<<<<<< HEAD
 # *Normally occurs at the end of the* :ref:`deprecation period <deprecated>`
 - area: config
   change: |
     removed ``envoy.reloadable_features.combine_sds_requests`` and legacy code paths.
-=======
 - area: http
   change: |
     removed ``envoy.reloadable_features.http2_delay_keepalive_timeout`` and legacy code paths.
->>>>>>> afa41e7c
 
 new_features:
 - area: upstream

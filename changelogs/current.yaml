date: Pending

behavior_changes:
- area: http
  change: |
    The route refresh will now results in a tracing refresh. The trace sampling decision and decoration
    of new route will be applied to the active span.
    This change can be reverted by setting the runtime guard
    ``envoy.reloadable_features.trace_refresh_after_route_refresh`` to ``false``.
    Note, if :ref:`pack_trace_reason
    <envoy_v3_api_field_extensions.request_id.uuid.v3.UuidRequestIdConfig.pack_trace_reason>` is set
    to ``true`` (it is ``true`` by default), then a request have been marked as traced may cannot be
    unmarked as traced after the tracing refresh.
- area: ext_proc
  change: |
    Reverted https://github.com/envoyproxy/envoy/pull/39740 to re-enable fail_open+FULL_DUPLEX_STREAMED configuration combination.

minor_behavior_changes:
# *Changes that may cause incompatibilities for some users, but should not for most*
- area: websocket
  change: |
      Allow 4xx and 5xx to go through the filter chain for websocket handshake response check, and the behaviour can be disabled
      by a runtime ``envoy.reloadable_features.websocket_allow_4xx_5xx_through_filter_chain``.
- area: testing
  change: |
    In test code for external extensions, matchers ``Http::HeaderValueOf``, ``HasHeader`` and ``HeaderHasValueRef``
    must be replaced with ``ContainsHeader``.
    Any uses of matcher ``HeaderHasValue(...)`` should be replaced with ``::testing::Pointee(ContainsHeader(...))``.
- area: generic_proxy
  change: |
    Generic proxy codec add the same buffer limit as connection buffer limit, if the buffer limit is
    exceeded, the connection is disconnected. This behavior can be reverted by setting the runtime guard
    ``envoy.reloadable_features.generic_proxy_codec_buffer_limit`` to ``false``.
<<<<<<< HEAD
- area: http
  change: |
    Adds accounting for decompressed HTTP header bytes sent and received. Existing stats only count wire-encoded header bytes.
    This can be accessed through the ``%UPSTREAM_DECOMPRESSED_HEADER_BYTES_RECEIVED%``,
    ``%DOWNSTREAM_DECOMPRESSED_HEADER_BYTES_RECEIVED%``, ``%UPSTREAM_DECOMPRESSED_HEADER_BYTES_SENT%``, and the
    ``%DOWNSTREAM_DECOMPRESSED_HEADER_BYTES_SENT%`` access_log command operators.
=======
- area: http3
  change: |
    turn off HTTP/3 happy eyeball in upstream via runtime guard ``envoy.reloadable_features.http3_happy_eyeballs``.
    It is found to favor TCP over QUIC when UDP does not work on v6 network but works on v4.
>>>>>>> 644cd97b

bug_fixes:
# *Changes expected to improve the state of the world and are unlikely to have negative effects*
- area: geoip
  change: |
    Fixed a bug in the maxmind provider where the found_entry field in the lookup result was not checked before trying to populate
    headers  with data. If this field is not checked the provider could try to populate headers with wrong data, as per the
    documentation for the Maxmind library https://github.com/maxmind/libmaxminddb/blob/main/doc/libmaxminddb.md#mmdb_lookup_result_s.
- area: http3
  change: |
    Fixed a bug where access log gets skipped for HTTP/3 requests when the stream is half closed. This behavior can be
    reverted by setting the runtime guard
    ``envoy.reloadable_features.quic_fix_defer_logging_miss_for_half_closed_stream`` to ``false``.
- area: listeners
  change: |
    Fixed issue where :ref:`TLS inspector listener filter <config_listener_filters_tls_inspector>` timed out
    when used with other listener filters. The bug was triggered when a previous listener filter processed more data
    than the TLS inspector had requested, causing the TLS inspector to incorrectly calculate its buffer growth strategy.
    The fix ensures that buffer growth is now based on actual bytes available rather than the previously requested amount.

removed_config_or_runtime:
# *Normally occurs at the end of the* :ref:`deprecation period <deprecated>`
- area: router
  change: |
    Removed runtime guard ``envoy.reloadable_features.shadow_policy_inherit_trace_sampling`` and legacy code paths.
- area: dns
  change: |
    Removed runtime guard ``envoy.reloadable_features.prefer_ipv6_dns_on_macos`` and legacy code paths.
- area: dynamic_forward_proxy
  change: |
    Removed runtime guard ``envoy.reloadable_features.avoid_dfp_cluster_removal_on_cds_update`` and legacy code paths.
- area: oauth2
  change: |
    Removed runtime guard ``envoy.reloadable_features.oauth2_use_refresh_token`` and legacy code paths.
- area: http_connection_manager
  change: |
    Removed runtime guard ``envoy.reloadable_features.explicit_internal_address_config`` and legacy code paths.
- area: dfp
  change: |
    Removed runtime guard ``envoy.reloadable_features.dfp_fail_on_empty_host_header`` and legacy code paths.
- area: quic
  change: |
    Removed runtime guard ``envoy.reloadable_features.prefer_quic_client_udp_gro`` and legacy code paths.
- area: udp_proxy
  change: |
    Removed runtime guard ``envoy.reloadable_features.enable_udp_proxy_outlier_detection`` and legacy code paths.
- area: xds
  change: |
    Removed runtime guard ``envoy.reloadable_features.xds_prevent_resource_copy`` and legacy code paths.
- area: rds
  change: |
    Removed runtime guard ``envoy.reloadable_features.normalize_rds_provider_config`` and legacy code paths.
- area: http
  change: |
    Removed runtime guard ``envoy.reloadable_features.local_reply_traverses_filter_chain_after_1xx`` and legacy code paths.
- area: quic
  change: |
    Removed runtime guard ``envoy.reloadable_features.report_stream_reset_error_code`` and legacy code paths.
- area: router
  change: |
    Removed runtime guard ``envoy.reloadable_features.streaming_shadow`` and legacy code paths.
- area: http3
  change: |
    Removed runtime guard ``envoy.reloadable_features.http3_remove_empty_trailers`` and legacy code paths.
- area: stats
  change: |
    Removed runtime guard ``envoy.reloadable_features.enable_include_histograms`` and legacy code paths.
- area: network
  change: |
    Removed runtime guard ``envoy.reloadable_features.udp_socket_apply_aggregated_read_limit`` and legacy code paths.
- area: http
  change: |
    Removed runtime guard ``envoy.reloadable_features.proxy_status_mapping_more_core_response_flags`` and legacy code paths.
- area: http
  change: |
    Removed runtime guard ``envoy.reloadable_features.allow_alt_svc_for_ips`` and legacy code paths.
- area: http
  change: |
    Removed runtime guard ``envoy.reloadable_features.filter_chain_aborted_can_not_continue`` and legacy code paths.
- area: http
  change: |
    Removed runtime guard ``envoy.reloadable_features.use_filter_manager_state_for_downstream_end_stream`` and legacy code paths.
- area: balsa
  change: |
    Removed runtime guard ``envoy.reloadable_features.wait_for_first_byte_before_balsa_msg_done`` and legacy code paths.
- area: geoip_providers
  change: |
    Removed runtime guard ``envoy.reloadable_features.mmdb_files_reload_enabled`` and legacy code paths.
- area: proxy_protocol
  change: |
    Removed runtime guard ``envoy.reloadable_features.use_typed_metadata_in_proxy_protocol_listener`` and legacy code paths.
- area: dns_resolver
  change: |
    Removed runtime guard ``envoy.reloadable_features.getaddrinfo_num_retries`` and legacy code paths.
- area: proxy_filter
  change: |
    Removed runtime guard ``envoy.reloadable_features.proxy_ssl_port`` and legacy code paths.
- area: gcp_authn
  change: |
    Removed runtime guard ``envoy.reloadable_features.gcp_authn_use_fixed_url`` and legacy code paths.
- area: jwt_authn
  change: |
    Removed runtime guard ``envoy.reloadable_features.jwt_authn_remove_jwt_from_query_params`` and legacy code paths.
- area: jwt_authn
  change: |
    Removed runtime guard ``envoy.reloadable_features.jwt_authn_validate_uri`` and legacy code paths.
- area: dispatcher
  change: |
    Removed runtime guard ``envoy.restart_features.fix_dispatcher_approximate_now`` and legacy code paths.
- area: upstream
  change: |
    Removed runtime guard ``envoy.reloadable_features.use_config_in_happy_eyeballs`` and legacy code paths.
- area: http
  change: |
    Removed runtime guard ``envoy.reloadable_features.proxy_104`` and legacy code paths.

new_features:
- area: stats
  change: |
    Added support to remove unused metrics from memory for extensions that
    support evictable metrics. This is done :ref:`periodically
    <envoy_v3_api_field_config.bootstrap.v3.Bootstrap.stats_eviction_interval>`
    during the metric flush.
- area: quic
  change: |
    Added new option to support :ref:`base64 encoded server ID
    <envoy_v3_api_field_extensions.quic.connection_id_generator.quic_lb.v3.Config.server_id_base64_encoded>`
    in QUIC-LB.
- area: health_check
  change: |
    Added support for request payloads in HTTP health checks. The ``send`` field in ``HttpHealthCheck`` can now be
    used to specify a request body to be sent during health checking. This feature supports both hex-encoded text
    and binary payloads, similar to TCP health checks. The payload can only be used with HTTP methods that support
    request bodies (``POST``, ``PUT``, ``PATCH``, ``OPTIONS``). Methods that must not have request bodies
    (``GET``, ``HEAD``, ``DELETE``, ``TRACE``) are validated and will throw an error if combined with payloads.
    The implementation is optimized to process the payload once during configuration and reuse it for all health
    check requests. See :ref:`HttpHealthCheck <envoy_v3_api_msg_config.core.v3.HealthCheck.HttpHealthCheck>` for configuration details.
- area: router_check_tool
  change: |
    Added support for testing routes with :ref:`dynamic metadata matchers <envoy_v3_api_field_config.route.v3.RouteMatch.dynamic_metadata>`
    in the router check tool. The tool now accepts a ``dynamic_metadata`` field in test input to set metadata
    that can be matched by route configuration. This allows comprehensive testing of routes that depend on
    dynamic metadata for routing decisions.
- area: lua
  change: |
    Added a new ``filterState()`` on ``streamInfo()`` which provides access to filter state objects stored during request processing.
    This allows Lua scripts to retrieve string, boolean, and numeric values stored by various filters for use in routing decisions,
    header modifications, and other processing logic. See :ref:`Filter State API <config_http_filters_lua_stream_info_filter_state_wrapper>`
    for more details.
- area: socket
  change: |
    Added :ref:``network_namespace_filepath <envoy_v3_api_msg_config.core.v3.SocketAddress.network_namespace_filepath>`` to
    :ref:`SocketAddress <envoy_v3_api_msg_config.core.v3.SocketAddress>`. This field allows specifying a Linux network namespace filepath
    for socket creation, enabling network isolation in containerized environments.
- area: ratelimit
  change: |
    Add the :ref:`rate_limits
    <envoy_v3_api_field_extensions.filters.http.ratelimit.v3.RateLimit.rate_limits>`
    field to generate rate limit descriptors. If this field is set, the
    :ref:`VirtualHost.rate_limits<envoy_v3_api_field_config.route.v3.VirtualHost.rate_limits>` or
    :ref:`RouteAction.rate_limits<envoy_v3_api_field_config.route.v3.RouteAction.rate_limits>` fields will be ignored. However,
    :ref:`RateLimitPerRoute.rate_limits<envoy_v3_api_field_extensions.filters.http.ratelimit.v3.RateLimitPerRoute.rate_limits>`
    will take precedence over this field.
- area: redis
  change: |
    Added support for ``GEOSEARCH``and ``GETEX``.
- area: observability
  change: |
    Added ``ENVOY_NOTIFICATION`` macro to track specific conditions in produiction environments.
- area: dns_filter, redis_proxy and prefix_matcher_map
  change: |
    Switch to using Radix Tree instead of Trie for performance improvements.
- area: header_to_metadata
  change: |
    Added optional statistics collection for the Header-To-Metadata filter. When the :ref:`stat_prefix
    <envoy_v3_api_field_extensions.filters.http.header_to_metadata.v3.Config.stat_prefix>` field is configured,
    the filter emits detailed counters for rule processing, metadata operations, etc. See
    :ref:`Header-To-Metadata filter statistics <config_http_filters_header_to_metadata>` for details.
- area: load_reporting
  change: |
    Added support for endpoint-level load stats and metrics reporting. Locality load reports now include per
    endpoint statistics and metrics, but only for endpoints with updated stats, optimizing report size and efficiency.
- area: overload management
  change: |
        Added load shed point ``envoy.load_shed_points.http2_server_go_away_and_close_on_dispatch``
        that sends ``GOAWAY`` AND closes connections for HTTP2 server processing of requests.  When
        a ``GOAWAY`` frame is submitted by this the counter ``http2.goaway_sent`` will be
        incremented.
- area: router
  change: |
    Added :ref:`request_body_buffer_limit
    <envoy_v3_api_field_config.route.v3.VirtualHost.request_body_buffer_limit>` and
    :ref:`request_body_buffer_limit
    <envoy_v3_api_field_config.route.v3.Route.request_body_buffer_limit>` configuration fields
    to enable buffering of large request bodies beyond connection buffer limits.
- area: otlp_stat_sink
  change: |
    Added support for resource attributes. The stat sink will use the resource attributes configured for the OpenTelemetry tracer via
    :ref:`resource_detectors <envoy_v3_api_field_config.trace.v3.OpenTelemetryConfig.resource_detectors>`.
- area: lua
  change: |
    Added ``virtualHost()`` to the Stream handle API, allowing Lua scripts to retrieve virtual host information. So far, the only method
    implemented is ``metadata()``, allowing Lua scripts to access virtual host metadata scoped to the specific filter name. See
    :ref:`Virtual host object API <config_http_filters_lua_virtual_host_wrapper>` for more details.
- area: rbac
  change: |
    Switch the IP matcher to use LC-Trie for performance improvements.
- area: lua
  change: |
    Added ``route()`` to the Stream handle API, allowing Lua scripts to retrieve route information. So far, the only method
    implemented is ``metadata()``, allowing Lua scripts to access route metadata scoped to the specific filter name. See
    :ref:`Route object API <config_http_filters_lua_route_wrapper>` for more details.
- area: dynamic_modules
  change: |
    Added a new Logging ABI that allows modules to emit logs in the standard Envoy logging stream under "dynamic_modules" ID.
    In the Rust SDK, they are available as ``envoy_log_info``, etc.
- area: http
  change: |
    Added ``upstream_rq_per_cx`` histogram to track requests per connection for monitoring connection reuse efficiency.

deprecated:<|MERGE_RESOLUTION|>--- conflicted
+++ resolved
@@ -31,19 +31,16 @@
     Generic proxy codec add the same buffer limit as connection buffer limit, if the buffer limit is
     exceeded, the connection is disconnected. This behavior can be reverted by setting the runtime guard
     ``envoy.reloadable_features.generic_proxy_codec_buffer_limit`` to ``false``.
-<<<<<<< HEAD
+- area: http3
+  change: |
+    turn off HTTP/3 happy eyeball in upstream via runtime guard ``envoy.reloadable_features.http3_happy_eyeballs``.
+    It is found to favor TCP over QUIC when UDP does not work on v6 network but works on v4.
 - area: http
   change: |
     Adds accounting for decompressed HTTP header bytes sent and received. Existing stats only count wire-encoded header bytes.
     This can be accessed through the ``%UPSTREAM_DECOMPRESSED_HEADER_BYTES_RECEIVED%``,
     ``%DOWNSTREAM_DECOMPRESSED_HEADER_BYTES_RECEIVED%``, ``%UPSTREAM_DECOMPRESSED_HEADER_BYTES_SENT%``, and the
     ``%DOWNSTREAM_DECOMPRESSED_HEADER_BYTES_SENT%`` access_log command operators.
-=======
-- area: http3
-  change: |
-    turn off HTTP/3 happy eyeball in upstream via runtime guard ``envoy.reloadable_features.http3_happy_eyeballs``.
-    It is found to favor TCP over QUIC when UDP does not work on v6 network but works on v4.
->>>>>>> 644cd97b
 
 bug_fixes:
 # *Changes expected to improve the state of the world and are unlikely to have negative effects*

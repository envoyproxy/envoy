date: Pending

behavior_changes:
# *Changes that are expected to cause an incompatibility if applicable; deployment changes are likely required*

minor_behavior_changes:
# *Changes that may cause incompatibilities for some users, but should not for most*

bug_fixes:
# *Changes expected to improve the state of the world and are unlikely to have negative effects*

removed_config_or_runtime:
# *Normally occurs at the end of the* :ref:`deprecation period <deprecated>`

new_features:
<<<<<<< HEAD
- area: access_log
  change: |
    added %RESPONSE_FLAGS_LONG% substitution string, that will output a pascal case string representing the response flags.
    The output response flags will correspond with %RESPONSE_FLAGS%, only with a long textual string representation.
- area: compression
  change: |
    added :ref:`remove_accept_encoding_header
    <envoy_v3_api_field_extensions.filters.http.compressor.v3.ResponseDirectionOverrides.remove_accept_encoding_header>`
    for per-route configuration of this value.
- area: config
  change: |
    Added the capability to defer broadcasting of certain cluster (CDS, EDS) to
    worker threads from the main thread. This optimization can save significant
    amount of memory in cases where there are (1) a large number of workers and
    (2) a large amount of config, most of which is unused. This capability is
    guarded by :ref:`enable_deferred_cluster_creation
    <envoy_v3_api_field_config.bootstrap.v3.ClusterManager.enable_deferred_cluster_creation>`.
- area: extension_discovery_service
  change: |
    added ECDS support for :ref:`downstream network filters <envoy_v3_api_field_config.listener.v3.Filter.config_discovery>`.
- area: ext_proc
  change: |
    Added
    :ref:`disable_immediate_response <envoy_v3_api_field_extensions.filters.http.ext_proc.v3.ExternalProcessor.disable_immediate_response>`
    config API to ignore the
    :ref:`immediate_response <envoy_v3_api_field_service.ext_proc.v3.ProcessingResponse.immediate_response>`
    message from the external processing server.
- area: access_log
  change: |
    Added a field lookup to ``%FILTER_STATE%`` for objects that have reflection enabled.
- area: http
  change: |
    Added :ref:`Json-To-Metadata filter <envoy_v3_api_msg_extensions.filters.http.json_to_metadata.v3.JsonToMetadata>`.
- area: listener
  change: |
    Added possibility to track global downstream connection limit via :ref:`downstream connections monitor
    <envoy_v3_api_msg_extensions.resource_monitors.downstream_connections.v3.DownstreamConnectionsConfig>` in overload manager.
- area: extension_discovery_service
  change: |
    Added metric ``listener.listener_stat.network_extension_config_missing`` to track closed connections due to missing config.
- area: lua
  change: |
    added :ref:`downstreamRemoteAddress() <config_http_filters_lua_stream_info_downstream_remote_address>`
    method to the Stream info object API.
- area: quic
  change: |
    Added support for QUIC listener filters with ECDS support reusing the same config API
    :ref:`listener_filters <envoy_v3_api_field_config.listener.v3.Listener.listener_filters>` as TCP does.
- area: oauth2
  change: |
    Added :ref:`use_refresh_token <envoy_v3_api_field_extensions.filters.http.oauth2.v3.OAuth2Config.use_refresh_token>`
    to support updating an access token via a refresh token if that is provided by authorization server.
- area: redis
  change: |
    Added support for ``time`` command (returns a local response).
- area: extension_discovery_service
  change: |
    Added ECDS support for :ref:`upstream network filters <envoy_v3_api_field_config.cluster.v3.Filter.config_discovery>`.
- area: redis
  change: |
    Added support for ``lmove`` command.
- area: upstream
  change: |
    Added :ref:`allow_redundant_keys <envoy_v3_api_field_extensions.load_balancing_policies.subset.v3.Subset.allow_redundant_keys>`
    to suppport redundant keys in request metadata for subset load balancing.
- area: access_logs
  change: |
    Added :ref:`json_format_options <envoy_v3_api_field_config.core.v3.SubstitutionFormatString.json_format_options>` config option to
    support JSON output formatting and the :ref:`sort_properties <envoy_v3_api_field_config.core.v3.JsonFormatOptions.sort_properties>`
    option to print the JSON output with sorted properties.
- area: tap
  change: |
    Added :ref:`custom_sink <envoy_v3_api_field_config.tap.v3.OutputSink.custom_sink>` type to enable writing tap data
    out to a custom sink extension.
- area: tls
  change: |
    Added :ref:`disable_stateful_session_resumption
    <envoy_v3_api_field_extensions.transport_sockets.tls.v3.DownstreamTlsContext.disable_stateful_session_resumption>` config option to
    disable stateful TLS session resumption.
- area: udp_proxy
  change: |
    Added :ref:`session_filters <envoy_v3_api_field_extensions.filters.udp.udp_proxy.v3.UdpProxyConfig.session_filters>` config to
    support optional filters that will run for each upstream UDP session. More information can be found in the UDP proxy documentation.
- area: udp_proxy
  change: |
    Added ``injectDatagramToFilterChain()`` callback to UDP session filters that allows session filters to inject datagrams downstream
    or upstream the filter chain during a filter chain iteration. This can be used, for example, by session filters that are required
    to buffer datagrams due to an asynchronous call.
- area: otlp_stats_sink
  change: |
    Added :ref:`stats prefix option <envoy_v3_api_field_extensions.stat_sinks.open_telemetry.v3.SinkConfig.prefix>`
    to OTLP stats sink that enables adding a static prefix to all stats flushed by this sink.
- area: stats
  change: |
    added :ref:`per_endpoint_stats <envoy_v3_api_field_config.cluster.v3.TrackClusterStats.per_endpoint_stats>` to get some metrics
    for each endpoint in a cluster.
- area: udp_proxy
  change: |
    Added :ref:`http_capsule <envoy_v3_api_msg_extensions.filters.udp.udp_proxy.session.http_capsule.v3.FilterConfig>` UDP session filter
    that can be used to encapsule or decapsulate UDP datagrams in HTTP, when used for UDP tunneling.
- area: tap
  change: |
    Added :ref:`record_headers_received_time <envoy_v3_api_field_extensions.filters.http.tap.v3.Tap.record_headers_received_time>`
    to control writing request and response headers received time in trace output.
- area: zookeeper
  change: |
    Added support for emitting per opcode request bytes metrics via :ref:`enable_per_opcode_request_bytes_metrics
    <envoy_v3_api_field_extensions.filters.network.zookeeper_proxy.v3.ZooKeeperProxy.enable_per_opcode_request_bytes_metrics>`.
    added support for emitting per opcode response bytes metrics via :ref:`enable_per_opcode_response_bytes_metrics
    <envoy_v3_api_field_extensions.filters.network.zookeeper_proxy.v3.ZooKeeperProxy.enable_per_opcode_response_bytes_metrics>`.
- area: tls
  change: |
    Added fallback :ref:`fallback
    <envoy_v3_api_field_extensions.transport_sockets.tls.v3.PrivateKeyProvider.fallback>`
    to support private key provider to fallback to boringssl TLS handshake.
    If the private key provider isn't available (eg. the required hardware capability doesn't existed),
    Envoy will fallback to the BoringSSL default implementation when the fallback is ``true``.
    The default value is ``false``.
- area: tcp
  change: |
    Added the support to detect and send TCP RST for raw buffer socket based connections. This is currently supported on Linux only.
    It can be disabled by the runtime guard ``envoy_reloadable_features_detect_and_raise_rst_tcp_connection``.
- area: upstream
  change: |
    Added the ability to specify a custom upstream local address selector using
    :ref:`local_address_selector:<envoy_v3_api_field_config.core.v3.BindConfig.local_address_selector>`.
- area: redis
  change: |
    Added new configuration field :ref:`read_command_policy
    <envoy_v3_api_field_extensions.filters.network.redis_proxy.v3.RedisProxy.PrefixRoutes.Route.read_command_policy>`
    to specify Envoy should route read commands to another cluster.
- area: tap
  change: |
    Added :ref:`record_downstream_connection <envoy_v3_api_field_extensions.filters.http.tap.v3.Tap.record_downstream_connection>`
    to control writing downstream connection address info in trace output.
- area: tracing
  change: |
    Added :ref:`spawn_upstream_span
    <envoy_v3_api_field_extensions.filters.network.http_connection_manager.v3.HttpConnectionManager.Tracing.spawn_upstream_span>`
    to control whether to create separate upstream span for upstream request.
- area: original_dst
  change: |
    Added support for the internal listener address recovery using the original destination listener filter.
- area: filters
  change: |
    Added filters to update the filter state for :ref:`the HTTP requests <config_http_filters_set_filter_state>` and
    :ref:`the TCP connections <config_network_filters_set_filter_state>`.
=======
>>>>>>> 10948b1c

deprecated:<|MERGE_RESOLUTION|>--- conflicted
+++ resolved
@@ -13,155 +13,9 @@
 # *Normally occurs at the end of the* :ref:`deprecation period <deprecated>`
 
 new_features:
-<<<<<<< HEAD
-- area: access_log
-  change: |
-    added %RESPONSE_FLAGS_LONG% substitution string, that will output a pascal case string representing the response flags.
-    The output response flags will correspond with %RESPONSE_FLAGS%, only with a long textual string representation.
-- area: compression
-  change: |
-    added :ref:`remove_accept_encoding_header
-    <envoy_v3_api_field_extensions.filters.http.compressor.v3.ResponseDirectionOverrides.remove_accept_encoding_header>`
-    for per-route configuration of this value.
-- area: config
-  change: |
-    Added the capability to defer broadcasting of certain cluster (CDS, EDS) to
-    worker threads from the main thread. This optimization can save significant
-    amount of memory in cases where there are (1) a large number of workers and
-    (2) a large amount of config, most of which is unused. This capability is
-    guarded by :ref:`enable_deferred_cluster_creation
-    <envoy_v3_api_field_config.bootstrap.v3.ClusterManager.enable_deferred_cluster_creation>`.
-- area: extension_discovery_service
-  change: |
-    added ECDS support for :ref:`downstream network filters <envoy_v3_api_field_config.listener.v3.Filter.config_discovery>`.
-- area: ext_proc
-  change: |
-    Added
-    :ref:`disable_immediate_response <envoy_v3_api_field_extensions.filters.http.ext_proc.v3.ExternalProcessor.disable_immediate_response>`
-    config API to ignore the
-    :ref:`immediate_response <envoy_v3_api_field_service.ext_proc.v3.ProcessingResponse.immediate_response>`
-    message from the external processing server.
-- area: access_log
-  change: |
-    Added a field lookup to ``%FILTER_STATE%`` for objects that have reflection enabled.
-- area: http
-  change: |
-    Added :ref:`Json-To-Metadata filter <envoy_v3_api_msg_extensions.filters.http.json_to_metadata.v3.JsonToMetadata>`.
-- area: listener
-  change: |
-    Added possibility to track global downstream connection limit via :ref:`downstream connections monitor
-    <envoy_v3_api_msg_extensions.resource_monitors.downstream_connections.v3.DownstreamConnectionsConfig>` in overload manager.
-- area: extension_discovery_service
-  change: |
-    Added metric ``listener.listener_stat.network_extension_config_missing`` to track closed connections due to missing config.
-- area: lua
-  change: |
-    added :ref:`downstreamRemoteAddress() <config_http_filters_lua_stream_info_downstream_remote_address>`
-    method to the Stream info object API.
-- area: quic
-  change: |
-    Added support for QUIC listener filters with ECDS support reusing the same config API
-    :ref:`listener_filters <envoy_v3_api_field_config.listener.v3.Listener.listener_filters>` as TCP does.
-- area: oauth2
-  change: |
-    Added :ref:`use_refresh_token <envoy_v3_api_field_extensions.filters.http.oauth2.v3.OAuth2Config.use_refresh_token>`
-    to support updating an access token via a refresh token if that is provided by authorization server.
-- area: redis
-  change: |
-    Added support for ``time`` command (returns a local response).
-- area: extension_discovery_service
-  change: |
-    Added ECDS support for :ref:`upstream network filters <envoy_v3_api_field_config.cluster.v3.Filter.config_discovery>`.
-- area: redis
-  change: |
-    Added support for ``lmove`` command.
-- area: upstream
-  change: |
-    Added :ref:`allow_redundant_keys <envoy_v3_api_field_extensions.load_balancing_policies.subset.v3.Subset.allow_redundant_keys>`
-    to suppport redundant keys in request metadata for subset load balancing.
-- area: access_logs
-  change: |
-    Added :ref:`json_format_options <envoy_v3_api_field_config.core.v3.SubstitutionFormatString.json_format_options>` config option to
-    support JSON output formatting and the :ref:`sort_properties <envoy_v3_api_field_config.core.v3.JsonFormatOptions.sort_properties>`
-    option to print the JSON output with sorted properties.
-- area: tap
-  change: |
-    Added :ref:`custom_sink <envoy_v3_api_field_config.tap.v3.OutputSink.custom_sink>` type to enable writing tap data
-    out to a custom sink extension.
-- area: tls
-  change: |
-    Added :ref:`disable_stateful_session_resumption
-    <envoy_v3_api_field_extensions.transport_sockets.tls.v3.DownstreamTlsContext.disable_stateful_session_resumption>` config option to
-    disable stateful TLS session resumption.
-- area: udp_proxy
-  change: |
-    Added :ref:`session_filters <envoy_v3_api_field_extensions.filters.udp.udp_proxy.v3.UdpProxyConfig.session_filters>` config to
-    support optional filters that will run for each upstream UDP session. More information can be found in the UDP proxy documentation.
-- area: udp_proxy
-  change: |
-    Added ``injectDatagramToFilterChain()`` callback to UDP session filters that allows session filters to inject datagrams downstream
-    or upstream the filter chain during a filter chain iteration. This can be used, for example, by session filters that are required
-    to buffer datagrams due to an asynchronous call.
-- area: otlp_stats_sink
-  change: |
-    Added :ref:`stats prefix option <envoy_v3_api_field_extensions.stat_sinks.open_telemetry.v3.SinkConfig.prefix>`
-    to OTLP stats sink that enables adding a static prefix to all stats flushed by this sink.
 - area: stats
   change: |
     added :ref:`per_endpoint_stats <envoy_v3_api_field_config.cluster.v3.TrackClusterStats.per_endpoint_stats>` to get some metrics
     for each endpoint in a cluster.
-- area: udp_proxy
-  change: |
-    Added :ref:`http_capsule <envoy_v3_api_msg_extensions.filters.udp.udp_proxy.session.http_capsule.v3.FilterConfig>` UDP session filter
-    that can be used to encapsule or decapsulate UDP datagrams in HTTP, when used for UDP tunneling.
-- area: tap
-  change: |
-    Added :ref:`record_headers_received_time <envoy_v3_api_field_extensions.filters.http.tap.v3.Tap.record_headers_received_time>`
-    to control writing request and response headers received time in trace output.
-- area: zookeeper
-  change: |
-    Added support for emitting per opcode request bytes metrics via :ref:`enable_per_opcode_request_bytes_metrics
-    <envoy_v3_api_field_extensions.filters.network.zookeeper_proxy.v3.ZooKeeperProxy.enable_per_opcode_request_bytes_metrics>`.
-    added support for emitting per opcode response bytes metrics via :ref:`enable_per_opcode_response_bytes_metrics
-    <envoy_v3_api_field_extensions.filters.network.zookeeper_proxy.v3.ZooKeeperProxy.enable_per_opcode_response_bytes_metrics>`.
-- area: tls
-  change: |
-    Added fallback :ref:`fallback
-    <envoy_v3_api_field_extensions.transport_sockets.tls.v3.PrivateKeyProvider.fallback>`
-    to support private key provider to fallback to boringssl TLS handshake.
-    If the private key provider isn't available (eg. the required hardware capability doesn't existed),
-    Envoy will fallback to the BoringSSL default implementation when the fallback is ``true``.
-    The default value is ``false``.
-- area: tcp
-  change: |
-    Added the support to detect and send TCP RST for raw buffer socket based connections. This is currently supported on Linux only.
-    It can be disabled by the runtime guard ``envoy_reloadable_features_detect_and_raise_rst_tcp_connection``.
-- area: upstream
-  change: |
-    Added the ability to specify a custom upstream local address selector using
-    :ref:`local_address_selector:<envoy_v3_api_field_config.core.v3.BindConfig.local_address_selector>`.
-- area: redis
-  change: |
-    Added new configuration field :ref:`read_command_policy
-    <envoy_v3_api_field_extensions.filters.network.redis_proxy.v3.RedisProxy.PrefixRoutes.Route.read_command_policy>`
-    to specify Envoy should route read commands to another cluster.
-- area: tap
-  change: |
-    Added :ref:`record_downstream_connection <envoy_v3_api_field_extensions.filters.http.tap.v3.Tap.record_downstream_connection>`
-    to control writing downstream connection address info in trace output.
-- area: tracing
-  change: |
-    Added :ref:`spawn_upstream_span
-    <envoy_v3_api_field_extensions.filters.network.http_connection_manager.v3.HttpConnectionManager.Tracing.spawn_upstream_span>`
-    to control whether to create separate upstream span for upstream request.
-- area: original_dst
-  change: |
-    Added support for the internal listener address recovery using the original destination listener filter.
-- area: filters
-  change: |
-    Added filters to update the filter state for :ref:`the HTTP requests <config_http_filters_set_filter_state>` and
-    :ref:`the TCP connections <config_network_filters_set_filter_state>`.
-=======
->>>>>>> 10948b1c
 
 deprecated:
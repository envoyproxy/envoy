--- conflicted
+++ resolved
@@ -436,12 +436,6 @@
 - area: zookeeper
   change: |
     Added the "addWatch" opcode support to the ZooKeeper proxy filter.
-<<<<<<< HEAD
-- area: http
-  change: |
-    added OVERWRITE_IF_EXISTS header manipulation keyword to overwrite a header only when it exists before manipulation.
-
-=======
 - area: config
   change: |
     added a statistic :ref:`warming_state <config_cluster_stats>` to indicate the current warming state of a cluster.
@@ -462,7 +456,9 @@
     Filter state is pulled from request context first (if available), then falls back to connection context. Added ability to pick host
     from dynamic metadata using :ref:`metadata_key <envoy_v3_api_field_config.cluster.v3.Cluster.OriginalDstLbConfig.metadata_key>`.
     Same behavior - looks in request context first (if available), falls back to connection context.
->>>>>>> cacd32bc
+- area: http
+  change: |
+    added OVERWRITE_IF_EXISTS header manipulation keyword to overwrite a header only when it exists before manipulation.
 deprecated:
 - area: access_log
   change: |

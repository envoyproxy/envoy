date: Pending

behavior_changes:
# *Changes that are expected to cause an incompatibility if applicable; deployment changes are likely required*

minor_behavior_changes:
# *Changes that may cause incompatibilities for some users, but should not for most*
- area: access_log
  change: |
    New implementation of the JSON formatter will be enabled by default.
    The :ref:`sort_properties <envoy_v3_api_field_config.core.v3.JsonFormatOptions.sort_properties>` field will
    be ignored in the new implementation because the new implementation always sorts properties. And the new implementation
    will always keep the value type in the JSON output. For example, the duration field will always be rendered as a number
    instead of a string.
    This behavior change could be disabled temporarily by setting the runtime
    ``envoy.reloadable_features.logging_with_fast_json_formatter`` to false.
- area: formatter
  change: |
    The NaN and Infinity values of float will be serialized to ``null`` and ``"inf"`` respectively in the
    metadata (``DYNAMIC_METADATA``, ``CLUSTER_METADATA``, etc.) formatter.

bug_fixes:
# *Changes expected to improve the state of the world and are unlikely to have negative effects*

removed_config_or_runtime:
# *Normally occurs at the end of the* :ref:`deprecation period <deprecated>`
<<<<<<< HEAD
- area: http
  change: |
    Removed the ``envoy.reloadable_features.http_route_connect_proxy_by_default`` runtime flag and
    its legacy code path.
=======
- area: upstream
  change: |
    Removed runtime flag ``envoy.restart_features.allow_client_socket_creation_failure`` and legacy code paths.
>>>>>>> a67dbed9

new_features:
- area: tls
  change: |
    Added support for P-384 and P-521 curves for TLS server certificates.

deprecated:<|MERGE_RESOLUTION|>--- conflicted
+++ resolved
@@ -24,16 +24,12 @@
 
 removed_config_or_runtime:
 # *Normally occurs at the end of the* :ref:`deprecation period <deprecated>`
-<<<<<<< HEAD
 - area: http
   change: |
-    Removed the ``envoy.reloadable_features.http_route_connect_proxy_by_default`` runtime flag and
-    its legacy code path.
-=======
+    Removed runtime flag ``envoy.reloadable_features.http_route_connect_proxy_by_default`` and legacy code paths.
 - area: upstream
   change: |
     Removed runtime flag ``envoy.restart_features.allow_client_socket_creation_failure`` and legacy code paths.
->>>>>>> a67dbed9
 
 new_features:
 - area: tls

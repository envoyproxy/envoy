--- conflicted
+++ resolved
@@ -142,14 +142,12 @@
     independent sub cluster for each host:port, with STRICT_DNS cluster type.
 - area: http
   change: |
-<<<<<<< HEAD
     added :ref:`maglev extension <envoy_v3_api_msg_extensions.load_balancing_policies.maglev.v3.Maglev>` to suppport the :ref:`load balancer policy <envoy_v3_api_field_config.cluster.v3.Cluster.load_balancing_policy>`.
 - area: tls
   change: |
     added support to configure the new config option :ref:`enforce_rsa_key_usage <envoy_v3_api_field_extensions.transport_sockets.tls.v3.UpstreamTlsContext.enforce_rsa_key_usage>`. This can be used to override its configuration in BoringSSL.
     It is currently default to false but expected to be changed to true by default in a future release. A warning will be output for certificate configurations that would fail if this option were set to true.
 - area: router
-=======
     added Runtime feature ``envoy.reloadable_features.max_request_headers_size_kb`` to override the default value of
     :ref:`max request headers size
     <envoy_v3_api_field_extensions.filters.network.http_connection_manager.v3.HttpConnectionManager.max_request_headers_kb>`.
@@ -170,7 +168,6 @@
     Added :ref:`RuntimeFraction <envoy_v3_api_msg_extensions.matching.input_matchers.runtime_fraction.v3.RuntimeFraction>` input
     matcher. It allows matching hash of the input on a runtime key.
 - area: stat_sinks
->>>>>>> 1fd0b996
   change: |
     Added ``envoy.stat_sinks.open_telemetry`` stats_sink, that supports flushing metrics by the OTLP protocol,
     for supported Open Telemetry collectors.

date: Pending

behavior_changes:
# *Changes that are expected to cause an incompatibility if applicable; deployment changes are likely required*

minor_behavior_changes:
# *Changes that may cause incompatibilities for some users, but should not for most*
- area: http2
  change: |
    Sets runtime guard ``envoy.reloadable_features.http2_use_oghttp2`` to true by default.

bug_fixes:
# *Changes expected to improve the state of the world and are unlikely to have negative effects*
- area: dfp
  change:
    Fixes a bug when loading a DNS cache entry with an empty authority/host header. This fix can be reverted by setting
    runtime guard ``envoy.reloadable_features.dfp_fail_on_empty_host_header`` to ``false``.
<<<<<<< HEAD
- area: tcp_proxy
  change:
    Fixes a bug when TCP is tunneled over HTTP and upstream connection closed before response headers received to the stream.
    The fix is to run the retry logic in a different event loop iteration to allow cleanup of the closed connection before retrying.
    This fix can be reverted by setting runtime guard ``envoy.reloadable_features.tcp_proxy_retry_on_different_event_loop`` to ``false``.
=======
- area: router
  change: |
    Fixed query parameter matcher to properly implement
    :ref:`present_match <envoy_v3_api_field_config.route.v3.QueryParameterMatcher.present_match>`. Previously, the
    matcher would incorrectly handle ``present_match`` configurations by treating them as default present checks. This
    behavior can be temporarily reverted by setting runtime feature
    ``envoy_reloadable_features_enable_new_query_param_present_match_behavior`` to ``false``.
>>>>>>> 9dd80f28

removed_config_or_runtime:
# *Normally occurs at the end of the* :ref:`deprecation period <deprecated>`
- area: access_log
  change: |
    Removed runtime guard ``envoy.reloadable_features.upstream_remote_address_use_connection`` and legacy code paths.
- area: thread_local
  change: |
    Removed runtime guard  ``envoy.reloadable_features.allow_slot_destroy_on_worker_threads`` and legacy code paths.
- area: dns
  change: |
    Removed runtime flag ``envoy.reloadable_features.dns_details`` and legacy code paths.

new_features:
- area: oauth2
  change: |
    Add the option to specify SameSite cookie attribute values for oauth2 supported cookies.
    To specify SameSite attribute, choose one of the values from ``strict``,``lax`` or ``none``. If not specified,
    a default value of ``disabled`` will be assigned and there will be no SameSite value in the cookie attribute. See
    :ref:`apply_on_stream_done <envoy_v3_api_field_extensions.filters.http.oauth2.v3.OAuth2Config.cookie_configs>`
    for more details.
- area: spiffe
  change: |
    Added :ref:`trust_bundles
    <envoy_v3_api_field_extensions.transport_sockets.tls.v3.SPIFFECertValidatorConfig.trust_bundles>`
    to the SPIFFE certificate validator configuration. This field allows specifying a SPIFFE trust
    bundle mapping as a DataSource. If both trust_bundles and trust_domains are specified,
    trust_bundles takes precedence.
- area: resource_monitors
  change: |
    Added support to monitor Container CPU utilization in Linux K8s environment using existing
    extension <envoy_v3_api_msg_extensions.resource_monitors.cpu_utilization.v3.CpuUtilizationConfig>.
- area: lua
  change: |
    Added :ref:`virtualClusterName() <config_http_filters_lua_stream_info_virtual_cluster_name>` API to the Stream Info
    Object to get the name of the virtual cluster matched.
- area: tap
  change: |
    Added an UDP extension for tap custom sink.
- area: udp_proxy
  change: |
    Added support for outlier detection in UDP proxy. This change can be temporarily reverted by setting runtime guard
    ``envoy.reloadable_features.enable_udp_proxy_outlier_detection`` to ``false``.
- area: ext_proc
  change: |
    Adding support for a new body mode: FULL_DUPLEX_STREAMED in the ext_proc filter
    :ref:`processing_mode <envoy_v3_api_field_extensions.filters.http.ext_proc.v3.ExternalProcessor.processing_mode>`.
- area: tcp_proxy
  change: |
    Added support for :ref:`backoff_options <envoy_v3_api_field_extensions.filters.network.tcp_proxy.v3.TcpProxy.backoff_options>`
    to configure the backoff strategy for TCP proxy retries.

deprecated:<|MERGE_RESOLUTION|>--- conflicted
+++ resolved
@@ -15,13 +15,6 @@
   change:
     Fixes a bug when loading a DNS cache entry with an empty authority/host header. This fix can be reverted by setting
     runtime guard ``envoy.reloadable_features.dfp_fail_on_empty_host_header`` to ``false``.
-<<<<<<< HEAD
-- area: tcp_proxy
-  change:
-    Fixes a bug when TCP is tunneled over HTTP and upstream connection closed before response headers received to the stream.
-    The fix is to run the retry logic in a different event loop iteration to allow cleanup of the closed connection before retrying.
-    This fix can be reverted by setting runtime guard ``envoy.reloadable_features.tcp_proxy_retry_on_different_event_loop`` to ``false``.
-=======
 - area: router
   change: |
     Fixed query parameter matcher to properly implement
@@ -29,7 +22,11 @@
     matcher would incorrectly handle ``present_match`` configurations by treating them as default present checks. This
     behavior can be temporarily reverted by setting runtime feature
     ``envoy_reloadable_features_enable_new_query_param_present_match_behavior`` to ``false``.
->>>>>>> 9dd80f28
+- area: tcp_proxy
+  change:
+    Fixes a bug when TCP is tunneled over HTTP and upstream connection closed before response headers received to the stream.
+    The fix is to run the retry logic in a different event loop iteration to allow cleanup of the closed connection before retrying.
+    This fix can be reverted by setting runtime guard ``envoy.reloadable_features.tcp_proxy_retry_on_different_event_loop`` to ``false``.
 
 removed_config_or_runtime:
 # *Normally occurs at the end of the* :ref:`deprecation period <deprecated>`

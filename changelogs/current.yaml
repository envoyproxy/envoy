date: Pending

behavior_changes:
# *Changes that are expected to cause an incompatibility if applicable; deployment changes are likely required*
- area: server
  change: |
    Added container-aware CPU detection on Linux that respects cgroup CPU limits in addition to hardware thread count
    and CPU affinity. This change only affects behavior when the ``--concurrency`` flag is not explicitly set.
    Envoy now uses the minimum of hardware threads, CPU affinity, and cgroup CPU limits
    to determine the number of worker threads by default. This provides better resource utilization in
    containerized environments (Docker, Kubernetes) where CPU limits are set via cgroups. The new behavior
    is enabled by default and can be disabled by setting the ``ENVOY_CGROUP_CPU_DETECTION`` environment
    variable to ``false``. When disabled, Envoy will fall back to the previous behavior of using only
    hardware thread count and CPU affinity for worker thread calculation. Uses conservative rounding (floor)
    to account for non-worker threads and prevent container throttling, which may reduce the total number of
    connections.
- area: dynamic modules
  change: |
    The dynamic module ABI has been updated to support streaming body manipulation. This change also
    fixed potential incorrect behavior when access or modify the request or response body. See
    https://github.com/envoyproxy/envoy/issues/40918 for more details.

minor_behavior_changes:
# *Changes that may cause incompatibilities for some users, but should not for most*
- area: router
  change: |
    Added :ref:`host_rewrite
    <envoy_v3_api_field_config.route.v3.RouteAction.host_rewrite>` to
    :ref:`RouteAction <envoy_v3_api_msg_config.route.v3.RouteAction>` to support substitution
    formatting for host header rewriting.
    Added :ref:`path_rewrite
    <envoy_v3_api_field_config.route.v3.RouteAction.path_rewrite>` to
    :ref:`RouteAction <envoy_v3_api_msg_config.route.v3.RouteAction>` to support substitution
    formatting for path header rewriting.
- area: ext_proc
  change: |
    Use one of a hard-coded set of error messages when a :ref:`HeaderMutation
    <envoy_v3_api_msg_service.ext_proc.v3.HeaderMutation>` fails. Removing
    request-specific details allows grouping by similar failure types. Detailed
    messages remain available in debug logs.
- area: ext_proc
  change: |
    Closing the gRPC stream if Envoy detects no more external processing needed.
    This doesn't apply to BUFFERED and BUFFERED_PARTIAL mode and a few corner cases for now.
    For those cases, the stream will be closed during the filter destruction.
    This behavior can be reverted by setting the runtime guard
    ``envoy.reloadable_features.ext_proc_stream_close_optimization`` to ``false``.
- area: ext_authz
  change: |
    Check that the response header count is less than the configured limits before applying mutations, and do not
    add new headers if not.
- area: ext_authz
  change: |
    Fixed HTTP ext_authz service to properly propagate headers (such as ``set-cookie``) back to clients. The
    filter now correctly uses ``allowed_client_headers`` for denied responses and ``allowed_client_headers_on_success``
    for successful authorization responses.
- area: quic
  change: |
    Switch to use QUICHE provided migration logic to handle port migration upon path degrading and migration to Server
    Preferred Address. This behavior can be reverted by setting ``envoy.reloadable_features.use_migration_in_quiche``.
- area: mobile
  change: |
    Use mobile specific network observer registries to propagate network change signals. This behavior can be reverted by
    setting the runtime guard ``envoy.reloadable_features.mobile_use_network_observer_registry``.

bug_fixes:
# *Changes expected to improve the state of the world and are unlikely to have negative effects*
- area: http2
  change: |
    Fixed a bug where Envoy would leak memory if an HTTP/2 stream was reset before request headers were
    sent. For example, if an upstream HTTP filter sent a local reply after the connection was established but
    before request headers were sent, the memory allocated for the stream was not released.
- area: http2
  change: |
    Optimized HTTP/2 header processing by avoiding memory allocations and string copies for well-known header names.
    For common HTTP/2 headers (such as ``:method``, ``:path``, ``:status``, ``content-type``, ``user-agent``, etc.),
    Envoy now references static strings instead of copying header names. This reduces memory allocations and improves
    performance for typical HTTP/2 traffic.
- area: lua
  change: |
    Fixed a bug where Lua filters could cause Envoy to crash when setting the response body to a payload larger
    than the body buffer limit.
- area: tap
  change: |
    Add the missing conversion support to ensure tapped message are correctly handled for multi-event submissions.
- area: bootstrap
  change: |
    Fixed an issue where the custom
    :ref:`header_prefix <envoy_v3_api_field_config.bootstrap.v3.Bootstrap.header_prefix>`
    would result in a crash at startup.
- area: connection pool
  change: |
    Fixed a crash in the TCP connection pool that occurs during downstream connection teardown when large requests
    or responses trigger flow control.
- area: http
  change: |
    Fixed ``shouldDrainConnectionUponCompletion()`` to properly send ``GOAWAY`` frames for HTTP/2 and HTTP/3
    instead of aggressively closing connections. This prevents response body transmission interruption and
    ``ERR_DRAINING`` errors on the client side. HTTP/1.1 behavior remains unchanged.
- area: udp_proxy
  change: |
    Fixed a few areas where the addresses might be moved from the data packet being processed.
- area: composite
  change: |
    Fixed per-route configuration for composite filter to support matching on response headers and trailers.
    Previously, per-route matchers would silently fail when attempting to match on ``HttpResponseHeaderMatchInput``
    or ``HttpResponseTrailerMatchInput``, causing the delegated filter to be skipped without error.
- area: router
  change: |
    Fixed a regression where router-set headers (e.g., ``x-envoy-expected-rq-timeout-ms``, ``x-envoy-attempt-count``)
    were not accessible in ``request_headers_to_add`` configuration on the initial request. Headers configured via
    ``request_headers_to_add`` can now reference router-set headers using formatters like
    ``%REQ(x-envoy-expected-rq-timeout-ms)%``.
- area: ext_proc
  change: |
    Fixed a bug where attributes based on request headers (e.g. ``request.host``) were not sent to
    the ext_proc server if ext_proc was configured to only run on the encode path.

removed_config_or_runtime:
# *Normally occurs at the end of the* :ref:`deprecation period <deprecated>`
- area: jwt_authn
  change: |
    Removed runtime guard ``envoy.reloadable_features.jwt_fetcher_use_scheme_from_uri`` and legacy code paths.
- area: tcp
  change: |
    Removed runtime guard ``envoy.reloadable_features.tcp_proxy_retry_on_different_event_loop`` and legacy code paths.
- area: http
  change: |
    Removed runtime guard ``envoy.reloadable_features.http1_balsa_allow_cr_or_lf_at_request_start`` and legacy code paths.
- area: quic
  change: |
    Removed runtime guard ``envoy.reloadable_features.http3_remove_empty_cookie`` and legacy code paths.
- area: http
  change: |
    Removed runtime guard ``envoy.reloadable_features.original_src_fix_port_exhaustion`` and legacy code paths.
- area: xds
  change: |
    Removed runtime guard ``envoy.reloadable_features.report_load_with_rq_issued`` and legacy code paths.

new_features:
- area: http filter
  change: |
    Added :ref:`transform http filter <config_http_filters_transform>` which adds the ability to modify request
    and response bodies in any position of HTTP filter chain.
    This also make it possible to refresh routes based on the attributes in the request body.
- area: access_log
  change: |
    Support process-level rate limiting on access log emission by
    :ref:`ProcessRateLimitFilter <envoy_v3_api_msg_extensions.access_loggers.filters.process_ratelimit.v3.ProcessRateLimitFilter>`.
- area: udp_sink
  change: |
    Enhanced the UDP sink to support tapped messages larger than 64 KB.
- area: otlp_stat_sink
  change: |
    Added support for dropping stats via
    :ref:`DropAction <envoy_v3_api_msg_extensions.stat_sinks.open_telemetry.v3.SinkConfig.DropAction>` during
    custom metric conversion.
- area: http
  change: |
    Added :ref:`vhost_header <envoy_v3_api_field_config.route.v3.RouteConfiguration.vhost_header>` to
    :ref:`RouteConfiguration <envoy_v3_api_msg_config.route.v3.RouteConfiguration>`, allowing use of a different
    header for vhost matching.
- area: http2
  change: |
    Added new parameter to the ``sendGoAwayAndClose`` to support gracefully closing of HTTP/2 connection.
- area: logging
  change: |
    Added support for the not-equal operator in access log filter rules, in
    :ref:`ComparisonFilter <envoy_v3_api_msg_config.accesslog.v3.ComparisonFilter>`.
- area: c-ares
  change: |
    Add an optional ``reinit_channel_on_timeout`` to the c-ares resolver to reinitialize the channel
    after DNS timeouts.
- area: cel
  change: |
    Added per-expression configuration options for CEL evaluator to control string conversion, concatenation,
    and string extension functions. CEL expressions in RBAC policies and access logger filters
    can now enable string functions such as ``replace()`` and ``split()`` through the new
    :ref:`cel_config <envoy_v3_api_field_config.rbac.v3.Policy.cel_config>` and
    :ref:`cel_config <envoy_v3_api_field_extensions.access_loggers.filters.cel.v3.ExpressionFilter.cel_config>` fields
    in their respective configurations. See :ref:`CelExpressionConfig <envoy_v3_api_msg_config.core.v3.CelExpressionConfig>`
    for details.
- area: formatter
  change: |
    Added support for the following new access log formatters:

    #. ``%REQUEST_HEADER(X?Y):Z%`` as full name version of ``%REQ(X?Y):Z%``.
    #. ``%RESPONSE_HEADER(X?Y):Z%`` as full name version of ``%RESP(X?Y):Z%``.
    #. ``%RESPONSE_TRAILER(X?Y):Z%`` as full name version of ``%TRAILER(X?Y):Z%``.

    This provides a more consistent naming scheme for users to understand and use.
- area: tracing
  change: |
    Added new :ref:`value <envoy_v3_api_field_type.tracing.v3.CustomTag.value>` field and
    the :ref:`substitution format specifier <config_access_log_format>` could be used to
    extract values from various parts of the request/response for custom tags.
- area: generic_proxy
  change: |
    Added custom substitution format specifiers support in the tracing custom tags of the
    :ref:`generic_proxy
    filter <envoy_v3_api_msg_extensions.filters.network.generic_proxy.v3.GenericProxy>`.
    Now the ``%REQUEST_PROPERTY%``, ``%RESPONSE_PROPERTY%`` etc. can be used in the
    :ref:`value <envoy_v3_api_field_type.tracing.v3.CustomTag.value>` field for generic proxy.
- area: lua
  change: |
    Added ``drainConnectionUponCompletion()`` to the Lua filter stream info API. This allows Lua scripts
    to mark connections for draining, which adds a ``Connection: close`` header for HTTP/1.1 or sends a
    ``GOAWAY`` frame for HTTP/2 and HTTP/3.
- area: wasm
  change: |
    Added ``sign`` foreign function to create cryptographic signatures.
    See :ref:`Wasm foreign functions <arch_overview_wasm_foreign_functions>` for more details.
- area: redis
  change: |
    Added cluster-scoped command support with a flexible response handling framework.
- area: overload management
  change: |
    The fixed heap resource monitor can now calculate memory pressure as currently allocated memory divided by maximum heap size,
    giving more accurate and lower memory pressure values.
    This can avoid unnecessary load shedding or overload actions.
    To enable, set ``envoy.reloadable_features.fixed_heap_use_allocated`` to true.
    The default algorithm (heap_size - pageheap_unmapped - pageheap_free) does not discount for free memory in TCMalloc caches.
- area: upstream
  change: |
    Added :ref:`transport_socket_matcher
    <envoy_v3_api_field_config.cluster.v3.Cluster.transport_socket_matcher>` to clusters. This matcher
    uses the generic xDS matcher framework to select a named transport socket from
    :ref:`transport_socket_matches
    <envoy_v3_api_field_config.cluster.v3.Cluster.transport_socket_matches>` based on endpoint metadata,
    locality metadata, and transport socket filter state.
- area: admin
  change: |
    Added ``/memory/tcmalloc`` admin endpoint that provides TCMalloc memory statistics.
- area: dns_filter
  change: |
    Added :ref:`access_log <envoy_v3_api_field_extensions.filters.udp.dns_filter.v3.DnsFilterConfig.access_log>` for DNS filter.
- area: quic
  change: |
    Added QUIC protocol option :ref:`max_sessions_per_event_loop
    <envoy_v3_api_field_config.listener.v3.QuicProtocolOptions.max_sessions_per_event_loop>` to limit the maximum
    number of new QUIC sessions created per event loop. The default is 16, preserving the previous hardcoded limit.
- area: metrics_service
  change: |
    Added :ref:`batch_size <envoy_v3_api_field_config.metrics.v3.MetricsServiceConfig.batch_size>` configuration
    to the Metrics Service to allow batching metrics into multiple gRPC messages. When set to a positive value,
    metrics will be batched with at most ``batch_size`` metric families per message. This helps avoid hitting
    gRPC message size limits (typically 4MB) when sending large numbers of metrics. If not set or set to 0,
    all metrics will be sent in a single message, preserving the current behavior.
- area: network
  change: |
    Added a change to start populating the filter state ``envoy.network.network_namespace`` when a connection is accepted on a
    listener with :ref:`network_namespace_filepath <envoy_v3_api_field_config.core.v3.SocketAddress.network_namespace_filepath>`
    configured. This provides read-only access to the network namespace for filters, access logs, and other components.
- area: ext_authz
  change: |
    Add a new configuration field to the http ext authz filter
    :ref:`enforce_response_header_limits <envoy_v3_api_field_extensions.filters.http.ext_authz.v3.ExtAuthz.enforce_response_header_limits>`
    that allows admins to enable / disable the behavior of dropping response headers once the header
    map count / size constraints have been reached.
- area: xds
  change: |
    Added runtime guard ``envoy.reloadable_features.report_load_when_rq_active_is_non_zero``.
    When enabled, LRS continues to send locality_stats reoprt to config server when there is no request_issued in the poll cycle.
<<<<<<< HEAD
- area: oauth2_filter
  change: |
    Added :ref:`forward_bearer_token_type <envoy_v3_api_field_extensions.filters.http.oauth2.v3.OAuth2Config.forward_bearer_token_type>`
    to define with token type to forward.
=======
- area: router
  change: |
    Added :ref:`request_mirror_policies <envoy_v3_api_field_extensions.upstreams.http.v3.HttpProtocolOptions.request_mirror_policies>`
    to :ref:`HttpProtocolOptions <envoy_v3_api_msg_extensions.upstreams.http.v3.HttpProtocolOptions>` to support
    cluster-level request mirroring. Cluster-level policies override route-level policies when both are configured.
- area: network
  change: |
    Add logging info for network ext_proc to filter state.
- area: formatter
  change: |
    Added new ``US_RX_BODY_BEG`` time point to the ``%COMMON_DURATION%`` to indicate
    the time point of upstream response body receiving begin.
>>>>>>> 7d18d9cc

deprecated:<|MERGE_RESOLUTION|>--- conflicted
+++ resolved
@@ -261,12 +261,10 @@
   change: |
     Added runtime guard ``envoy.reloadable_features.report_load_when_rq_active_is_non_zero``.
     When enabled, LRS continues to send locality_stats reoprt to config server when there is no request_issued in the poll cycle.
-<<<<<<< HEAD
 - area: oauth2_filter
   change: |
     Added :ref:`forward_bearer_token_type <envoy_v3_api_field_extensions.filters.http.oauth2.v3.OAuth2Config.forward_bearer_token_type>`
     to define with token type to forward.
-=======
 - area: router
   change: |
     Added :ref:`request_mirror_policies <envoy_v3_api_field_extensions.upstreams.http.v3.HttpProtocolOptions.request_mirror_policies>`
@@ -279,6 +277,5 @@
   change: |
     Added new ``US_RX_BODY_BEG`` time point to the ``%COMMON_DURATION%`` to indicate
     the time point of upstream response body receiving begin.
->>>>>>> 7d18d9cc
 
 deprecated:
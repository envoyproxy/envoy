--- conflicted
+++ resolved
@@ -83,15 +83,12 @@
 - area: upstream
   change: |
     added a filter state object to control the destination address in :ref:`ORIGINAL_DST clusters <arch_overview_load_balancing_types_original_destination_request_header_filter_state>`.
-<<<<<<< HEAD
 - area: upstream
   change: |
     added a new field :ref:`additional_source_addresses <envoy_v3_api_field_config.core.v3.BindConfig.additional_source_addresses>` to the BindConfig, it enables to specify multiple source addresses, and the source address selection is based on target host's address' version.
-=======
 - area: admin
   change: |
     added new :ref:`/heap_dump <operations_admin_interface_heap_dump>` endpoint to dump heap profile of Envoy.
->>>>>>> 01fb798a
 - area: health check
   change: |
     added :ref:`method <envoy_v3_api_field_config.core.v3.HealthCheck.HttpHealthCheck.method>` support to configure http health check http method.

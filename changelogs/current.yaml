--- conflicted
+++ resolved
@@ -103,17 +103,14 @@
     were not accessible in ``request_headers_to_add`` configuration on the initial request. Headers configured via
     ``request_headers_to_add`` can now reference router-set headers using formatters like
     ``%REQ(x-envoy-expected-rq-timeout-ms)%``.
-<<<<<<< HEAD
 - area: router
   change: |
     Fixed an upstream HTTP filter issue if route retries on 5xx and the filter returns
     FilterHeadersStatus::StopIteration in its encodeHeaders() method.
-=======
 - area: ext_proc
   change: |
     Fixed a bug where attributes based on request headers (e.g. ``request.host``) were not sent to
     the ext_proc server if ext_proc was configured to only run on the encode path.
->>>>>>> 2fa8836d
 
 removed_config_or_runtime:
 # *Normally occurs at the end of the* :ref:`deprecation period <deprecated>`

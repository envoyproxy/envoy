--- conflicted
+++ resolved
@@ -70,19 +70,16 @@
     Flip the runtime guard ``envoy.reloadable_features.defer_processing_backedup_streams`` to be on by default.
     This feature improves flow control within the proxy by deferring work on the receiving end if the other
     end is backed up.
-<<<<<<< HEAD
+- area: admin
+  change: |
+    Switch no admin ``warning`` -> ``info``.
+- area: generic_proxy
+  change: |
+    Update the stats prefix of generic proxy from ``<stats_prefix>`` to ``generic_proxy.<stats_prefix>``.
 - area: header_mutation
   change: |
     If per route configuration is configured at multiple levels (route, virtual host, and route table), all specified
     levels' mutations are applied. Default order is from least to most specific level (i.e. most specific level wins).
-=======
-- area: admin
-  change: |
-    Switch no admin ``warning`` -> ``info``.
-- area: generic_proxy
-  change: |
-    Update the stats prefix of generic proxy from ``<stats_prefix>`` to ``generic_proxy.<stats_prefix>``.
->>>>>>> 2f8e1a36
 
 bug_fixes:
 # *Changes expected to improve the state of the world and are unlikely to have negative effects*

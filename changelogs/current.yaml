--- conflicted
+++ resolved
@@ -272,7 +272,11 @@
 - area: redis
   change: |
     Added support for the watch command (aborts multi transactions if watched keys change).
-<<<<<<< HEAD
+- area: grpc_http_bridge
+  change: |
+    added :ref:`ignore_query_parameters
+    <envoy_v3_api_field_extensions.filters.http.grpc_http1_bridge.v3.Config.ignore_query_parameters>` option for
+    automatically stripping query parameters in request URL path.
 - area: set_metadata
   change: |
     Added support for injecting typed and untyped dynamic metadata with this filter, also adds the ability
@@ -280,13 +284,6 @@
     :ref:`untyped_metadata <envoy_v3_api_field_extensions.filters.http.set_metadata.v3.Config.untyped_metadata>`
     and :ref:`typed_metadata <envoy_v3_api_field_extensions.filters.http.set_metadata.v3.Config.typed_metadata>`
     may now be used to configure the ``set_metadata`` filter.
-=======
-- area: grpc_http_bridge
-  change: |
-    added :ref:`ignore_query_parameters
-    <envoy_v3_api_field_extensions.filters.http.grpc_http1_bridge.v3.Config.ignore_query_parameters>` option for
-    automatically stripping query parameters in request URL path.
->>>>>>> da09811e
 
 deprecated:
 - area: set_metadata

date: Pending

behavior_changes:
# *Changes that are expected to cause an incompatibility if applicable; deployment changes are likely required*
- area: tracing
  change: |
    Removed support for (long deprecated) opentracing.  See `issue 27401
    <https://github.com/envoyproxy/envoy/issues/27401>`_ for details.
- area: golang
  change: |
    Change ``OnLogDownstreamStart``, ``OnLogDownstreamPeriodic`` and ``OnLog`` methods so that user can get the request/response's
    headers and trailers when producing access log.
- area: http
  change: |
    Allow HTTP/2 (and HTTP/3) upstream servers to half close the stream before the downstream. This enables bidirectional
    gRPC streams where server completes streaming before the client. Behavior of HTTP/1 or TCP proxy upstream servers is
    unchanged and the stream is reset if the upstream server completes response before the downstream. The stream is also
    reset if the upstream server responds with an error status before the downstream. This behavior is disabled by default
    and can be enabled by setting the ``envoy.reloadable_features.allow_multiplexed_upstream_half_close`` runtime key to true.
- area: http
  change: |
    Added HTTP1-safe option for :ref:`max_connection_duration
    <envoy_v3_api_field_config.core.v3.HttpProtocolOptions.max_connection_duration>` in
    HttpConnectionManager. When enabled, ``max_connection_duration`` will only drain downstream
    HTTP1 connections by adding the Connection:close response header; it will never cause the
    HttpConnectionManager to close the connection itself.  Defaults to off ("unsafe" -- check
    \#34356) and is configurable via :ref:`http1_safe_max_connection_duration
    <envoy_v3_api_field_extensions.filters.network.http_connection_manager.v3.HttpConnectionManager.http1_safe_max_connection_duration>`.
- area: eds
  change: |
    Enabling caching caching of EDS assignments when used with ADS by default (introduced in Envoy v1.28).
    Prior to this change, Envoy required that EDS assignments were sent after an EDS cluster was updated.
    If no EDS assignment was received for the cluster, it ended up with an empty assignment.
    Following this change, after a cluster update, Envoy waits for an EDS assignment until
    :ref:`initial_fetch_timeout <envoy_v3_api_field_config.core.v3.ConfigSource.initial_fetch_timeout>` times out, and will then apply
    the cached assignment and finish updating the warmed cluster. This change temporarily disabled by setting
    the runtime flag ``envoy.restart_features.use_eds_cache_for_ads`` to ``false``.
- area: stats scoped_rds
  change: |
    Added new tag extraction so that scoped rds stats have their :ref:'scope_route_config_name
    <envoy_v3_api_msg_config/route/v3/scoped_route>' and stat prefix extracted.
- area: http
  change: |
    The default configuration of Envoy will continue to trust internal addresses while in the future it will not trust them by default.
    If you have tooling such as probes on your private network which need to be treated as trusted (e.g. changing arbitrary ``x-envoy``
    headers) please explictily include those addresses or CIDR ranges into :ref:`internal_address_config
    <envoy_v3_api_field_extensions.filters.network.http_connection_manager.v3.HttpConnectionManager.internal_address_config>`
    See the config examples from the above ``internal_address_config`` link. This default no trust internal address can be turned on by
    setting runtime guard ``envoy.reloadable_features.explicit_internal_address_config`` to ``true``.
- area: http
  change: |
    The access log handlers that added by the filters will be evaluated before the access
    log handlers that configured in the :ref:`access_log configuration
    <envoy_v3_api_field_extensions.filters.network.http_connection_manager.v3.HttpConnectionManager.access_log>`.
    This change can be disabled by setting the runtime guard flag
    ``envoy.reloadable_features.filter_access_loggers_first`` to ``false``.

minor_behavior_changes:
# *Changes that may cause incompatibilities for some users, but should not for most*
- area: command line options
  change: |
    :option:`--enable-fine-grain-logging` and :option:`--component-log-level` were incompatible in that one
    would make the other ineffective. Setting both options at once is now an error, to reduce potential confusion.
- area: tcp
  change: |
    Added support for :ref:`connection_pool_per_downstream_connection
    <envoy_v3_api_field_config.cluster.v3.Cluster.connection_pool_per_downstream_connection>` flag in tcp connection pool.
- area: http3
  change: |
    The ACCEPT_UNTRUSTED option now works more consistently for HTTP/3 requests. This change is
    guarded by ``envoy.reloadable_features.extend_h3_accept_untrusted``.
- area: http3
  change: |
    HTTP/3 alt-svc headers will now be respected from IP-address-based hostnames. This change is
    guarded by runtime guard ``envoy.reloadable_features.allow_alt_svc_for_ips``.
- area: lua
  change: |
    When Lua script executes httpCall, backpressure is exercised when receiving body from downstream client. This behavior can be reverted
    by setting the runtime guard ``envoy.reloadable_features.lua_flow_control_while_http_call`` to false.
- area: http
  change: |
    Modified the authority header value validator to allow the same characters as oghttp2
    plus the "@" character. This is compliant with nghttp2, and supports the HTTP/1 use-cases
    that allow user-info@ as part of the authority. This behavior can be reverted by setting
    the runtime guard ``envoy.reloadable_features.internal_authority_header_validator`` to false.
- area: sni
  change: |
    When computing SNI and SAN value for the auto-sni and auto-san verification feature,
    route host manipulations are now taken into account. This behavior can be reverted
    by setting the runtime guard ``envoy_reloadable_features_use_route_host_mutation_for_auto_sni_san`` to false.
- area: aws
  change: |
    Aws request signing common code uses http async client by default, moving curl to deprecation path. This behavior change can be
    reverted by setting the ``envoy_reloadable_features_use_http_client_to_fetch_aws_credentials`` runtime flag to ``false``.
- area: quic
  change: |
    Connect the QUIC UDP client connection sockets before use and sockets will only bind if
    the local address is specified. This behavior change can be reverted by setting the
    ``envoy_reloadable_features_quic_connect_client_udp_sockets`` runtime flag to ``false``.
- area: conn_handler
  change: |
    Enhanced listener filter chain execution to include the case that listener filter has maxReadBytes() of 0,
    but may return StopIteration in onAccept to wait for asynchronous callback.
- area: http2
  change: |
    Changes the default value of ``envoy.reloadable_features.http2_use_oghttp2`` to ``false``. This changes the codec used for HTTP/2
    requests and responses to address to address stability concerns. This behavior can be reverted by setting the feature to ``true``.
- area: access_log
  change: |
    Sanitize SNI for potential log injection. The invalid character will be replaced by ``_`` with an ``invalid:`` marker. If runtime
    flag ``envoy.reloadable_features.sanitize_sni_in_access_log`` is set to ``false``, the sanitize behavior is disabled.

bug_fixes:
# *Changes expected to improve the state of the world and are unlikely to have negative effects*
- area: upstream
  change: |
    Use previously calculated healthcheck when endpoints move priority levels repeatedly.
- area: dispatcher
  change: |
    Update approximate now after polling instead of before polling. This is only used by QUIC.
    The behavior can be reverted by setting ``envoy.restart_features.fix_dispatcher_approximate_now`` to false.
- area: dns
  change: |
    The DNS filter no longer returns FORMERR if a message has an ID of 0.
- area: quic
  change: |
    Fixes access log formatter %CONNECTION_ID% for QUIC connections.
- area: c-ares
  change: |
    Applying a C-ares patch to fix DNS resoultion by the Google gRPC library.
- area: websocket
  change: |
    Fixed a bug where the websocket upgrade filter would not take into account per-filter configs.
- area: ext_proc
  change: |
    Add runtime guard for timeout error code 504 Gateway Timeout that is returned to downstream. If runtime flag
    ``envoy.reloadable_features.ext_proc_timeout_error`` is set to false, old error code 500 Internal Server Error will be returned.
- area: rbac
  change: |
    RBAC will now allow stat prefixes configured in per-route config to override the base config's
    stat prefix.
- area: http2
  change: |
    Fixed bug where an upstream that sent a GOAWAY and gracefully closed a connection would result in an increment of
    the cluster stat ``upstream_cx_protocol_error`` and setting the ``UpstreamProtocolError`` response flag. This behavior
    can be reverted by setting the runtime guard ``envoy.reloadable_features.http2_no_protocol_error_upon_clean_close``
    to false.
- area: http3
  change: |
    Fixed a bug where an empty trailers block could be sent. This would occur if a filter removed
    the last trailer - a likely occurrence with the ``grpc_web_filter``. This change makes HTTP/3 codec
    behave the same way HTTP/2 codec does, converting an empty trailers block to no trailers.
    This behavior can be reverted by setting the runtime guard ``envoy.reloadable_features.http3_remove_empty_trailers`` to ``false``.
- area: http
  change: |
    Fixed a bug where an incomplete request (missing body or trailers) may be proxied to the upstream when the limit on
    the number of requests per I/O cycle is configured and an HTTP decoder filter that pauses filter chain is present. This behavior
    can be reverted by setting the runtime guard ``envoy.reloadable_features.use_filter_manager_state_for_downstream_end_stream``
    to false.
- area: upstream
  change: |
    Fixed a bug using hard coded drop category when reporting drop_overload stats to the load report service.
    It is changed to use drop category that is set in
    :ref:`category <envoy_v3_api_field_config.endpoint.v3.clusterloadassignment.policy.DropOverload.category>`.
- area: proxy_filter
  change: |
    Fixed a bug in the ``CONNECT`` implementation that would cause the ``CONNECT`` request created to be invalid when the
    hostname contains a port number. When the port number is not specified, the port 443 will be automatically added.
    This behavior can be reverted by setting the runtime guard ``envoy.reloadable_features.proxy_ssl_port`` to ``false``.
- area: runtime
  change: |
    Fixed an inconsistency in how boolean values are loaded in RTDS, where they were previously converted to "1"/"0"
    instead of "true"/"false". The correct string representation ("true"/"false") will now be used. This change can be
    reverted by setting the runtime guard ``envoy.reloadable_features.boolean_to_string_fix`` to false.
- area: jwt
  change: |
    Fixed a bug where using ``clear_route_cache`` with remote JWKs works
    incorrectly and may cause a crash when the modified request does not match
    any route.
- area: http_async_client
  change: |
    Fixed the local reply and destroy order crashes when using the http async client for websocket handshake.
- area: http3
  change: |
    Fixed a bug in the CONNECT-UDP forwarding mode where Envoy reset the upstream stream when it
    received HTTP/3 datagrams before receiving the SETTINGS frame from the upstream peer. Envoy now
    drops the datagrams in this case instead of resetting the stream.
- area: oauth
  change: |
    Set token cookies in response regardless of :ref:`forward_bearer_token
    <envoy_v3_api_field_extensions.filters.http.oauth2.v3.OAuth2Config.forward_bearer_token>` config option.

removed_config_or_runtime:
# *Normally occurs at the end of the* :ref:`deprecation period <deprecated>`
- area: upstream
  change: |
    Removed runtime flag ``envoy.reloadable_features.avoid_zombie_streams`` and legacy code paths.
- area: ext_proc
  change: |
    Removed runtime flag ``envoy_reloadable_features_immediate_response_use_filter_mutation_rule`` and legacy code
    path.
- area: ext_proc
  change: |
    Removed runtime flag ``envoy_reloadable_features_send_header_raw_value`` and legacy code path.
- area: http
  change: |
    Removed runtime flag ``envoy.reloadable_features.no_downgrade_to_canonical_name`` and legacy code
    path.
- area: DNS
  change: |
    Removed ``envoy.reloadable_features.dns_cache_set_first_resolve_complete`` runtime flag and legacy code paths.
- area: tls
  change: |
    Removed runtime flag ``envoy.reloadable_features.ssl_transport_failure_reason_format``.
- area: dynamic_foward_proxy
  change: |
    Removed runtime flag ``envoy.reloadable_features.dfp_mixed_scheme`` and legacy code path.
- area: http
  change: |
    Removed runtime flag ``envoy.reloadable_features.abort_filter_chain_on_stream_reset`` and legacy
    code path.
- area: http
  change: |
    Removed runtime flag ``envoy.reloadable_features.http1_connection_close_header_in_redirect`` and
    legacy code paths.
- area: grpc reverse bridge
  change: |
    Removed ``envoy.reloadable_features.grpc_http1_reverse_bridge_handle_empty_response`` runtime
    flag and legacy code paths.
- area: grpc reverse bridge
  change: |
    Removed ``envoy.reloadable_features.grpc_http1_reverse_bridge_change_http_status`` runtime flag
    and legacy code paths.
- area: stateful_session
  change: |
    Removed ``envoy.reloadable_features.stateful_session_encode_ttl_in_cookie`` runtime flag and legacy code paths.
- area: quic
  change: |
    Removed ``envoy.reloadable_features.quic_fix_filter_manager_uaf`` runtime flag and legacy code paths.
- area: udp
  change: |
    Removed ``envoy.restart_features.udp_read_normalize_addresses`` runtime flag and legacy code paths.
- area: upstream
  change: |
    Removed runtime flag ``envoy.reloadable_features.upstream_allow_connect_with_2xx`` and legacy code paths.
- area: upstream flow control
  change: |
    Removed ``envoy.reloadable_features.upstream_wait_for_response_headers_before_disabling_read`` runtime flag
    and legacy code paths.
- area: dynamic forward proxy
  change: |
    Removed ``envoy.reloadable_features.normalize_host_for_preresolve_dfp_dns`` runtime flag and legacy code paths.
- area: http
  change: |
    Removed the ``envoy.reloadable_features.http2_validate_authority_with_quiche`` runtime flag and its legacy code paths.
- area: http
  change: |
    Removed ``envoy.reloadable_features.use_http3_header_normalisation`` runtime flag and legacy code paths.

new_features:
- area: dns
  change: |
    for the :ref:`strict DNS <arch_overview_service_discovery_types_strict_dns>` and :ref:`logical DNS
    <arch_overview_service_discovery_types_logical_dns>` cluster types,
    the new :ref:`dns_jitter <envoy_v3_api_field_config.cluster.v3.Cluster.dns_jitter>` field, if
    provided, will causes the cluster to refresh DNS entries later by a random amount of time as to
    avoid stampedes of DNS requests. This field sets the upper bound (exclusive) for the random amount.
- area: redis
  change: |
    Added support for publish.
- area: jwt_authn
  change: |
    Added missing implementation to jwt_authn matchers to allow glob pattern matching.
- area: tls
  change: |
    Added :ref:`prefer_client_ciphers
    <envoy_v3_api_field_extensions.transport_sockets.tls.v3.DownstreamTlsContext.prefer_client_ciphers>`
    to support enabling client cipher preference instead of server's for TLS handshakes.
- area: ext_authz
  change: |
    Added config field
    :ref:`filter_metadata <envoy_v3_api_field_extensions.filters.http.ext_authz.v3.ExtAuthz.filter_metadata>`
    for injecting arbitrary data to the filter state for logging.
- area: access_log
  change: |
    added %UPSTREAM_CLUSTER_RAW% access log formatter to log the original upstream cluster name, regardless of whether
    ``alt_stat_name`` is set.
- area: formatter
  change: |
    Added full feature absl::FormatTime() support to the DateFormatter. This allows the timepoint formatters (like
    ``%START_TIME%``) to use ``%E#S``, ``%E*S``, ``%E#f`` and ``%E*f`` to format the subsecond part of the timepoint.
- area: http_11_proxy
  change: |
    Added the option to configure the transport socket via locality or endpoint metadata.
- area: sockets
  change: |
    Added socket ``type`` field for specifying a socket type to apply the socket option to under :ref:`SocketOption
    <envoy_v3_api_msg_config.core.v3.SocketOption>`. If not specified, the socket option will be applied to all socket
    types.
- area: quic
  change: |
    QUIC server and client support certificate compression, which can in some cases reduce the number of round trips
    required to setup a connection. This change temporarily disabled by setting the runtime flag
    ``envoy.reloadable_features.quic_support_certificate_compression`` to ``false``.
- area: quic
  change: |
    Added QUIC protocol option :ref:`reject_new_connections
    <envoy_v3_api_field_config.listener.v3.QuicProtocolOptions.reject_new_connections>` to reject connection-establishing
    packets at the QUIC layer.
- area: tls
  change: |
    Added an extension point :ref:`custom_tls_certificate_selector
    <envoy_v3_api_field_extensions.transport_sockets.tls.v3.CommonTlsContext.custom_tls_certificate_selector>`
    to allow overriding TLS certificate selection behavior.
    An extension can select certificate base on the incoming SNI, in both sync and async mode.
- area: oauth
  change: |
    Added :ref:`retry_policy <envoy_v3_api_field_extensions.filters.http.oauth2.v3.OAuth2Config.retry_policy>` to reconnect to
    the auth server when a connection fails to be established.
    Added :ref:`cookie_domain <envoy_v3_api_field_extensions.filters.http.oauth2.v3.OAuth2Credentials.cookie_domain>`
    field to OAuth2 filter to allow setting the domain of cookies.
    Added a nonce to the state parameter in the authorization request to mitigate CSRF attacks. The nonce is generated by the
    OAuth2 filter and stored in a cookie. This feature is enabled by defaut starting from this release.
- area: access log
  change: |
    Added support for :ref:`%DOWNSTREAM_PEER_CHAIN_FINGERPRINTS_1% <config_access_log_format_response_flags>`,
    ``%DOWNSTREAM_PEER_CHAIN_FINGERPRINTS_256``, and ``%DOWNSTREAM_PEER_CHAIN_SERIALS%``, as access log formatters.
- area: matching
  change: |
    Added dynamic metadata matcher support :ref:`Dynamic metadata input <extension_envoy.matching.inputs.dynamic_metadata>`
    and :ref:`Dynamic metadata input matcher <extension_envoy.matching.matchers.metadata_matcher>`.
- area: ratelimit
  change: |
    Added the ability to modify :ref:`hits_addend <envoy_v3_api_field_service.ratelimit.v3.RateLimitRequest.hits_addend>`
    by setting by setting filter state value ``envoy.ratelimit.hits_addend`` to the desired value.
- area: access_log
  change: |
    Added new access log command operators ``%START_TIME_LOCAL%`` and ``%EMIT_TIME_LOCAL%``,
    similar to  ``%START_TIME%`` and ``%EMIT_TIME%``, but use local time zone.
- area: quic
  change: |
    Added QUIC protocol option :ref:`save_cmsg_config
    <envoy_v3_api_field_config.listener.v3.QuicProtocolOptions.save_cmsg_config>` to optionally specify a CMSG header type to be
    propagated from the first packet on the connection to QuicListenerFilter.
- area: dns
  change: |
    Prefer using IPv6 address when addresses from both families are available.
    Can be reverted by setting ``envoy.reloadable_features.prefer_ipv6_dns_on_macos`` to false.
- area: grpc_field_extraction
  change: |
    Added ``map<string, string>`` support: Target fields of type ``map<string, string>`` can be extracted and added to dynamic metadata.
- area: rbac
  change: |
    Added :ref:`delay_deny <envoy_v3_api_msg_extensions.filters.network.rbac.v3.RBAC>` to support deny connection after
    the configured duration.
- area: ext_authz
  change: |
    Added :ref:`emit_filter_state_stats <envoy_v3_api_field_extensions.filters.http.ext_authz.v3.ExtAuthz.emit_filter_state_stats>`
    which when true enables filter state stats for access logging.
- area: extension_discovery_service
  change: |
    added ECDS support for :ref:`UDP session filters
    <envoy_v3_api_field_extensions.filters.udp.udp_proxy.v3.UdpProxyConfig.SessionFilter.config_discovery>`.
- area: http3
  change: |
    ``http3_protocol_options`` in ``HttpConnectionManager`` has been upgraded to general access.
- area: cluster
  change: |
    Customizing the happy eyeballs algorithm for an upstream cluster by configuring
    :ref:`happy_eyeballs_config <envoy_v3_api_field_config.cluster.v3.UpstreamConnectionOptions.happy_eyeballs_config>`.
    A default configuration will be used if not provided. This behavior can be reverted
    by setting the runtime guard ``envoy.reloadable_features.use_config_in_happy_eyeballs`` to false.
- area: getaddrinfo
  change: |
    Added :ref:`num_retries<envoy_v3_api_field_extensions.network.dns_resolver.getaddrinfo.v3.GetAddrInfoDnsResolverConfig.num_retries>`
    to configure the number of retries. If this field is not provided, the ``getaddrinfo`` resolver will retry indefinitely until it
    succeeds or the DNS query times out. This behavior can be reverted by setting the runtime guard
    ``envoy.reloadable_features.getaddrinfo_num_retries`` to false.
- area: geoip
  change: |
    Added ``envoy.reloadable_features.mmdb_files_reload_enabled`` runtime flag that enables reload of mmdb files by default.
- area: access_logs
  change: |
    Added support for %UPSTREAM_CONNECTION_ID% access log substitution string in TCP and UDP tunneling flows.
- area: redis_proxy
  change: |
    Added :ref:`external_auth_provider <envoy_v3_api_msg_extensions.filters.network.redis_proxy.v3.RedisProxy>` to support
    external authentication for redis proxy.
- area: udp_access_logs
  change: |
    Added support for %BYTES_RECEIVED%, %BYTES_SENT%, %UPSTREAM_HEADER_BYTES_SENT%, %UPSTREAM_HEADER_BYTES_RECEIVED%,
    %UPSTREAM_WIRE_BYTES_SENT%, %UPSTREAM_WIRE_BYTES_RECEIVED% access log substitution strings for UDP tunneling flows.
- area: original_ip_detection extension
  change: |
    The :ref:`xff <envoy_v3_api_msg_extensions.http.original_ip_detection.xff.v3.XffConfig>`
    original IP detection method now supports using a list of trusted CIDRs when parsing ``x-forwarded-for``.
- area: resource_monitors
  change: |
    Added possibility to monitor CPU utilization in Linux based systems via :ref:`cpu utilization monitor
    <envoy_v3_api_msg_extensions.resource_monitors.cpu_utilization.v3.CpuUtilizationConfig>` in overload manager.
- area: lua
  change: |
      Added two new methods ``oidsPeerCertificate()`` and ``oidsLocalCertificate()`` to SSL
      connection object API :ref:`SSL connection info object <config_http_filters_lua_ssl_socket_info>`.
- area: basic_auth
  change: |
    Added support to provide an override
    :ref:`authentication_header <envoy_v3_api_field_extensions.filters.http.basic_auth.v3.BasicAuth.authentication_header>`
    to load Basic Auth credential.
- area: quic
  change: |
    Added ``max_packet_length`` to the QUIC protocol options to allow users to change the largest
    size of a QUIC packet that can be transmitted over the QUIC connection.
<<<<<<< HEAD
- area: oauth
  change: |
    Added :ref:`disable_access_token_set_cookie
    <envoy_v3_api_field_extensions.filters.http.oauth2.v3.OAuth2Config.disable_access_token_set_cookie>`
    to disable setting the Access Token cookie.
- area: oauth
  change: |
    Added :ref:`disable_refresh_token_set_cookie
    <envoy_v3_api_field_extensions.filters.http.oauth2.v3.OAuth2Config.disable_refresh_token_set_cookie>`
    to disable setting the Refresh Token cookie.
=======
- area: ext_proc
  change: |
    Added allow list
    :ref:`allowed_override_modes <envoy_v3_api_field_extensions.filters.http.ext_proc.v3.ExternalProcessor.allowed_override_modes>`
    for :ref:`mode_override <envoy_v3_api_field_service.ext_proc.v3.ProcessingResponse.mode_override>`.
>>>>>>> 38530270

deprecated:<|MERGE_RESOLUTION|>--- conflicted
+++ resolved
@@ -411,7 +411,6 @@
   change: |
     Added ``max_packet_length`` to the QUIC protocol options to allow users to change the largest
     size of a QUIC packet that can be transmitted over the QUIC connection.
-<<<<<<< HEAD
 - area: oauth
   change: |
     Added :ref:`disable_access_token_set_cookie
@@ -422,12 +421,10 @@
     Added :ref:`disable_refresh_token_set_cookie
     <envoy_v3_api_field_extensions.filters.http.oauth2.v3.OAuth2Config.disable_refresh_token_set_cookie>`
     to disable setting the Refresh Token cookie.
-=======
 - area: ext_proc
   change: |
     Added allow list
     :ref:`allowed_override_modes <envoy_v3_api_field_extensions.filters.http.ext_proc.v3.ExternalProcessor.allowed_override_modes>`
     for :ref:`mode_override <envoy_v3_api_field_service.ext_proc.v3.ProcessingResponse.mode_override>`.
->>>>>>> 38530270
 
 deprecated:
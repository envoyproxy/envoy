date: Pending

behavior_changes:
# *Changes that are expected to cause an incompatibility if applicable; deployment changes are likely required*
- area: build
  change: |
    moved the original_dst cluster to extensions. If you use this cluster and override extensions_build_config.bzl you will now need to include it explicitly.

minor_behavior_changes:
# *Changes that may cause incompatibilities for some users, but should not for most*
- area: cache_filter
  change: |
    add a completion callback to updateHeaders interface. Any external cache implementations will need to update to match this new interface. See changes to simple_http_cache in PR#23666 for example.
- area: oauth2
  change: |
    Requests which match the passthrough header now have their own metric ``oauth_passthrough`` and aren't included in ``oauth_success`` anymore.

bug_fixes:
# *Changes expected to improve the state of the world and are unlikely to have negative effects*
- area: grpc_json_transcoder
  change: |
    fix a bug when using http2, request body has google.api.HttpBody and the size is < 16KB, it will cause EOF from the backend grpc server.
- area: router
  change: |
    fixed a bug that incorrectly rewrote the path when using ``regex_rewrite`` for redirects matched on prefix.
- area: oauth2
  change: |
    fixed a bug when passthrough header was matched, envoy would always remove the authorization header. This behavioral change can be temporarily reverted by setting runtime guard ``envoy.reloadable_features.oauth_header_passthrough_fix`` to false.
- area: generic_proxy
  change: |
    fixed a bug that encoder filters and decoder filters of generic proxy will be executed in the same order. The encoder filters' execuate order should be the reverse of decoder filters' in the generic proxy.

removed_config_or_runtime:
# *Normally occurs at the end of the* :ref:`deprecation period <deprecated>`
<<<<<<< HEAD

  - area: ecds
    change: |
      removed ``envoy.reloadable_features.top_level_ecds_stats`` and legacy code paths.

  - area: eds
    change: |
      removed ``envoy.reloadable_features.support_locality_update_on_eds_cluster_endpoints`` and legacy code paths.
  - area: listener
    change: |
      removed ``envoy.reloadable_features.strict_check_on_ipv4_compat`` and legacy code paths.
  - area: http
    change: |
      removed ``envoy.reloadable_features.deprecate_global_ints`` and legacy code paths.
  - area: http
    change: |
      removed ``envoy.reloadable_features.allow_adding_content_type_in_local_replies`` and legacy code paths.
  - area: http
    change: |
      removed ``envoy.reloadable_features.allow_upstream_inline_write`` and legacy code paths.
  - area: http
    change: |
      removed ``envoy.reloadable_features.append_or_truncate`` and legacy code paths.
  - area: http
    change: |
      removed ``envoy.reloadable_features.use_new_codec_wrapper`` and legacy code paths.
      removed ``envoy.reloadable_features.append_to_accept_content_encoding_only_once`` and legacy code paths.
      removed ``envoy.reloadable_features.http1_lazy_read_disable`` and legacy code paths.
  - area: http
    change: |
      removed ``envoy.reloadable_features.http_100_continue_case_insensitive`` and legacy code paths.
      removed ``envoy.reloadable_features.override_request_timeout_by_gateway_timeout`` and legacy code paths.
=======
- area: eds
  change: |
    removed ``envoy.reloadable_features.support_locality_update_on_eds_cluster_endpoints`` and legacy code paths.
- area: listener
  change: |
    removed ``envoy.reloadable_features.strict_check_on_ipv4_compat`` and legacy code paths.
- area: http
  change: |
    removed ``envoy.reloadable_features.deprecate_global_ints`` and legacy code paths.
- area: http
  change: |
    removed ``envoy.reloadable_features.allow_adding_content_type_in_local_replies`` and legacy code paths.
- area: http
  change: |
    removed ``envoy.reloadable_features.allow_upstream_inline_write`` and legacy code paths.
- area: http
  change: |
    removed ``envoy.reloadable_features.append_or_truncate`` and legacy code paths.
- area: http
  change: |
    removed ``envoy.reloadable_features.use_new_codec_wrapper`` and legacy code paths.
    removed ``envoy.reloadable_features.append_to_accept_content_encoding_only_once`` and legacy code paths.
    removed ``envoy.reloadable_features.http1_lazy_read_disable`` and legacy code paths.
- area: http
  change: |
    removed ``envoy.reloadable_features.http_100_continue_case_insensitive`` and legacy code paths.
    removed ``envoy.reloadable_features.override_request_timeout_by_gateway_timeout`` and legacy code paths.
>>>>>>> c5199512

new_features:
- area: build
  change: |
    added an option ``--define=library_autolink=disabled`` to disable autolinking libraries.
- area: generic_proxy
  change: |
    added :ref:`dubbo codec support <envoy_v3_api_msg_extensions.filters.network.generic_proxy.codecs.dubbo.v3.DubboCodecConfig>` to the
    :ref:`generic_proxy filter <envoy_v3_api_msg_extensions.filters.network.generic_proxy.v3.GenericProxy>`.
- area: upstream
  change: |
    added a new field :ref:`socket_options <envoy_v3_api_field_config.core.v3.ExtraSourceAddress.socket_options>` to the ExtraSourceAddress, allowing specifying discrete socket options for each source address.
- area: thrift
  change: |
    added payload to metadata filter which matches a given payload field's value would be extracted and attached to the request as dynamic metadata.
- area: http
  change: |
    allowing the dynamic forward proxy cluster to :ref:`allow_coalesced_connections <envoy_v3_api_field_extensions.clusters.dynamic_forward_proxy.v3.ClusterConfig.allow_coalesced_connections>`  for HTTP/2 and HTTP/3 connections.
- area: thrift_proxy
  change: |
    added ``envoy.reloadable_features.thrift_allow_negative_field_ids`` to support negative field ids for legacy thrift service.
- area: udp_proxy
  change: |
    added support for :ref:`proxy_access_log <envoy_v3_api_field_extensions.filters.udp.udp_proxy.v3.UdpProxyConfig.proxy_access_log>`.
- area: mobile
  change: |
    started merging the Envoy mobile library into the main Envoy repo.

deprecated:<|MERGE_RESOLUTION|>--- conflicted
+++ resolved
@@ -32,7 +32,6 @@
 
 removed_config_or_runtime:
 # *Normally occurs at the end of the* :ref:`deprecation period <deprecated>`
-<<<<<<< HEAD
 
   - area: ecds
     change: |
@@ -65,7 +64,6 @@
     change: |
       removed ``envoy.reloadable_features.http_100_continue_case_insensitive`` and legacy code paths.
       removed ``envoy.reloadable_features.override_request_timeout_by_gateway_timeout`` and legacy code paths.
-=======
 - area: eds
   change: |
     removed ``envoy.reloadable_features.support_locality_update_on_eds_cluster_endpoints`` and legacy code paths.
@@ -93,7 +91,6 @@
   change: |
     removed ``envoy.reloadable_features.http_100_continue_case_insensitive`` and legacy code paths.
     removed ``envoy.reloadable_features.override_request_timeout_by_gateway_timeout`` and legacy code paths.
->>>>>>> c5199512
 
 new_features:
 - area: build

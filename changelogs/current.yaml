--- conflicted
+++ resolved
@@ -21,12 +21,10 @@
 
 minor_behavior_changes:
 # *Changes that may cause incompatibilities for some users, but should not for most*
-<<<<<<< HEAD
 - area: golang
   change: |
     Remove Protocol method from RequestHeaderMap.
     To get the protocol, please use GetProperty("request.protocol") instead.
-=======
 - area: aws
   change: |
     uses http async client to fetch the credentials from EC2 instance metadata and ECS task metadata providers instead of libcurl
@@ -52,7 +50,6 @@
     Flip the runtime guard ``envoy.reloadable_features.defer_processing_backedup_streams`` to be on by default.
     This feature improves flow control within the proxy by deferring work on the receiving end if the other
     end is backed up.
->>>>>>> bbb4e607
 
 bug_fixes:
 # *Changes expected to improve the state of the world and are unlikely to have negative effects*

date: Pending

behavior_changes:
# *Changes that are expected to cause an incompatibility if applicable; deployment changes are likely required*
- area: wasm
  change: |
    The route cache will not be cleared by default if the wasm extension modified the request headers and
    the ABI version of wasm extension is larger then 0.2.1.
- area: wasm
  change: |
    Remove previously deprecated xDS attributes from ``get_property``, use ``xds`` attributes instead.

minor_behavior_changes:
# *Changes that may cause incompatibilities for some users, but should not for most*
- area: access_log
  change: |
    New implementation of the JSON formatter will be enabled by default.
    The :ref:`sort_properties <envoy_v3_api_field_config.core.v3.JsonFormatOptions.sort_properties>` field will
    be ignored in the new implementation because the new implementation always sorts properties. And the new implementation
    will always keep the value type in the JSON output. For example, the duration field will always be rendered as a number
    instead of a string.
    This behavior change could be disabled temporarily by setting the runtime
    ``envoy.reloadable_features.logging_with_fast_json_formatter`` to false.
- area: formatter
  change: |
    The NaN and Infinity values of float will be serialized to ``null`` and ``"inf"`` respectively in the
    metadata (``DYNAMIC_METADATA``, ``CLUSTER_METADATA``, etc.) formatter.
- area: http
  change: |
    If the :ref:`pack_trace_reason <envoy_v3_api_field_extensions.request_id.uuid.v3.UuidRequestIdConfig.pack_trace_reason>`
    is set to false, Envoy will not parse the trace reason from the ``x-request-id`` header to ensure reads and writes of
    trace reason be consistant.
    If the :ref:`pack_trace_reason <envoy_v3_api_field_extensions.request_id.uuid.v3.UuidRequestIdConfig.pack_trace_reason>`
    is set to true and external ``x-request-id`` value is used, the trace reason in the external request id will not
    be trusted and will be cleared.
- area: oauth2
  change: |
    :ref:`use_refresh_token <envoy_v3_api_field_extensions.filters.http.oauth2.v3.OAuth2Config.use_refresh_token>`
    is now enabled by default. This behavioral change can be temporarily reverted by setting runtime guard
    ``envoy.reloadable_features.oauth2_use_refresh_token`` to false.
- area: quic
  change: |
    Enable UDP GRO in QUIC client connections by default. This behavior can be reverted by setting
    the runtime guard ``envoy.reloadable_features.prefer_quic_client_udp_gro`` to false.

bug_fixes:
# *Changes expected to improve the state of the world and are unlikely to have negative effects*
- area: tls
  change: |
    Support operations on IP SANs when the IP version is not supported by the host operating system, for example
    an IPv6 SAN can now be used on a host not supporting IPv6 addresses.

removed_config_or_runtime:
# *Normally occurs at the end of the* :ref:`deprecation period <deprecated>`
- area: router
  change: |
    Removed runtime guard ``envoy_reloadable_features_send_local_reply_when_no_buffer_and_upstream_request``.
- area: load balancing
  change: |
    Removed runtime guard ``envoy.reloadable_features.edf_lb_host_scheduler_init_fix`` and legacy code paths.
- area: load balancing
  change: |
    Removed runtime guard ``envoy.reloadable_features.edf_lb_locality_scheduler_init_fix`` and legacy code paths.
- area: grpc
  change: |
    Removed runtime guard ``envoy.reloadable_features.validate_grpc_header_before_log_grpc_status``.
- area: http
  change: |
    Removed runtime flag ``envoy.reloadable_features.http_route_connect_proxy_by_default`` and legacy code paths.
- area: http2
  change: |
    Removed runtime flag ``envoy.reloadable_features.defer_processing_backedup_streams`` and legacy code paths.
- area: dns
  change: |
    Removed runtime flag ``envoy.reloadable_features.dns_reresolve_on_eai_again`` and legacy code paths.
- area: quic
  change: |
    Removed runtime flag ``envoy.restart_features.quic_handle_certs_with_shared_tls_code`` and legacy code paths.
- area: upstream
  change: |
    Removed runtime flag ``envoy.restart_features.allow_client_socket_creation_failure`` and legacy code paths.

new_features:
- area: wasm
  change: |
    Added the wasm vm reload support to reload wasm vm when the wasm vm is failed with runtime errors. See
    :ref:`failure_policy <envoy_v3_api_field_extensions.wasm.v3.PluginConfig.failure_policy>` for more details.
    The ``FAIL_RELOAD`` reload policy will be used by default.
- area: aws_request_signing
  change: |
    Added an optional field :ref:`credential_provider
    <envoy_v3_api_field_extensions.filters.http.aws_request_signing.v3.AwsRequestSigning.credential_provider>`
    to the AWS request signing filter to explicitly specify a source for AWS credentials.
- area: tls
  change: |
    Added support for P-384 and P-521 curves for TLS server certificates.
- area: wasm
  change: |
    added ``clear_route_cache`` foreign function to clear the route cache.
- area: access_log
  change: |
    Added %DOWNSTREAM_LOCAL_EMAIL_SAN%, %DOWNSTREAM_PEER_EMAIL_SAN%, %DOWNSTREAM_LOCAL_OTHERNAME_SAN% and
    %DOWNSTREAM_PEER_OTHERNAME_SAN% substitution formatters.
- area: quic
  change: |
    Added :ref:`QUIC stats debug visitor <envoy_v3_api_msg_extensions.quic.connection_debug_visitor.quic_stats.v3.Config>` to
    get more stats from the QUIC transport.
- area: http_inspector
  change: |
    Added default-false ``envoy.reloadable_features.http_inspector_use_balsa_parser`` for HttpInspector to use BalsaParser.
- area: tracers
  change: |
    Set resource ``telemetry.sdk.*`` and scope ``otel.scope.name|version`` attributes for the OpenTelemetry tracer.
<<<<<<< HEAD
- area: ip-tagging
  change: |
    Adds support for specifying an alternate header
    :ref:`ip_tag_header <envoy_v3_api_field_extensions.filters.http.ip_tagging.v3.IPTagging.ip_tag_header>`
    for appending IP tags via ip-tagging filter instead of using the default header ``x-envoy-ip-tags``.
=======
- area: lua
  change: |
    Added ssl :ref:`parsedSubjectPeerCertificate() <config_http_filters_lua_parsed_name>` API.
>>>>>>> 05d5ddc0

deprecated:<|MERGE_RESOLUTION|>--- conflicted
+++ resolved
@@ -111,16 +111,13 @@
 - area: tracers
   change: |
     Set resource ``telemetry.sdk.*`` and scope ``otel.scope.name|version`` attributes for the OpenTelemetry tracer.
-<<<<<<< HEAD
+- area: lua
+  change: |
+    Added ssl :ref:`parsedSubjectPeerCertificate() <config_http_filters_lua_parsed_name>` API.
 - area: ip-tagging
   change: |
     Adds support for specifying an alternate header
     :ref:`ip_tag_header <envoy_v3_api_field_extensions.filters.http.ip_tagging.v3.IPTagging.ip_tag_header>`
     for appending IP tags via ip-tagging filter instead of using the default header ``x-envoy-ip-tags``.
-=======
-- area: lua
-  change: |
-    Added ssl :ref:`parsedSubjectPeerCertificate() <config_http_filters_lua_parsed_name>` API.
->>>>>>> 05d5ddc0
 
 deprecated:
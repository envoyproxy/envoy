date: Pending

behavior_changes:
# *Changes that are expected to cause an incompatibility if applicable; deployment changes are likely required*
- area: http
  change: |
    Remove the hop by hop TE header from downstream request headers. This change can be temporarily reverted
    by setting ``envoy.reloadable_features.sanitize_te`` to false.
- area: http
  change: |
    Flip runtime flag ``envoy.reloadable_features.no_downgrade_to_canonical_name`` to true. Name downgrading in the
    per filter config searching will be disabled by default. This behavior can be temporarily reverted by setting
    the flag to false explicitly.
    See doc :ref:`Http filter route specific config <arch_overview_http_filters_per_filter_config>` or
    issue https://github.com/envoyproxy/envoy/issues/29461 for more specific detail and examples.
- area: listener
  change: |
    undeprecated runtime key ``overload.global_downstream_max_connections`` until :ref:`downstream connections monitor
    <envoy_v3_api_msg_extensions.resource_monitors.downstream_connections.v3.DownstreamConnectionsConfig>` extension becomes stable.
- area: stats dns_filter
  change: |
    Fixed tag extraction so that :ref:`stat_prefix <envoy_v3_api_msg_extensions.filters.udp.dns_filter.v3.DnsFilterConfig>`
    is properly extracted. This changes the Prometheus name from
    dns_filter_myprefix_local_a_record_answers{} to dns_filter_local_a_record_answers{envoy.dns_filter_prefix="myprefix"}.
- area: http2
  change: |
    Changes the default value of ``envoy.reloadable_features.http2_use_oghttp2`` to true. This changes the codec used for HTTP/2
    requests and responses. This behavior can be reverted by setting the feature to false.
- area: http2
  change: |
    Discard the ``Host`` header if the ``:authority`` header was received to bring Envoy into compliance with
    https://www.rfc-editor.org/rfc/rfc9113#section-8.3.1 This behavioral change can be reverted by setting runtime flag
    ``envoy.reloadable_features.http2_discard_host_header`` to false.

minor_behavior_changes:
# *Changes that may cause incompatibilities for some users, but should not for most*
- area: golang
  change: |
<<<<<<< HEAD
    uses http async client to fetch the credentials from EC2 instance metadata and ECS task metadata providers instead of libcurl
    which is deprecated. To revert this behavior set ``envoy.reloadable_features.use_libcurl_to_fetch_aws_credentials`` to true.
=======
    Remove Protocol method from RequestHeaderMap.
    To get the protocol, please use GetProperty("request.protocol") instead.
- area: aws
  change: |
    Added support to use http async client to fetch the credentials from EC2 instance metadata and ECS task metadata providers
    instead of libcurl which is deprecated. By default this behavior is disabled. To enable set
    ``envoy.reloadable_features.use_http_client_to_fetch_aws_credentials`` to true.
>>>>>>> 00fe7532
- area: local_rate_limit
  change: |
    Added new configuration field :ref:`rate_limited_as_resource_exhausted
    <envoy_v3_api_field_extensions.filters.http.local_ratelimit.v3.LocalRateLimit.rate_limited_as_resource_exhausted>`
    to allow for setting if rate limit grpc response should be RESOURCE_EXHAUSTED instead of the default UNAVAILABLE.
- area: filter state
  change: |
    Added config name of filter sending a local reply in filter state with key
    ``envoy.filters.network.http_connection_manager.local_reply_owner``.
    See :ref:`the well-known filter state keys <well_known_filter_state>` for more detail.
- area: http2
  change: |
    Flip the runtime guard ``envoy.reloadable_features.defer_processing_backedup_streams`` to be on by default.
    This feature improves flow control within the proxy by deferring work on the receiving end if the other
    end is backed up.

bug_fixes:
# *Changes expected to improve the state of the world and are unlikely to have negative effects*
- area: buffer
  change: |
    Fixed a bug (https://github.com/envoyproxy/envoy/issues/28760) that the internal listener causes an undefined
    behavior due to the unintended release of the buffer memory.
- area: xds
  change: |
    Fixed a bug (https://github.com/envoyproxy/envoy/issues/27702) that caused ADS initialization
    to fail on the first attempt and set a back-off retry interval of up to 1 second, if ADS is
    using an Envoy Cluster for the backend. The issue was fixed to ensure that ADS initialization
    happens after the Envoy Cluster it depends upon has been properly initialized. ADS that does
    not depend on an Envoy Cluster (i.e. GoogleGrpc) is not affected by this change.
- area: grpc
  change: |
    Fixed a bug in gRPC async client cache which intermittently causes CPU spikes due to busy loop in timer expiration.
- area: tracing
  change: |
    Fixed a bug that caused the Datadog tracing extension to drop traces that
    should be kept on account of an extracted sampling decision.
- area: quic
  change: |
    Fixed a bug in QUIC and HCM interaction which could cause use-after-free during asynchronous certificates retrieval.
    The fix is guarded by runtime ``envoy.reloadable_features.quic_fix_filter_manager_uaf``.
- area: redis
  change: |
    Fixed a bug causing crash if incoming redis key does not match against a prefix_route and catch_all_route is not defined.
- area: access log
  change: |
    Fixed a bug where the omit_empty_values field was not honored for access logs specifying formats via text_format_source.
- area: ext_proc
  change: |
    Fixed content_length related issues when body mutation by external processor is enabled. ext_proc filter removes the content
    length header in 1)STREAMED BodySendMode 2) BUFFERED_PARTIAL BodySendMode and 3) BUFFERED BodySendMode + SKIP HeaderSendMode.
    This will enable chunked-encoding whenever feasible in HTTP1.1. Besides, ext_proc filter keep content length header
    in BUFFERED BodySendMode + SEND HeaderSendMode. It is now external processor's responsibility to set the content length
    correctly matched to the mutated body. if those two doesn't match, the mutation will be rejected and local reply with error
    status will be returned.
- area: dynamic_forward_proxy
  change: |
    Fixed a bug where the preresolved hostnames specified in the Dynamic Forward Proxy cluster
    config would not use the normalized hostname as the DNS cache key, which is the same key
    used for retrieval. This caused cache misses on initial use, even though the host DNS entry
    was pre-resolved. The fix is guarded by runtime guard ``envoy.reloadable_features.normalize_host_for_preresolve_dfp_dns``,
    which defaults to true.
- area: DNS
  change: |
    Fixed a race condition that when multiple requests with the same authority header are sent to Envoy, sometimes some requests
    may receive 503 response with no_healthy_upstream from Envoy. The fix is guarded by runtime guard
    ``envoy.reloadable_features.dns_cache_set_first_resolve_complete``, which defaults to true.
- area: upstream
  change: |
    Fixed a bug that the subset load balancer will always be used even if the subset load balancer config does not
    contain any subset selector.

removed_config_or_runtime:
# *Normally occurs at the end of the* :ref:`deprecation period <deprecated>`
- area: http
  change: |
    Removed ``envoy.reloadable_features.expand_agnostic_stream_lifetime`` and legacy code paths.
- area: http
  change: |
    removed ``envoy.reloadable_features.sanitize_original_path`` and legacy code paths.
- area: maglev
  change: |
    Removed ``envoy.reloadable_features.allow_compact_maglev`` and legacy code paths.
- area: router
  change: |
    Removed the deprecated ``envoy.reloadable_features.prohibit_route_refresh_after_response_headers_sent``
    runtime flag and legacy code path.
- area: upstream
  change: |
    Removed the deprecated ``envoy.reloadable_features.validate_detailed_override_host_statuses``
    runtime flag and legacy code path.
- area: grpc
  change: |
    Removed the deprecated ``envoy.reloadable_features.service_sanitize_non_utf8_strings``
    runtime flag and legacy code path.
- area: access log
  change: |
    Removed the deprecated ``envoy.reloadable_features.format_ports_as_numbers``
    runtime flag and legacy code path.
- area: router
  change: |
    Removed the deprecated ``envoy.reloadable_features.ignore_optional_option_from_hcm_for_route_config``
    runtime flag and legacy code path.

new_features:
- area: aws
  change: |
    Added support for AWS common utility to fetch metadata credentials from AWS STS by using ``WebIdentityToken``. To enable
    you need to set ``envoy.reloadable_features.use_http_client_to_fetch_aws_credentials`` to ``true`` so that web identity
    credentials provider can use http async client to fetch credentials. Web identity credentials provider cannot use current
    default libcurl credentials fetcher which is under deprecation and will soon be removed. Web identity credentials provider
    is not compatible with :ref:`Grpc Credentials AWS IAM <envoy_v3_api_file_envoy/config/grpc_credential/v3/aws_iam.proto>`
    plugin which can only support deprecated libcurl credentials fetcher, see https://github.com/envoyproxy/envoy/pull/30626.
- area: filters
  change: |
    Added :ref:`the Basic Auth filter <envoy_v3_api_msg_extensions.filters.http.basic_auth.v3.BasicAuth>`, which can be used to
    authenticate user credentials in the HTTP Authentication heaer defined in `RFC7617 <https://tools.ietf.org/html/rfc7617>`_.
<<<<<<< HEAD
=======
- area: upstream
  change: |
    Implmented API :ref:`drop_overloads<envoy_v3_api_field_config.endpoint.v3.ClusterLoadAssignment.Policy.drop_overloads>`
    which can be used to drop certain percentage of traffic from Envoy.
>>>>>>> 00fe7532
- area: stats
  change: |
    added :ref:`per_endpoint_stats <envoy_v3_api_field_config.cluster.v3.TrackClusterStats.per_endpoint_stats>` to get some metrics
    for each endpoint in a cluster.
- area: jwt
  change: |
    The jwt filter can now serialize non-primitive custom claims when maping claims to headers.
    These claims will be serialized as JSON and encoded as Base64.
- area: jwt
  change: |
    The JWT authentication filter supports changing the routes when either the headers or the
    dynamic metadata are modified.
- area: tcp_proxy
  change: |
    added support to TCP Proxy for recording the latency in ``UpstreamTiming`` from when the first
    initial connection to the upstream cluster was attempted to when either the
    connection was successfully established or the filiter failed to initialize
    any connection to the upstream.
- area: ratelimit
  change: |
    Ratelimit supports setting the HTTP status that is returned to the client when the ratelimit server
    returns an error or cannot be reached with :ref:`status_on_error
    <envoy_v3_api_field_extensions.filters.http.ratelimit.v3.RateLimit.status_on_error>`
    configuration flag.
- area: tracing
  change: |
    Added support for configuring resource detectors on the OpenTelemetry tracer.
- area: tracing
  change: |
    Added support to configure a sampler for the OpenTelemetry tracer.
- area: CEL-attributes
  change: |
    Added :ref:`attribute <arch_overview_attributes>` ``connection.transport_failure_reason``
    for looking up connection transport failure reason.
- area: ext_authz
  change: |
    New config parameter :ref:`charge_cluster_response_stats
    <envoy_v3_api_field_extensions.filters.http.ext_authz.v3.ExtAuthz.charge_cluster_response_stats>`
    for not incrementing cluster statistics on ext_authz response. Default true, no behavior change.
- area: ext_authz
  change: |
    forward :ref:`filter_metadata <envoy_v3_api_field_config.core.v3.Metadata.filter_metadata>` selected by
    :ref:`route_metadata_context_namespaces
    <envoy_v3_api_field_extensions.filters.http.ext_authz.v3.ExtAuthz.route_metadata_context_namespaces>`
    and :ref:`typed_filter_metadata <envoy_v3_api_field_config.core.v3.Metadata.typed_filter_metadata>` selected by
    :ref:`route_typed_metadata_context_namespaces
    <envoy_v3_api_field_extensions.filters.http.ext_authz.v3.ExtAuthz.route_typed_metadata_context_namespaces>`
    from the metadata of the selected route to external auth service.
    This metadata propagation is independent from the dynamic metadata from connection and request.
- area: ext_authz_filter
  change: |
    added :ref:`with_request_body
    <envoy_v3_api_field_extensions.filters.http.ext_authz.v3.CheckSettings.with_request_body>` to optionally override
    the default behavior of sending the request body to the authorization server from the per-route filter.
- area: grpc async client
  change: |
    added :ref:`max_cached_entry_idle_duration
    <envoy_v3_api_field_config.bootstrap.v3.Bootstrap.GrpcAsyncClientManagerConfig.max_cached_entry_idle_duration>`
    to control the cached grpc client eviction time in the cache.
- area: ratelimit
  change: |
    Ratelimit supports optional additional prefix to use when emitting statistics with :ref:`stat_prefix
    <envoy_v3_api_field_extensions.filters.http.ratelimit.v3.RateLimit.stat_prefix>`
    configuration flag.
- area: udp_proxy
  change: |
    added support for propagating the response headers in :ref:`UdpTunnelingConfig
    <envoy_v3_api_field_extensions.filters.udp.udp_proxy.v3.UdpProxyConfig.UdpTunnelingConfig.propagate_response_headers>` and
    response trailers in :ref:`UdpTunnelingConfig
    <envoy_v3_api_field_extensions.filters.udp.udp_proxy.v3.UdpProxyConfig.UdpTunnelingConfig.propagate_response_trailers>` to
    the downstream info filter state.
- area: tracing
  change: |
    Provide initial span attributes to a sampler used in the OpenTelemetry tracer.
- area: tracing
  change: |
    Added support to configure a Dynatrace resource detector for the OpenTelemetry tracer.
- area: compression
  change: |
    Added qatzip :ref:`compressor <envoy_v3_api_msg_extensions.compression.qatzip.compressor.v3alpha.Qatzip>`.
- area: udp_proxy
  change: |
    add :ref:`access log options
    <envoy_v3_api_field_extensions.filters.udp.udp_proxy.v3.UdpProxyConfig.access_log_options>`
    to allow recording an access log entry periodically for the UDP session, and allow recording an access
    log entry on the connection tunnel created successfully to upstream when UDP tunneling is configured.
- area: internal_redirects
  change: |
    Added support to copy headers from the redirect response to the
    triggered request. See
    :ref:`response_headers_to_copy<envoy_v3_api_field_config.route.v3.InternalRedirectPolicy.response_headers_to_copy>`.
- area: zookeeper
  change: |
    Added support for emitting per opcode decoder error metrics via :ref:`enable_per_opcode_decoder_error_metrics
    <envoy_v3_api_field_extensions.filters.network.zookeeper_proxy.v3.ZooKeeperProxy.enable_per_opcode_decoder_error_metrics>`.
- area: stateful_session
  change: |
    Added :ref:`strict mode <envoy_v3_api_field_extensions.filters.http.stateful_session.v3.StatefulSession.strict>`
    to cookie and header based stateful session. If a destination encoded in :ref:`cookie
    <envoy_v3_api_msg_extensions.http.stateful_session.cookie.v3.CookieBasedSessionState>`
    or in :ref:`specified header
    <envoy_v3_api_field_extensions.http.stateful_session.header.v3.HeaderBasedSessionState.name>` respectively
    is not available, Envoy will return ``503`` instead of selecting another destination from the cluster.
- area: stream info
  change: |
    Added time spent reading request headers to ``DownstreamTiming``.
- area: redis
  change: |
    Added support for the watch command (aborts multi transactions if watched keys change).
- area: grpc_http_bridge
  change: |
    added :ref:`ignore_query_parameters
    <envoy_v3_api_field_extensions.filters.http.grpc_http1_bridge.v3.Config.ignore_query_parameters>` option for
    automatically stripping query parameters in request URL path.
- area: access_log
  change: |
    Added new access log command operator ``%EMIT_TIME%`` to get the time when the log entry is emitted.

deprecated:<|MERGE_RESOLUTION|>--- conflicted
+++ resolved
@@ -36,18 +36,12 @@
 # *Changes that may cause incompatibilities for some users, but should not for most*
 - area: golang
   change: |
-<<<<<<< HEAD
-    uses http async client to fetch the credentials from EC2 instance metadata and ECS task metadata providers instead of libcurl
-    which is deprecated. To revert this behavior set ``envoy.reloadable_features.use_libcurl_to_fetch_aws_credentials`` to true.
-=======
     Remove Protocol method from RequestHeaderMap.
     To get the protocol, please use GetProperty("request.protocol") instead.
 - area: aws
   change: |
-    Added support to use http async client to fetch the credentials from EC2 instance metadata and ECS task metadata providers
-    instead of libcurl which is deprecated. By default this behavior is disabled. To enable set
-    ``envoy.reloadable_features.use_http_client_to_fetch_aws_credentials`` to true.
->>>>>>> 00fe7532
+    uses http async client to fetch the credentials from EC2 instance metadata and ECS task metadata providers instead of libcurl
+    which is deprecated. To revert this behavior set ``envoy.reloadable_features.use_libcurl_to_fetch_aws_credentials`` to true.
 - area: local_rate_limit
   change: |
     Added new configuration field :ref:`rate_limited_as_resource_exhausted
@@ -164,13 +158,15 @@
   change: |
     Added :ref:`the Basic Auth filter <envoy_v3_api_msg_extensions.filters.http.basic_auth.v3.BasicAuth>`, which can be used to
     authenticate user credentials in the HTTP Authentication heaer defined in `RFC7617 <https://tools.ietf.org/html/rfc7617>`_.
-<<<<<<< HEAD
-=======
+- area: upstream
+  change: |
+    Added support to use http async client to fetch the credentials from EC2 instance metadata and ECS task metadata providers
+    instead of libcurl which is deprecated. By default this behavior is disabled. To enable set
+    ``envoy.reloadable_features.use_http_client_to_fetch_aws_credentials`` to true.
 - area: upstream
   change: |
     Implmented API :ref:`drop_overloads<envoy_v3_api_field_config.endpoint.v3.ClusterLoadAssignment.Policy.drop_overloads>`
     which can be used to drop certain percentage of traffic from Envoy.
->>>>>>> 00fe7532
 - area: stats
   change: |
     added :ref:`per_endpoint_stats <envoy_v3_api_field_config.cluster.v3.TrackClusterStats.per_endpoint_stats>` to get some metrics

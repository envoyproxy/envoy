date: Pending

behavior_changes:
# *Changes that are expected to cause an incompatibility if applicable; deployment changes are likely required*

minor_behavior_changes:
# *Changes that may cause incompatibilities for some users, but should not for most*
- area: connection pool
  change: |
    Increase granularity mapping connection pool failures to specific stream failure reasons to make it more transparent why
    the stream is reset when a connection pool's connection fails.
- area: uhv
  change: |
    Preserve case of %-encoded triplets in the default header validator. This behavior can be reverted by setting runtime flag
    ``envoy.reloadable_features.uhv_preserve_url_encoded_case`` to false, in which case %-encoded triplets are normalized
    to uppercase characters. This setting is only applicable when the Unversal Header Validator is enabled and has no effect otherwise.
<<<<<<< HEAD
- area: http cookies
  change: |
    Changed internal format of http cookie to protobuf and added expiry timestamp. Processing expired cookie
    results in selection of a new upstream host and sending a new cookie to the client. Previous format of
    the cookie is still accepted, but is planned to be obsoleted in the future.
    This behavior change can be reverted by setting
    ``envoy.reloadable_features.stateful_session_encode_ttl_in_cookie`` to ``false``.
=======
- area: uhv
  change: |
    Allow malformed URL encoded triplets in the default header validator. This behavior can be reverted by setting runtime flag
    ``envoy.reloadable_features.uhv_allow_malformed_url_encoding`` to false, in which case requests with malformed URL encoded triplets
    in path are rejected. This setting is only applicable when the Unversal Header Validator is enabled and has no effect otherwise.
>>>>>>> e61314b0

bug_fixes:
# *Changes expected to improve the state of the world and are unlikely to have negative effects*

removed_config_or_runtime:
# *Normally occurs at the end of the* :ref:`deprecation period <deprecated>`
- area: upstream
  change: |
    removed runtime key ``envoy.reloadable_features.fix_hash_key`` and legacy code paths.

new_features:
- area: http
  change: |
    added Runtime feature ``envoy.reloadable_features.max_request_headers_size_kb`` to override the default value of
    :ref:`max request headers size
    <envoy_v3_api_field_extensions.filters.network.http_connection_manager.v3.HttpConnectionManager.max_request_headers_kb>`.
- area: redis_proxy
  change: |
    added new configuration field :ref:`key_formatter
    <envoy_v3_api_field_extensions.filters.network.redis_proxy.v3.RedisProxy.PrefixRoutes.Route.key_formatter>` to format redis key.
    The field supports using %KEY% as a formatter command for substituting the redis key as part of the substitution formatter expression.
deprecated:<|MERGE_RESOLUTION|>--- conflicted
+++ resolved
@@ -14,7 +14,11 @@
     Preserve case of %-encoded triplets in the default header validator. This behavior can be reverted by setting runtime flag
     ``envoy.reloadable_features.uhv_preserve_url_encoded_case`` to false, in which case %-encoded triplets are normalized
     to uppercase characters. This setting is only applicable when the Unversal Header Validator is enabled and has no effect otherwise.
-<<<<<<< HEAD
+- area: uhv
+  change: |
+    Allow malformed URL encoded triplets in the default header validator. This behavior can be reverted by setting runtime flag
+    ``envoy.reloadable_features.uhv_allow_malformed_url_encoding`` to false, in which case requests with malformed URL encoded triplets
+    in path are rejected. This setting is only applicable when the Unversal Header Validator is enabled and has no effect otherwise.
 - area: http cookies
   change: |
     Changed internal format of http cookie to protobuf and added expiry timestamp. Processing expired cookie
@@ -22,13 +26,6 @@
     the cookie is still accepted, but is planned to be obsoleted in the future.
     This behavior change can be reverted by setting
     ``envoy.reloadable_features.stateful_session_encode_ttl_in_cookie`` to ``false``.
-=======
-- area: uhv
-  change: |
-    Allow malformed URL encoded triplets in the default header validator. This behavior can be reverted by setting runtime flag
-    ``envoy.reloadable_features.uhv_allow_malformed_url_encoding`` to false, in which case requests with malformed URL encoded triplets
-    in path are rejected. This setting is only applicable when the Unversal Header Validator is enabled and has no effect otherwise.
->>>>>>> e61314b0
 
 bug_fixes:
 # *Changes expected to improve the state of the world and are unlikely to have negative effects*

--- conflicted
+++ resolved
@@ -150,15 +150,12 @@
 - area: admin
   change: |
     Added ``/memory/tcmalloc`` admin endpoint that provides TCMalloc memory statistics.
-<<<<<<< HEAD
 - area: http2
   change: |
     Fixed sending HTTP/2 graceful GOAWAY during stream shutdown.
-=======
 - area: dns_filter
   change: |
     Added :ref:`access_log <envoy_v3_api_field_extensions.filters.udp.dns_filter.v3.DnsFilterConfig.access_log>` for DNS filter.
->>>>>>> 3ab7bf9d
 - area: quic
   change: |
     Added QUIC protocol option :ref:`max_sessions_per_event_loop

date: Pending

behavior_changes:
# *Changes that are expected to cause an incompatibility if applicable; deployment changes are likely required*

minor_behavior_changes:
# *Changes that may cause incompatibilities for some users, but should not for most*
- area: adaptive concurrency filter stats
  change: |
    Multiply the gradient value stat by 1000 to make it more granular (values will range between 500 and 2000).

bug_fixes:
# *Changes expected to improve the state of the world and are unlikely to have negative effects*
- area: tracers
  change: |
    use unary RPC calls for OpenTelemetry trace exports, rather than client-side streaming connections.

removed_config_or_runtime:
# *Normally occurs at the end of the* :ref:`deprecation period <deprecated>`

new_features:
<<<<<<< HEAD
- area: ext_proc
  change: |
    Added
    :ref:`metadata <envoy_v3_api_field_extensions.filters.http.ext_proc.v3.ExtProcOverrides.metadata>`
    config API to allow extending inherited metadata from ExternalProcessor
    :ref:`grpc_service <envoy_v3_api_field_extensions.filters.http.ext_proc.v3.ExternalProcessor.grpc_service>`
    with the new or updated values.
=======
- area: grpc reverse bridge
  change: |
    Change HTTP status to 200 to respect the gRPC protocol. This may cause problems for incorrect gRPC clients expecting the filter
    to preserve HTTP 1.1 responses.  This behavioral change can be temporarily reverted by setting runtime guard
    ``envoy.reloadable_features.grpc_http1_reverse_bridge_change_http_status`` to false.
>>>>>>> 6b592d7d

deprecated:<|MERGE_RESOLUTION|>--- conflicted
+++ resolved
@@ -19,7 +19,6 @@
 # *Normally occurs at the end of the* :ref:`deprecation period <deprecated>`
 
 new_features:
-<<<<<<< HEAD
 - area: ext_proc
   change: |
     Added
@@ -27,12 +26,10 @@
     config API to allow extending inherited metadata from ExternalProcessor
     :ref:`grpc_service <envoy_v3_api_field_extensions.filters.http.ext_proc.v3.ExternalProcessor.grpc_service>`
     with the new or updated values.
-=======
 - area: grpc reverse bridge
   change: |
     Change HTTP status to 200 to respect the gRPC protocol. This may cause problems for incorrect gRPC clients expecting the filter
     to preserve HTTP 1.1 responses.  This behavioral change can be temporarily reverted by setting runtime guard
     ``envoy.reloadable_features.grpc_http1_reverse_bridge_change_http_status`` to false.
->>>>>>> 6b592d7d
 
 deprecated:
--- conflicted
+++ resolved
@@ -62,16 +62,13 @@
   change: |
     Added :ref:`Filter State Input <envoy_v3_api_msg_extensions.matching.common_inputs.network.v3.FilterStateInput>`
     for matching http input based on filter state objects.
-<<<<<<< HEAD
 - area: quic
   change: |
     Added support for QUIC server preferred address when there is a DNAT between the client and Envoy. See
     :ref:`new config <envoy_v3_api_field_extensions.quic.server_preferred_address.v3.FixedServerPreferredAddressConfig.ipv4_dnat_address>`.
-=======
 - area: cares
   change: |
     Added :ref:`udp_max_queries<envoy_v3_api_field_extensions.network.dns_resolver.cares.v3.CaresDnsResolverConfig.udp_max_queries>`
     option to limit the number of UDP queries.
->>>>>>> bfb5443c
 
 deprecated:
date: Pending

behavior_changes:
# *Changes that are expected to cause an incompatibility if applicable; deployment changes are likely required*
- area: aws_iam
  change: |
    As announced in November 2024 (see https://github.com/envoyproxy/envoy/issues/37621), the
    ``grpc_credentials/aws_iam`` extension is being deleted. Any configuration referencing this extension
    will fail to load.
- area: prefix_match_map
  change: |
    :ref:`prefix_match_map <envoy_v3_api_field_config.common.matcher.v3.Matcher.MatcherTree.prefix_match_map>`
    now continues to search for a match with shorter prefix if a longer match
    does not find an action. This brings it in line with the behavior of ``matcher_list``.
    This change can temporarily be reverted by setting the runtime guard
    ``envoy.reloadable_features.prefix_map_matcher_resume_after_subtree_miss`` to ``false``.
    If the old behavior is desired more permanently, this can be achieved in config by setting
    an ``on_no_match`` action that responds with 404 for each subtree.
- area: server
  change: |
    Envoy will automatically raise the soft limit on the file descriptors to the hard limit. This behavior
    can be reverted using the runtime guard ``envoy_restart_features_raise_file_limits``.
- area: build
  change: |
    Removed the clang-libstdc++ toolchain setup as this is no longer used or tested by the project.
    Consolidated clang and gcc toolchains which can be used with ``--config=clang`` or ``--config=gcc``.
    These use libc++ and libstdc++ respectively.

minor_behavior_changes:
# *Changes that may cause incompatibilities for some users, but should not for most*
- area: lua
  change: |
    The ``metadata()`` of lua filter now will search the metadata by the :ref:`filter config name
    <envoy_v3_api_field_extensions.filters.network.http_connection_manager.v3.HttpFilter.name>` first.
    And if not found, it will search by the canonical name of the filter ``envoy.filters.http.lua``.
- area: grpc-json
  change: |
    Make the :ref:`gRPC JSON transcoder filter's <config_http_filters_grpc_json_reverse_transcoder>` JSON print options configurable.
- area: oauth2
  change: |
    Reset CSRF token when token validation fails during redirection.
    If the CSRF token cookie is present during the redirection to the authorization server, it will be validated.
    Previously, if this validation failed, the OAuth flow would fail. Now the CSRF token will simply be reset. This fixes
    the case where an HMAC secret change causes a redirect flow, but the CSRF token cookie hasn't yet expired
    causing a CSRF token validation failure.
- area: cel
  change: |
    Precompile regexes in CEL expressions. This can be disabled by setting the runtime guard
    ``envoy.reloadable_features.enable_cel_regex_precompilation`` to ``false``.
- area: dns
  change: |
    Allow ``getaddrinfo`` to be configured to run by a thread pool, controlled by :ref:`num_resolver_threads
    <envoy_v3_api_field_extensions.network.dns_resolver.getaddrinfo.v3.GetAddrInfoDnsResolverConfig.num_resolver_threads>`.
- area: grpc-json-transcoding
  change: |
    Add SSE style message framing for streamed responses in :ref:`gRPC JSON transcoder filter <config_http_filters_grpc_json_transcoder>`.
- area: http
  change: |
   :ref:`response_headers_to_add <envoy_v3_api_field_config.route.v3.Route.response_headers_to_add>` and
   :ref:`response_headers_to_remove <envoy_v3_api_field_config.route.v3.Route.response_headers_to_remove>`
   will also be applied to the local responses from the ``envoy.filters.http.router`` filter.
- area: aws
  change: |
    :ref:`AwsCredentialProvider <envoy_v3_api_msg_extensions.common.aws.v3.AwsCredentialProvider>` now supports all defined credential
    providers, allowing complete customisation of the credential provider chain when using AWS request signing extension.
<<<<<<< HEAD
- area: oauth2
  change: |
    The access token, id token and refresh token in the cookies are now encrypted using the HMAC secret.
=======
- area: filters
  change: |
    :ref:`Credential injector filter <envoy_v3_api_msg_extensions.filters.http.credential_injector.v3.CredentialInjector>` is no longer
    a work in progress field.
>>>>>>> c5508e5c

bug_fixes:
# *Changes expected to improve the state of the world and are unlikely to have negative effects*
- area: conn_pool
  change: |
    Fixed an issue that could lead to too many connections when using
    :ref:`AutoHttpConfig <envoy_v3_api_msg_extensions.upstreams.http.v3.HttpProtocolOptions.AutoHttpConfig>` if the
    established connection is ``http/2`` and Envoy predicted it would have lower concurrent capacity.
- area: conn_pool
  change: |
    Fixed an issue that could lead to insufficient connections for current pending requests. If a connection starts draining while it
    has negative unused capacity (which happens if an HTTP/2 ``SETTINGS`` frame reduces allowed concurrency to below the current number
    of requests), that connection's unused capacity will be included in total pool capacity even though it is unusable because it is
    draining. This can result in not enough connections being established for current pending requests. This is most problematic for
    long-lived requests (such as streaming gRPC requests or long-poll requests) because a connection could be in the draining state
    for a long time.
- area: hcm
  change: |
    Fixes a bug where the lifetime of the ``HttpConnectionManager``'s ``ActiveStream`` can be out of sync
    with the lifetime of the codec stream.
- area: config_validation
  change: |
    Fixed an bug where the config validation server will crash when the configuration contains
    ``%CEL%`` or ``%METADATA%`` substitution formatter.
- area: quic
  change: |
    Fixes a bug in Envoy's HTTP/3-to-HTTP/1 proxying when a ``transfer-encoding`` header is incorrectly appended.
    Protected by runtime guard ``envoy.reloadable_features.quic_signal_headers_only_to_http1_backend``.
- area: tls
  change: |
    Fixes a bug where empty trusted CA file or inline string is accepted and causes Envoy to successfully validate any certificate
    chain. This fix addresses this issue by rejecting such configuration with empty value. This behavior can be reverted by setting
    the runtime guard ``envoy.reloadable_features.reject_empty_trusted_ca_file`` to ``false``.

- area: http3
  change: |
    Validate HTTP/3 pseudo headers. Can be disabled by setting ``envoy.restart_features.validate_http3_pseudo_headers`` to false.

removed_config_or_runtime:
# *Normally occurs at the end of the* :ref:`deprecation period <deprecated>`
- area: websocket
  change: |
    Removed runtime guard ``envoy.reloadable_features.switch_protocol_websocket_handshake`` and legacy code paths.
- area: http2
  change: |
    Removed runtime guard ``envoy.reloadable_features.http2_no_protocol_error_upon_clean_close`` and legacy code paths.
- area: access_log
  change: |
    Removed runtime guard ``envoy.reloadable_features.sanitize_sni_in_access_log`` and legacy code paths.
- area: quic
  change: |
    Removed runtime guard ``envoy.reloadable_features.quic_connect_client_udp_sockets`` and legacy code paths.
- area: quic
  change: |
    Removed runtime guard ``envoy.reloadable_features.quic_support_certificate_compression`` and legacy code paths.
- area: http
  change: |
    Removed runtime guard ``envoy.reloadable_features.internal_authority_header_validator`` and legacy code paths.
- area: http
  change: |
    Removed runtime guard ``envoy_reloadable_features_filter_access_loggers_first`` and legacy code paths.
- area: tcp_proxy
  change: |
    Removed runtime guard ``envoy.reloadable_features.tcp_tunneling_send_downstream_fin_on_upstream_trailers`` and legacy code paths.
- area: runtime
  change: |
    Removed runtime guard ``envoy_reloadable_features_boolean_to_string_fix`` and legacy code paths.
- area: logging
  change: |
    Removed runtime guard ``envoy.reloadable_features.logging_with_fast_json_formatter`` and legacy code paths.
- area: sni
  change: |
    Removed runtime guard ``envoy.reloadable_features.use_route_host_mutation_for_auto_sni_san`` and legacy code paths.
- area: ext_proc
  change: |
    Removed runtime guard ``envoy.reloadable_features.ext_proc_timeout_error`` and legacy code paths.
- area: quic
  change: |
    Removed runtime guard ``envoy.reloadable_features.extend_h3_accept_untrusted`` and legacy code paths.
- area: lua
  change: |
    Removed runtime guard ``envoy.reloadable_features.lua_flow_control_while_http_call`` and legacy code paths.

new_features:
- area: redis
  change: |
    Added support for ``scan`` and ``info``.
- area: http
  change: |
    Added :ref:`x-envoy-original-host <config_http_filters_router_x-envoy-original-host>` that
    is used to record the original host header value before it is mutated by the router filter.
- area: stateful_session
  change: |
    Supports envelope stateful session extension to keep the existing session header value
    from upstream server. See :ref:`mode
    <envoy_v3_api_msg_extensions.http.stateful_session.envelope.v3.EnvelopeSessionState>`
    for more details.
- area: transport tap
  change: |
    Add counter in transport tap for streaming and buffer trace.
    streamed trace can sent tapped message based on configured size.
- area: load_balancing
  change: |
    Added Override Host Load Balancing policy. See
    :ref:`load balancing policies overview <arch_overview_load_balancing_policies>` for more details.
- area: lua
  change: |
    Added support for accessing filter context.
    See :ref:`filterContext() <config_http_filters_lua_stream_handle_api_filter_context>` for more details.
- area: resource_monitors
  change: |
    Added new cgroup memory resource monitor that reads memory usage/limit from cgroup v1/v2 subsystems and calculates
    memory pressure, with configurable ``max_memory_bytes`` limit
    :ref:`existing extension <envoy_v3_api_msg_extensions.resource_monitors.cgroup_memory.v3.CgroupMemoryConfig>`.
- area: ext_authz
  change: |
    Added ``grpc_status`` to ``ExtAuthzLoggingInfo`` in ``ext_authz`` HTTP filter.
- area: http
  change: |
    Add :ref:`response trailers mutations
    <envoy_v3_api_field_extensions.filters.http.header_mutation.v3.Mutations.response_trailers_mutations>` and
    :ref:`request trailers mutations
    <envoy_v3_api_field_extensions.filters.http.header_mutation.v3.Mutations.request_trailers_mutations>`
    to :ref:`Header Mutation Filter <envoy_v3_api_msg_extensions.filters.http.header_mutation.v3.HeaderMutation>`
    for adding/removing trailers from the request and the response.
- area: postgres
  change: |
    added support for requiring downstream SSL.
- area: url_template
  change: |
    Included the asterisk ``*`` in the match pattern when using the ``*`` or ``**`` operators in the URL template.
    This behavioral change can be temporarily reverted by setting runtime guard
    ``envoy.reloadable_features.uri_template_match_on_asterisk`` to ``false``.
- area: socket
  change: |
    Added ``network_namespace_filepath`` to ``SocketAddress``. Currently only used by listeners.
- area: rbac filter
  change: |
    Allow listed ``FilterStateInput`` to be used with the xDS matcher in the HTTP RBAC filter.
- area: rbac filter
  change: |
    Allow listed ``FilterStateInput`` to be used with the xDS matcher in the Network RBAC filter.
- area: tls_inspector filter
  change: |
    Added :ref:`enable_ja4_fingerprinting
    <envoy_v3_api_field_extensions.filters.listener.tls_inspector.v3.TlsInspector.enable_ja4_fingerprinting>` to create
    a JA4 fingerprint hash from the Client Hello message.
- area: local_ratelimit
  change: |
    ``local_ratelimit`` will return ``x-ratelimit-reset`` header when the rate limit is exceeded.
- area: oauth2
  change: |
    Added :ref:`end_session_endpoint <envoy_v3_api_field_extensions.filters.http.oauth2.v3.OAuth2Config.end_session_endpoint>`
    to the ``oauth2`` filter to support OIDC RP initiated logout. This field is only used when
    ``openid`` is in the :ref:`auth_scopes <envoy_v3_api_field_extensions.filters.http.oauth2.v3.OAuth2Config.auth_scopes>` field.
    If configured, the OAuth2 filter will redirect users to this endpoint when they access the
    :ref:`signout_path <envoy_v3_api_field_extensions.filters.http.oauth2.v3.OAuth2Config.signout_path>`. This allows users to
    be logged out of the Authorization server.
- area: oauth2
  change: |
    Added configurable :ref:`csrf_token_expires_in
    <envoy_v3_api_field_extensions.filters.http.oauth2.v3.OAuth2Config.csrf_token_expires_in>`
    and :ref:`code_verifier_token_expires_in
    <envoy_v3_api_field_extensions.filters.http.oauth2.v3.OAuth2Config.code_verifier_token_expires_in>`
    fields to the ``oauth2`` filter. Both default to ``600s`` (10 minutes) if not specified, keeping backward compatibility.
- area: load shed point
  change: |
    Added load shed point ``envoy.load_shed_points.connection_pool_new_connection`` in the connection pool, and it will not
    create new connections when Envoy is under pressure, and the pending downstream requests will be cancelled.
- area: api_key_auth
  change: |
    Added :ref:`forwarding configuration <envoy_v3_api_msg_extensions.filters.http.api_key_auth.v3.Forwarding>`
    to the API Key Auth filter, which allows forwarding the authenticated client identity
    using a custom header, and also offers the option to remove the API key from the request
    before forwarding.
- area: lua
  change: |
    Added a new ``dynamicTypedMetadata()`` on ``connectionStreamInfo()`` which could be used to access the typed metadata from
    network filters, such as the Proxy Protocol, etc.
- area: aws
  change: |
    Implementation of `IAM Roles Anywhere support <https://docs.aws.amazon.com/rolesanywhere/latest/userguide/introduction.html>`_ in the
    AWS common components, providing this capability to the AWS Lambda and AWS Request Signing extensions.
- area: redis
  change: |
    ``redis_proxy`` filter now supports AWS IAM Authentication.
- area: router
  change: |
    Added matcher based router cluster specifier plugin to support selecting cluster dynamically based on a matcher tree.
    See
    :ref:`matcher cluster specifier plugin <envoy_v3_api_msg_extensions.router.cluster_specifiers.matcher.v3.MatcherClusterSpecifier>`
    for more details.
- area: router
  change: |
    Added new ``refreshRouteCluster()`` method to stream filter callbacks to support refreshing the route cluster and
    need not to update the route cache. See :ref:`http route mutation <arch_overview_http_filters_route_mutation>` for
    more details.
- area: lua
  change: |
    Added a new ``dynamicTypedMetadata()`` on ``streamInfo()`` which could be used to access the typed metadata from
    HTTP filters, such as the Set Metadata filter, etc.
- area: ratelimit
  change: |
    Added a new ``failure_mode_deny_percent`` field of type ``Envoy::Runtime::FractionalPercent`` attached to the rate limit filter
    to configure the failure mode for rate limit service errors in runtime.
    It acts as an override for the existing ``failure_mode_deny`` field in the filter config.

deprecated:<|MERGE_RESOLUTION|>--- conflicted
+++ resolved
@@ -63,16 +63,13 @@
   change: |
     :ref:`AwsCredentialProvider <envoy_v3_api_msg_extensions.common.aws.v3.AwsCredentialProvider>` now supports all defined credential
     providers, allowing complete customisation of the credential provider chain when using AWS request signing extension.
-<<<<<<< HEAD
-- area: oauth2
-  change: |
-    The access token, id token and refresh token in the cookies are now encrypted using the HMAC secret.
-=======
 - area: filters
   change: |
     :ref:`Credential injector filter <envoy_v3_api_msg_extensions.filters.http.credential_injector.v3.CredentialInjector>` is no longer
     a work in progress field.
->>>>>>> c5508e5c
+- area: oauth2
+  change: |
+    The access token, id token and refresh token in the cookies are now encrypted using the HMAC secret.
 
 bug_fixes:
 # *Changes expected to improve the state of the world and are unlikely to have negative effects*

date: Pending

behavior_changes:
# *Changes that are expected to cause an incompatibility if applicable; deployment changes are likely required*
- area: thread_local
  change: |
    Changes the behavior of the ``SlotImpl`` class destructor. With this change the destructor can be called on any thread.
    This behavior can be reverted by setting the runtime flag ``envoy.reloadable_features.allow_slot_destroy_on_worker_threads``
    to false.
- area: ext_proc
  change: |
    Adding support for
    :ref:`route_cache_action <envoy_v3_api_field_extensions.filters.http.ext_proc.v3.ExternalProcessor.route_cache_action>`.
    It specifies the route action to be taken when an external processor response is received in response to request headers.
- area: http2
  change: |
    Changes the default value of ``envoy.reloadable_features.http2_use_oghttp2`` to true. This changes the codec used for HTTP/2
    requests and responses. This behavior can be reverted by setting the feature to false.
- area: http2
  change: |
    Passes HTTP/2 DATA frames through a different codec API. This behavior can be temporarily disabled by setting the runtime
    feature ``envoy.reloadable_features.http2_use_visitor_for_data`` to false.
- area: runtime
  change: |
    Rejecting invalid yaml. This has been an ENVOY_BUG linked to https://github.com/envoyproxy/envoy/issues/27434
    for over a year with no hard-blockers so should be Ok. This behavior can be temporarily disabled by setting
    the runtime feature ``envoy.reloadable_features.reject_invalid_yaml`` to false but the runtime guard must be
    parsed before any invalid yaml.
- area: proxy_protocol
  change: |
    Populate typed metadata by default in proxy protocol listener. Typed metadata can be consumed as
    :ref:`TlvsMetadata type <envoy_v3_api_msg_data.core.v3.TlvsMetadata>`.
    This change can be temporarily disabled by setting the runtime flag
    ``envoy.reloadable_features.use_typed_metadata_in_proxy_protocol_listener`` to ``false``.
<<<<<<< HEAD
- area: composite_filter
  change: |
    Adding support for
    :ref:`skip_percent <envoy_v3_api_field_extensions.filters.http.composite.v3.ExecuteFilterAction.skip_percent>`.
    It specifies the percentage of traffic the action filter will be skipped after a match.
=======
- area: golang
  change: |
    Move ``Continue``, ``SendLocalReply`` and ``RecoverPanic` from ``FilterCallbackHandler`` to ``DecoderFilterCallbacks`` and
    ``EncoderFilterCallbacks``, to support full-duplex processing.
>>>>>>> 814b6b2a

minor_behavior_changes:
# *Changes that may cause incompatibilities for some users, but should not for most*
- area: grpc
  change: |
    Changes in ``AsyncStreamImpl`` now propagate tracing context headers in bidirectional streams when using
    :ref:`Envoy gRPC client <envoy_v3_api_field_config.core.v3.GrpcService.envoy_grpc>`. Previously, tracing context headers
    were not being set when calling external services such as ``ext_proc``.
- area: http
  change: |
    Fixed host header changes for shadow requests to properly handle ipv6 addresses.
- area: tracers
  change: |
    Set status code for OpenTelemetry tracers (previously unset).
- area: config
  change: |
    Stricter validation of a ``google.protobuf.Duration`` field in a config, rejecting invalid values (where the number
    of years is over 292). This can be temporarily reverted by setting runtime guard
    ``envoy.reloadable_features.strict_duration_validation`` to ``false``.
- area: xds
  change: |
    Updated xDS-TP path naming to better comply with RFC-3986. Encoded resource paths can now include an a colon ``:``,
    instead of ``%3A``. This behavior can be reverted by setting the runtime flag
    ``envoy.reloadable_features.xdstp_path_avoid_colon_encoding`` to ``false``.
- area: udp
  change: |
    Change GRO read buffer to 64kB to avoid MSG_TRUNC. And change the way to limit the number of packets processed per event
    loop to work with GRO. This behavior can be reverted by setting runtime guard
    ``envoy.reloadable_features.udp_socket_apply_aggregated_read_limit`` to false.
- area: statistics
  change: |
    Hot restart statistics like hot_restart_epoch are only set when hot restart is enabled.
- area: dns
  change: |
    Changes the behavior of the getaddrinfo DNS resolver so that it treats EAI_NODATA and EAI_NONAME
    as successful queries with empty results, instead of as DNS failures. This change brings the
    getaddrinfo behavior in-line with the c-ares resolver behavior. This behavior can be reverted by
    setting the runtime guard ``envoy.reloadable_features.dns_nodata_noname_is_success`` to false.
- area: access_log
  change: |
    The upstream connection address, rather than the upstream host address, will be used for the ``%UPSTREAM_REMOTE_ADDRESS%``,
    ``%UPSTREAM_REMOTE_PORT%`` and ``%UPSTREAM_REMOTE_ADDRESS_WITHOUT_PORT%`` access log format specifiers.
    This behavior can be reverted by setting the runtime guard
    ``envoy.reloadable_features.upstream_remote_address_use_connection`` to false.
- area: http
  change: |
    Changing header validation checks in the substitution format utility and CEL code to do RCF complaint header validation.
    This behavior can be reverted by setting the runtime guard ``envoy.reloadable_features.consistent_header_validation`` to false.
- area: quic
  change: |
    When a quic connection socket is created, the socket's detected transport protocol will be set to "quic".
- area: config
  change: |
    In xDS configuration, the :ref:`AUTO <envoy_v3_api_enum_value_config.core.v3.ApiVersion.AUTO>` value now means
    :ref:`V3 <envoy_v3_api_enum_value_config.core.v3.ApiVersion.V3>`. :ref:`AUTO <envoy_v3_api_enum_value_config.core.v3.ApiVersion.AUTO>`
    is the default value of the enum, so this field may be omitted from all configurations now.
- area: filters
  change: |
    Set ``WWW-Authenticate`` header for 401 responses from the Basic Auth filter.
- area: http
  change: |
    Removed runtime guard ``envoy.reloadable_features.refresh_rtt_after_request`` and legacy code path.

bug_fixes:
# *Changes expected to improve the state of the world and are unlikely to have negative effects*
- area: admission control
  change: |
    Fixed the thread-local controller's average RPS calculation to be calculated over the full
    lookback window. Previously, the controller would calculate the average RPS over the amount of
    time elapsed since the oldest valid request sample. This change brings the behavior in line with
    the documentation.
- area: outlier detection
  change: |
    Fixed :ref:`successful_active_health_check_uneject_host
    <envoy_v3_api_field_config.cluster.v3.OutlierDetection.successful_active_health_check_uneject_host>`.
    Before, a failed health check could uneject the host if the ``FAILED_ACTIVE_HC`` health flag had not been set.
- area: quic
  change: |
    Applied 2 QUICHE patches for crash bugs in ``QuicSpdyStream`` ``OnDataAvailable()`` and ``OnInitialHeaderComplete()``.
- area: quic
  change: |
    Fixed crash bug when QUIC downstream stream was read closed and then timed out.
- area: tls
  change: |
    Fix a RELEASE_ASSERT when using :ref:`auto_sni <envoy_v3_api_field_config.core.v3.UpstreamHttpProtocolOptions.auto_sni>`
    if the downstream request ``:authority`` was longer than 255 characters.
- area: tracing
  change: |
    Fix an issue where span id is missing from opentelemetry access log entries.
- area: ext_authz
  change: |
    Added field
    :ref:`validate_mutations <envoy_v3_api_field_extensions.filters.http.ext_authz.v3.ExtAuthz.validate_mutations>`,
    which, when set to true, adds header & query parameter mutation validation to the http ext_authz
    filter. If an authz response contains invalid mutations, the filter responds to the downstream
    request with HTTP 500 Internal Server Error. If you use ext_authz with an untrusted side stream,
    it's recommended you set this to true.
- area: http
  change: |
    Fix a crash when reloading the HTTP Connection Manager via ECDS.
- area: cares
  change: |
    Upgraded c-ares library to 1.20.1 and added fix to c-ares DNS implementation to additionally check for ``ARES_EREFUSED``,
    ``ARES_ESERVFAIL``and ``ARES_ENOTIMP`` status. Without this fix, ``DestroyChannelOnRefused`` and
    ``CustomResolverValidAfterChannelDestruction`` unit test will break.
- area: udp
  change: |
    Fixed a bug that would cause Envoy to crash when updates to a pre-existing cluster were made (e.g. ``HostSet`` changes).
- area: ext_authz
  change: |
    Handle ``append_action`` from :ref:`external authorization service <envoy_v3_api_msg_service.auth.v3.CheckResponse>`
    that was ignored.
- area: oauth2
  change: |
    Fixed a bug that would cause Envoy to crash when recieving an Oauth callback while the Oauth upstream is unhealthy
    (e.g. due to DNS issues).
- area: http
  change: |
    Fix BalsaParser resetting state too early, guarded by default-true
    ``envoy.reloadable_features.http1_balsa_delay_reset``.
- area: ext_authz
  change: |
    Set the SNI value from the requested server name if it isn't available on the connection/socket. This applies when
    ``include_tls_session`` is true. The requested server name is set on a connection when filters such as the TLS
    inspector are used.
- area: decompression
  change: |
    Fixed a bug where Envoy will go into an endless loop when using the brotli decompressor. If the input stream has
    redundant data, the decompressor will loop forever.
- area: websocket
  change: |
    Only 101 is considered a successful response for websocket handshake for HTTP/1.1, and Envoy as a proxy will proxy the response
    header from upstream to downstream and then close the request if other status is received. This behavior can be
    reverted by ``envoy_reloadable_features_check_switch_protocol_websocket_handshake``.
- area: async http client
  change: |
    Added one option to disable the response body buffering for mirror request. Also introduced a 32MB cap for the response
    buffer, which can be changed by the runtime flag ``http.async_response_buffer_limit`` based on the product needs.

removed_config_or_runtime:
# *Normally occurs at the end of the* :ref:`deprecation period <deprecated>`
- area: tls
  change: |
    Removed ``envoy.reloadable_features.enable_intermediate_ca`` runtime flag and lagacy code paths.
- area: http
  change: |
    Removed ``envoy.reloadable_features.use_cluster_cache_for_alt_protocols_filter`` runtime flag and lagacy code paths.
- area: load_balancing
  change: |
    Removed ``envoy.reloadable_features.enable_zone_routing_different_zone_counts`` runtime flag and legacy code paths.
- area: http
  change: |
    Removed ``envoy.reloadable_features.proxy_status_upstream_request_timeout`` runtime flag and lagacy code paths.
- area: http
  change: |
    Removed ``envoy.reloadable_features.handle_uppercase_scheme`` runtime flag and legacy code paths.
- area: tcp
  change: |
    Removed ``envoy.reloadable_features.detect_and_raise_rst_tcp_connection`` runtime flag and legacy code paths.
- area: tls
  change: |
    Removed ``envoy.reloadable_features.no_full_scan_certs_on_sni_mismatch`` runtime flag and lagacy code paths.
- area: http
  change: |
    Removed ``envoy.reloadable_features.http_allow_partial_urls_in_referer`` runtime flag and legacy code paths.
- area: http
  change: |
    Removed ``envoy.reloadable_features.lowercase_scheme`` runtime flag and legacy code paths.
- area: upstream
  change: |
    Removed ``envoy.reloadable_features.convert_legacy_lb_config`` runtime flag and legacy code paths.
- area: thrift
  change: |
    Removed ``envoy.reloadable_features.thrift_connection_draining`` runtime flag and legacy code paths.
- area: thrift
  change: |
    Removed ``envoy.reloadable_features.thrift_allow_negative_field_ids`` runtime flag and legacy code paths.
- area: router
  change: |
    Removed ``envoy.reloadable_features.copy_response_code_to_downstream_stream_info`` runtime flag and legacy code paths.
- area: http2
  change: |
    Removed ``envoy.reloadable_features.http2_decode_metadata_with_quiche`` runtime flag and legacy code paths.
- area: ext_authz
  change: |
    Removed ``envoy.reloadable_features.ext_authz_http_send_original_xff`` runtime flag and legacy code paths.
- area: jwt
  change: |
    Removed ``envoy.reloadable_features.token_passed_entirely`` runtime flag and legacy code paths.

new_features:
- area: hot_restart
  change: |
    Added new command-line flag :option:`--skip-hot-restart-parent-stats`.
- area: matching
  change: |
    Added :ref:`Filter State Input <envoy_v3_api_msg_extensions.matching.common_inputs.network.v3.FilterStateInput>`
    for matching http input based on filter state objects.
- area: ext_authz
  change: |
    Added :ref:`disallowed_headers <envoy_v3_api_field_extensions.filters.http.ext_authz.v3.ExtAuthz.disallowed_headers>`
    to specify headers that should never be sent to the external authentication service. Overrides
    :ref:`allowed_headers <envoy_v3_api_field_extensions.filters.http.ext_authz.v3.ExtAuthz.allowed_headers>`
    if a header matches both.
- area: quic
  change: |
    Added support for QUIC server preferred address when there is a DNAT between the client and Envoy. See
    :ref:`new config
    <envoy_v3_api_field_extensions.quic.server_preferred_address.v3.FixedServerPreferredAddressConfig.AddressFamilyConfig.dnat_address>`.
- area: cares
  change: |
    Added :ref:`udp_max_queries<envoy_v3_api_field_extensions.network.dns_resolver.cares.v3.CaresDnsResolverConfig.udp_max_queries>`
    option to limit the number of UDP queries.
- area: http
  change: |
    Added :ref:`disable_shadow_host_suffix_append
    <envoy_v3_api_field_config.route.v3.RouteAction.RequestMirrorPolicy.disable_shadow_host_suffix_append>`
    in :ref:`request_mirror_policies <envoy_v3_api_field_config.route.v3.RouteAction.request_mirror_policies>`
    for disabling appending of the ``-shadow`` suffix to the shadowed host/authority header.
- area: http
  change: |
    Added field :ref:`match_upstream <envoy_v3_api_field_config.core.v3.SchemeHeaderTransformation.match_upstream>`,
    which, when set to true, will set the downstream request ``:scheme`` to match the upstream transport protocol.
- area: redis
  change: |
    Added support for `inline commands <https://redis.io/docs/reference/protocol-spec/#inline-commands>`_.
- area: proxy_protocol
  change: |
    Added field :ref:`stat_prefix <envoy_v3_api_field_extensions.filters.listener.proxy_protocol.v3.ProxyProtocol.stat_prefix>`
    to the proxy protocol listener filter configuration, allowing for differentiating statistics when multiple proxy
    protocol listener filters are configured.
- area: aws_lambda
  change: |
    The ``aws_lambda`` filter now supports the
    :ref:`credentials <envoy_v3_api_field_extensions.filters.http.aws_lambda.v3.Config.credentials>` parameter.
    This enables setting AWS credentials from the filter configuration.
- area: access_log
  change: |
    added support for :ref:`%UPSTREAM_HOST_NAME% <config_access_log_format_upstream_host_name>` for the upstream host
    identifier.
- area: access_loggers
  change: |
    Added ``TRACE_ID`` :ref:`access log formatter <config_access_log_format>`.
- area: healthcheck
  change: |
    Added support to healthcheck with ProxyProtocol in TCP Healthcheck by setting
    :ref:`health_check_config <envoy_v3_api_field_config.core.v3.HealthCheck.TcpHealthCheck.proxy_protocol_config>`.
- area: ext_authz
  change: |
    added
    :ref:`decoder_header_mutation_rules <envoy_v3_api_field_extensions.filters.http.ext_authz.v3.ExtAuthz.decoder_header_mutation_rules>`
    which allows you to configure what decoder header mutations are allowed from the ext_authz
    service as well as whether to fail the downstream request if disallowed mutations are requested.
- area: access_log
  change: |
    added new ``access_log`` command operators to retrieve upstream connection information change: ``%UPSTREAM_PEER_URI_SAN%``,
    ``%UPSTREAM_PEER_IP_SAN%``, ``%UPSTREAM_PEER_DNS_SAN%``, ``%UPSTREAM_LOCAL_URI_SAN%``, ``%UPSTREAM_LOCAL_DNS_SAN%``,
    ``%UPSTREAM_LOCAL_IP_SAN%``.
- area: wasm
  change: |
    Update ``wasm`` filter to support use as an upstream filter.
- area: open_telemetry
  change: |
    added :ref:`stat_prefix
    <envoy_v3_api_field_extensions.access_loggers.open_telemetry.v3.OpenTelemetryAccessLogConfig.stat_prefix>`
    configuration to support additional stat prefix for the OpenTelemetry logger.
- area: thrift
  change: |
    added implementation of :ref:`thrift to metadata <envoy_v3_api_msg_extensions.filters.http.thrift_to_metadata.v3.ThriftToMetadata>`
    http filter.
- area: open_telemetry
  change: |
    added :ref:`formatters
    <envoy_v3_api_field_extensions.access_loggers.open_telemetry.v3.OpenTelemetryAccessLogConfig.formatters>`
    configuration to support extension formatter for the OpenTelemetry logger.
- area: routing
  change: |
    added support in :ref:`file datasource <envoy_v3_api_field_config.route.v3.DirectResponseAction.body>` implementation
    to listen to file changes and dynamically update the response when :ref:`watched_directory
    <envoy_v3_api_field_config.core.v3.datasource.watched_directory>`
    is configured in :ref:`DataSource <envoy_v3_api_msg_config.core.v3.datasource>`.
- area: listener
  change: |
    Added :ref:`bypass_overload_manager <envoy_v3_api_field_config.listener.v3.Listener.bypass_overload_manager>`
    to bypass the overload manager for a listener. When set to true, the listener will not be subject to overload protection.

deprecated:
- area: tracing
  change: |
    Disable OpenCensus by default, as it is
    `no longer supported/maintained upstream <https://opentelemetry.io/blog/2023/sunsetting-opencensus/>`_.
    This extension can be replaced with the OpenTelemetry tracer and collector.<|MERGE_RESOLUTION|>--- conflicted
+++ resolved
@@ -32,18 +32,15 @@
     :ref:`TlvsMetadata type <envoy_v3_api_msg_data.core.v3.TlvsMetadata>`.
     This change can be temporarily disabled by setting the runtime flag
     ``envoy.reloadable_features.use_typed_metadata_in_proxy_protocol_listener`` to ``false``.
-<<<<<<< HEAD
 - area: composite_filter
   change: |
     Adding support for
-    :ref:`skip_percent <envoy_v3_api_field_extensions.filters.http.composite.v3.ExecuteFilterAction.skip_percent>`.
-    It specifies the percentage of traffic the action filter will be skipped after a match.
-=======
+    :ref:`sample_percent <envoy_v3_api_field_extensions.filters.http.composite.v3.ExecuteFilterAction.sample_percent>`.
+    It specifies the percentage of traffic the action filter will be executed. If not specified, it is 100%.
 - area: golang
   change: |
     Move ``Continue``, ``SendLocalReply`` and ``RecoverPanic` from ``FilterCallbackHandler`` to ``DecoderFilterCallbacks`` and
     ``EncoderFilterCallbacks``, to support full-duplex processing.
->>>>>>> 814b6b2a
 
 minor_behavior_changes:
 # *Changes that may cause incompatibilities for some users, but should not for most*

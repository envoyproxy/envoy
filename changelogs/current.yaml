--- conflicted
+++ resolved
@@ -22,18 +22,14 @@
     removed ``envoy.reloadable_features.http2_delay_keepalive_timeout`` and legacy code paths.
 
 new_features:
-<<<<<<< HEAD
-- area: tcp_proxy
-  change: |
-    added support for propagating the response trailers in :ref:`TunnelingConfig
-    <envoy_v3_api_field_extensions.filters.network.tcp_proxy.v3.TcpProxy.TunnelingConfig.propagate_response_trailers>` to the downstream info filter state.
-=======
 - area: upstream
   change: |
     added :ref:`ring hash extension <envoy_v3_api_msg_extensions.load_balancing_policies.ring_hash.v3.RingHash>` to suppport the :ref:`load balancer policy <envoy_v3_api_field_config.cluster.v3.Cluster.load_balancing_policy>`.
 - area: upstream
   change: |
     added :ref:`maglev extension <envoy_v3_api_msg_extensions.load_balancing_policies.maglev.v3.Maglev>` to suppport the :ref:`load balancer policy <envoy_v3_api_field_config.cluster.v3.Cluster.load_balancing_policy>`.
->>>>>>> f0fdc802
+- area: tcp_proxy
+  change: |
+    added support for propagating the response trailers in :ref:`TunnelingConfig <envoy_v3_api_field_extensions.filters.network.tcp_proxy.v3.TcpProxy.TunnelingConfig.propagate_response_trailers>` to the downstream info filter state.
 
 deprecated:
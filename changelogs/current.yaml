date: Pending

behavior_changes:
# *Changes that are expected to cause an incompatibility if applicable; deployment changes are likely required*
- area: thread_local
  change: |
    Changes the behavior of the ``SlotImpl`` class destructor. With this change the destructor can be called on any thread.
    This behavior can be reverted by setting the runtime flag ``envoy.reloadable_features.allow_slot_destroy_on_worker_threads``
    to false.
<<<<<<< HEAD
- area: ext_proc
  change: |
    Adding support for
    :ref:`route_cache_action <envoy_v3_api_field_extensions.filters.http.ext_proc.v3.ExternalProcessor.route_cache_action>`.
    It specifies the route action to be taken when an external processor response is received in response to request headers.
=======
- area: http2
  change: |
    Changes the default value of ``envoy.reloadable_features.http2_use_oghttp2`` to true. This changes the codec used for HTTP/2
    requests and responses. This behavior can be reverted by setting the feature to false.
>>>>>>> 8d4cf00e

minor_behavior_changes:
# *Changes that may cause incompatibilities for some users, but should not for most*
- area: tracers
  change: |
    Set status code for OpenTelemetry tracers (previously unset).
- area: xds
  change: |
    Updated xDS-TP path naming to better comply with RFC-3986. Encoded resource paths can now include an a colon ``:``,
    instead of ``%3A``. This behavior can be reverted by setting the runtime flag
    ``envoy.reloadable_features.xdstp_path_avoid_colon_encoding`` to ``false``.
- area: udp
  change: |
    Change GRO read buffer to 64kB to avoid MSG_TRUNC. And change the way to limit the number of packets processed per event
    loop to work with GRO. This behavior can be reverted by setting runtime guard
    ``envoy.reloadable_features.udp_socket_apply_aggregated_read_limit`` to false.
- area: statistics
  change: |
    Hot restart statistics like hot_restart_epoch are only set when hot restart is enabled.

bug_fixes:
# *Changes expected to improve the state of the world and are unlikely to have negative effects*
- area: outlier detection
  change: |
    Fixed :ref:`successful_active_health_check_uneject_host
    <envoy_v3_api_field_config.cluster.v3.OutlierDetection.successful_active_health_check_uneject_host>`.
    Before, a failed health check could uneject the host if the ``FAILED_ACTIVE_HC`` health flag had not been set.
- area: tls
  change: |
    Fix a RELEASE_ASSERT when using :ref:`auto_sni <envoy_v3_api_field_config.core.v3.UpstreamHttpProtocolOptions.auto_sni>`
    if the downstream request ``:authority`` was longer than 255 characters.
- area: http
  change: |
    Fix a crash when reloading the HTTP Connection Manager via ECDS.
- area: cares
  change: |
    Upgraded c-ares library to 1.20.1 and added fix to c-ares DNS implementation to additionally check for ``ARES_EREFUSED``,
    ``ARES_ESERVFAIL``and ``ARES_ENOTIMP`` status. Without this fix, ``DestroyChannelOnRefused`` and
    ``CustomResolverValidAfterChannelDestruction`` unit test will break.
- area: udp
  change: |
    Fixed a bug that would cause Envoy to crash when updates to a pre-existing cluster were made (e.g. ``HostSet`` changes).
- area: ext_authz
  change: |
    Handle ``append_action`` from :ref:`external authorization service <envoy_v3_api_msg_service.auth.v3.CheckResponse>`
    that was ignored.

removed_config_or_runtime:
# *Normally occurs at the end of the* :ref:`deprecation period <deprecated>`
- area: http
  change: |
    Removed ``envoy.reloadable_features.use_cluster_cache_for_alt_protocols_filter`` runtime flag and lagacy code paths.
- area: http
  change: |
    Removed ``envoy.reloadable_features.proxy_status_upstream_request_timeout`` runtime flag and lagacy code paths.
- area: http
  change: |
    Removed ``envoy.reloadable_features.handle_uppercase_scheme`` runtime flag and legacy code paths.
- area: tcp
  change: |
    Removed ``envoy.reloadable_features.detect_and_raise_rst_tcp_connection`` runtime flag and legacy code paths.
- area: http
  change: |
    Removed ``envoy.reloadable_features.lowercase_scheme`` runtime flag and lagacy code paths.
- area: upstream
  change: |
    Removed ``envoy.reloadable_features.convert_legacy_lb_config`` runtime flag and lagacy code paths.
- area: router
  change: |
    Removed ``envoy.reloadable_features.copy_response_code_to_downstream_stream_info`` runtime flag and legacy code paths.

new_features:
- area: matching
  change: |
    Added :ref:`Filter State Input <envoy_v3_api_msg_extensions.matching.common_inputs.network.v3.FilterStateInput>`
    for matching http input based on filter state objects.
- area: cares
  change: |
    Added :ref:`udp_max_queries<envoy_v3_api_field_extensions.network.dns_resolver.cares.v3.CaresDnsResolverConfig.udp_max_queries>`
    option to limit the number of UDP queries.
- area: http
  change: |
    Added :ref:`disable_shadow_host_suffix_append
    <envoy_v3_api_field_config.route.v3.RouteAction.RequestMirrorPolicy.disable_shadow_host_suffix_append>`
    in :ref:`request_mirror_policies <envoy_v3_api_field_config.route.v3.RouteAction.request_mirror_policies>`
    for disabling appending of the ``-shadow`` suffix to the shadowed host/authority header.

deprecated:<|MERGE_RESOLUTION|>--- conflicted
+++ resolved
@@ -7,18 +7,15 @@
     Changes the behavior of the ``SlotImpl`` class destructor. With this change the destructor can be called on any thread.
     This behavior can be reverted by setting the runtime flag ``envoy.reloadable_features.allow_slot_destroy_on_worker_threads``
     to false.
-<<<<<<< HEAD
 - area: ext_proc
   change: |
     Adding support for
     :ref:`route_cache_action <envoy_v3_api_field_extensions.filters.http.ext_proc.v3.ExternalProcessor.route_cache_action>`.
     It specifies the route action to be taken when an external processor response is received in response to request headers.
-=======
 - area: http2
   change: |
     Changes the default value of ``envoy.reloadable_features.http2_use_oghttp2`` to true. This changes the codec used for HTTP/2
     requests and responses. This behavior can be reverted by setting the feature to false.
->>>>>>> 8d4cf00e
 
 minor_behavior_changes:
 # *Changes that may cause incompatibilities for some users, but should not for most*

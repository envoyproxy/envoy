--- conflicted
+++ resolved
@@ -47,15 +47,12 @@
 - area: udp_proxy
   change: |
     Removed runtime guard ``envoy.reloadable_features.enable_udp_proxy_outlier_detection`` and legacy code paths.
-<<<<<<< HEAD
 - area: quic
   change: |
     Removed runtime guard ``envoy.reloadable_features.report_stream_reset_error_code`` and legacy code paths.
-=======
 - area: http3
   change: |
     Removed runtime guard ``envoy.reloadable_features.http3_remove_empty_trailers`` and legacy code paths.
->>>>>>> 3e3cfd2c
 - area: network
   change: |
     Removed runtime guard ``envoy.reloadable_features.udp_socket_apply_aggregated_read_limit`` and legacy code paths.

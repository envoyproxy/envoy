date: Pending

behavior_changes:
<<<<<<< HEAD
- area: oauth2
  change: |
    OAuth filter now URL-encodes URL in query parameters. These query parameters are decoded, leaving intact character
    sequences that must remain encoded in URLs. This behavioral change can be temporarily reverted by setting runtime guard
    ``envoy.reloadable_features.oauth_use_url_encoding`` to false.
- area: admin
  change: |
    Adds a new admin stats format option 'html-active' to display a periodically updated list of the top most frequently
    changed stats.
- area: build
  change: |
    moved the tcp, http, and grpc health checkers to extensions. If you use these and override extensions_build_config.bzl
    you will now need to include them explicitly.
- area: http
  change: |
    Validate upstream request header names and values. The new runtime flag
    ``envoy.reloadable_features.validate_upstream_headers`` can be used for revert this behavior.
- area: http
  change: |
    When ``append_x_forwarded_host`` is enabled for a given route action it is now only appended iff it is different from the last
    value in the list. This resolves issues where a retry caused the same value to be appended multiple times. This
    behavioral change can be temporarily reverted by setting runtime guard ``envoy_reloadable_features_append_xfh_idempotent`` to false.
=======
# *Changes that are expected to cause an incompatibility if applicable; deployment changes are likely required*
>>>>>>> 606dedcc

minor_behavior_changes:
# *Changes that may cause incompatibilities for some users, but should not for most*
- area: connection pool
  change: |
    Increase granularity mapping connection pool failures to specific stream failure reasons to make it more transparent why
    the stream is reset when a connection pool's connection fails.
- area: uhv
  change: |
    Preserve case of %-encoded triplets in the default header validator. This behavior can be reverted by setting runtime flag
    ``envoy.reloadable_features.uhv_preserve_url_encoded_case`` to false, in which case %-encoded triplets are normalized
    to uppercase characters. This setting is only applicable when the Unversal Header Validator is enabled and has no effect otherwise.
- area: uhv
  change: |
    Allow malformed URL encoded triplets in the default header validator. This behavior can be reverted by setting runtime flag
    ``envoy.reloadable_features.uhv_allow_malformed_url_encoding`` to false, in which case requests with malformed URL encoded triplets
    in path are rejected. This setting is only applicable when the Unversal Header Validator is enabled and has no effect otherwise.

bug_fixes:
# *Changes expected to improve the state of the world and are unlikely to have negative effects*

removed_config_or_runtime:
# *Normally occurs at the end of the* :ref:`deprecation period <deprecated>`
- area: upstream
  change: |
    removed runtime key ``envoy.reloadable_features.fix_hash_key`` and legacy code paths.

new_features:
- area: redis_proxy
  change: |
    added new configuration field :ref:`key_formatter
    <envoy_v3_api_field_extensions.filters.network.redis_proxy.v3.RedisProxy.PrefixRoutes.Route.key_formatter>` to format redis key.
    The field supports using %KEY% as a formatter command for substituting the redis key as part of the substitution formatter expression.
deprecated:<|MERGE_RESOLUTION|>--- conflicted
+++ resolved
@@ -1,32 +1,12 @@
 date: Pending
 
 behavior_changes:
-<<<<<<< HEAD
-- area: oauth2
-  change: |
-    OAuth filter now URL-encodes URL in query parameters. These query parameters are decoded, leaving intact character
-    sequences that must remain encoded in URLs. This behavioral change can be temporarily reverted by setting runtime guard
-    ``envoy.reloadable_features.oauth_use_url_encoding`` to false.
-- area: admin
-  change: |
-    Adds a new admin stats format option 'html-active' to display a periodically updated list of the top most frequently
-    changed stats.
-- area: build
-  change: |
-    moved the tcp, http, and grpc health checkers to extensions. If you use these and override extensions_build_config.bzl
-    you will now need to include them explicitly.
-- area: http
-  change: |
-    Validate upstream request header names and values. The new runtime flag
-    ``envoy.reloadable_features.validate_upstream_headers`` can be used for revert this behavior.
+# *Changes that are expected to cause an incompatibility if applicable; deployment changes are likely required*
 - area: http
   change: |
     When ``append_x_forwarded_host`` is enabled for a given route action it is now only appended iff it is different from the last
     value in the list. This resolves issues where a retry caused the same value to be appended multiple times. This
     behavioral change can be temporarily reverted by setting runtime guard ``envoy_reloadable_features_append_xfh_idempotent`` to false.
-=======
-# *Changes that are expected to cause an incompatibility if applicable; deployment changes are likely required*
->>>>>>> 606dedcc
 
 minor_behavior_changes:
 # *Changes that may cause incompatibilities for some users, but should not for most*

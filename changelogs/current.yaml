date: Pending

behavior_changes:
# *Changes that are expected to cause an incompatibility if applicable; deployment changes are likely required*

- area: eds
  change: |
    Introduced caching of EDS assignments when used with ADS. Prior to this change, Envoy required that EDS assignments were sent
    after an EDS cluster was updated. If no EDS assignment was received for the cluster, it ended up with an empty assignment.
    Following this change, after a cluster update, Envoy waits for an EDS assignment until
    :ref:`initial_fetch_timeout <envoy_v3_api_field_config.core.v3.ConfigSource.initial_fetch_timeout>` times out, and will then apply
    the cached assignment and finish updating the warmed cluster. This change is disabled by default, and can be enabled by setting
    the runtime flag ``envoy.restart_features.use_eds_cache_for_ads`` to true.

minor_behavior_changes:
# *Changes that may cause incompatibilities for some users, but should not for most*
- area: ext_authz
  change: |
    removing any query parameter in the presence of repeated query parameter keys no longer drops the repeats.
- area: ext_authz
  change: |
    Don't append the local address to ``x-forwarded-for`` header when sending an http (not gRPC) auth request.
    This behavior can be reverted by setting runtime flag
    ``envoy.reloadable_features.ext_authz_http_send_original_xff`` to false.
- area: outlier detection
  change: |
    Outlier detection will always respect max_ejection_percent now.
    This behavioral change can be reverted by setting runtime guard
    ``envoy.reloadable_features.check_mep_on_first_eject`` to false.
- area: quic
  change: |
    Enable QUICHE request and response headers validation. This behavior can be reverted by setting runtime flag
    ``envoy.reloadable_features.FLAGS_envoy_quic_reloadable_flag_quic_act_upon_invalid_header`` to false.
- area: router
  change: |
    Enable copying response_code from the upstream stream_info onto the downstream stream_info.
    This behavior can be reverted by setting runtime guard
    ``envoy.reloadable_features.copy_response_code_to_downstream_stream_info`` to false.

bug_fixes:
# *Changes expected to improve the state of the world and are unlikely to have negative effects*
- area: connection limit
  change: |
    fixed a use-after-free bug in the connection limit filter.
- area: subset load balancer
  change: |
    Fixed a bug where
    :ref:`overprovisioning_factor<envoy_v3_api_field_config.endpoint.v3.ClusterLoadAssignment.Policy.overprovisioning_factor>` and
    :ref:`weighted_priority_health <envoy_v3_api_field_config.endpoint.v3.ClusterLoadAssignment.Policy.weighted_priority_health>`
    values were not respected when subset load balacing was enabled. The default values of 140 and false were always used.
<<<<<<< HEAD
- area: http1
  change: |
    Fixed a bug where HTTP/1.1 requests with "Connection: close" header is handled differently if the requested is internally redirected.
    Without internal redirect, the response will also have a "Connection: close" header and the connection will be closed after finishing
    that request. Requests with internal redirect should be handled in the same way. This behavior can be reverted by setting runtime
    ``envoy.reloadable_features.http1_connection_close_header_in_redirect`` to false.
=======
- area: redis
  change: |
    fixed a bug where redis key formatter is using the closed stream because of life time issues.
>>>>>>> 706fe787
- area: extension_discovery_service
  change: |
    Fixed a bug causing crash if ECDS is used with upstream HTTP filters.
- area: tls
  change: |
    fixed a bug where handshake may fail when both private key provider and cert validation are set.
- area: healthcheck
  change: |
    The default behavior of unejecting outlier-detection-ejected host on successful active health checking can
    be disabled by setting :ref:`outlier_detection.successful_active_health_check_uneject_host
    <envoy_v3_api_field_config.cluster.v3.OutlierDetection.successful_active_health_check_uneject_host>`
    to ``false``. This new configuration flag is a substitute for the removed runtime option
    ``envoy.reloadable_features_successful_active_health_check_uneject_host``.
- area: aws signer
  change: |
    fixed a bug where expiration timestamp on task roles failed to validate. This causes failure of credential caching which
    results in constant hits to the task role metadata URL.
- area: router check tool
  change: |
    Fixed a bug where the route coverage is not correctly calculated when a route has weighted clusters.

removed_config_or_runtime:
# *Normally occurs at the end of the* :ref:`deprecation period <deprecated>`
- area: tcp
  change: |
    Removed runtime key ``envoy.reloadable_features.tcp_pool_idle_timeout``.
- area: http filters
  change: |
    Removed ``envoy_reloadable_features_http_filter_avoid_reentrant_local_reply`` runtime flag and legacy code paths.
- area: tcp_proxy
  change: |
    Removed ``envoy_reloadable_features_finish_reading_on_decode_trailers`` runtime flag and legacy code paths.
- area: dns
  change: |
    Removed ``envoy.restart_features.use_apple_api_for_dns_lookups`` and legacy code paths.
- area: runtime
  change: |
    Removed ``envoy.restart_features.remove_runtime_singleton`` and legacy code paths.

- area: quic
  change: |
    Removed ``envoy.reloadable_features.reject_require_client_certificate_with_quic`` and legacy code paths.
- area: healthcheck
  change: |
    Removed ``envoy.reloadable_features_successful_active_health_check_uneject_host`` runtime option and
    substituted it with :ref:`outlier_detection.successful_active_health_check_uneject_host
    <envoy_v3_api_field_config.cluster.v3.OutlierDetection.successful_active_health_check_uneject_host>`
    outlier detection configuration flag.

new_features:
- area: access_log
  change: |
    added %RESPONSE_FLAGS_LONG% substitution string, that will output a pascal case string representing the resonse flags.
    The output response flags will correspond with %RESPONSE_FLAGS%, only with a long textual string representation.
- area: config
  change: |
    Added the capability to defer broadcasting of certain cluster (CDS, EDS) to
    worker threads from the main thread. This optimization can save significant
    amount of memory in cases where there are (1) a large number of workers and
    (2) a large amount of config, most of which is unused. This capability is
    guarded by :ref:`enable_deferred_cluster_creation
    <envoy_v3_api_field_config.bootstrap.v3.ClusterManager.enable_deferred_cluster_creation>`.
- area: extension_discovery_service
  change: |
    added ECDS support for :ref:` downstream network filters<envoy_v3_api_field_config.listener.v3.Filter.config_discovery>`.
- area: ext_proc
  change: |
    added
    :ref:`disable_immediate_response <envoy_v3_api_field_extensions.filters.http.ext_proc.v3.ExternalProcessor.disable_immediate_response>`
    config API to ignore the
    :ref:`immediate_response <envoy_v3_api_field_service.ext_proc.v3.ProcessingResponse.immediate_response>`
    message from the external processing server.
- area: access_log
  change: |
    added a field lookup to %FILTER_STATE% for objects that have reflection enabled.

- area: http
  change: |
    added :ref:`Json-To-Metadata filter <envoy_v3_api_msg_extensions.filters.http.json_to_metadata.v3.JsonToMetadata>`.
- area: extension_discovery_service
  change: |
    added metric listener.listener_stat.network_extension_config_missing to track closed connections due to missing config.
- area: redis
  change: |
    added support for time command (returns a local response).
- area: extension_discovery_service
  change: |
    added ECDS support for :ref:` upstream network filters<envoy_v3_api_field_config.cluster.v3.Filter.config_discovery>`.
- area: redis
  change: |
    added support for lmove command.
- area: upstream
  change: |
    added :ref:`allow_redundant_keys <envoy_v3_api_field_extensions.load_balancing_policies.subset.v3.Subset.allow_redundant_keys>`
    to suppport redundant keys in request metadata for subset load balancing.
- area: access_logs
  change: |
    added :ref:`json_format_options <envoy_v3_api_field_config.core.v3.SubstitutionFormatString.json_format_options>` config option to
    support JSON output formatting and the :ref:`sort_properties <envoy_v3_api_field_config.core.v3.JsonFormatOptions.sort_properties>`
    option to print the JSON output with sorted properties.
- area: tap
  change: |
    added :ref:`custom_sink <envoy_v3_api_field_config.tap.v3.OutputSink.custom_sink>` type to enable writing tap data
    out to a custom sink extension.
- area: tap
  change: |
    added :ref:`record_headers_received_time <envoy_v3_api_field_extensions.filters.http.tap.v3.Tap.record_headers_received_time>`
    to control writing request and response headers received time in trace output.

deprecated:
- area: tracing
  change: |
    OpenTracing is deprecated and will be removed at version 1.30, since the upstream project has been abandoned.
- area: tracing
  change: |
    Opencensus is deprecated and will be removed at version 1.30, since the upstream project has been abandoned.<|MERGE_RESOLUTION|>--- conflicted
+++ resolved
@@ -48,18 +48,15 @@
     :ref:`overprovisioning_factor<envoy_v3_api_field_config.endpoint.v3.ClusterLoadAssignment.Policy.overprovisioning_factor>` and
     :ref:`weighted_priority_health <envoy_v3_api_field_config.endpoint.v3.ClusterLoadAssignment.Policy.weighted_priority_health>`
     values were not respected when subset load balacing was enabled. The default values of 140 and false were always used.
-<<<<<<< HEAD
 - area: http1
   change: |
     Fixed a bug where HTTP/1.1 requests with "Connection: close" header is handled differently if the requested is internally redirected.
     Without internal redirect, the response will also have a "Connection: close" header and the connection will be closed after finishing
     that request. Requests with internal redirect should be handled in the same way. This behavior can be reverted by setting runtime
     ``envoy.reloadable_features.http1_connection_close_header_in_redirect`` to false.
-=======
 - area: redis
   change: |
     fixed a bug where redis key formatter is using the closed stream because of life time issues.
->>>>>>> 706fe787
 - area: extension_discovery_service
   change: |
     Fixed a bug causing crash if ECDS is used with upstream HTTP filters.

--- conflicted
+++ resolved
@@ -219,18 +219,15 @@
   change: |
     Added support for :ref:`%UPSTREAM_HOST_NAME_WITHOUT_PORT% <config_access_log_format_upstream_host_name_without_port>`
     for the upstream host identifier without the port value.
-<<<<<<< HEAD
-- area: ext_authz
-  change: |
-    added filter state field latency_us, bytesSent and bytesReceived access for CEL and logging.
-=======
 - area: udp_proxy
   change: |
     Added support for coexistence of dynamic and static clusters in the same udp proxy, so we can use dynamic clusters
     for some sessions by setting a per-session state object under the key ``envoy.upstream.dynamic_host`` and routing
     to dynamic cluster, and we can use static clusters for other sessions by setting a per-session state object under
     the key ``envoy.udp_proxy.cluster`` without setting ``envoy.upstream.dynamic_host``.
->>>>>>> 090e73d8
+- area: ext_authz
+  change: |
+    added filter state field latency_us, bytesSent and bytesReceived access for CEL and logging.
 
 deprecated:
 - area: rbac

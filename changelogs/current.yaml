date: Pending

behavior_changes:
# *Changes that are expected to cause an incompatibility if applicable; deployment changes are likely required*

minor_behavior_changes:
# *Changes that may cause incompatibilities for some users, but should not for most*
- area: adaptive concurrency filter stats
  change: |
    Multiply the gradient value stat by 1000 to make it more granular (values will range between 500 and 2000).

bug_fixes:
# *Changes expected to improve the state of the world and are unlikely to have negative effects*
- area: tracers
  change: |
    use unary RPC calls for OpenTelemetry trace exports, rather than client-side streaming connections.

removed_config_or_runtime:
# *Normally occurs at the end of the* :ref:`deprecation period <deprecated>`
- area: http
  change: |
    Removed ``envoy.reloadable_features.allow_absolute_url_with_mixed_scheme`` runtime flag and legacy code paths.
- area: active health check
  change: |
    Removed ``envoy.reloadable_features.keep_endpoint_active_hc_status_on_locality_update`` runtime flag and legacy code paths.
- area: http1
  change: |
    Removed ``envoy.reloadable_features.http1_allow_codec_error_response_after_1xx_headers`` runtime flag and legacy code paths.
- area: overload manager
  change: |
    removed ``envoy.reloadable_features.overload_manager_error_unknown_action`` and legacy code paths.

new_features:
- area: aws_request_signing
  change: |
    Update ``aws_request_signing`` filter to support use as an upstream HTTP filter. This allows successful calculation of
    signatures after the forwarding stage has completed, particularly if the path element is modified.
- area: grpc reverse bridge
  change: |
    Change HTTP status to 200 to respect the gRPC protocol. This may cause problems for incorrect gRPC clients expecting the filter
    to preserve HTTP 1.1 responses.  This behavioral change can be temporarily reverted by setting runtime guard
    ``envoy.reloadable_features.grpc_http1_reverse_bridge_change_http_status`` to false.
- area: quic
  change: |
    Added QUIC protocol option :ref:`send_disable_active_migration
    <envoy_v3_api_field_config.listener.v3.QuicProtocolOptions.send_disable_active_migration>` to make the server send clients a transport
    parameter to discourage client endpoints from active migration.
- area: ext_proc
  change: |
    implemented
    :ref:`request_attributes <envoy_v3_api_field_extensions.filters.http.ext_proc.v3.ExternalProcessor.request_attributes>`
    and
    :ref:`response_attributes <envoy_v3_api_field_extensions.filters.http.ext_proc.v3.ExternalProcessor.response_attributes>`
    config APIs to enable sending and receiving attributes to/from the external processing server.
- area: access log
  change: |
    added support for :ref:`%UPSTREAM_CONNECTION_ID% <config_access_log_format_upstream_connection_id>` for the upstream connection
    identifier.
- area: ext_proc
  change: |
    added
    :ref:`metadata_options <envoy_v3_api_field_extensions.filters.http.ext_proc.v3.ExternalProcessor.metadata_options>`
    config API to enable sending and receiving metadata from/to the external processing server. Both typed and untyped dynamic
    metadata may be sent to the server. If
    :ref:`receiving_namespaces <envoy_v3_api_field_extensions.filters.http.ext_proc.v3.MetadataOptions.receiving_namespaces>`
    is defined, returned metadata may be written to the specified allowed namespaces.
<<<<<<< HEAD
- area: ext_proc
  change: |
    made the :ref:`admission control <envoy_v3_api_msg_extensions.filters.http.ext_proc.v3.ExternalProcessor>` work as an upstream filter.
    
=======
- area: rbac
  change: |
    Added :ref:`uri_template<envoy_v3_api_field_config.rbac.v3.Permission.uri_template>` which uses existing
    :ref:`UriTemplateMatchConfig<envoy_v3_api_msg_extensions.path.match.uri_template.v3.UriTemplateMatchConfig>`
    to allow use of glob patterns for URI path matching in RBAC.

>>>>>>> 4148fb75
deprecated:<|MERGE_RESOLUTION|>--- conflicted
+++ resolved
@@ -64,17 +64,13 @@
     metadata may be sent to the server. If
     :ref:`receiving_namespaces <envoy_v3_api_field_extensions.filters.http.ext_proc.v3.MetadataOptions.receiving_namespaces>`
     is defined, returned metadata may be written to the specified allowed namespaces.
-<<<<<<< HEAD
 - area: ext_proc
   change: |
     made the :ref:`admission control <envoy_v3_api_msg_extensions.filters.http.ext_proc.v3.ExternalProcessor>` work as an upstream filter.
-    
-=======
 - area: rbac
   change: |
     Added :ref:`uri_template<envoy_v3_api_field_config.rbac.v3.Permission.uri_template>` which uses existing
     :ref:`UriTemplateMatchConfig<envoy_v3_api_msg_extensions.path.match.uri_template.v3.UriTemplateMatchConfig>`
     to allow use of glob patterns for URI path matching in RBAC.
 
->>>>>>> 4148fb75
 deprecated:
--- conflicted
+++ resolved
@@ -342,16 +342,13 @@
 - area: grpc-json
   change: |
     Added a new http filter for :ref:`gRPC to JSON transcoding <config_http_filters_grpc_json_reverse_transcoder>`.
-<<<<<<< HEAD
-- area: redis
-  change: |
-    Added support for UNWATCH command.
-=======
 - area: attributes
   change: |
     added new ``xds.virtual_host_name`` and ``xds.virtual_host_metadata`` attributes support. See
     :ref:`attributes <arch_overview_attributes>` for looking up xDS configuration information.
->>>>>>> 5cccef96
+- area: redis
+  change: |
+    Added support for UNWATCH command.
 
 deprecated:
 - area: rbac

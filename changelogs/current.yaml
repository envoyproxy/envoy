date: Pending

behavior_changes:
# *Changes that are expected to cause an incompatibility if applicable; deployment changes are likely required*
- area: server
  change: |
    Added container-aware CPU detection on Linux that respects cgroup CPU limits in addition to hardware thread count
    and CPU affinity. This change only affects behavior when the ``--concurrency`` flag is not explicitly set.
    Envoy now uses the minimum of hardware threads, CPU affinity, and cgroup CPU limits
    to determine the number of worker threads by default. This provides better resource utilization in
    containerized environments (Docker, Kubernetes) where CPU limits are set via cgroups. The new behavior
    is enabled by default and can be disabled by setting the ``ENVOY_CGROUP_CPU_DETECTION`` environment
    variable to ``false``. When disabled, Envoy will fall back to the previous behavior of using only
    hardware thread count and CPU affinity for worker thread calculation. Uses conservative rounding (floor)
    to account for non-worker threads and prevent container throttling, which may reduce the total number of
    connections.
- area: dynamic modules
  change: |
    The dynamic module ABI has been updated to support streaming body manipulation. This change also
    fixed potential incorrect behavior when access or modify the request or response body. See
    https://github.com/envoyproxy/envoy/issues/40918 for more details.

minor_behavior_changes:
# *Changes that may cause incompatibilities for some users, but should not for most*
- area: router
  change: |
    Added :ref:`host_rewrite
    <envoy_v3_api_field_config.route.v3.RouteAction.host_rewrite>` to
    :ref:`RouteAction <envoy_v3_api_msg_config.route.v3.RouteAction>` to support substitution
    formatting for host header rewriting.
    Added :ref:`path_rewrite
    <envoy_v3_api_field_config.route.v3.RouteAction.path_rewrite>` to
    :ref:`RouteAction <envoy_v3_api_msg_config.route.v3.RouteAction>` to support substitution
    formatting for path header rewriting.
- area: ext_proc
  change: |
    Use one of a hard-coded set of error messages when a :ref:`HeaderMutation
    <envoy_v3_api_msg_service.ext_proc.v3.HeaderMutation>` fails. Removing
    request-specific details allows grouping by similar failure types. Detailed
    messages remain available in debug logs.
- area: ext_authz
  change: |
    Check that the response header count is less than the configured limits before applying mutations, and do not
    add new headers if not.
<<<<<<< HEAD
- area: ext_authz
  change: |
    Fixed HTTP ext_authz service to properly propagate headers (such as ``set-cookie``) back to clients. The
    filter now correctly uses ``allowed_client_headers`` for denied responses and ``allowed_client_headers_on_success``
    for successful authorization responses.
=======
- area: quic
  change: |
    Switch to use QUICHE provided migration logic to handle port migration upon path degrading and migration to Server
    Preferred Address. This behavior can be reverted by setting ``envoy.reloadable_features.use_migration_in_quiche``.
>>>>>>> 8dc04eff
- area: mobile
  change: |
    Use mobile specific network observer registries to propagate network change signals. This behavior can be reverted by
    setting the runtime guard ``envoy.reloadable_features.mobile_use_network_observer_registry``.

bug_fixes:
# *Changes expected to improve the state of the world and are unlikely to have negative effects*
- area: http2
  change: |
    Fixed a bug where Envoy would leak memory if an HTTP/2 stream was reset before request headers were
    sent. For example, if an upstream HTTP filter sent a local reply after the connection was established but
    before request headers were sent, the memory allocated for the stream was not released.
- area: http2
  change: |
    Optimized HTTP/2 header processing by avoiding memory allocations and string copies for well-known header names.
    For common HTTP/2 headers (such as ``:method``, ``:path``, ``:status``, ``content-type``, ``user-agent``, etc.),
    Envoy now references static strings instead of copying header names. This reduces memory allocations and improves
    performance for typical HTTP/2 traffic.
- area: lua
  change: |
    Fixed a bug where Lua filters could cause Envoy to crash when setting the response body to a payload larger
    than the body buffer limit.
- area: tap
  change: |
    Add the missing conversion support to ensure tapped message are correctly handled for multi-event submissions.
- area: bootstrap
  change: |
    Fixed an issue where the custom
    :ref:`header_prefix <envoy_v3_api_field_config.bootstrap.v3.Bootstrap.header_prefix>`
    would result in a crash at startup.
- area: connection pool
  change: |
    Fixed a crash in the TCP connection pool that occurs during downstream connection teardown when large requests
    or responses trigger flow control.
- area: http
  change: |
    Fixed ``shouldDrainConnectionUponCompletion()`` to properly send ``GOAWAY`` frames for HTTP/2 and HTTP/3
    instead of aggressively closing connections. This prevents response body transmission interruption and
    ``ERR_DRAINING`` errors on the client side. HTTP/1.1 behavior remains unchanged.
- area: udp_proxy
  change: |
    Fixed a few areas where the addresses might be moved from the data packet being processed.
- area: composite
  change: |
    Fixed per-route configuration for composite filter to support matching on response headers and trailers.
    Previously, per-route matchers would silently fail when attempting to match on ``HttpResponseHeaderMatchInput``
    or ``HttpResponseTrailerMatchInput``, causing the delegated filter to be skipped without error.
- area: dns
  change: |
    c-ares resolver: add optional ``reinit_channel_on_timeout`` to reinitialize
    the resolver after DNS timeouts.
- area: router
  change: |
    Fixed a regression where router-set headers (e.g., ``x-envoy-expected-rq-timeout-ms``, ``x-envoy-attempt-count``)
    were not accessible in ``request_headers_to_add`` configuration on the initial request. Headers configured via
    ``request_headers_to_add`` can now reference router-set headers using formatters like
    ``%REQ(x-envoy-expected-rq-timeout-ms)%``.
- area: ext_proc
  change: |
    Fixed a bug where attributes based on request headers (e.g. ``request.host``) were not sent to
    the ext_proc server if ext_proc was configured to only run on the encode path.

removed_config_or_runtime:
# *Normally occurs at the end of the* :ref:`deprecation period <deprecated>`
- area: jwt_authn
  change: |
    Removed runtime guard ``envoy.reloadable_features.jwt_fetcher_use_scheme_from_uri`` and legacy code paths.
- area: tcp
  change: |
    Removed runtime guard ``envoy.reloadable_features.tcp_proxy_retry_on_different_event_loop`` and legacy code paths.
- area: http
  change: |
    Removed runtime guard ``envoy.reloadable_features.http1_balsa_allow_cr_or_lf_at_request_start`` and legacy code paths.
- area: quic
  change: |
    Removed runtime guard ``envoy.reloadable_features.http3_remove_empty_cookie`` and legacy code paths.
- area: http
  change: |
    Removed runtime guard ``envoy.reloadable_features.original_src_fix_port_exhaustion`` and legacy code paths.
- area: xds
  change: |
    Removed runtime guard ``envoy.reloadable_features.report_load_with_rq_issued`` and legacy code paths.

new_features:
- area: access_log
  change: |
    Support process-level rate limiting on access log emission by
    :ref:`ProcessRateLimitFilter <envoy_v3_api_msg_extensions.access_loggers.filters.process_ratelimit.v3.ProcessRateLimitFilter>`.
- area: udp_sink
  change: |
    Enhanced the UDP sink to support tapped messages larger than 64 KB.
- area: otlp_stat_sink
  change: |
    Added support for dropping stats via
    :ref:`DropAction <envoy_v3_api_msg_extensions.stat_sinks.open_telemetry.v3.SinkConfig.DropAction>` during
    custom metric conversion.
- area: http
  change: |
    Added :ref:`vhost_header <envoy_v3_api_field_config.route.v3.RouteConfiguration.vhost_header>` to
    :ref:`RouteConfiguration <envoy_v3_api_msg_config.route.v3.RouteConfiguration>`, allowing use of a different
    header for vhost matching.
- area: http2
  change: |
    Added new parameter to the ``sendGoAwayAndClose`` to support gracefully closing of HTTP/2 connection.
- area: logging
  change: |
    Added support for the not-equal operator in access log filter rules, in
    :ref:`ComparisonFilter <envoy_v3_api_msg_config.accesslog.v3.ComparisonFilter>`.
- area: cel
  change: |
    Added per-expression configuration options for CEL evaluator to control string conversion, concatenation,
    and string extension functions. CEL expressions in RBAC policies and access logger filters
    can now enable string functions such as ``replace()`` and ``split()`` through the new
    :ref:`cel_config <envoy_v3_api_field_config.rbac.v3.Policy.cel_config>` and
    :ref:`cel_config <envoy_v3_api_field_extensions.access_loggers.filters.cel.v3.ExpressionFilter.cel_config>` fields
    in their respective configurations. See :ref:`CelExpressionConfig <envoy_v3_api_msg_config.core.v3.CelExpressionConfig>`
    for details.
- area: formatter
  change: |
    Added support for the following new access log formatters:
    - ``%REQUEST_HEADER(X?Y):Z%`` as full name version of ``%REQ(X?Y):Z%``
    - ``%RESPONSE_HEADER(X?Y):Z%`` as full name version of ``%RESP(X?Y):Z%``
    - ``%RESPONSE_TRAILER(X?Y):Z%`` as full name version of ``%TRAILER(X?Y):Z%``
    This provides a more consistent naming scheme for users to understand and use.
- area: tracing
  change: |
    Added new :ref:`value <envoy_v3_api_field_type.tracing.v3.CustomTag.value>` field and
    the :ref:`substitution format specifier <config_access_log_format>` could be used to
    extract values from various parts of the request/response for custom tags.
- area: generic_proxy
  change: |
    Added custom substitution format specifiers support in the tracing custom tags of the
    :ref:`generic_proxy
    filter <envoy_v3_api_msg_extensions.filters.network.generic_proxy.v3.GenericProxy>`.
    Now the ``%REQUEST_PROPERTY%``, ``%RESPONSE_PROPERTY%`` etc. can be used in the
    :ref:`value <envoy_v3_api_field_type.tracing.v3.CustomTag.value>` field for generic proxy.
- area: lua
  change: |
    Added ``drainConnectionUponCompletion()`` to the Lua filter stream info API. This allows Lua scripts
    to mark connections for draining, which adds a ``Connection: close`` header for HTTP/1.1 or sends a
    ``GOAWAY`` frame for HTTP/2 and HTTP/3.
- area: wasm
  change: |
    Added ``sign`` foreign function to create cryptographic signatures.
    See :ref:`Wasm foreign functions <arch_overview_wasm_foreign_functions>` for more details.
- area: redis
  change: |
    Added cluster-scoped command support with a flexible response handling framework.
- area: overload management
  change: |
    The fixed heap resource monitor can now calculate memory pressure as currently allocated memory divided by maximum heap size,
    giving more accurate and lower memory pressure values.
    This can avoid unnecessary load shedding or overload actions.
    To enable, set ``envoy.reloadable_features.fixed_heap_use_allocated`` to true.
    The default algorithm (heap_size - pageheap_unmapped - pageheap_free) does not discount for free memory in TCMalloc caches.
- area: upstream
  change: |
    Added :ref:`transport_socket_matcher
    <envoy_v3_api_field_config.cluster.v3.Cluster.transport_socket_matcher>` to clusters. This matcher
    uses the generic xDS matcher framework to select a named transport socket from
    :ref:`transport_socket_matches
    <envoy_v3_api_field_config.cluster.v3.Cluster.transport_socket_matches>` based on endpoint metadata,
    locality metadata, and transport socket filter state.
- area: admin
  change: |
    Added ``/memory/tcmalloc`` admin endpoint that provides TCMalloc memory statistics.
- area: dns_filter
  change: |
    Added :ref:`access_log <envoy_v3_api_field_extensions.filters.udp.dns_filter.v3.DnsFilterConfig.access_log>` for DNS filter.
- area: quic
  change: |
    Added QUIC protocol option :ref:`max_sessions_per_event_loop
    <envoy_v3_api_field_config.listener.v3.QuicProtocolOptions.max_sessions_per_event_loop>` to limit the maximum
    number of new QUIC sessions created per event loop. The default is 16, preserving the previous hardcoded limit.
- area: metrics_service
  change: |
    Added :ref:`batch_size <envoy_v3_api_field_config.metrics.v3.MetricsServiceConfig.batch_size>` configuration
    to the Metrics Service to allow batching metrics into multiple gRPC messages. When set to a positive value,
    metrics will be batched with at most ``batch_size`` metric families per message. This helps avoid hitting
    gRPC message size limits (typically 4MB) when sending large numbers of metrics. If not set or set to 0,
    all metrics will be sent in a single message, preserving the current behavior.
- area: network
  change: |
    Added a change to start populating the filter state ``envoy.network.network_namespace`` when a connection is accepted on a
    listener with :ref:`network_namespace_filepath <envoy_v3_api_field_config.core.v3.SocketAddress.network_namespace_filepath>`
    configured. This provides read-only access to the network namespace for filters, access logs, and other components.
- area: ext_authz
  change: |
    Add a new configuration field to the http ext authz filter
    :ref:`enforce_response_header_limits <envoy_v3_api_field_extensions.filters.http.ext_authz.v3.ExtAuthz.enforce_response_header_limits>`
    that allows admins to enable / disable the behavior of dropping response headers once the header
    map count / size constraints have been reached.
- area: xds
  change: |
    Added runtime guard ``envoy.reloadable_features.report_load_when_rq_active_is_non_zero``.
    When enabled, LRS continues to send locality_stats reoprt to config server when there is no request_issued in the poll cycle.


deprecated:<|MERGE_RESOLUTION|>--- conflicted
+++ resolved
@@ -42,18 +42,15 @@
   change: |
     Check that the response header count is less than the configured limits before applying mutations, and do not
     add new headers if not.
-<<<<<<< HEAD
 - area: ext_authz
   change: |
     Fixed HTTP ext_authz service to properly propagate headers (such as ``set-cookie``) back to clients. The
     filter now correctly uses ``allowed_client_headers`` for denied responses and ``allowed_client_headers_on_success``
     for successful authorization responses.
-=======
 - area: quic
   change: |
     Switch to use QUICHE provided migration logic to handle port migration upon path degrading and migration to Server
     Preferred Address. This behavior can be reverted by setting ``envoy.reloadable_features.use_migration_in_quiche``.
->>>>>>> 8dc04eff
 - area: mobile
   change: |
     Use mobile specific network observer registries to propagate network change signals. This behavior can be reverted by

date: Pending

behavior_changes:
# *Changes that are expected to cause an incompatibility if applicable; deployment changes are likely required*
- area: http
  change: |
    Remove the hop by hop TE header from downstream request headers. This change can be temporarily reverted
    by setting ``envoy.reloadable_features.sanitize_te`` to false.
- area: http
  change: |
    Flip runtime flag ``envoy.reloadable_features.no_downgrade_to_canonical_name`` to true. Name downgrading in the
    per filter config searching will be disabled by default. This behavior can be temporarily reverted by setting
    the flag to false explicitly.
    See doc :ref:`Http filter route specific config <arch_overview_http_filters_per_filter_config>` or
    issue https://github.com/envoyproxy/envoy/issues/29461 for more specific detail and examples.
- area: listener
  change: |
    undeprecated runtime key ``overload.global_downstream_max_connections`` until :ref:`downstream connections monitor
    <envoy_v3_api_msg_extensions.resource_monitors.downstream_connections.v3.DownstreamConnectionsConfig>` extension becomes stable.
- area: stats dns_filter
  change: |
    Fixed tag extraction so that :ref:`stat_prefix <envoy_v3_api_msg_extensions.filters.udp.dns_filter.v3.DnsFilterConfig>`
    is properly extracted. This changes the Prometheus name from
    dns_filter_myprefix_local_a_record_answers{} to dns_filter_local_a_record_answers{envoy.dns_filter_prefix="myprefix"}.
- area: http2
  change: |
    Changes the default value of ``envoy.reloadable_features.http2_use_oghttp2`` to true. This changes the codec used for HTTP/2
    requests and responses. This behavior can be reverted by setting the feature to false.

minor_behavior_changes:
# *Changes that may cause incompatibilities for some users, but should not for most*
- area: golang
  change: |
    Remove Protocol method from RequestHeaderMap.
    To get the protocol, please use GetProperty("request.protocol") instead.
- area: aws
  change: |
    Added support to use http async client to fetch the credentials from EC2 instance metadata and ECS task metadata providers
    instead of libcurl which is deprecated. By default this behavior is disabled. To enable set
    ``envoy.reloadable_features.use_http_client_to_fetch_aws_credentials`` to true.
- area: upstream
  change: |
    Fixed a reported issue (https://github.com/envoyproxy/envoy/issues/11004) that causes the Least
    Request load balancer policy to be unfair when the number of hosts are very small, when the number
    of hosts is smaller than the choice_count, instead of randomly selection hosts from the list, we
    perform a full scan on it to choose the host with least requests.
- area: local_rate_limit
  change: |
    Added new configuration field :ref:`rate_limited_as_resource_exhausted
    <envoy_v3_api_field_extensions.filters.http.local_ratelimit.v3.LocalRateLimit.rate_limited_as_resource_exhausted>`
    to allow for setting if rate limit grpc response should be RESOURCE_EXHAUSTED instead of the default UNAVAILABLE.
- area: filter state
  change: |
    Added config name of filter sending a local reply in filter state with key
    ``envoy.filters.network.http_connection_manager.local_reply_owner``.
    See :ref:`the well-known filter state keys <well_known_filter_state>` for more detail.
- area: http2
  change: |
    Flip the runtime guard ``envoy.reloadable_features.defer_processing_backedup_streams`` to be on by default.
    This feature improves flow control within the proxy by deferring work on the receiving end if the other
    end is backed up.

bug_fixes:
# *Changes expected to improve the state of the world and are unlikely to have negative effects*
- area: buffer
  change: |
    Fixed a bug (https://github.com/envoyproxy/envoy/issues/28760) that the internal listener causes an undefined
    behavior due to the unintended release of the buffer memory.
- area: xds
  change: |
    Fixed a bug (https://github.com/envoyproxy/envoy/issues/27702) that caused ADS initialization
    to fail on the first attempt and set a back-off retry interval of up to 1 second, if ADS is
    using an Envoy Cluster for the backend. The issue was fixed to ensure that ADS initialization
    happens after the Envoy Cluster it depends upon has been properly initialized. ADS that does
    not depend on an Envoy Cluster (i.e. GoogleGrpc) is not affected by this change.
- area: grpc
  change: |
    Fixed a bug in gRPC async client cache which intermittently causes CPU spikes due to busy loop in timer expiration.
- area: tracing
  change: |
    Fixed a bug that caused the Datadog tracing extension to drop traces that
    should be kept on account of an extracted sampling decision.
- area: quic
  change: |
    Fixed a bug in QUIC and HCM interaction which could cause use-after-free during asynchronous certificates retrieval.
    The fix is guarded by runtime ``envoy.reloadable_features.quic_fix_filter_manager_uaf``.
- area: redis
  change: |
    Fixed a bug causing crash if incoming redis key does not match against a prefix_route and catch_all_route is not defined.
- area: access log
  change: |
    Fixed a bug where the omit_empty_values field was not honored for access logs specifying formats via text_format_source.
- area: ext_proc
  change: |
    Fixed content_length related issues when body mutation by external processor is enabled. ext_proc filter removes the content
    length header in 1)STREAMED BodySendMode 2) BUFFERED_PARTIAL BodySendMode and 3) BUFFERED BodySendMode + SKIP HeaderSendMode.
    This will enable chunked-encoding whenever feasible in HTTP1.1. Besides, ext_proc filter keep content length header
    in BUFFERED BodySendMode + SEND HeaderSendMode. It is now external processor's responsibility to set the content length
    correctly matched to the mutated body. if those two doesn't match, the mutation will be rejected and local reply with error
    status will be returned.
- area: dynamic_forward_proxy
  change: |
    Fixed a bug where the preresolved hostnames specified in the Dynamic Forward Proxy cluster
    config would not use the normalized hostname as the DNS cache key, which is the same key
    used for retrieval. This caused cache misses on initial use, even though the host DNS entry
    was pre-resolved. The fix is guarded by runtime guard ``envoy.reloadable_features.normalize_host_for_preresolve_dfp_dns``,
    which defaults to true.
- area: DNS
  change: |
    Fixed a race condition that when multiple requests with the same authority header are sent to Envoy, sometimes some requests
    may receive 503 response with no_healthy_upstream from Envoy. The fix is guarded by runtime guard
    ``envoy.reloadable_features.dns_cache_set_first_resolve_complete``, which defaults to true.

removed_config_or_runtime:
# *Normally occurs at the end of the* :ref:`deprecation period <deprecated>`
- area: http
  change: |
    Removed ``envoy.reloadable_features.expand_agnostic_stream_lifetime`` and legacy code paths.
- area: http
  change: |
    removed ``envoy.reloadable_features.sanitize_original_path`` and legacy code paths.
- area: maglev
  change: |
    Removed ``envoy.reloadable_features.allow_compact_maglev`` and legacy code paths.
- area: router
  change: |
    Removed the deprecated ``envoy.reloadable_features.prohibit_route_refresh_after_response_headers_sent``
    runtime flag and legacy code path.
- area: upstream
  change: |
    Removed the deprecated ``envoy.reloadable_features.validate_detailed_override_host_statuses``
    runtime flag and legacy code path.
- area: grpc
  change: |
    Removed the deprecated ``envoy.reloadable_features.service_sanitize_non_utf8_strings``
    runtime flag and legacy code path.
- area: access log
  change: |
    Removed the deprecated ``envoy.reloadable_features.format_ports_as_numbers``
    runtime flag and legacy code path.
- area: router
  change: |
    Removed the deprecated ``envoy.reloadable_features.ignore_optional_option_from_hcm_for_route_config``
    runtime flag and legacy code path.

new_features:
<<<<<<< HEAD
- area: composite filter
  change: |
    added :ref:`ExtensionConfiguration discovery service<envoy_v3_api_file_envoy/service/extension/v3/config_discovery.proto>` support for
    :ref:`composite filter <config_http_filters_composite>`.
=======
- area: aws
  change: |
    Added support for AWS common utility to fetch metadata credentials from AWS STS by using ``WebIdentityToken``. To enable
    you need to set ``envoy.reloadable_features.use_http_client_to_fetch_aws_credentials`` to ``true`` so that web identity
    credentials provider can use http async client to fetch credentials. Web identity credentials provider cannot use current
    default libcurl credentials fetcher which is under deprecation and will soon be removed. Web identity credentials provider
    is not compatible with :ref:`Grpc Credentials AWS IAM <envoy_v3_api_file_envoy/config/grpc_credential/v3/aws_iam.proto>`
    plugin which can only support deprecated libcurl credentials fetcher, see https://github.com/envoyproxy/envoy/pull/30626.
>>>>>>> bc2c9522
- area: filters
  change: |
    Added :ref:`the Basic Auth filter <envoy_v3_api_msg_extensions.filters.http.basic_auth.v3.BasicAuth>`, which can be used to
    authenticate user credentials in the HTTP Authentication heaer defined in `RFC7617 <https://tools.ietf.org/html/rfc7617>`_.
- area: upstream
  change: |
    Added :ref:`enable_full_scan <envoy_v3_api_msg_extensions.load_balancing_policies.least_request.v3.LeastRequest>`
    option to the least requested load balancer. If set to true, Envoy will perform a full scan on the list of hosts
    instead of using :ref:`choice_count
    <envoy_v3_api_msg_extensions.load_balancing_policies.least_request.v3.LeastRequest>`
    to select the hosts.
- area: stats
  change: |
    added :ref:`per_endpoint_stats <envoy_v3_api_field_config.cluster.v3.TrackClusterStats.per_endpoint_stats>` to get some metrics
    for each endpoint in a cluster.
- area: jwt
  change: |
    The jwt filter can now serialize non-primitive custom claims when maping claims to headers.
    These claims will be serialized as JSON and encoded as Base64.
- area: jwt
  change: |
    The JWT authentication filter supports changing the routes when either the headers or the
    dynamic metadata are modified.
- area: tcp_proxy
  change: |
    added support to TCP Proxy for recording the latency in ``UpstreamTiming`` from when the first
    initial connection to the upstream cluster was attempted to when either the
    connection was successfully established or the filiter failed to initialize
    any connection to the upstream.
- area: ratelimit
  change: |
    Ratelimit supports setting the HTTP status that is returned to the client when the ratelimit server
    returns an error or cannot be reached with :ref:`status_on_error
    <envoy_v3_api_field_extensions.filters.http.ratelimit.v3.RateLimit.status_on_error>`
    configuration flag.
- area: tracing
  change: |
    Added support for configuring resource detectors on the OpenTelemetry tracer.
- area: tracing
  change: |
    Added support to configure a sampler for the OpenTelemetry tracer.
- area: CEL-attributes
  change: |
    Added :ref:`attribute <arch_overview_attributes>` ``connection.transport_failure_reason``
    for looking up connection transport failure reason.
- area: ext_authz
  change: |
    New config parameter :ref:`charge_cluster_response_stats
    <envoy_v3_api_field_extensions.filters.http.ext_authz.v3.ExtAuthz.charge_cluster_response_stats>`
    for not incrementing cluster statistics on ext_authz response. Default true, no behavior change.
- area: ext_authz
  change: |
    forward :ref:`filter_metadata <envoy_v3_api_field_config.core.v3.Metadata.filter_metadata>` selected by
    :ref:`route_metadata_context_namespaces
    <envoy_v3_api_field_extensions.filters.http.ext_authz.v3.ExtAuthz.route_metadata_context_namespaces>`
    and :ref:`typed_filter_metadata <envoy_v3_api_field_config.core.v3.Metadata.typed_filter_metadata>` selected by
    :ref:`route_typed_metadata_context_namespaces
    <envoy_v3_api_field_extensions.filters.http.ext_authz.v3.ExtAuthz.route_typed_metadata_context_namespaces>`
    from the metadata of the selected route to external auth service.
    This metadata propagation is independent from the dynamic metadata from connection and request.
- area: ext_authz_filter
  change: |
    added :ref:`with_request_body
    <envoy_v3_api_field_extensions.filters.http.ext_authz.v3.CheckSettings.with_request_body>` to optionally override
    the default behavior of sending the request body to the authorization server from the per-route filter.
- area: grpc async client
  change: |
    added :ref:`max_cached_entry_idle_duration
    <envoy_v3_api_field_config.bootstrap.v3.Bootstrap.GrpcAsyncClientManagerConfig.max_cached_entry_idle_duration>`
    to control the cached grpc client eviction time in the cache.
- area: ratelimit
  change: |
    Ratelimit supports optional additional prefix to use when emitting statistics with :ref:`stat_prefix
    <envoy_v3_api_field_extensions.filters.http.ratelimit.v3.RateLimit.stat_prefix>`
    configuration flag.
- area: udp_proxy
  change: |
    added support for propagating the response headers in :ref:`UdpTunnelingConfig
    <envoy_v3_api_field_extensions.filters.udp.udp_proxy.v3.UdpProxyConfig.UdpTunnelingConfig.propagate_response_headers>` and
    response trailers in :ref:`UdpTunnelingConfig
    <envoy_v3_api_field_extensions.filters.udp.udp_proxy.v3.UdpProxyConfig.UdpTunnelingConfig.propagate_response_trailers>` to
    the downstream info filter state.
- area: tracing
  change: |
    Provide initial span attributes to a sampler used in the OpenTelemetry tracer.
- area: tracing
  change: |
    Added support to configure a Dynatrace resource detector for the OpenTelemetry tracer.
- area: compression
  change: |
    Added qatzip :ref:`compressor <envoy_v3_api_msg_extensions.compression.qatzip.compressor.v3alpha.Qatzip>`.
- area: udp_proxy
  change: |
    add :ref:`access log options
    <envoy_v3_api_field_extensions.filters.udp.udp_proxy.v3.UdpProxyConfig.access_log_options>`
    to allow recording an access log entry periodically for the UDP session, and allow recording an access
    log entry on the connection tunnel created successfully to upstream when UDP tunneling is configured.
- area: internal_redirects
  change: |
    Added support to copy headers from the redirect response to the
    triggered request. See
    :ref:`response_headers_to_copy<envoy_v3_api_field_config.route.v3.InternalRedirectPolicy.response_headers_to_copy>`.
- area: zookeeper
  change: |
    Added support for emitting per opcode decoder error metrics via :ref:`enable_per_opcode_decoder_error_metrics
    <envoy_v3_api_field_extensions.filters.network.zookeeper_proxy.v3.ZooKeeperProxy.enable_per_opcode_decoder_error_metrics>`.
- area: stateful_session
  change: |
    Added :ref:`strict mode <envoy_v3_api_field_extensions.filters.http.stateful_session.v3.StatefulSession.strict>`
    to cookie and header based stateful session. If a destination encoded in :ref:`cookie
    <envoy_v3_api_msg_extensions.http.stateful_session.cookie.v3.CookieBasedSessionState>`
    or in :ref:`specified header
    <envoy_v3_api_field_extensions.http.stateful_session.header.v3.HeaderBasedSessionState.name>` respectively
    is not available, Envoy will return ``503`` instead of selecting another destination from the cluster.
- area: stream info
  change: |
    Added time spent reading request headers to ``DownstreamTiming``.
- area: redis
  change: |
    Added support for the watch command (aborts multi transactions if watched keys change).

deprecated:<|MERGE_RESOLUTION|>--- conflicted
+++ resolved
@@ -144,12 +144,10 @@
     runtime flag and legacy code path.
 
 new_features:
-<<<<<<< HEAD
 - area: composite filter
   change: |
     added :ref:`ExtensionConfiguration discovery service<envoy_v3_api_file_envoy/service/extension/v3/config_discovery.proto>` support for
     :ref:`composite filter <config_http_filters_composite>`.
-=======
 - area: aws
   change: |
     Added support for AWS common utility to fetch metadata credentials from AWS STS by using ``WebIdentityToken``. To enable
@@ -158,7 +156,6 @@
     default libcurl credentials fetcher which is under deprecation and will soon be removed. Web identity credentials provider
     is not compatible with :ref:`Grpc Credentials AWS IAM <envoy_v3_api_file_envoy/config/grpc_credential/v3/aws_iam.proto>`
     plugin which can only support deprecated libcurl credentials fetcher, see https://github.com/envoyproxy/envoy/pull/30626.
->>>>>>> bc2c9522
 - area: filters
   change: |
     Added :ref:`the Basic Auth filter <envoy_v3_api_msg_extensions.filters.http.basic_auth.v3.BasicAuth>`, which can be used to

date: Pending

behavior_changes:
# *Changes that are expected to cause an incompatibility if applicable; deployment changes are likely required*
- area: build
  change: |
    Moved the subset, ring_hash, and maglev LB code into extensions. If you use these load balancers and override
    extensions_build_config.bzl you will need to include them explicitly.
- area: build
  change: |
    Moved xDS code extensions. If you use the xDS and override extensions_build_config.bzl you will
    need to include the new config_subscriptions explicitly.
- area: http
  change: |
    When ``append_x_forwarded_host`` is enabled for a given route action it is now only appended iff it is different from the last
    value in the list. This resolves issues where a retry caused the same value to be appended multiple times. This
    behavioral change can be temporarily reverted by setting runtime guard ``envoy_reloadable_features_append_xfh_idempotent`` to false.

minor_behavior_changes:
# *Changes that may cause incompatibilities for some users, but should not for most*
- area: connection pool
  change: |
    Increase granularity mapping connection pool failures to specific stream failure reasons to make it more transparent why
    the stream is reset when a connection pool's connection fails.
- area: custom response
  change: |
    The filter now traverses matchers from most specific to least specific per filter config till a match is found for the response.
- area: http1
  change: |
    Allowing mixed case schemes in absolute urls (e.g. HtTp://www.google.com). Mixed case schemes will be normalized to
    the lower cased equivalents before being forwarded upstream. This behavior can be reverted by setting runtime flag
    ``envoy.reloadable_features.allow_absolute_url_with_mixed_scheme`` to false.
- area: http1
  change: |
    The HTTP1 server-side codec no longer considers encoding 1xx headers as
    starting the response. This allows the codec to raise protocol errors,
    sending detailed local replies instead of just closing the connection. This
    behavior can be reverted by setting runtime flag
    ``envoy.reloadable_features.http1_allow_codec_error_response_after_1xx_headers``
    to false.
- area: dns
  change: |
    Changing the DNS cache to use host:port as the cache key rather than host. This allows a
    downstream DFP filter to serve both secure and insecure clusters. This behavioral change
    can be reverted by setting runtime flag ``envoy.reloadable_features.dfp_mixed_scheme`` to false.
- area: uhv
  change: |
    Preserve case of %-encoded triplets in the default header validator. This behavior can be reverted by setting runtime flag
    ``envoy.reloadable_features.uhv_preserve_url_encoded_case`` to false, in which case %-encoded triplets are normalized
    to uppercase characters. This setting is only applicable when the Unversal Header Validator is enabled and has no effect otherwise.
- area: uhv
  change: |
    Allow malformed URL encoded triplets in the default header validator. This behavior can be reverted by setting runtime flag
    ``envoy.reloadable_features.uhv_allow_malformed_url_encoding`` to false, in which case requests with malformed URL encoded triplets
    in path are rejected. This setting is only applicable when the Unversal Header Validator is enabled and has no effect otherwise.
- area: ext_proc
  change: |
    When :ref:`clear_route_cache <envoy_v3_api_field_service.ext_proc.v3.CommonResponse.clear_route_cache>` is set, ext_proc will check
    for header mutations beforce clearing the route cache. Failures due to this check will be counted under the
    clear_route_cache_ignored stat.
- area: aws
  change: |
    Added support for fetching credentials from the AWS credentials file, which only happens if credentials cannot be fetched
    from environment variables. This behavioral change can be reverted by setting runtime guard
    ``envoy.reloadable_features.enable_aws_credentials_file`` to ``false``.
- area: http cookies
  change: |
    Changed internal format of http cookie to protobuf and added expiry timestamp. Processing expired cookie
    results in selection of a new upstream host and sending a new cookie to the client. Previous format of
    the cookie is still accepted, but is planned to be obsoleted in the future.
    This behavior change can be reverted by setting
    ``envoy.reloadable_features.stateful_session_encode_ttl_in_cookie`` to ``false``.
- area: overload manager
  change: |
    Changed behavior of the overload manager to error on unknown overload
    manager actions. Prior it would silently fail.  This change can be reverted
    temporarily by setting the runtime guard
    ``envoy.reloadable_features.overload_manager_error_unknown_action`` to
    false.
- area: router
  change: |
    Added check for existing metadata before setting metadata due to 'auto_sni', 'auto_san_validation', or
    'override_auto_sni_header' to prevent triggering ENVOY_BUG when an earlier filter has set the metadata.
- area: resource_monitors
  change: |
    Changed behavior of the fixed heap monitor to count unused mapped pages as
    free memory. This change can be reverted temporarily by setting the runtime guard
    ``envoy.reloadable_features.count_unused_mapped_pages_as_free`` to false.
- area: ext_proc
  change: |
    Filter metadata containing ext proc stats has been moved from ext-proc-logging-info to a namespace corresponding
    to the name of the ext_proc filter.
- area: stats
  change: |
    Added new type of gauge with type hidden. These stats are hidden from admin/stats-sinks but can shown with a
    query-parameter of ``/stats?hidden=include`` or ``/stats?hidden=showonly``.
- area: upstream
  change: |
    Changed behavior of the unpausing connect with 2xx status codes. This change can be reverted temporarily by
    setting the runtime guard ``envoy.reloadable_features.upstream_allow_connect_with_2xx`` to false.

bug_fixes:
# *Changes expected to improve the state of the world and are unlikely to have negative effects*
- area: oauth2
  change: |
    The Max-Age attribute of Set-Cookie HTTP response header was being assigned a value representing Seconds Since
    the Epoch, causing cookies to expire in ~53 years. This was fixed an now it is being assinged a value representing
    the number of seconds until the cookie expires.
    This behavioral change can be temporarily reverted by setting runtime guard
    ``envoy.reloadable_features.oauth_use_standard_max_age_value`` to false.
- area: tls
  change: |
    Fix build FIPS compliance when using both FIPS mode and Wasm extensions (``--define boringssl=fips`` and ``--define wasm=v8``).
- area: ext_authz
  change: |
    Fix a bug where the ext_authz filter will ignore the request body when the
    :ref:`pack_as_bytes <envoy_v3_api_field_extensions.filters.http.ext_authz.v3.BufferSettings.pack_as_bytes>` is set to true and
    HTTP authorization service is configured.
- area: router
  change: |
    Fixed the bug that updating :ref:`scope_key_builder
    <envoy_v3_api_field_extensions.filters.network.http_connection_manager.v3.ScopedRoutes.scope_key_builder>`
    of SRDS config doesn't work and multiple HCM share the same ``scope_key_builder``.
- area: http
  change: |
    The :ref:`is_optional
    <envoy_v3_api_field_extensions.filters.network.http_connection_manager.v3.HttpFilter.is_optional>`
    field of HTTP filter can only be used for configuration loading of
    :ref:`HTTP filter <envoy_v3_api_msg_extensions.filters.network.http_connection_manager.v3.HttpFilter>`
    and will be ignored for loading of route or virtual host level filter config. This behavioral change
    can be temporarily reverted by setting runtime guard
    ``envoy.reloadable_features.ignore_optional_option_from_hcm_for_route_config`` to false.
    You can also use
    :ref:`route/virtual host optional flag <envoy_v3_api_field_config.route.v3.FilterConfig.is_optional>`
    as a replacement of the feature.
- area: logging
  change: |
    Do not display GRPC_STATUS_NUMBER for non gRPC requests.
    This behavioral change can be temporarily reverted by setting runtime guard
    ``envoy.reloadable_features.validate_grpc_header_before_log_grpc_status`` to false.
- area: boringssl
  change: |
    Fixed the crash that occurs when contrib is compiled with ``boringssl=fips`` defined.
- area: oauth2
  change: |
    The httpOnly attribute for Set-Cookie for tokens in HTTP response header was missing,
    causing tokens to be accessible from the JavaScript making the apps vulnerable.
    This was fixed now by marking the cookie as httpOnly.
    This behavioral change can be temporarily reverted by setting runtime guard
    ``envoy.reloadable_features.oauth_make_token_cookie_httponly`` to false.
- area: dependency
  change: |
    update Wasmtime and related deps -> 9.0.3 to resolve
    `CVE-2023-30624 <https://nvd.nist.gov/vuln/detail/CVE-2023-30624>`_.
- area: dependency
  change: |
    update C-ares -> 1.91.1 to resolve:

    - `CVE-2023-31130 <https://nvd.nist.gov/vuln/detail/CVE-2023-31130>`_.
    - `CVE-2023-31147 <https://nvd.nist.gov/vuln/detail/CVE-2023-31147>`_.
    - `CVE-2023-31124 <https://nvd.nist.gov/vuln/detail/CVE-2023-31124>`_.
    - `CVE-2023-32067 <https://nvd.nist.gov/vuln/detail/CVE-2023-32067>`_.

removed_config_or_runtime:
# *Normally occurs at the end of the* :ref:`deprecation period <deprecated>`
- area: http
  change: |
    removed runtime key ``envoy.reloadable_features.closer_shadow_behavior`` and legacy code paths.
- area: http
  change: |
    removed runtime key ``envoy.reloadable_features.allow_upstream_filters`` and legacy code paths.
- area: quic
  change: |
    removed runtime key ``envoy.reloadable_features.quic_defer_send_in_response_to_packet`` and legacy code paths.
- area: upstream
  change: |
    removed runtime key ``envoy.reloadable_features.fix_hash_key`` and legacy code paths.
- area: logging
  change: |
    removed runtime key ``envoy.reloadable_features.correct_remote_address`` and legacy code paths.
- area: http
  change: |
    removed runtime key ``envoy.reloadable_features.http_response_half_close`` and legacy code paths.
- area: udp
  change: |
    removed runtime key ``envoy.reloadable_features.udp_proxy_connect`` and legacy code paths.
- area: header_formatters
  change: |
    removed runtime key ``envoy.reloadable_features.unified_header_formatter`` and legacy code paths.
- area: tls
  change: |
    remove runtime key ``envoy.reloadable_features.tls_async_cert_validation`` and legacy code paths.
- area: config
  change: |
    removed runtime key ``envoy.reloadable_features.delta_xds_subscription_state_tracking_fix`` and legacy code paths.
- area: http
  change: |
    removed runtime key ``envoy.reloadable_features.http_strip_fragment_from_path_unsafe_if_disabled`` and legacy code paths.

new_features:
- area: access_log
  change: |
    added %ACCESS_LOG_TYPE% substitution string, to help distinguishing between access log records and when they are being
    recorded. Please refer to the access log configuration documentation for more information.
- area: access_log
  change: |
    added :ref:`CEL <envoy_v3_api_msg_extensions.formatter.cel.v3.Cel>` access log formatter to print CEL expression.
- area: access_log
  change: |
    (QUIC only) Added support for %BYTES_RETRANSMITTED% and %PACKETS_RETRANSMITTED%.
- area: dynamic_forward_proxy
  change: |
    added :ref:`sub_clusters_config
    <envoy_v3_api_field_extensions.clusters.dynamic_forward_proxy.v3.ClusterConfig.sub_clusters_config>` to enable
    independent sub cluster for each host:port, with STRICT_DNS cluster type.
- area: http
  change: |
    added Runtime feature ``envoy.reloadable_features.max_request_headers_size_kb`` to override the default value of
    :ref:`max request headers size
    <envoy_v3_api_field_extensions.filters.network.http_connection_manager.v3.HttpConnectionManager.max_request_headers_kb>`.
<<<<<<< HEAD
- area: http
  change: |
    added support for CONNECT-UDP (RFC 9298). Can be disabled by setting runtime feature
    ``envoy.reloadable_features.enable_connect_udp_support`` to false.
=======
- area: listeners
  change: |
    added :ref:`max_connections_to_accept_per_socket_event
    <envoy_v3_api_field_config.listener.v3.Listener.max_connections_to_accept_per_socket_event>`
    that sets the maximum number of new connections to be accepted per socket
    event on a listener. If there are more connections to be accepted beyond
    the maximum, the remaining connections would be processed in later
    dispatcher loop iterations.
>>>>>>> 61958d40
- area: load shed point
  change: |
    added load shed point ``envoy.load_shed_points.http_connection_manager_decode_headers`` that rejects new http streams
    by sending a local reply.
- area: load shed point
  change: |
    added load shed point ``envoy.load_shed_points.http1_server_abort_dispatch`` that rejects HTTP1 server processing of requests.
- area: load shed point
  change: |
    added load shed point ``envoy.load_shed_points.http2_server_go_away_on_dispatch`` that sends
    ``GOAWAY`` for HTTP2 server processing of requests.  When a ``GOAWAY`` frame is submitted by
    this the counter ``http2.goaway_sent`` will be incremented.
- area: matchers
  change: |
    Added :ref:`RuntimeFraction <envoy_v3_api_msg_extensions.matching.input_matchers.runtime_fraction.v3.RuntimeFraction>` input
    matcher. It allows matching hash of the input on a runtime key.
- area: stat_sinks
  change: |
    Added ``envoy.stat_sinks.open_telemetry`` stats_sink, that supports flushing metrics by the OTLP protocol,
    for supported Open Telemetry collectors.
- area: redis_proxy
  change: |
    added new configuration field :ref:`key_formatter
    <envoy_v3_api_field_extensions.filters.network.redis_proxy.v3.RedisProxy.PrefixRoutes.Route.key_formatter>` to format redis key.
    The field supports using %KEY% as a formatter command for substituting the redis key as part of the substitution formatter expression.
- area: ratelimit
  change: |
    added new configuration field :ref:`domain
    <envoy_v3_api_field_extensions.filters.http.ratelimit.v3.RateLimitPerRoute.domain>` to allow for setting rate limit domains on a
    per-route basis.
- area: tls_inspector
  change: |
    added histogram ``bytes_processed`` which records the number of bytes of
    the tls_inspector processed while analyzing for tls usage. In cases where
    the connection uses tls this records the tls client hello size. In cases
    where the connection doesn't use tls this records the amount of bytes the
    tls_inspector processed until it realized the connection was not using tls.
- area: tls_inspector
  change: |
    added new configuration field :ref:`initial_read_buffer_size
    <envoy_v3_api_field_extensions.filters.listener.tls_inspector.v3.TlsInspector.initial_read_buffer_size>`
    to allow users to tune the buffer size requested by the filter. If
    configured, and the filter needs additional bytes, the filter will double
    the number of bytes requested up to the default 64KiB maximum.
- area: access_log
  change: |
    added access log filter :ref:`log_type_filter <envoy_v3_api_field_config.accesslog.v3.AccessLogFilter.log_type_filter>`
    to filter access log records based on the type of the record.
- area: ext_proc
  change: |
    added new configuration field
    :ref:`disable_clear_route_cache <envoy_v3_api_field_extensions.filters.http.ext_proc.v3.ExternalProcessor.disable_clear_route_cache>`
    to force the ext_proc filter from clearing the route cache. Failures to clear from setting this field will be counted under the
    clear_route_cache_disabled stat.
- area: ext_proc
  change: |
    added new configuration field
    :ref:`allow_mode_override <envoy_v3_api_field_extensions.filters.http.ext_proc.v3.ExternalProcessor.allow_mode_override>`
    If set to true, the filter config
    :ref:`processing_mode <envoy_v3_api_field_extensions.filters.http.ext_proc.v3.ExternalProcessor.processing_mode>`
    can be overridden by the
    :ref:`mode_override <envoy_v3_api_field_service.ext_proc.v3.ProcessingResponse.mode_override>`
    in the response message from the external processing server.
    If not set, the ``mode_override`` API in the response message will be ignored.
- area: ext_proc
  change: |
    :ref:`forward_rules <envoy_v3_api_field_extensions.filters.http.ext_proc.v3.ExternalProcessor.forward_rules>`
    to only allow headers matchinging the forward rules to be forwarded to the external processing server.
- area: redis_proxy
  change: |
    added new field :ref:`connection_rate_limit
    <envoy_v3_api_field_extensions.filters.network.redis_proxy.v3.RedisProxy.ConnPoolSettings.connection_rate_limit>`
    to limit reconnection rate to redis server to avoid reconnection storm.
- area: match_delegate
  change: |
    added :ref:`per route configuration
    <envoy_v3_api_msg_extensions.common.matching.v3.ExtensionWithMatcherPerRoute>` to the
    :ref:`ExtensionWithMatcher
    <envoy_v3_api_msg_extensions.common.matching.v3.ExtensionWithMatcher>` filter.
    Which allows the associated matcher to be defined on a per route basis.
- area: match_delegate
  change: |
    If no matcher is set the :ref:`ExtensionWithMatcher
    <envoy_v3_api_msg_extensions.common.matching.v3.ExtensionWithMatcher>` filter is now set to skip rather than erroring out.
- area: access_log
  change: |
    added additional HCM access log option :ref:`flush_log_on_tunnel_successfully_established
    <envoy_v3_api_field_extensions.filters.network.http_connection_manager.v3.HttpConnectionManager.HcmAccessLogOptions.flush_log_on_tunnel_successfully_established>`.
    Enabling this option will write a log to all access loggers when HTTP tunnels (e.g. Websocket and CONNECT)
    are successfully established.
- area: admin
  change: |
    Adds a new admin stats html bucket-mode ``detailed`` to generate all recorded buckets and summary percentiles.
- area: http
  change: |
    Add support to the route/virtual host level
    :ref:`is_optional <envoy_v3_api_field_config.route.v3.FilterConfig.is_optional>` field.
    A route/virtual host level per filter config can be marked as optional, which means that if
    the filter fails to load, the configuration will no be rejected.
- area: upstream
  change: |
    Added :ref:`cluster provided extension
    <envoy_v3_api_msg_extensions.load_balancing_policies.cluster_provided.v3.ClusterProvided>`
    to suppport the :ref:`load balancer policy <envoy_v3_api_field_config.cluster.v3.Cluster.load_balancing_policy>`.
- area: fault
  change: |
    added new field ``envoy.extensions.filters.http.fault.v3.HTTPFault.filter_metadata`` to aid in logging.
    Metadata will be stored in StreamInfo dynamic metadata under a namespace corresponding to the name of the fault filter.
- area: application_logs
  change: |
    Added bootstrap option
    :ref:`application_log_format <envoy_v3_api_field_config.bootstrap.v3.Bootstrap.ApplicationLogConfig.LogFormat.json_format>`
    to enable setting application log format as JSON structure.
- area: application_logs
  change: |
    Added bootstrap option
    :ref:`application_log_format <envoy_v3_api_field_config.bootstrap.v3.Bootstrap.ApplicationLogConfig.LogFormat.text_format>`
    to enable setting application log text format from config.
- area: ext_proc
  change: |
    added new field ``filter_metadata <envoy_v3_api_field_extensions.filters.http.ext_proc.v3.ExtProc.filter_metadata`` to aid in logging.
    Metadata will be stored in StreamInfo filter metadata under a namespace corresponding to the name of the ext proc filter.
- area: matching
  change: |
    added CEL(Common Expression Language) matcher support :ref:`CEL data input <extension_envoy.matching.inputs.cel_data_input>`
    and :ref:`CEL input matcher <extension_envoy.matching.matchers.cel_matcher>`.
- area: tls
  change: |
    Added support for hot-reloading CRL file when the file changes on disk.
    This works with dynamic secrets when
    :ref:`CertificateValidationContext <envoy_v3_api_msg_extensions.transport_sockets.tls.v3.CertificateValidationContext>`
    is delivered via SDS.
- area: http
  change: |
    added support for configuring additional :ref:`cookie attributes <envoy_v3_api_msg_config.route.v3.RouteAction.HashPolicy.cookie>`.
- area: http
  change: |
    Added support for the route/virtual host level
    :ref:`disabled <envoy_v3_api_field_config.route.v3.FilterConfig.disabled>` field.
    A route/virtual host level per filter config can be marked as disabled, which means that
    the filter will be disabled in a specific route/virtual host.
- area: health_check
  change: |
    added host related information :ref:`metadata <envoy_v3_api_field_data.core.v3.HealthCheckEvent.metadata>` and
    :ref:`locality <envoy_v3_api_field_data.core.v3.HealthCheckEvent.locality>` to
    the :ref:`health check event <envoy_v3_api_msg_data.core.v3.HealthCheckEvent>` definition.
- area: zookeeper
  change: |
    Added the "addWatch" opcode support to the ZooKeeper proxy filter.
- area: config
  change: |
    added a statistic :ref:`warming_state <config_cluster_stats>` to indicate the current warming state of a cluster.
- area: access_log
  change: |
    added bytes snapshotting for upstream and downstream logging that will be reset after every periodic log. Downstream
    periodic loggers should read BytesMeter::bytesAtLastDownstreamPeriodicLog(), and upstream periodic loggers should read
    BytesMeter::bytesAtLastUpstreamPeriodicLog().
- area: lds
  change: |
    pause SRDS when LDS is updated.

deprecated:
- area: access_log
  change: |
    deprecated (1.25.0) :ref:`intermediate_log_entry <envoy_v3_api_field_data.accesslog.v3.AccessLogCommon.intermediate_log_entry>`
    in favour of :ref:`access_log_type <envoy_v3_api_field_data.accesslog.v3.AccessLogCommon.access_log_type>`.
- area: health_check
  change: |
    deprecated the :ref:`HealthCheck event_log_path <envoy_v3_api_field_config.core.v3.HealthCheck.event_log_path>` in favor of
    :ref:`HealthCheck event_logger extension <envoy_v3_api_field_config.core.v3.HealthCheck.event_logger>`.<|MERGE_RESOLUTION|>--- conflicted
+++ resolved
@@ -218,12 +218,10 @@
     added Runtime feature ``envoy.reloadable_features.max_request_headers_size_kb`` to override the default value of
     :ref:`max request headers size
     <envoy_v3_api_field_extensions.filters.network.http_connection_manager.v3.HttpConnectionManager.max_request_headers_kb>`.
-<<<<<<< HEAD
 - area: http
   change: |
     added support for CONNECT-UDP (RFC 9298). Can be disabled by setting runtime feature
     ``envoy.reloadable_features.enable_connect_udp_support`` to false.
-=======
 - area: listeners
   change: |
     added :ref:`max_connections_to_accept_per_socket_event
@@ -232,7 +230,6 @@
     event on a listener. If there are more connections to be accepted beyond
     the maximum, the remaining connections would be processed in later
     dispatcher loop iterations.
->>>>>>> 61958d40
 - area: load shed point
   change: |
     added load shed point ``envoy.load_shed_points.http_connection_manager_decode_headers`` that rejects new http streams

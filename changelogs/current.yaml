date: Pending

behavior_changes:
# *Changes that are expected to cause an incompatibility if applicable; deployment changes are likely required*
- area: thread_local
  change: |
    Changes the behavior of the ``SlotImpl`` class destructor. With this change the destructor can be called on any thread.
    This behavior can be reverted by setting the runtime flag ``envoy.reloadable_features.allow_slot_destroy_on_worker_threads``
    to false.
- area: ext_proc
  change: |
    Adding support for
    :ref:`route_cache_action <envoy_v3_api_field_extensions.filters.http.ext_proc.v3.ExternalProcessor.route_cache_action>`.
    It specifies the route action to be taken when an external processor response is received in response to request headers.
- area: http2
  change: |
    Changes the default value of ``envoy.reloadable_features.http2_use_oghttp2`` to true. This changes the codec used for HTTP/2
    requests and responses. This behavior can be reverted by setting the feature to false.
- area: http2
  change: |
    Passes HTTP/2 DATA frames through a different codec API. This behavior can be temporarily disabled by setting the runtime
    feature ``envoy.reloadable_features.http2_use_visitor_for_data`` to false.
- area: proxy_protocol
  change: |
    Populate typed metadata by default in proxy protocol listener. Typed metadata can be consumed as
    :ref:`TlvsMetadata type <envoy_v3_api_msg_data.core.v3.TlvsMetadata>`.
    This change can be temporarily disabled by setting the runtime flag
    ``envoy.reloadable_features.use_typed_metadata_in_proxy_protocol_listener`` to ``false``.

minor_behavior_changes:
# *Changes that may cause incompatibilities for some users, but should not for most*
- area: grpc
  change: |
    Changes in ``AsyncStreamImpl`` now propagate tracing context headers in bidirectional streams when using
    :ref:`Envoy gRPC client <envoy_v3_api_field_config.core.v3.GrpcService.envoy_grpc>`. Previously, tracing context headers
    were not being set when calling external services such as ``ext_proc``.
- area: tracers
  change: |
    Set status code for OpenTelemetry tracers (previously unset).
- area: config
  change: |
    Stricter validation of a ``google.protobuf.Duration`` field in a config, rejecting invalid values (where the number
    of years is over 292). This can be temporarily reverted by setting runtime guard
    ``envoy.reloadable_features.strict_duration_validation`` to ``false``.
- area: xds
  change: |
    Updated xDS-TP path naming to better comply with RFC-3986. Encoded resource paths can now include an a colon ``:``,
    instead of ``%3A``. This behavior can be reverted by setting the runtime flag
    ``envoy.reloadable_features.xdstp_path_avoid_colon_encoding`` to ``false``.
- area: udp
  change: |
    Change GRO read buffer to 64kB to avoid MSG_TRUNC. And change the way to limit the number of packets processed per event
    loop to work with GRO. This behavior can be reverted by setting runtime guard
    ``envoy.reloadable_features.udp_socket_apply_aggregated_read_limit`` to false.
- area: statistics
  change: |
    Hot restart statistics like hot_restart_epoch are only set when hot restart is enabled.
- area: dns
  change: |
    Changes the behavior of the getaddrinfo DNS resolver so that it treats EAI_NODATA and EAI_NONAME
    as successful queries with empty results, instead of as DNS failures. This change brings the
    getaddrinfo behavior in-line with the c-ares resolver behavior. This behavior can be reverted by
    setting the runtime guard ``envoy.reloadable_features.dns_nodata_noname_is_success`` to false.
- area: access_log
  change: |
    The upstream connection address, rather than the upstream host address, will be used for the ``%UPSTREAM_REMOTE_ADDRESS%``,
    ``%UPSTREAM_REMOTE_PORT%`` and ``%UPSTREAM_REMOTE_ADDRESS_WITHOUT_PORT%`` access log format specifiers.
    This behavior can be reverted by setting the runtime guard
    ``envoy.reloadable_features.upstream_remote_address_use_connection`` to false.
- area: http
  change: |
    Changing header validation checks in the substitution format utility and CEL code to do RCF complaint header validation.
    This behavior can be reverted by setting the runtime guard ``envoy.reloadable_features.consistent_header_validation`` to false.
- area: quic
  change: |
    When a quic connection socket is created, the socket's detected transport protocol will be set to "quic".
- area: config
  change: |
    In xDS configuration, the :ref:`AUTO <envoy_v3_api_enum_value_config.core.v3.ApiVersion.AUTO>` value now means
    :ref:`V3 <envoy_v3_api_enum_value_config.core.v3.ApiVersion.V3>`. :ref:`AUTO <envoy_v3_api_enum_value_config.core.v3.ApiVersion.AUTO>`
    is the default value of the enum, so this field may be omitted from all configurations now.
- area: filters
  change: |
    Set ``WWW-Authenticate`` header for 401 responses from the Basic Auth filter.

bug_fixes:
# *Changes expected to improve the state of the world and are unlikely to have negative effects*
- area: admission control
  change: |
    Fixed the thread-local controller's average RPS calculation to be calculated over the full
    lookback window. Previously, the controller would calculate the average RPS over the amount of
    time elapsed since the oldest valid request sample. This change brings the behavior in line with
    the documentation.
- area: outlier detection
  change: |
    Fixed :ref:`successful_active_health_check_uneject_host
    <envoy_v3_api_field_config.cluster.v3.OutlierDetection.successful_active_health_check_uneject_host>`.
    Before, a failed health check could uneject the host if the ``FAILED_ACTIVE_HC`` health flag had not been set.
- area: tls
  change: |
    Fix a RELEASE_ASSERT when using :ref:`auto_sni <envoy_v3_api_field_config.core.v3.UpstreamHttpProtocolOptions.auto_sni>`
    if the downstream request ``:authority`` was longer than 255 characters.
- area: ext_authz
  change: |
    Added field
    :ref:`validate_mutations <envoy_v3_api_field_extensions.filters.http.ext_authz.v3.ExtAuthz.validate_mutations>`,
    which, when set to true, adds header & query parameter mutation validation to the http ext_authz
    filter. If an authz response contains invalid mutations, the filter responds to the downstream
    request with HTTP 500 Internal Server Error. If you use ext_authz with an untrusted side stream,
    it's recommended you set this to true.
- area: http
  change: |
    Fix a crash when reloading the HTTP Connection Manager via ECDS.
- area: cares
  change: |
    Upgraded c-ares library to 1.20.1 and added fix to c-ares DNS implementation to additionally check for ``ARES_EREFUSED``,
    ``ARES_ESERVFAIL``and ``ARES_ENOTIMP`` status. Without this fix, ``DestroyChannelOnRefused`` and
    ``CustomResolverValidAfterChannelDestruction`` unit test will break.
- area: udp
  change: |
    Fixed a bug that would cause Envoy to crash when updates to a pre-existing cluster were made (e.g. ``HostSet`` changes).
- area: ext_authz
  change: |
    Handle ``append_action`` from :ref:`external authorization service <envoy_v3_api_msg_service.auth.v3.CheckResponse>`
    that was ignored.
- area: oauth2
  change: |
    Fixed a bug that would cause Envoy to crash when recieving an Oauth callback while the Oauth upstream is unhealthy
    (e.g. due to DNS issues).
- area: http
  change: |
    Fix BalsaParser resetting state too early, guarded by default-true
    ``envoy.reloadable_features.http1_balsa_delay_reset``.
- area: ext_authz
  change: |
    Set the SNI value from the requested server name if it isn't available on the connection/socket. This applies when
    ``include_tls_session`` is true. The requested server name is set on a connection when filters such as the TLS
    inspector are used.

removed_config_or_runtime:
# *Normally occurs at the end of the* :ref:`deprecation period <deprecated>`
- area: http
  change: |
    Removed ``envoy.reloadable_features.use_cluster_cache_for_alt_protocols_filter`` runtime flag and lagacy code paths.
- area: http
  change: |
    Removed ``envoy.reloadable_features.proxy_status_upstream_request_timeout`` runtime flag and lagacy code paths.
- area: http
  change: |
    Removed ``envoy.reloadable_features.handle_uppercase_scheme`` runtime flag and legacy code paths.
- area: tcp
  change: |
    Removed ``envoy.reloadable_features.detect_and_raise_rst_tcp_connection`` runtime flag and legacy code paths.
- area: http
  change: |
    Removed ``envoy.reloadable_features.lowercase_scheme`` runtime flag and lagacy code paths.
- area: upstream
  change: |
    Removed ``envoy.reloadable_features.convert_legacy_lb_config`` runtime flag and lagacy code paths.
- area: router
  change: |
    Removed ``envoy.reloadable_features.copy_response_code_to_downstream_stream_info`` runtime flag and legacy code paths.
- area: jwt
  change: |
    Removed ``envoy.reloadable_features.token_passed_entirely`` runtime flag and legacy code paths.

new_features:
- area: hot_restart
  change: |
    Added new command-line flag :option:`--skip-hot-restart-parent-stats`.
- area: matching
  change: |
    Added :ref:`Filter State Input <envoy_v3_api_msg_extensions.matching.common_inputs.network.v3.FilterStateInput>`
    for matching http input based on filter state objects.
- area: ext_authz
  change: |
    Added :ref:`disallowed_headers <envoy_v3_api_field_extensions.filters.http.ext_authz.v3.ExtAuthz.disallowed_headers>`
    to specify headers that should never be sent to the external authentication service. Overrides
    :ref:`allowed_headers <envoy_v3_api_field_extensions.filters.http.ext_authz.v3.ExtAuthz.allowed_headers>`
    if a header matches both.
- area: quic
  change: |
    Added support for QUIC server preferred address when there is a DNAT between the client and Envoy. See
    :ref:`new config
    <envoy_v3_api_field_extensions.quic.server_preferred_address.v3.FixedServerPreferredAddressConfig.AddressFamilyConfig.dnat_address>`.
- area: cares
  change: |
    Added :ref:`udp_max_queries<envoy_v3_api_field_extensions.network.dns_resolver.cares.v3.CaresDnsResolverConfig.udp_max_queries>`
    option to limit the number of UDP queries.
- area: http
  change: |
    Added :ref:`disable_shadow_host_suffix_append
    <envoy_v3_api_field_config.route.v3.RouteAction.RequestMirrorPolicy.disable_shadow_host_suffix_append>`
    in :ref:`request_mirror_policies <envoy_v3_api_field_config.route.v3.RouteAction.request_mirror_policies>`
    for disabling appending of the ``-shadow`` suffix to the shadowed host/authority header.
- area: http
  change: |
    Added field :ref:`match_upstream <envoy_v3_api_field_config.core.v3.SchemeHeaderTransformation.match_upstream>`,
    which, when set to true, will set the downstream request ``:scheme`` to match the upstream transport protocol.
- area: redis
  change: |
    Added support for `inline commands <https://redis.io/docs/reference/protocol-spec/#inline-commands>`_.
- area: aws_lambda
  change: |
    The ``aws_lambda`` filter now supports the
    :ref:`credentials <envoy_v3_api_field_extensions.filters.http.aws_lambda.v3.Config.credentials>` parameter.
    This enables setting AWS credentials from the filter configuration.
- area: access_log
  change: |
    added support for :ref:`%UPSTREAM_HOST_NAME% <config_access_log_format_upstream_host_name>` for the upstream host
    identifier.
- area: access_loggers
  change: |
    Added ``TRACE_ID`` :ref:`access log formatter <config_access_log_format>`.
- area: healthcheck
  change: |
    Added support to healthcheck with ProxyProtocol in TCP Healthcheck by setting
    :ref:`health_check_config <envoy_v3_api_field_config.core.v3.HealthCheck.TcpHealthCheck.proxy_protocol_config>`.
- area: access_log
  change: |
    added new ``access_log`` command operators to retrieve upstream connection information change: ``%UPSTREAM_PEER_URI_SAN%``,
    ``%UPSTREAM_PEER_IP_SAN%``, ``%UPSTREAM_PEER_DNS_SAN%``, ``%UPSTREAM_LOCAL_URI_SAN%``, ``%UPSTREAM_LOCAL_DNS_SAN%``,
    ``%UPSTREAM_LOCAL_IP_SAN%``.
- area: open_telemetry
  change: |
    added :ref:`stat_prefix
    <envoy_v3_api_field_extensions.access_loggers.open_telemetry.v3.OpenTelemetryAccessLogConfig.stat_prefix>`
    configuration to support additional stat prefix for the OpenTelemetry logger.
<<<<<<< HEAD
- area: routing
  change: |
    added support in :ref:`file datasource <envoy_v3_api_field_config.route.v3.DirectResponseAction.body>` implementation
    to listen to file changes and dynamically update the response when :ref:`watched_directory
    <envoy_v3_api_field_config.core.v3.datasource.watched_directory>`
    is configured in :ref:`DataSource <envoy_v3_api_msg_config.core.v3.datasource>`.
=======
- area: listener
  change: |
    Added :ref:`bypass_overload_manager <envoy_v3_api_field_config.listener.v3.Listener.bypass_overload_manager>`
    to bypass the overload manager for a listener. When set to true, the listener will not be subject to overload protection.
>>>>>>> ea919351

deprecated:
- area: tracing
  change: |
    Disable OpenCensus by default, as it is
    `no longer supported/maintained upstream <https://opentelemetry.io/blog/2023/sunsetting-opencensus/>`_.
    This extension can be replaced with the OpenTelemetry tracer and collector.<|MERGE_RESOLUTION|>--- conflicted
+++ resolved
@@ -226,19 +226,16 @@
     added :ref:`stat_prefix
     <envoy_v3_api_field_extensions.access_loggers.open_telemetry.v3.OpenTelemetryAccessLogConfig.stat_prefix>`
     configuration to support additional stat prefix for the OpenTelemetry logger.
-<<<<<<< HEAD
 - area: routing
   change: |
     added support in :ref:`file datasource <envoy_v3_api_field_config.route.v3.DirectResponseAction.body>` implementation
     to listen to file changes and dynamically update the response when :ref:`watched_directory
     <envoy_v3_api_field_config.core.v3.datasource.watched_directory>`
     is configured in :ref:`DataSource <envoy_v3_api_msg_config.core.v3.datasource>`.
-=======
 - area: listener
   change: |
     Added :ref:`bypass_overload_manager <envoy_v3_api_field_config.listener.v3.Listener.bypass_overload_manager>`
     to bypass the overload manager for a listener. When set to true, the listener will not be subject to overload protection.
->>>>>>> ea919351
 
 deprecated:
 - area: tracing

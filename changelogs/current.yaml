--- conflicted
+++ resolved
@@ -13,14 +13,11 @@
 # *Normally occurs at the end of the* :ref:`deprecation period <deprecated>`
 
 new_features:
-<<<<<<< HEAD
 - area: config
   change: |
-    Added the capability to defer broadcasting of certain cluster (CDS, EDS) to worker threads from the main thread. This optimization can save significant amount of memory in cases where there are (1) a large number of workers and (2) a large amount of config, most of which is unused. This capability is guarded by :ref:`enable_deferred_cluster_creation <envoy_api_field_config.bootstrap.v3.ClusterManager.enable_deferred_cluster_creation>.
-=======
+    Added the capability to defer broadcasting of certain cluster (CDS, EDS) to worker threads from the main thread. This optimization can save significant amount of memory in cases where there are (1) a large number of workers and (2) a large amount of config, most of which is unused. This capability is guarded by :ref:`enable_deferred_cluster_creation <envoy_api_field_config.bootstrap.v3.ClusterManager.enable_deferred_cluster_creation>`.
 - area: extension_discovery_service
   change: |
     added ECDS support for :ref:` downstream network filters<envoy_v3_api_field_config.listener.v3.Filter.config_discovery>`.
->>>>>>> d56efe33
 
 deprecated:
--- conflicted
+++ resolved
@@ -358,14 +358,13 @@
     to bypass the overload manager for a listener. When set to true, the listener will not be subject to overload protection.
 - area: rbac
   change: |
-<<<<<<< HEAD
-    Added :ref:`delay_deny <envoy_v3_api_msg_extensions.filters.network.rbac.v3.RBAC>` to support deny connection after
-    the configured duration.
-=======
     The RBAC filter will now log the enforced rule to the dynamic metadata field
     "enforced_effective_policy_id" and the result to the dynamic metadata field
     "enforced_engine_result". These are only populated if a non-shadow engine exists.
->>>>>>> 7faeb050
+- area: rbac
+  change: |
+    Added :ref:`delay_deny <envoy_v3_api_msg_extensions.filters.network.rbac.v3.RBAC>` to support deny connection after
+    the configured duration.
 
 deprecated:
 - area: tracing

--- conflicted
+++ resolved
@@ -66,14 +66,12 @@
   change: |
     :ref:`AwsCredentialProvider <envoy_v3_api_msg_extensions.common.aws.v3.AwsCredentialProvider>` now supports all defined credential
     providers, allowing complete customisation of the credential provider chain when using AWS request signing extension.
-<<<<<<< HEAD
 - area: ext_proc
   change: |
     If ext_proc server sends spurious response message to Envoy, Envoy now performs fail-open or fail-close action based on
     :ref:`failure_mode_allow <envoy_v3_api_field_extensions.filters.http.ext_proc.v3.ExternalProcessor.failure_mode_allow>`
     configuration. This change can be reverted by setting the runtime guard
     ``envoy.reloadable_features.ext_proc_fail_close_spurious_resp`` to ``false``.
-=======
 - area: filters
   change: |
     :ref:`Credential injector filter <envoy_v3_api_msg_extensions.filters.http.credential_injector.v3.CredentialInjector>` is no longer
@@ -81,7 +79,6 @@
 - area: http3
   change: |
     Validate HTTP/3 pseudo headers. Can be disabled by setting ``envoy.restart_features.validate_http3_pseudo_headers`` to false.
->>>>>>> bf9eb6eb
 
 bug_fixes:
 # *Changes expected to improve the state of the world and are unlikely to have negative effects*

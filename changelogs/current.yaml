--- conflicted
+++ resolved
@@ -39,12 +39,10 @@
     Removed runtime guard ``envoy.reloadable_features.original_src_fix_port_exhaustion`` and legacy code paths.
 
 new_features:
-<<<<<<< HEAD
 - area: logging
   change: |
     Added support for not-equal operator for access log filter rules, in
     :ref:`ComparisonFilter <envoy_v3_api_msg_config.accesslog.v3.ComparisonFilter>`.
-=======
 - area: lua
   change: |
     Added ``drainConnectionUponCompletion()`` to the Lua filter stream info API. This allows Lua scripts
@@ -64,6 +62,5 @@
     This can avoid unnecessary load shedding or overload actions.
     To enable, set ``envoy.reloadable_features.fixed_heap_use_allocated`` to true.
     The default algorithm (heap_size - pageheap_unmapped - pageheap_free) does not discount for free memory in TCMalloc caches.
->>>>>>> 2b2759be
 
 deprecated:
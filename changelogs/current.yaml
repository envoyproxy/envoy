--- conflicted
+++ resolved
@@ -446,16 +446,13 @@
     <envoy_v3_api_field_extensions.filters.network.ext_authz.v3.ExtAuthz.typed_metadata_context_namespaces>` in the
     ext-authz network filter. This allows passing connection metadata (such as proxy protocol TLV data) to the
     external authorization server for making authorization decisions.
-<<<<<<< HEAD
 - area: admin
   change: |
     Added :ref:`allow_paths <envoy_v3_api_field_config.bootstrap.v3.Admin.allow_paths>` to admin
     interface to restrict access to specific admin endpoints. When configured, only paths matching
     the specified string matchers will be accessible. All other paths will return 403 Forbidden.
-=======
 - area: attributes
   change: |
     added :ref:`attributes <arch_overview_attributes>` for looking up request or response headers bytes.
->>>>>>> 7644b22d
 
 deprecated:
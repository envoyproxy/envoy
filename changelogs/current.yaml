date: Pending

behavior_changes:
# *Changes that are expected to cause an incompatibility if applicable; deployment changes are likely required*
- area: aws_iam
  change: |
    As announced in November 2024 (see https://github.com/envoyproxy/envoy/issues/37621), the
    ``grpc_credentials/aws_iam`` extension is being deleted. Any configuration referencing this extension
    will fail to load.
- area: prefix_match_map
  change: |
    :ref:`prefix_match_map <envoy_v3_api_field_config.common.matcher.v3.Matcher.MatcherTree.prefix_match_map>`
    now continues to search for a match with shorter prefix if a longer match
    does not find an action. This brings it in line with the behavior of ``matcher_list``.
    This change can temporarily be reverted by setting the runtime guard
    ``envoy.reloadable_features.prefix_map_matcher_resume_after_subtree_miss`` to ``false``.
    If the old behavior is desired more permanently, this can be achieved in config by setting
    an ``on_no_match`` action that responds with 404 for each subtree.
- area: server
  change: |
    Envoy will automatically raise the soft limit on the file descriptors to the hard limit. This behavior
    can be reverted using the runtime guard ``envoy_restart_features_raise_file_limits``.
- area: build
  change: |
    Removed the clang-libstdc++ toolchain setup as this is no longer used or tested by the project.
    Consolidated clang and gcc toolchains which can be used with ``--config=clang`` or ``--config=gcc``.
    These use libc++ and libstdc++ respectively.

minor_behavior_changes:
# *Changes that may cause incompatibilities for some users, but should not for most*
- area: geoip
  change: |
    The lookup for asn information is fetched from ``asn_db`` if asn_db_path is defined and from ``isb_db`` if asn_db_path is not defined.
- area: lua
  change: |
    The ``metadata()`` of lua filter now will search the metadata by the :ref:`filter config name
    <envoy_v3_api_field_extensions.filters.network.http_connection_manager.v3.HttpFilter.name>` first.
    And if not found, it will search by the canonical name of the filter ``envoy.filters.http.lua``.
- area: grpc-json
  change: |
    Make the :ref:`gRPC JSON transcoder filter's <config_http_filters_grpc_json_reverse_transcoder>` JSON print options configurable.
- area: oauth2
  change: |
    Reset CSRF token when token validation fails during redirection.
    If the CSRF token cookie is present during the redirection to the authorization server, it will be validated.
    Previously, if this validation failed, the OAuth flow would fail. Now the CSRF token will simply be reset. This fixes
    the case where an HMAC secret change causes a redirect flow, but the CSRF token cookie hasn't yet expired
    causing a CSRF token validation failure.
- area: cel
  change: |
    Precompile regexes in CEL expressions. This can be disabled by setting the runtime guard
    ``envoy.reloadable_features.enable_cel_regex_precompilation`` to ``false``.
- area: dns
  change: |
    Allow ``getaddrinfo`` to be configured to run by a thread pool, controlled by :ref:`num_resolver_threads
    <envoy_v3_api_field_extensions.network.dns_resolver.getaddrinfo.v3.GetAddrInfoDnsResolverConfig.num_resolver_threads>`.
- area: grpc-json-transcoding
  change: |
    Add SSE style message framing for streamed responses in :ref:`gRPC JSON transcoder filter <config_http_filters_grpc_json_transcoder>`.
- area: http
  change: |
   :ref:`response_headers_to_add <envoy_v3_api_field_config.route.v3.Route.response_headers_to_add>` and
   :ref:`response_headers_to_remove <envoy_v3_api_field_config.route.v3.Route.response_headers_to_remove>`
   will also be applied to the local responses from the ``envoy.filters.http.router`` filter.
- area: aws
  change: |
    :ref:`AwsCredentialProvider <envoy_v3_api_msg_extensions.common.aws.v3.AwsCredentialProvider>` now supports all defined credential
    providers, allowing complete customisation of the credential provider chain when using AWS request signing extension.
- area: filters
  change: |
    :ref:`Credential injector filter <envoy_v3_api_msg_extensions.filters.http.credential_injector.v3.CredentialInjector>` is no longer
    a work in progress field.
- area: http3
  change: |
    Validate HTTP/3 pseudo headers. Can be disabled by setting ``envoy.restart_features.validate_http3_pseudo_headers`` to false.

bug_fixes:
# *Changes expected to improve the state of the world and are unlikely to have negative effects*
- area: conn_pool
  change: |
    Fixed an issue that could lead to too many connections when using
    :ref:`AutoHttpConfig <envoy_v3_api_msg_extensions.upstreams.http.v3.HttpProtocolOptions.AutoHttpConfig>` if the
    established connection is ``http/2`` and Envoy predicted it would have lower concurrent capacity.
- area: conn_pool
  change: |
    Fixed an issue that could lead to insufficient connections for current pending requests. If a connection starts draining while it
    has negative unused capacity (which happens if an HTTP/2 ``SETTINGS`` frame reduces allowed concurrency to below the current number
    of requests), that connection's unused capacity will be included in total pool capacity even though it is unusable because it is
    draining. This can result in not enough connections being established for current pending requests. This is most problematic for
    long-lived requests (such as streaming gRPC requests or long-poll requests) because a connection could be in the draining state
    for a long time.
- area: hcm
  change: |
    Fixes a bug where the lifetime of the ``HttpConnectionManager``'s ``ActiveStream`` can be out of sync
    with the lifetime of the codec stream.
- area: config_validation
  change: |
    Fixed an bug where the config validation server will crash when the configuration contains
    ``%CEL%`` or ``%METADATA%`` substitution formatter.
- area: quic
  change: |
    Fixes a bug in Envoy's HTTP/3-to-HTTP/1 proxying when a ``transfer-encoding`` header is incorrectly appended.
    Protected by runtime guard ``envoy.reloadable_features.quic_signal_headers_only_to_http1_backend``.
- area: tls
  change: |
    Fixes a bug where empty trusted CA file or inline string is accepted and causes Envoy to successfully validate any certificate
    chain. This fix addresses this issue by rejecting such configuration with empty value. This behavior can be reverted by setting
    the runtime guard ``envoy.reloadable_features.reject_empty_trusted_ca_file`` to ``false``.
- area: tls_inspector
  change: |
    Fixes a bug where the TLS inspector filter would not correctly report ``client_hello_too_large`` stat for too big client hello messages
    i.e bigger than 16kb.

removed_config_or_runtime:
# *Normally occurs at the end of the* :ref:`deprecation period <deprecated>`
- area: websocket
  change: |
    Removed runtime guard ``envoy.reloadable_features.switch_protocol_websocket_handshake`` and legacy code paths.
- area: http2
  change: |
    Removed runtime guard ``envoy.reloadable_features.http2_no_protocol_error_upon_clean_close`` and legacy code paths.
- area: access_log
  change: |
    Removed runtime guard ``envoy.reloadable_features.sanitize_sni_in_access_log`` and legacy code paths.
- area: quic
  change: |
    Removed runtime guard ``envoy.reloadable_features.quic_connect_client_udp_sockets`` and legacy code paths.
- area: quic
  change: |
    Removed runtime guard ``envoy.reloadable_features.quic_support_certificate_compression`` and legacy code paths.
- area: http
  change: |
    Removed runtime guard ``envoy.reloadable_features.internal_authority_header_validator`` and legacy code paths.
- area: http
  change: |
    Removed runtime guard ``envoy_reloadable_features_filter_access_loggers_first`` and legacy code paths.
- area: tcp_proxy
  change: |
    Removed runtime guard ``envoy.reloadable_features.tcp_tunneling_send_downstream_fin_on_upstream_trailers`` and legacy code paths.
- area: runtime
  change: |
    Removed runtime guard ``envoy_reloadable_features_boolean_to_string_fix`` and legacy code paths.
- area: logging
  change: |
    Removed runtime guard ``envoy.reloadable_features.logging_with_fast_json_formatter`` and legacy code paths.
- area: sni
  change: |
    Removed runtime guard ``envoy.reloadable_features.use_route_host_mutation_for_auto_sni_san`` and legacy code paths.
- area: ext_proc
  change: |
    Removed runtime guard ``envoy.reloadable_features.ext_proc_timeout_error`` and legacy code paths.
- area: quic
  change: |
    Removed runtime guard ``envoy.reloadable_features.extend_h3_accept_untrusted`` and legacy code paths.
- area: lua
  change: |
    Removed runtime guard ``envoy.reloadable_features.lua_flow_control_while_http_call`` and legacy code paths.

new_features:
- area: build
  change: |
    Upgraded Envoy to build with C++20; Envoy developers can use C++20 features now.
- area: redis
  change: |
    Added support for ``scan`` and ``info``.
- area: http
  change: |
    Added :ref:`x-envoy-original-host <config_http_filters_router_x-envoy-original-host>` that
    is used to record the original host header value before it is mutated by the router filter.
- area: stateful_session
  change: |
    Supports envelope stateful session extension to keep the existing session header value
    from upstream server. See :ref:`mode
    <envoy_v3_api_msg_extensions.http.stateful_session.envelope.v3.EnvelopeSessionState>`
    for more details.
- area: transport tap
  change: |
    Add counter in transport tap for streaming and buffer trace.
    streamed trace can sent tapped message based on configured size.
<<<<<<< HEAD
- area: udp sink
  change: |
    Enhance udp sink to support the single message which the size is bigger than 64K
=======
>>>>>>> e439c73e
- area: load_balancing
  change: |
    Added Override Host Load Balancing policy. See
    :ref:`load balancing policies overview <arch_overview_load_balancing_policies>` for more details.
- area: lua
  change: |
    Added support for accessing filter context.
    See :ref:`filterContext() <config_http_filters_lua_stream_handle_api_filter_context>` for more details.
- area: resource_monitors
  change: |
    Added new cgroup memory resource monitor that reads memory usage/limit from cgroup v1/v2 subsystems and calculates
    memory pressure, with configurable ``max_memory_bytes`` limit
    :ref:`existing extension <envoy_v3_api_msg_extensions.resource_monitors.cgroup_memory.v3.CgroupMemoryConfig>`.
- area: ext_authz
  change: |
    Added ``grpc_status`` to ``ExtAuthzLoggingInfo`` in ``ext_authz`` HTTP filter.
- area: http
  change: |
    Add :ref:`response trailers mutations
    <envoy_v3_api_field_extensions.filters.http.header_mutation.v3.Mutations.response_trailers_mutations>` and
    :ref:`request trailers mutations
    <envoy_v3_api_field_extensions.filters.http.header_mutation.v3.Mutations.request_trailers_mutations>`
    to :ref:`Header Mutation Filter <envoy_v3_api_msg_extensions.filters.http.header_mutation.v3.HeaderMutation>`
    for adding/removing trailers from the request and the response.
- area: postgres
  change: |
    added support for requiring downstream SSL.
- area: url_template
  change: |
    Included the asterisk ``*`` in the match pattern when using the ``*`` or ``**`` operators in the URL template.
    This behavioral change can be temporarily reverted by setting runtime guard
    ``envoy.reloadable_features.uri_template_match_on_asterisk`` to ``false``.
- area: socket
  change: |
    Added ``network_namespace_filepath`` to ``SocketAddress``. Currently only used by listeners.
- area: rbac filter
  change: |
    Allow listed ``FilterStateInput`` to be used with the xDS matcher in the HTTP RBAC filter.
- area: rbac filter
  change: |
    Allow listed ``FilterStateInput`` to be used with the xDS matcher in the Network RBAC filter.
- area: tls_inspector filter
  change: |
    Added :ref:`enable_ja4_fingerprinting
    <envoy_v3_api_field_extensions.filters.listener.tls_inspector.v3.TlsInspector.enable_ja4_fingerprinting>` to create
    a JA4 fingerprint hash from the Client Hello message.
- area: local_ratelimit
  change: |
    ``local_ratelimit`` will return ``x-ratelimit-reset`` header when the rate limit is exceeded.
- area: oauth2
  change: |
    Added :ref:`end_session_endpoint <envoy_v3_api_field_extensions.filters.http.oauth2.v3.OAuth2Config.end_session_endpoint>`
    to the ``oauth2`` filter to support OIDC RP initiated logout. This field is only used when
    ``openid`` is in the :ref:`auth_scopes <envoy_v3_api_field_extensions.filters.http.oauth2.v3.OAuth2Config.auth_scopes>` field.
    If configured, the OAuth2 filter will redirect users to this endpoint when they access the
    :ref:`signout_path <envoy_v3_api_field_extensions.filters.http.oauth2.v3.OAuth2Config.signout_path>`. This allows users to
    be logged out of the Authorization server.
- area: oauth2
  change: |
    Added configurable :ref:`csrf_token_expires_in
    <envoy_v3_api_field_extensions.filters.http.oauth2.v3.OAuth2Config.csrf_token_expires_in>`
    and :ref:`code_verifier_token_expires_in
    <envoy_v3_api_field_extensions.filters.http.oauth2.v3.OAuth2Config.code_verifier_token_expires_in>`
    fields to the ``oauth2`` filter. Both default to ``600s`` (10 minutes) if not specified, keeping backward compatibility.
- area: load shed point
  change: |
    Added load shed point ``envoy.load_shed_points.connection_pool_new_connection`` in the connection pool, and it will not
    create new connections when Envoy is under pressure, and the pending downstream requests will be cancelled.
- area: api_key_auth
  change: |
    Added :ref:`forwarding configuration <envoy_v3_api_msg_extensions.filters.http.api_key_auth.v3.Forwarding>`
    to the API Key Auth filter, which allows forwarding the authenticated client identity
    using a custom header, and also offers the option to remove the API key from the request
    before forwarding.
- area: lua
  change: |
    Added a new ``dynamicTypedMetadata()`` on ``connectionStreamInfo()`` which could be used to access the typed metadata from
    network filters, such as the Proxy Protocol, etc.
- area: aws
  change: |
    Implementation of `IAM Roles Anywhere support <https://docs.aws.amazon.com/rolesanywhere/latest/userguide/introduction.html>`_ in the
    AWS common components, providing this capability to the AWS Lambda and AWS Request Signing extensions.
- area: redis
  change: |
    ``redis_proxy`` filter now supports AWS IAM Authentication.
- area: router
  change: |
    Added matcher based router cluster specifier plugin to support selecting cluster dynamically based on a matcher tree.
    See
    :ref:`matcher cluster specifier plugin <envoy_v3_api_msg_extensions.router.cluster_specifiers.matcher.v3.MatcherClusterSpecifier>`
    for more details.
- area: router
  change: |
    Added new ``refreshRouteCluster()`` method to stream filter callbacks to support refreshing the route cluster and
    need not to update the route cache. See :ref:`http route mutation <arch_overview_http_filters_route_mutation>` for
    more details.
- area: lua
  change: |
    Added a new ``dynamicTypedMetadata()`` on ``streamInfo()`` which could be used to access the typed metadata from
    HTTP filters, such as the Set Metadata filter, etc.
- area: ratelimit
  change: |
    Added a new ``failure_mode_deny_percent`` field of type ``Envoy::Runtime::FractionalPercent`` attached to the rate limit filter
    to configure the failure mode for rate limit service errors in runtime.
    It acts as an override for the existing ``failure_mode_deny`` field in the filter config.
- area: tls
  change: |
    Added new metric for emitting seconds since UNIX epoch of expirations of TLS and CA certificates.
    They are rooted at ``cluster.<cluster_name>.ssl.certificate.<cert_name>.``
    and at ``listener.<address>.ssl.certificate.<cert_name>.`` namespace.
- area: ext_proc
  change: |
    The :ref:`failure_mode_allow <envoy_v3_api_field_extensions.filters.http.ext_proc.v3.ExternalProcessor.failure_mode_allow>`
    setting may now be overridden on a per-route basis.
- area: matcher
  change: |
    added support for :ref:`ServerNameMatcher <envoy_v3_api_msg_.xds.type.matcher.v3.ServerNameMatcher>` trie-based matching.

deprecated:<|MERGE_RESOLUTION|>--- conflicted
+++ resolved
@@ -177,12 +177,9 @@
   change: |
     Add counter in transport tap for streaming and buffer trace.
     streamed trace can sent tapped message based on configured size.
-<<<<<<< HEAD
 - area: udp sink
   change: |
-    Enhance udp sink to support the single message which the size is bigger than 64K
-=======
->>>>>>> e439c73e
+    Enhance udp sink to support the single message which the size is bigger than 64K.
 - area: load_balancing
   change: |
     Added Override Host Load Balancing policy. See

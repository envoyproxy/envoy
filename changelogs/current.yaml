date: Pending

behavior_changes:
# *Changes that are expected to cause an incompatibility if applicable; deployment changes are likely required*
- area: thread_local
  change: |
    Changes the behavior of the ``SlotImpl`` class destructor. With this change the destructor can be called on any thread.
    This behavior can be reverted by setting the runtime flag ``envoy.reloadable_features.allow_slot_destroy_on_worker_threads``
    to false.
- area: ext_proc
  change: |
    Adding support for
    :ref:`route_cache_action <envoy_v3_api_field_extensions.filters.http.ext_proc.v3.ExternalProcessor.route_cache_action>`.
    It specifies the route action to be taken when an external processor response is received in response to request headers.
- area: http2
  change: |
    Changes the default value of ``envoy.reloadable_features.http2_use_oghttp2`` to true. This changes the codec used for HTTP/2
    requests and responses. This behavior can be reverted by setting the feature to false.
- area: http3
  change: |
    Added a "happy eyeballs" feature to HTTP/3 upstream, where it assuming happy eyeballs sorting results in alternating address
    families will attempt the first v4 and v6 address before giving up on HTTP/3.  This change can be reverted by setting
    ``envoy.reloadable_features.http3_happy_eyeballs`` to false.
- area: http2
  change: |
    Passes HTTP/2 DATA frames through a different codec API. This behavior can be temporarily disabled by setting the runtime
    feature ``envoy.reloadable_features.http2_use_visitor_for_data`` to false.
- area: runtime
  change: |
    Rejecting invalid yaml. This has been an ENVOY_BUG linked to https://github.com/envoyproxy/envoy/issues/27434
    for over a year with no hard-blockers so should be Ok. This behavior can be temporarily disabled by setting
    the runtime feature ``envoy.reloadable_features.reject_invalid_yaml`` to false but the runtime guard must be
    parsed before any invalid yaml.
- area: proxy_protocol
  change: |
    Populate typed metadata by default in proxy protocol listener. Typed metadata can be consumed as
    :ref:`TlvsMetadata type <envoy_v3_api_msg_data.core.v3.TlvsMetadata>`.
    This change can be temporarily disabled by setting the runtime flag
    ``envoy.reloadable_features.use_typed_metadata_in_proxy_protocol_listener`` to ``false``.
- area: composite_filter
  change: |
    Adding support for
    :ref:`sample_percent <envoy_v3_api_field_extensions.filters.http.composite.v3.ExecuteFilterAction.sample_percent>`.
    It specifies the probability of the action execution. If not specified, it is 100%.
- area: golang
  change: |
    Move ``Continue``, ``SendLocalReply`` and ``RecoverPanic` from ``FilterCallbackHandler`` to ``DecoderFilterCallbacks`` and
    ``EncoderFilterCallbacks``, to support full-duplex processing.

minor_behavior_changes:
# *Changes that may cause incompatibilities for some users, but should not for most*
- area: ext_proc
  change: |
    Timeout errors in external processor now returns 504 Gateway Timeout to downstream clients.
    The previous behavior was returning 500 Internal Server Error.
- area: dfp
  change: |
    Changed dynamic forward proxy so local reply errors include DNS resolution details.  This behavior can be temporarily
    disabled by setting the runtime feature ``envoy.reloadable_features.dns_details`` to false.
- area: grpc
  change: |
    Changes in ``AsyncStreamImpl`` and ``GoogleAsyncStreamImpl`` now propagate tracing context headers in bidirectional streams when using
    :ref:`Envoy gRPC client <envoy_v3_api_field_config.core.v3.GrpcService.envoy_grpc>` or
    :ref:`Google C++ gRPC client <envoy_v3_api_field_config.core.v3.GrpcService.google_grpc>`. Previously, tracing context headers
    were not being set when calling external services such as ``ext_proc``.
- area: http
  change: |
    Fixed host header changes for shadow requests to properly handle ipv6 addresses.
- area: tracers
  change: |
    Set status code for OpenTelemetry tracers (previously unset).
- area: config
  change: |
    Stricter validation of a ``google.protobuf.Duration`` field in a config, rejecting invalid values (where the number
    of years is over 292). This can be temporarily reverted by setting runtime guard
    ``envoy.reloadable_features.strict_duration_validation`` to ``false``.
- area: xds
  change: |
    Updated xDS-TP path naming to better comply with RFC-3986. Encoded resource paths can now include an a colon ``:``,
    instead of ``%3A``. This behavior can be reverted by setting the runtime flag
    ``envoy.reloadable_features.xdstp_path_avoid_colon_encoding`` to ``false``.
- area: udp
  change: |
    Change GRO read buffer to 64kB to avoid MSG_TRUNC. And change the way to limit the number of packets processed per event
    loop to work with GRO. This behavior can be reverted by setting runtime guard
    ``envoy.reloadable_features.udp_socket_apply_aggregated_read_limit`` to false.
- area: statistics
  change: |
    Hot restart statistics like hot_restart_epoch are only set when hot restart is enabled.
- area: dns
  change: |
    Changes the behavior of the getaddrinfo DNS resolver so that it treats EAI_NODATA and EAI_NONAME
    as successful queries with empty results, instead of as DNS failures. This change brings the
    getaddrinfo behavior in-line with the c-ares resolver behavior. This behavior can be reverted by
    setting the runtime guard ``envoy.reloadable_features.dns_nodata_noname_is_success`` to false.
- area: access_log
  change: |
    The upstream connection address, rather than the upstream host address, will be used for the ``%UPSTREAM_REMOTE_ADDRESS%``,
    ``%UPSTREAM_REMOTE_PORT%`` and ``%UPSTREAM_REMOTE_ADDRESS_WITHOUT_PORT%`` access log format specifiers.
    This behavior can be reverted by setting the runtime guard
    ``envoy.reloadable_features.upstream_remote_address_use_connection`` to false.
- area: access_log
  change: |
    The ``%CEL%`` formatter support call functions.
- area: http
  change: |
    Changing header validation checks in the substitution format utility and CEL code to do RCF complaint header validation.
    This behavior can be reverted by setting the runtime guard ``envoy.reloadable_features.consistent_header_validation`` to false.
- area: quic
  change: |
    Cache source/destination address instances in a LUR cache for packet read to improve performance.
    This behavior can be reverted by setting the runtime guard
    ``envoy.reloadable_features.quic_upstream_socket_use_address_cache_for_read`` to false.
- area: quic
  change: |
    When a quic connection socket is created, the socket's detected transport protocol will be set to "quic".
- area: config
  change: |
    In xDS configuration, the :ref:`AUTO <envoy_v3_api_enum_value_config.core.v3.ApiVersion.AUTO>` value now means
    :ref:`V3 <envoy_v3_api_enum_value_config.core.v3.ApiVersion.V3>`. :ref:`AUTO <envoy_v3_api_enum_value_config.core.v3.ApiVersion.AUTO>`
    is the default value of the enum, so this field may be omitted from all configurations now.
- area: filters
  change: |
    Set ``WWW-Authenticate`` header for 401 responses from the Basic Auth filter.
- area: jwt_authn
  change: |
    jwt_authn now validates provider URIs. If the validation is too strict it can temporarily be
    disabled by setting the runtime guard ``envoy.reloadable_features.jwt_authn_validate_uri`` to
    false.
- area: http
  change: |
    Removed runtime guard ``envoy.reloadable_features.refresh_rtt_after_request`` and legacy code path.
- area: http
  change: |
    Changing HTTP/2 semi-colon prefixed headers to being sanitized by Envoy code rather than nghttp2. Should be a functional no-op but
    guarded by ``envoy.reloadable_features.sanitize_http2_headers_without_nghttp2``.
- area: http
  change: |
    http: envoy will now proxy 104 headers from upstream, though as with 100s only the first 1xx response
    headers will be sent.104 headers are designated by ietf's draft-ietf-httpbis-resumable-upload rfc.
    This behavioral can be temporarily reverted by setting runtime guard
    ``envoy.reloadable_features.proxy_104`` to ``false``.
- area: jwt_authn
  change: |
    Changes the behavior of the
    :ref:`forward <envoy_v3_api_field_extensions.filters.http.jwt_authn.v3.JwtProvider.forward>`
    config. Previously, the config only removes JWT if set in headers. With this addition, the config can also be
    used to remove JWT set in query parameters. This behavior can be reverted by setting the runtime guard
    ``envoy.reloadable_features.jwt_authn_remove_jwt_from_query_params`` to false.
- area: http
  change: |
    Reject messages with chunked transfer encoding with chunk extension containing CR not followed by LF. This can be temporarily reverted
    by setting runtime guard ``envoy.reloadable_features.http1_balsa_disallow_lone_cr_in_chunk_extension`` to ``false``.

bug_fixes:
# *Changes expected to improve the state of the world and are unlikely to have negative effects*
- area: admission control
  change: |
    Fixed the thread-local controller's average RPS calculation to be calculated over the full
    lookback window. Previously, the controller would calculate the average RPS over the amount of
    time elapsed since the oldest valid request sample. This change brings the behavior in line with
    the documentation.
- area: outlier detection
  change: |
    Fixed :ref:`successful_active_health_check_uneject_host
    <envoy_v3_api_field_config.cluster.v3.OutlierDetection.successful_active_health_check_uneject_host>`.
    Before, a failed health check could uneject the host if the ``FAILED_ACTIVE_HC`` health flag had not been set.
- area: quic
  change: |
    Applied 2 QUICHE patches for crash bugs in ``QuicSpdyStream`` ``OnDataAvailable()`` and ``OnInitialHeaderComplete()``.
- area: quic
  change: |
    Fixed crash bug when QUIC downstream stream was read closed and then timed out.
- area: tls
  change: |
    Fix a RELEASE_ASSERT when using :ref:`auto_sni <envoy_v3_api_field_config.core.v3.UpstreamHttpProtocolOptions.auto_sni>`
    if the downstream request ``:authority`` was longer than 255 characters.
- area: tracing
  change: |
    Fix an issue where span id is missing from opentelemetry access log entries.
- area: ext_authz
  change: |
    Added field
    :ref:`validate_mutations <envoy_v3_api_field_extensions.filters.http.ext_authz.v3.ExtAuthz.validate_mutations>`,
    which, when set to true, adds header & query parameter mutation validation to the http ext_authz
    filter. If an authz response contains invalid mutations, the filter responds to the downstream
    request with HTTP 500 Internal Server Error. If you use ext_authz with an untrusted side stream,
    it's recommended you set this to true.
- area: http
  change: |
    Fix a crash when reloading the HTTP Connection Manager via ECDS.
- area: cares
  change: |
    Upgraded c-ares library to 1.20.1 and added fix to c-ares DNS implementation to additionally check for ``ARES_EREFUSED``,
    ``ARES_ESERVFAIL``and ``ARES_ENOTIMP`` status. Without this fix, ``DestroyChannelOnRefused`` and
    ``CustomResolverValidAfterChannelDestruction`` unit test will break.
- area: udp
  change: |
    Fixed a bug that would cause Envoy to crash when updates to a pre-existing cluster were made (e.g. ``HostSet`` changes).
- area: ext_authz
  change: |
    Handle ``append_action`` from :ref:`external authorization service <envoy_v3_api_msg_service.auth.v3.CheckResponse>`
    that was ignored.
- area: oauth2
  change: |
    Fixed a bug that would cause Envoy to crash when recieving an Oauth callback while the Oauth upstream is unhealthy
    (e.g. due to DNS issues).
- area: http
  change: |
    Fix BalsaParser resetting state too early, guarded by default-true
    ``envoy.reloadable_features.http1_balsa_delay_reset``.
- area: ext_authz
  change: |
    Set the SNI value from the requested server name if it isn't available on the connection/socket. This applies when
    ``include_tls_session`` is true. The requested server name is set on a connection when filters such as the TLS
    inspector are used.
- area: oauth
  change: |
    The id token cookie now expires at the same time the id token itself expires, instead of when the access token expires.
- area: decompression
  change: |
    Fixed a bug where Envoy will go into an endless loop when using the brotli decompressor. If the input stream has
    redundant data, the decompressor will loop forever.
- area: websocket
  change: |
    Only 101 is considered a successful response for websocket handshake for HTTP/1.1, and Envoy as a proxy will proxy the response
    header from upstream to downstream and then close the request if other status is received. This behavior can be
    reverted by ``envoy_reloadable_features_check_switch_protocol_websocket_handshake``.
- area: async http client
  change: |
    Added one option to disable the response body buffering for mirror request. Also introduced a 32MB cap for the response
    buffer, which can be changed by the runtime flag ``http.async_response_buffer_limit`` based on the product needs.
- area: ext_authz
  change: |
    Validate http service path_prefix
    :ref:`path_prefix <envoy_v3_api_field_extensions.filters.http.ext_authz.v3.HttpService.path_prefix>`,
    Validate http service path_prefix configuration must start with ``/``.
- area: local_ratelimit
  change: |
    Fixed a bug where the local rate limit filter would crash when the
    :ref:`enable_x_ratelimit_headers <envoy_v3_api_msg_extensions.filters.http.ratelimit.v3.RateLimit>`
    is set to ``DRAFT_VERSION_03`` and a send local reply is triggered before the rate limit filter is executed.
- area: admin
  change: |
    Fixed missing :ref:`additional addresses <envoy_v3_api_msg_config.endpoint.v3.Endpoint.AdditionalAddress>`
    for :ref:`LbEndpoint <envoy_v3_api_field_config.endpoint.v3.LbEndpoint.endpoint>` in config dump.
- area: http
  change: |
    Fixed a bug where additional :ref:`cookie attributes <envoy_v3_api_msg_config.route.v3.RouteAction.HashPolicy.cookie>`
    are not sent properly to clients.
- area: datadog
  change: |
    Bumped the version of datadog to resolve a crashing bug in earlier versions of the library.
- area: lua
  change: |
    Fixed a bug where the user data will reference a dangling pointer to the Lua state and cause a crash.

removed_config_or_runtime:
# *Normally occurs at the end of the* :ref:`deprecation period <deprecated>`
- area: tls
  change: |
    Removed ``envoy.reloadable_features.enable_intermediate_ca`` runtime flag and lagacy code paths.
- area: oauth
  change: |
    Removed ``envoy.reloadable_features.oauth_use_standard_max_age_value`` runtime flag and lagacy code paths.
- area: http
  change: |
    Removed ``envoy.reloadable_features.use_cluster_cache_for_alt_protocols_filter`` runtime flag and lagacy code paths.
- area: http
  change: |
    Removed ``envoy.restart_features.send_goaway_for_premature_rst_streams`` runtime flag and legacy code paths.
- area: load_balancing
  change: |
    Removed ``envoy.reloadable_features.enable_zone_routing_different_zone_counts`` runtime flag and legacy code paths.
- area: load_balancing
  change: |
    Removed ``envoy.reloadable_features.locality_routing_use_new_routing_logic`` runtime flag and legacy code paths.
- area: http
  change: |
    Removed ``envoy.reloadable_features.proxy_status_upstream_request_timeout`` runtime flag and lagacy code paths.
- area: http
  change: |
    Removed ``envoy.reloadable_features.handle_uppercase_scheme`` runtime flag and legacy code paths.
- area: tcp
  change: |
    Removed ``envoy.reloadable_features.detect_and_raise_rst_tcp_connection`` runtime flag and legacy code paths.
- area: tls
  change: |
    Removed ``envoy.reloadable_features.no_full_scan_certs_on_sni_mismatch`` runtime flag and lagacy code paths.
- area: http
  change: |
    Removed ``envoy.reloadable_features.http_allow_partial_urls_in_referer`` runtime flag and legacy code paths.
- area: oauth
  change: |
    Removed ``envoy.reloadable_features.oauth_make_token_cookie_httponly`` runtime flag and legacy code paths.
- area: http
  change: |
    Removed ``envoy.reloadable_features.lowercase_scheme`` runtime flag and legacy code paths.
- area: oauth
  change: |
    Removed ``envoy.reloadable_features.hmac_base64_encoding_only`` runtime flag and legacy code paths.
- area: upstream
  change: |
    Removed ``envoy.reloadable_features.convert_legacy_lb_config`` runtime flag and legacy code paths.
- area: thrift
  change: |
    Removed ``envoy.reloadable_features.thrift_connection_draining`` runtime flag and legacy code paths.
- area: thrift
  change: |
    Removed ``envoy.reloadable_features.thrift_allow_negative_field_ids`` runtime flag and legacy code paths.
- area: router
  change: |
    Removed ``envoy.reloadable_features.copy_response_code_to_downstream_stream_info`` runtime flag and legacy code paths.
- area: http2
  change: |
    Removed ``envoy.reloadable_features.http2_decode_metadata_with_quiche`` runtime flag and legacy code paths.
- area: ext_authz
  change: |
    Removed ``envoy.reloadable_features.ext_authz_http_send_original_xff`` runtime flag and legacy code paths.
- area: jwt
  change: |
    Removed ``envoy.reloadable_features.token_passed_entirely`` runtime flag and legacy code paths.
- area: outlier detection
  change: |
    Removed ``envoy.reloadable_features.check_mep_on_first_eject`` runtime flag and legacy code paths.
- area: http
  change: |
    Removed ``envoy.reloadable_features.stop_decode_metadata_on_local_reply`` runtime flag and legacy code paths.
- area: http
  change: |
    Removed ``envoy.reloadable_features.enable_connect_udp_support`` runtime flag and legacy code paths.

new_features:
- area: redis
  change: |
    Added support for xack, xadd, xautoclaim, xclaim, xdel, xlen, xpending, xrange, xrevrange, xtrim.
- area: hot_restart
  change: |
    Added new command-line flag :option:`--skip-hot-restart-parent-stats`.
- area: matching
  change: |
    Added :ref:`Filter State Input <envoy_v3_api_msg_extensions.matching.common_inputs.network.v3.FilterStateInput>`
    for matching http input based on filter state objects.
- area: ext_authz
  change: |
    Added :ref:`disallowed_headers <envoy_v3_api_field_extensions.filters.http.ext_authz.v3.ExtAuthz.disallowed_headers>`
    to specify headers that should never be sent to the external authentication service. Overrides
    :ref:`allowed_headers <envoy_v3_api_field_extensions.filters.http.ext_authz.v3.ExtAuthz.allowed_headers>`
    if a header matches both.
- area: upstream
  change: |
    Added a new field to LocalityLbEndpoints, :ref:`LocalityLbEndpoints.Metadata
    <envoy_v3_api_field_config.endpoint.v3.LocalityLbEndpoints.metadata>`, that may be used for transport socket
    matching groups of endpoints.
- area: quic
  change: |
    Added support for QUIC server preferred address when there is a DNAT between the client and Envoy. See
    :ref:`new config
    <envoy_v3_api_field_extensions.quic.server_preferred_address.v3.FixedServerPreferredAddressConfig.AddressFamilyConfig.dnat_address>`.
- area: cares
  change: |
    Added :ref:`udp_max_queries<envoy_v3_api_field_extensions.network.dns_resolver.cares.v3.CaresDnsResolverConfig.udp_max_queries>`
    option to limit the number of UDP queries.
- area: http
  change: |
    Added :ref:`disable_shadow_host_suffix_append
    <envoy_v3_api_field_config.route.v3.RouteAction.RequestMirrorPolicy.disable_shadow_host_suffix_append>`
    in :ref:`request_mirror_policies <envoy_v3_api_field_config.route.v3.RouteAction.request_mirror_policies>`
    for disabling appending of the ``-shadow`` suffix to the shadowed host/authority header.
- area: http
  change: |
    Added field :ref:`match_upstream <envoy_v3_api_field_config.core.v3.SchemeHeaderTransformation.match_upstream>`,
    which, when set to true, will set the downstream request ``:scheme`` to match the upstream transport protocol.
- area: redis
  change: |
    Added support for `inline commands <https://redis.io/docs/reference/protocol-spec/#inline-commands>`_.
- area: proxy_protocol
  change: |
    Added field :ref:`stat_prefix <envoy_v3_api_field_extensions.filters.listener.proxy_protocol.v3.ProxyProtocol.stat_prefix>`
    to the proxy protocol listener filter configuration, allowing for differentiating statistics when multiple proxy
    protocol listener filters are configured.
- area: aws_lambda
  change: |
    The ``aws_lambda`` filter now supports the
    :ref:`credentials <envoy_v3_api_field_extensions.filters.http.aws_lambda.v3.Config.credentials>` parameter.
    This enables setting AWS credentials from the filter configuration.
- area: access_log
  change: |
    added support for :ref:`%UPSTREAM_HOST_NAME% <config_access_log_format_upstream_host_name>` for the upstream host
    identifier.
- area: access_loggers
  change: |
    Added ``TRACE_ID`` :ref:`access log formatter <config_access_log_format>`.
- area: healthcheck
  change: |
    Added support to healthcheck with ProxyProtocol in TCP Healthcheck by setting
    :ref:`health_check_config <envoy_v3_api_field_config.core.v3.HealthCheck.TcpHealthCheck.proxy_protocol_config>`.
- area: local_rate_limit
  change: |
    Added support for :ref:`local cluster rate limit
    <envoy_v3_api_field_extensions.filters.http.local_ratelimit.v3.LocalRateLimit.local_cluster_rate_limit>`.
    If set, the token buckets of the local rate limit will be shared across all the Envoy instances in the local
    cluster.
- area: ext_authz
  change: |
    added
    :ref:`decoder_header_mutation_rules <envoy_v3_api_field_extensions.filters.http.ext_authz.v3.ExtAuthz.decoder_header_mutation_rules>`
    which allows you to configure what decoder header mutations are allowed from the ext_authz
    service as well as whether to fail the downstream request if disallowed mutations are requested.
- area: access_log
  change: |
    added new ``access_log`` command operators to retrieve upstream connection information change: ``%UPSTREAM_PEER_URI_SAN%``,
    ``%UPSTREAM_PEER_IP_SAN%``, ``%UPSTREAM_PEER_DNS_SAN%``, ``%UPSTREAM_LOCAL_URI_SAN%``, ``%UPSTREAM_LOCAL_DNS_SAN%``,
    ``%UPSTREAM_LOCAL_IP_SAN%``.
- area: wasm
  change: |
    Update ``wasm`` filter to support use as an upstream filter.
- area: open_telemetry
  change: |
    added :ref:`stat_prefix
    <envoy_v3_api_field_extensions.access_loggers.open_telemetry.v3.OpenTelemetryAccessLogConfig.stat_prefix>`
    configuration to support additional stat prefix for the OpenTelemetry logger.
- area: thrift
  change: |
    added implementation of :ref:`thrift to metadata <envoy_v3_api_msg_extensions.filters.http.thrift_to_metadata.v3.ThriftToMetadata>`
    http filter.
- area: open_telemetry
  change: |
    added :ref:`formatters
    <envoy_v3_api_field_extensions.access_loggers.open_telemetry.v3.OpenTelemetryAccessLogConfig.formatters>`
    configuration to support extension formatter for the OpenTelemetry logger.
- area: routing
  change: |
    added support in :ref:`file datasource <envoy_v3_api_field_config.route.v3.DirectResponseAction.body>` implementation
    to listen to file changes and dynamically update the response when :ref:`watched_directory
    <envoy_v3_api_field_config.core.v3.datasource.watched_directory>`
    is configured in :ref:`DataSource <envoy_v3_api_msg_config.core.v3.datasource>`.
- area: outlier detection
  change: |
    Added :ref:`always_eject_one_host<envoy_v3_api_field_config.cluster.v3.OutlierDetection.always_eject_one_host>`
    to optionally override the :ref:`max_ejection_percent<envoy_v3_api_field_config.cluster.v3.OutlierDetection.max_ejection_percent>`.
- area: listener
  change: |
    Added :ref:`bypass_overload_manager <envoy_v3_api_field_config.listener.v3.Listener.bypass_overload_manager>`
    to bypass the overload manager for a listener. When set to true, the listener will not be subject to overload protection.
<<<<<<< HEAD
- area: http
  change: |
    Add query parameter capabilities to :ref:` Header Mutation Filter
    <envoy_v3_api_msg_extensions.filters.http.header_mutation.v3.HeaderMutation>` for adding/removing query parameters on a request.
=======
- area: ext_authz
  change: |
    Added
    :ref:`enable_dynamic_metadata_ingestion
    <envoy_v3_api_field_extensions.filters.http.ext_authz.v3.ExtAuthz.enable_dynamic_metadata_ingestion>`,
    which allows ext_authz to be configured to ignore dynamic metadata in ext_authz responses.
- area: rbac
  change: |
    The RBAC filter will now log the enforced rule to the dynamic metadata field
    "enforced_effective_policy_id" and the result to the dynamic metadata field
    "enforced_engine_result". These are only populated if a non-shadow engine exists.
- area: jwt_authn
  change: |
    Added :ref:`strip_failure_response
    <envoy_v3_api_field_extensions.filters.http.jwt_authn.v3.JwtAuthentication.strip_failure_response>`
    to allow stripping the failure response details from the JWT authentication filter.
- area: quic
  change: |
    Added :ref:`DataSourceServerPreferredAddressConfig
    <envoy_v3_api_msg_extensions.quic.server_preferred_address.v3.DataSourceServerPreferredAddressConfig>` for cases when
    the control plane does not know the correct configuration for the server preferred address.
- area: tls
  change: |
    added support to match against ``OtherName`` SAN Type under :ref:`match_typed_subject_alt_names
    <envoy_v3_api_field_extensions.transport_sockets.tls.v3.CertificateValidationContext.match_typed_subject_alt_names>`.
    An additional field ``oid`` is added to :ref:`SubjectAltNameMatcher
    <envoy_v3_api_msg_extensions.transport_sockets.tls.v3.SubjectAltNameMatcher>` to support this change.
- area: ext_proc
  change: |
    Added support for observability mode which deprecates ``async_mode``. If enabled, each part of the HTTP request or response
    specified by ProcessingMode is sent without waiting for the response from the ext_proc service. It is "Send and Go" mode
    that can be used by external processor to observe Envoy data and status.
- area: grpc
  change: |
    Added support for flow control in Envoy gRPC side stream. This behavior can be disabled by setting the runtime flag
    ``envoy.reloadable_features.grpc_side_stream_flow_control`` to false.
- area: oauth
  change: |
    Added :ref:`disable_id_token_set_cookie <envoy_v3_api_field_extensions.filters.http.oauth2.v3.OAuth2Config.disable_id_token_set_cookie>`
    to disable setting the ID Token cookie.
- area: dns_filter
  change: |
    Added support for wildcard resolution in :ref:`inline_dns_table
    <envoy_v3_api_field_extensions.filters.udp.dns_filter.v3.DnsFilterConfig.ServerContextConfig.inline_dns_table>`
    when DNS filter is working in server mode.
>>>>>>> f837c480

deprecated:
- area: tracing
  change: |
    Disable OpenCensus by default, as it is
    `no longer supported/maintained upstream <https://opentelemetry.io/blog/2023/sunsetting-opencensus/>`_.
    This extension can be replaced with the OpenTelemetry tracer and collector.<|MERGE_RESOLUTION|>--- conflicted
+++ resolved
@@ -443,12 +443,6 @@
   change: |
     Added :ref:`bypass_overload_manager <envoy_v3_api_field_config.listener.v3.Listener.bypass_overload_manager>`
     to bypass the overload manager for a listener. When set to true, the listener will not be subject to overload protection.
-<<<<<<< HEAD
-- area: http
-  change: |
-    Add query parameter capabilities to :ref:` Header Mutation Filter
-    <envoy_v3_api_msg_extensions.filters.http.header_mutation.v3.HeaderMutation>` for adding/removing query parameters on a request.
-=======
 - area: ext_authz
   change: |
     Added
@@ -494,7 +488,10 @@
     Added support for wildcard resolution in :ref:`inline_dns_table
     <envoy_v3_api_field_extensions.filters.udp.dns_filter.v3.DnsFilterConfig.ServerContextConfig.inline_dns_table>`
     when DNS filter is working in server mode.
->>>>>>> f837c480
+- area: http
+  change: |
+    Add query parameter capabilities to :ref:` Header Mutation Filter
+    <envoy_v3_api_msg_extensions.filters.http.header_mutation.v3.HeaderMutation>` for adding/removing query parameters on a request.
 
 deprecated:
 - area: tracing

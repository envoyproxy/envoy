date: Pending

behavior_changes:
# *Changes that are expected to cause an incompatibility if applicable; deployment changes are likely required*
- area: server
  change: |
    Added container-aware CPU detection on Linux that respects cgroup CPU limits alongside hardware thread count
    and CPU affinity when ``--concurrency`` is not set. Envoy now uses the minimum of hardware threads, CPU affinity,
    and cgroup CPU limits to size worker threads by default, improving resource utilization in cgroup-limited
    containers. This behavior can be disabled by setting ``ENVOY_CGROUP_CPU_DETECTION`` to ``false`` to restore the
    previous hardware thread and affinity-based sizing. Uses conservative floor rounding to leave capacity for
    non-worker threads, which may reduce the total number of connections.
- area: dynamic modules
  change: |
    Updated the dynamic module ABI to support streaming body manipulation and fixed incorrect behavior when
    accessing or modifying request or response bodies. See https://github.com/envoyproxy/envoy/issues/40918
    for details.
- area: http
  change: |
    Changed the default reset code from ``NO_ERROR`` to ``INTERNAL_ERROR``. This change can be reverted by setting the
    runtime guard ``envoy.reloadable_features.reset_with_error`` to ``false``.
- area: http
  change: |
    Changed the default reset behavior when an upstream protocol error occurs. In the previous behavior, Envoy would
    propagate the upstream protocol error to the downstream client. In the new behavior, Envoy will ignore the upstream
    protocol error. This change can be reverted by setting the runtime guard
    ``envoy.reloadable_features.reset_ignore_upstream_reason`` to ``false``.
- area: http
  change: |
    Added runtime flag ``envoy.reloadable_features.reject_early_connect_data`` to reject ``CONNECT`` requests that send
    data before Envoy returns a ``200`` response. This non-compliant behavior is common for latency reduction, so the
    option is disabled by default.

minor_behavior_changes:
# *Changes that may cause incompatibilities for some users, but should not for most*
- area: router
  change: |
    Added :ref:`host_rewrite <envoy_v3_api_field_config.route.v3.RouteAction.host_rewrite>` and
    :ref:`path_rewrite <envoy_v3_api_field_config.route.v3.RouteAction.path_rewrite>` to
    :ref:`RouteAction <envoy_v3_api_msg_config.route.v3.RouteAction>` to support substitution formatting for host and
    path header rewriting.
- area: overload_manager
  change: |
    Fixed :ref:`downstream connections monitor
    <envoy_v3_api_msg_extensions.resource_monitors.downstream_connections.v3.DownstreamConnectionsConfig>` to trigger
    configured actions and emit a ``pressure`` metric like other resource monitors. Previously, actions never triggered.
- area: tracing
  change: |
    The :ref:`request header custom tag <envoy_v3_api_field_type.tracing.v3.CustomTag.request_header>` now only
    supports fetching values from HTTP request headers. Non-HTTP protocols must use the substitution formatter-based
    :ref:`custom tag value <envoy_v3_api_field_type.tracing.v3.CustomTag.value>`. This behavior can be reverted by
    setting the runtime guard ``envoy.reloadable_features.get_header_tag_from_header_map`` to ``false``.
- area: tap
  change: |
    Added sequence number per event in transport socket streamed trace.
- area: tap
  change: |
    Changed the last sequence number from sentinel value to the previous sequence number plus one.
- area: ext_proc
  change: |
    Use a hard-coded set of error messages when a :ref:`HeaderMutation
    <envoy_v3_api_msg_service.ext_proc.v3.HeaderMutation>` fails. Removing request-specific details allows grouping by
    failure type. Detailed messages remain available in debug logs.
- area: ext_proc
  change: |
    Close the gRPC stream when Envoy detects no further external processing is needed. This currently excludes ``BUFFERED``
    and ``BUFFERED_PARTIAL`` modes and a few corner cases, which close the stream during filter destruction. This behavior
    can be reverted by setting the runtime guard ``envoy.reloadable_features.ext_proc_stream_close_optimization`` to ``false``.
- area: ext_authz
  change: |
    Check response header count and size after applying mutations and send a local reply if limits are exceeded.
- area: ext_authz
  change: |
    Fixed the HTTP ext_authz client to respect user-configured ``retry_on`` in
    :ref:`retry_policy <envoy_v3_api_field_config.core.v3.RetryPolicy.retry_on>`. Previously, the value was overridden
    with ``5xx,gateway-error,connect-failure,reset``. Controlled by runtime flag
    ``envoy.reloadable_features.ext_authz_http_client_retries_respect_user_retry_on`` (defaults to ``true``); set to
    ``false`` to preserve the old behavior.
- area: ext_authz
  change: |
    Fixed HTTP ext_authz service to propagate headers (such as ``set-cookie``) back to clients. The filter now uses
    ``allowed_client_headers`` for denied responses and ``allowed_client_headers_on_success`` for successful responses.
- area: quic
  change: |
    Switched to QUICHE-provided migration logic to handle port migration on path degradation and migration to the server
    preferred address. This behavior can be reverted by setting the runtime guard
    ``envoy.reloadable_features.use_migration_in_quiche`` to ``false``.
- area: mobile
  change: |
    Use mobile-specific network observer registries to propagate network change signals. This behavior can be reverted
    by setting the runtime guard ``envoy.reloadable_features.mobile_use_network_observer_registry`` to ``false``.
- area: access_log
  change: |
    Fixed rejection of the truncation-length specifier for ``DYNAMIC_METADATA():Z`` in access log format strings. The
    length parameter now truncates strings and other value types; structured data types are not truncated.
- area: wasm
  change: |
    Execute foreign functions on the effective context, when set by Wasm SDKs. Previously, foreign functions called from
    HTTP or gRPC callbacks could receive a root context instead of a stream context. This behavior can be reverted by
    setting the runtime guard ``envoy.reloadable_features.wasm_use_effective_ctx_for_foreign_functions`` to ``false``.
- area: ext_proc
  change: |
    Added ``immediate_responses_sent`` counter to the ext_proc filter stats in the
    ``http.<stat_prefix>.ext_proc.`` namespace.
- area: http
  change: |
    The :ref:`route level body buffer limit
    <envoy_v3_api_field_config.route.v3.Route.request_body_buffer_limit>` is now applied to requests when
    the route is matched. Previously, it was only applied when the router filter is reached.
- area: http
  change: |
    Retrying of async HTTP client calls now respects the set buffer limits and the retry will be ignored
    if the buffer limit is exceeded. This behavior can be reverted by setting the runtime guard
    ``envoy.reloadable_features.http_async_client_retry_respect_buffer_limits`` to ``false``.
- area: ext_proc
  change: |
    Added ``server_half_closed`` counter to the ext_proc filter stats in the
    ``http.<stat_prefix>.ext_proc.`` namespace.

bug_fixes:
# *Changes expected to improve the state of the world and are unlikely to have negative effects*
- area: adaptive concurrency
  change: |
    Fixed a race condition in the gradient controller that allowed more outstanding requests than the concurrency limit,
    bounded by the number of worker threads.
- area: http2
  change: |
    Fixed a memory leak when an HTTP/2 stream was reset before request headers were sent (for example, if an upstream
    HTTP filter sent a local reply after the connection was established but before headers were sent).
- area: http2
  change: |
    Optimized HTTP/2 header processing by avoiding allocations and string copies for well-known header names. Common
    headers (``:method``, ``:path``, ``:status``, ``content-type``, ``user-agent``, etc.) now reference static strings,
    reducing allocations and improving performance.
- area: lua
  change: |
    Fixed a crash when Lua filters set the response body to a payload larger than the body buffer limit.
- area: tap
  change: |
    Added missing conversion support to ensure tapped messages are handled correctly for multi-event submissions.
- area: bootstrap
  change: |
    Fixed a startup crash when custom :ref:`header_prefix <envoy_v3_api_field_config.bootstrap.v3.Bootstrap.header_prefix>`
    was set.
- area: connection pool
  change: |
    Fixed a crash in the TCP connection pool during downstream teardown when large requests or responses triggered flow
    control.
- area: http
  change: |
    Fixed ``shouldDrainConnectionUponCompletion()`` to send ``GOAWAY`` frames for HTTP/2 and HTTP/3 instead of
    aggressively closing connections, preventing interrupted response bodies and ``ERR_DRAINING`` client errors.
    HTTP/1.1 behavior is unchanged.
- area: udp_proxy
  change: |
    Fixed cases where addresses could be moved from the data packet being processed.
- area: composite
  change: |
    Fixed per-route configuration for the composite filter to match on response headers and trailers. Previously,
    matchers using ``HttpResponseHeaderMatchInput`` or ``HttpResponseTrailerMatchInput`` silently failed, skipping the
    delegated filter.
- area: router
  change: |
    Fixed a regression where router-set headers (for example, ``x-envoy-expected-rq-timeout-ms``,
    ``x-envoy-attempt-count``) were not accessible in ``request_headers_to_add`` on the initial request. These headers
    can now be referenced via formatters such as ``%REQ(x-envoy-expected-rq-timeout-ms)%``.
- area: router
  change: |
    Fixed an upstream HTTP filter issue when a route retried on 5xx and the filter returned
    ``FilterHeadersStatus::StopIteration`` in ``encodeHeaders()``.
- area: router
  change: |
    Fixed a bug where the :ref:`vhost per request buffer limit bytes
    <envoy_v3_api_field_config.route.v3.VirtualHost.per_request_buffer_limit_bytes>`
    will take precedence over the :ref:`route per request buffer limit bytes
    <envoy_v3_api_field_config.route.v3.Route.per_request_buffer_limit_bytes>`.
- area: ext_proc
  change: |
    Fixed missing attributes based on request headers (for example, ``request.host``) when ext_proc was configured to run
    only on the encode path.
- area: http_11_proxy
  change: |
    Fixed http_11_proxy transport socket buffering of bytes written after the initial HTTP ``CONNECT`` request was sent
    but before the response was received, which could buffer until connection timeout.
- area: tcp_proxy
  change: |
    Fixed a connection leak in TCP proxy when ``receive_before_connect`` is enabled and the downstream connection closes
    before the upstream connection is established.
- area: connection
  change: |
    Fixed connection handling to propagate transport failure reasons to ``StreamInfo`` before close events, ensuring
    ``connection.transport_failure_reason`` and ``DOWNSTREAM_TRANSPORT_FAILURE_REASON`` are populated for all connection
    types.
- area: aws
  change: |
    Changed web identity token file watching in AWS signing components to pick up rotated tokens.
- area: dns_resolver
  change: |
    Removed unnecessary ``getifaddrs()`` system calls when ``filter_unroutable_families`` is disabled.
- area: tls
  change: |
    Fixed truncation of ``OTHERNAME`` SANs with embedded null octets in TLS certificates, which caused incorrect SAN
    validation.
- area: http
  change: |
    Fixed a remote ``jwt_auth`` token fetch crash when two or more auth headers were present and
    ``allow_missing_or_failed`` was set.
- area: oauth2
  change: |
    Fixed a bug in the OAuth2 filter that caused multiple concurrent login flows to interfere with each other. This could
    lead to incorrect behavior when multiple requests initiated seperate OAuth2 logins at the same time.
- area: dynamic modules
  change: |
    Fixed a soundness bug in the Rust SDK by tightening bounds on the ``HttpFilterConfig`` trait.
- area: sds
  change: |
    Fixed SDS to enable auto-recovery when initial certificate file loading fails. Previously, if certificate
    files did not exist during initial SDS configuration, no file watch callbacks were set up, preventing
    automatic recovery when files appeared later.
- area: upstream
  change: |
    Fixed transport socket matcher to correctly use downstream connection filter state for matching and optimized the
    selection path to avoid per-connection resolution overhead when filter state input is not used.
- area: ext_authz
  change: |
    Fixed the gRPC ext_authz client to respect ``status_on_error`` configuration when gRPC calls fail.
    Previously, gRPC call failures always returned 403 Forbidden regardless of the configured error status.
- area: proto_api_scrubber
  change: |
    Fixed a crash in the :ref:`Proto API Scrubber <config_http_filters_proto_api_scrubber>` filter when internal buffer
    conversion fails. The filter now gracefully rejects the traffic with a local reply and error detail
    ``proto_api_scrubber_FAILED_PRECONDITION`` instead of terminating the process.

removed_config_or_runtime:
# *Normally occurs at the end of the* :ref:`deprecation period <deprecated>`
- area: http
  change: |
    Removed runtime guard ``envoy.reloadable_features.http1_balsa_disallow_lone_cr_in_chunk_extension``
    and legacy code paths.
- area: jwt_authn
  change: |
    Removed runtime guard ``envoy.reloadable_features.jwt_fetcher_use_scheme_from_uri`` and legacy code paths.
- area: tcp
  change: |
    Removed runtime guard ``envoy.reloadable_features.tcp_proxy_retry_on_different_event_loop`` and legacy code paths.
- area: http
  change: |
    Removed runtime guard ``envoy.reloadable_features.http1_balsa_delay_reset`` and legacy code paths.
- area: http
  change: |
    Removed runtime guard ``envoy.reloadable_features.http1_balsa_allow_cr_or_lf_at_request_start`` and legacy code paths.
- area: quic
  change: |
    Removed runtime guard ``envoy.reloadable_features.http3_remove_empty_cookie`` and legacy code paths.
- area: http
  change: |
    Removed runtime guard ``envoy.reloadable_features.original_src_fix_port_exhaustion`` and legacy code paths.
- area: http
  change: |
    Removed runtime guard ``envoy.reloadable_features.http2_propagate_reset_events`` and legacy code paths.
- area: xds
  change: |
    Removed runtime guard ``envoy.reloadable_features.report_load_with_rq_issued`` and legacy code paths.
- area: xds
  change: |
    Removed runtime guard ``envoy_restart_features_use_eds_cache_for_ads`` and legacy code paths.
- area: xds
  change: |
    Removed runtime guard ``envoy.restart_features.skip_backing_cluster_check_for_sds`` and legacy code paths.
- area: router
  change: |
    Removed runtime guard ``envoy.reloadable_features.router_filter_resetall_on_local_reply`` and legacy code paths.
- area: router
  change: |
    Removed runtime guard ``envoy.reloadable_features.reject_early_connect_data``.
    This is now controlled by the router filter config option :ref:`reject_connect_request_early_data
    <envoy_v3_api_field_extensions.filters.http.router.v3.Router.reject_connect_request_early_data>`.

new_features:
- area: composite filter
  change: |
    Added support for configuring a chain of filters in the composite filter's :ref:`ExecuteFilterAction
    <envoy_v3_api_msg_extensions.filters.http.composite.v3.ExecuteFilterAction>` via the ``filter_chain`` field.
- area: composite filter
  change: |
    Added support for named filter chains in the :ref:`Composite
    <envoy_v3_api_msg_extensions.filters.http.composite.v3.Composite>` filter config via the
    ``named_filter_chains`` field. These pre-compiled filter chains can be referenced from match
    actions using the ``filter_chain_name`` field in :ref:`ExecuteFilterAction
    <envoy_v3_api_msg_extensions.filters.http.composite.v3.ExecuteFilterAction>`. This improves
    scalability by allowing filter chains to be defined once and referenced across many match actions.
- area: server
  change: |
    Added command-line option ``--file-flush-min-size-kb <integer>`` to configure the minimum size in kilobytes for log file flushing.
- area: network_filter
  change: |
    Added :ref:`geoip network filter <config_network_filters_geoip>` to perform geolocation lookups
    at the network layer and store results in filter state. This enables geolocation data to be
    used for access logging, routing, and other purposes without requiring HTTP traffic.
- area: oauth2
  change: |
    Added support for configuring cookie path in the OAuth2 filter. The :ref:`path
    <envoy_v3_api_field_extensions.filters.http.oauth2.v3.CookieConfig.path>` field can now be set
    for each cookie type to control the scope of OAuth2 cookies.
- area: dynamic modules
  change: |
    Added support for loading dynamic modules globally by setting :ref:`load_globally
    <envoy_v3_api_field_extensions.dynamic_modules.v3.DynamicModuleConfig.load_globally>` to ``true``.
- area: dynamic modules
  change: |
    Added :ref:`network filter <envoy_v3_api_msg_extensions.filters.network.dynamic_modules.v3.DynamicModuleNetworkFilter>`
    support for dynamic modules, enabling TCP stream processing with dynamic modules.
- area: dynamic modules
  change: |
    Added :ref:`listener filter <envoy_v3_api_msg_extensions.filters.listener.dynamic_modules.v3.DynamicModuleListenerFilter>`
    support for dynamic modules, enabling connection inspection and protocol detection before connection establishment.
- area: http filter
  change: |
    Added :ref:`transform http filter <config_http_filters_transform>` to modify request and response bodies in any
    position of the HTTP filter chain. This also makes it possible to refresh routes based on attributes in the request
    body.
- area: matcher
  change: |
    Removed work-in-progress annotations from RBAC filter ``matcher`` and ``shadow_matcher`` fields in HTTP and network
    filters, marking the feature stable.
- area: access_log
  change: |
    Added process-level rate limiting on access log emission via
    :ref:`ProcessRateLimitFilter <envoy_v3_api_msg_extensions.access_loggers.filters.process_ratelimit.v3.ProcessRateLimitFilter>`.
- area: access_log
  change: |
    Added :ref:`COALESCE <config_access_log_format_coalesce>` substitution formatter operator that evaluates multiple
    formatter operators in sequence and returns the first non-null result. This enables fallback behavior such as
    using SNI when available but falling back to the ``:authority`` header when SNI is not set.
- area: listener_filters
  change: |
    Added :ref:`Postgres Inspector <config_listener_filters_postgres_inspector>` listener filter for detecting
    PostgreSQL connections, extracting metadata, and supporting SNI-based routing for PostgreSQL traffic.
- area: dynamic modules
  change: |
    Enhanced dynamic module ABIs to support header addition and body size retrieval. See the latest ABI header for
    details.
- area: dynamic modules
  change: |
    Added support for streamable HTTP callouts in dynamic modules. Modules can create streaming HTTP connections to
    upstream clusters using ``start_http_stream``, send request data and trailers incrementally, and receive streaming
    response headers, data, and trailers through dedicated callbacks.
- area: udp_sink
  change: |
    Enhanced the UDP sink to support tapped messages larger than 64KB.
- area: listener
  change: |
    Marked :ref:`filter_chain_matcher <envoy_v3_api_field_config.listener.v3.Listener.filter_chain_matcher>` as stable
    by removing the work-in-progress annotation. The xDS matcher API for filter chain selection has been thoroughly
    tested and is ready for production use.
- area: listener
  change: |
    Added support for configuring TCP keepalive settings on both primary and additional addresses
    by setting :ref:`tcp_keepalive <envoy_v3_api_field_config.listener.v3.Listener.tcp_keepalive>`
    and :ref:`additional address tcp_keepalive <envoy_v3_api_field_config.listener.v3.AdditionalAddress.tcp_keepalive>`.
    Setting any keepalive field to ``0`` disables TCP keepalive for that address (or for the
    listener and inherited additional addresses when only the listener keepalive is configured).
- area: access_log
  change: |
    Added a new :ref:`access logger <envoy_v3_api_msg_extensions.access_loggers.stats.v3.Config>` that emits
    configurable metrics.
- area: otlp_stat_sink
  change: |
    Fixed ``start_time_unix_nano`` for exported metrics.
- area: otlp_stat_sink
  change: |
    Added support for dropping stats via
    :ref:`DropAction <envoy_v3_api_msg_extensions.stat_sinks.open_telemetry.v3.SinkConfig.DropAction>` during
    custom metric conversion.
- area: ext_authz
  change: |
    Added support for :ref:`error_response <envoy_v3_api_field_service.auth.v3.CheckResponse.error_response>` in the
    external authorization API. Authorization services can return custom HTTP status codes, headers, and response bodies
    on internal errors, reusing :ref:`DeniedHttpResponse <envoy_v3_api_msg_service.auth.v3.DeniedHttpResponse>`.
- area: tcp_proxy
  change: |
    Added :ref:`upstream_connect_mode
    <envoy_v3_api_field_extensions.filters.network.tcp_proxy.v3.TcpProxy.upstream_connect_mode>`
    and :ref:`max_early_data_bytes
    <envoy_v3_api_field_extensions.filters.network.tcp_proxy.v3.TcpProxy.max_early_data_bytes>`
    to control when upstream connections are established and early data buffering behavior.
    This enables use cases like extracting TLS certificate information or SNI before establishing
    upstream connections.
- area: http
  change: |
    Added :ref:`vhost_header <envoy_v3_api_field_config.route.v3.RouteConfiguration.vhost_header>` to
    :ref:`RouteConfiguration <envoy_v3_api_msg_config.route.v3.RouteConfiguration>` to allow using a different header
    for vhost matching.
- area: http2
  change: |
    Added a parameter to ``sendGoAwayAndClose`` to support graceful closure of HTTP/2 connections.
- area: http2
  change: |
    Added :ref:`enable_huffman_encoding
    <envoy_v3_api_field_config.core.v3.Http2ProtocolOptions.enable_huffman_encoding>` which controls
    whether to use huffman encoding when sending headers. This is useful in scenarios where the
    bandwidth saved from huffman encoding is not worth the CPU cost, e.g., for localhost, sidecar
    traffic.
- area: logging
  change: |
    Added support for the not-equal operator in access log filter rules via
    :ref:`ComparisonFilter <envoy_v3_api_msg_config.accesslog.v3.ComparisonFilter>`.
- area: c-ares
  change: |
    Added optional ``reinit_channel_on_timeout`` to the c-ares resolver to reinitialize the channel after DNS timeouts.
- area: cel
  change: |
    Added per-expression configuration options for the CEL evaluator to control string conversion, concatenation, and
    string extension functions. CEL expressions in RBAC policies and access log filters can enable functions such as
    ``replace()`` and ``split()`` through new :ref:`cel_config <envoy_v3_api_field_config.rbac.v3.Policy.cel_config>` and
    :ref:`cel_config <envoy_v3_api_field_extensions.access_loggers.filters.cel.v3.ExpressionFilter.cel_config>` fields.
    See :ref:`CelExpressionConfig <envoy_v3_api_msg_config.core.v3.CelExpressionConfig>` for details.
- area: formatter
  change: |
    Added support for the following new access log formatters:

    #. ``%REQUEST_HEADER(X?Y):Z%`` as full name version of ``%REQ(X?Y):Z%``.
    #. ``%RESPONSE_HEADER(X?Y):Z%`` as full name version of ``%RESP(X?Y):Z%``.
    #. ``%RESPONSE_TRAILER(X?Y):Z%`` as full name version of ``%TRAILER(X?Y):Z%``.

    This provides a more consistent naming scheme for users to understand and use.
- area: tracing
  change: |
    Added new :ref:`value <envoy_v3_api_field_type.tracing.v3.CustomTag.value>` field and support for
    :ref:`substitution format specifier <config_access_log_format>` to extract values from request and response data for
    custom tags.
- area: tracing
  change: |
    Added new :ref:`tracing operation
    <envoy_v3_api_field_extensions.filters.network.http_connection_manager.v3.HttpConnectionManager.Tracing.operation>`
    and :ref:`upstream tracing operation
    <envoy_v3_api_field_extensions.filters.network.http_connection_manager.v3.HttpConnectionManager.Tracing.upstream_operation>`
    fields in the tracing configuration to set custom operation names for spans with the
    substitution format specifier.
- area: generic_proxy
  change: |
    Added custom substitution format specifier support in tracing custom tags for the
    :ref:`generic_proxy filter <envoy_v3_api_msg_extensions.filters.network.generic_proxy.v3.GenericProxy>`. The
    ``%REQUEST_PROPERTY%`` and ``%RESPONSE_PROPERTY%`` specifiers can now be used in
    :ref:`value <envoy_v3_api_field_type.tracing.v3.CustomTag.value>` for generic proxy.
- area: lua
  change: |
    Added ``drainConnectionUponCompletion()`` to the Lua filter stream info API, allowing Lua scripts to mark
    connections for draining (adds ``Connection: close`` for HTTP/1.1 or sends ``GOAWAY`` for HTTP/2 and HTTP/3).
- area: lua
  change: |
    Added an executions counter to the Lua filter to track script execution count.
- area: wasm
  change: |
    Added ``sign`` foreign function to create cryptographic signatures. See :ref:`Wasm foreign functions
    <arch_overview_wasm_foreign_functions>` for details.
- area: redis
  change: |
    Added support for hello command.
- area: overload management
  change: |
    The fixed heap resource monitor can calculate memory pressure as currently allocated memory divided by maximum heap
    size, providing more accurate and lower pressure values. This can avoid unnecessary load shedding. Enable via
    ``envoy.reloadable_features.fixed_heap_use_allocated``. The default algorithm (heap_size - pageheap_unmapped -
    pageheap_free) does not discount free memory in TCMalloc caches.
- area: upstream
  change: |
    Added :ref:`transport_socket_matcher
    <envoy_v3_api_field_config.cluster.v3.Cluster.transport_socket_matcher>` to clusters. This matcher
    uses the generic xDS matcher framework to select a named transport socket from
    :ref:`transport_socket_matches
    <envoy_v3_api_field_config.cluster.v3.Cluster.transport_socket_matches>` based on endpoint metadata,
    locality metadata, and transport socket filter state.
- area: admin
  change: |
    Added ``/memory/tcmalloc`` admin endpoint providing TCMalloc memory statistics.
- area: dns_filter
  change: |
    Added :ref:`access_log <envoy_v3_api_field_extensions.filters.udp.dns_filter.v3.DnsFilterConfig.access_log>` for the
    DNS filter.
- area: ratelimit
  change: |
    Added support for substitution formatting in rate limit descriptor values.
- area: redis
  change: |
    Added support for ``redis_proxy`` to use separate credentials for each upstream Redis cluster.
- area: redis
  change: |
    Added support for ``OBJECT``.
- area: quic
  change: |
    Added QUIC protocol option :ref:`max_sessions_per_event_loop
    <envoy_v3_api_field_config.listener.v3.QuicProtocolOptions.max_sessions_per_event_loop>` to limit the maximum
    number of new QUIC sessions created per event loop. The default is 16, preserving the previous hardcoded limit.
- area: metrics_service
  change: |
    Added :ref:`batch_size <envoy_v3_api_field_config.metrics.v3.MetricsServiceConfig.batch_size>` to the Metrics
    Service to batch metrics into multiple gRPC messages. When positive, metrics are batched with at most ``batch_size``
    metric families per message to avoid gRPC size limits. If unset or 0, all metrics are sent in one message.
- area: network
  change: |
    Started populating filter state ``envoy.network.network_namespace`` when a connection is accepted on a listener with
    :ref:`network_namespace_filepath <envoy_v3_api_field_config.core.v3.SocketAddress.network_namespace_filepath>`
    configured, providing read-only access to the network namespace for filters, access logs, and other components.
- area: ext_authz
  change: |
    Added configuration field
    :ref:`enforce_response_header_limits <envoy_v3_api_field_extensions.filters.http.ext_authz.v3.ExtAuthz.enforce_response_header_limits>`
    to the HTTP ext_authz filter to enable or disable dropping response headers once header count or size limits are
    reached.
- area: xds
  change: |
    Added runtime guard ``envoy.reloadable_features.report_load_when_rq_active_is_non_zero``. When enabled, LRS
    continues to send ``locality_stats`` reports to the config server even when no requests were issued in the poll
    cycle.
- area: on_demand
  change: |
    Added runtime guard ``envoy.reloadable_features.on_demand_track_end_stream``. When enabled, the on_demand filter
    tracks downstream ``end_stream`` state to support stream recreation with fully read request bodies. Previously, the
    filter rejected all requests with bodies by checking only for a decoding buffer.
- area: router
  change: |
    Added :ref:`request_mirror_policies <envoy_v3_api_field_extensions.upstreams.http.v3.HttpProtocolOptions.request_mirror_policies>`
    to :ref:`HttpProtocolOptions <envoy_v3_api_msg_extensions.upstreams.http.v3.HttpProtocolOptions>` for cluster-level
    request mirroring. Cluster-level policies override route-level policies when both are configured.
- area: router
  change: |
    Added :ref:`retry_policy <envoy_v3_api_field_extensions.upstreams.http.v3.HttpProtocolOptions.retry_policy>` to
    :ref:`HttpProtocolOptions <envoy_v3_api_msg_extensions.upstreams.http.v3.HttpProtocolOptions>` for cluster-level
    retry policies.
- area: router
  change: |
    Added :ref:`hash_policy <envoy_v3_api_field_extensions.upstreams.http.v3.HttpProtocolOptions.hash_policy>` to
    :ref:`HttpProtocolOptions <envoy_v3_api_msg_extensions.upstreams.http.v3.HttpProtocolOptions>` for cluster-level
    hash policies.
- area: network
  change: |
    Added logging info for network ext_proc to filter state.
- area: upstream
  change: |
    Added an extension to override the :ref:`upstream bind address Linux network namespace
    <extension_envoy.upstream.local_address_selector.filter_state_override>` using a shared filter state object.
- area: formatter
  change: |
    Added ``US_RX_BODY_BEG`` time point to ``%COMMON_DURATION%`` to indicate when upstream response body reception
    begins.
- area: ext_proc
  change: |
    The :ref:`MappedAttributeBuilder
    <envoy_v3_api_msg_extensions.http.ext_proc.processing_request_modifiers.mapped_attribute_builder.v3.MappedAttributeBuilder>`
    ext_proc extension now supports re-mapping response attributes (in addition to request attributes).
- area: router
  change: |
    Added substitution formatting for direct response bodies via
    :ref:`body_format <envoy_v3_api_field_config.route.v3.DirectResponseAction.body_format>` in
    :ref:`DirectResponseAction <envoy_v3_api_msg_config.route.v3.DirectResponseAction>`.
- area: tls_inspector
  change: |
    Propagated transport errors from tls_inspector to ``DownstreamTransportFailureReason`` in ``StreamInfo`` for access logging
    prior to the TLS handshake.
- area: geoip
  change: |
    Added support for MaxMind Country database via
    :ref:`country_db_path <envoy_v3_api_field_extensions.geoip_providers.maxmind.v3.MaxMindConfig.country_db_path>`.
- area: tls_inspector
  change: |
    Added configuration parameter to TLS inspector for maximum acceptable client hello size.
- area: tls
  change: |
    Enhanced TLS certificate validation failure messages in access logs to include detailed error information.
    The ``%DOWNSTREAM_TRANSPORT_FAILURE_REASON%`` and ``%UPSTREAM_TRANSPORT_FAILURE_REASON%`` access log
    formatters now include specific validation failure reasons such as ``verify cert failed: SAN matcher``,
    ``verify cert failed: cert hash and spki``, or the OpenSSL verification error string (e.g., certificate
    has expired, unable to get local issuer certificate). This provides better visibility into TLS handshake
    failures without requiring debug-level logging.
- area: ext_proc
  change: |
    Added support for forwarding cluster metadata to ext_proc server.
- area: aws
  change: |
    Added ``match_included_headers`` to the request signing extension to allow positive header matching while excluding
    other non-SigV4-required headers.
- area: geoip
  change: |
    Added :ref:`custom_header_config <envoy_v3_api_field_extensions.filters.http.geoip.v3.Geoip.custom_header_config>`
    to allow extracting the client IP address from a custom request header which can be used instead of
    ``x-forwarded-for`` header or downstream connection source address.
- area: geoip
  change: |
    Added :ref:`client_ip <envoy_v3_api_field_extensions.filters.network.geoip.v3.Geoip.client_ip>`
    to the network geoip filter, enabling dynamic client IP extraction using format specifiers. This allows
    flexible extraction of client IP from filter state, dynamic metadata, or other sources for geolocation lookups.
- area: ext_authz
  change: |
    Added support for :ref:`metadata_context_namespaces
    <envoy_v3_api_field_extensions.filters.network.ext_authz.v3.ExtAuthz.metadata_context_namespaces>` and
    :ref:`typed_metadata_context_namespaces
    <envoy_v3_api_field_extensions.filters.network.ext_authz.v3.ExtAuthz.typed_metadata_context_namespaces>` in the
    ext-authz network filter. This allows passing connection metadata (such as proxy protocol TLV data) to the
    external authorization server for making authorization decisions.
- area: tls
  change: |
    Added support for fetching certificates on-demand via SDS in the downstream TLS transport socket
    using the extension :ref:`on-demand certificate selector
    <extension_envoy.tls.certificate_selectors.on_demand_secret>`.
- area: admin
  change: |
    Added :ref:`allow_paths <envoy_v3_api_field_config.bootstrap.v3.Admin.allow_paths>` to admin
    interface to restrict access to specific admin endpoints. When configured, only paths matching
    the specified string matchers will be accessible. All other paths will return 403 Forbidden.
- area: attributes
  change: |
    Added :ref:`attributes <arch_overview_attributes>` for looking up request or response header bytes.
- area: json_to_metadata
  change: |
    Added support for per-route configuration override in the ``json_to_metadata`` http filter. Routes can now
    specify different JSON to metadata conversion rules via per-route configuration, allowing different routes
    to extract different metadata from request or response bodies.
- area: tracing
  change: |
    Dynatrace sampler parses and propagates trace capture reason in tracestate.
- area: access_log
  change: |
    Added support for the ``REQUESTED_SERVER_NAME`` access log formatter to return SNI and host with parameters.
- area: proxy_protocol
  change: |
    Added :ref:`tlv_location <envoy_v3_api_field_extensions.filters.listener.proxy_protocol.v3.ProxyProtocol.tlv_location>`
    configuration field to control where proxy protocol TLV values are stored. When set to ``FILTER_STATE``, TLV values
    are stored in a single filter state object with key ``envoy.network.proxy_protocol.tlv``, enabling HTTP filters to
    access TLV values via FilterStateInput without requiring custom HTTP filters to copy metadata. Individual TLV values
    can be accessed via field access: ``%FILTER_STATE(envoy.network.proxy_protocol.tlv:FIELD:key)%``. Defaults to
    ``DYNAMIC_METADATA`` to maintain existing behavior.
- area: mcp
  change: |
    Added :ref:`MCP filter <config_http_filters_mcp>` for parsing Model Context Protocol (MCP) JSON-RPC requests.
    The filter extracts the ``method`` and ``id`` fields from incoming requests and stores them in dynamic metadata
    for use by downstream filters and access logging. Notifications (methods starting with ``notifications/``) are
    correctly handled as they don't have an ``id`` field per the JSON-RPC specification.
- area: mcp
  change: |
    Added :ref:`mcp_router HTTP filter <config_http_filters_mcp_router>` which routes MCP (Model Context Protocol)
    requests to more backend servers. The filter supports fanout to multiple backends for initialize and tools-list requests,
    single-backend routing for tools-call based on tool name prefix, session management with composite session IDs,
    and response aggregation.
- area: access_log
  change: |
    Added ``LISTENER_FILTER_CHAIN`` to the ``METADATA`` command operator to allow access to listener filter chain metadata.
- area: filters
  change: |
    Migrated all extensions in the ``istio/proxy`` to the main Envoy repository's contrib directory.
- area: ext_proc
  change: |
    Added per HTTP event processing effects in the ``ExtProcLoggingInfo`` filter state. This new data tracks
    the processing effects (mutation applied, rejected, etc.) for headers, body, and trailers and can be
    accessed via the ``processingEffects`` method.
- area: network
  change: |
    Fixed socket address proto translations to preserve network namespace filepath information.
    Previously, listeners in the non-default namespaces would lose this information when passed through
    proto translation, causing admin ``/listeners`` endpoint (and other consumers) to fail to display the namespace.
- area: oauth2
  change: |
    Added support for additional parameters in the OAuth2 token request body via
    :ref:`endpoint_params <envoy_v3_api_field_extensions.http.injected_credentials.oauth2.v3.OAuth2.endpoint_params>`.
    This allows passing custom parameters required by authorization servers (such as Logto or EntraID) that expect
    additional body parameters during the token exchange.
<<<<<<< HEAD
- area: network_filter
  change: |
    Added :ref:`on_downstream_tls_handshake <envoy_v3_api_field_extensions.filters.network.set_filter_state.v3.Config.on_downstream_tls_handshake>`
    support to the :ref:`set_filter_state network filter <config_network_filters_set_filter_state>`, allowing
    connection filter state to be populated after the downstream TLS handshake completes (for example, using downstream
    peer certificate SANs).
=======
- area: proto_api_scrubber
  change: |
    Enabled the :ref:`Proto API Scrubber <config_http_filters_proto_api_scrubber>` HTTP filter. This filter allows
    scrubbing of gRPC request and response payloads based on configured restrictions and is robust to untrusted
    downstream traffic.
- area: proto_api_scrubber
  change: |
    Added support for message and enum level restrictions in the
    :ref:`Proto API Scrubber <config_http_filters_proto_api_scrubber>` filter.
- area: proto_api_scrubber
  change: |
    Added comprehensive metrics and tracing tags to the
    :ref:`Proto API Scrubber <config_http_filters_proto_api_scrubber>` filter. This includes counters for requests,
    blocks, and failures, latency histograms, and span tags for scrubbing outcomes.
>>>>>>> c354add4

deprecated:<|MERGE_RESOLUTION|>--- conflicted
+++ resolved
@@ -664,28 +664,25 @@
     :ref:`endpoint_params <envoy_v3_api_field_extensions.http.injected_credentials.oauth2.v3.OAuth2.endpoint_params>`.
     This allows passing custom parameters required by authorization servers (such as Logto or EntraID) that expect
     additional body parameters during the token exchange.
-<<<<<<< HEAD
+- area: proto_api_scrubber
+  change: |
+    Enabled the :ref:`Proto API Scrubber <config_http_filters_proto_api_scrubber>` HTTP filter. This filter allows
+    scrubbing of gRPC request and response payloads based on configured restrictions and is robust to untrusted
+    downstream traffic.
+- area: proto_api_scrubber
+  change: |
+    Added support for message and enum level restrictions in the
+    :ref:`Proto API Scrubber <config_http_filters_proto_api_scrubber>` filter.
+- area: proto_api_scrubber
+  change: |
+    Added comprehensive metrics and tracing tags to the
+    :ref:`Proto API Scrubber <config_http_filters_proto_api_scrubber>` filter. This includes counters for requests,
+    blocks, and failures, latency histograms, and span tags for scrubbing outcomes.
 - area: network_filter
   change: |
     Added :ref:`on_downstream_tls_handshake <envoy_v3_api_field_extensions.filters.network.set_filter_state.v3.Config.on_downstream_tls_handshake>`
     support to the :ref:`set_filter_state network filter <config_network_filters_set_filter_state>`, allowing
     connection filter state to be populated after the downstream TLS handshake completes (for example, using downstream
     peer certificate SANs).
-=======
-- area: proto_api_scrubber
-  change: |
-    Enabled the :ref:`Proto API Scrubber <config_http_filters_proto_api_scrubber>` HTTP filter. This filter allows
-    scrubbing of gRPC request and response payloads based on configured restrictions and is robust to untrusted
-    downstream traffic.
-- area: proto_api_scrubber
-  change: |
-    Added support for message and enum level restrictions in the
-    :ref:`Proto API Scrubber <config_http_filters_proto_api_scrubber>` filter.
-- area: proto_api_scrubber
-  change: |
-    Added comprehensive metrics and tracing tags to the
-    :ref:`Proto API Scrubber <config_http_filters_proto_api_scrubber>` filter. This includes counters for requests,
-    blocks, and failures, latency histograms, and span tags for scrubbing outcomes.
->>>>>>> c354add4
 
 deprecated:
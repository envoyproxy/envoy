date: Pending

behavior_changes:
# *Changes that are expected to cause an incompatibility if applicable; deployment changes are likely required*
- area: thread_local
  change: |
    Changes the behavior of the ``SlotImpl`` class destructor. With this change the destructor can be called on any thread.
    This behavior can be reverted by setting the runtime flag ``envoy.reloadable_features.allow_slot_destroy_on_worker_threads``
    to false.
- area: ext_proc
  change: |
    Adding support for
    :ref:`route_cache_action <envoy_v3_api_field_extensions.filters.http.ext_proc.v3.ExternalProcessor.route_cache_action>`.
    It specifies the route action to be taken when an external processor response is received in response to request headers.
- area: http2
  change: |
    Changes the default value of ``envoy.reloadable_features.http2_use_oghttp2`` to true. This changes the codec used for HTTP/2
    requests and responses. This behavior can be reverted by setting the feature to false.
- area: http2
  change: |
    Passes HTTP/2 DATA frames through a different codec API. This behavior can be temporarily disabled by setting the runtime
    feature ``envoy.reloadable_features.http2_use_visitor_for_data`` to false.
- area: proxy_protocol
  change: |
    Populate typed metadata by default in proxy protocol listener. Typed metadata can be consumed as
    :ref:`TlvsMetadata type <envoy_v3_api_msg_data.core.v3.TlvsMetadata>`.
    This change can be temporarily disabled by setting the runtime flag
    ``envoy.reloadable_features.use_typed_metadata_in_proxy_protocol_listener`` to ``false``.

minor_behavior_changes:
# *Changes that may cause incompatibilities for some users, but should not for most*
- area: grpc
  change: |
    Changes in ``AsyncStreamImpl`` now propagate tracing context headers in bidirectional streams when using
    :ref:`Envoy gRPC client <envoy_v3_api_field_config.core.v3.GrpcService.envoy_grpc>`. Previously, tracing context headers
    were not being set when calling external services such as ``ext_proc``.
- area: tracers
  change: |
    Set status code for OpenTelemetry tracers (previously unset).
- area: config
  change: |
    Stricter validation of a ``google.protobuf.Duration`` field in a config, rejecting invalid values (where the number
    of years is over 292). This can be temporarily reverted by setting runtime guard
    ``envoy.reloadable_features.strict_duration_validation`` to ``false``.
- area: xds
  change: |
    Updated xDS-TP path naming to better comply with RFC-3986. Encoded resource paths can now include an a colon ``:``,
    instead of ``%3A``. This behavior can be reverted by setting the runtime flag
    ``envoy.reloadable_features.xdstp_path_avoid_colon_encoding`` to ``false``.
- area: udp
  change: |
    Change GRO read buffer to 64kB to avoid MSG_TRUNC. And change the way to limit the number of packets processed per event
    loop to work with GRO. This behavior can be reverted by setting runtime guard
    ``envoy.reloadable_features.udp_socket_apply_aggregated_read_limit`` to false.
- area: statistics
  change: |
    Hot restart statistics like hot_restart_epoch are only set when hot restart is enabled.
- area: dns
  change: |
    Changes the behavior of the getaddrinfo DNS resolver so that it treats EAI_NODATA and EAI_NONAME
    as successful queries with empty results, instead of as DNS failures. This change brings the
    getaddrinfo behavior in-line with the c-ares resolver behavior. This behavior can be reverted by
    setting the runtime guard ``envoy.reloadable_features.dns_nodata_noname_is_success`` to false.
- area: access_log
  change: |
    The upstream connection address, rather than the upstream host address, will be used for the ``%UPSTREAM_REMOTE_ADDRESS%``,
    ``%UPSTREAM_REMOTE_PORT%`` and ``%UPSTREAM_REMOTE_ADDRESS_WITHOUT_PORT%`` access log format specifiers.
    This behavior can be reverted by setting the runtime guard
    ``envoy.reloadable_features.upstream_remote_address_use_connection`` to false.
- area: http
  change: |
    Changing header validation checks in the substitution format utility and CEL code to do RCF complaint header validation.
    This behavior can be reverted by setting the runtime guard ``envoy.reloadable_features.consistent_header_validation`` to false.
- area: quic
  change: |
    When a quic connection socket is created, the socket's detected transport protocol will be set to "quic".

bug_fixes:
# *Changes expected to improve the state of the world and are unlikely to have negative effects*
- area: admission control
  change: |
    Fixed the thread-local controller's average RPS calculation to be calculated over the full
    lookback window. Previously, the controller would calculate the average RPS over the amount of
    time elapsed since the oldest valid request sample. This change brings the behavior in line with
    the documentation.
- area: outlier detection
  change: |
    Fixed :ref:`successful_active_health_check_uneject_host
    <envoy_v3_api_field_config.cluster.v3.OutlierDetection.successful_active_health_check_uneject_host>`.
    Before, a failed health check could uneject the host if the ``FAILED_ACTIVE_HC`` health flag had not been set.
- area: tls
  change: |
    Fix a RELEASE_ASSERT when using :ref:`auto_sni <envoy_v3_api_field_config.core.v3.UpstreamHttpProtocolOptions.auto_sni>`
    if the downstream request ``:authority`` was longer than 255 characters.
- area: ext_authz
  change: |
    Added field
    :ref:`validate_mutations <envoy_v3_api_field_extensions.filters.http.ext_authz.v3.ExtAuthz.validate_mutations>`,
    which, when set to true, adds header & query parameter mutation validation to the http ext_authz
    filter. If an authz response contains invalid mutations, the filter responds to the downstream
    request with HTTP 500 Internal Server Error. If you use ext_authz with an untrusted side stream,
    it's recommended you set this to true.
- area: http
  change: |
    Fix a crash when reloading the HTTP Connection Manager via ECDS.
- area: cares
  change: |
    Upgraded c-ares library to 1.20.1 and added fix to c-ares DNS implementation to additionally check for ``ARES_EREFUSED``,
    ``ARES_ESERVFAIL``and ``ARES_ENOTIMP`` status. Without this fix, ``DestroyChannelOnRefused`` and
    ``CustomResolverValidAfterChannelDestruction`` unit test will break.
- area: udp
  change: |
    Fixed a bug that would cause Envoy to crash when updates to a pre-existing cluster were made (e.g. ``HostSet`` changes).
- area: ext_authz
  change: |
    Handle ``append_action`` from :ref:`external authorization service <envoy_v3_api_msg_service.auth.v3.CheckResponse>`
    that was ignored.
- area: http
  change: |
    Fix BalsaParser resetting state too early, guarded by default-true
    ``envoy.reloadable_features.http1_balsa_delay_reset``.
- area: ext_authz
  change: |
    Set the SNI value from the requested server name if it isn't available on the connection/socket. This applies when
    ``include_tls_session`` is true. The requested server name is set on a connection when filters such as the TLS
    inspector are used.

removed_config_or_runtime:
# *Normally occurs at the end of the* :ref:`deprecation period <deprecated>`
- area: http
  change: |
    Removed ``envoy.reloadable_features.use_cluster_cache_for_alt_protocols_filter`` runtime flag and lagacy code paths.
- area: http
  change: |
    Removed ``envoy.reloadable_features.proxy_status_upstream_request_timeout`` runtime flag and lagacy code paths.
- area: http
  change: |
    Removed ``envoy.reloadable_features.handle_uppercase_scheme`` runtime flag and legacy code paths.
- area: tcp
  change: |
    Removed ``envoy.reloadable_features.detect_and_raise_rst_tcp_connection`` runtime flag and legacy code paths.
- area: http
  change: |
    Removed ``envoy.reloadable_features.lowercase_scheme`` runtime flag and lagacy code paths.
- area: upstream
  change: |
    Removed ``envoy.reloadable_features.convert_legacy_lb_config`` runtime flag and lagacy code paths.
- area: router
  change: |
    Removed ``envoy.reloadable_features.copy_response_code_to_downstream_stream_info`` runtime flag and legacy code paths.

new_features:
- area: hot_restart
  change: |
    Added new command-line flag :option:`--skip-hot-restart-parent-stats`.
- area: matching
  change: |
    Added :ref:`Filter State Input <envoy_v3_api_msg_extensions.matching.common_inputs.network.v3.FilterStateInput>`
    for matching http input based on filter state objects.
- area: ext_authz
  change: |
    Added :ref:`disallowed_headers <envoy_v3_api_field_extensions.filters.http.ext_authz.v3.ExtAuthz.disallowed_headers>`
    to specify headers that should never be sent to the external authentication service. Overrides
    :ref:`allowed_headers <envoy_v3_api_field_extensions.filters.http.ext_authz.v3.ExtAuthz.allowed_headers>`
    if a header matches both.
- area: quic
  change: |
    Added support for QUIC server preferred address when there is a DNAT between the client and Envoy. See
    :ref:`new config
    <envoy_v3_api_field_extensions.quic.server_preferred_address.v3.FixedServerPreferredAddressConfig.AddressFamilyConfig.dnat_address>`.
- area: cares
  change: |
    Added :ref:`udp_max_queries<envoy_v3_api_field_extensions.network.dns_resolver.cares.v3.CaresDnsResolverConfig.udp_max_queries>`
    option to limit the number of UDP queries.
- area: http
  change: |
    Added :ref:`disable_shadow_host_suffix_append
    <envoy_v3_api_field_config.route.v3.RouteAction.RequestMirrorPolicy.disable_shadow_host_suffix_append>`
    in :ref:`request_mirror_policies <envoy_v3_api_field_config.route.v3.RouteAction.request_mirror_policies>`
    for disabling appending of the ``-shadow`` suffix to the shadowed host/authority header.
- area: redis
  change: |
    Added support for `inline commands <https://redis.io/docs/reference/protocol-spec/#inline-commands>`_.
- area: aws_lambda
  change: |
    The ``aws_lambda`` filter now supports the
    :ref:`credentials <envoy_v3_api_field_extensions.filters.http.aws_lambda.v3.Config.credentials>` parameter.
    This enables setting AWS credentials from the filter configuration.
- area: access_log
  change: |
    added support for :ref:`%UPSTREAM_HOST_NAME% <config_access_log_format_upstream_host_name>` for the upstream host
    identifier.
- area: access_loggers
  change: |
    Added ``TRACE_ID`` :ref:`access log formatter <config_access_log_format>`.
- area: healthcheck
  change: |
    Added support to healthcheck with ProxyProtocol in TCP Healthcheck by setting
    :ref:`health_check_config <envoy_v3_api_field_config.core.v3.HealthCheck.TcpHealthCheck.proxy_protocol_config>`.
<<<<<<< HEAD
- area: ext_authz
  change: |
    added
    :ref:`decoder_header_mutation_rules <envoy.config.filter.http.ext_authz.v2.ExtAuthz.decoder_header_mutation_rules>`
    which allows you to configure what decoder header mutations are allowed from the ext_authz
    service as well as whether to fail the downstream request if disallowed mutations are requested.
=======
- area: open_telemetry
  change: |
    added :ref:`stat_prefix
    <envoy_v3_api_field_extensions.access_loggers.open_telemetry.v3.OpenTelemetryAccessLogConfig.stat_prefix>`
    configuration to support additional stat prefix for the OpenTelemetry logger.
>>>>>>> fd1d7ed9

deprecated:
- area: tracing
  change: |
    Disable OpenCensus by default, as it is
    `no longer supported/maintained upstream <https://opentelemetry.io/blog/2023/sunsetting-opencensus/>`_.
    This extension can be replaced with the OpenTelemetry tracer and collector.<|MERGE_RESOLUTION|>--- conflicted
+++ resolved
@@ -197,20 +197,17 @@
   change: |
     Added support to healthcheck with ProxyProtocol in TCP Healthcheck by setting
     :ref:`health_check_config <envoy_v3_api_field_config.core.v3.HealthCheck.TcpHealthCheck.proxy_protocol_config>`.
-<<<<<<< HEAD
 - area: ext_authz
   change: |
     added
     :ref:`decoder_header_mutation_rules <envoy.config.filter.http.ext_authz.v2.ExtAuthz.decoder_header_mutation_rules>`
     which allows you to configure what decoder header mutations are allowed from the ext_authz
     service as well as whether to fail the downstream request if disallowed mutations are requested.
-=======
 - area: open_telemetry
   change: |
     added :ref:`stat_prefix
     <envoy_v3_api_field_extensions.access_loggers.open_telemetry.v3.OpenTelemetryAccessLogConfig.stat_prefix>`
     configuration to support additional stat prefix for the OpenTelemetry logger.
->>>>>>> fd1d7ed9
 
 deprecated:
 - area: tracing

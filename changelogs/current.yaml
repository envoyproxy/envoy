date: Pending

behavior_changes:
# *Changes that are expected to cause an incompatibility if applicable; deployment changes are likely required*
- area: build
  change: |
    Moved the subset, ring_hash, and maglev LB code into extensions. If you use these load balancers and override
    extensions_build_config.bzl you will need to include them explicitly.
- area: build
  change: |
    Moved xDS code extensions. If you use the xDS and override extensions_build_config.bzl you will
    need to include the new config_subscriptions explicitly.
- area: http
  change: |
    When ``append_x_forwarded_host`` is enabled for a given route action it is now only appended iff it is different from the last
    value in the list. This resolves issues where a retry caused the same value to be appended multiple times. This
    behavioral change can be temporarily reverted by setting runtime guard ``envoy_reloadable_features_append_xfh_idempotent`` to false.

minor_behavior_changes:
# *Changes that may cause incompatibilities for some users, but should not for most*
- area: connection pool
  change: |
    Increase granularity mapping connection pool failures to specific stream failure reasons to make it more transparent why
    the stream is reset when a connection pool's connection fails.
- area: custom response
  change: |
    The filter now traverses matchers from most specific to least specific per filter config till a match is found for the response.
- area: http1
  change: |
    Allowing mixed case schemes in absolute urls (e.g. HtTp://www.google.com). Mixed case schemes will be normalized to
    the lower cased equivalents before being forwarded upstream. This behavior can be reverted by setting runtime flag
    ``envoy.reloadable_features.allow_absolute_url_with_mixed_scheme`` to false.
- area: http1
  change: |
    The HTTP1 server-side codec no longer considers encoding 1xx headers as
    starting the response. This allows the codec to raise protocol errors,
    sending detailed local replies instead of just closing the connection. This
    behavior can be reverted by setting runtime flag
    ``envoy.reloadable_features.http1_allow_codec_error_response_after_1xx_headers``
    to false.
- area: dns
  change: |
    Changing the DNS cache to use host:port as the cache key rather than host. This allows a
    downstream DFP filter to serve both secure and insecure clusters. This behavioral change
    can be reverted by setting runtime flag ``envoy.reloadable_features.dfp_mixed_scheme`` to false.
- area: uhv
  change: |
    Preserve case of %-encoded triplets in the default header validator. This behavior can be reverted by setting runtime flag
    ``envoy.reloadable_features.uhv_preserve_url_encoded_case`` to false, in which case %-encoded triplets are normalized
    to uppercase characters. This setting is only applicable when the Unversal Header Validator is enabled and has no effect otherwise.
- area: uhv
  change: |
    Allow malformed URL encoded triplets in the default header validator. This behavior can be reverted by setting runtime flag
    ``envoy.reloadable_features.uhv_allow_malformed_url_encoding`` to false, in which case requests with malformed URL encoded triplets
    in path are rejected. This setting is only applicable when the Unversal Header Validator is enabled and has no effect otherwise.
- area: ext_proc
  change: |
    When :ref:`clear_route_cache <envoy_v3_api_field_service.ext_proc.v3.CommonResponse.clear_route_cache>` is set, ext_proc will check
    for header mutations beforce clearing the route cache. Failures due to this check will be counted under the
    clear_route_cache_ignored stat.
- area: aws
  change: |
    Added support for fetching credentials from the AWS credentials file, which only happens if credentials cannot be fetched
    from environment variables. This behavioral change can be reverted by setting runtime guard
    ``envoy.reloadable_features.enable_aws_credentials_file`` to ``false``.
- area: http cookies
  change: |
    Changed internal format of http cookie to protobuf and added expiry timestamp. Processing expired cookie
    results in selection of a new upstream host and sending a new cookie to the client. Previous format of
    the cookie is still accepted, but is planned to be obsoleted in the future.
    This behavior change can be reverted by setting
    ``envoy.reloadable_features.stateful_session_encode_ttl_in_cookie`` to ``false``.
- area: router
  change: |
    Added check for existing metadata before setting metadata due to 'auto_sni', 'auto_san_validation', or
    'override_auto_sni_header' to prevent triggering ENVOY_BUG when an earlier filter has set the metadata.
- area: resource_monitors
  change: |
    Changed behavior of the fixed heap monitor to count unused mapped pages as
    free memory. This change can be reverted temporarily by setting the runtime guard
    ``envoy.reloadable_features.count_unused_mapped_pages_as_free`` to false.
- area: ext_proc
  change: |
    Filter metadata containing ext proc stats has been moved from ext-proc-logging-info to a namespace corresponding
    to the name of the ext_proc filter.

bug_fixes:
# *Changes expected to improve the state of the world and are unlikely to have negative effects*
- area: oauth2
  change: |
    The Max-Age attribute of Set-Cookie HTTP response header was being assigned a value representing Seconds Since
    the Epoch, causing cookies to expire in ~53 years. This was fixed an now it is being assinged a value representing
    the number of seconds until the cookie expires.
    This behavioral change can be temporarily reverted by setting runtime guard
    ``envoy.reloadable_features.oauth_use_standard_max_age_value`` to false.
- area: tls
  change: |
    Fix build FIPS compliance when using both FIPS mode and Wasm extensions (``--define boringssl=fips`` and ``--define wasm=v8``).
- area: ext_authz
  change: |
    Fix a bug where the ext_authz filter will ignore the request body when the
    :ref:`pack_as_bytes <envoy_v3_api_field_extensions.filters.http.ext_authz.v3.BufferSettings.pack_as_bytes>` is set to true and
    HTTP authorization service is configured.
- area: router
  change: |
    Fixed the bug that updating :ref:`scope_key_builder
    <envoy_v3_api_field_extensions.filters.network.http_connection_manager.v3.ScopedRoutes.scope_key_builder>`
    of SRDS config doesn't work and multiple HCM share the same ``scope_key_builder``.
- area: logging
  change: |
    Do not display GRPC_STATUS_NUMBER for non gRPC requests.
    This behavioral change can be temporarily reverted by setting runtime guard
    ``envoy.reloadable_features.validate_grpc_header_before_log_grpc_status`` to false.
- area: boringssl
  change: |
    Fixed the crash that occurs when contrib is compiled with ``boringssl=fips`` defined.
- area: oauth2
  change: |
    The httpOnly attribute for Set-Cookie for tokens in HTTP response header was missing,
    causing tokens to be accessible from the JavaScript making the apps vulnerable.
    This was fixed now by marking the cookie as httpOnly.
    This behavioral change can be temporarily reverted by setting runtime guard
    ``envoy.reloadable_features.oauth_make_token_cookie_httponly`` to false.

removed_config_or_runtime:
# *Normally occurs at the end of the* :ref:`deprecation period <deprecated>`
- area: http
  change: |
    removed runtime key ``envoy.reloadable_features.closer_shadow_behavior`` and legacy code paths.
- area: http
  change: |
    removed runtime key ``envoy.reloadable_features.allow_upstream_filters`` and legacy code paths.
- area: quic
  change: |
    removed runtime key ``envoy.reloadable_features.quic_defer_send_in_response_to_packet`` and legacy code paths.
- area: upstream
  change: |
    removed runtime key ``envoy.reloadable_features.fix_hash_key`` and legacy code paths.
- area: logging
  change: |
    removed runtime key ``envoy.reloadable_features.correct_remote_address`` and legacy code paths.
- area: http
  change: |
    removed runtime key ``envoy.reloadable_features.http_response_half_close`` and legacy code paths.
- area: udp
  change: |
    removed runtime key ``envoy.reloadable_features.udp_proxy_connect`` and legacy code paths.
- area: header_formatters
  change: |
    removed runtime key ``envoy.reloadable_features.unified_header_formatter`` and legacy code paths.
- area: config
  change: |
    removed runtime key ``envoy.reloadable_features.delta_xds_subscription_state_tracking_fix`` and legacy code paths.

new_features:
- area: access_log
  change: |
    added %ACCESS_LOG_TYPE% substitution string, to help distinguishing between access log records and when they are being
    recorded. Please refer to the access log configuration documentation for more information.
- area: access_log
  change: |
    added :ref:`CEL <envoy_v3_api_msg_extensions.formatter.cel.v3.Cel>` access log formatter to print CEL expression.
- area: dynamic_forward_proxy
  change: |
    added :ref:`sub_clusters_config
    <envoy_v3_api_field_extensions.clusters.dynamic_forward_proxy.v3.ClusterConfig.sub_clusters_config>` to enable
    independent sub cluster for each host:port, with STRICT_DNS cluster type.
- area: http
  change: |
    added Runtime feature ``envoy.reloadable_features.max_request_headers_size_kb`` to override the default value of
    :ref:`max request headers size
    <envoy_v3_api_field_extensions.filters.network.http_connection_manager.v3.HttpConnectionManager.max_request_headers_kb>`.
- area: load shed point
  change: |
    added load shed point ``envoy.load_shed_points.http_connection_manager_decode_headers`` that rejects new http streams
    by sending a local reply.
- area: load shed point
  change: |
    added load shed point ``envoy.load_shed_points.http1_server_abort_dispatch`` that rejects HTTP1 server processing of requests.
- area: load shed point
  change: |
    added load shed point ``envoy.load_shed_points.http2_server_go_away_on_dispatch`` that sends
    ``GOAWAY`` for HTTP2 server processing of requests.  When a ``GOAWAY`` frame is submitted by
    this the counter ``http2.goaway_sent`` will be incremented.
- area: matchers
  change: |
    Added :ref:`RuntimeFraction <envoy_v3_api_msg_extensions.matching.input_matchers.runtime_fraction.v3.RuntimeFraction>` input
    matcher. It allows matching hash of the input on a runtime key.
- area: stat_sinks
  change: |
    Added ``envoy.stat_sinks.open_telemetry`` stats_sink, that supports flushing metrics by the OTLP protocol,
    for supported Open Telemetry collectors.
- area: redis_proxy
  change: |
    added new configuration field :ref:`key_formatter
    <envoy_v3_api_field_extensions.filters.network.redis_proxy.v3.RedisProxy.PrefixRoutes.Route.key_formatter>` to format redis key.
    The field supports using %KEY% as a formatter command for substituting the redis key as part of the substitution formatter expression.
- area: ratelimit
  change: |
    added new configuration field :ref:`domain
    <envoy_v3_api_field_extensions.filters.http.ratelimit.v3.RateLimitPerRoute.domain>` to allow for setting rate limit domains on a
    per-route basis.
- area: access_log
  change: |
    added access log filter :ref:`log_type_filter <envoy_v3_api_field_config.accesslog.v3.AccessLogFilter.log_type_filter>`
    to filter access log records based on the type of the record.
- area: ext_proc
  change: |
    added new configuration field
    :ref:`disable_clear_route_cache <envoy_v3_api_field_extensions.filters.http.ext_proc.v3.ExternalProcessor.disable_clear_route_cache>`
    to force the ext_proc filter from clearing the route cache. Failures to clear from setting this field will be counted under the
    clear_route_cache_disabled stat.
- area: ext_proc
  change: |
    added new configuration field
    :ref:`allow_mode_override <envoy_v3_api_field_extensions.filters.http.ext_proc.v3.ExternalProcessor.allow_mode_override>`
    If set to true, the filter config
    :ref:`processing_mode <envoy_v3_api_field_extensions.filters.http.ext_proc.v3.ExternalProcessor.processing_mode>`
    can be overridden by the
    :ref:`mode_override <envoy_v3_api_field_service.ext_proc.v3.ProcessingResponse.mode_override>`
    in the response message from the external processing server.
    If not set, the ``mode_override`` API in the response message will be ignored.
- area: ext_proc
  change: |
    :ref:`forward_rules <envoy_v3_api_field_extensions.filters.http.ext_proc.v3.ExternalProcessor.forward_rules>`
    to only allow headers matchinging the forward rules to be forwarded to the external processing server.
- area: redis_proxy
  change: |
    added new field :ref:`connection_rate_limit
    <envoy_v3_api_field_extensions.filters.network.redis_proxy.v3.RedisProxy.ConnPoolSettings.connection_rate_limit>`
    to limit reconnection rate to redis server to avoid reconnection storm.
- area: access_log
  change: |
    added additional HCM access log option :ref:`flush_log_on_tunnel_successfully_established
    <envoy_v3_api_field_extensions.filters.network.http_connection_manager.v3.HttpConnectionManager.HcmAccessLogOptions.flush_log_on_tunnel_successfully_established>`.
    Enabling this option will write a log to all access loggers when HTTP tunnels (e.g. Websocket and CONNECT)
    are successfully established.
- area: admin
  change: |
    Adds a new admin stats html bucket-mode ``detailed`` to generate all recorded buckets and summary percentiles.
- area: upstream
  change: |
    Added :ref:`cluster provided extension
    <envoy_v3_api_msg_extensions.load_balancing_policies.cluster_provided.v3.ClusterProvided>`
    to suppport the :ref:`load balancer policy <envoy_v3_api_field_config.cluster.v3.Cluster.load_balancing_policy>`.
- area: fault
  change: |
    added new field ``envoy.extensions.filters.http.fault.v3.HTTPFault.filter_metadata`` to aid in logging.
    Metadata will be stored in StreamInfo dynamic metadata under a namespace corresponding to the name of the fault filter.
- area: ext_proc
  change: |
    added new field ``filter_metadata <envoy_v3_api_field_extensions.filters.http.ext_proc.v3.ExtProc.filter_metadata`` to aid in logging.
    Metadata will be stored in StreamInfo filter state under a namespace corresponding to the name of the ext proc filter.
<<<<<<< HEAD
- area: access_log
  change: |
    added bytes snapshotting for upstream and downstream logging that will be reset after every periodic log. Downstream
    periodic loggers should read BytesMeter::bytesAtLastDownstreamPeriodicLog(), and upstream periodic loggers should read
    BytesMeter::bytesAtLastUpstreamPeriodicLog().
=======
- area: matching
  change: |
    added CEL(Common Expression Language) matcher support :ref:`CEL data input <extension_envoy.matching.inputs.cel_data_input>`
    and :ref:`CEL input matcher <extension_envoy.matching.matchers.cel_matcher>`.
>>>>>>> 702edcd1

deprecated:
- area: access_log
  change: |
    deprecated (1.25.0) :ref:`intermediate_log_entry <envoy_v3_api_field_data.accesslog.v3.AccessLogCommon.intermediate_log_entry>`
    in favour of :ref:`access_log_type <envoy_v3_api_field_data.accesslog.v3.AccessLogCommon.access_log_type>`.
- area: health_check
  change: |
    deprecated the :ref:`HealthCheck event_log_path <envoy_v3_api_field_config.core.v3.HealthCheck.event_log_path>` in favor of
    :ref:`HealthCheck event_logger extension <envoy_v3_api_field_config.core.v3.HealthCheck.event_logger>`.<|MERGE_RESOLUTION|>--- conflicted
+++ resolved
@@ -251,18 +251,15 @@
   change: |
     added new field ``filter_metadata <envoy_v3_api_field_extensions.filters.http.ext_proc.v3.ExtProc.filter_metadata`` to aid in logging.
     Metadata will be stored in StreamInfo filter state under a namespace corresponding to the name of the ext proc filter.
-<<<<<<< HEAD
+- area: matching
+  change: |
+    added CEL(Common Expression Language) matcher support :ref:`CEL data input <extension_envoy.matching.inputs.cel_data_input>`
+    and :ref:`CEL input matcher <extension_envoy.matching.matchers.cel_matcher>`.
 - area: access_log
   change: |
     added bytes snapshotting for upstream and downstream logging that will be reset after every periodic log. Downstream
     periodic loggers should read BytesMeter::bytesAtLastDownstreamPeriodicLog(), and upstream periodic loggers should read
     BytesMeter::bytesAtLastUpstreamPeriodicLog().
-=======
-- area: matching
-  change: |
-    added CEL(Common Expression Language) matcher support :ref:`CEL data input <extension_envoy.matching.inputs.cel_data_input>`
-    and :ref:`CEL input matcher <extension_envoy.matching.matchers.cel_matcher>`.
->>>>>>> 702edcd1
 
 deprecated:
 - area: access_log

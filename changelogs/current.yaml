date: Pending

behavior_changes:
# *Changes that are expected to cause an incompatibility if applicable; deployment changes are likely required*
- area: build
  change: |
    Moved the subset, ring_hash, and maglev LB code into extensions. If you use these load balancers and override
    extensions_build_config.bzl you will need to include them explicitly.
- area: build
  change: |
    Moved xDS code extensions. If you use the xDS and override extensions_build_config.bzl you will
    need to include the new config_subscriptions explicitly.
- area: http
  change: |
    When ``append_x_forwarded_host`` is enabled for a given route action it is now only appended iff it is different from the last
    value in the list. This resolves issues where a retry caused the same value to be appended multiple times. This
    behavioral change can be temporarily reverted by setting runtime guard ``envoy_reloadable_features_append_xfh_idempotent`` to false.
- area: ext_proc
  change: |
    The proto field :ref:`value <envoy_v3_api_field_config.core.v3.HeaderValue.value>` type is string.
    This make it unable to support enconding non-utf8 characters in the HeaderValue message.
    To support sending header value with non-utf8 characters, a new proto field is added in the HeaderValue message:
    :ref:`raw_value <envoy_v3_api_field_config.core.v3.HeaderValue.raw_value>`.
    The header values are now encoded in this ``raw_value`` field when Envoy ext_proc filter sending
    and receiving messages from the ext_proc server. This behavioral change can be temporarily
    reverted by setting the runtime guard ``envoy_reloadable_features_send_header_raw_value`` to false.
- area: ext_proc
  change: |
    Apply header mutation rules from the ext_proc config to the ImmediateResponse. This behavior change can be temporarily
    reverted by setting the runtime guard ``envoy_reloadable_features_immediate_response_use_filter_mutation_rule`` to false.
- area: active health check
  change: |
    Preserve the active-health check status of a host after a cluster/assignment update. This is now preserved in cases
    where the assignment updates a host's locality. This behavioral change can be temporarily reverted by setting the
    runtime flag ``envoy.reloadable_features.keep_endpoint_active_hc_status_on_locality_update`` to false.
<<<<<<< HEAD
- area: overload manager
  change: |
    Global downstream connections tracking in TCP listener can now be done via
    :ref:`downstream connections monitor <envoy_v3_api_msg_config.resource_monitor.downstream_connections.v3.DownstreamConnectionsConfig>`.
    Marked ``overload.global_downstream_max_connections`` runtime key as deprecated.
=======
- area: stats tls
  change: |
    fixed metric tag extraction so that TLS parameters are properly extracted from the stats, both for listeners and clusters.
    This changes the Prometheus names from
    ``envoy_listener_ssl_ciphers_ECDHE_RSA_AES128_GCM_SHA256{envoy_listener_address="0.0.0.0_10000"}`` to
    ``envoy_listener_ssl_ciphers{envoy_listener_address="0.0.0.0_10000", envoy_ssl_cipher="ECDHE_RSA_AES128_GCM_SHA256"}``, and
    similar for ``envoy_listener_ssl_versions_TLSv1_2``, ``envoy_cluster_ssl_versions_TLSv1_2``, ``envoy_listener_ssl_curves_P_256``,
    ``envoy_cluster_ssl_curves_P_256``, ``envoy_listener_ssl_sigalgs_rsa_pss_rsae_sha256``.
>>>>>>> 58257863

minor_behavior_changes:
# *Changes that may cause incompatibilities for some users, but should not for most*
- area: connection pool
  change: |
    Increase granularity mapping connection pool failures to specific stream failure reasons to make it more transparent why
    the stream is reset when a connection pool's connection fails.
- area: custom response
  change: |
    The filter now traverses matchers from most specific to least specific per filter config till a match is found for the response.
- area: http1
  change: |
    Allowing mixed case schemes in absolute urls (e.g. HtTp://www.google.com). Mixed case schemes will be normalized to
    the lower cased equivalents before being forwarded upstream. This behavior can be reverted by setting runtime flag
    ``envoy.reloadable_features.allow_absolute_url_with_mixed_scheme`` to false.
- area: http1
  change: |
    The HTTP1 server-side codec no longer considers encoding 1xx headers as
    starting the response. This allows the codec to raise protocol errors,
    sending detailed local replies instead of just closing the connection. This
    behavior can be reverted by setting runtime flag
    ``envoy.reloadable_features.http1_allow_codec_error_response_after_1xx_headers``
    to false.
- area: dns
  change: |
    Changing the DNS cache to use host:port as the cache key rather than host. This allows a
    downstream DFP filter to serve both secure and insecure clusters. This behavioral change
    can be reverted by setting runtime flag ``envoy.reloadable_features.dfp_mixed_scheme`` to false.
- area: uhv
  change: |
    Preserve case of %-encoded triplets in the default header validator. This behavior can be reverted by setting runtime flag
    ``envoy.reloadable_features.uhv_preserve_url_encoded_case`` to false, in which case %-encoded triplets are normalized
    to uppercase characters. This setting is only applicable when the Unversal Header Validator is enabled and has no effect otherwise.
- area: uhv
  change: |
    Allow malformed URL encoded triplets in the default header validator. This behavior can be reverted by setting runtime flag
    ``envoy.reloadable_features.uhv_allow_malformed_url_encoding`` to false, in which case requests with malformed URL encoded triplets
    in path are rejected. This setting is only applicable when the Unversal Header Validator is enabled and has no effect otherwise.
- area: ext_proc
  change: |
    When :ref:`clear_route_cache <envoy_v3_api_field_service.ext_proc.v3.CommonResponse.clear_route_cache>` is set, ext_proc will check
    for header mutations beforce clearing the route cache. Failures due to this check will be counted under the
    clear_route_cache_ignored stat.
- area: aws
  change: |
    Added support for fetching credentials from the AWS credentials file, which only happens if credentials cannot be fetched
    from environment variables. This behavioral change can be reverted by setting runtime guard
    ``envoy.reloadable_features.enable_aws_credentials_file`` to ``false``.
- area: http cookies
  change: |
    Changed internal format of http cookie to protobuf and added expiry timestamp. Processing expired cookie
    results in selection of a new upstream host and sending a new cookie to the client. Previous format of
    the cookie is still accepted, but is planned to be obsoleted in the future.
    This behavior change can be reverted by setting
    ``envoy.reloadable_features.stateful_session_encode_ttl_in_cookie`` to ``false``.
- area: overload manager
  change: |
    Changed behavior of the overload manager to error on unknown overload
    manager actions. Prior it would silently fail.  This change can be reverted
    temporarily by setting the runtime guard
    ``envoy.reloadable_features.overload_manager_error_unknown_action`` to
    false.
- area: router
  change: |
    Added check for existing metadata before setting metadata due to 'auto_sni', 'auto_san_validation', or
    'override_auto_sni_header' to prevent triggering ENVOY_BUG when an earlier filter has set the metadata.
- area: resource_monitors
  change: |
    Changed behavior of the fixed heap monitor to count unused mapped pages as
    free memory. This change can be reverted temporarily by setting the runtime guard
    ``envoy.reloadable_features.count_unused_mapped_pages_as_free`` to false.
- area: ext_proc
  change: |
    Filter metadata containing ext proc stats has been moved from ext-proc-logging-info to a namespace corresponding
    to the name of the ext_proc filter.
- area: stats
  change: |
    Added new type of gauge with type hidden. These stats are hidden from admin/stats-sinks but can shown with a
    query-parameter of ``/stats?hidden=include`` or ``/stats?hidden=showonly``.
- area: ext_authz
  change: |
    forward :ref:`typed_filter_metadata <envoy_v3_api_field_config.core.v3.Metadata.typed_filter_metadata>` selected by
    ``typed_metadata_context_namespaces`` and :ref:`filter_metadata <envoy_v3_api_field_config.core.v3.Metadata.filter_metadata>`
    selected by
    :ref:`metadata_context_namespaces <envoy_v3_api_field_extensions.filters.http.ext_authz.v3.ExtAuthz.metadata_context_namespaces>`
    from connection metadata to external auth service. This is addition to the current behavior of forwarding request metadata.
    In the event of both connection and request metadata containing the requested metadata the request value will be provided.
- area: eds
  change: |
    Added the ability to specify mulitple addresses for a host in an EDS cluster. Connections to the host with more than one
    address will be established using the Happy Eyeballs algorithm.
- area: upstream
  change: |
    Changed behavior of the unpausing connect with 2xx status codes. This change can be reverted temporarily by
    setting the runtime guard ``envoy.reloadable_features.upstream_allow_connect_with_2xx`` to false.
- area: http
  change: |
    Round trip time will not be refreshed for every request by default. And if this is necessary, it can be
    enabled by setting runtime guard ``envoy.reloadable_features.refresh_rtt_after_request`` to true.
- area: http
  change: |
    Envoy will now lower case scheme values by default. This behaviorial change can be temporarily reverted
    by setting runtime guard ``envoy.reloadable_features.lowercase_scheme`` to ``false``.

bug_fixes:
# *Changes expected to improve the state of the world and are unlikely to have negative effects*
- area: oauth2
  change: |
    The Max-Age attribute of Set-Cookie HTTP response header was being assigned a value representing Seconds Since
    the Epoch, causing cookies to expire in ~53 years. This was fixed an now it is being assinged a value representing
    the number of seconds until the cookie expires.
    This behavioral change can be temporarily reverted by setting runtime guard
    ``envoy.reloadable_features.oauth_use_standard_max_age_value`` to false.
- area: tls
  change: |
    Fix build FIPS compliance when using both FIPS mode and Wasm extensions (``--define boringssl=fips`` and ``--define wasm=v8``).
- area: http
  change: |
    Switched Envoy internal scheme checks from case sensitive to case insensitive. This behaviorial change can be temporarily
    reverted by setting runtime guard ``envoy.reloadable_features.handle_uppercase_scheme`` to ``false``.
- area: ext_authz
  change: |
    Fix a bug where the ext_authz filter will ignore the request body when the
    :ref:`pack_as_bytes <envoy_v3_api_field_extensions.filters.http.ext_authz.v3.BufferSettings.pack_as_bytes>` is set to true and
    HTTP authorization service is configured.
- area: ext_authz
  change: |
    Fix a bug where the ext_authz filter will remove non UTF-8 characters from the body of a request when configured
    to use :ref:`http_service <envoy_v3_api_field_extensions.filters.http.ext_authz.v3.ExtAuthz.http_service>`, if configured
    to send the body.
- area: router
  change: |
    Fixed the bug that updating :ref:`scope_key_builder
    <envoy_v3_api_field_extensions.filters.network.http_connection_manager.v3.ScopedRoutes.scope_key_builder>`
    of SRDS config doesn't work and multiple HCM share the same ``scope_key_builder``.
- area: http
  change: |
    The :ref:`is_optional
    <envoy_v3_api_field_extensions.filters.network.http_connection_manager.v3.HttpFilter.is_optional>`
    field of HTTP filter can only be used for configuration loading of
    :ref:`HTTP filter <envoy_v3_api_msg_extensions.filters.network.http_connection_manager.v3.HttpFilter>`
    and will be ignored for loading of route or virtual host level filter config. This behavioral change
    can be temporarily reverted by setting runtime guard
    ``envoy.reloadable_features.ignore_optional_option_from_hcm_for_route_config`` to false.
    You can also use
    :ref:`route/virtual host optional flag <envoy_v3_api_field_config.route.v3.FilterConfig.is_optional>`
    as a replacement of the feature.
- area: logging
  change: |
    Do not display GRPC_STATUS_NUMBER for non gRPC requests.
    This behavioral change can be temporarily reverted by setting runtime guard
    ``envoy.reloadable_features.validate_grpc_header_before_log_grpc_status`` to false.
- area: boringssl
  change: |
    Fixed the crash that occurs when contrib is compiled with ``boringssl=fips`` defined.
- area: oauth2
  change: |
    The httpOnly attribute for Set-Cookie for tokens in HTTP response header was missing,
    causing tokens to be accessible from the JavaScript making the apps vulnerable.
    This was fixed now by marking the cookie as httpOnly.
    This behavioral change can be temporarily reverted by setting runtime guard
    ``envoy.reloadable_features.oauth_make_token_cookie_httponly`` to false.
- area: opentelemetry/grpc/access log
  change: |
    Fixed a bug in the open telemetry access logger. This logger now uses the
    server scope for stats instead of the listener's global scope. This fixes a
    use-after-free that can occur if the listener is drained but the cached
    gRPC access logger uses the listener's global scope for stats.
- area: dependency
  change: |
    update Wasmtime and related deps -> 9.0.3 to resolve
    `CVE-2023-30624 <https://nvd.nist.gov/vuln/detail/CVE-2023-30624>`_.
- area: dependency
  change: |
    update C-ares -> 1.91.1 to resolve:

    - `CVE-2023-31130 <https://nvd.nist.gov/vuln/detail/CVE-2023-31130>`_.
    - `CVE-2023-31147 <https://nvd.nist.gov/vuln/detail/CVE-2023-31147>`_.
    - `CVE-2023-31124 <https://nvd.nist.gov/vuln/detail/CVE-2023-31124>`_.
    - `CVE-2023-32067 <https://nvd.nist.gov/vuln/detail/CVE-2023-32067>`_.
- area: tcp_proxy
  change: |
    fixed assert crash when multiple ``readDisable`` are called for TCP tunneling
    scenarios, by allowing multiple calls. This will also cause stats that indicate
    disable or enable of downstream read to be flushed only once per actual disabling
    or enabling.
- area: redis_proxy
  change: |
    Fixes a bug where route properties such as key_formatter,
    prefix and remove_prefix do not take effect when configured for :ref:`catch_all_route
    <envoy_v3_api_field_extensions.filters.network.redis_proxy.v3.RedisProxy.PrefixRoutes.catch_all_route>`.
- area: upstream
  change: |
    Fixes a bug where the healthStatus() method of host return incorrect health status
    when the host status is updated by the EDS.
- area: upstream
  change: |
    Fixes a bug where the healthStatus() method of host return unmatched health status
    with the coarseHealth() method.
- area: original_dst
  change: |
    Fixes an issue with the ORIGINAL_DST cluster cleanup timer lifetime, which
    can occur if the cluster is removed while the timer is armed.
- area: maglev loadbalancer
  change: |
    Fixes maglev stability problem. Previously, maglev returns slightly different backend assignment from the same backends and keys.
- area: redis
  change: |
    Fixes a bug where redis transactions do not work properly when redis traffic is mirrored.
- area: http2
  change: |
    Fix memory leak in nghttp2 when scheduled requests are cancelled due to the ``GOAWAY`` frame being received from the
    upstream service.
- area: cors
  change: |
    Fix a use-after-free bug that occurs in the CORS filter if the ``origin`` header is removed between
    request header decoding and response header encoding.
- area: oauth2
  change: |
    Fixed a cookie validator bug that meant the HMAC calculation could be the same for different payloads.

    This prevents malicious clients from constructing credentials with permanent validity in some specific scenarios.

removed_config_or_runtime:
# *Normally occurs at the end of the* :ref:`deprecation period <deprecated>`
- area: http
  change: |
    removed runtime key ``envoy.reloadable_features.closer_shadow_behavior`` and legacy code paths.
- area: http
  change: |
    removed runtime key ``envoy.reloadable_features.allow_upstream_filters`` and legacy code paths.
- area: quic
  change: |
    removed runtime key ``envoy.reloadable_features.quic_defer_send_in_response_to_packet`` and legacy code paths.
- area: upstream
  change: |
    removed runtime key ``envoy.reloadable_features.fix_hash_key`` and legacy code paths.
- area: logging
  change: |
    removed runtime key ``envoy.reloadable_features.correct_remote_address`` and legacy code paths.
- area: http
  change: |
    removed runtime key ``envoy.reloadable_features.http_response_half_close`` and legacy code paths.
- area: udp
  change: |
    removed runtime key ``envoy.reloadable_features.udp_proxy_connect`` and legacy code paths.
- area: header_formatters
  change: |
    removed runtime key ``envoy.reloadable_features.unified_header_formatter`` and legacy code paths.
- area: tls
  change: |
    remove runtime key ``envoy.reloadable_features.tls_async_cert_validation`` and legacy code paths.
- area: config
  change: |
    removed runtime key ``envoy.reloadable_features.delta_xds_subscription_state_tracking_fix`` and legacy code paths.
- area: http
  change: |
    removed runtime key ``envoy.reloadable_features.http_strip_fragment_from_path_unsafe_if_disabled`` and legacy code paths.
- area: grpc_stats
  change: |
    removed runtime key ``envoy.deprecated_features.grpc_stats_filter_enable_stats_for_all_methods_by_default`` and legacy code paths.

new_features:
- area: golang
  change: |
    added new :ref:`l4 golang network filter <config_network_filters_golang>`.
- area: access_log
  change: |
    added %ACCESS_LOG_TYPE% substitution string, to help distinguishing between access log records and when they are being
    recorded. Please refer to the access log configuration documentation for more information.
- area: access_log
  change: |
    added :ref:`CEL <envoy_v3_api_msg_extensions.formatter.cel.v3.Cel>` access log formatter to print CEL expression.
- area: access_log
  change: |
    (QUIC only) Added support for %BYTES_RETRANSMITTED% and %PACKETS_RETRANSMITTED%.
- area: access_log
  change: |
    added :ref:`DisableBuiltinLables
    <envoy_v3_api_field_extensions.access_loggers.open_telemetry.v3.OpenTelemetryAccessLogConfig.disable_builtin_labels>`
    to disable envoy builtin resource labels.
- area: dynamic_forward_proxy
  change: |
    added :ref:`sub_clusters_config
    <envoy_v3_api_field_extensions.clusters.dynamic_forward_proxy.v3.ClusterConfig.sub_clusters_config>` to enable
    independent sub cluster for each host:port, with STRICT_DNS cluster type.
- area: http
  change: |
    added Runtime feature ``envoy.reloadable_features.max_request_headers_size_kb`` to override the default value of
    :ref:`max request headers size
    <envoy_v3_api_field_extensions.filters.network.http_connection_manager.v3.HttpConnectionManager.max_request_headers_kb>`.
- area: http
  change: |
    added support for CONNECT-UDP (RFC 9298). Can be disabled by setting runtime feature
    ``envoy.reloadable_features.enable_connect_udp_support`` to false.
- area: listeners
  change: |
    added :ref:`max_connections_to_accept_per_socket_event
    <envoy_v3_api_field_config.listener.v3.Listener.max_connections_to_accept_per_socket_event>`
    that sets the maximum number of new connections to be accepted per socket
    event on a listener. If there are more connections to be accepted beyond
    the maximum, the remaining connections would be processed in later
    dispatcher loop iterations. Added listener histogram
    ``connections_accepted_per_socket_event`` to allow users to empirically
    determine an appropriate configuration for their deployment.
- area: load shed point
  change: |
    added load shed point ``envoy.load_shed_points.http_connection_manager_decode_headers`` that rejects new http streams
    by sending a local reply.
- area: load shed point
  change: |
    added load shed point ``envoy.load_shed_points.http1_server_abort_dispatch`` that rejects HTTP1 server processing of requests.
- area: load shed point
  change: |
    added load shed point ``envoy.load_shed_points.http2_server_go_away_on_dispatch`` that sends
    ``GOAWAY`` for HTTP2 server processing of requests.  When a ``GOAWAY`` frame is submitted by
    this the counter ``http2.goaway_sent`` will be incremented.
- area: matchers
  change: |
    Added :ref:`RuntimeFraction <envoy_v3_api_msg_extensions.matching.input_matchers.runtime_fraction.v3.RuntimeFraction>` input
    matcher. It allows matching hash of the input on a runtime key.
- area: stat_sinks
  change: |
    Added ``envoy.stat_sinks.open_telemetry`` stats_sink, that supports flushing metrics by the OTLP protocol,
    for supported Open Telemetry collectors.
- area: redis_proxy
  change: |
    added new configuration field :ref:`key_formatter
    <envoy_v3_api_field_extensions.filters.network.redis_proxy.v3.RedisProxy.PrefixRoutes.Route.key_formatter>` to format redis key.
    The field supports using %KEY% as a formatter command for substituting the redis key as part of the substitution formatter expression.
- area: stats
  change: |
    added config :ref:`enable_deferred_creation_stats
    <envoy_v3_api_field_config.bootstrap.v3.Bootstrap.DeferredStatOptions.enable_deferred_creation_stats>`.
    When set to true, enables deferred instantiation on supported stats structures.
- area: ratelimit
  change: |
    added new configuration field :ref:`domain
    <envoy_v3_api_field_extensions.filters.http.ratelimit.v3.RateLimitPerRoute.domain>` to allow for setting rate limit domains on a
    per-route basis.
- area: tls_inspector
  change: |
    added histogram ``bytes_processed`` which records the number of bytes of
    the tls_inspector processed while analyzing for tls usage. In cases where
    the connection uses tls this records the tls client hello size. In cases
    where the connection doesn't use tls this records the amount of bytes the
    tls_inspector processed until it realized the connection was not using tls.
- area: tls_inspector
  change: |
    added new configuration field :ref:`initial_read_buffer_size
    <envoy_v3_api_field_extensions.filters.listener.tls_inspector.v3.TlsInspector.initial_read_buffer_size>`
    to allow users to tune the buffer size requested by the filter. If
    configured, and the filter needs additional bytes, the filter will double
    the number of bytes requested up to the default 64KiB maximum.
- area: access_log
  change: |
    added access log filter :ref:`log_type_filter <envoy_v3_api_field_config.accesslog.v3.AccessLogFilter.log_type_filter>`
    to filter access log records based on the type of the record.
- area: ext_proc
  change: |
    added new configuration field
    :ref:`disable_clear_route_cache <envoy_v3_api_field_extensions.filters.http.ext_proc.v3.ExternalProcessor.disable_clear_route_cache>`
    to force the ext_proc filter from clearing the route cache. Failures to clear from setting this field will be counted under the
    clear_route_cache_disabled stat.
- area: ext_proc
  change: |
    added new configuration field
    :ref:`allow_mode_override <envoy_v3_api_field_extensions.filters.http.ext_proc.v3.ExternalProcessor.allow_mode_override>`
    If set to true, the filter config
    :ref:`processing_mode <envoy_v3_api_field_extensions.filters.http.ext_proc.v3.ExternalProcessor.processing_mode>`
    can be overridden by the
    :ref:`mode_override <envoy_v3_api_field_service.ext_proc.v3.ProcessingResponse.mode_override>`
    in the response message from the external processing server.
    If not set, the ``mode_override`` API in the response message will be ignored.
- area: ext_proc
  change: |
    :ref:`forward_rules <envoy_v3_api_field_extensions.filters.http.ext_proc.v3.ExternalProcessor.forward_rules>`
    to only allow headers matchinging the forward rules to be forwarded to the external processing server.
- area: redis_proxy
  change: |
    added new field :ref:`connection_rate_limit
    <envoy_v3_api_field_extensions.filters.network.redis_proxy.v3.RedisProxy.ConnPoolSettings.connection_rate_limit>`
    to limit reconnection rate to redis server to avoid reconnection storm.
- area: match_delegate
  change: |
    added :ref:`per route configuration
    <envoy_v3_api_msg_extensions.common.matching.v3.ExtensionWithMatcherPerRoute>` to the
    :ref:`ExtensionWithMatcher
    <envoy_v3_api_msg_extensions.common.matching.v3.ExtensionWithMatcher>` filter.
    Which allows the associated matcher to be defined on a per route basis.
- area: match_delegate
  change: |
    If no matcher is set the :ref:`ExtensionWithMatcher
    <envoy_v3_api_msg_extensions.common.matching.v3.ExtensionWithMatcher>` filter is now set to skip rather than erroring out.
- area: access_log
  change: |
    added additional HCM access log option :ref:`flush_log_on_tunnel_successfully_established
    <envoy_v3_api_field_extensions.filters.network.http_connection_manager.v3.HttpConnectionManager.HcmAccessLogOptions.flush_log_on_tunnel_successfully_established>`.
    Enabling this option will write a log to all access loggers when HTTP tunnels (e.g. Websocket and CONNECT)
    are successfully established.
- area: admin
  change: |
    Adds a new admin stats html bucket-mode ``detailed`` to generate all recorded buckets and summary percentiles.
- area: http
  change: |
    Add support to the route/virtual host level
    :ref:`is_optional <envoy_v3_api_field_config.route.v3.FilterConfig.is_optional>` field.
    A route/virtual host level per filter config can be marked as optional, which means that if
    the filter fails to load, the configuration will no be rejected.
- area: upstream
  change: |
    Added :ref:`cluster provided extension
    <envoy_v3_api_msg_extensions.load_balancing_policies.cluster_provided.v3.ClusterProvided>`
    to suppport the :ref:`load balancer policy <envoy_v3_api_field_config.cluster.v3.Cluster.load_balancing_policy>`.
- area: fault
  change: |
    added new field ``envoy.extensions.filters.http.fault.v3.HTTPFault.filter_metadata`` to aid in logging.
    Metadata will be stored in StreamInfo dynamic metadata under a namespace corresponding to the name of the fault filter.
- area: load_balancing
  change: |
    added new option
    :ref:`weighted_priority_health <envoy_v3_api_field_config.endpoint.v3.ClusterLoadAssignment.Policy.weighted_priority_health>`
    to compute the health of a :ref:`priority level <arch_overview_load_balancing_priority_levels>` by using
    :ref:`load balancing weight <envoy_v3_api_field_config.endpoint.v3.LbEndpoint.load_balancing_weight>`
    instead of the count of healthy hosts.
- area: application_logs
  change: |
    Added bootstrap option
    :ref:`application_log_format <envoy_v3_api_field_config.bootstrap.v3.Bootstrap.ApplicationLogConfig.LogFormat.json_format>`
    to enable setting application log format as JSON structure.
- area: application_logs
  change: |
    Added bootstrap option
    :ref:`application_log_format <envoy_v3_api_field_config.bootstrap.v3.Bootstrap.ApplicationLogConfig.LogFormat.text_format>`
    to enable setting application log text format from config.
- area: ext_proc
  change: |
    added new field ``filter_metadata <envoy_v3_api_field_extensions.filters.http.ext_proc.v3.ExtProc.filter_metadata`` to aid in logging.
    Metadata will be stored in StreamInfo filter metadata under a namespace corresponding to the name of the ext proc filter.
- area: matching
  change: |
    added CEL(Common Expression Language) matcher support :ref:`CEL data input <extension_envoy.matching.inputs.cel_data_input>`
    and :ref:`CEL input matcher <extension_envoy.matching.matchers.cel_matcher>`.
- area: tls
  change: |
    Added support for hot-reloading CRL file when the file changes on disk.
    This works with dynamic secrets when
    :ref:`CertificateValidationContext <envoy_v3_api_msg_extensions.transport_sockets.tls.v3.CertificateValidationContext>`
    is delivered via SDS.
- area: http
  change: |
    added support for configuring additional :ref:`cookie attributes <envoy_v3_api_msg_config.route.v3.RouteAction.HashPolicy.cookie>`.
- area: http
  change: |
    Added support for the route/virtual host level
    :ref:`disabled <envoy_v3_api_field_config.route.v3.FilterConfig.disabled>` field.
    A route/virtual host level per filter config can be marked as disabled, which means that
    the filter will be disabled in a specific route/virtual host.
- area: health_check
  change: |
    added host related information :ref:`metadata <envoy_v3_api_field_data.core.v3.HealthCheckEvent.metadata>` and
    :ref:`locality <envoy_v3_api_field_data.core.v3.HealthCheckEvent.locality>` to
    the :ref:`health check event <envoy_v3_api_msg_data.core.v3.HealthCheckEvent>` definition.
- area: zookeeper
  change: |
    Added the "addWatch" opcode support to the ZooKeeper proxy filter.
- area: config
  change: |
    added a statistic :ref:`warming_state <config_cluster_stats>` to indicate the current warming state of a cluster.
- area: access_log
  change: |
    added bytes snapshotting for upstream and downstream logging that will be reset after every periodic log. Downstream
    periodic loggers should read BytesMeter::bytesAtLastDownstreamPeriodicLog(), and upstream periodic loggers should read
    BytesMeter::bytesAtLastUpstreamPeriodicLog().
- area: lds
  change: |
    pause SRDS when LDS is updated.
- area: http
  change: |
    added :ref:`outbound_control_frames_active <statistics>` and :ref:`outbound_frames_active <statistics>`
    statistic.
- area: original_dst
  change: |
    Filter state is pulled from request context first (if available), then falls back to connection context. Added ability to pick host
    from dynamic metadata using :ref:`metadata_key <envoy_v3_api_field_config.cluster.v3.Cluster.OriginalDstLbConfig.metadata_key>`.
    Same behavior - looks in request context first (if available), falls back to connection context.
- area: tls
  change: |
    added support to configure the new config option
    :ref:`enforce_rsa_key_usage <envoy_v3_api_field_extensions.transport_sockets.tls.v3.UpstreamTlsContext.enforce_rsa_key_usage>`.
    This can be used to override its configuration in BoringSSL. It is currently default to false but expected to be changed
    to true by default in a future release. ssl.was_key_usage_invalid is added to :ref:`listener metrics <config_listener_stats>`
    and will be incremented for certificate configurations that would fail if this option were set to true.
- area: http
  change: |
    added OVERWRITE_IF_EXISTS header manipulation keyword to overwrite a header only when it exists before manipulation.
- area: tls
  change: |
    Added FIPS compliant build for arm64.

deprecated:
- area: access_log
  change: |
    deprecated (1.25.0) :ref:`intermediate_log_entry <envoy_v3_api_field_data.accesslog.v3.AccessLogCommon.intermediate_log_entry>`
    in favour of :ref:`access_log_type <envoy_v3_api_field_data.accesslog.v3.AccessLogCommon.access_log_type>`.
- area: health_check
  change: |
    deprecated the :ref:`HealthCheck event_log_path <envoy_v3_api_field_config.core.v3.HealthCheck.event_log_path>` in favor of
    :ref:`HealthCheck event_logger extension <envoy_v3_api_field_config.core.v3.HealthCheck.event_logger>`.
- area: stats
  change: |
    added :ref:`enable_deferred_creation_stats
    <envoy_v3_api_field_config.bootstrap.v3.Bootstrap.DeferredStatOptions.enable_deferred_creation_stats>`.
    support for ClusterTrafficStats.
- area: access_log
  change: |
    Added %DOWNSTREAM_LOCAL_DNS_SAN%, %DOWNSTREAM_PEER_DNS_SAN%, %DOWNSTREAM_LOCAL_IP_SAN% and %DOWNSTREAM_PEER_IP_SAN% substitution
    formatters.<|MERGE_RESOLUTION|>--- conflicted
+++ resolved
@@ -33,13 +33,6 @@
     Preserve the active-health check status of a host after a cluster/assignment update. This is now preserved in cases
     where the assignment updates a host's locality. This behavioral change can be temporarily reverted by setting the
     runtime flag ``envoy.reloadable_features.keep_endpoint_active_hc_status_on_locality_update`` to false.
-<<<<<<< HEAD
-- area: overload manager
-  change: |
-    Global downstream connections tracking in TCP listener can now be done via
-    :ref:`downstream connections monitor <envoy_v3_api_msg_config.resource_monitor.downstream_connections.v3.DownstreamConnectionsConfig>`.
-    Marked ``overload.global_downstream_max_connections`` runtime key as deprecated.
-=======
 - area: stats tls
   change: |
     fixed metric tag extraction so that TLS parameters are properly extracted from the stats, both for listeners and clusters.
@@ -48,7 +41,11 @@
     ``envoy_listener_ssl_ciphers{envoy_listener_address="0.0.0.0_10000", envoy_ssl_cipher="ECDHE_RSA_AES128_GCM_SHA256"}``, and
     similar for ``envoy_listener_ssl_versions_TLSv1_2``, ``envoy_cluster_ssl_versions_TLSv1_2``, ``envoy_listener_ssl_curves_P_256``,
     ``envoy_cluster_ssl_curves_P_256``, ``envoy_listener_ssl_sigalgs_rsa_pss_rsae_sha256``.
->>>>>>> 58257863
+- area: overload manager
+  change: |
+    Global downstream connections tracking in TCP listener can now be done via
+    :ref:`downstream connections monitor <envoy_v3_api_msg_config.resource_monitor.downstream_connections.v3.DownstreamConnectionsConfig>`.
+    Marked ``overload.global_downstream_max_connections`` runtime key as deprecated.
 
 minor_behavior_changes:
 # *Changes that may cause incompatibilities for some users, but should not for most*

date: Pending

behavior_changes:
# *Changes that are expected to cause an incompatibility if applicable; deployment changes are likely required*
- area: thread_local
  change: |
    Changes the behavior of the ``SlotImpl`` class destructor. With this change the destructor can be called on any thread.
    This behavior can be reverted by setting the runtime flag ``envoy.reloadable_features.allow_slot_destroy_on_worker_threads``
    to false.
- area: ext_proc
  change: |
    Adding support for
    :ref:`route_cache_action <envoy_v3_api_field_extensions.filters.http.ext_proc.v3.ExternalProcessor.route_cache_action>`.
    It specifies the route action to be taken when an external processor response is received in response to request headers.
- area: http2
  change: |
    Changes the default value of ``envoy.reloadable_features.http2_use_oghttp2`` to true. This changes the codec used for HTTP/2
    requests and responses. This behavior can be reverted by setting the feature to false.
- area: http3
  change: |
    Added a "happy eyeballs" feature to HTTP/3 upstream, where it assuming happy eyeballs sorting results in alternating address
    families will attempt the first v4 and v6 address before giving up on HTTP/3.  This change can be reverted by setting
    ``envoy.reloadable_features.http3_happy_eyeballs`` to false.
- area: http2
  change: |
    Passes HTTP/2 DATA frames through a different codec API. This behavior can be temporarily disabled by setting the runtime
    feature ``envoy.reloadable_features.http2_use_visitor_for_data`` to false.
- area: runtime
  change: |
    Rejecting invalid yaml. This has been an ENVOY_BUG linked to https://github.com/envoyproxy/envoy/issues/27434
    for over a year with no hard-blockers so should be Ok. This behavior can be temporarily disabled by setting
    the runtime feature ``envoy.reloadable_features.reject_invalid_yaml`` to false but the runtime guard must be
    parsed before any invalid yaml.
- area: proxy_protocol
  change: |
    Populate typed metadata by default in proxy protocol listener. Typed metadata can be consumed as
    :ref:`TlvsMetadata type <envoy_v3_api_msg_data.core.v3.TlvsMetadata>`.
    This change can be temporarily disabled by setting the runtime flag
    ``envoy.reloadable_features.use_typed_metadata_in_proxy_protocol_listener`` to ``false``.
- area: composite_filter
  change: |
    Adding support for
    :ref:`sample_percent <envoy_v3_api_field_extensions.filters.http.composite.v3.ExecuteFilterAction.sample_percent>`.
    It specifies the probability of the action execution. If not specified, it is 100%.
- area: golang
  change: |
    Move ``Continue``, ``SendLocalReply`` and ``RecoverPanic` from ``FilterCallbackHandler`` to ``DecoderFilterCallbacks`` and
    ``EncoderFilterCallbacks``, to support full-duplex processing.
- area: tracing
  change: |
    Datadog: Disabled remote configuration by default.
    To enable this feature, use the :ref:`remote_config <envoy_v3_api_field_config.trace.v3.DatadogConfig.remote_config>` field.

minor_behavior_changes:
# *Changes that may cause incompatibilities for some users, but should not for most*
- area: ext_proc
  change: |
    Timeout errors in external processor now returns 504 Gateway Timeout to downstream clients.
    The previous behavior was returning 500 Internal Server Error.
- area: dfp
  change: |
    Changed dynamic forward proxy so local reply errors include DNS resolution details.  This behavior can be temporarily
    disabled by setting the runtime feature ``envoy.reloadable_features.dns_details`` to false.
- area: grpc
  change: |
    Changes in ``AsyncStreamImpl`` and ``GoogleAsyncStreamImpl`` now propagate tracing context headers in bidirectional streams when using
    :ref:`Envoy gRPC client <envoy_v3_api_field_config.core.v3.GrpcService.envoy_grpc>` or
    :ref:`Google C++ gRPC client <envoy_v3_api_field_config.core.v3.GrpcService.google_grpc>`. Previously, tracing context headers
    were not being set when calling external services such as ``ext_proc``.
- area: http
  change: |
    Fixed host header changes for shadow requests to properly handle ipv6 addresses.
- area: tracers
  change: |
    Set status code for OpenTelemetry tracers (previously unset).
- area: config
  change: |
    Stricter validation of a ``google.protobuf.Duration`` field in a config, rejecting invalid values (where the number
    of years is over 292). This can be temporarily reverted by setting runtime guard
    ``envoy.reloadable_features.strict_duration_validation`` to ``false``.
- area: xds
  change: |
    Updated xDS-TP path naming to better comply with RFC-3986. Encoded resource paths can now include an a colon ``:``,
    instead of ``%3A``. This behavior can be reverted by setting the runtime flag
    ``envoy.reloadable_features.xdstp_path_avoid_colon_encoding`` to ``false``.
- area: udp
  change: |
    Change GRO read buffer to 64kB to avoid MSG_TRUNC. And change the way to limit the number of packets processed per event
    loop to work with GRO. This behavior can be reverted by setting runtime guard
    ``envoy.reloadable_features.udp_socket_apply_aggregated_read_limit`` to false.
- area: statistics
  change: |
    Hot restart statistics like hot_restart_epoch are only set when hot restart is enabled.
- area: dns
  change: |
    Changes the behavior of the getaddrinfo DNS resolver so that it treats EAI_NODATA and EAI_NONAME
    as successful queries with empty results, instead of as DNS failures. This change brings the
    getaddrinfo behavior in-line with the c-ares resolver behavior. This behavior can be reverted by
    setting the runtime guard ``envoy.reloadable_features.dns_nodata_noname_is_success`` to false.
- area: access_log
  change: |
    The upstream connection address, rather than the upstream host address, will be used for the ``%UPSTREAM_REMOTE_ADDRESS%``,
    ``%UPSTREAM_REMOTE_PORT%`` and ``%UPSTREAM_REMOTE_ADDRESS_WITHOUT_PORT%`` access log format specifiers.
    This behavior can be reverted by setting the runtime guard
    ``envoy.reloadable_features.upstream_remote_address_use_connection`` to false.
- area: access_log
  change: |
    The ``%CEL%`` formatter support call functions.
- area: http
  change: |
    Changing header validation checks in the substitution format utility and CEL code to do RCF complaint header validation.
    This behavior can be reverted by setting the runtime guard ``envoy.reloadable_features.consistent_header_validation`` to false.
- area: quic
  change: |
    Cache source/destination address instances in a LUR cache for packet read to improve performance.
    This behavior can be reverted by setting the runtime guard
    ``envoy.reloadable_features.quic_upstream_socket_use_address_cache_for_read`` to false.
- area: quic
  change: |
    When a quic connection socket is created, the socket's detected transport protocol will be set to "quic".
- area: config
  change: |
    In xDS configuration, the :ref:`AUTO <envoy_v3_api_enum_value_config.core.v3.ApiVersion.AUTO>` value now means
    :ref:`V3 <envoy_v3_api_enum_value_config.core.v3.ApiVersion.V3>`. :ref:`AUTO <envoy_v3_api_enum_value_config.core.v3.ApiVersion.AUTO>`
    is the default value of the enum, so this field may be omitted from all configurations now.
- area: filters
  change: |
    Set ``WWW-Authenticate`` header for 401 responses from the Basic Auth filter.
- area: jwt_authn
  change: |
    jwt_authn now validates provider URIs. If the validation is too strict it can temporarily be
    disabled by setting the runtime guard ``envoy.reloadable_features.jwt_authn_validate_uri`` to
    false.
- area: http
  change: |
    Removed runtime guard ``envoy.reloadable_features.refresh_rtt_after_request`` and legacy code path.
- area: http
  change: |
    Changing HTTP/2 semi-colon prefixed headers to being sanitized by Envoy code rather than nghttp2. Should be a functional no-op but
    guarded by ``envoy.reloadable_features.sanitize_http2_headers_without_nghttp2``.
- area: http
  change: |
    http: envoy will now proxy 104 headers from upstream, though as with 100s only the first 1xx response
    headers will be sent.104 headers are designated by ietf's draft-ietf-httpbis-resumable-upload rfc.
    This behavioral can be temporarily reverted by setting runtime guard
    ``envoy.reloadable_features.proxy_104`` to ``false``.
- area: jwt_authn
  change: |
    Changes the behavior of the
    :ref:`forward <envoy_v3_api_field_extensions.filters.http.jwt_authn.v3.JwtProvider.forward>`
    config. Previously, the config only removes JWT if set in headers. With this addition, the config can also be
    used to remove JWT set in query parameters. This behavior can be reverted by setting the runtime guard
    ``envoy.reloadable_features.jwt_authn_remove_jwt_from_query_params`` to false.
- area: custom response filter
  change: |
    Prevent the redirect policy from sending 100 as the overridden response code as the custom response must
    be complete.
- area: http
  change: |
    Reject messages with chunked transfer encoding with chunk extension containing CR not followed by LF. This can be temporarily reverted
    by setting runtime guard ``envoy.reloadable_features.http1_balsa_disallow_lone_cr_in_chunk_extension`` to ``false``.
- area: quic
  change: |
    A change in QUICHE has renamed all flags formerly of the form ``quic_reloadable_flag_...`` to ``quiche_reloadable_flag_...``.
    Likewise, for ``quic_restart_flag_...``, now ``quiche_restart_flag_...``. Consequently, all Envoy flags of those forms with an
    ``envoy_quic_...`` prefix have been similarly renamed to ``envoy_quiche_...``.

bug_fixes:
# *Changes expected to improve the state of the world and are unlikely to have negative effects*
- area: admission control
  change: |
    Fixed the thread-local controller's average RPS calculation to be calculated over the full
    lookback window. Previously, the controller would calculate the average RPS over the amount of
    time elapsed since the oldest valid request sample. This change brings the behavior in line with
    the documentation.
- area: outlier detection
  change: |
    Fixed :ref:`successful_active_health_check_uneject_host
    <envoy_v3_api_field_config.cluster.v3.OutlierDetection.successful_active_health_check_uneject_host>`.
    Before, a failed health check could uneject the host if the ``FAILED_ACTIVE_HC`` health flag had not been set.
- area: quic
  change: |
    Applied 2 QUICHE patches for crash bugs in ``QuicSpdyStream`` ``OnDataAvailable()`` and ``OnInitialHeaderComplete()``.
- area: quic
  change: |
    Fixed crash bug when QUIC downstream stream was read closed and then timed out.
- area: tls
  change: |
    Fix a RELEASE_ASSERT when using :ref:`auto_sni <envoy_v3_api_field_config.core.v3.UpstreamHttpProtocolOptions.auto_sni>`
    if the downstream request ``:authority`` was longer than 255 characters.
- area: tracing
  change: |
    Fix an issue where span id is missing from opentelemetry access log entries.
- area: ext_authz
  change: |
    Added field
    :ref:`validate_mutations <envoy_v3_api_field_extensions.filters.http.ext_authz.v3.ExtAuthz.validate_mutations>`,
    which, when set to true, adds header & query parameter mutation validation to the http ext_authz
    filter. If an authz response contains invalid mutations, the filter responds to the downstream
    request with HTTP 500 Internal Server Error. If you use ext_authz with an untrusted side stream,
    it's recommended you set this to true.
- area: http
  change: |
    Fix a crash when reloading the HTTP Connection Manager via ECDS.
- area: cares
  change: |
    Upgraded c-ares library to 1.20.1 and added fix to c-ares DNS implementation to additionally check for ``ARES_EREFUSED``,
    ``ARES_ESERVFAIL``and ``ARES_ENOTIMP`` status. Without this fix, ``DestroyChannelOnRefused`` and
    ``CustomResolverValidAfterChannelDestruction`` unit test will break.
- area: udp
  change: |
    Fixed a bug that would cause Envoy to crash when updates to a pre-existing cluster were made (e.g. ``HostSet`` changes).
- area: ext_authz
  change: |
    Handle ``append_action`` from :ref:`external authorization service <envoy_v3_api_msg_service.auth.v3.CheckResponse>`
    that was ignored.
- area: oauth2
  change: |
    Fixed a bug that would cause Envoy to crash when recieving an Oauth callback while the Oauth upstream is unhealthy
    (e.g. due to DNS issues).
- area: http
  change: |
    Fix BalsaParser resetting state too early, guarded by default-true
    ``envoy.reloadable_features.http1_balsa_delay_reset``.
- area: ext_authz
  change: |
    Set the SNI value from the requested server name if it isn't available on the connection/socket. This applies when
    ``include_tls_session`` is true. The requested server name is set on a connection when filters such as the TLS
    inspector are used.
- area: oauth
  change: |
    The id token cookie now expires at the same time the id token itself expires, instead of when the access token expires.
- area: decompression
  change: |
    Fixed a bug where Envoy will go into an endless loop when using the brotli decompressor. If the input stream has
    redundant data, the decompressor will loop forever.
- area: websocket
  change: |
    Only 101 is considered a successful response for websocket handshake for HTTP/1.1, and Envoy as a proxy will proxy the response
    header from upstream to downstream and then close the request if other status is received. This behavior can be
    reverted by ``envoy_reloadable_features_check_switch_protocol_websocket_handshake``.
- area: async http client
  change: |
    Added one option to disable the response body buffering for mirror request. Also introduced a 32MB cap for the response
    buffer, which can be changed by the runtime flag ``http.async_response_buffer_limit`` based on the product needs.
- area: ext_authz
  change: |
    Validate http service path_prefix
    :ref:`path_prefix <envoy_v3_api_field_extensions.filters.http.ext_authz.v3.HttpService.path_prefix>`,
    Validate http service path_prefix configuration must start with ``/``.
- area: local_ratelimit
  change: |
    Fixed a bug where the local rate limit filter would crash when the
    :ref:`enable_x_ratelimit_headers <envoy_v3_api_msg_extensions.filters.http.ratelimit.v3.RateLimit>`
    is set to ``DRAFT_VERSION_03`` and a send local reply is triggered before the rate limit filter is executed.
- area: admin
  change: |
    Fixed missing :ref:`additional addresses <envoy_v3_api_msg_config.endpoint.v3.Endpoint.AdditionalAddress>`
    for :ref:`LbEndpoint <envoy_v3_api_field_config.endpoint.v3.LbEndpoint.endpoint>` in config dump.
- area: http
  change: |
    Fixed a bug where additional :ref:`cookie attributes <envoy_v3_api_msg_config.route.v3.RouteAction.HashPolicy.cookie>`
    are not sent properly to clients.
- area: datadog
  change: |
    Bumped the version of datadog to resolve a crashing bug in earlier versions of the library.
- area: lua
  change: |
    Fixed a bug where the user data will reference a dangling pointer to the Lua state and cause a crash.

removed_config_or_runtime:
# *Normally occurs at the end of the* :ref:`deprecation period <deprecated>`
- area: tls
  change: |
    Removed ``envoy.reloadable_features.enable_intermediate_ca`` runtime flag and lagacy code paths.
- area: oauth
  change: |
    Removed ``envoy.reloadable_features.oauth_use_standard_max_age_value`` runtime flag and lagacy code paths.
- area: http
  change: |
    Removed ``envoy.reloadable_features.use_cluster_cache_for_alt_protocols_filter`` runtime flag and lagacy code paths.
- area: http
  change: |
    Removed ``envoy.restart_features.send_goaway_for_premature_rst_streams`` runtime flag and legacy code paths.
- area: load_balancing
  change: |
    Removed ``envoy.reloadable_features.enable_zone_routing_different_zone_counts`` runtime flag and legacy code paths.
- area: load_balancing
  change: |
    Removed ``envoy.reloadable_features.locality_routing_use_new_routing_logic`` runtime flag and legacy code paths.
- area: http
  change: |
    Removed ``envoy.reloadable_features.proxy_status_upstream_request_timeout`` runtime flag and lagacy code paths.
- area: http
  change: |
    Removed ``envoy.reloadable_features.handle_uppercase_scheme`` runtime flag and legacy code paths.
- area: tcp
  change: |
    Removed ``envoy.reloadable_features.detect_and_raise_rst_tcp_connection`` runtime flag and legacy code paths.
- area: tls
  change: |
    Removed ``envoy.reloadable_features.no_full_scan_certs_on_sni_mismatch`` runtime flag and lagacy code paths.
- area: http
  change: |
    Removed ``envoy.reloadable_features.http_allow_partial_urls_in_referer`` runtime flag and legacy code paths.
- area: oauth
  change: |
    Removed ``envoy.reloadable_features.oauth_make_token_cookie_httponly`` runtime flag and legacy code paths.
- area: http
  change: |
    Removed ``envoy.reloadable_features.lowercase_scheme`` runtime flag and legacy code paths.
- area: oauth
  change: |
    Removed ``envoy.reloadable_features.hmac_base64_encoding_only`` runtime flag and legacy code paths.
- area: upstream
  change: |
    Removed ``envoy.reloadable_features.convert_legacy_lb_config`` runtime flag and legacy code paths.
- area: thrift
  change: |
    Removed ``envoy.reloadable_features.thrift_connection_draining`` runtime flag and legacy code paths.
- area: thrift
  change: |
    Removed ``envoy.reloadable_features.thrift_allow_negative_field_ids`` runtime flag and legacy code paths.
- area: router
  change: |
    Removed ``envoy.reloadable_features.copy_response_code_to_downstream_stream_info`` runtime flag and legacy code paths.
- area: http2
  change: |
    Removed ``envoy.reloadable_features.http2_decode_metadata_with_quiche`` runtime flag and legacy code paths.
- area: ext_authz
  change: |
    Removed ``envoy.reloadable_features.ext_authz_http_send_original_xff`` runtime flag and legacy code paths.
- area: jwt
  change: |
    Removed ``envoy.reloadable_features.token_passed_entirely`` runtime flag and legacy code paths.
- area: outlier detection
  change: |
    Removed ``envoy.reloadable_features.check_mep_on_first_eject`` runtime flag and legacy code paths.
- area: http
  change: |
    Removed ``envoy.reloadable_features.stop_decode_metadata_on_local_reply`` runtime flag and legacy code paths.
- area: http
  change: |
    Removed ``envoy.reloadable_features.enable_connect_udp_support`` runtime flag and legacy code paths.
- area: oauth2
  change: |
    Removed ``envoy.reloadable_features.oauth_use_url_encoding`` runtime flag and legacy code paths.

new_features:
- area: redis
  change: |
    Added support for all Bloom 1.0.0 commands.
- area: redis
  change: |
    Added support for xack, xadd, xautoclaim, xclaim, xdel, xlen, xpending, xrange, xrevrange, xtrim.
- area: hot_restart
  change: |
    Added new command-line flag :option:`--skip-hot-restart-parent-stats`.
- area: matching
  change: |
    Added :ref:`Filter State Input <envoy_v3_api_msg_extensions.matching.common_inputs.network.v3.FilterStateInput>`
    for matching http input based on filter state objects.
- area: ext_authz
  change: |
    Added :ref:`disallowed_headers <envoy_v3_api_field_extensions.filters.http.ext_authz.v3.ExtAuthz.disallowed_headers>`
    to specify headers that should never be sent to the external authentication service. Overrides
    :ref:`allowed_headers <envoy_v3_api_field_extensions.filters.http.ext_authz.v3.ExtAuthz.allowed_headers>`
    if a header matches both.
- area: upstream
  change: |
    Added a new field to LocalityLbEndpoints, :ref:`LocalityLbEndpoints.Metadata
    <envoy_v3_api_field_config.endpoint.v3.LocalityLbEndpoints.metadata>`, that may be used for transport socket
    matching groups of endpoints.
- area: quic
  change: |
    Added support for QUIC server preferred address when there is a DNAT between the client and Envoy. See
    :ref:`new config
    <envoy_v3_api_field_extensions.quic.server_preferred_address.v3.FixedServerPreferredAddressConfig.AddressFamilyConfig.dnat_address>`.
- area: cares
  change: |
    Added :ref:`udp_max_queries<envoy_v3_api_field_extensions.network.dns_resolver.cares.v3.CaresDnsResolverConfig.udp_max_queries>`
    option to limit the number of UDP queries.
- area: http
  change: |
    Added :ref:`disable_shadow_host_suffix_append
    <envoy_v3_api_field_config.route.v3.RouteAction.RequestMirrorPolicy.disable_shadow_host_suffix_append>`
    in :ref:`request_mirror_policies <envoy_v3_api_field_config.route.v3.RouteAction.request_mirror_policies>`
    for disabling appending of the ``-shadow`` suffix to the shadowed host/authority header.
- area: http
  change: |
    Added field :ref:`match_upstream <envoy_v3_api_field_config.core.v3.SchemeHeaderTransformation.match_upstream>`,
    which, when set to true, will set the downstream request ``:scheme`` to match the upstream transport protocol.
- area: redis
  change: |
    Added support for `inline commands <https://redis.io/docs/reference/protocol-spec/#inline-commands>`_.
- area: proxy_protocol
  change: |
    Added field :ref:`stat_prefix <envoy_v3_api_field_extensions.filters.listener.proxy_protocol.v3.ProxyProtocol.stat_prefix>`
    to the proxy protocol listener filter configuration, allowing for differentiating statistics when multiple proxy
    protocol listener filters are configured.
- area: aws_lambda
  change: |
    The ``aws_lambda`` filter now supports the
    :ref:`credentials <envoy_v3_api_field_extensions.filters.http.aws_lambda.v3.Config.credentials>` parameter.
    This enables setting AWS credentials from the filter configuration.
- area: access_log
  change: |
    added support for :ref:`%UPSTREAM_HOST_NAME% <config_access_log_format_upstream_host_name>` for the upstream host
    identifier.
- area: access_loggers
  change: |
    Added ``TRACE_ID`` :ref:`access log formatter <config_access_log_format>`.
- area: healthcheck
  change: |
    Added support to healthcheck with ProxyProtocol in TCP Healthcheck by setting
    :ref:`health_check_config <envoy_v3_api_field_config.core.v3.HealthCheck.TcpHealthCheck.proxy_protocol_config>`.
- area: local_rate_limit
  change: |
    Added support for :ref:`local cluster rate limit
    <envoy_v3_api_field_extensions.filters.http.local_ratelimit.v3.LocalRateLimit.local_cluster_rate_limit>`.
    If set, the token buckets of the local rate limit will be shared across all the Envoy instances in the local
    cluster.
- area: ext_authz
  change: |
    added
    :ref:`decoder_header_mutation_rules <envoy_v3_api_field_extensions.filters.http.ext_authz.v3.ExtAuthz.decoder_header_mutation_rules>`
    which allows you to configure what decoder header mutations are allowed from the ext_authz
    service as well as whether to fail the downstream request if disallowed mutations are requested.
- area: access_log
  change: |
    added new ``access_log`` command operators to retrieve upstream connection information change: ``%UPSTREAM_PEER_URI_SAN%``,
    ``%UPSTREAM_PEER_IP_SAN%``, ``%UPSTREAM_PEER_DNS_SAN%``, ``%UPSTREAM_LOCAL_URI_SAN%``, ``%UPSTREAM_LOCAL_DNS_SAN%``,
    ``%UPSTREAM_LOCAL_IP_SAN%``.
- area: wasm
  change: |
    Update ``wasm`` filter to support use as an upstream filter.
- area: open_telemetry
  change: |
    added :ref:`stat_prefix
    <envoy_v3_api_field_extensions.access_loggers.open_telemetry.v3.OpenTelemetryAccessLogConfig.stat_prefix>`
    configuration to support additional stat prefix for the OpenTelemetry logger.
- area: thrift
  change: |
    added implementation of :ref:`thrift to metadata <envoy_v3_api_msg_extensions.filters.http.thrift_to_metadata.v3.ThriftToMetadata>`
    http filter.
- area: open_telemetry
  change: |
    added :ref:`formatters
    <envoy_v3_api_field_extensions.access_loggers.open_telemetry.v3.OpenTelemetryAccessLogConfig.formatters>`
    configuration to support extension formatter for the OpenTelemetry logger.
- area: routing
  change: |
    added support in :ref:`file datasource <envoy_v3_api_field_config.route.v3.DirectResponseAction.body>` implementation
    to listen to file changes and dynamically update the response when :ref:`watched_directory
    <envoy_v3_api_field_config.core.v3.datasource.watched_directory>`
    is configured in :ref:`DataSource <envoy_v3_api_msg_config.core.v3.datasource>`.
- area: outlier detection
  change: |
    Added :ref:`always_eject_one_host<envoy_v3_api_field_config.cluster.v3.OutlierDetection.always_eject_one_host>`
    to optionally override the :ref:`max_ejection_percent<envoy_v3_api_field_config.cluster.v3.OutlierDetection.max_ejection_percent>`.
- area: listener
  change: |
    Added :ref:`bypass_overload_manager <envoy_v3_api_field_config.listener.v3.Listener.bypass_overload_manager>`
    to bypass the overload manager for a listener. When set to true, the listener will not be subject to overload protection.
- area: ext_authz
  change: |
    Added
    :ref:`enable_dynamic_metadata_ingestion
    <envoy_v3_api_field_extensions.filters.http.ext_authz.v3.ExtAuthz.enable_dynamic_metadata_ingestion>`,
    which allows ext_authz to be configured to ignore dynamic metadata in ext_authz responses.
- area: rbac
  change: |
    The RBAC filter will now log the enforced rule to the dynamic metadata field
    "enforced_effective_policy_id" and the result to the dynamic metadata field
    "enforced_engine_result". These are only populated if a non-shadow engine exists.
- area: jwt_authn
  change: |
    Added :ref:`strip_failure_response
    <envoy_v3_api_field_extensions.filters.http.jwt_authn.v3.JwtAuthentication.strip_failure_response>`
    to allow stripping the failure response details from the JWT authentication filter.
- area: formatter
  change: |
    added formatters for :ref:`METADATA(VIRTUAL_HOST)<envoy_v3_api_msg_extensions.formatter.metadata.v3.Metadata>`.
- area: quic
  change: |
    Added new interface to QuicListenerFilter that is called on receiving the first packet.
- area: quic
  change: |
    Added :ref:`DataSourceServerPreferredAddressConfig
    <envoy_v3_api_msg_extensions.quic.server_preferred_address.v3.DataSourceServerPreferredAddressConfig>` for cases when
    the control plane does not know the correct configuration for the server preferred address.
- area: tls
  change: |
    added support to match against ``OtherName`` SAN Type under :ref:`match_typed_subject_alt_names
    <envoy_v3_api_field_extensions.transport_sockets.tls.v3.CertificateValidationContext.match_typed_subject_alt_names>`.
    An additional field ``oid`` is added to :ref:`SubjectAltNameMatcher
    <envoy_v3_api_msg_extensions.transport_sockets.tls.v3.SubjectAltNameMatcher>` to support this change.
- area: retry
  change: |
    Added :ref:`reset-before-request retry policy <config_http_filters_router_x-envoy-retry-on>`.
- area: ext_proc
  change: |
    Added support for observability mode which deprecates ``async_mode``. If enabled, each part of the HTTP request or response
    specified by ProcessingMode is sent without waiting for the response from the ext_proc service. It is "Send and Go" mode
    that can be used by external processor to observe Envoy data and status.
- area: grpc
  change: |
    Added support for flow control in Envoy gRPC side stream. This behavior can be disabled by setting the runtime flag
    ``envoy.reloadable_features.grpc_side_stream_flow_control`` to false.
- area: oauth
  change: |
    Added :ref:`disable_id_token_set_cookie <envoy_v3_api_field_extensions.filters.http.oauth2.v3.OAuth2Config.disable_id_token_set_cookie>`
    to disable setting the ID Token cookie.
- area: dns_filter
  change: |
<<<<<<< HEAD
    Added support to configure a Dynatrace sampler for the OpenTelemetry tracer.
- area: original_ip_detection extension
  change: |
    The :ref:`xff <envoy_v3_api_msg_extensions.http.original_ip_detection.xff.v3.XffConfig>`
    original IP detection method now supports using a list of trusted CIDRs when parsing ``x-forwarded-for``.
=======
    Added support for wildcard resolution in :ref:`inline_dns_table
    <envoy_v3_api_field_extensions.filters.udp.dns_filter.v3.DnsFilterConfig.ServerContextConfig.inline_dns_table>`
    when DNS filter is working in server mode.
- area: quic
  change: |
    QUIC stream reset error code will be added to transport failure reason.
    This behavior can be reverted by setting the runtime flag ``envoy.reloadable_features.report_stream_reset_error_code``
    to false.
>>>>>>> bea314b7

deprecated:
- area: tracing
  change: |
    Disable OpenCensus by default, as it is
    `no longer supported/maintained upstream <https://opentelemetry.io/blog/2023/sunsetting-opencensus/>`_.
    This extension can be replaced with the OpenTelemetry tracer and collector.<|MERGE_RESOLUTION|>--- conflicted
+++ resolved
@@ -513,13 +513,6 @@
     to disable setting the ID Token cookie.
 - area: dns_filter
   change: |
-<<<<<<< HEAD
-    Added support to configure a Dynatrace sampler for the OpenTelemetry tracer.
-- area: original_ip_detection extension
-  change: |
-    The :ref:`xff <envoy_v3_api_msg_extensions.http.original_ip_detection.xff.v3.XffConfig>`
-    original IP detection method now supports using a list of trusted CIDRs when parsing ``x-forwarded-for``.
-=======
     Added support for wildcard resolution in :ref:`inline_dns_table
     <envoy_v3_api_field_extensions.filters.udp.dns_filter.v3.DnsFilterConfig.ServerContextConfig.inline_dns_table>`
     when DNS filter is working in server mode.
@@ -528,7 +521,10 @@
     QUIC stream reset error code will be added to transport failure reason.
     This behavior can be reverted by setting the runtime flag ``envoy.reloadable_features.report_stream_reset_error_code``
     to false.
->>>>>>> bea314b7
+- area: original_ip_detection extension
+  change: |
+    The :ref:`xff <envoy_v3_api_msg_extensions.http.original_ip_detection.xff.v3.XffConfig>`
+    original IP detection method now supports using a list of trusted CIDRs when parsing ``x-forwarded-for``.
 
 deprecated:
 - area: tracing

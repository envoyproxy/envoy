--- conflicted
+++ resolved
@@ -90,12 +90,10 @@
     Removed runtime guard ``envoy.reloadable_features.report_load_with_rq_issued`` and legacy code paths.
 
 new_features:
-<<<<<<< HEAD
 - area: access_log
   change: |
     Support process-level rate limiting on access log emission by
     :ref:`ProcessRateLimitFilter <envoy_v3_api_msg_extensions.access_loggers.filters.process_ratelimit.v3.ProcessRateLimitFilter>`.
-=======
 - area: udp_sink
   change: |
     Enhance UDP sink to handle the tapped message which the size is bigger than 64K.
@@ -104,7 +102,6 @@
     Supported dropping stats
     :ref:`DropAction
     <envoy_v3_api_msg_extensions.stat_sinks.open_telemetry.v3.SinkConfig.DropAction>` during custom metric conversion.
->>>>>>> c144e550
 - area: http
   change: |
     Added ``vhost_header`` to the RouteConfiguration, allowing use of a different header for vhost matching.

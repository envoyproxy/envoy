--- conflicted
+++ resolved
@@ -534,15 +534,11 @@
   change: |
     QUIC stream reset error code will be added to transport failure reason.
     This behavior can be reverted by setting the runtime flag ``envoy.reloadable_features.report_stream_reset_error_code``
-<<<<<<< HEAD
     to false.
 - area: access_log
   change: |
     added %RAW_UPSTREAM_CLUSTER% access log formatter to log the original upstream cluster name, regadless of whether
     ``alt_stat_name`` is set.
-=======
-    to ``false``.
->>>>>>> 7b8baff1
 
 deprecated:
 - area: tracing

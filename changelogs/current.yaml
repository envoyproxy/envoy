--- conflicted
+++ resolved
@@ -46,20 +46,17 @@
   change: |
     When Lua script executes httpCall, backpressure is exercised when receiving body from downstream client. This behavior can be reverted
     by setting the runtime guard ``envoy.reloadable_features.lua_flow_control_while_http_call`` to false.
-<<<<<<< HEAD
 - area: http
   change: |
     Modified the authority header value validator to allow the same characters as oghttp2
     plus the "@" character. This is compliant with nghttp2, and supports the HTTP/1 use-cases
     that allow user-info@ as part of the authority. This behavior can be reverted by setting
     the runtime guard ``envoy.reloadable_features.internal_authority_header_validator`` to false.
-=======
 - area: sni
   change: |
     When computing SNI and SAN value for the auto-sni and auto-san verification feature,
     route host manipulations are now taken into account. This behavior can be reverted
     by setting the runtime guard ``envoy_reloadable_features_use_route_host_mutation_for_auto_sni_san`` to false.
->>>>>>> bf270142
 
 bug_fixes:
 # *Changes expected to improve the state of the world and are unlikely to have negative effects*

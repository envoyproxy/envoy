--- conflicted
+++ resolved
@@ -25,19 +25,16 @@
 - area: cel
   change: |
     Support extension regex fuctions(e.g. ``re.extract``, ``re.capture`, ``re.captureN``) in CEL.
-<<<<<<< HEAD
+- area: http
+  change: |
+    :ref:`generate_request_id
+    <envoy_v3_api_field_extensions.filters.network.http_connection_manager.v3.HttpConnectionManager.generate_request_id>`
+    will generate a request id on non-present and now on empty ``x-request-id`` header.
 - area: aws
   change: |
     AWS request signing and AWS Lambda extensions will now no longer return empty credentials (and fail to sign) when
     credentials are still pending from the async credential providers. If all providers are unable to retrieve credentials
     then the original behaviour with a signing failure will occur.
-=======
-- area: http
-  change: |
-    :ref:`generate_request_id
-    <envoy_v3_api_field_extensions.filters.network.http_connection_manager.v3.HttpConnectionManager.generate_request_id>`
-    will generate a request id on non-present and now on empty ``x-request-id`` header.
->>>>>>> 0b83af5f
 
 bug_fixes:
 # *Changes expected to improve the state of the world and are unlikely to have negative effects*

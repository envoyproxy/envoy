--- conflicted
+++ resolved
@@ -89,100 +89,12 @@
     option to limit the number of UDP queries.
 - area: http
   change: |
-<<<<<<< HEAD
-    Added DownstreamRemoteReset to CoreResponseFlag, and it is set when stream is remote reset.
-- area: match_delegate
-  change: |
-    Convert match_delegate fiter into dual filter so it can be installed in the upstream filter chain.
-- area: composite
-  change: |
-    Convert composite fiter into dual filter so it can be installed in the upstream filter chain.
-- area: tracing
-  change: |
-    Added support for variant span attribute type for the OpenTelemetry tracer.
-- area: oauth
-  change: |
-    :ref:`deny_redirect_matcher <envoy_v3_api_field_extensions.filters.http.oauth2.v3.OAuth2Config.deny_redirect_matcher>`
-    to support disabling authorization redirects for specific requests, e.g. AJAX requests.
-- area: jwt_authn
-  change: |
-    Added
-    :ref:`subjects <envoy_v3_api_field_extensions.filters.http.jwt_authn.v3.JwtProvider.subjects>` to allow restrictions
-    of subjects a ``JwtProvider`` can assert.
-- area: aws_request_signing
-  change: |
-    Update ``aws_request_signing`` filter to support optionally sending the aws signature in query parameters rather than headers,
-    by specifying the :ref:`query_string <envoy_v3_api_field_extensions.filters.http.aws_request_signing.v3.AwsRequestSigning.query_string>`
-    configuration section.
-- area: formatters
-  change: |
-    Added :ref:`formatters <envoy_v3_api_field_extensions.access_loggers.fluentd.v3.FluentdAccessLogConfig.formatters>`
-    to Fluentd access logger to allow adding extension commands when formatter access logs.
-- area: proxy_protocol
-  change: |
-    Added :ref:`disallowed_versions <envoy_v3_api_field_extensions.filters.listener.proxy_protocol.v3.ProxyProtocol.disallowed_versions>`
-    to enforce the filter only matches specific PROXY protocol versions.
-- area: proxy_protocol
-  change: |
-    Added new statistics to the proxy protocol filter to track connections found/disallowed/errored by PROXY protocol version.
-- area: rbac
-  change: |
-    Added :ref:`rules_stat_prefix <envoy_v3_api_field_extensions.filters.http.rbac.v3.RBAC.rules_stat_prefix>`
-    to allow adding custom prefix to the stats emitted by rules.
-- area: tracing
-  change: |
-    Dynatrace sampler fetches configuration from Dynatrace API.
-- area: cors
-  change: |
-    Added :ref:`configuration option <envoy_v3_api_field_extensions.filters.http.cors.v3.CorsPolicy.forward_not_matching_preflights>`
-    to return local response when CORS preflight's origin does not match allowed origin.
-- area: ext_authz
-  change: |
-    Added support for populating the :ref:`tls_session<envoy_v3_api_field_service.auth.v3.AttributeContext.tls_session>`
-    check request attribute for network ext_authz by setting :ref:`include_tls_session <config_network_filters_ext_authz>` to true.
-- area: tracing
-  change: |
-    Datadog: span attributes and trace sampling can be configured remotely.
-- area: aws
-  change: |
-    Update credential_provider utility to support EKS Pod Identity provided via token file.
-- area: access_log
-  change: |
-    Added :ref:`%COMMON_DURATION% <config_access_log_format_common_duration>` to access log format to log the duration of the request.
-    The start time point, end time point and duration precision can be configured in this new command.
-- area: admin
-  change: |
-    The ``/stats/prometheus`` endpoint can now emit prometheus ``summary`` metric types by explicitly setting the
-    ``histogram_buckets`` query parameter to ``summary``.
-- area: grpc
-  change: |
-    Added maximum gRPC message size that is allowed to be received in Envoy gRPC. If a message over this limit is received,
-    the gRPC stream is terminated with the RESOURCE_EXHAUSTED error. This limit is applied to individual messages in the
-    streaming response and not the total size of streaming response. Defaults to 0, which means unlimited.
-- area: redis
-  change: |
-    Added support for `inline commands <https://redis.io/docs/reference/protocol-spec/#inline-commands>`_.
-- area: load shed point
-  change: |
-    Added load shed point ``envoy.load_shed_points.http_downstream_filter_check`` that makes load shed check availabe in HTTP decoder
-    filters, and right now it is only available in router. It will send local reply directly when Envoy is under pressure,
-    typically memory.
-- area: filters
-  change: |
-    Added :ref:`per-route configuration support to the Basic Auth filter
-    <envoy_v3_api_msg_extensions.filters.http.basic_auth.v3.BasicAuthPerRoute>`.
-- area: lua
-  change: |
-    Added a new ``connectionStreamInfo()`` which could be used to access the streamInfo object on the connection. This addition
-    is helpful in scenarios requiring the retrieval of dynamic metadata from network filters, such as the Proxy Protocol, etc.
-- area: rbac
-  change: |
-    Added additional statistics for rules and shadow rules to the RBAC HTTP filter.
-=======
     Added :ref:`disable_shadow_host_suffix_append
     <envoy_v3_api_field_config.route.v3.RouteAction.RequestMirrorPolicy.disable_shadow_host_suffix_append>`
     in :ref:`request_mirror_policies <envoy_v3_api_field_config.route.v3.RouteAction.request_mirror_policies>`
     for disabling appending of the ``-shadow`` suffix to the shadowed host/authority header.
->>>>>>> 42904c54
+- area: redis
+  change: |
+    Added support for `inline commands <https://redis.io/docs/reference/protocol-spec/#inline-commands>`_.
 
 deprecated:
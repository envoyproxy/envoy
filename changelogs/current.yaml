date: Pending

behavior_changes:
# *Changes that are expected to cause an incompatibility if applicable; deployment changes are likely required*
- area: listener
  change: |
    Previously a listener update with different :ref:`transparent <envoy_v3_api_field_config.listener.v3.Listener.transparent>`, :ref:`freebind <envoy_v3_api_field_config.listener.v3.Listener.freebind>`,
    :ref:`tcp_fast_open_queue_length <envoy_v3_api_field_config.listener.v3.Listener.tcp_fast_open_queue_length>` or :ref:`socket_options <envoy_v3_api_field_config.listener.v3.Listener.socket_options>` was ignored.
    Now, when those fields are updated, a new socket will be created for
    the listener and the new value of those fields applied to it. This only happens when :ref:`enable_reuse_port <envoy_v3_api_field_config.listener.v3.Listener.enable_reuse_port>` is true.
    Otherwise if those fields change the update is rejected.
    New runtime flag ``envoy.reloadable_features.enable_update_listener_socket_options`` can be used for revert this behavior.
- area: build
  change: |
    removed the cares and apple resolvers as required extensions. Envoy now only creates DNS resolvers when necessary (e.g. for logical DNS cluster) so does not require cares to always be included. If your Envoys do DNS resolution and you override extensions_build_config you will need to include cares explicitly.
- area: listener
  change: |
    Previously a listener update with different :ref:`enable_reuse_port <envoy_v3_api_field_config.listener.v3.Listener.enable_reuse_port>` value will be ignored. Now,
    this kind of update will be rejected. The runtime flag ``envoy.reloadable_features.enable_update_listener_socket_options`` can be used for revert this behavior.
- area: build
  change: |
    moved the strict_dns, original_dst, logical_dns, static, and eds clusters to extensions. If you use these clusters and override extensions_build_config.bzl you will now need to include it explicitly.

minor_behavior_changes:
# *Changes that may cause incompatibilities for some users, but should not for most*
- area: cache_filter
  change: |
    add a completion callback to updateHeaders interface. Any external cache implementations will need to update to match this new interface. See changes to simple_http_cache in PR#23666 for example.
- area: oauth2
  change: |
    Requests which match the passthrough header now have their own metric ``oauth_passthrough`` and aren't included in ``oauth_success`` anymore.

bug_fixes:
# *Changes expected to improve the state of the world and are unlikely to have negative effects*
- area: grpc_json_transcoder
  change: |
    fix a bug when using http2, request body has google.api.HttpBody and the size is < 16KB, it will cause EOF from the backend grpc server.
- area: router
  change: |
    fixed a bug that incorrectly rewrote the path when using ``regex_rewrite`` for redirects matched on prefix.
- area: oauth2
  change: |
    fixed a bug when passthrough header was matched, envoy would always remove the authorization header. This behavioral change can be temporarily reverted by setting runtime guard ``envoy.reloadable_features.oauth_header_passthrough_fix`` to false.
- area: generic_proxy
  change: |
    fixed a bug that encoder filters and decoder filters of generic proxy will be executed in the same order. The encoder filters' execuate order should be the reverse of decoder filters' in the generic proxy.
- area: http
  change: |
    fixed a bug where Utility::PercentEncoding::encode() encodes some characters incorrectly because it was treating the value as negative.

removed_config_or_runtime:
# *Normally occurs at the end of the* :ref:`deprecation period <deprecated>`
- area: eds
  change: |
    removed ``envoy.reloadable_features.support_locality_update_on_eds_cluster_endpoints`` and legacy code paths.
- area: listener
  change: |
    removed ``envoy.reloadable_features.strict_check_on_ipv4_compat`` and legacy code paths.
- area: http
  change: |
    removed ``envoy.reloadable_features.deprecate_global_ints`` and legacy code paths.
- area: http
  change: |
    removed ``envoy.reloadable_features.allow_adding_content_type_in_local_replies`` and legacy code paths.
- area: http
  change: |
    removed ``envoy.reloadable_features.allow_upstream_inline_write`` and legacy code paths.
- area: http
  change: |
    removed ``envoy.reloadable_features.append_or_truncate`` and legacy code paths.
- area: http
  change: |
    removed ``envoy.reloadable_features.use_new_codec_wrapper`` and legacy code paths.
    removed ``envoy.reloadable_features.append_to_accept_content_encoding_only_once`` and legacy code paths.
    removed ``envoy.reloadable_features.http1_lazy_read_disable`` and legacy code paths.
- area: http
  change: |
    removed ``envoy.reloadable_features.http_100_continue_case_insensitive`` and legacy code paths.
    removed ``envoy.reloadable_features.override_request_timeout_by_gateway_timeout`` and legacy code paths.
- area: ecds
  change: |
    removed ``envoy.reloadable_features.top_level_ecds_stats`` and legacy code paths.
- area: http
  change: |
    removed ``envoy.reloadable_features.skip_delay_close`` and legacy code paths.

new_features:
- area: build
  change: |
    added an option ``--define=library_autolink=disabled`` to disable autolinking libraries.
- area: generic_proxy
  change: |
    added :ref:`dubbo codec support <envoy_v3_api_msg_extensions.filters.network.generic_proxy.codecs.dubbo.v3.DubboCodecConfig>` to the
    :ref:`generic_proxy filter <envoy_v3_api_msg_extensions.filters.network.generic_proxy.v3.GenericProxy>`.
- area: upstream
  change: |
    added a new field :ref:`socket_options <envoy_v3_api_field_config.core.v3.ExtraSourceAddress.socket_options>` to the ExtraSourceAddress, allowing specifying discrete socket options for each source address.
- area: access_log
  change: |
    added a new field :ref:`intermediate_log_entry <envoy_v3_api_field_data.accesslog.v3.AccessLogCommon.intermediate_log_entry>` to detect if the gRPC log entry is an intermediate log entry or not and added
    support to flush TCP log entries periodly according to the configured :ref:`inteval <envoy_v3_api_field_extensions.filters.network.tcp_proxy.v3.TcpProxy.access_log_flush_interval>`.
- area: access_log
  change: |
    added support for :ref:`%STREAM_ID% <config_access_log_format_stream_id>` for stream unique identifier.
- area: thrift
  change: |
    added payload to metadata filter which matches a given payload field's value would be extracted and attached to the request as dynamic metadata.
- area: http
  change: |
    allowing the dynamic forward proxy cluster to :ref:`allow_coalesced_connections <envoy_v3_api_field_extensions.clusters.dynamic_forward_proxy.v3.ClusterConfig.allow_coalesced_connections>`  for HTTP/2 and HTTP/3 connections.
- area: generic_proxy
  change: |
    added :ref:`generic rds support <envoy_v3_api_field_extensions.filters.network.generic_proxy.v3.GenericProxy.generic_rds>`.
- area: listener
  change: |
    added ``continueFilterChain()`` and ``dispatcher()`` methods to the ``ListenerFilterCallback``. This allows listener filters to continue listener filter iteration after stopping iteration e.g. if the listener filter depends on an async process.
- area: thrift_proxy
  change: |
    added ``envoy.reloadable_features.thrift_allow_negative_field_ids`` to support negative field ids for legacy thrift service.
- area: udp_proxy
  change: |
    added support for :ref:`proxy_access_log <envoy_v3_api_field_extensions.filters.udp.udp_proxy.v3.UdpProxyConfig.proxy_access_log>`.
- area: health_check
  change: |
    added an optional bool flag :ref:`disable_active_health_check <envoy_v3_api_field_config.endpoint.v3.Endpoint.HealthCheckConfig.disable_active_health_check>` to disable the active health check for the endpoint.
- area: mobile
  change: |
    started merging the Envoy mobile library into the main Envoy repo.
- area: matching
  change: |
    support filter chain selection based on the dynamic metadata and the filter state using :ref:`formatter actions <extension_envoy.matching.actions.format_string>`.
- area: redis
  change: |
    extended :ref:`cluster support <arch_overview_redis_cluster_support>` by adding a :ref:`dns_cache_config <envoy_v3_api_field_extensions.filters.network.redis_proxy.v3.RedisProxy.ConnPoolSettings.dns_cache_config>` option that can be used to resolve hostnames returned by MOVED/ASK responses.
- area: tracing
  change: |
    added support for setting the hostname used when sending spans to a Datadog collector using the :ref:`collector_hostname <envoy_v3_api_field_config.trace.v3.DatadogConfig.collector_hostname>` field.
<<<<<<< HEAD
- area: http
  change: |
    added support of :ref:`early header mutation <envoy_v3_api_field_extensions.filters.network.http_connection_manager.v3.HttpConnectionManager.early_header_mutation_extensions>` to the HTTP connection manager.
- area: http
  change: |
    added support of :ref:`regex mutation <envoy_v3_api_msg_extensions.http.early_header_mutation.header_mutation.v3.HeaderMutation>` for HCM :ref:`early header mutation <envoy_v3_api_field_extensions.filters.network.http_connection_manager.v3.HttpConnectionManager.early_header_mutation_extensions>`.
=======
- area: jwt_authn
  change: |
    added support for copying jwt claims to http headers.
>>>>>>> 04dd76b0

deprecated:<|MERGE_RESOLUTION|>--- conflicted
+++ resolved
@@ -135,17 +135,14 @@
 - area: tracing
   change: |
     added support for setting the hostname used when sending spans to a Datadog collector using the :ref:`collector_hostname <envoy_v3_api_field_config.trace.v3.DatadogConfig.collector_hostname>` field.
-<<<<<<< HEAD
 - area: http
   change: |
     added support of :ref:`early header mutation <envoy_v3_api_field_extensions.filters.network.http_connection_manager.v3.HttpConnectionManager.early_header_mutation_extensions>` to the HTTP connection manager.
 - area: http
   change: |
     added support of :ref:`regex mutation <envoy_v3_api_msg_extensions.http.early_header_mutation.header_mutation.v3.HeaderMutation>` for HCM :ref:`early header mutation <envoy_v3_api_field_extensions.filters.network.http_connection_manager.v3.HttpConnectionManager.early_header_mutation_extensions>`.
-=======
 - area: jwt_authn
   change: |
     added support for copying jwt claims to http headers.
->>>>>>> 04dd76b0
 
 deprecated:
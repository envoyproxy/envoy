date: Pending

behavior_changes:
# *Changes that are expected to cause an incompatibility if applicable; deployment changes are likely required*
- area: server
  change: |
    Added container-aware CPU detection on Linux that respects cgroup CPU limits in addition to hardware thread count
    and CPU affinity. This change only affects behavior when the ``--concurrency`` flag is not explicitly set.
    Envoy now uses the minimum of hardware threads, CPU affinity, and cgroup CPU limits
    to determine the number of worker threads by default. This provides better resource utilization in
    containerized environments (Docker, Kubernetes) where CPU limits are set via cgroups. The new behavior
    is enabled by default and can be disabled by setting the ``ENVOY_CGROUP_CPU_DETECTION`` environment
    variable to ``false``. When disabled, Envoy will fall back to the previous behavior of using only
    hardware thread count and CPU affinity for worker thread calculation. Uses conservative rounding (floor)
    to account for non-worker threads and prevent container throttling, which may reduce the total number of
    connections.
- area: dynamic modules
  change: |
    The dynamic module ABI has been updated to support streaming body manipulation. This change also
    fixed potential incorrect behavior when access or modify the request or response body. See
    https://github.com/envoyproxy/envoy/issues/40918 for more details.

minor_behavior_changes:
# *Changes that may cause incompatibilities for some users, but should not for most*
- area: router
  change: |
    Added :ref:`host_rewrite
    <envoy_v3_api_field_config.route.v3.RouteAction.host_rewrite>` to
    :ref:`RouteAction <envoy_v3_api_msg_config.route.v3.RouteAction>` to support substitution
    formatting for host header rewriting.
    Added :ref:`path_rewrite
    <envoy_v3_api_field_config.route.v3.RouteAction.path_rewrite>` to
    :ref:`RouteAction <envoy_v3_api_msg_config.route.v3.RouteAction>` to support substitution
    formatting for path header rewriting.
- area: ext_proc
  change: |
    Use one of a hard-coded set of error messages when a :ref:`HeaderMutation
    <envoy_v3_api_msg_service.ext_proc.v3.HeaderMutation>` fails. Removing
    request-specific details allows grouping by similar failure types. Detailed
    messages remain available in debug logs.
- area: ext_authz
  change: |
    Check that the response header count is less than the configured limits before applying mutations, and do not
    add new headers if not.
- area: mobile
  change: |
    Use mobile specific network observer registries to propagate network change signals. This behavior can be reverted by
    setting the runtime guard ``envoy.reloadable_features.mobile_use_network_observer_registry``.

bug_fixes:
# *Changes expected to improve the state of the world and are unlikely to have negative effects*
- area: http2
  change: |
    Fixed a bug where Envoy would leak memory if an HTTP/2 stream was reset before request headers were
    sent. For example, if an upstream HTTP filter sent a local reply after the connection was established but
    before request headers were sent, the memory allocated for the stream was not released.
- area: http2
  change: |
    Optimized HTTP/2 header processing by avoiding memory allocations and string copies for well-known header names.
    For common HTTP/2 headers (such as ``:method``, ``:path``, ``:status``, ``content-type``, ``user-agent``, etc.),
    Envoy now references static strings instead of copying header names. This reduces memory allocations and improves
    performance for typical HTTP/2 traffic.
- area: lua
  change: |
    Fixed a bug where Lua filters could cause Envoy to crash when setting the response body to a payload larger
    than the body buffer limit.
- area: tap
  change: |
    Add the missing conversion support to ensure tapped message are correctly handled for multi-event submissions.
- area: bootstrap
  change: |
    Fixed an issue where the custom
    :ref:`header_prefix <envoy_v3_api_field_config.bootstrap.v3.Bootstrap.header_prefix>`
    would result in a crash at startup.
- area: connection pool
  change: |
    Fixed a crash in the TCP connection pool that occurs during downstream connection teardown when large requests
    or responses trigger flow control.
- area: http
  change: |
    Fixed ``shouldDrainConnectionUponCompletion()`` to properly send ``GOAWAY`` frames for HTTP/2 and HTTP/3
    instead of aggressively closing connections. This prevents response body transmission interruption and
    ``ERR_DRAINING`` errors on the client side. HTTP/1.1 behavior remains unchanged.
<<<<<<< HEAD
- area: udp_proxy
  change: |
    Fixed a few areas where the addresses might be moved from the data packet being processed.
=======
- area: composite
  change: |
    Fixed per-route configuration for composite filter to support matching on response headers and trailers.
    Previously, per-route matchers would silently fail when attempting to match on ``HttpResponseHeaderMatchInput``
    or ``HttpResponseTrailerMatchInput``, causing the delegated filter to be skipped without error.
- area: dns
  change: |
    c-ares resolver: add optional ``reinit_channel_on_timeout`` to reinitialize
    the resolver after DNS timeouts.
- area: router
  change: |
    Fixed a regression where router-set headers (e.g., ``x-envoy-expected-rq-timeout-ms``, ``x-envoy-attempt-count``)
    were not accessible in ``request_headers_to_add`` configuration on the initial request. Headers configured via
    ``request_headers_to_add`` can now reference router-set headers using formatters like
    ``%REQ(x-envoy-expected-rq-timeout-ms)%``.
>>>>>>> 2dcd486a

removed_config_or_runtime:
# *Normally occurs at the end of the* :ref:`deprecation period <deprecated>`
- area: jwt_authn
  change: |
    Removed runtime guard ``envoy.reloadable_features.jwt_fetcher_use_scheme_from_uri`` and legacy code paths.
- area: tcp
  change: |
    Removed runtime guard ``envoy.reloadable_features.tcp_proxy_retry_on_different_event_loop`` and legacy code paths.
- area: http
  change: |
    Removed runtime guard ``envoy.reloadable_features.http1_balsa_allow_cr_or_lf_at_request_start`` and legacy code paths.
- area: quic
  change: |
    Removed runtime guard ``envoy.reloadable_features.http3_remove_empty_cookie`` and legacy code paths.
- area: http
  change: |
    Removed runtime guard ``envoy.reloadable_features.original_src_fix_port_exhaustion`` and legacy code paths.
- area: xds
  change: |
    Removed runtime guard ``envoy.reloadable_features.report_load_with_rq_issued`` and legacy code paths.

new_features:
- area: udp_sink
  change: |
    Enhanced the UDP sink to support tapped messages larger than 64 KB.
- area: otlp_stat_sink
  change: |
    Added support for dropping stats via
    :ref:`DropAction <envoy_v3_api_msg_extensions.stat_sinks.open_telemetry.v3.SinkConfig.DropAction>` during
    custom metric conversion.
- area: http
  change: |
    Added :ref:`vhost_header <envoy_v3_api_field_config.route.v3.RouteConfiguration.vhost_header>` to
    :ref:`RouteConfiguration <envoy_v3_api_msg_config.route.v3.RouteConfiguration>`, allowing use of a different
    header for vhost matching.
- area: http2
  change: |
    Added new parameter to the ``sendGoAwayAndClose`` to support gracefully closing of HTTP/2 connection.
- area: logging
  change: |
    Added support for the not-equal operator in access log filter rules, in
    :ref:`ComparisonFilter <envoy_v3_api_msg_config.accesslog.v3.ComparisonFilter>`.
- area: cel
  change: |
    Added per-expression configuration options for CEL evaluator to control string conversion, concatenation,
    and string extension functions. CEL expressions in RBAC policies and access logger filters
    can now enable string functions such as ``replace()`` and ``split()`` through the new
    :ref:`cel_config <envoy_v3_api_field_config.rbac.v3.Policy.cel_config>` and
    :ref:`cel_config <envoy_v3_api_field_extensions.access_loggers.filters.cel.v3.ExpressionFilter.cel_config>` fields
    in their respective configurations. See :ref:`CelExpressionConfig <envoy_v3_api_msg_config.core.v3.CelExpressionConfig>`
    for details.
- area: formatter
  change: |
    Added support for the following new access log formatters:
    - ``%REQUEST_HEADER(X?Y):Z%`` as full name version of ``%REQ(X?Y):Z%``
    - ``%RESPONSE_HEADER(X?Y):Z%`` as full name version of ``%RESP(X?Y):Z%``
    - ``%RESPONSE_TRAILER(X?Y):Z%`` as full name version of ``%TRAILER(X?Y):Z%``
    This provides a more consistent naming scheme for users to understand and use.
- area: tracing
  change: |
    Added new :ref:`value <envoy_v3_api_field_type.tracing.v3.CustomTag.value>` field and
    the :ref:`substitution format specifier <config_access_log_format>` could be used to
    extract values from various parts of the request/response for custom tags.
- area: lua
  change: |
    Added ``drainConnectionUponCompletion()`` to the Lua filter stream info API. This allows Lua scripts
    to mark connections for draining, which adds a ``Connection: close`` header for HTTP/1.1 or sends a
    ``GOAWAY`` frame for HTTP/2 and HTTP/3.
- area: wasm
  change: |
    Added ``sign`` foreign function to create cryptographic signatures.
    See :ref:`Wasm foreign functions <arch_overview_wasm_foreign_functions>` for more details.
- area: redis
  change: |
    Added cluster-scoped command support with a flexible response handling framework.
- area: overload management
  change: |
    The fixed heap resource monitor can now calculate memory pressure as currently allocated memory divided by maximum heap size,
    giving more accurate and lower memory pressure values.
    This can avoid unnecessary load shedding or overload actions.
    To enable, set ``envoy.reloadable_features.fixed_heap_use_allocated`` to true.
    The default algorithm (heap_size - pageheap_unmapped - pageheap_free) does not discount for free memory in TCMalloc caches.
- area: admin
  change: |
    Added ``/memory/tcmalloc`` admin endpoint that provides TCMalloc memory statistics.
- area: dns_filter
  change: |
    Added :ref:`access_log <envoy_v3_api_field_extensions.filters.udp.dns_filter.v3.DnsFilterConfig.access_log>` for DNS filter.
- area: quic
  change: |
    Added QUIC protocol option :ref:`max_sessions_per_event_loop
    <envoy_v3_api_field_config.listener.v3.QuicProtocolOptions.max_sessions_per_event_loop>` to limit the maximum
    number of new QUIC sessions created per event loop. The default is 16, preserving the previous hardcoded limit.
- area: ext_authz
  change: |
    Add a new configuration field to the http ext authz filter
    :ref:`enforce_response_header_limits <envoy_v3_api_field_extensions.filters.http.ext_authz.v3.ExtAuthz.enforce_response_header_limits>`
    that allows admins to enable / disable the behavior of dropping response headers once the header
    map count / size constraints have been reached.
- area: xds
  change: |
    Added runtime guard ``envoy.reloadable_features.report_load_when_rq_active_is_non_zero``.
    When enabled, LRS continues to send locality_stats reoprt to config server when there is no request_issued in the poll cycle.

deprecated:<|MERGE_RESOLUTION|>--- conflicted
+++ resolved
@@ -81,11 +81,9 @@
     Fixed ``shouldDrainConnectionUponCompletion()`` to properly send ``GOAWAY`` frames for HTTP/2 and HTTP/3
     instead of aggressively closing connections. This prevents response body transmission interruption and
     ``ERR_DRAINING`` errors on the client side. HTTP/1.1 behavior remains unchanged.
-<<<<<<< HEAD
 - area: udp_proxy
   change: |
     Fixed a few areas where the addresses might be moved from the data packet being processed.
-=======
 - area: composite
   change: |
     Fixed per-route configuration for composite filter to support matching on response headers and trailers.
@@ -101,7 +99,6 @@
     were not accessible in ``request_headers_to_add`` configuration on the initial request. Headers configured via
     ``request_headers_to_add`` can now reference router-set headers using formatters like
     ``%REQ(x-envoy-expected-rq-timeout-ms)%``.
->>>>>>> 2dcd486a
 
 removed_config_or_runtime:
 # *Normally occurs at the end of the* :ref:`deprecation period <deprecated>`

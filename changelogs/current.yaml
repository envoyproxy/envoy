date: Pending

behavior_changes:
- area: response_decoder
  change: |
    Updated EnvoyQuicClientStream and ResponseDecoderWrapper to use a handle to access the response decoder
    to prevent use-after-free errors by ensuring the decoder instance is still live before calling its methods.
    This change is guarded by the runtime flag ``envoy.reloadable_features.use_response_decoder_handle``.
- area: http
  change: |
    A route refresh will now result in a tracing refresh. The trace sampling decision and decoration
    of the new route will be applied to the active span.
    This change can be reverted by setting the runtime guard
    ``envoy.reloadable_features.trace_refresh_after_route_refresh`` to ``false``.
    Note, if :ref:`pack_trace_reason
    <envoy_v3_api_field_extensions.request_id.uuid.v3.UuidRequestIdConfig.pack_trace_reason>` is set
    to ``true`` (it is ``true`` by default), a request marked as traced cannot be unmarked as traced
    after the tracing refresh.
- area: http2
  change: |
    The default value for the :ref:`maximum number of concurrent streams in HTTP/2
    <envoy_v3_api_field_config.core.v3.Http2ProtocolOptions.max_concurrent_streams>`
    has been changed from 2147483647 to 1024.
    The default value for the :ref:`initial stream window size in HTTP/2
    <envoy_v3_api_field_config.core.v3.Http2ProtocolOptions.initial_stream_window_size>`
    has been changed from 256MiB to 16MiB.
    The default value for the :ref:`initial connection window size in HTTP/2
    <envoy_v3_api_field_config.core.v3.Http2ProtocolOptions.initial_connection_window_size>`
    has been changed from 256MiB to 24MiB.
    This change could be reverted temporarily by
    setting the runtime guard ``envoy.reloadable_features.safe_http2_options``
    to ``false``.
- area: ext_proc
  change: |
    Reverted `#39740 <https://github.com/envoyproxy/envoy/pull/39740>`_ to re-enable ``fail_open`` +
    ``FULL_DUPLEX_STREAMED`` configuration combination.
- area: load balancing
  change: |
    Moved locality WRR structures out of ``HostSetImpl`` and into a separate class. Locality WRR schedulers are now by default owned
    and constructed by the underlying Zone Aware LB, instead of owned and constructed by the Host Set. There should be no visible
    behavior change for existing users of Zone Aware LBs.

minor_behavior_changes:
# *Changes that may cause incompatibilities for some users, but should not for most*
- area: tap
  change: |
    Previously, streamed trace buffered data was only flushed when it reached the configured size.
    If the threshold was never met, the data remained buffered until the connection was closed.
    With this change, buffered data will be flushed proactively. Specifically, if the buffer does not
    reach the configured size but has been held for more than 15 seconds, it will be sent immediately.
- area: websocket
  change: |
    Allow 4xx and 5xx to go through the filter chain for the WebSocket handshake response check. This behavior can be
    disabled by the runtime guard ``envoy.reloadable_features.websocket_allow_4xx_5xx_through_filter_chain``.
- area: websocket
  change: |
      Support route and per-try timeouts on websocket upgrade. This can be disabled by the runtime guard
      ``envoy.reloadable_features.websocket_enable_timeout_on_upgrade_response``.
- area: testing
  change: |
    In test code for external extensions, matchers ``Http::HeaderValueOf``, ``HasHeader``, and ``HeaderHasValueRef``
    must be replaced with ``ContainsHeader``.
    Any uses of matcher ``HeaderHasValue(...)`` should be replaced with ``::testing::Pointee(ContainsHeader(...))``.
- area: thrift
  change: |
    :ref:`field_selector<envoy_v3_api_field_extensions.filters.http.thrift_to_metadata.v3.Rule.field_selector>`
    takes precedence over :ref:`field<envoy_v3_api_field_extensions.filters.http.thrift_to_metadata.v3.Rule.field>`
    if both set. Not that :ref:`field_selector<envoy_v3_api_field_extensions.filters.http.thrift_to_metadata.v3.Rule.field_selector>`
    was in wip status.
- area: generic_proxy
  change: |
    Generic proxy codec adds the same buffer limit as the connection buffer limit. If the buffer limit is
    exceeded, the connection is disconnected. This behavior can be reverted by setting the runtime guard
    ``envoy.reloadable_features.generic_proxy_codec_buffer_limit`` to ``false``.
- area: http3
  change: |
    Turned off HTTP/3 happy eyeballs in upstream via the runtime guard ``envoy.reloadable_features.http3_happy_eyeballs``.
    It was found to favor TCP over QUIC when UDP does not work on IPv6 but works on IPv4.
- area: mobile
  change: |
    Explicitly drain connections upon network change events regardless of whether the DNS cache is refreshed or not.
    This behavior can be reverted by setting the runtime guard
    ``envoy.reloadable_features.decouple_explicit_drain_pools_and_dns_refresh`` to ``false``.
- area: http
  change: |
    Added accounting for decompressed HTTP header bytes sent and received. Existing stats only count wire-encoded header bytes.
    This can be accessed through the ``%UPSTREAM_DECOMPRESSED_HEADER_BYTES_RECEIVED%``,
    ``%DOWNSTREAM_DECOMPRESSED_HEADER_BYTES_RECEIVED%``, ``%UPSTREAM_DECOMPRESSED_HEADER_BYTES_SENT%``, and
    ``%DOWNSTREAM_DECOMPRESSED_HEADER_BYTES_SENT%`` access log command operators.
- area: formatter
  change: |
    Deprecated legacy header formatter support for ``%DYNAMIC_METADATA(["namespace", "key", ...])%``
    , ``%UPSTREAM_METADATA(["namespace", "key", ...])%`` and ``%PER_REQUEST_STATE(key)%``. Please use
    ``%DYNAMIC_METADATA(namespace:key:...])%``, ``%UPSTREAM_METADATA(namespace:key:...])%``
    and ``%FILTER_STATE(key:PLAIN)%`` as alternatives.
    This change is guarded by the runtime flag
    ``envoy.reloadable_features.remove_legacy_route_formatter`` and default to ``false`` for now
    and will be flipped to ``true`` after two release periods.
- area: oauth2
  change: |
    Added response code details to ``401`` local responses generated by the OAuth2 filter.
- area: ext_proc
  change: |
    If :ref:`failure_mode_allow <envoy_v3_api_field_extensions.filters.http.ext_proc.v3.ExternalProcessor.failure_mode_allow>` is true,
    save the gRPC failure status code returned from the ext_proc server in the filter state.
    Previously, all fail-open cases would return ``call_status`` ``Grpc::Status::Aborted``.
- area: dns_filter
  change: |
    Honor the default DNS resolver configuration in the bootstrap config
    :ref:`typed_dns_resolver_config <envoy_v3_api_field_config.bootstrap.v3.Bootstrap.typed_dns_resolver_config>` if the
    :ref:`client_config <envoy_v3_api_field_extensions.filters.udp.dns_filter.v3.DnsFilterConfig.client_config>` is empty.
- area: grpc_json_transcoder
  change: |
    Cap the frame size for streamed grpc at 1MB. Without this change there was a small chance
    that if a request streamed in sufficiently faster than it was processed, a frame larger than
    4MB could be encoded, which most upstream grpc services would, by default, treat as an error.
- area: ext_authz
  change: |
    Check the request header count & size in kb after applying mutations is <= the configured limits
    and reject the response if not.

bug_fixes:
# *Changes expected to improve the state of the world and are unlikely to have negative effects*
- area: tcp_proxy
  change: |
    Fixed a bug where when a downstream TCP connection is created and the upstream connection is not fully established, no idle timeout
    is set on the downstream connection, which may lead to a connection leak if the client does not close the connection.
    The fix is to set an idle timeout on the downstream connection immediately after creation.
    This fix can be reverted by setting the runtime guard
    ``envoy.reloadable_features.tcp_proxy_set_idle_timer_immediately_on_new_connection`` to ``false``.
- area: udp_proxy
  change: |
    Fixed a crash in the UDP proxy that occurred during ``ENVOY_SIGTERM`` when active tunneling sessions were present.
- area: geoip
  change: |
    Fixed a bug in the MaxMind provider where the ``found_entry`` field in the lookup result was not checked before
    trying to populate headers with data. If this field is not checked the provider could try to populate headers
    with wrong data, as per the documentation for the MaxMind library
    `libmaxminddb.md <https://github.com/maxmind/libmaxminddb/blob/main/doc/libmaxminddb.md#mmdb_lookup_result_s>`_.
- area: http3
  change: |
    Fixed a bug where the access log was skipped for HTTP/3 requests when the stream was half closed. This behavior can be
    reverted by setting the runtime guard
    ``envoy.reloadable_features.quic_fix_defer_logging_miss_for_half_closed_stream`` to ``false``.
- area: http
  change: |
    Fixed a bug where premature resets of streams could result in recursive draining and a potential
    stack overflow. Setting a proper ``max_concurrent_streams`` value for HTTP/2 or HTTP/3 could eliminate
    the risk of a stack overflow before this fix.
- area: listener
  change: |
    Fixed a bug where comparing listeners did not consider the network namespace they were listening in.
- area: http
  change: |
    Fixed a bug where the ``response_headers_to_add`` may be processed multiple times for the local responses from
    the router filter.
- area: formatter
  change: |
    Fixed a bug where the ``%TRACE_ID%`` command cannot work properly at the header mutations.
- area: listeners
  change: |
    Fixed an issue where :ref:`TLS inspector listener filter <config_listener_filters_tls_inspector>` timed out
    when used with other listener filters. The bug was triggered when a previous listener filter processed more data
    than the TLS inspector had requested, causing the TLS inspector to incorrectly calculate its buffer growth strategy.
    The fix ensures that buffer growth is now based on actual bytes available rather than the previously requested amount.
- area: listener
  change: |
    Fixed a bug where a failure to create listener sockets in different Linux network namespaces was
    not handled properly. The success of the netns switch was not checked before attempting to
    access the result of the socket creation. This is only relevant for Linux and if a listening
    socket address was specified with a non-default network namespace.
- area: aws
  change: |
    Added missing session name, session duration, and ``external_id`` parameters in AssumeRole credentials provider.
- area: oauth2
  change: |
    Fixed a bug introduced in PR `#40228 <https://github.com/envoyproxy/envoy/pull/40228>`_, where OAuth2 cookies were
    removed for requests matching the ``pass_through_matcher`` configuration. This broke setups with multiple OAuth2
    filter instances using different ``pass_through_matcher`` configurations, because the first matching instance removed
    the OAuth2 cookies--even when a passthrough was intended--impacting subsequent filters that still needed those cookies.
- area: tls_inspector
  change: |
    Fixed regression in tls_inspector that caused plain text connections to be closed if more than 16Kb is read at once.
    This behavior can be reverted by setting the runtime guard ``envoy.reloadable_features.tls_inspector_no_length_check_on_error``
    to false.
- area: stats
  change: |
    Fixed a bug where the metric name ``expiration_unix_time_seconds`` of
    ``cluster.<cluster_name>.ssl.certificate.<cert_name>.<metric_name>``
    and ``listener.<address>.ssl.certificate.<cert_name>.<metric_name>``
    was not being properly extracted in the final Prometheus stat name.
- area: odcds
  change: |
    Fixed a bug where using OD-CDS without cds_config would not work in some
    cases. This change introduces a new internal OD-CDS component. This change
    could be reverted temporarily by setting the runtime guard
    ``envoy.reloadable_features.odcds_over_ads_fix`` to ``false``.
- area: oauth2
  change: |
    Fixed an issue where cookies prefixed with ``__Secure-`` or ``__Host-`` were not receiving a
    ``Secure`` attribute.
- area: dns
  change: |
    Fixed a use-after-free (UAF) in DNS cache that can occur when the ``Host`` header is modified between the Dynamic
    Forwarding Proxy and Router filters.
- area: release
  change: |
    Fixed the distroless image to ensure nonroot.

removed_config_or_runtime:
# *Normally occurs at the end of the* :ref:`deprecation period <deprecated>`
- area: router
  change: |
    Removed runtime guard ``envoy.reloadable_features.shadow_policy_inherit_trace_sampling`` and legacy code paths.
- area: dns
  change: |
    Removed runtime guard ``envoy.reloadable_features.prefer_ipv6_dns_on_macos`` and legacy code paths.
- area: dynamic_forward_proxy
  change: |
    Removed runtime guard ``envoy.reloadable_features.avoid_dfp_cluster_removal_on_cds_update`` and legacy code paths.
- area: oauth2
  change: |
    Removed runtime guard ``envoy.reloadable_features.oauth2_use_refresh_token`` and legacy code paths.
- area: http_connection_manager
  change: |
    Removed runtime guard ``envoy.reloadable_features.explicit_internal_address_config`` and legacy code paths.
- area: dfp
  change: |
    Removed runtime guard ``envoy.reloadable_features.dfp_fail_on_empty_host_header`` and legacy code paths.
- area: quic
  change: |
    Removed runtime guard ``envoy.reloadable_features.prefer_quic_client_udp_gro`` and legacy code paths.
- area: udp_proxy
  change: |
    Removed runtime guard ``envoy.reloadable_features.enable_udp_proxy_outlier_detection`` and legacy code paths.
- area: xds
  change: |
    Removed runtime guard ``envoy.reloadable_features.xds_prevent_resource_copy`` and legacy code paths.
- area: rds
  change: |
    Removed runtime guard ``envoy.reloadable_features.normalize_rds_provider_config`` and legacy code paths.
- area: http
  change: |
    Removed runtime guard ``envoy.reloadable_features.local_reply_traverses_filter_chain_after_1xx`` and legacy code paths.
- area: quic
  change: |
    Removed runtime guard ``envoy.reloadable_features.report_stream_reset_error_code`` and legacy code paths.
- area: router
  change: |
    Removed runtime guard ``envoy.reloadable_features.streaming_shadow`` and legacy code paths.
- area: http3
  change: |
    Removed runtime guard ``envoy.reloadable_features.http3_remove_empty_trailers`` and legacy code paths.
- area: stats
  change: |
    Removed runtime guard ``envoy.reloadable_features.enable_include_histograms`` and legacy code paths.
- area: network
  change: |
    Removed runtime guard ``envoy.reloadable_features.udp_socket_apply_aggregated_read_limit`` and legacy code paths.
- area: http
  change: |
    Removed runtime guard ``envoy.reloadable_features.proxy_status_mapping_more_core_response_flags`` and legacy code paths.
- area: http
  change: |
    Removed runtime guard ``envoy.reloadable_features.allow_alt_svc_for_ips`` and legacy code paths.
- area: http
  change: |
    Removed runtime guard ``envoy.reloadable_features.filter_chain_aborted_can_not_continue`` and legacy code paths.
- area: http
  change: |
    Removed runtime guard ``envoy.reloadable_features.use_filter_manager_state_for_downstream_end_stream`` and legacy code paths.
- area: balsa
  change: |
    Removed runtime guard ``envoy.reloadable_features.wait_for_first_byte_before_balsa_msg_done`` and legacy code paths.
- area: geoip_providers
  change: |
    Removed runtime guard ``envoy.reloadable_features.mmdb_files_reload_enabled`` and legacy code paths.
- area: proxy_protocol
  change: |
    Removed runtime guard ``envoy.reloadable_features.use_typed_metadata_in_proxy_protocol_listener`` and legacy code paths.
- area: dns_resolver
  change: |
    Removed runtime guard ``envoy.reloadable_features.getaddrinfo_num_retries`` and legacy code paths.
- area: proxy_filter
  change: |
    Removed runtime guard ``envoy.reloadable_features.proxy_ssl_port`` and legacy code paths.
- area: gcp_authn
  change: |
    Removed runtime guard ``envoy.reloadable_features.gcp_authn_use_fixed_url`` and legacy code paths.
- area: jwt_authn
  change: |
    Removed runtime guard ``envoy.reloadable_features.jwt_authn_remove_jwt_from_query_params`` and legacy code paths.
- area: jwt_authn
  change: |
    Removed runtime guard ``envoy.reloadable_features.jwt_authn_validate_uri`` and legacy code paths.
- area: dispatcher
  change: |
    Removed runtime guard ``envoy.restart_features.fix_dispatcher_approximate_now`` and legacy code paths.
- area: upstream
  change: |
    Removed runtime guard ``envoy.reloadable_features.use_config_in_happy_eyeballs`` and legacy code paths.
- area: http
  change: |
    Removed runtime guard ``envoy.reloadable_features.proxy_104`` and legacy code paths.

new_features:
- area: router
  change: |
    Added :ref:`use_hash_policy <envoy_v3_api_field_config.route.v3.WeightedCluster.use_hash_policy>`
    field to :ref:`WeightedCluster <envoy_v3_api_msg_config.route.v3.WeightedCluster>` to enable
    route-level hash policies for weighted cluster selection. When set to ``true``,
    the existing route-level :ref:`hash_policy
    <envoy_v3_api_field_config.route.v3.RouteAction.hash_policy>`
    will be used for consistent hashing between weighted clusters, ensuring that requests
    with the same hash value (e.g., same session ID, user ID, etc.) will consistently be
    routed to the same weighted cluster, enabling session affinity and consistent load
    balancing behavior.
- area: stats
  change: |
    Added support to remove unused metrics from memory for extensions that
    support evictable metrics. This is done :ref:`periodically
    <envoy_v3_api_field_config.bootstrap.v3.Bootstrap.stats_eviction_interval>`
    during the metric flush.
- area: tap
  change: |
    Added :ref:`record_upstream_connection <envoy_v3_api_field_extensions.filters.http.tap.v3.Tap.record_upstream_connection>`
    to determine whether upstream connection information is recorded in the HTTP buffer trace output.
- area: quic
  change: |
    Added new option to support :ref:`base64 encoded server ID
    <envoy_v3_api_field_extensions.quic.connection_id_generator.quic_lb.v3.Config.server_id_base64_encoded>`
    in QUIC-LB.
- area: health_check
  change: |
    Added support for request payloads in HTTP health checks. The ``send`` field in ``HttpHealthCheck`` can now be
    used to specify a request body to be sent during health checking. This feature supports both hex-encoded text
    and binary payloads, similar to TCP health checks. The payload can only be used with HTTP methods that support
    request bodies (``POST``, ``PUT``, ``PATCH``, ``OPTIONS``). Methods that must not have request bodies
    (``GET``, ``HEAD``, ``DELETE``, ``TRACE``) are validated and will throw an error if combined with payloads.
    The implementation is optimized to process the payload once during configuration and reuse it for all health
    check requests. See :ref:`HttpHealthCheck <envoy_v3_api_msg_config.core.v3.HealthCheck.HttpHealthCheck>` for configuration details.
- area: tcp_proxy
  change: |
    Added support for generating and propagating a request ID on synthesized upstream HTTP requests when tunneling requests.
    It can be configured using :ref:`request_id_extension
    <envoy_v3_api_field_extensions.filters.network.tcp_proxy.v3.TcpProxy.TunnelingConfig.request_id_extension>`.
- area: http
  change: |
    Added support for per-route compressor library override in the HTTP compressor filter.
    Routes can now specify a different compressor library (e.g., gzip, brotli) via the
    :ref:`compressor_library <envoy_v3_api_field_extensions.filters.http.compressor.v3.CompressorOverrides.compressor_library>`
    field in the per-route configuration. This allows different routes to use different
    compression algorithms and settings while maintaining the same filter configuration.
- area: router_check_tool
  change: |
    Added support for testing routes with :ref:`dynamic metadata matchers <envoy_v3_api_field_config.route.v3.RouteMatch.dynamic_metadata>`
    in the router check tool. The tool now accepts a ``dynamic_metadata`` field in test input to set metadata
    that can be matched by route configuration. This allows comprehensive testing of routes that depend on
    dynamic metadata for routing decisions.
- area: oauth2
  change: |
    Added :ref:`disable_token_encryption
    <envoy_v3_api_field_extensions.filters.http.oauth2.v3.OAuth2Config.disable_token_encryption>` option to the OAuth2 filter to
    store ID and access tokens without encryption when running in trusted environments.
- area: lua
  change: |
    Added a new ``filterState()`` to ``streamInfo()`` which provides access to filter state objects stored during request processing.
    This allows Lua scripts to retrieve string, boolean, and numeric values stored by various filters for use in routing decisions,
    header modifications, and other processing logic. See :ref:`Filter State API <config_http_filters_lua_stream_info_filter_state_wrapper>`
    for more details.
- area: socket
  change: |
    Added ``network_namespace_filepath`` to :ref:`SocketAddress <envoy_v3_api_msg_config.core.v3.SocketAddress>`. This field allows
    specifying a Linux network namespace filepath for socket creation, enabling network isolation in containerized environments.
- area: ratelimit
  change: |
    Added the :ref:`rate_limits
    <envoy_v3_api_field_extensions.filters.http.ratelimit.v3.RateLimit.rate_limits>`
    field to generate rate limit descriptors. If this field is set, the
    :ref:`VirtualHost.rate_limits<envoy_v3_api_field_config.route.v3.VirtualHost.rate_limits>` or
    :ref:`RouteAction.rate_limits<envoy_v3_api_field_config.route.v3.RouteAction.rate_limits>` fields will be ignored. However,
    :ref:`RateLimitPerRoute.rate_limits<envoy_v3_api_field_extensions.filters.http.ratelimit.v3.RateLimitPerRoute.rate_limits>`
    will take precedence over this field.
- area: ratelimit
  change: |
    Enhanced the rate limit filter to support substitution formatters for descriptors that generated
    at the stream complete phase. Before this change, substitution formatters at the stream complete
    phase cannot work because rate limit filter does not provide the necessary context.
- area: redis
  change: |
    Added support for thirty-three new Redis commands including ``COPY``, ``RPOPLPUSH``, ``SMOVE``, ``SUNION``, ``SDIFF``,
    ``SINTER``, ``SINTERSTORE``, ``ZUNIONSTORE``, ``ZINTERSTORE``, ``PFMERGE``, ``GEORADIUS``, ``GEORADIUSBYMEMBER``,
    ``RENAME``, ``SORT``, ``SORT_RO``, ``ZMSCORE``, ``SDIFFSTORE``, ``MSETNX``, ``SUBSTR``, ``ZRANGESTORE``, ``ZUNION``,
    ``ZDIFF``, ``SUNIONSTORE``, ``SMISMEMBER``, ``HRANDFIELD``, ``GEOSEARCHSTORE``, ``ZDIFFSTORE``, ``ZINTER``, ``ZRANDMEMBER``,
    ``BITOP``, ``LPOS``, ``RENAMENX``.
- area: observability
  change: |
    Added ``ENVOY_NOTIFICATION`` macro to track specific conditions in production environments.
- area: dns_filter, redis_proxy and prefix_matcher_map
  change: |
    Switch to using Radix Tree instead of Trie for performance improvements.
- area: header_to_metadata
  change: |
    Added optional statistics collection for the Header-To-Metadata filter. When the :ref:`stat_prefix
    <envoy_v3_api_field_extensions.filters.http.header_to_metadata.v3.Config.stat_prefix>` field is configured,
    the filter emits detailed counters for rule processing, metadata operations, etc. See
    :ref:`Header-To-Metadata filter statistics <config_http_filters_header_to_metadata>` for details.
- area: load_reporting
  change: |
    Added support for endpoint-level load stats and metrics reporting. Locality load reports now include per
    endpoint statistics and metrics, but only for endpoints with updated stats, optimizing report size and efficiency.
- area: overload management
  change: |
    Added load shed point ``envoy.load_shed_points.http2_server_go_away_and_close_on_dispatch``
    that sends ``GOAWAY`` and closes connections for HTTP/2 server processing of requests. When
    a ``GOAWAY`` frame is submitted by this load shed point, the counter ``http2.goaway_sent`` will be
    incremented.
- area: router
  change: |
    Added :ref:`request_body_buffer_limit
    <envoy_v3_api_field_config.route.v3.VirtualHost.request_body_buffer_limit>` and
    :ref:`request_body_buffer_limit
    <envoy_v3_api_field_config.route.v3.Route.request_body_buffer_limit>` configuration fields
    to enable buffering of large request bodies beyond connection buffer limits.
- area: otlp_stat_sink
  change: |
    Added support for resource attributes. The stat sink will use the resource attributes configured for the OpenTelemetry tracer via
    :ref:`resource_detectors <envoy_v3_api_field_config.trace.v3.OpenTelemetryConfig.resource_detectors>`.
- area: otlp_stat_sink
  change: |
    Added support for :ref:`custom_metric_conversions
    <envoy_v3_api_field_extensions.stat_sinks.open_telemetry.v3.SinkConfig.custom_metric_conversions>`. This allows renaming stats,
    adding static labels, and aggregating multiple stats into generated metrics.
- area: lua
  change: |
    Added ``virtualHost()`` to the Stream handle API, allowing Lua scripts to retrieve virtual host information. So far, the only method
    implemented is ``metadata()``, allowing Lua scripts to access virtual host metadata scoped to the specific filter name. See
    :ref:`Virtual host object API <config_http_filters_lua_virtual_host_wrapper>` for more details.
- area: ext_authz
  change: |
    Added support for per-route gRPC service override in the ``ext_authz`` HTTP filter. This allows different routes
    to use different external authorization backends by configuring a
    :ref:`grpc_service <envoy_v3_api_field_extensions.filters.http.ext_authz.v3.CheckSettings.grpc_service>`
    in the per-route ``check_settings``. Routes without this configuration continue to use the default
    authorization service.
- area: ext_proc
  change: |
    Added :ref:`status_on_error <envoy_v3_api_field_extensions.filters.http.ext_proc.v3.ExternalProcessor.status_on_error>`
    to the ``ext_proc`` HTTP filter. This allows configuring the HTTP status code returned to the downstream
    client when communication with the external processor fails (e.g., gRPC error). Previously, these cases returned a
    fixed ``500``.
- area: ext_proc
  change: |
    Introduced a new
    :ref:`ProcessingRequestModifier <envoy_v3_api_field_extensions.filters.http.ext_proc.v3.ExternalProcessor.processing_request_modifier>`
    config and corresponding interface to enable modifying the ``ProcessingRequest`` before it is sent on the wire. Sample use cases include
    modifying attribute and metadata keys to abstract away filter details. If the config is not set, then there is no behavior change.
    Supports per-route overrides.
- area: tracing
  change: |
    Added :ref:`trace_context_option <envoy_v3_api_field_config.trace.v3.ZipkinConfig.trace_context_option>` enum
    in the Zipkin tracer config. When set to ``USE_B3_WITH_W3C_PROPAGATION``, the tracer will:
    extract trace information from W3C trace headers when B3 headers are not present (downstream),
    and inject both B3 and W3C trace headers for upstream requests to maximize compatibility.
    The default value ``USE_B3`` maintains backward compatibility with B3-only behavior.
- area: tracing
  change: |
    Enhanced Zipkin tracer with advanced collector configuration via
    :ref:`collector_service <envoy_v3_api_field_config.trace.v3.ZipkinConfig.collector_service>`
    using ``HttpService``. New features include:

    #. **Custom HTTP Headers**: Add headers to collector requests for custom metadata, service identification,
       and collector-specific routing.

    #. **Full URI Parsing**: The ``uri`` field now supports both path-only (``/api/v2/spans``) and
       full URI formats (``https://zipkin-collector.example.com/api/v2/spans``). When using full URIs,
       Envoy automatically extracts hostname and path components - hostname sets the HTTP ``Host`` header,
       and path sets the request path. Path-only URIs fall back to using the cluster name as the hostname.

    When configured, ``collector_service`` takes precedence over legacy configuration fields (``collector_cluster``,
    ``collector_endpoint``, ``collector_hostname``), which will be deprecated in a future release. Legacy configuration
    does not support custom headers or URI parsing.
- area: composite
  change: |
    Allow the composite filter to be configured to insert a filter into the filter chain outside of the decode headers lifecycle phase.
- area: rbac
  change: |
    Switched the IP matcher to use LC-Trie for performance improvements.
- area: tls_inspector
  change: |
    Added dynamic metadata when failing to parse the ``ClientHello``.
- area: matching
  change: |
    Added :ref:`NetworkNamespaceInput
    <envoy_v3_api_msg_extensions.matching.common_inputs.network.v3.NetworkNamespaceInput>` to the
    matcher framework. This input returns the listener address's ``network_namespace_filepath``
    for use with :ref:`filter_chain_matcher
    <envoy_v3_api_field_config.listener.v3.Listener.filter_chain_matcher>`, enabling filter chain
    selection based on the Linux network namespace of the bound socket. On non-Linux platforms,
    the input returns an empty value and connections use the default filter chain.
- area: rbac
  change: |
    Enabled use of :ref:`NetworkNamespaceInput
    <envoy_v3_api_msg_extensions.matching.common_inputs.network.v3.NetworkNamespaceInput>` in the
    network RBAC filter's matcher. This allows RBAC policies to evaluate the Linux network namespace
    of the listening socket via the generic matcher API.
- area: lua
  change: |
    Added ``route()`` to the Stream handle API, allowing Lua scripts to retrieve route information. So far, the only method
    implemented is ``metadata()``, allowing Lua scripts to access route metadata scoped to the specific filter name. See
    :ref:`Route object API <config_http_filters_lua_route_wrapper>` for more details.
- area: cel
  change: |
    Added a new ``%TYPED_CEL%`` formatter command that, unlike ``%CEL%``, can output non-string values (number, boolean, null, etc.)
    when used in formatting contexts that accept non-string values, such as
    :ref:`json_format <envoy_v3_api_field_config.core.v3.SubstitutionFormatString.json_format>`. The new command is introduced
    so as to not break compatibility with the existing command's behavior.
- area: rbac
  change: |
    Enabled use of :ref:`NetworkNamespaceInput
    <envoy_v3_api_msg_extensions.matching.common_inputs.network.v3.NetworkNamespaceInput>` in the
    network and HTTP RBAC filters' matchers. This allows RBAC policies to evaluate the Linux network
    namespace of the listening socket via the generic matcher API.
- area: dynamic_modules
  change: |
    Added a new Logging ABI that allows modules to emit logs in the standard Envoy logging stream under ``dynamic_modules`` ID.
    In the Rust SDK, they are available as ``envoy_log_info``, etc.
- area: http
  change: |
    Added ``upstream_rq_per_cx`` histogram to track requests per connection for monitoring connection reuse efficiency.
- area: http
  change: |
    Added
    :ref:`stream_flush_timeout
    <envoy_v3_api_field_extensions.filters.network.http_connection_manager.v3.HttpConnectionManager.stream_flush_timeout>`
    to allow for configuring a stream flush timeout independently from the stream idle timeout.
- area: http
  change: |
    Added support for header removal based on header key matching. The new
    :ref:`remove_on_match <envoy_v3_api_field_config.common.mutation_rules.v3.HeaderMutation.remove_on_match>`
    allows removing headers that match a specified key pattern. This enables more flexible and
    dynamic header manipulation based on header names.
- area: geoip
  change: |
    Added a new metric ``db_build_epoch`` to track the build timestamp of the MaxMind geolocation database files.
    This can be used to monitor the freshness of the databases currently in use by the filter.
    See `MaxMind-DB build_epoch <https://maxmind.github.io/MaxMind-DB/#build_epoch>`_ for more details.
- area: overload management
  change: |
    Added a new scaled timer type ``HttpDownstreamStreamFlush`` to the overload manager. This allows
    Envoy to scale the periodic timer for flushing downstream responses based on resource pressure.
    The new timer can be configured via the
    :ref:`ScaleTimersOverloadActionConfig <envoy_v3_api_msg_config.overload.v3.ScaleTimersOverloadActionConfig>`.
- area: thrift
  change: |
    Support :ref:`field_selector<envoy_v3_api_field_extensions.filters.http.thrift_to_metadata.v3.Rule.field_selector>`
    to extract specified fields in thrift body for thrift_to_metadata http filter.
- area: dynamic_modules
  change: |
    Added support for counters, gauges, histograms, and their vector variants to the dynamic modules API.
- area: dns_resolver
  change: |
    Added :ref:`max_udp_channel_duration
    <envoy_v3_api_field_extensions.network.dns_resolver.cares.v3.CaresDnsResolverConfig.max_udp_channel_duration>`
    configuration field to the c-ares DNS resolver. This allows periodic refresh of the UDP channel
    to help avoid stale socket states and provide better load distribution across UDP ports.
- area: tcp_proxy
  change: |
    Added ``max_downstream_connection_duration_jitter_percentage`` to allow adding a jitter to the max downstream connection duration.
    This can be used to avoid thundering herd problems with many clients being disconnected and possibly reconnecting at the same time.
<<<<<<< HEAD
- area: access_log
  change: |
    Support process-level rate limiting on access log emission by
    :ref:`ProcessRateLimitFilter <envoy_v3_api_field_extensions.access_loggers.filters.v3.process_ratelimit.ProcessRateLimitFilter>`.
=======
- area: http
  change: |
    Added ``setUpstreamOverrideHost`` method to AsyncClient StreamOptions to enable direct host routing
    that bypasses load balancer selection.
>>>>>>> 0b570bfa

deprecated:<|MERGE_RESOLUTION|>--- conflicted
+++ resolved
@@ -568,16 +568,13 @@
   change: |
     Added ``max_downstream_connection_duration_jitter_percentage`` to allow adding a jitter to the max downstream connection duration.
     This can be used to avoid thundering herd problems with many clients being disconnected and possibly reconnecting at the same time.
-<<<<<<< HEAD
 - area: access_log
   change: |
     Support process-level rate limiting on access log emission by
     :ref:`ProcessRateLimitFilter <envoy_v3_api_field_extensions.access_loggers.filters.v3.process_ratelimit.ProcessRateLimitFilter>`.
-=======
 - area: http
   change: |
     Added ``setUpstreamOverrideHost`` method to AsyncClient StreamOptions to enable direct host routing
     that bypasses load balancer selection.
->>>>>>> 0b570bfa
 
 deprecated:
--- conflicted
+++ resolved
@@ -68,18 +68,15 @@
 - area: http
   change: |
     removed ``envoy.reloadable_features.allow_concurrency_for_alpn_pool`` and legacy code path.
-<<<<<<< HEAD
 - area: http
   change: |
     removed ``envoy.reloadable_features.lua_respond_with_send_local_reply`` and legacy code path.
-=======
 - area: http3
   change: |
     removed ``envoy.reloadable_features.conn_pool_new_stream_with_early_data_and_http3`` and legacy code paths.
 - area: http3
   change: |
     removed ``envoy.reloadable_features.http3_sends_early_data`` and legacy code paths.
->>>>>>> 02d09172
 
 new_features:
 - area: access_log

date: Pending

behavior_changes:
# *Changes that are expected to cause an incompatibility if applicable; deployment changes are likely required*
- area: http
  change: |
    Remove the hop by hop TE header from downstream request headers. This change can be temporarily reverted
    by setting ``envoy.reloadable_features.sanitize_te`` to false.
- area: http
  change: |
    Flip runtime flag ``envoy.reloadable_features.no_downgrade_to_canonical_name`` to true. Name downgrading in the
    per filter config searching will be disabled by default. This behavior can be temporarily reverted by setting
    the flag to false explicitly.
    See doc :ref:`Http filter route specific config <arch_overview_http_filters_per_filter_config>` or
    issue https://github.com/envoyproxy/envoy/issues/29461 for more specific detail and examples.
- area: listener
  change: |
    undeprecated runtime key ``overload.global_downstream_max_connections`` until :ref:`downstream connections monitor
    <envoy_v3_api_msg_extensions.resource_monitors.downstream_connections.v3.DownstreamConnectionsConfig>` extension becomes stable.
- area: stats dns_filter
  change: |
    Fixed tag extraction so that :ref:`stat_prefix <envoy_v3_api_msg_extensions.filters.udp.dns_filter.v3.DnsFilterConfig>`
    is properly extracted. This changes the Prometheus name from
    dns_filter_myprefix_local_a_record_answers{} to dns_filter_local_a_record_answers{envoy.dns_filter_prefix="myprefix"}.

minor_behavior_changes:
# *Changes that may cause incompatibilities for some users, but should not for most*
- area: golang
  change: |
    Remove Protocol method from RequestHeaderMap.
    To get the protocol, please use GetProperty("request.protocol") instead.
- area: aws
  change: |
    uses http async client to fetch the credentials from EC2 instance metadata and ECS task metadata providers instead of libcurl
    which is deprecated. To revert this behavior set ``envoy.reloadable_features.use_libcurl_to_fetch_aws_credentials`` to true.
- area: upstream
  change: |
    Fixed a reported issue (https://github.com/envoyproxy/envoy/issues/11004) that causes the Least
    Request load balancer policy to be unfair when the number of hosts are very small, when the number
    of hosts is smaller than the choice_count, instead of randomly selection hosts from the list, we
    perform a full scan on it to choose the host with least requests.
- area: local_rate_limit
  change: |
    Added new configuration field :ref:`rate_limited_as_resource_exhausted
    <envoy_v3_api_field_extensions.filters.http.local_ratelimit.v3.LocalRateLimit.rate_limited_as_resource_exhausted>`
    to allow for setting if rate limit grpc response should be RESOURCE_EXHAUSTED instead of the default UNAVAILABLE.
- area: filter state
  change: |
    Added config name of filter sending a local reply in filter state with key
    ``envoy.filters.network.http_connection_manager.local_reply_owner``.
    See :ref:`the well-known filter state keys <well_known_filter_state>` for more detail.
- area: http2
  change: |
    Flip the runtime guard ``envoy.reloadable_features.defer_processing_backedup_streams`` to be on by default.
    This feature improves flow control within the proxy by deferring work on the receiving end if the other
    end is backed up.

bug_fixes:
# *Changes expected to improve the state of the world and are unlikely to have negative effects*
- area: buffer
  change: |
    Fixed a bug (https://github.com/envoyproxy/envoy/issues/28760) that the internal listener causes an undefined
    behavior due to the unintended release of the buffer memory.
- area: xds
  change: |
    Fixed a bug (https://github.com/envoyproxy/envoy/issues/27702) that caused ADS initialization
    to fail on the first attempt and set a back-off retry interval of up to 1 second, if ADS is
    using an Envoy Cluster for the backend. The issue was fixed to ensure that ADS initialization
    happens after the Envoy Cluster it depends upon has been properly initialized. ADS that does
    not depend on an Envoy Cluster (i.e. GoogleGrpc) is not affected by this change.
- area: grpc
  change: |
    Fixed a bug in gRPC async client cache which intermittently causes CPU spikes due to busy loop in timer expiration.
- area: tracing
  change: |
    Fixed a bug that caused the Datadog tracing extension to drop traces that
    should be kept on account of an extracted sampling decision.
- area: quic
  change: |
    Fixed a bug in QUIC and HCM interaction which could cause use-after-free during asynchronous certificates retrieval.
    The fix is guarded by runtime ``envoy.reloadable_features.quic_fix_filter_manager_uaf``.
- area: redis
  change: |
    Fixed a bug causing crash if incoming redis key does not match against a prefix_route and catch_all_route is not defined.
- area: access log
  change: |
    Fixed a bug where the omit_empty_values field was not honored for access logs specifying formats via text_format_source.
- area: ext_proc
  change: |
    Fixed content_length related issues when body mutation by external processor is enabled. ext_proc filter removes the content
    length header in 1)STREAMED BodySendMode 2) BUFFERED_PARTIAL BodySendMode and 3) BUFFERED BodySendMode + SKIP HeaderSendMode.
    This will enable chunked-encoding whenever feasible in HTTP1.1. Besides, ext_proc filter keep content length header
    in BUFFERED BodySendMode + SEND HeaderSendMode. It is now external processor's responsibility to set the content length
    correctly matched to the mutated body. if those two doesn't match, the mutation will be rejected and local reply with error
    status will be returned.
- area: dynamic_forward_proxy
  change: |
    Fixed a bug where the preresolved hostnames specified in the Dynamic Forward Proxy cluster
    config would not use the normalized hostname as the DNS cache key, which is the same key
    used for retrieval. This caused cache misses on initial use, even though the host DNS entry
    was pre-resolved. The fix is guarded by runtime guard ``envoy.reloadable_features.normalize_host_for_preresolve_dfp_dns``,
    which defaults to true.

removed_config_or_runtime:
# *Normally occurs at the end of the* :ref:`deprecation period <deprecated>`
- area: http
  change: |
    Removed ``envoy.reloadable_features.expand_agnostic_stream_lifetime`` and legacy code paths.
- area: http
  change: |
    removed ``envoy.reloadable_features.sanitize_original_path`` and legacy code paths.
- area: maglev
  change: |
    Removed ``envoy.reloadable_features.allow_compact_maglev`` and legacy code paths.
- area: router
  change: |
    Removed the deprecated ``envoy.reloadable_features.prohibit_route_refresh_after_response_headers_sent``
    runtime flag and legacy code path.
- area: upstream
  change: |
    Removed the deprecated ``envoy.reloadable_features.validate_detailed_override_host_statuses``
    runtime flag and legacy code path.
- area: grpc
  change: |
    Removed the deprecated ``envoy.reloadable_features.service_sanitize_non_utf8_strings``
    runtime flag and legacy code path.
- area: access log
  change: |
    Removed the deprecated ``envoy.reloadable_features.format_ports_as_numbers``
    runtime flag and legacy code path.

new_features:
- area: filters
  change: |
    Added :ref:`the Basic Auth filter <envoy_v3_api_msg_extensions.filters.http.basic_auth.v3.BasicAuth>`, which can be used to
    authenticate user credentials in the HTTP Authentication heaer defined in `RFC7617 <https://tools.ietf.org/html/rfc7617>`_.
- area: upstream
  change: |
    Added :ref:`enable_full_scan <envoy_v3_api_msg_extensions.load_balancing_policies.least_request.v3.LeastRequest>`
    option to the least requested load balancer. If set to true, Envoy will perform a full scan on the list of hosts
    instead of using :ref:`choice_count
    <envoy_v3_api_msg_extensions.load_balancing_policies.least_request.v3.LeastRequest>`
    to select the hosts.
- area: stats
  change: |
    added :ref:`per_endpoint_stats <envoy_v3_api_field_config.cluster.v3.TrackClusterStats.per_endpoint_stats>` to get some metrics
    for each endpoint in a cluster.
- area: jwt
  change: |
    The jwt filter can now serialize non-primitive custom claims when maping claims to headers.
    These claims will be serialized as JSON and encoded as Base64.
- area: tcp_proxy
  change: |
    added support to TCP Proxy for recording the latency in ``UpstreamTiming`` from when the first
    initial connection to the upstream cluster was attempted to when either the
    connection was successfully established or the filiter failed to initialize
    any connection to the upstream.
- area: ratelimit
  change: |
    Ratelimit supports setting the HTTP status that is returned to the client when the ratelimit server
    returns an error or cannot be reached with :ref:`status_on_error
    <envoy_v3_api_field_extensions.filters.http.ratelimit.v3.RateLimit.status_on_error>`
    configuration flag.
- area: tracing
  change: |
    Added support for configuring resource detectors on the OpenTelemetry tracer.
- area: tracing
  change: |
    Added support to configure a sampler for the OpenTelemetry tracer.
- area: CEL-attributes
  change: |
    Added :ref:`attribute <arch_overview_attributes>` ``connection.transport_failure_reason``
    for looking up connection transport failure reason.
- area: ext_authz
  change: |
    New config parameter :ref:`charge_cluster_response_stats
    <envoy_v3_api_field_extensions.filters.http.ext_authz.v3.ExtAuthz.charge_cluster_response_stats>`
    for not incrementing cluster statistics on ext_authz response. Default true, no behavior change.
- area: ext_authz
  change: |
    forward :ref:`filter_metadata <envoy_v3_api_field_config.core.v3.Metadata.filter_metadata>` selected by
    :ref:`route_metadata_context_namespaces
    <envoy_v3_api_field_extensions.filters.http.ext_authz.v3.ExtAuthz.route_metadata_context_namespaces>`
    and :ref:`typed_filter_metadata <envoy_v3_api_field_config.core.v3.Metadata.typed_filter_metadata>` selected by
    :ref:`route_typed_metadata_context_namespaces
    <envoy_v3_api_field_extensions.filters.http.ext_authz.v3.ExtAuthz.route_typed_metadata_context_namespaces>`
    from the metadata of the selected route to external auth service.
    This metadata propagation is independent from the dynamic metadata from connection and request.
- area: ext_authz_filter
  change: |
    added :ref:`with_request_body
    <envoy_v3_api_field_extensions.filters.http.ext_authz.v3.CheckSettings.with_request_body>` to optionally override
    the default behavior of sending the request body to the authorization server from the per-route filter.
- area: grpc async client
  change: |
    added :ref:`max_cached_entry_idle_duration
    <envoy_v3_api_field_config.bootstrap.v3.Bootstrap.GrpcAsyncClientManagerConfig.max_cached_entry_idle_duration>`
    to control the cached grpc client eviction time in the cache.
- area: ratelimit
  change: |
    Ratelimit supports optional additional prefix to use when emitting statistics with :ref:`stat_prefix
    <envoy_v3_api_field_extensions.filters.http.ratelimit.v3.RateLimit.stat_prefix>`
    configuration flag.
- area: udp_proxy
  change: |
    added support for propagating the response headers in :ref:`UdpTunnelingConfig
    <envoy_v3_api_field_extensions.filters.udp.udp_proxy.v3.UdpProxyConfig.UdpTunnelingConfig.propagate_response_headers>` and
    response trailers in :ref:`UdpTunnelingConfig
    <envoy_v3_api_field_extensions.filters.udp.udp_proxy.v3.UdpProxyConfig.UdpTunnelingConfig.propagate_response_trailers>` to
    the downstream info filter state.
- area: tracing
  change: |
    Provide initial span attributes to a sampler used in the OpenTelemetry tracer.
- area: tracing
  change: |
    Added support to configure a Dynatrace resource detector for the OpenTelemetry tracer.
<<<<<<< HEAD
- area: compression
  change: |
    Added qatzip :ref:`compressor <envoy_v3_api_msg_extensions.compression.qatzip.compressor.v3alpha.Qatzip>`.
=======
- area: udp_proxy
  change: |
    add :ref:`access log options
    <envoy_v3_api_field_extensions.filters.udp.udp_proxy.v3.UdpProxyConfig.access_log_options>`
    to allow recording an access log entry periodically for the UDP session, and allow recording an access
    log entry on the connection tunnel created successfully to upstream when UDP tunneling is configured.
>>>>>>> f97242a9

deprecated:<|MERGE_RESOLUTION|>--- conflicted
+++ resolved
@@ -214,17 +214,14 @@
 - area: tracing
   change: |
     Added support to configure a Dynatrace resource detector for the OpenTelemetry tracer.
-<<<<<<< HEAD
 - area: compression
   change: |
     Added qatzip :ref:`compressor <envoy_v3_api_msg_extensions.compression.qatzip.compressor.v3alpha.Qatzip>`.
-=======
 - area: udp_proxy
   change: |
     add :ref:`access log options
     <envoy_v3_api_field_extensions.filters.udp.udp_proxy.v3.UdpProxyConfig.access_log_options>`
     to allow recording an access log entry periodically for the UDP session, and allow recording an access
     log entry on the connection tunnel created successfully to upstream when UDP tunneling is configured.
->>>>>>> f97242a9
 
 deprecated:
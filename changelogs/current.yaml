--- conflicted
+++ resolved
@@ -139,15 +139,9 @@
 - area: ratelimit
   change: |
     added support for :ref:`masked_remote_address <envoy_v3_api_field_config.route.v3.RateLimit.Action.masked_remote_address>`.
-<<<<<<< HEAD
-- area: rbac
-  change: |
-    added :ref:`matcher <arch_overview_rbac_matcher>` for selecting connections and requests to different actions.
-=======
 - area: ratelimit
   change: |
     added support for :ref:`HTTP matching input functions <arch_overview_matching_api>` as descriptor producers.
->>>>>>> d88f31b3
 - area: build
   change: |
     official released binary is now built with Clang 14.0.0.
@@ -157,6 +151,9 @@
 - area: http
   change: |
     added :ref:`cluster_header <envoy_v3_api_field_config.route.v3.RouteAction.RequestMirrorPolicy.cluster_header>` in :ref:`request_mirror_policies <envoy_v3_api_field_config.route.v3.RouteAction.request_mirror_policies>` to allow routing shadow request to the cluster specified in the request_header.
+- area: rbac
+  change: |
+    added :ref:`matcher <arch_overview_rbac_matcher>` for selecting connections and requests to different actions.
 
 deprecated:
 - area: dubbo_proxy

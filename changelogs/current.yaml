--- conflicted
+++ resolved
@@ -80,18 +80,15 @@
     Fix crash due to uncaught exception when the operating system does not support an address type (such as IPv6) that is
     received in an mTLS client cert IP SAN. These SANs will be ignored. This applies only when using formatter
     ``%DOWNSTREAM_PEER_IP_SAN%``.
-<<<<<<< HEAD
 - area: tcp_proxy
   change: |
     When tunneling TCP over HTTP, closed the downstream connection (for writing only) when upstream trailers are read
     to support half close semantics during TCP tunneling.
     This behavioral change can be temporarily reverted by setting runtime guard
     ``envoy.reloadable_features.tcp_tunneling_send_downstream_fin_on_upstream_trailers`` to false.
-=======
 - area: jwt_authn
   change: |
     Fixed JWT extractor, which concatenated headers with a comma, resultig in invalid tokens.
->>>>>>> e8960fc5
 
 removed_config_or_runtime:
 # *Normally occurs at the end of the* :ref:`deprecation period <deprecated>`

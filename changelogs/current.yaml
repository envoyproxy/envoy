date: Pending

behavior_changes:
# *Changes that are expected to cause an incompatibility if applicable; deployment changes are likely required*

minor_behavior_changes:
# *Changes that may cause incompatibilities for some users, but should not for most*
- area: http2
  change: |
    Sets runtime guard ``envoy.reloadable_features.http2_use_oghttp2`` to true by default.

bug_fixes:
# *Changes expected to improve the state of the world and are unlikely to have negative effects*
- area: dfp
  change:
    Fixes a bug when loading a DNS cache entry with an empty authority/host header. This fix can be reverted by setting
    runtime guard ``envoy.reloadable_features.dfp_fail_on_empty_host_header`` to ``false``.
- area: router
  change: |
    Fixed query parameter matcher to properly implement
    :ref:`present_match <envoy_v3_api_field_config.route.v3.QueryParameterMatcher.present_match>`. Previously, the
    matcher would incorrectly handle ``present_match`` configurations by treating them as default present checks. This
    behavior can be temporarily reverted by setting runtime feature
    ``envoy_reloadable_features_enable_new_query_param_present_match_behavior`` to ``false``.
- area: tcp_proxy
  change:
    Fixes a bug when TCP is tunneled over HTTP and upstream connection closed before response headers received to the stream.
    The fix is to run the retry logic in a different event loop iteration to allow cleanup of the closed connection before retrying.
    This fix can be reverted by setting runtime guard ``envoy.reloadable_features.tcp_proxy_retry_on_different_event_loop`` to ``false``.

removed_config_or_runtime:
# *Normally occurs at the end of the* :ref:`deprecation period <deprecated>`
- area: access_log
  change: |
    Removed runtime guard ``envoy.reloadable_features.upstream_remote_address_use_connection`` and legacy code paths.
- area: thread_local
  change: |
    Removed runtime guard  ``envoy.reloadable_features.allow_slot_destroy_on_worker_threads`` and legacy code paths.
- area: dns
  change: |
    Removed runtime flag ``envoy.reloadable_features.dns_details`` and legacy code paths.

new_features:
- area: oauth2
  change: |
    Add the option to specify SameSite cookie attribute values for oauth2 supported cookies.
    To specify SameSite attribute, choose one of the values from ``strict``,``lax`` or ``none``. If not specified,
    a default value of ``disabled`` will be assigned and there will be no SameSite value in the cookie attribute. See
    :ref:`apply_on_stream_done <envoy_v3_api_field_extensions.filters.http.oauth2.v3.OAuth2Config.cookie_configs>`
    for more details.
- area: spiffe
  change: |
    Added :ref:`trust_bundles
    <envoy_v3_api_field_extensions.transport_sockets.tls.v3.SPIFFECertValidatorConfig.trust_bundles>`
    to the SPIFFE certificate validator configuration. This field allows specifying a SPIFFE trust
    bundle mapping as a DataSource. If both trust_bundles and trust_domains are specified,
    trust_bundles takes precedence.
- area: resource_monitors
  change: |
    Added support to monitor Container CPU utilization in Linux K8s environment using existing
    extension <envoy_v3_api_msg_extensions.resource_monitors.cpu_utilization.v3.CpuUtilizationConfig>.
- area: lua
  change: |
    Added :ref:`virtualClusterName() <config_http_filters_lua_stream_info_virtual_cluster_name>` API to the Stream Info
    Object to get the name of the virtual cluster matched.
- area: tap
  change: |
    Added an UDP extension for tap custom sink.
- area: udp_proxy
  change: |
    Added support for outlier detection in UDP proxy. This change can be temporarily reverted by setting runtime guard
    ``envoy.reloadable_features.enable_udp_proxy_outlier_detection`` to ``false``.
- area: http
  change: |
    Alpha support for asynchronous load balancing.  See <arch_overview_load_balancing_policies> for details. Support can
    be temporarily reverted by setting runtime guard ``envoy.reloadable_features.async_host_selection`` to ``false``.
- area: ext_proc
  change: |
    Adding support for a new body mode: FULL_DUPLEX_STREAMED in the ext_proc filter
    :ref:`processing_mode <envoy_v3_api_field_extensions.filters.http.ext_proc.v3.ExternalProcessor.processing_mode>`.
<<<<<<< HEAD
- area: tcp_proxy
  change: |
    Added support for :ref:`backoff_options <envoy_v3_api_field_extensions.filters.network.tcp_proxy.v3.TcpProxy.backoff_options>`
    to configure the backoff strategy for TCP proxy retries.
=======
- area: http
  change: |
    Added :ref:`max_metadata_size <envoy_v3_api_field_config.core.v3.Http2ProtocolOptions.max_metadata_size>` to make
    HTTP/2 metadata limits configurable.
>>>>>>> 98d153be

deprecated:<|MERGE_RESOLUTION|>--- conflicted
+++ resolved
@@ -78,16 +78,13 @@
   change: |
     Adding support for a new body mode: FULL_DUPLEX_STREAMED in the ext_proc filter
     :ref:`processing_mode <envoy_v3_api_field_extensions.filters.http.ext_proc.v3.ExternalProcessor.processing_mode>`.
-<<<<<<< HEAD
+- area: http
+  change: |
+    Added :ref:`max_metadata_size <envoy_v3_api_field_config.core.v3.Http2ProtocolOptions.max_metadata_size>` to make
+    HTTP/2 metadata limits configurable.
 - area: tcp_proxy
   change: |
     Added support for :ref:`backoff_options <envoy_v3_api_field_extensions.filters.network.tcp_proxy.v3.TcpProxy.backoff_options>`
     to configure the backoff strategy for TCP proxy retries.
-=======
-- area: http
-  change: |
-    Added :ref:`max_metadata_size <envoy_v3_api_field_config.core.v3.Http2ProtocolOptions.max_metadata_size>` to make
-    HTTP/2 metadata limits configurable.
->>>>>>> 98d153be
 
 deprecated:
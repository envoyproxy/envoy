--- conflicted
+++ resolved
@@ -209,15 +209,12 @@
 - area: xds
   change: |
     Removed runtime guard ``envoy.reloadable_features.report_load_with_rq_issued`` and legacy code paths.
-<<<<<<< HEAD
 - area: xds
   change: |
     Removed runtiem guard ``envoy.restart_features.skip_backing_cluster_check_for_sds`` and legacy code paths.
-=======
 - area: router
   change: |
     Removed runtime guard ``envoy.reloadable_features.router_filter_resetall_on_local_reply`` and legacy code paths.
->>>>>>> 73b6ca57
 
 new_features:
 - area: oauth2

--- conflicted
+++ resolved
@@ -82,16 +82,13 @@
 - area: http_inspector
   change: |
     Added default-false ``envoy.reloadable_features.http_inspector_use_balsa_parser`` for HttpInspector to use BalsaParser.
-<<<<<<< HEAD
 - area: overload
   change: |
     Added support for scaling :ref:`max connection duration
     <envoy_v3_api_enum_value_config.overload.v3.ScaleTimersOverloadActionConfig.TimerType.HTTP_DOWNSTREAM_CONNECTION_MAX>`.
     This can be used to reduce the max connection duration in response to overload.
-=======
 - area: tracers
   change: |
     Set resource ``telemetry.sdk.*`` and scope ``otel.scope.name|version`` attributes for the OpenTelemetry tracer.
->>>>>>> 5ce93834
 
 deprecated:
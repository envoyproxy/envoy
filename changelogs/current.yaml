--- conflicted
+++ resolved
@@ -224,25 +224,19 @@
   change: |
     Added a new ``dynamicTypedMetadata()`` on ``connectionStreamInfo()`` which could be used to access the typed metadata from
     network filters, such as the Proxy Protocol, etc.
-<<<<<<< HEAD
-=======
 - area: redis
   change: |
     ``redis_proxy`` filter now supports AWS IAM Authentication.
->>>>>>> f19cadd4
 - area: router
   change: |
     Added matcher based router cluster specifier plugin to support selecting cluster dynamically based on a matcher tree.
     See
     :ref:`matcher cluster specifier plugin <envoy_v3_api_msg_extensions.router.cluster_specifiers.matcher.v3.MatcherClusterSpecifier>`
     for more details.
-<<<<<<< HEAD
 - area: router
   change: |
     Added new ``refreshRouteCluster()`` method to stream filter callbacks to support refreshing the route cluster and
     need not to update the route cache. See :ref:`http route mutation <arch_overview_http_filters_route_mutation>` for
     more details.
-=======
->>>>>>> f19cadd4
 
 deprecated:
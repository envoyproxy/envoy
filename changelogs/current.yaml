--- conflicted
+++ resolved
@@ -119,15 +119,12 @@
 - area: tracers
   change: |
     Set resource ``telemetry.sdk.*`` and scope ``otel.scope.name|version`` attributes for the OpenTelemetry tracer.
-<<<<<<< HEAD
+- area: lua
+  change: |
+    Added ssl :ref:`parsedSubjectPeerCertificate() <config_http_filters_lua_parsed_name>` API.
 - area: udp_proxy
   change: |
     Added support for dynamic cluster selection in UDP proxy. The cluster can be set by one of the session filters
     by setting a per-session state object under the key ``envoy.udp_proxy.cluster``.
-=======
-- area: lua
-  change: |
-    Added ssl :ref:`parsedSubjectPeerCertificate() <config_http_filters_lua_parsed_name>` API.
->>>>>>> f4dd0337
 
 deprecated:
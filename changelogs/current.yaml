date: Pending

behavior_changes:
# *Changes that are expected to cause an incompatibility if applicable; deployment changes are likely required*
- area: server
  change: |
    Added container-aware CPU detection on Linux that respects cgroup CPU limits alongside hardware thread count
    and CPU affinity when ``--concurrency`` is not set. Envoy now uses the minimum of hardware threads, CPU affinity,
    and cgroup CPU limits to size worker threads by default, improving resource utilization in cgroup-limited
    containers. This behavior can be disabled by setting ``ENVOY_CGROUP_CPU_DETECTION`` to ``false`` to restore the
    previous hardware thread and affinity-based sizing. Uses conservative floor rounding to leave capacity for
    non-worker threads, which may reduce the total number of connections.
- area: dynamic modules
  change: |
    Updated the dynamic module ABI to support streaming body manipulation and fixed incorrect behavior when
    accessing or modifying request or response bodies. See https://github.com/envoyproxy/envoy/issues/40918
    for details.
- area: http
  change: |
    Changed the default reset code from ``NO_ERROR`` to ``INTERNAL_ERROR``. This change can be reverted by setting the
    runtime guard ``envoy.reloadable_features.reset_with_error`` to ``false``.
- area: http
  change: |
    Added runtime flag ``envoy.reloadable_features.reject_early_connect_data`` to reject ``CONNECT`` requests that send
    data before Envoy returns a ``200`` response. This non-compliant behavior is common for latency reduction, so the
    option is disabled by default.

minor_behavior_changes:
# *Changes that may cause incompatibilities for some users, but should not for most*
- area: router
  change: |
    Added :ref:`host_rewrite <envoy_v3_api_field_config.route.v3.RouteAction.host_rewrite>` and
    :ref:`path_rewrite <envoy_v3_api_field_config.route.v3.RouteAction.path_rewrite>` to
    :ref:`RouteAction <envoy_v3_api_msg_config.route.v3.RouteAction>` to support substitution formatting for host and
    path header rewriting.
- area: overload_manager
  change: |
    Fixed :ref:`downstream connections monitor
    <envoy_v3_api_msg_extensions.resource_monitors.downstream_connections.v3.DownstreamConnectionsConfig>` to trigger
    configured actions and emit a ``pressure`` metric like other resource monitors. Previously, actions never triggered.
- area: tracing
  change: |
    The :ref:`request header custom tag <envoy_v3_api_field_type.tracing.v3.CustomTag.request_header>` now only
    supports fetching values from HTTP request headers. Non-HTTP protocols must use the substitution formatter-based
    :ref:`custom tag value <envoy_v3_api_field_type.tracing.v3.CustomTag.value>`. This behavior can be reverted by
    setting the runtime guard ``envoy.reloadable_features.get_header_tag_from_header_map`` to ``false``.
- area: ext_proc
  change: |
    Use a hard-coded set of error messages when a :ref:`HeaderMutation
    <envoy_v3_api_msg_service.ext_proc.v3.HeaderMutation>` fails. Removing request-specific details allows grouping by
    failure type. Detailed messages remain available in debug logs.
- area: ext_proc
  change: |
    Close the gRPC stream when Envoy detects no further external processing is needed. This currently excludes ``BUFFERED``
    and ``BUFFERED_PARTIAL`` modes and a few corner cases, which close the stream during filter destruction. This behavior
    can be reverted by setting the runtime guard ``envoy.reloadable_features.ext_proc_stream_close_optimization`` to ``false``.
- area: ext_authz
  change: |
    Check response header count and size after applying mutations and send a local reply if limits are exceeded.
- area: ext_authz
  change: |
    Fixed the HTTP ext_authz client to respect user-configured ``retry_on`` in
    :ref:`retry_policy <envoy_v3_api_field_config.core.v3.RetryPolicy.retry_on>`. Previously, the value was overridden
    with ``5xx,gateway-error,connect-failure,reset``. Controlled by runtime flag
    ``envoy.reloadable_features.ext_authz_http_client_retries_respect_user_retry_on`` (defaults to ``true``); set to
    ``false`` to preserve the old behavior.
- area: ext_authz
  change: |
    Fixed HTTP ext_authz service to propagate headers (such as ``set-cookie``) back to clients. The filter now uses
    ``allowed_client_headers`` for denied responses and ``allowed_client_headers_on_success`` for successful responses.
- area: quic
  change: |
    Switched to QUICHE-provided migration logic to handle port migration on path degradation and migration to the server
    preferred address. This behavior can be reverted by setting the runtime guard
    ``envoy.reloadable_features.use_migration_in_quiche`` to ``false``.
- area: mobile
  change: |
    Use mobile-specific network observer registries to propagate network change signals. This behavior can be reverted
    by setting the runtime guard ``envoy.reloadable_features.mobile_use_network_observer_registry`` to ``false``.
- area: access_log
  change: |
    Fixed rejection of the truncation-length specifier for ``DYNAMIC_METADATA():Z`` in access log format strings. The
    length parameter now truncates strings and other value types; structured data types are not truncated.
- area: wasm
  change: |
    Execute foreign functions on the effective context, when set by Wasm SDKs. Previously, foreign functions called from
    HTTP or gRPC callbacks could receive a root context instead of a stream context. This behavior can be reverted by
    setting the runtime guard ``envoy.reloadable_features.wasm_use_effective_ctx_for_foreign_functions`` to ``false``.

bug_fixes:
# *Changes expected to improve the state of the world and are unlikely to have negative effects*
- area: adaptive concurrency
  change: |
    Fixed a race condition in the gradient controller that allowed more outstanding requests than the concurrency limit,
    bounded by the number of worker threads.
- area: http2
  change: |
    Fixed a memory leak when an HTTP/2 stream was reset before request headers were sent (for example, if an upstream
    HTTP filter sent a local reply after the connection was established but before headers were sent).
- area: http2
  change: |
    Optimized HTTP/2 header processing by avoiding allocations and string copies for well-known header names. Common
    headers (``:method``, ``:path``, ``:status``, ``content-type``, ``user-agent``, etc.) now reference static strings,
    reducing allocations and improving performance.
- area: lua
  change: |
    Fixed a crash when Lua filters set the response body to a payload larger than the body buffer limit.
- area: tap
  change: |
    Added missing conversion support to ensure tapped messages are handled correctly for multi-event submissions.
- area: bootstrap
  change: |
    Fixed a startup crash when custom :ref:`header_prefix <envoy_v3_api_field_config.bootstrap.v3.Bootstrap.header_prefix>`
    was set.
- area: connection pool
  change: |
    Fixed a crash in the TCP connection pool during downstream teardown when large requests or responses triggered flow
    control.
- area: http
  change: |
    Fixed ``shouldDrainConnectionUponCompletion()`` to send ``GOAWAY`` frames for HTTP/2 and HTTP/3 instead of
    aggressively closing connections, preventing interrupted response bodies and ``ERR_DRAINING`` client errors.
    HTTP/1.1 behavior is unchanged.
- area: udp_proxy
  change: |
    Fixed cases where addresses could be moved from the data packet being processed.
- area: composite
  change: |
    Fixed per-route configuration for the composite filter to match on response headers and trailers. Previously,
    matchers using ``HttpResponseHeaderMatchInput`` or ``HttpResponseTrailerMatchInput`` silently failed, skipping the
    delegated filter.
- area: router
  change: |
    Fixed a regression where router-set headers (for example, ``x-envoy-expected-rq-timeout-ms``,
    ``x-envoy-attempt-count``) were not accessible in ``request_headers_to_add`` on the initial request. These headers
    can now be referenced via formatters such as ``%REQ(x-envoy-expected-rq-timeout-ms)%``.
- area: router
  change: |
    Fixed an upstream HTTP filter issue when a route retried on 5xx and the filter returned
    ``FilterHeadersStatus::StopIteration`` in ``encodeHeaders()``.
- area: ext_proc
  change: |
    Fixed missing attributes based on request headers (for example, ``request.host``) when ext_proc was configured to run
    only on the encode path.
- area: http_11_proxy
  change: |
    Fixed http_11_proxy transport socket buffering of bytes written after the initial HTTP ``CONNECT`` request was sent
    but before the response was received, which could buffer until connection timeout.
- area: tcp_proxy
  change: |
    Fixed a connection leak in TCP proxy when ``receive_before_connect`` is enabled and the downstream connection closes
    before the upstream connection is established.
- area: connection
  change: |
    Fixed connection handling to propagate transport failure reasons to ``StreamInfo`` before close events, ensuring
    ``connection.transport_failure_reason`` and ``DOWNSTREAM_TRANSPORT_FAILURE_REASON`` are populated for all connection
    types.
- area: aws
  change: |
    Changed web identity token file watching in AWS signing components to pick up rotated tokens.
- area: dns_resolver
  change: |
    Removed unnecessary ``getifaddrs()`` system calls when ``filter_unroutable_families`` is disabled.
- area: tls
  change: |
    Fixed truncation of ``OTHERNAME`` SANs with embedded null octets in TLS certificates, which caused incorrect SAN
    validation.
- area: http
  change: |
    Fixed a remote ``jwt_auth`` token fetch crash when two or more auth headers were present and
    ``allow_missing_or_failed`` was set.

removed_config_or_runtime:
# *Normally occurs at the end of the* :ref:`deprecation period <deprecated>`
- area: jwt_authn
  change: |
    Removed runtime guard ``envoy.reloadable_features.jwt_fetcher_use_scheme_from_uri`` and legacy code paths.
- area: tcp
  change: |
    Removed runtime guard ``envoy.reloadable_features.tcp_proxy_retry_on_different_event_loop`` and legacy code paths.
- area: http
  change: |
    Removed runtime guard ``envoy.reloadable_features.http1_balsa_allow_cr_or_lf_at_request_start`` and legacy code paths.
- area: quic
  change: |
    Removed runtime guard ``envoy.reloadable_features.http3_remove_empty_cookie`` and legacy code paths.
- area: http
  change: |
    Removed runtime guard ``envoy.reloadable_features.original_src_fix_port_exhaustion`` and legacy code paths.
- area: xds
  change: |
    Removed runtime guard ``envoy.reloadable_features.report_load_with_rq_issued`` and legacy code paths.

new_features:
- area: oauth2
  change: |
    Added support for configuring cookie path in the OAuth2 filter. The :ref:`path
    <envoy_v3_api_field_extensions.filters.http.oauth2.v3.CookieConfig.path>` field can now be set
    for each cookie type to control the scope of OAuth2 cookies.
- area: dynamic modules
  change: |
    Added support for loading dynamic modules globally by setting :ref:`load_globally
    <envoy_v3_api_field_extensions.dynamic_modules.v3.DynamicModuleConfig.load_globally>` to ``true``.
- area: http filter
  change: |
    Added :ref:`transform http filter <config_http_filters_transform>` to modify request and response bodies in any
    position of the HTTP filter chain. This also makes it possible to refresh routes based on attributes in the request
    body.
- area: matcher
  change: |
    Removed work-in-progress annotations from RBAC filter ``matcher`` and ``shadow_matcher`` fields in HTTP and network
    filters, marking the feature stable.
- area: access_log
  change: |
    Added process-level rate limiting on access log emission via
    :ref:`ProcessRateLimitFilter <envoy_v3_api_msg_extensions.access_loggers.filters.process_ratelimit.v3.ProcessRateLimitFilter>`.
- area: listener_filters
  change: |
    Added :ref:`Postgres Inspector <config_listener_filters_postgres_inspector>` listener filter for detecting
    PostgreSQL connections, extracting metadata, and supporting SNI-based routing for PostgreSQL traffic.
- area: dynamic modules
  change: |
    Enhanced dynamic module ABIs to support header addition and body size retrieval. See the latest ABI header for
    details.
- area: dynamic modules
  change: |
    Added support for streamable HTTP callouts in dynamic modules. Modules can create streaming HTTP connections to
    upstream clusters using ``start_http_stream``, send request data and trailers incrementally, and receive streaming
    response headers, data, and trailers through dedicated callbacks.
- area: udp_sink
  change: |
    Enhanced the UDP sink to support tapped messages larger than 64KB.
- area: listener
  change: |
    Marked :ref:`filter_chain_matcher <envoy_v3_api_field_config.listener.v3.Listener.filter_chain_matcher>` as stable
    by removing the work-in-progress annotation. The xDS matcher API for filter chain selection has been thoroughly
    tested and is ready for production use.
- area: access_log
  change: |
    Added a new :ref:`access logger <envoy_v3_api_msg_extensions.access_loggers.stats.v3.Config>` that emits
    configurable metrics.
- area: otlp_stat_sink
  change: |
    Fixed ``start_time_unix_nano`` for exported metrics.
- area: otlp_stat_sink
  change: |
    Added support for dropping stats via
    :ref:`DropAction <envoy_v3_api_msg_extensions.stat_sinks.open_telemetry.v3.SinkConfig.DropAction>` during
    custom metric conversion.
- area: ext_authz
  change: |
    Added support for :ref:`error_response <envoy_v3_api_field_service.auth.v3.CheckResponse.error_response>` in the
    external authorization API. Authorization services can return custom HTTP status codes, headers, and response bodies
    on internal errors, reusing :ref:`DeniedHttpResponse <envoy_v3_api_msg_service.auth.v3.DeniedHttpResponse>`.
- area: tcp_proxy
  change: |
    Added :ref:`upstream_connect_mode
    <envoy_v3_api_field_extensions.filters.network.tcp_proxy.v3.TcpProxy.upstream_connect_mode>`
    and :ref:`max_early_data_bytes
    <envoy_v3_api_field_extensions.filters.network.tcp_proxy.v3.TcpProxy.max_early_data_bytes>`
    to control when upstream connections are established and early data buffering behavior.
    This enables use cases like extracting TLS certificate information or SNI before establishing
    upstream connections.
- area: http
  change: |
    Added :ref:`vhost_header <envoy_v3_api_field_config.route.v3.RouteConfiguration.vhost_header>` to
    :ref:`RouteConfiguration <envoy_v3_api_msg_config.route.v3.RouteConfiguration>` to allow using a different header
    for vhost matching.
- area: http2
  change: |
    Added a parameter to ``sendGoAwayAndClose`` to support graceful closure of HTTP/2 connections.
- area: logging
  change: |
    Added support for the not-equal operator in access log filter rules via
    :ref:`ComparisonFilter <envoy_v3_api_msg_config.accesslog.v3.ComparisonFilter>`.
- area: c-ares
  change: |
    Added optional ``reinit_channel_on_timeout`` to the c-ares resolver to reinitialize the channel after DNS timeouts.
- area: cel
  change: |
    Added per-expression configuration options for the CEL evaluator to control string conversion, concatenation, and
    string extension functions. CEL expressions in RBAC policies and access log filters can enable functions such as
    ``replace()`` and ``split()`` through new :ref:`cel_config <envoy_v3_api_field_config.rbac.v3.Policy.cel_config>` and
    :ref:`cel_config <envoy_v3_api_field_extensions.access_loggers.filters.cel.v3.ExpressionFilter.cel_config>` fields.
    See :ref:`CelExpressionConfig <envoy_v3_api_msg_config.core.v3.CelExpressionConfig>` for details.
- area: formatter
  change: |
    Added support for the following new access log formatters:

    #. ``%REQUEST_HEADER(X?Y):Z%`` as full name version of ``%REQ(X?Y):Z%``.
    #. ``%RESPONSE_HEADER(X?Y):Z%`` as full name version of ``%RESP(X?Y):Z%``.
    #. ``%RESPONSE_TRAILER(X?Y):Z%`` as full name version of ``%TRAILER(X?Y):Z%``.

    This provides a more consistent naming scheme for users to understand and use.
- area: tracing
  change: |
    Added new :ref:`value <envoy_v3_api_field_type.tracing.v3.CustomTag.value>` field and support for
    :ref:`substitution format specifier <config_access_log_format>` to extract values from request and response data for
    custom tags.
- area: generic_proxy
  change: |
    Added custom substitution format specifier support in tracing custom tags for the
    :ref:`generic_proxy filter <envoy_v3_api_msg_extensions.filters.network.generic_proxy.v3.GenericProxy>`. The
    ``%REQUEST_PROPERTY%`` and ``%RESPONSE_PROPERTY%`` specifiers can now be used in
    :ref:`value <envoy_v3_api_field_type.tracing.v3.CustomTag.value>` for generic proxy.
- area: lua
  change: |
    Added ``drainConnectionUponCompletion()`` to the Lua filter stream info API, allowing Lua scripts to mark
    connections for draining (adds ``Connection: close`` for HTTP/1.1 or sends ``GOAWAY`` for HTTP/2 and HTTP/3).
- area: lua
  change: |
    Added an executions counter to the Lua filter to track script execution count.
- area: wasm
  change: |
    Added ``sign`` foreign function to create cryptographic signatures. See :ref:`Wasm foreign functions
    <arch_overview_wasm_foreign_functions>` for details.
- area: redis
  change: |
    Optimized the ``INFO`` command to provide limited metrics with a consolidated cluster view and added ``INFO.SHARD``
    to retrieve shard-specific metrics.
- area: overload management
  change: |
    The fixed heap resource monitor can calculate memory pressure as currently allocated memory divided by maximum heap
    size, providing more accurate and lower pressure values. This can avoid unnecessary load shedding. Enable via
    ``envoy.reloadable_features.fixed_heap_use_allocated``. The default algorithm (heap_size - pageheap_unmapped -
    pageheap_free) does not discount free memory in TCMalloc caches.
- area: upstream
  change: |
    Added :ref:`transport_socket_matcher
    <envoy_v3_api_field_config.cluster.v3.Cluster.transport_socket_matcher>` to clusters. This matcher
    uses the generic xDS matcher framework to select a named transport socket from
    :ref:`transport_socket_matches
    <envoy_v3_api_field_config.cluster.v3.Cluster.transport_socket_matches>` based on endpoint metadata,
    locality metadata, and transport socket filter state.
- area: admin
  change: |
    Added ``/memory/tcmalloc`` admin endpoint providing TCMalloc memory statistics.
- area: dns_filter
  change: |
    Added :ref:`access_log <envoy_v3_api_field_extensions.filters.udp.dns_filter.v3.DnsFilterConfig.access_log>` for the
    DNS filter.
- area: redis
  change: |
    Added support for ``redis_proxy`` to use separate credentials for each upstream Redis cluster.
- area: quic
  change: |
    Added QUIC protocol option :ref:`max_sessions_per_event_loop
    <envoy_v3_api_field_config.listener.v3.QuicProtocolOptions.max_sessions_per_event_loop>` to limit the maximum
    number of new QUIC sessions created per event loop. The default is 16, preserving the previous hardcoded limit.
- area: metrics_service
  change: |
    Added :ref:`batch_size <envoy_v3_api_field_config.metrics.v3.MetricsServiceConfig.batch_size>` to the Metrics
    Service to batch metrics into multiple gRPC messages. When positive, metrics are batched with at most ``batch_size``
    metric families per message to avoid gRPC size limits. If unset or 0, all metrics are sent in one message.
- area: network
  change: |
    Started populating filter state ``envoy.network.network_namespace`` when a connection is accepted on a listener with
    :ref:`network_namespace_filepath <envoy_v3_api_field_config.core.v3.SocketAddress.network_namespace_filepath>`
    configured, providing read-only access to the network namespace for filters, access logs, and other components.
- area: ext_authz
  change: |
    Added configuration field
    :ref:`enforce_response_header_limits <envoy_v3_api_field_extensions.filters.http.ext_authz.v3.ExtAuthz.enforce_response_header_limits>`
    to the HTTP ext_authz filter to enable or disable dropping response headers once header count or size limits are
    reached.
- area: xds
  change: |
    Added runtime guard ``envoy.reloadable_features.report_load_when_rq_active_is_non_zero``. When enabled, LRS
    continues to send ``locality_stats`` reports to the config server even when no requests were issued in the poll
    cycle.
- area: on_demand
  change: |
    Added runtime guard ``envoy.reloadable_features.on_demand_track_end_stream``. When enabled, the on_demand filter
    tracks downstream ``end_stream`` state to support stream recreation with fully read request bodies. Previously, the
    filter rejected all requests with bodies by checking only for a decoding buffer.
- area: router
  change: |
    Added :ref:`request_mirror_policies <envoy_v3_api_field_extensions.upstreams.http.v3.HttpProtocolOptions.request_mirror_policies>`
    to :ref:`HttpProtocolOptions <envoy_v3_api_msg_extensions.upstreams.http.v3.HttpProtocolOptions>` for cluster-level
    request mirroring. Cluster-level policies override route-level policies when both are configured.
- area: router
  change: |
    Added :ref:`retry_policy <envoy_v3_api_field_extensions.upstreams.http.v3.HttpProtocolOptions.retry_policy>` to
    :ref:`HttpProtocolOptions <envoy_v3_api_msg_extensions.upstreams.http.v3.HttpProtocolOptions>` for cluster-level
    retry policies.
- area: router
  change: |
    Added :ref:`hash_policy <envoy_v3_api_field_extensions.upstreams.http.v3.HttpProtocolOptions.hash_policy>` to
    :ref:`HttpProtocolOptions <envoy_v3_api_msg_extensions.upstreams.http.v3.HttpProtocolOptions>` for cluster-level
    hash policies.
- area: network
  change: |
    Added logging info for network ext_proc to filter state.
- area: upstream
  change: |
    Added an extension to override the :ref:`upstream bind address Linux network namespace
    <extension_envoy.upstream.local_address_selector.filter_state_override>` using a shared filter state object.
- area: formatter
  change: |
    Added ``US_RX_BODY_BEG`` time point to ``%COMMON_DURATION%`` to indicate when upstream response body reception
    begins.
- area: ext_proc
  change: |
    The :ref:`MappedAttributeBuilder
    <envoy_v3_api_msg_extensions.http.ext_proc.processing_request_modifiers.mapped_attribute_builder.v3.MappedAttributeBuilder>`
    ext_proc extension now supports re-mapping response attributes (in addition to request attributes).
- area: router
  change: |
    Added substitution formatting for direct response bodies via
    :ref:`body_format <envoy_v3_api_field_config.route.v3.DirectResponseAction.body_format>` in
    :ref:`DirectResponseAction <envoy_v3_api_msg_config.route.v3.DirectResponseAction>`.
- area: tls_inspector
  change: |
    Propagated transport errors from tls_inspector to ``DownstreamTransportFailureReason`` in ``StreamInfo`` for access logging
    prior to the TLS handshake.
- area: tls_inspector
  change: |
    Added configuration parameter to TLS inspector for maximum acceptable client hello size.
- area: ext_proc
  change: |
    Added support for forwarding cluster metadata to ext_proc server.
- area: aws
  change: |
    Added ``match_included_headers`` to the request signing extension to allow positive header matching while excluding
    other non-SigV4-required headers.
- area: ext_authz
  change: |
    Added support for :ref:`metadata_context_namespaces
    <envoy_v3_api_field_extensions.filters.network.ext_authz.v3.ExtAuthz.metadata_context_namespaces>` and
    :ref:`typed_metadata_context_namespaces
    <envoy_v3_api_field_extensions.filters.network.ext_authz.v3.ExtAuthz.typed_metadata_context_namespaces>` in the
    ext-authz network filter. This allows passing connection metadata (such as proxy protocol TLV data) to the
    external authorization server for making authorization decisions.
- area: admin
  change: |
    Added :ref:`allow_paths <envoy_v3_api_field_config.bootstrap.v3.Admin.allow_paths>` to admin
    interface to restrict access to specific admin endpoints. When configured, only paths matching
    the specified string matchers will be accessible. All other paths will return 403 Forbidden.
- area: attributes
  change: |
    Added :ref:`attributes <arch_overview_attributes>` for looking up request or response header bytes.
- area: json_to_metadata
  change: |
    Added support for per-route configuration override in the ``json_to_metadata`` http filter. Routes can now
    specify different JSON to metadata conversion rules via per-route configuration, allowing different routes
    to extract different metadata from request or response bodies.
<<<<<<< HEAD
- area: tracing
  change: |
    Dynatrace sampler parses and propagates trace capture reason in tracestate.
=======
- area: proxy_protocol
  change: |
    Added :ref:`tlv_location <envoy_v3_api_field_extensions.filters.listener.proxy_protocol.v3.ProxyProtocol.tlv_location>`
    configuration field to control where proxy protocol TLV values are stored. When set to ``FILTER_STATE``, TLV values
    are stored in a single filter state object with key ``envoy.network.proxy_protocol.tlv``, enabling HTTP filters to
    access TLV values via FilterStateInput without requiring custom HTTP filters to copy metadata. Individual TLV values
    can be accessed via field access: ``%FILTER_STATE(envoy.network.proxy_protocol.tlv:FIELD:key)%``. Defaults to
    ``DYNAMIC_METADATA`` to maintain existing behavior.
>>>>>>> b0f079d7

deprecated:<|MERGE_RESOLUTION|>--- conflicted
+++ resolved
@@ -444,11 +444,9 @@
     Added support for per-route configuration override in the ``json_to_metadata`` http filter. Routes can now
     specify different JSON to metadata conversion rules via per-route configuration, allowing different routes
     to extract different metadata from request or response bodies.
-<<<<<<< HEAD
 - area: tracing
   change: |
     Dynatrace sampler parses and propagates trace capture reason in tracestate.
-=======
 - area: proxy_protocol
   change: |
     Added :ref:`tlv_location <envoy_v3_api_field_extensions.filters.listener.proxy_protocol.v3.ProxyProtocol.tlv_location>`
@@ -457,6 +455,5 @@
     access TLV values via FilterStateInput without requiring custom HTTP filters to copy metadata. Individual TLV values
     can be accessed via field access: ``%FILTER_STATE(envoy.network.proxy_protocol.tlv:FIELD:key)%``. Defaults to
     ``DYNAMIC_METADATA`` to maintain existing behavior.
->>>>>>> b0f079d7
 
 deprecated:
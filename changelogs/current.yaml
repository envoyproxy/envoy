--- conflicted
+++ resolved
@@ -159,11 +159,9 @@
     Fixed an inconsistency in how boolean values are loaded in RTDS, where they were previously converted to "1"/"0"
     instead of "true"/"false". The correct string representation ("true"/"false") will now be used. This change can be
     reverted by setting the runtime guard ``envoy.reloadable_features.boolean_to_string_fix`` to false.
-<<<<<<< HEAD
 - area: http
   change: |
     Fixed a bug where the HTTP/2 codec would not send the correct error code in RST_STREAM frames.
-=======
 - area: jwt
   change: |
     Fixed a bug where using ``clear_route_cache`` with remote JWKs works
@@ -172,7 +170,6 @@
 - area: http_async_client
   change: |
     Fixed the local reply and destroy order crashes when using the http async client for websocket handshake.
->>>>>>> d6120f3c
 
 removed_config_or_runtime:
 # *Normally occurs at the end of the* :ref:`deprecation period <deprecated>`

--- conflicted
+++ resolved
@@ -104,16 +104,13 @@
 - area: tracing
   change: |
     Added support for configuring resource detectors on the OpenTelemetry tracer.
-<<<<<<< HEAD
+- area: tracing
+  change: |
+    Added support to configure a sampler for the OpenTelemetry tracer.
 - area: ext_authz
   change: |
     New config parameter :ref:`charge_cluster_response_stats
     <envoy_v3_api_field_extensions.filters.http.ext_authz.v3.ExtAuthz.charge_cluster_response_stats>`
     for not incrementing cluster statistics on ext_authz response. Default true, no behavior change.
-=======
-- area: tracing
-  change: |
-    Added support to configure a sampler for the OpenTelemetry tracer.
->>>>>>> 0e441fbe
 
 deprecated:
--- conflicted
+++ resolved
@@ -30,18 +30,15 @@
     path.
 
 new_features:
-<<<<<<< HEAD
+- area: ext_authz
+  change: |
+    Added config field
+    :ref:`filter_metadata <envoy_v3_api_field_extensions.filters.http.ext_authz.v3.ExtAuthz.filter_metadata>`
+    for injecting arbitrary data to the filter state for logging.
 - area: conn pool
   change: |
     Added :ref:`auto_sni_from_upstream <envoy_v3_api_field_config.core.v3.UpstreamHttpProtocolOptions.auto_sni_from_upstream>`
     to use value of :ref:`hostnames <envoy_v3_api_field_config.endpoint.v3.Endpoint.hostname>` of
     upstream cluster's endpoints as the value for SNI.
-=======
-- area: ext_authz
-  change: |
-    Added config field
-    :ref:`filter_metadata <envoy_v3_api_field_extensions.filters.http.ext_authz.v3.ExtAuthz.filter_metadata>`
-    for injecting arbitrary data to the filter state for logging.
->>>>>>> ff6ced12
 
 deprecated:
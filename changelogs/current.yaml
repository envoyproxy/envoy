date: Pending

behavior_changes:
# *Changes that are expected to cause an incompatibility if applicable; deployment changes are likely required*
- area: http
  change: |
    Envoy no longer adds ``content-length: 0`` header when proxying UPGRADE requests without ``content-length`` and ``transfer-encoding`` headers.
    This behavior change can be reverted by setting the ``envoy.reloadable_features.http_skip_adding_content_length_to_upgrade`` runtime flag to false.

minor_behavior_changes:
# *Changes that may cause incompatibilities for some users, but should not for most*
<<<<<<< HEAD
- area: tls
  change: |
    added support for intermediate CA as trusted ca. The peer certificate issued by an intermediate CA will be trusted with
    setting valid partial chain in trusted ca, which can not be verified without trusting its ancestor root CA(full chain in trsuted ca)
    previously. :ref:`trust_ca<envoy_v3_api_msg_extensions.extensions.transport_sockets.tls.v3.CertificateValidationContext.trusted_ca`.
=======
- area: prometheus_stats
  change: |
    removed blank line for being compatible with OpenMetrics.
>>>>>>> bf61b077

bug_fixes:
# *Changes expected to improve the state of the world and are unlikely to have negative effects*

removed_config_or_runtime:
# *Normally occurs at the end of the* :ref:`deprecation period <deprecated>`
- area: auto_config
  change: |
    removed ``envoy.reloadable_features.correctly_validate_alpn`` and legacy code paths.
- area: grpc
  change: |
    remove ``envoy.reloadable_features.enable_grpc_async_client_cache`` and legacy code paths.
- area: hcm
  change: |
    removed ``envoy.reloadable_features.handle_stream_reset_during_hcm_encoding`` and legacy code paths.
- area: http
  change: |
    removed ``envoy.reloadable_features.proxy_120_103`` and legacy code paths.
- area: http
  change: |
    removed ``envoy.reloadable_features.http2_allow_capacity_increase_by_settings`` and legacy code paths.
- area: http
  change: |
    removed ``envoy.reloadable_features.sanitize_http_header_referer`` and legacy code paths.
- area: lightstep
  change: |
    removed the Lightstep tracer integration, making way for the native OpenTelemetry integration.
- area: listener
  change: |
    removed ``envoy.reloadable_features.internal_address`` and legacy code paths.
- area: router
  change: |
    removed ``envoy.reloadable_features.update_expected_rq_timeout_on_retry`` and legacy code paths.

new_features:
- area: http
  change: |
    added default-false ``envoy.reloadable_features.http1_use_balsa_parser`` for experimental BalsaParser.
- area: dns_resolver
  change: |
    added DNS stats for c-ares DNS resolver. Detailed documentation is available :ref:`here <arch_overview_dns_resolution>`.
- area: gzip
  change: |
    added support for :ref:`max_inflate_ratio<envoy_v3_api_msg_extensions.compression.gzip.decompressor.v3.Gzip>`.
- area: listener
  change: |
    added multiple listening addresses in single listener. :ref:`listener additional addresses<envoy_v3_api_field_config.listener.v3.Listener.additional_addresses>`.
- area: cors
  change: |
    added support for cors PNA. This behavioral change can be temporarily reverted by setting runtime guard ``envoy_reloadable_features_cors_private_network_access`` to false. More details refer to https://developer.chrome.com/blog/private-network-access-preflight.
- area: upstream
  change: |
    added a filter state object to control the destination address in :ref:`ORIGINAL_DST clusters <arch_overview_load_balancing_types_original_destination_request_header_filter_state>`.
- area: access_log
  change: |
    updated command operator ``%GRPC_STATUS%`` to suppoprt the snake case.

deprecated:<|MERGE_RESOLUTION|>--- conflicted
+++ resolved
@@ -9,17 +9,14 @@
 
 minor_behavior_changes:
 # *Changes that may cause incompatibilities for some users, but should not for most*
-<<<<<<< HEAD
 - area: tls
   change: |
     added support for intermediate CA as trusted ca. The peer certificate issued by an intermediate CA will be trusted with
     setting valid partial chain in trusted ca, which can not be verified without trusting its ancestor root CA(full chain in trsuted ca)
     previously. :ref:`trust_ca<envoy_v3_api_msg_extensions.extensions.transport_sockets.tls.v3.CertificateValidationContext.trusted_ca`.
-=======
 - area: prometheus_stats
   change: |
     removed blank line for being compatible with OpenMetrics.
->>>>>>> bf61b077
 
 bug_fixes:
 # *Changes expected to improve the state of the world and are unlikely to have negative effects*

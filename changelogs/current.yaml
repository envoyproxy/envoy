date: Pending

behavior_changes:
# *Changes that are expected to cause an incompatibility if applicable; deployment changes are likely required*

minor_behavior_changes:
# *Changes that may cause incompatibilities for some users, but should not for most*
- area: tcp
  change: |
    Added support for :ref:`connection_pool_per_downstream_connection
    <envoy_v3_api_field_config.cluster.v3.Cluster.connection_pool_per_downstream_connection>` flag in tcp connection pool.
- area: lua
  change: |
    When Lua script executes httpCall, backpressure is exercised when receiving body from downstream client. This behavior can be reverted
    by setting the runtime guard ``envoy.reloadable_features.lua_flow_control_while_http_call`` to false.

bug_fixes:
# *Changes expected to improve the state of the world and are unlikely to have negative effects*
- area: dns
  change: |
    The DNS filter no longer returns FORMERR if a message has an ID of 0.
- area: ext_authz
  change: |
    Fixed fail-open behaviour of the :ref:`failure_mode_allow config option
    <envoy_v3_api_field_extensions.filters.http.ext_authz.v3.ExtAuthz.failure_mode_allow>`
    when a grpc external authz server is used.
    The behaviour can be enabled by ``envoy_reloadable_features_process_ext_authz_grpc_error_codes_as_errors``.

removed_config_or_runtime:
# *Normally occurs at the end of the* :ref:`deprecation period <deprecated>`
- area: upstream
  change: |
    Removed runtime flag ``envoy.reloadable_features.avoid_zombie_streams`` and legacy code paths.
- area: ext_proc
  change: |
    Removed runtime flag ``envoy_reloadable_features_immediate_response_use_filter_mutation_rule`` and legacy code
    path.
- area: ext_proc
  change: |
    Removed runtime flag ``envoy_reloadable_features_send_header_raw_value`` and legacy code path.
- area: http
  change: |
    Removed runtime flag ``envoy.reloadable_features.no_downgrade_to_canonical_name`` and legacy code
    path.
- area: DNS
  change: |
    Removed ``envoy.reloadable_features.dns_cache_set_first_resolve_complete`` runtime flag and legacy code paths.
- area: tls
  change: |
    Removed runtime flag ``envoy.reloadable_features.ssl_transport_failure_reason_format``.
- area: http
  change: |
    Removed runtime flag ``envoy.reloadable_features.abort_filter_chain_on_stream_reset`` and legacy
    code path.
<<<<<<< HEAD
- area: stateful_session
  change: |
    Removed ``envoy.reloadable_features.stateful_session_encode_ttl_in_cookie`` runtime flag and legacy code paths.
=======
- area: grpc reverse bridge
  change: |
    Removed ``envoy.reloadable_features.grpc_http1_reverse_bridge_handle_empty_response`` runtime
    flag and legacy code paths.
>>>>>>> b10df774

new_features:
- area: tls
  change: |
    Added :ref:`prefer_client_ciphers
    <envoy_v3_api_field_extensions.transport_sockets.tls.v3.DownstreamTlsContext.prefer_client_ciphers>`
    to support enabling client cipher preference instead of server's for TLS handshakes.
- area: ext_authz
  change: |
    Added config field
    :ref:`filter_metadata <envoy_v3_api_field_extensions.filters.http.ext_authz.v3.ExtAuthz.filter_metadata>`
    for injecting arbitrary data to the filter state for logging.
- area: access_log
  change: |
    added %UPSTREAM_CLUSTER_RAW% access log formatter to log the original upstream cluster name, regadless of whether
    ``alt_stat_name`` is set.
- area: sockets
  change: |
    Added socket ``type`` field for specifying a socket type to apply the socket option to under :ref:`SocketOption
    <envoy_v3_api_msg_config.core.v3.SocketOption>`. If not specified, the socket option will be applied to all socket
    types.

deprecated:<|MERGE_RESOLUTION|>--- conflicted
+++ resolved
@@ -52,16 +52,13 @@
   change: |
     Removed runtime flag ``envoy.reloadable_features.abort_filter_chain_on_stream_reset`` and legacy
     code path.
-<<<<<<< HEAD
-- area: stateful_session
-  change: |
-    Removed ``envoy.reloadable_features.stateful_session_encode_ttl_in_cookie`` runtime flag and legacy code paths.
-=======
 - area: grpc reverse bridge
   change: |
     Removed ``envoy.reloadable_features.grpc_http1_reverse_bridge_handle_empty_response`` runtime
     flag and legacy code paths.
->>>>>>> b10df774
+- area: stateful_session
+  change: |
+    Removed ``envoy.reloadable_features.stateful_session_encode_ttl_in_cookie`` runtime flag and legacy code paths.
 
 new_features:
 - area: tls

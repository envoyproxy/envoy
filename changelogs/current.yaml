--- conflicted
+++ resolved
@@ -196,17 +196,14 @@
     response trailers in :ref:`UdpTunnelingConfig
     <envoy_v3_api_field_extensions.filters.udp.udp_proxy.v3.UdpProxyConfig.UdpTunnelingConfig.propagate_response_trailers>` to
     the downstream info filter state.
-<<<<<<< HEAD
+- area: tracing
+  change: |
+    Provide initial span attributes to a sampler used in the OpenTelemetry tracer.
 - area: udp_proxy
   change: |
     add :ref:`access log options
     <envoy_v3_api_field_extensions.filters.udp.udp_proxy.v3.UdpProxyConfig.access_log_options>`
     to allow recording an access log entry periodically for the UDP session, and allow recording an access
     log entry on the connection tunnel created successfully to upstream when UDP tunneling is configured.
-=======
-- area: tracing
-  change: |
-    Provide initial span attributes to a sampler used in the OpenTelemetry tracer.
->>>>>>> 2a132274
 
 deprecated:
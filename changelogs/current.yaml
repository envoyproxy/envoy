--- conflicted
+++ resolved
@@ -32,14 +32,12 @@
     <envoy_v3_api_field_config.route.v3.RouteAction.path_rewrite>` to
     :ref:`RouteAction <envoy_v3_api_msg_config.route.v3.RouteAction>` to support substitution
     formatting for path header rewriting.
-<<<<<<< HEAD
 - area: overload_manager
   change: |
     Fixed :ref:`downstream connections monitor
     <envoy_v3_api_msg_extensions.resource_monitors.downstream_connections.v3.DownstreamConnectionsConfig>`
     to correctly trigger configured actions, and create a ``pressure`` metric like other resource monitors.
     Previously, this extension would never trigger an action.
-=======
 - area: tracing
   change: |
     The :ref:`request header custom tag <envoy_v3_api_field_type.tracing.v3.CustomTag.request_header>`
@@ -48,7 +46,6 @@
     :ref:`custom tag value <envoy_v3_api_field_type.tracing.v3.CustomTag.value>`.
     This behavior change could be reverted by setting the runtime guard
     ``envoy.reloadable_features.get_header_tag_from_header_map`` to false.
->>>>>>> 69637661
 - area: ext_proc
   change: |
     Use one of a hard-coded set of error messages when a :ref:`HeaderMutation

--- conflicted
+++ resolved
@@ -13,16 +13,13 @@
 # *Normally occurs at the end of the* :ref:`deprecation period <deprecated>`
 
 new_features:
-<<<<<<< HEAD
+- area: lua
+  change: |
+    Added :ref:`virtualClusterName() <config_http_filters_lua_stream_info_virtual_cluster_name>` API to the Stream Info
+    Object to get the name of the virtual cluster matched.
 - area: tcp_proxy
   change: |
     Added support for :ref:`backoff_options <envoy_v3_api_field_extensions.filters.network.tcp_proxy.v3.TcpProxy.backoff_options>`
     to configure the backoff strategy for TCP proxy retries.
-=======
-- area: lua
-  change: |
-    Added :ref:`virtualClusterName() <config_http_filters_lua_stream_info_virtual_cluster_name>` API to the Stream Info
-    Object to get the name of the virtual cluster matched.
->>>>>>> 9a04f4c9
 
 deprecated:
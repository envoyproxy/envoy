--- conflicted
+++ resolved
@@ -90,16 +90,13 @@
   change: |
     Filter metadata containing ext proc stats has been moved from ext-proc-logging-info to a namespace corresponding
     to the name of the ext_proc filter.
-<<<<<<< HEAD
 -area: upstream
   change: |
     Added the ability to specify a custom local address selector using :ref:`local_address_selector_name:<envoy_v3_api_field_config.core.v3.BindConfig.local_address_selector_name>`.
-=======
 - area: stats
   change: |
     Added new type of gauge with type hidden. These stats are hidden from admin/stats-sinks but can shown with a
     query-parameter of ``/stats?hidden=include`` or ``/stats?hidden=showonly``.
->>>>>>> 98ef5c5c
 
 bug_fixes:
 # *Changes expected to improve the state of the world and are unlikely to have negative effects*

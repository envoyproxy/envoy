date: Pending

behavior_changes:
# *Changes that are expected to cause an incompatibility if applicable; deployment changes are likely required*
- area: wasm
  change: |
    The route cache will not be cleared by default if the wasm extension modified the request headers and
    the ABI version of wasm extension is larger then 0.2.1.
- area: wasm
  change: |
    Remove previously deprecated xDS attributes from ``get_property``, use ``xds`` attributes instead.
- area: http
  change: |
    RFC1918 addresses are no longer considered to be internal addresses by default. This addresses a security
    issue for Envoy's in multi-tenant mesh environments. Please explicit set
    :ref:`internal_address_config
    <envoy_v3_api_field_extensions.filters.network.http_connection_manager.v3.HttpConnectionManager.internal_address_config>`
    to retain the prior behavior.
    This change can be temporarily reverted by setting runtime guard
    ``envoy.reloadable_features.explicit_internal_address_config`` to ``false``.
- area: http
  change: |
    Added streaming shadow functionality. This allows for streaming the shadow request in parallel with the original request
    rather than waiting for the original request to complete. This allows shadowing requests larger than the buffer limit,
    but also means shadowing may take place for requests which are canceled mid-stream. This behavior change can be
    temporarily reverted by flipping  ``envoy.reloadable_features.streaming_shadow`` to false.

minor_behavior_changes:
# *Changes that may cause incompatibilities for some users, but should not for most*
- area: access_log
  change: |
    New implementation of the JSON formatter will be enabled by default.
    The :ref:`sort_properties <envoy_v3_api_field_config.core.v3.JsonFormatOptions.sort_properties>` field will
    be ignored in the new implementation because the new implementation always sorts properties. And the new implementation
    will always keep the value type in the JSON output. For example, the duration field will always be rendered as a number
    instead of a string.
    This behavior change could be disabled temporarily by setting the runtime
    ``envoy.reloadable_features.logging_with_fast_json_formatter`` to false.
- area: xds
  change: |
    A minor delta-xDS optimization that avoids copying resources when ingesting them was introduced.
    No impact to the behavior is expected, but a runtime flag was added as this may impact config-ingestion
    related extensions (e.g., custom-config-validators, config-tracker), as the order of the elements passed
    to the callback functions may be different. This change can be temporarily reverted
    by setting ``envoy.reloadable_features.xds_prevent_resource_copy`` to ``false``.
- area: formatter
  change: |
    The NaN and Infinity values of float will be serialized to ``null`` and ``"inf"`` respectively in the
    metadata (``DYNAMIC_METADATA``, ``CLUSTER_METADATA``, etc.) formatter.
- area: sds
  change: |
    Relaxed the backing cluster validation for Secret Discovery Service(SDS). Currently, the cluster that supports SDS,
    needs to be a primary cluster i.e. a non-EDS cluster defined in bootstrap configuration. This change relaxes that
    restriction i.e. SDS cluster can be a dynamic cluster. This change is enabled by default, and can be reverted by setting
    the runtime flag ``envoy.restart_features.skip_backing_cluster_check_for_sds`` to ``false``.
- area: http
  change: |
    If the :ref:`pack_trace_reason <envoy_v3_api_field_extensions.request_id.uuid.v3.UuidRequestIdConfig.pack_trace_reason>`
    is set to false, Envoy will not parse the trace reason from the ``x-request-id`` header to ensure reads and writes of
    trace reason be consistant.
    If the :ref:`pack_trace_reason <envoy_v3_api_field_extensions.request_id.uuid.v3.UuidRequestIdConfig.pack_trace_reason>`
    is set to true and external ``x-request-id`` value is used, the trace reason in the external request id will not
    be trusted and will be cleared.
- area: oauth2
  change: |
    :ref:`use_refresh_token <envoy_v3_api_field_extensions.filters.http.oauth2.v3.OAuth2Config.use_refresh_token>`
    is now enabled by default. This behavioral change can be temporarily reverted by setting runtime guard
    ``envoy.reloadable_features.oauth2_use_refresh_token`` to false.
- area: quic
  change: |
    Enable UDP GRO in QUIC client connections by default. This behavior can be reverted by setting
    the runtime guard ``envoy.reloadable_features.prefer_quic_client_udp_gro`` to false.
- area: scoped_rds
  change: |
    The :ref:`route_configuration <envoy_v3_api_field_config.route.v3.ScopedRouteConfiguration.route_configuration>` field
    is supported when the ``ScopedRouteConfiguration`` resource is delivered via SRDS.
- area: http
  change: |
    Local replies now traverse the filter chain if 1xx headers have been sent to the client. This change can be reverted
    by setting the runtime guard ``envoy.reloadable_features.local_reply_traverses_filter_chain_after_1xx`` to false.
- area: dns
  change: |
    Patched c-ares to address CVE-2024-25629.
- area: csrf
  change: |
    Increase only the statistics counter ``missing_source_origin`` for requests with a missing source origin.
    Previously, the ``request_invalid`` counter was also increased for such requests.

bug_fixes:
# *Changes expected to improve the state of the world and are unlikely to have negative effects*
- area: lrs
  change: |
    Fixes errors stat being incremented and warning log spamming for LoadStatsReporting graceful stream close.
- area: tls
  change: |
    Support operations on IP SANs when the IP version is not supported by the host operating system, for example
    an IPv6 SAN can now be used on a host not supporting IPv6 addresses.
- area: scoped_rds
  change: |
    Fixes scope key leak and spurious scope key conflicts when an update to an SRDS resource changes the key.
- area: stats ads grpc
  change: |
    Fixed metric for ADS disconnection counters using Google GRPC client. This extracts the GRPC client prefix specified
    in the :ref:`google_grpc <envoy_v3_api_field_config.core.v3.GrpcService.google_grpc>` resource used for ADS, and adds
    that as a tag ``envoy_google_grpc_client_prefix`` to the Prometheus stats.
- area: golang
  change:
    Fixes a crash during Golang GC caused by accessing deleted decoder_callbacks. The bug was introduced in 1.31.0.
- area: access_log
  change: |
    Relaxed the restriction on SNI logging to allow the ``_`` character, even if
    ``envoy.reloadable_features.sanitize_sni_in_access_log`` is enabled.
- area: DNS
  change: |
    Fixed bug where setting ``dns_jitter <envoy_v3_api_field_config.cluster.v3.Cluster.dns_jitter>`` to large values caused Envoy Bug
    to fire.
- area: OAuth2
  change: |
    Fixed an issue where ID token and refresh token did not adhere to the :ref:`cookie_domain
    <envoy_v3_api_field_extensions.filters.http.oauth2.v3.OAuth2Credentials.cookie_domain>` field.
- area: original_ip_detection custom header extension
  change: |
    Reverted :ref:`custom header
    <envoy_v3_api_msg_extensions.http.original_ip_detection.custom_header.v3.CustomHeaderConfig>` extension to its
    original behavior by disabling automatic XFF header appending that was inadvertently introduced in PR #31831.
- area: tracers
  change: |
    Avoid possible overflow when setting span attributes in Dynatrace sampler.
- area: load_balancing
  change: |
    Fixed default host weight calculation of :ref:`client_side_weighted_round_robin
    <envoy_v3_api_msg_extensions.load_balancing_policies.client_side_weighted_round_robin.v3.ClientSideWeightedRoundRobin>`
    to properly handle even number of valid host weights.
- area: validation/tools
  change: |
    Add back missing extension for ``schema_validator_tool``.
- area: udp/dynamic_forward_proxy
  change: |
    Fixed bug where dynamic_forward_proxy udp session filter disabled buffer in filter config
    instead of disabling buffer for the filter instance.

removed_config_or_runtime:
# *Normally occurs at the end of the* :ref:`deprecation period <deprecated>`
- area: router
  change: |
    Removed runtime guard ``envoy_reloadable_features_send_local_reply_when_no_buffer_and_upstream_request``.
- area: load balancing
  change: |
    Removed runtime guard ``envoy.reloadable_features.edf_lb_host_scheduler_init_fix`` and legacy code paths.
- area: load balancing
  change: |
    Removed runtime guard ``envoy.reloadable_features.edf_lb_locality_scheduler_init_fix`` and legacy code paths.
- area: grpc
  change: |
    Removed runtime guard ``envoy.reloadable_features.validate_grpc_header_before_log_grpc_status``.
- area: http
  change: |
    Removed runtime flag ``envoy.reloadable_features.http_route_connect_proxy_by_default`` and legacy code paths.
- area: http2
  change: |
    Removed runtime flag ``envoy.reloadable_features.defer_processing_backedup_streams`` and legacy code paths.
- area: dns
  change: |
    Removed runtime flag ``envoy.reloadable_features.dns_reresolve_on_eai_again`` and legacy code paths.
- area: quic
  change: |
    Removed runtime flag ``envoy.restart_features.quic_handle_certs_with_shared_tls_code`` and legacy code paths.
- area: upstream
  change: |
    Removed runtime flag ``envoy.restart_features.allow_client_socket_creation_failure`` and legacy code paths.
- area: upstream
  change: |
    Removed runtime flag ``envoy.reloadable_features.exclude_host_in_eds_status_draining``.

new_features:
- area: wasm
  change: |
    Added the wasm vm reload support to reload wasm vm when the wasm vm is failed with runtime errors. See
    :ref:`failure_policy <envoy_v3_api_field_extensions.wasm.v3.PluginConfig.failure_policy>` for more details.
    The ``FAIL_RELOAD`` reload policy will be used by default.
- area: aws_request_signing
  change: |
    Added an optional field :ref:`credential_provider
    <envoy_v3_api_field_extensions.filters.http.aws_request_signing.v3.AwsRequestSigning.credential_provider>`
    to the AWS request signing filter to explicitly specify a source for AWS credentials.
- area: tls
  change: |
    Added support for P-384 and P-521 curves for TLS server certificates.
- area: tls
  change: |
    Added an :ref:`option
    <envoy_v3_api_field_extensions.transport_sockets.tls.v3.UpstreamTlsContext.auto_host_sni>` to change the upstream
    SNI to the configured hostname for the upstream.
- area: tls
  change: |
    Added an :ref:`option
    <envoy_v3_api_field_extensions.transport_sockets.tls.v3.UpstreamTlsContext.auto_sni_san_validation>` to validate
    the upstream server certificate SANs against the actual SNI value sent, regardless of the method of configuring SNI.
- area: xds
  change: |
    Added support for ADS replacement by invoking ``xdsManager().setAdsConfigSource()`` with a new config source.
- area: wasm
  change: |
    added ``clear_route_cache`` foreign function to clear the route cache.
- area: access_log
  change: |
    Added %DOWNSTREAM_LOCAL_EMAIL_SAN%, %DOWNSTREAM_PEER_EMAIL_SAN%, %DOWNSTREAM_LOCAL_OTHERNAME_SAN% and
    %DOWNSTREAM_PEER_OTHERNAME_SAN% substitution formatters.
- area: access_log
  change: |
    Added support for logging upstream connection establishment duration in the
    :ref:`%COMMON_DURATION% <config_access_log_format_common_duration>` access log
    formatter operator. The following time points were added: ``%US_CX_BEG%``,
    ``%US_CX_END%``, ``%US_HS_END%``.
- area: access log
  change: |
    Added fields for :ref:`DOWNSTREAM_DIRECT_LOCAL_ADDRESS and DOWNSTREAM_DIRECT_LOCAL_ADDRESS_WITHOUT_PORT <config_access_log_format>`.
- area: quic
  change: |
    Added :ref:`QUIC stats debug visitor <envoy_v3_api_msg_extensions.quic.connection_debug_visitor.quic_stats.v3.Config>` to
    get more stats from the QUIC transport.
- area: http_inspector
  change: |
    Added default-false ``envoy.reloadable_features.http_inspector_use_balsa_parser`` for HttpInspector to use BalsaParser.
- area: overload
  change: |
    Added support for scaling :ref:`max connection duration
    <envoy_v3_api_enum_value_config.overload.v3.ScaleTimersOverloadActionConfig.TimerType.HTTP_DOWNSTREAM_CONNECTION_MAX>`.
    This can be used to reduce the max connection duration in response to overload.
- area: tracers
  change: |
    Set resource ``telemetry.sdk.*`` and scope ``otel.scope.name|version`` attributes for the OpenTelemetry tracer.
- area: lua
  change: |
    Added ssl :ref:`parsedSubjectPeerCertificate() <config_http_filters_lua_parsed_name>` API.
- area: lua cluster specifier
  change: |
    Added ability for a Lua script to query clusters for current requests and connections.
- area: lua
  change: |
    Added :ref:`downstreamDirectLocalAddress() <config_http_filters_lua_stream_info_downstream_direct_local_address>`
    method to the Stream info object API.
- area: udp_proxy
  change: |
    Added support for dynamic cluster selection in UDP proxy. The cluster can be set by one of the session filters
    by setting a per-session state object under the key ``envoy.udp_proxy.cluster``.
- area: CEL-attributes
  change: |
    Added :ref:`attribute <arch_overview_attributes>` ``upstream.request_attempt_count``
    to get the number of times a request is attempted upstream.
- area: ip-tagging
  change: |
    Adds support for specifying an alternate header
    :ref:`ip_tag_header <envoy_v3_api_field_extensions.filters.http.ip_tagging.v3.IPTagging.ip_tag_header>`
    for appending IP tags via ip-tagging filter instead of using the default header ``x-envoy-ip-tags``.
- area: c-ares
  change: |
    added two new options to c-ares resolver for configuring custom timeouts and tries while resolving DNS
    queries. Custom timeouts could be configured by specifying :ref:`query_timeout_seconds
    <envoy_v3_api_field_extensions.network.dns_resolver.cares.v3.CaresDnsResolverConfig.query_timeout_seconds>` and
    custom tries could be configured by specifying :ref:`query_tries
    <envoy_v3_api_field_extensions.network.dns_resolver.cares.v3.CaresDnsResolverConfig.query_tries>`.
- area: rbac
  change: |
    added :ref:`sourced_metadata <envoy_v3_api_field_config.rbac.v3.Permission.sourced_metadata>` which allows
    specifying an optional source for the metadata to be matched in addition to the metadata matcher.
- area: c-ares
  change: |
    added nameserver rotation option to c-ares resolver. When enabled via :ref:rotate_nameservers
    <envoy_v3_api_field_extensions.network.dns_resolver.cares.v3.CaresDnsResolverConfig.rotate_nameservers>, this
    performs round-robin selection of the configured nameservers for each resolution to help distribute query load.
- area: access_log
  change: |
    Added support for :ref:`%UPSTREAM_HOST_NAME_WITHOUT_PORT% <config_access_log_format_upstream_host_name_without_port>`
    for the upstream host identifier without the port value.
- area: udp_proxy
  change: |
    Added support for coexistence of dynamic and static clusters in the same udp proxy, so we can use dynamic clusters
    for some sessions by setting a per-session state object under the key ``envoy.upstream.dynamic_host`` and routing
    to dynamic cluster, and we can use static clusters for other sessions by setting a per-session state object under
    the key ``envoy.udp_proxy.cluster`` without setting ``envoy.upstream.dynamic_host``.
- area: ext_authz
  change: |
    added filter state field latency_us, bytesSent and bytesReceived access for CEL and logging.
- area: sni_dynamic_forward_proxy
  change: |
    Added support in SNI dynamic forward proxy for saving the resolved upstream address in the filter state.
    The state is saved with the key ``envoy.stream.upstream_address``.
<<<<<<< HEAD
- area: matcher
  change: |
    added support for ``xds.type.matcher.v3.ServerNameMatcher`` trie-based matching.
=======
- area: lua
  change: |
    Added a new ``setUpstreamOverrideHost()`` which could be used to set the given host as the upstream host for the
    current request.
- area: CEL-attributes
  change: |
    Added :ref:`attribute <arch_overview_attributes>` ``upstream.cx_pool_ready_duration``
    to get the duration from when the upstream request was created to when the upstream connection pool is ready.
>>>>>>> eb0bce8c

deprecated:
- area: rbac
  change: |
    metadata :ref:`metadata <envoy_v3_api_field_config.rbac.v3.Permission.metadata>` is now deprecated in the
    favor of :ref:`sourced_metadata <envoy_v3_api_field_config.rbac.v3.Permission.sourced_metadata>`.<|MERGE_RESOLUTION|>--- conflicted
+++ resolved
@@ -286,11 +286,6 @@
   change: |
     Added support in SNI dynamic forward proxy for saving the resolved upstream address in the filter state.
     The state is saved with the key ``envoy.stream.upstream_address``.
-<<<<<<< HEAD
-- area: matcher
-  change: |
-    added support for ``xds.type.matcher.v3.ServerNameMatcher`` trie-based matching.
-=======
 - area: lua
   change: |
     Added a new ``setUpstreamOverrideHost()`` which could be used to set the given host as the upstream host for the
@@ -299,7 +294,9 @@
   change: |
     Added :ref:`attribute <arch_overview_attributes>` ``upstream.cx_pool_ready_duration``
     to get the duration from when the upstream request was created to when the upstream connection pool is ready.
->>>>>>> eb0bce8c
+- area: matcher
+  change: |
+    added support for ``xds.type.matcher.v3.ServerNameMatcher`` trie-based matching.
 
 deprecated:
 - area: rbac

--- conflicted
+++ resolved
@@ -459,13 +459,6 @@
     Added :ref:`strip_failure_response
     <envoy_v3_api_field_extensions.filters.http.jwt_authn.v3.JwtAuthentication.strip_failure_response>`
     to allow stripping the failure response details from the JWT authentication filter.
-<<<<<<< HEAD
-- area: outlier detection
-  change: |
-    Added :ref:`extensions framework<envoy_v3_api_field_config.cluster.v3.OutlierDetection.monitors>` and implementation of
-    :ref:`consecutive errors extension<envoy_v3_api_msg_extensions.outlier_detection_monitors.consecutive_errors.v3.ConsecutiveErrors>`.
-    Users can configure a range of HTTP codes which should be interpreted as errors.
-=======
 - area: quic
   change: |
     Added :ref:`DataSourceServerPreferredAddressConfig
@@ -495,7 +488,11 @@
     Added support for wildcard resolution in :ref:`inline_dns_table
     <envoy_v3_api_field_extensions.filters.udp.dns_filter.v3.DnsFilterConfig.ServerContextConfig.inline_dns_table>`
     when DNS filter is working in server mode.
->>>>>>> 56021dbf
+- area: outlier detection
+  change: |
+    Added :ref:`extensions framework<envoy_v3_api_field_config.cluster.v3.OutlierDetection.monitors>` and implementation of
+    :ref:`consecutive errors extension<envoy_v3_api_msg_extensions.outlier_detection_monitors.consecutive_errors.v3.ConsecutiveErrors>`.
+    Users can configure a range of HTTP codes which should be interpreted as errors.
 
 deprecated:
 - area: tracing

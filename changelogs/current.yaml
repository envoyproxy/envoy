date: Pending

behavior_changes:
# *Changes that are expected to cause an incompatibility if applicable; deployment changes are likely required*
- area: oauth2
  change: |
    OAuth filter now URL-encodes URL in query parameters. These query parameters are decoded, leaving intact character sequences that must remain encoded in URLs. This behavioral change can be temporarily reverted by setting runtime guard ``envoy.reloadable_features.oauth_use_url_encoding`` to false.
- area: admin
  change: |
    Adds a new admin stats format option 'html-active' to display a periodically updated list of the top most frequently changed stats.
- area: build
  change: |
    moved the tcp, http, and grpc health checkers to extensions. If you use these and override extensions_build_config.bzl you will now need to include them explicitly.

minor_behavior_changes:
# *Changes that may cause incompatibilities for some users, but should not for most*
- area: quic
  change: |
    Access logging is now deferred to the QUIC ack listener, and roundtrip response time is added as a downstream timing metric. New runtime flag ``envoy.reloadable_features.quic_defer_logging_to_ack_listener`` can be used for revert this behavior.
- area: healthcheck
  change: |
    If active HC is enabled and a host is ejected by outlier detection, a successful active health check unejects the host and consider it healthy. This also clears all the outlier detection counters. This behavior change can be reverted by setting ``envoy.reloadable_features_successful_active_health_check_uneject_host`` to ``false``.
- area: local_ratelimit
  change: |
    Tokens from local descriptor's token buckets are burned before tokens from the default token bucket.
- area: http2
  change: |
    Request authorities are now validated with a library function from QUICHE rather than nghttp2. This behavior change can be reverted by setting ``envoy.reloadable_features.http2_validate_authority_with_quiche`` to ``false``.
- area: lua
  change: |
    dropped moonjit support.
- area: ext_proc
  change: |
    Make the :ref:`grpc service <envoy_v3_api_field_extensions.filters.http.ext_proc.v3.ExternalProcessor.grpc_service>` required.
- area: http2
  change: |
    Metadata is parsed with the QUICHE HPACK library, rather than nghttp2. This behavior change can be reverted by setting ``envoy.reloadable_features.http2_decode_metadata_with_quiche`` to ``false``.
- area: upstream
  change: |
    Changed HTTP/1 and HTTP/3 upstream streams not to disable reading (in case where downstream buffer reaches high watermark) till the full response headers have been received. This fixes a bug where Envoy upstream timeouts were not correctly adjusting to the fact that the response headers have already been sent from upstream. This behavior change can be reverted by setting ``envoy.reloadable_features.upstream_wait_for_response_headers_before_disabling_read`` to ``false``.
- area: custom response
  change: |
    Changed how the uri for redirect policy is specified. It can now be specified either as a single fully qualified string, or by specifying individual components of the uri.
- area: matchers
  change: |
    Moved all of the network input matchers to extensions. If you use network matchers and override extensions_build_config.bzl you will now need to include them explicitly.
- area: matchers
  change: |
    Added dynamic metadata to the MatchingData object to enable writing matcher_tree input objects that can parse provided dynamic metadata.
- area: skywalking
  change: |
    If sw8 header is invalid, skywalking extension will create a new trace context and a null span respectively when sampling is enabled and disabled.
<<<<<<< HEAD
- area: ext_authz
  change: |
    ext_authz supports adding ``x-envoy-failure-mode-allowed`` header optionally when `failure_mode_allow` is enable.
=======
- area: http3
  change: |
    Convert HTTP/3 extended connect to/from HTTP/1 upgrade. This behavior change can be reverted by setting ``envoy.reloadable_features.use_http3_header_normalisation`` to ``false``.
>>>>>>> 792b23e5

bug_fixes:
# *Changes expected to improve the state of the world and are unlikely to have negative effects*
- area: stats
  change: |
    now updating upstream total connection stats as happy eyeballs connections are created.
- area: eds
  change: |
    added ``envoy.reloadable_features.multiplex_eds`` to disable eds multiplexing. Eds multiplexing is enabled by default, so that all subscriptions for the same resource type and management server reuse a single channel/mux.
    When eds multiplexing is disabled each subscription uses a dedicated channel/mux.
- area: router
  change: |
    fixed the bug that custom tags of the route metadata type are not set for upstream spans.
- area: ext_proc
  change: |
    ensure the route configuration will be used to overwrite global configuration when processing the local reply.
- area: router
  change: |
    fixed outlier detection ejections caused by opened circuit breakers.
- area: dependency
  change: |
    Add boringssl patch to resolve CVE-2023-0286. Note that the FIPS build is not patched/fixed.
- area: access log
  change: |
    in JSON logs, port numbers were logged as strings and are now logged as numbers (``%DOWNSTREAM_LOCAL_PORT%``, ``%DOWNSTREAM_REMOTE_PORT%``, ``%DOWNSTREAM_DIRECT_REMOTE_PORT%``, ``%UPSTREAM_LOCAL_PORT%``, ``%UPSTREAM_REMOTE_PORT%``).
    This behavioral change can be temporarily reverted by setting runtime guard ``envoy.reloadable_features.format_ports_as_numbers`` to false.
- area: ext_proc
  change: |
    Let onData always raise StopIterationAndWatermark when waiting for headers response, to avoid http errors (413 on request path, and 500 on response path) when data size goes above high watermark.
- area: http filter
  change: |
    Fix possible illegal memory access in the header_mutaion filter when the request is aborted before the request headers are received completely.
- area: upstream
  change: |
    Initialize upstream network read filters via their ``onNewConnection()`` callback once the upstream connection has been established even if there is no data available for reading on the new upstream connection. This behavior change can be reverted by setting ``envoy.reloadable_features.initialize_upstream_filters`` to ``false``.
- area: ecds
  change: |
    Delay listener activation until after the new ECDS filter configuration is created. Previously, listeners were activated with the xDS acceptance before the new extension config is fully processed.
- area: dubbo
  change: |
    Fix a bug that the dubbo proxy will treat the response with status 80 as a illegal response.

removed_config_or_runtime:
# *Normally occurs at the end of the* :ref:`deprecation period <deprecated>`
- area: config
  change: |
    removed ``envoy.reloadable_features.admin_stats_filter_use_re2`` and legacy code paths.
    removed ``envoy.reloadable_features.combine_sds_requests`` and legacy code paths.
- area: dns
  change: |
    removed ``envoy.reloadable_features.dns_multiple_addresses`` runtime flag and legacy code paths.
- area: router
  change: |
    removed ``envoy.reloadable_features.get_route_config_factory_by_type`` runtime flag. The flag is no longer needed as the behavior is now the default.
- area: http
  change: |
    removed ``envoy.reloadable_features.http2_delay_keepalive_timeout`` and legacy code paths.
- area: http
  change: |
    removed ``envoy.reloadable_features.local_ratelimit_match_all_descriptors`` and legacy code paths.

- area: http
  change: |
    removed ``envoy.reloadable_features.use_rfc_connect`` and legacy code path.
- area: http
  change: |
    removed ``envoy.reloadable_features.allow_concurrency_for_alpn_pool`` and legacy code path.
- area: http
  change: |
    removed ``envoy.reloadable_features.lua_respond_with_send_local_reply`` and legacy code path.
- area: http3
  change: |
    removed ``envoy.reloadable_features.conn_pool_new_stream_with_early_data_and_http3`` and legacy code paths.
- area: http
  change: |
    removed ``envoy.reloadable_features.http_skip_adding_content_length_to_upgrade`` and legacy code paths.
- area: http3
  change: |
    removed ``envoy.reloadable_features.http3_sends_early_data`` and legacy code paths.
- area: dns
  change: |
    removed ``envoy.reloadable_features.cares_accept_nodata`` and legacy code paths.
- area: http3
  change: |
    removed ``envoy.reloadable_features.postpone_h3_client_connect_to_next_loop`` and legacy code paths.

new_features:
- area: access_log
  change: |
    enhanced observability into local close for :ref:`%RESPONSE_CODE_DETAILS% <config_http_conn_man_details>`.
- area: oauth filter
  change: |
    extended :ref:`cookie_names <envoy_v3_api_field_extensions.filters.http.oauth2.v3.OAuth2Credentials.cookie_names>` to allow overriding (default) cookie names (``IdToken``, ``RefreshToken``) set by the filter.
- area: tracing
  change: |
    allow :ref:`grpc_service <envoy_v3_api_field_config.trace.v3.OpenTelemetryConfig.grpc_service>` to be optional. This enables a means to disable collection of traces.
- area: upstream
  change: |
    added :ref:`ring hash extension <envoy_v3_api_msg_extensions.load_balancing_policies.ring_hash.v3.RingHash>` to suppport the :ref:`load balancer policy <envoy_v3_api_field_config.cluster.v3.Cluster.load_balancing_policy>`.
- area: upstream
  change: |
    added :ref:`maglev extension <envoy_v3_api_msg_extensions.load_balancing_policies.maglev.v3.Maglev>` to suppport the :ref:`load balancer policy <envoy_v3_api_field_config.cluster.v3.Cluster.load_balancing_policy>`.
- area: maglev
  change: |
    added ``envoy.reloadable_features.allow_compact_maglev`` to allow the use of a more compact maglev load balancer representation. This can be reverted by setting ``envoy.reloadable_features.allow_compact_maglev`` to false.
- area: router
  change: |
    support route info in upstream access log.
- area: lua
  change: |
    added an new option to the options of lua ``httpCall``. This allows to skip adding ``x-forwarded-for`` by setting ``{["send_xff"] = false}`` as the ``options``.
- area: ratelimit
  change: |
    added local rate limit listener filter to enable rate limit before TLS handshake and filter matching.
- area: proxy_protocol
  change: |
    added the support :ref:`pass_through_tlvs for listener <envoy_v3_api_field_extensions.filters.listener.proxy_protocol.v3.ProxyProtocol.pass_through_tlvs>`
    and :ref:`pass_through_tlvs for upsteam <envoy_v3_api_field_config.core.v3.ProxyProtocolConfig.pass_through_tlvs>`.
    They can control which Proxy Protocol V2 TLVs can be passed through by listener and upstream separately.
- area: tcp_proxy
  change: |
    added support for propagating the response trailers in :ref:`TunnelingConfig <envoy_v3_api_field_extensions.filters.network.tcp_proxy.v3.TcpProxy.TunnelingConfig.propagate_response_trailers>` to the downstream info filter state.
- area: sni_dynamic_forward_proxy
  change: |
    added an option to dynamically set the host used by the SNI dynamic forward proxy filter, by setting a filter state object under the key ``envoy.upstream.dynamic_host``.
- area: access_log
  change: |
    added support for :ref:`%DOWNSTREAM_TRANSPORT_FAILURE_REASON% <config_access_log_format_downstream_transport_failure_reason>` as a log command operator about why listener may have failed due to a transport socket error,
    including TLS handshake failures.
    added the field :ref:`downstream_transport_failure_reason <envoy_v3_api_field_data.accesslog.v3.AccessLogCommon.downstream_transport_failure_reason>` for common usage as well.
- area: generic_proxy
  change: |
    added :ref:`tracing support <envoy_v3_api_field_extensions.filters.network.generic_proxy.v3.GenericProxy.tracing>` for the generic proxy.
- area: jwt_authn
  change: |
    added :ref:`failed_status_in_metadata <envoy_v3_api_field_extensions.filters.http.jwt_authn.v3.JwtProvider.failed_status_in_metadata>` to support setting the JWT
    authentication failure status code and message in dynamic metadata.
- area: ext_proc
  change: |
    added the support :ref:`override_message_timeout <envoy_v3_api_field_service.ext_proc.v3.ProcessingResponse.override_message_timeout>` for the ext_proc server to send back a message to Envoy to extend the ext_proc timer.
    added the field :ref:`max_message_timeout <envoy_v3_api_field_extensions.filters.http.ext_proc.v3.ExternalProcessor.max_message_timeout>` for specifying the max override_message_timeout could be sent back by the ext_proc server.
- area: http filter
  change: |
    added :ref:`header mutation http filter <config_http_filters_header_mutation>` which adds the ability to modify request and response headers in any position of HTTP filter chain.
- area: matching
  change: |
    added :ref:`Filter State Input <envoy_v3_api_msg_extensions.matching.common_inputs.network.v3.FilterStateInput>` for matching based on filter state objects.
- area: http
  change: |
    make adding ProxyProtocolFilterState in the HCM optional.
- area: sni_dynamic_forward_proxy
  change: |
    added an option to dynamically set the port used by the SNI dynamic forward proxy filter, by setting a filter state object under the key ``envoy.upstream.dynamic_port``.
- area: route
  change: |
    support dynamic clusters for :ref:`VirtualHost.matcher <envoy_v3_api_field_config.route.v3.VirtualHost.matcher>`.
- area: route
  change: |
    support route callback after route matches for :ref:`VirtualHost.matcher <envoy_v3_api_field_config.route.v3.VirtualHost.matcher>`.
- area: tcp_proxy
  change: |
    added an option to dynamically disable TCP tunneling even if set in the filter config, by setting a filter state object for the key ``envoy.tcp_proxy.disable_tunneling``.
- area: tcp_proxy
  change: |
    add :ref:`flush access log on connected <envoy_v3_api_field_extensions.filters.network.tcp_proxy.v3.TcpProxy.flush_access_log_on_connected>` to allow recording an access log entry
    on the connection open event. This option does not require periodic access logging enabled, and the other way around.
- area: http
  change: |
    add :ref:`periodic access logging <envoy_v3_api_field_extensions.filters.network.http_connection_manager.v3.HttpConnectionManager.access_log_flush_interval>`
    to http access logs for long-lived requests (Websockets, CONNECT, etc). :ref:`%DURATION% <config_access_log_format_duration>` will
    be empty for mid-request logs. Enabling this may affect access loggers and filters that register as access loggers that expect to be called only once.
- area: redis_health_check
  change: |
    added :ref:`exists_failure <config_health_checkers_redis>` stat to indicate health check failures caused by EXISTS check failure.
- area: redis
  change: |
    added :ref:`wait_for_warm_on_init <envoy_v3_api_field_config.cluster.v3.Cluster.wait_for_warm_on_init>` support for :ref:`Redis Cluster<arch_overview_redis>`.
- area: ext_authz
  change: |
    added :ref:`include_tls_session <envoy_v3_api_field_extensions.filters.http.ext_authz.v3.ExtAuthz.include_tls_session>` to support sending TLS SNI data
    as part of CheckRequest for authorization check.

deprecated:
- area: ext_authz
  change: |
    deprecated (1.25.0) :ref:`ext_authz.v3.AuthorizationRequest.allowed_headers <envoy_v3_api_field_extensions.filters.http.ext_authz.v3.AuthorizationRequest.allowed_headers>` in favour
    of :ref:`ext_authz.v3.ExtAuthz.allowed_headers <envoy_v3_api_field_extensions.filters.http.ext_authz.v3.ExtAuthz.allowed_headers>`.<|MERGE_RESOLUTION|>--- conflicted
+++ resolved
@@ -50,15 +50,12 @@
 - area: skywalking
   change: |
     If sw8 header is invalid, skywalking extension will create a new trace context and a null span respectively when sampling is enabled and disabled.
-<<<<<<< HEAD
+- area: http3
+  change: |
+    Convert HTTP/3 extended connect to/from HTTP/1 upgrade. This behavior change can be reverted by setting ``envoy.reloadable_features.use_http3_header_normalisation`` to ``false``.
 - area: ext_authz
   change: |
     ext_authz supports adding ``x-envoy-failure-mode-allowed`` header optionally when `failure_mode_allow` is enable.
-=======
-- area: http3
-  change: |
-    Convert HTTP/3 extended connect to/from HTTP/1 upgrade. This behavior change can be reverted by setting ``envoy.reloadable_features.use_http3_header_normalisation`` to ``false``.
->>>>>>> 792b23e5
 
 bug_fixes:
 # *Changes expected to improve the state of the world and are unlikely to have negative effects*

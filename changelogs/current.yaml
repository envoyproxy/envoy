--- conflicted
+++ resolved
@@ -47,11 +47,9 @@
 - area: oauth2
   change: |
     Requests which match the passthrough header now have their own metric ``oauth_passthrough`` and aren't included in ``oauth_success`` anymore.
-<<<<<<< HEAD
 - area: oauth2
   change: |
     query parameters in the :ref:`authorization_endpoint <envoy_v3_api_field_extensions.filters.http.oauth2.v3.OAuth2Config.authorization_endpoint>` are now preserved.
-=======
 - area: upstream
   change: |
     detailed health status is used for override host selection. This behavior can be reverted by setting runtime flag ``envoy.reloadable_features.validate_detailed_override_host_statuses`` to false.
@@ -68,7 +66,6 @@
   change: |
     reverting the behavioral change to have ``CONNECT`` and upgrade requests over HTTP/1.1 not delay close.  One can reinstate
     delay close for upgrades by setting ``envoy.reloadable_features.no_delay_close_for_upgrades`` to ``true``.
->>>>>>> 84330823
 
 bug_fixes:
 # *Changes expected to improve the state of the world and are unlikely to have negative effects*

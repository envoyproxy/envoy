--- conflicted
+++ resolved
@@ -130,15 +130,11 @@
         [
             "_ext/*",
         ],
-<<<<<<< HEAD
-    ) + [":redirects.txt"],
-=======
     ) + [
         ":conf.py",
-        ":redirects",
+        ":redirects.txt",
         ":versions.yaml",
     ],
->>>>>>> d0004b94
     strip_prefix = "/docs",
 )
 

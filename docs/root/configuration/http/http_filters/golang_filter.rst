.. _config_http_filters_golang:

Golang
======

The HTTP Golang filter allows `Golang <https://go.dev/>`_ to be run during both the request
and response flows and makes it easier to extend Envoy.

Go plugins used by this filter can be recompiled independently of Envoy.

See the `Envoy's Golang extension proposal documentation
<https://docs.google.com/document/d/1noApyS0IfmOGmEOHdWk2-BOp0V37zgXMM4MdByr1lQk/edit?usp=sharing>`_
for more details on the filter's implementation.

.. warning::
  The Envoy Golang filter is designed to be run with the ``GODEBUG=cgocheck=0`` environment variable set.

  This disables the cgo pointer check.

  Failure to set this environment variable will cause Envoy to crash!

Developing a Go plugin
----------------------

Envoy's Go plugins must implement the :repo:`StreamFilter API <contrib/golang/common/go/api/filter.go>`.
<<<<<<< HEAD
=======

.. attention::
  The Go plugin API is not yet stable, you are **strongly** recommended to use the same version of Go plugin SDK and Envoy.

When you are using a release version of Envoy, i.e. 1.26.x,
you should use ``github.com/envoyproxy/envoy v1.26.x`` in the go.mod file.

When you are not using a release, i.e. the latest main branch of Envoy,
you could use ``go get -u github.com/envoyproxy/envoy@SHA`` to get the same version of Go plugin SDK,
the SHA is the latest commit sha.
>>>>>>> 23d6164e

Building a Go plugin
--------------------

.. attention::
  When building a Go plugin dynamic library, you **must** use a Go version consistent
  with Envoy's version of glibc.

One way to ensure a compatible Go version is to use the Go binary provided by Envoy's bazel setup:

.. code-block:: console

   $ bazel run @go_sdk//:bin/go -- version
   ...
   go version goX.YZ linux/amd64

For example, to build the ``.so`` for a ``foo`` plugin, you might run:

.. code-block:: console

   $ bazel run @go_sdk//:bin/go build -- --buildmode=c-shared  -v -o path/to/output/libfoo.so path/to/src/foo

Configuration
-------------

.. tip::
   This filter should be configured with the type URL
   :ref:`type.googleapis.com/envoy.extensions.filters.http.golang.v3alpha.Config <envoy_v3_api_msg_extensions.filters.http.golang.v3alpha.Config>`.

A prebuilt Golang HTTP filter  ``my_plugin.so`` might be configured as follows:

.. literalinclude:: /_configs/go/golang.yaml
   :language: yaml
   :linenos:
   :lines: 16-23
   :lineno-start: 16
   :emphasize-lines: 2-7
   :caption: :download:`golang.yaml </_configs/go/golang.yaml>`

An :ref:`HttpConnectionManager
<envoy_v3_api_msg_extensions.filters.network.http_connection_manager.v3.HttpConnectionManager>` can
have multiple Go plugins in its :ref:`http_filters
<envoy_v3_api_field_extensions.filters.network.http_connection_manager.v3.HttpConnectionManager.http_filters>`:

.. literalinclude:: /_configs/go/golang.yaml
   :language: yaml
   :linenos:
   :lines: 16-33
   :lineno-start: 16
   :emphasize-lines: 2-7, 9-14
   :caption: :download:`golang.yaml </_configs/go/golang.yaml>`

This can be useful if, for example, you have one plugin that provides authentication, and another
that provides connection limiting.

Extensible plugin configuration
-------------------------------

Envoy's Go plugins can specify and use their own configuration.

Below is a very simple example of how such a plugin might be configured in Envoy:

.. literalinclude:: /_configs/go/golang-with-config.yaml
   :language: yaml
   :linenos:
   :lines: 17-27
   :lineno-start: 17
   :emphasize-lines: 7-10
   :caption: :download:`golang-with-config.yaml </_configs/go/golang-with-config.yaml>`

See the :repo:`StreamFilter API <contrib/golang/common/go/api/filter.go>`
for more information about how the plugin's configuration data can be accessed.

Per-route plugin configuration
~~~~~~~~~~~~~~~~~~~~~~~~~~~~~~

Go plugins can be configured on a
:ref:`per-route <envoy_v3_api_field_config.route.v3.Route.typed_per_filter_config>` basis, as in the example below:

.. literalinclude:: /_configs/go/golang-with-per-route-config.yaml
   :language: yaml
   :linenos:
   :lines: 16-44
   :lineno-start: 16
   :emphasize-lines: 2-7, 21-29
   :caption: :download:`golang-with-per-route-config.yaml </_configs/go/golang-with-per-route-config.yaml>`

Per-virtualhost plugin configuration
~~~~~~~~~~~~~~~~~~~~~~~~~~~~~~~~~~~~

Go plugins can also be configured on a
:ref:`per-virtualhost <envoy_v3_api_field_config.route.v3.VirtualHost.typed_per_filter_config>`  basis:

.. literalinclude:: /_configs/go/golang-with-per-virtualhost-config.yaml
   :language: yaml
   :linenos:
   :lines: 16-44
   :emphasize-lines: 2-7, 21-29
   :caption: :download:`golang-with-per-virtualhost-config.yaml </_configs/go/golang-with-per-virtualhost-config.yaml>`

Complete example
----------------

Learn more about building and running a plugin for the Envoy Go filter in the step by step :ref:`Envoy Go Sandbox <install_sandboxes_golang_http>`.<|MERGE_RESOLUTION|>--- conflicted
+++ resolved
@@ -23,8 +23,6 @@
 ----------------------
 
 Envoy's Go plugins must implement the :repo:`StreamFilter API <contrib/golang/common/go/api/filter.go>`.
-<<<<<<< HEAD
-=======
 
 .. attention::
   The Go plugin API is not yet stable, you are **strongly** recommended to use the same version of Go plugin SDK and Envoy.
@@ -35,7 +33,6 @@
 When you are not using a release, i.e. the latest main branch of Envoy,
 you could use ``go get -u github.com/envoyproxy/envoy@SHA`` to get the same version of Go plugin SDK,
 the SHA is the latest commit sha.
->>>>>>> 23d6164e
 
 Building a Go plugin
 --------------------

.. _config_http_filters_lua:

Lua
===

Overview
--------

The HTTP Lua filter allows `Lua <https://www.lua.org/>`_ scripts to be run during both the request
and response flows. `LuaJIT <https://luajit.org/>`_ is used as the runtime. Because of this, the
supported Lua version is mostly 5.1 with some 5.2 features. See the `LuaJIT documentation
<https://luajit.org/extensions.html>`_ for more details.

The design of the filter and Lua support at a high level is as follows:

* All Lua environments are :ref:`per worker thread <arch_overview_threading>`. This means that
  there is no truly global data. Any globals created and populated at load time will be visible
  from each worker thread in isolation. True global support may be added via an API in the future.
* All scripts are run as coroutines. This means that they are written in a synchronous style even
  though they may perform complex asynchronous tasks. This makes the scripts substantially easier
  to write. All network/async processing is performed by Envoy via a set of APIs. Envoy will
  suspend execution of the script as appropriate and resume it when async tasks are complete.
* **Do not perform blocking operations from scripts.** It is critical for performance that
  Envoy APIs are used for all IO.

Currently supported high level features
---------------------------------------

.. note::

  It is expected that this list will expand over time as the filter is used in production.
  The API surface has been kept small on purpose. The goal is to make scripts extremely simple and
  safe to write. Very complex or high performance use cases are assumed to use the native C++ filter
  API.

* Inspection of headers, body, and trailers while streaming in either the request flow, response
  flow, or both.
* Modification of headers and trailers.
* Blocking and buffering the full request/response body for inspection.
* Performing an outbound async HTTP call to an upstream host. Such a call can be performed while
  buffering body data so that when the call completes upstream headers can be modified.
* Performing a direct response and skipping further filter iteration. For example, a script
  could make an upstream HTTP call for authentication, and then directly respond with a 403
  response code.

Configuration
-------------

* This filter should be configured with the type URL ``type.googleapis.com/envoy.extensions.filters.http.lua.v3.Lua``.
* :ref:`v3 API reference <envoy_v3_api_msg_extensions.filters.http.lua.v3.Lua>`

A simple example of configuring Lua HTTP filter that contains only :ref:`default source code
<envoy_v3_api_field_extensions.filters.http.lua.v3.Lua.default_source_code>` is as follow:

.. code-block:: yaml

  name: envoy.filters.http.lua
  typed_config:
    "@type": type.googleapis.com/envoy.extensions.filters.http.lua.v3.Lua
    default_source_code:
      inline_string: |
        -- Called on the request path.
        function envoy_on_request(request_handle)
          -- Do something.
        end
        -- Called on the response path.
        function envoy_on_response(response_handle)
          -- Do something.
        end

By default, Lua script defined in ``default_source_code`` will be treated as a ``default`` script. Envoy will
execute it for every HTTP request. This ``default`` script is optional.

Per-Route Configuration
-----------------------

The Lua HTTP filter also can be disabled or overridden on a per-route basis by providing a
:ref:`LuaPerRoute <envoy_v3_api_msg_extensions.filters.http.lua.v3.LuaPerRoute>` configuration
on the virtual host, route, or weighted cluster.

LuaPerRoute provides two ways of overriding the ``default`` Lua script:

* By providing a name reference to the defined :ref:`named Lua source codes map
  <envoy_v3_api_field_extensions.filters.http.lua.v3.Lua.source_codes>`.
* By providing inline :ref:`source code
  <envoy_v3_api_field_extensions.filters.http.lua.v3.LuaPerRoute.source_code>` (This allows the
  code to be sent through RDS).

As a concrete example, given the following Lua filter configuration:

.. code-block:: yaml

  name: envoy.filters.http.lua
  typed_config:
    "@type": type.googleapis.com/envoy.extensions.filters.http.lua.v3.Lua
    default_source_code:
      inline_string:
        function envoy_on_request(request_handle)
          -- do something
        end
    source_codes:
      hello.lua:
        inline_string: |
          function envoy_on_request(request_handle)
            request_handle:logInfo("Hello World.")
          end
      bye.lua:
        inline_string: |
          function envoy_on_response(response_handle)
            response_handle:logInfo("Bye Bye.")
          end

The HTTP Lua filter can be disabled on some virtual host, route, or weighted cluster by the
:ref:`LuaPerRoute <envoy_v3_api_msg_extensions.filters.http.lua.v3.LuaPerRoute>` configuration as
follow:

.. code-block:: yaml

  typed_per_filter_config:
    envoy.filters.http.lua:
      "@type": type.googleapis.com/envoy.extensions.filters.http.lua.v3.LuaPerRoute
      disabled: true

We can also refer to a Lua script in the filter configuration by specifying a name in LuaPerRoute.
The ``default`` Lua script will be overridden by the referenced script:

.. code-block:: yaml

  typed_per_filter_config:
    envoy.filters.http.lua:
      "@type": type.googleapis.com/envoy.extensions.filters.http.lua.v3.LuaPerRoute
      name: hello.lua

Or we can define a new Lua script in the LuaPerRoute configuration directly to override the ``default``
Lua script as follows:

.. code-block:: yaml

  typed_per_filter_config:
    envoy.filters.http.lua:
      "@type": type.googleapis.com/envoy.extensions.filters.http.lua.v3.LuaPerRoute
      source_code:
        inline_string: |
          function envoy_on_response(response_handle)
            response_handle:logInfo("Goodbye.")
          end

Statistics
----------
.. _config_http_filters_lua_stats:

The lua filter outputs statistics in the ``.lua.`` namespace by default. When
there are multiple lua filters configured in a filter chain, stats from
individual filter instance/script can be tracked by providing a per filter
:ref:`stat prefix
<envoy_v3_api_field_extensions.filters.http.lua.v3.Lua.stat_prefix>`.

.. csv-table::
  :header: Name, Type, Description
  :widths: 1, 1, 2

  error, Counter, Total script execution errors.

Script examples
---------------

This section provides some concrete examples of Lua scripts as a more gentle introduction and quick
start. Please refer to the :ref:`stream handle API <config_http_filters_lua_stream_handle_api>` for
more details on the supported API.

.. code-block:: lua

  -- Called on the request path.
  function envoy_on_request(request_handle)
    -- Wait for the entire request body and add a request header with the body size.
    request_handle:headers():add("request_body_size", request_handle:body():length())
  end

  -- Called on the response path.
  function envoy_on_response(response_handle)
    -- Wait for the entire response body and add a response header with the body size.
    response_handle:headers():add("response_body_size", response_handle:body():length())
    -- Remove a response header named 'foo'
    response_handle:headers():remove("foo")
  end

.. code-block:: lua

  function envoy_on_request(request_handle)
    -- Make an HTTP call to an upstream host with the following headers, body, and timeout.
    local headers, body = request_handle:httpCall(
    "lua_cluster",
    {
      [":method"] = "POST",
      [":path"] = "/",
      [":authority"] = "lua_cluster"
    },
    "hello world",
    5000)

    -- Add information from the HTTP call into the headers that are about to be sent to the next
    -- filter in the filter chain.
    request_handle:headers():add("upstream_foo", headers["foo"])
    request_handle:headers():add("upstream_body_size", #body)
  end

.. code-block:: lua

  function envoy_on_request(request_handle)
    -- Make an HTTP call.
    local headers, body = request_handle:httpCall(
    "lua_cluster",
    {
      [":method"] = "POST",
      [":path"] = "/",
      [":authority"] = "lua_cluster",
      ["set-cookie"] = { "lang=lua; Path=/", "type=binding; Path=/" }
    },
    "hello world",
    5000)

    -- Response directly and set a header from the HTTP call. No further filter iteration
    -- occurs.
    request_handle:respond(
      {[":status"] = "403",
       ["upstream_foo"] = headers["foo"]},
      "nope")
  end

.. code-block:: lua

  function envoy_on_request(request_handle)
    -- Log information about the request
    request_handle:logInfo("Authority: "..request_handle:headers():get(":authority"))
    request_handle:logInfo("Method: "..request_handle:headers():get(":method"))
    request_handle:logInfo("Path: "..request_handle:headers():get(":path"))
  end

  function envoy_on_response(response_handle)
    -- Log response status code
    response_handle:logInfo("Status: "..response_handle:headers():get(":status"))
  end

A common use-case is to rewrite upstream response body, for example: an upstream sends non-2xx
response with JSON data, but the application requires HTML page to be sent to browsers.

There are two ways of doing this, the first one is via the ``body()`` API.

.. code-block:: lua

    function envoy_on_response(response_handle)
      response_handle:body():setBytes("<html><b>Not Found<b></html>")
      response_handle:headers():replace("content-type", "text/html")
    end


Or, through ``bodyChunks()`` API, which let Envoy to skip buffering the upstream response data.

.. code-block:: lua

    function envoy_on_response(response_handle)

      -- Sets the content-type.
      response_handle:headers():replace("content-type", "text/html")

      local last
      for chunk in response_handle:bodyChunks() do
        -- Clears each received chunk.
        chunk:setBytes("")
        last = chunk
      end

      last:setBytes("<html><b>Not Found<b></html>")
    end

.. _config_http_filters_lua_stream_handle_api:

Complete example
----------------

A complete example using Docker is available in :repo:`/examples/lua`.

Stream handle API
-----------------

When Envoy loads the script in the configuration, it looks for two global functions that the
script defines:

.. code-block:: lua

  function envoy_on_request(request_handle)
  end

  function envoy_on_response(response_handle)
  end

A script can define either or both of these functions. During the request path, Envoy will
run *envoy_on_request* as a coroutine, passing a handle to the request API. During the
response path, Envoy will run *envoy_on_response* as a coroutine, passing handle to the
response API.

.. attention::

  It is critical that all interaction with Envoy occur through the passed stream handle. The stream
  handle should not be assigned to any global variable and should not be used outside of the
  coroutine. Envoy will fail your script if the handle is used incorrectly.

The following methods on the stream handle are supported:

``headers()``
^^^^^^^^^^^^^

.. code-block:: lua

  local headers = handle:headers()

Returns the stream's headers. The headers can be modified as long as they have not been sent to
the next filter in the header chain. For example, they can be modified after an *httpCall()* or
after a *body()* call returns. The script will fail if the headers are modified in any other
situation.

Returns a :ref:`header object <config_http_filters_lua_header_wrapper>`.

``body()``
^^^^^^^^^^

.. code-block:: lua

  local body = handle:body(always_wrap_body)

Returns the stream's body. This call will cause Envoy to suspend execution of the script until
the entire body has been received in a buffer. Note that all buffering must adhere to the
flow-control policies in place. Envoy will not buffer more data than is allowed by the connection
manager.

An optional boolean argument ``always_wrap_body`` can be used to require Envoy always returns a
``body`` object even if the body is empty. Therefore we can modify the body regardless of whether the
original body exists or not.

Returns a :ref:`buffer object <config_http_filters_lua_buffer_wrapper>`.

``bodyChunks()``
^^^^^^^^^^^^^^^^

.. code-block:: lua

  local iterator = handle:bodyChunks()

Returns an iterator that can be used to iterate through all received body chunks as they arrive.
Envoy will suspend executing the script in between chunks, but *will not buffer* them. This can be
used by a script to inspect data as it is streaming by.

.. code-block:: lua

  for chunk in request_handle:bodyChunks() do
    request_handle:log(0, chunk:length())
  end

Each chunk the iterator returns is a :ref:`buffer object <config_http_filters_lua_buffer_wrapper>`.

``trailers()``
^^^^^^^^^^^^^^

.. code-block:: lua

  local trailers = handle:trailers()

Returns the stream's trailers. Before calling this method, the caller should call ``body()`` or
``bodyChunks()`` to consume the body, otherwise the trailers will not be available.
May return nil if there are no trailers. The trailers may be modified before they are sent
to the next filter.

Returns a :ref:`header object <config_http_filters_lua_header_wrapper>`.

<<<<<<< HEAD
.. include:: ../../../_include/lua_common.rst
=======
``log*()``
^^^^^^^^^^

.. code-block:: lua

  handle:logTrace(message)
  handle:logDebug(message)
  handle:logInfo(message)
  handle:logWarn(message)
  handle:logErr(message)
  handle:logCritical(message)

Logs a message using Envoy's application logging. *message* is a string to log.
>>>>>>> 75e54af3

``httpCall()``
^^^^^^^^^^^^^^

.. code-block:: lua

  local headers, body = handle:httpCall(cluster, headers, body, timeout_ms, asynchronous)

  -- Alternative function signature.
  local headers, body = handle:httpCall(cluster, headers, body, options)

Makes an HTTP call to an upstream host. *cluster* is a string which maps to a configured cluster manager cluster. *headers*
is a table of key/value pairs to send (the value can be a string or table of strings). Note that
the *:method*, *:path*, and *:authority* headers must be set. *body* is an optional string of body
data to send. *timeout_ms* is an integer that specifies the call timeout in milliseconds.

*asynchronous* is a boolean flag. If async is set to true, Envoy will make the HTTP request and continue,
regardless of the response success or failure. If this is set to false, or not set, Envoy will suspend executing the script
until the call completes or has an error.

Returns *headers* which is a table of response headers. Returns *body* which is the string response
body. May be nil if there is no body.


The alternative function signature allows caller to specify *options* as a table. Currently,
the supported keys are:

- *asynchronous* is a boolean flag that controls the asynchronicity of the HTTP call.
  It refers to the same *asynchronous* flag as the first function signature.
- *timeout_ms* is an integer that specifies the call timeout in milliseconds.
  It refers to the same *timeout_ms* argument as the first function signature.
- *trace_sampled* is a boolean flag that decides whether the produced trace span will be sampled or not. If not provided, the sampling decision of the parent span is used.
- *return_duplicate_headers* is boolean flag that decides whether the repeated headers are allowed in response headers.
  If the *return_duplicate_headers* is set to false (default), the returned *headers* is table with value type of string.
  If the *return_duplicate_headers* is set to true, the returned *headers* is table with value type of string or value type
  of table.
- *send_xff* is a boolean flag that decides whether the *x-forwarded-for* header is sent to target server.
  The default value is true.

  For example, the following upstream response headers have repeated headers.

  .. code-block:: none

    {
      { ":status", "200" },
      { "foo", "bar" },
      { "key", "value_0" },
      { "key", "value_1" },
      { "key", "value_2" },
    }

  Then if *return_duplicate_headers* is set to false, the returned headers will be:

  .. code-block:: lua

    {
      [":status"] = "200",
      ["foo"] = "bar",
      ["key"] = "value_2",
    }

  If *return_duplicate_headers* is set to true, the returned *headers* will be:

  .. code-block:: lua

    {
      [":status"] = "200",
      ["foo"] = "bar",
      ["key"] = { "value_0", "value_1", "value_2" },
    }


Some examples of specifying *options* are shown below:

.. code-block:: lua

  -- Create a fire-and-forget HTTP call.
  local request_options = {["asynchronous"] = true}

  -- Create a synchronous HTTP call with 1000 ms timeout.
  local request_options = {["timeout_ms"] = 1000}

  -- Create a synchronous HTTP call, but do not sample the trace span.
  local request_options = {["trace_sampled"] = false}

  -- The same as above, but explicitly set the "asynchronous" flag to false.
  local request_options = {["asynchronous"] = false, ["trace_sampled"] = false }

  -- The same as above, but with 1000 ms timeout.
  local request_options = {["asynchronous"] = false, ["trace_sampled"] = false, ["timeout_ms"] = 1000 }


``respond()``
^^^^^^^^^^^^^^

.. code-block:: lua

  handle:respond(headers, body)

Respond immediately and do not continue further filter iteration. This call is *only valid in
the request flow*. Additionally, a response is only possible if the request headers have not yet been
passed to subsequent filters. Meaning, the following Lua code is invalid:

.. code-block:: lua

  function envoy_on_request(request_handle)
    for chunk in request_handle:bodyChunks() do
      request_handle:respond(
        {[":status"] = "100"},
        "nope")
    end
  end

*headers* is a table of key/value pairs to send (the value can be a string or table of strings).
Note that the *:status* header must be set. *body* is a string and supplies the optional response
body. May be nil.

``metadata()``
^^^^^^^^^^^^^^

.. code-block:: lua

  local metadata = handle:metadata()

Returns the current route entry metadata. Note that the metadata should be specified
under the filter name i.e. *envoy.filters.http.lua*. Below is an example of a *metadata* in a
:ref:`route entry <envoy_v3_api_msg_config.route.v3.Route>`.

.. code-block:: yaml

  metadata:
    filter_metadata:
      envoy.filters.http.lua:
        foo: bar
        baz:
          - bad
          - baz

Returns a :ref:`metadata object <config_http_filters_lua_metadata_wrapper>`.

``streamInfo()``
^^^^^^^^^^^^^^^^^

.. code-block:: lua

  local streamInfo = handle:streamInfo()

Returns :repo:`information <envoy/stream_info/stream_info.h>` related to the current request.

Returns a :ref:`stream info object <config_http_filters_lua_stream_info_wrapper>`.

``connection()``
^^^^^^^^^^^^^^^^

.. code-block:: lua

  local connection = handle:connection()

Returns the current request's underlying :repo:`connection <envoy/network/connection.h>`.

Returns a :ref:`connection object <config_http_filters_lua_connection_wrapper>`.

``connectionStreamInfo()``
^^^^^^^^^^^^^^^^^^^^^^^^^^

.. code-block:: lua

  local connectionStreamInfo = handle:connectionStreamInfo()

Returns connection-level :repo:`information <envoy/stream_info/stream_info.h>` related to the current request.

Returns a connection-level :ref:`stream info object <config_http_filters_lua_cx_stream_info_wrapper>`.

``importPublicKey()``
^^^^^^^^^^^^^^^^^^^^^

.. code-block:: lua

  local pubkey = handle:importPublicKey(keyder, keyderLength)

Returns public key which is used by :ref:`verifySignature <verify_signature>` to verify digital signature.

.. _verify_signature:

``verifySignature()``
^^^^^^^^^^^^^^^^^^^^^

.. code-block:: lua

  local ok, error = handle:verifySignature(hashFunction, pubkey, signature, signatureLength, data, dataLength)

Verify signature using provided parameters. *hashFunction* is the variable for the hash function which be used
for verifying signature. *SHA1*, *SHA224*, *SHA256*, *SHA384* and *SHA512* are supported.
*pubkey* is the public key. *signature* is the signature to be verified. *signatureLength* is
the length of the signature. *data* is the content which will be hashed. *dataLength* is the length of data.

The function returns a pair. If the first element is *true*, the second element will be empty
which means signature is verified; otherwise, the second element will store the error message.

.. _config_http_filters_lua_stream_handle_api_base64_escape:

``base64Escape()``
^^^^^^^^^^^^^^^^^^
.. code-block:: lua

  local base64_encoded = handle:base64Escape("input string")

Encodes the input string as base64. This can be useful for escaping binary data.

``timestamp()``
^^^^^^^^^^^^^^^

.. code-block:: lua

  timestamp = handle:timestamp(format)

High resolution timestamp function. *format* is an optional enum parameter to indicate the format of the timestamp.
*EnvoyTimestampResolution.MILLISECOND* is supported
The function returns timestamp in milliseconds since epoch by default if format is not set.

.. _config_http_filters_lua_stream_handle_api_timestamp_string:

``timestampString()``
^^^^^^^^^^^^^^^^^^^^^

.. code-block:: lua

  timestamp = handle:timestampString(resolution)

Timestamp function. Timestamp is returned as a string. It represents the integer value of the selected resolution
since epoch. *resolution* is an optional enum parameter to indicate the resolution of the timestamp.
Supported resolutions are *EnvoyTimestampResolution.MILLISECOND* and *EnvoyTimestampResolution.MICROSECOND*.
Default resolution is millisecond if *resolution* is not set.

.. _config_http_filters_lua_header_wrapper:

Header object API
-----------------

<<<<<<< HEAD
.. include:: ../../../_include/lua_common.rst

add()
^^^^^
=======
``add()``
^^^^^^^^^
>>>>>>> 75e54af3

.. code-block:: lua

  headers:add(key, value)

Adds a header. *key* is a string that supplies the header key. *value* is a string that supplies
the header value.

``get()``
^^^^^^^^^

.. code-block:: lua

  headers:get(key)

Gets a header. *key* is a string that supplies the header key. Returns a string that is the header
value or nil if there is no such header. If there are multiple headers in the same case-insensitive
key, their values will be combined with a *,* separator and returned as a string.

``getAtIndex()``
^^^^^^^^^^^^^^^^

.. code-block:: lua

  headers:getAtIndex(key, index)

Gets the header value at the given index. It can be used to fetch a specific value in case the
given header has multiple values. *key* is a string that supplies the header key and index is
an integer that supplies the position. It returns a string that is the header value or nil if
there is no such header or if there is no value at the specified index.

``getNumValues()``
^^^^^^^^^^^^^^^^^^

.. code-block:: lua

  headers:getNumValues(key)

Gets the number of values of a given header. It can be used to fetch the total number of values in case
the given header has multiple values. *key* is a string that supplies the header key. It returns
an integer with the value size for the given header or *0* if there is no such header.

``__pairs()``
^^^^^^^^^^^^^

.. code-block:: lua

  for key, value in pairs(headers) do
  end

Iterates through every header. *key* is a string that supplies the header key. *value* is a string
that supplies the header value.

.. attention::

  In the current implementation, headers cannot be modified during iteration. Additionally, if
  it is necessary to modify headers after an iteration, the iteration must first be completed. This means that
  ``break`` or any other way to exit the loop early must not be used. This may be more flexible in the future.

``remove()``
^^^^^^^^^^^^

.. code-block:: lua

  headers:remove(key)

Removes a header. *key* supplies the header key to remove.

``replace()``
^^^^^^^^^^^^^

.. code-block:: lua

  headers:replace(key, value)

Replaces a header. *key* is a string that supplies the header key. *value* is a string that supplies
the header value. If the header does not exist, it is added as per the *add()* function.

``setHttp1ReasonPhrase()``
^^^^^^^^^^^^^^^^^^^^^^^^^^

.. code-block:: lua

  headers:setHttp1ReasonPhrase(reasonPhrase)

Sets a custom HTTP/1 response reason phrase. This call is *only valid in the response flow*.
*reasonPhrase* is a string that supplies the reason phrase value. Additionally this call only
effects HTTP/1 connections. It will have no effect if the client is HTTP/2 or HTTP/3.

.. _config_http_filters_lua_buffer_wrapper:

Buffer API
----------

<<<<<<< HEAD
.. include:: ../../../_include/lua_common.rst

length()
^^^^^^^^^^
=======
``length()``
^^^^^^^^^^^^
>>>>>>> 75e54af3

.. code-block:: lua

  local size = buffer:length()

Gets the size of the buffer in bytes. Returns an integer.

``getBytes()``
^^^^^^^^^^^^^^

.. code-block:: lua

  buffer:getBytes(index, length)

Get bytes from the buffer. By default Envoy will not copy all buffer bytes to Lua. This will
cause a buffer segment to be copied. *index* is an integer and supplies the buffer start index to
copy. *length* is an integer and supplies the buffer length to copy. *index* + *length* must be
less than the buffer length.

.. _config_http_filters_lua_buffer_wrapper_api_set_bytes:

``setBytes()``
^^^^^^^^^^^^^^

.. code-block:: lua

  buffer:setBytes(string)

Set the content of wrapped buffer with the input string.

.. _config_http_filters_lua_metadata_wrapper:

Metadata object API
-------------------

<<<<<<< HEAD
.. include:: ../../../_include/lua_common.rst

get()
^^^^^
=======
``get()``
^^^^^^^^^
>>>>>>> 75e54af3

.. code-block:: lua

  metadata:get(key)

Gets a metadata. *key* is a string that supplies the metadata key. Returns the corresponding
value of the given metadata key. The type of the value can be: *nil*, *boolean*, *number*,
*string* and *table*.

``__pairs()``
^^^^^^^^^^^^^

.. code-block:: lua

  for key, value in pairs(metadata) do
  end

Iterates through every *metadata* entry. *key* is a string that supplies a *metadata*
key. *value* is a *metadata* entry value.

.. _config_http_filters_lua_stream_info_wrapper:

Stream info object API
-----------------------

<<<<<<< HEAD
.. include:: ../../../_include/lua_common.rst

protocol()
^^^^^^^^^^
=======
``protocol()``
^^^^^^^^^^^^^^
>>>>>>> 75e54af3

.. code-block:: lua

  streamInfo:protocol()

Returns the string representation of :repo:`HTTP protocol <envoy/http/protocol.h>`
used by the current request. The possible values are: ``HTTP/1.0``, ``HTTP/1.1``, ``HTTP/2`` and ``HTTP/3*``.

.. _config_http_filters_lua_stream_info_downstream_direct_local_address:

``downstreamDirectLocalAddress()``
^^^^^^^^^^^^^^^^^^^^^^^^^^^^^^^^^^

.. code-block:: lua

  streamInfo:downstreamDirectLocalAddress()

Returns the string representation of :repo:`downstream direct local address <envoy/stream_info/stream_info.h>`
used by the current request. This is always the physical local address of the connection.

``downstreamLocalAddress()``
^^^^^^^^^^^^^^^^^^^^^^^^^^^^

.. code-block:: lua

  streamInfo:downstreamLocalAddress()

Returns the string representation of :repo:`downstream local address <envoy/stream_info/stream_info.h>`
used by the current request.

.. _config_http_filters_lua_stream_info_downstream_direct_remote_address:

``downstreamDirectRemoteAddress()``
^^^^^^^^^^^^^^^^^^^^^^^^^^^^^^^^^^^

.. code-block:: lua

  streamInfo:downstreamDirectRemoteAddress()

Returns the string representation of :repo:`downstream directly connected address <envoy/stream_info/stream_info.h>`
used by the current request. This is equivalent to the address of the physical connection.

.. _config_http_filters_lua_stream_info_downstream_remote_address:

``downstreamRemoteAddress()``
^^^^^^^^^^^^^^^^^^^^^^^^^^^^^

.. code-block:: lua

  streamInfo:downstreamRemoteAddress()

Returns the string representation of the downstream remote address for the current request. This may differ from
:ref:`downstreamDirectRemoteAddress() <config_http_filters_lua_stream_info_downstream_direct_remote_address>` depending upon the setting of
:ref:`xff_num_trusted_hops <envoy_v3_api_field_extensions.filters.network.http_connection_manager.v3.HttpConnectionManager.xff_num_trusted_hops>`.

``dynamicMetadata()``
^^^^^^^^^^^^^^^^^^^^^

.. code-block:: lua

  streamInfo:dynamicMetadata()

Returns a :ref:`dynamic metadata object <config_http_filters_lua_stream_info_dynamic_metadata_wrapper>`.

``downstreamSslConnection()``
^^^^^^^^^^^^^^^^^^^^^^^^^^^^^

.. code-block:: lua

  streamInfo:downstreamSslConnection()

Returns :repo:`information <envoy/ssl/connection.h>` related to the current SSL connection.

Returns a downstream :ref:`SSL connection info object <config_http_filters_lua_ssl_socket_info>`.

.. _config_http_filters_lua_stream_info_dynamic_metadata_wrapper:

``requestedServerName()``
^^^^^^^^^^^^^^^^^^^^^^^^^

.. code-block:: lua

  streamInfo:requestedServerName()

Returns the string representation of :repo:`requested server name <envoy/stream_info/stream_info.h>`
(e.g. SNI in TLS) for the current request if present.

.. _config_http_filters_lua_cx_stream_info_wrapper:

Connection stream info object API
---------------------------------

<<<<<<< HEAD
.. include:: ../../../_include/lua_common.rst

dynamicMetadata()
^^^^^^^^^^^^^^^^^
=======
``dynamicMetadata()``
^^^^^^^^^^^^^^^^^^^^^
>>>>>>> 75e54af3

.. code-block:: lua

  connectionStreamInfo:dynamicMetadata()

Returns a :ref:`dynamic metadata object <config_http_filters_lua_stream_info_dynamic_metadata_wrapper>`.

Dynamic metadata object API
---------------------------

<<<<<<< HEAD
.. include:: ../../../_include/lua_common.rst

get()
^^^^^
=======
``get()``
^^^^^^^^^
>>>>>>> 75e54af3

.. code-block:: lua

  dynamicMetadata:get(filterName)

  -- to get a value from a returned table.
  dynamicMetadata:get(filterName)[key]

Gets an entry in dynamic metadata struct. *filterName* is a string that supplies the filter name, e.g. *envoy.lb*.
Returns the corresponding *table* of a given *filterName*.

``set()``
^^^^^^^^^

.. code-block:: lua

  dynamicMetadata:set(filterName, key, value)

Sets key-value pair of a *filterName*'s metadata. *filterName* is a key specifying the target filter name,
e.g. *envoy.lb*. The type of *key* is *string*. The type of *value* is any Lua type that can be mapped
to a metadata value: *table*, *numeric*, *boolean*, *string* or *nil*. When using a *table* as an argument,
its keys can only be *string* or *numeric*.

.. code-block:: lua

  function envoy_on_request(request_handle)
    local headers = request_handle:headers()
    request_handle:streamInfo():dynamicMetadata():set("envoy.filters.http.lua", "request.info", {
      auth = headers:get("authorization"),
      token = headers:get("x-request-token"),
    })
  end

  function envoy_on_response(response_handle)
    local meta = response_handle:streamInfo():dynamicMetadata():get("envoy.filters.http.lua")["request.info"]
    response_handle:logInfo("Auth: "..meta.auth..", token: "..meta.token)
  end


``__pairs()``
^^^^^^^^^^^^^

.. code-block:: lua

  for key, value in pairs(dynamicMetadata) do
  end

Iterates through every *dynamicMetadata* entry. *key* is a string that supplies a *dynamicMetadata*
key. *value* is a *dynamicMetadata* entry value.

.. _config_http_filters_lua_connection_wrapper:

Connection object API
---------------------

<<<<<<< HEAD
.. include:: ../../../_include/lua_common.rst

ssl()
^^^^^
=======
``ssl()``
^^^^^^^^^
>>>>>>> 75e54af3

.. code-block:: lua

  if connection:ssl() == nil then
    print("plain")
  else
    print("secure")
  end

Returns :repo:`SSL connection <envoy/ssl/connection.h>` object when the connection is
secured and *nil* when it is not.

Returns an :ref:`SSL connection info object <config_http_filters_lua_ssl_socket_info>`.

.. _config_http_filters_lua_ssl_socket_info:

SSL connection object API
-------------------------

<<<<<<< HEAD
.. include:: ../../../_include/lua_common.rst

peerCertificatePresented()
^^^^^^^^^^^^^^^^^^^^^^^^^^
=======
``peerCertificatePresented()``
^^^^^^^^^^^^^^^^^^^^^^^^^^^^^^
>>>>>>> 75e54af3

.. code-block:: lua

  if downstreamSslConnection:peerCertificatePresented() then
    print("peer certificate is presented")
  end

Returns a bool representing whether the peer certificate is presented.

``peerCertificateValidated()``
^^^^^^^^^^^^^^^^^^^^^^^^^^^^^^

.. code-block:: lua

  if downstreamSslConnection:peerCertificateValidated() then
    print("peer certificate is validated")
  end

Returns bool whether the peer certificate was validated.

.. warning::

   Client certificate validation is not currently performed upon TLS session resumption. For a
   resumed TLS session this method will return false, regardless of whether the peer certificate is
   valid.

   The only known workaround for this issue is to disable TLS session resumption entirely, by
   setting both :ref:`disable_stateless_session_resumption <envoy_v3_api_field_extensions.transport_sockets.tls.v3.DownstreamTlsContext.disable_stateless_session_resumption>`
   and :ref:`disable_stateful_session_resumption <envoy_v3_api_field_extensions.transport_sockets.tls.v3.DownstreamTlsContext.disable_stateful_session_resumption>` on the DownstreamTlsContext.

``uriSanLocalCertificate()``
^^^^^^^^^^^^^^^^^^^^^^^^^^^^

.. code-block:: lua

  -- For example, uriSanLocalCertificate contains {"san1", "san2"}
  local certs = downstreamSslConnection:uriSanLocalCertificate()

  -- The following prints san1,san2
  handle:logTrace(table.concat(certs, ","))

Returns the URIs (as a table) in the SAN field of the local certificate. Returns an empty table if
there is no local certificate, or no SAN field, or no URI SAN entries.

``sha256PeerCertificateDigest()``
^^^^^^^^^^^^^^^^^^^^^^^^^^^^^^^^^

.. code-block:: lua

  downstreamSslConnection:sha256PeerCertificateDigest()

Returns the SHA256 digest of the peer certificate. Returns ``""`` if there is no peer certificate
which can happen in TLS (non-mTLS) connections.

``serialNumberPeerCertificate()``
^^^^^^^^^^^^^^^^^^^^^^^^^^^^^^^^^

.. code-block:: lua

  downstreamSslConnection:serialNumberPeerCertificate()

Returns the serial number field of the peer certificate. Returns ``""`` if there is no peer
certificate, or no serial number.

``issuerPeerCertificate()``
^^^^^^^^^^^^^^^^^^^^^^^^^^^

.. code-block:: lua

  downstreamSslConnection:issuerPeerCertificate()

Returns the issuer field of the peer certificate in RFC 2253 format. Returns ``""`` if there is no
peer certificate, or no issuer.

``subjectPeerCertificate()``
^^^^^^^^^^^^^^^^^^^^^^^^^^^^

.. code-block:: lua

  downstreamSslConnection:subjectPeerCertificate()

Return the subject field of the peer certificate in RFC 2253 format. Returns ``""`` if there is no
peer certificate, or no subject.

``parsedSubjectPeerCertificate()``
^^^^^^^^^^^^^^^^^^^^^^^^^^^^^^^^^^

.. code-block:: lua

  local parsedSubject = downstreamSslConnection:parsedSubjectPeerCertificate()
  if parsedSubject then
    print("CN: " .. parsedSubject:commonName())
    print("O: " .. table.concat(parsedSubject:organizationName(), ","))
  end

Returns :repo:`connection <envoy/ssl/parsed_x509_name.h>` parsed from subject field of the peer
certificate. Returns nil if there is no peer certificate.

Returns a :ref:`parsed name object <config_http_filters_lua_parsed_name>`.

``uriSanPeerCertificate()``
^^^^^^^^^^^^^^^^^^^^^^^^^^^

.. code-block:: lua

  downstreamSslConnection:uriSanPeerCertificate()

Returns the URIs (as a table) in the SAN field of the peer certificate. Returns an empty table if
there is no peer certificate, or no SAN field, or no URI SAN entries.

``subjectLocalCertificate()``
^^^^^^^^^^^^^^^^^^^^^^^^^^^^^

.. code-block:: lua

  downstreamSslConnection:subjectLocalCertificate()

Returns the subject field of the local certificate in RFC 2253 format. Returns ``""`` if there is no
local certificate, or no subject.

``urlEncodedPemEncodedPeerCertificate()``
^^^^^^^^^^^^^^^^^^^^^^^^^^^^^^^^^^^^^^^^^

.. code-block:: lua

  downstreamSslConnection:urlEncodedPemEncodedPeerCertificate()

Returns the URL-encoded PEM-encoded representation of the peer certificate. Returns ``""`` if there
is no peer certificate or encoding fails.

``urlEncodedPemEncodedPeerCertificateChain()``
^^^^^^^^^^^^^^^^^^^^^^^^^^^^^^^^^^^^^^^^^^^^^^

.. code-block:: lua

  downstreamSslConnection:urlEncodedPemEncodedPeerCertificateChain()

Returns the URL-encoded PEM-encoded representation of the full peer certificate chain including the
leaf certificate. Returns ``""`` if there is no peer certificate or encoding fails.

``dnsSansPeerCertificate()``
^^^^^^^^^^^^^^^^^^^^^^^^^^^^

.. code-block:: lua

  downstreamSslConnection:dnsSansPeerCertificate()

Returns the DNS entries (as a table) in the SAN field of the peer certificate. Returns an empty
table if there is no peer certificate, or no SAN field, or no DNS SAN entries.

``dnsSansLocalCertificate()``
^^^^^^^^^^^^^^^^^^^^^^^^^^^^^

.. code-block:: lua

  downstreamSslConnection:dnsSansLocalCertificate()

Returns the DNS entries (as a table) in the SAN field of the local certificate. Returns an empty
table if there is no local certificate, or no SAN field, or no DNS SAN entries.

``oidsPeerCertificate()``
^^^^^^^^^^^^^^^^^^^^^^^^^

.. code-block:: lua

  downstreamSslConnection:oidsPeerCertificate()

Returns the string representation of OIDs (as a table) from the peer certificate. This is for
reading the OID strings from the certificate, not the extension values associated with OIDs.
Returns an empty table if there is no peer certificate or no OIDs.

``oidsLocalCertificate()``
^^^^^^^^^^^^^^^^^^^^^^^^^^

.. code-block:: lua

  downstreamSslConnection:oidsLocalCertificate()

Returns the string representation of OIDs (as a table) from the local certificate. This is for
reading the OID strings from the certificate, not the extension values associated with OIDs.
Returns an empty table if there is no local certificate or no OIDs.

``validFromPeerCertificate()``
^^^^^^^^^^^^^^^^^^^^^^^^^^^^^^

.. code-block:: lua

  downstreamSslConnection:validFromPeerCertificate()

Returns the time (timestamp-since-epoch in seconds) that the peer certificate was issued and should
be considered valid from. Returns ``0`` if there is no peer certificate.

In Lua, we usually use ``os.time(os.date("!*t"))`` to get current timestamp-since-epoch in seconds.

``expirationPeerCertificate()``
^^^^^^^^^^^^^^^^^^^^^^^^^^^^^^^

.. code-block:: lua

  downstreamSslConnection:validFromPeerCertificate()

Returns the time (timestamp-since-epoch in seconds) that the peer certificate expires and should not
be considered valid after. Returns ``0`` if there is no peer certificate.

In Lua, we usually use ``os.time(os.date("!*t"))`` to get current timestamp-since-epoch in seconds.

``sessionId()``
^^^^^^^^^^^^^^^

.. code-block:: lua

  downstreamSslConnection:sessionId()

Returns the hex-encoded TLS session ID as defined in RFC 5246.

``ciphersuiteId()``
^^^^^^^^^^^^^^^^^^^^

.. code-block:: lua

  downstreamSslConnection:ciphersuiteId()

Returns the standard ID (hex-encoded) for the ciphers used in the established TLS connection.
Returns ``"0xffff"`` if there is no current negotiated ciphersuite.

``ciphersuiteString()``
^^^^^^^^^^^^^^^^^^^^^^^

.. code-block:: lua

  downstreamSslConnection:ciphersuiteString()

Returns the OpenSSL name for the set of ciphers used in the established TLS connection. Returns
``""`` if there is no current negotiated ciphersuite.

``tlsVersion()``
^^^^^^^^^^^^^^^^

.. code-block:: lua

  downstreamSslConnection:tlsVersion()

Returns the TLS version (e.g., TLSv1.2, TLSv1.3) used in the established TLS connection.

.. _config_http_filters_lua_parsed_name:

Parsed name object API
----------------------

<<<<<<< HEAD
.. include:: ../../../_include/lua_common.rst

commonName()
^^^^^^^^^^^^
=======
``commonName()``
^^^^^^^^^^^^^^^^
>>>>>>> 75e54af3

.. code-block:: lua

  parsedSubject:commonName()

Returns the string representation of CN field from the X.509 name. Returns ``""`` if there is no such
field or if the field can't be converted to UTF8 string.

``organizationName()``
^^^^^^^^^^^^^^^^^^^^^^

.. code-block:: lua

  parsedSubject:organizationName()

Returns the string representation of O fields (as a table) from the X.509 name. Returns an empty
table if there is no such field or if the field can't be converted to UTF8 string.<|MERGE_RESOLUTION|>--- conflicted
+++ resolved
@@ -372,23 +372,7 @@
 
 Returns a :ref:`header object <config_http_filters_lua_header_wrapper>`.
 
-<<<<<<< HEAD
 .. include:: ../../../_include/lua_common.rst
-=======
-``log*()``
-^^^^^^^^^^
-
-.. code-block:: lua
-
-  handle:logTrace(message)
-  handle:logDebug(message)
-  handle:logInfo(message)
-  handle:logWarn(message)
-  handle:logErr(message)
-  handle:logCritical(message)
-
-Logs a message using Envoy's application logging. *message* is a string to log.
->>>>>>> 75e54af3
 
 ``httpCall()``
 ^^^^^^^^^^^^^^
@@ -628,15 +612,10 @@
 Header object API
 -----------------
 
-<<<<<<< HEAD
 .. include:: ../../../_include/lua_common.rst
 
-add()
-^^^^^
-=======
 ``add()``
 ^^^^^^^^^
->>>>>>> 75e54af3
 
 .. code-block:: lua
 
@@ -731,15 +710,10 @@
 Buffer API
 ----------
 
-<<<<<<< HEAD
 .. include:: ../../../_include/lua_common.rst
 
-length()
-^^^^^^^^^^
-=======
 ``length()``
 ^^^^^^^^^^^^
->>>>>>> 75e54af3
 
 .. code-block:: lua
 
@@ -775,15 +749,10 @@
 Metadata object API
 -------------------
 
-<<<<<<< HEAD
 .. include:: ../../../_include/lua_common.rst
 
-get()
-^^^^^
-=======
 ``get()``
 ^^^^^^^^^
->>>>>>> 75e54af3
 
 .. code-block:: lua
 
@@ -809,15 +778,10 @@
 Stream info object API
 -----------------------
 
-<<<<<<< HEAD
 .. include:: ../../../_include/lua_common.rst
 
-protocol()
-^^^^^^^^^^
-=======
 ``protocol()``
 ^^^^^^^^^^^^^^
->>>>>>> 75e54af3
 
 .. code-block:: lua
 
@@ -910,15 +874,10 @@
 Connection stream info object API
 ---------------------------------
 
-<<<<<<< HEAD
 .. include:: ../../../_include/lua_common.rst
 
-dynamicMetadata()
-^^^^^^^^^^^^^^^^^
-=======
 ``dynamicMetadata()``
 ^^^^^^^^^^^^^^^^^^^^^
->>>>>>> 75e54af3
 
 .. code-block:: lua
 
@@ -929,15 +888,10 @@
 Dynamic metadata object API
 ---------------------------
 
-<<<<<<< HEAD
 .. include:: ../../../_include/lua_common.rst
 
-get()
-^^^^^
-=======
 ``get()``
 ^^^^^^^^^
->>>>>>> 75e54af3
 
 .. code-block:: lua
 
@@ -993,15 +947,10 @@
 Connection object API
 ---------------------
 
-<<<<<<< HEAD
 .. include:: ../../../_include/lua_common.rst
 
-ssl()
-^^^^^
-=======
 ``ssl()``
 ^^^^^^^^^
->>>>>>> 75e54af3
 
 .. code-block:: lua
 
@@ -1021,15 +970,10 @@
 SSL connection object API
 -------------------------
 
-<<<<<<< HEAD
 .. include:: ../../../_include/lua_common.rst
 
-peerCertificatePresented()
-^^^^^^^^^^^^^^^^^^^^^^^^^^
-=======
 ``peerCertificatePresented()``
 ^^^^^^^^^^^^^^^^^^^^^^^^^^^^^^
->>>>>>> 75e54af3
 
 .. code-block:: lua
 
@@ -1279,15 +1223,10 @@
 Parsed name object API
 ----------------------
 
-<<<<<<< HEAD
 .. include:: ../../../_include/lua_common.rst
 
-commonName()
-^^^^^^^^^^^^
-=======
 ``commonName()``
 ^^^^^^^^^^^^^^^^
->>>>>>> 75e54af3
 
 .. code-block:: lua
 

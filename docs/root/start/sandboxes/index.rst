--- conflicted
+++ resolved
@@ -14,11 +14,8 @@
     cache
     cors
     csrf
-<<<<<<< HEAD
     dynamic-configuration-filesystem
-=======
     dynamic-configuration-control-plane
->>>>>>> 55538fd0
     ext_authz
     fault_injection
     front_proxy

--- conflicted
+++ resolved
@@ -36,14 +36,10 @@
   host which has the fewest active requests (`Mitzenmacher et al.
   <https://www.eecs.harvard.edu/~michaelm/postscripts/handbook2001.pdf>`_ has shown that this
   approach is nearly as good as an O(N) full scan). This is also known as P2C (power of two
-<<<<<<< HEAD
-  choices). In P2C selection is also particularly useful for load balancer implementations due to
-  its resistance to herding behavior.
-=======
-  choices). The P2C load balancer has the property that a host with the highest number of active
-  requests in the cluster will never receive new requests. It will be allowed to drain until it is
-  less than or equal to all of the other hosts.
->>>>>>> 00fe7532
+  choices). The P2C load balancer has the property that host weights will decrease as the number of
+  active requests on those hosts increases. P2C selection is particularly useful for load
+  balancer implementations due to its resistance to herding behavior.
+
 * *all weights not equal*:  If two or more hosts in the cluster have different load balancing
   weights, the load balancer shifts into a mode where it uses a weighted round robin schedule in
   which weights are dynamically adjusted based on the host's request load at the time of selection.

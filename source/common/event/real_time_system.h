#pragma once

#include "envoy/event/timer.h"

#include "common/common/utility.h"

namespace Envoy {
namespace Event {

/**
 * Real-world time implementation of TimeSystem.
 */
class RealTimeSystem : public TimeSystem {
public:
  // TimeSystem
  SchedulerPtr createScheduler(Libevent::BasePtr&) override;
  void sleep(const Duration& duration) override;
<<<<<<< HEAD
  Thread::CondVar::WaitStatus waitFor(Thread::MutexBasicLockable& lock, Thread::CondVar& condvar,
                                      const Duration& duration) override;
=======
  Thread::CondVar::WaitStatus
  waitFor(Thread::MutexBasicLockable& mutex, Thread::CondVar& condvar,
          const Duration& duration) noexcept EXCLUSIVE_LOCKS_REQUIRED(mutex) override;
>>>>>>> 0299635f

  // TimeSource
  SystemTime systemTime() override { return time_source_.systemTime(); }
  MonotonicTime monotonicTime() override { return time_source_.monotonicTime(); }

private:
  RealTimeSource time_source_;
};

} // namespace Event
} // namespace Envoy<|MERGE_RESOLUTION|>--- conflicted
+++ resolved
@@ -15,14 +15,9 @@
   // TimeSystem
   SchedulerPtr createScheduler(Libevent::BasePtr&) override;
   void sleep(const Duration& duration) override;
-<<<<<<< HEAD
-  Thread::CondVar::WaitStatus waitFor(Thread::MutexBasicLockable& lock, Thread::CondVar& condvar,
-                                      const Duration& duration) override;
-=======
   Thread::CondVar::WaitStatus
   waitFor(Thread::MutexBasicLockable& mutex, Thread::CondVar& condvar,
           const Duration& duration) noexcept EXCLUSIVE_LOCKS_REQUIRED(mutex) override;
->>>>>>> 0299635f
 
   // TimeSource
   SystemTime systemTime() override { return time_source_.systemTime(); }

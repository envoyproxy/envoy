#pragma once

#include <cstdint>
#include <functional>
#include <list>
#include <memory>
#include <vector>

#include "envoy/api/api.h"
#include "envoy/common/scope_tracker.h"
#include "envoy/common/time.h"
#include "envoy/event/deferred_deletable.h"
#include "envoy/event/dispatcher.h"
#include "envoy/network/connection_handler.h"
#include "envoy/network/listen_socket.h"
#include "envoy/stats/scope.h"

#include "common/common/logger.h"
#include "common/common/thread.h"
#include "common/event/libevent.h"
#include "common/event/libevent_scheduler.h"
#include "common/signal/fatal_error_handler.h"

namespace Envoy {
namespace Network {
class BufferedIoSocketHandleImpl;
}
namespace Event {

/**
 * libevent implementation of Event::Dispatcher.
 */
class DispatcherImpl : Logger::Loggable<Logger::Id::main>,
                       public Dispatcher,
                       public FatalErrorHandlerInterface {
public:
  DispatcherImpl(const std::string& name, Api::Api& api, Event::TimeSystem& time_system);
  DispatcherImpl(const std::string& name, Buffer::WatermarkFactoryPtr&& factory, Api::Api& api,
                 Event::TimeSystem& time_system);
  ~DispatcherImpl() override;
  using InternalConnectionCallback =
      std::function<void(const Network::Address::InstanceConstSharedPtr& address,
                         std::unique_ptr<Network::ConnectionSocket> internal_socket)>;
  /**
   * @return event_base& the libevent base.
   */
  event_base& base() { return base_scheduler_.base(); }

  // Event::Dispatcher
  const std::string& name() override { return name_; }
  void registerWatchdog(const Server::WatchDogSharedPtr& watchdog,
                        std::chrono::milliseconds min_touch_interval) override;
  TimeSource& timeSource() override { return api_.timeSource(); }
  void initializeStats(Stats::Scope& scope, const absl::optional<std::string>& prefix) override;
  void clearDeferredDeleteList() override;
  Network::ServerConnectionPtr
  createServerConnection(Network::ConnectionSocketPtr&& socket,
                         Network::TransportSocketPtr&& transport_socket,
                         StreamInfo::StreamInfo& stream_info) override;
  Network::ClientConnectionPtr
  createClientConnection(Network::Address::InstanceConstSharedPtr address,
                         Network::Address::InstanceConstSharedPtr source_address,
                         Network::TransportSocketPtr&& transport_socket,
                         const Network::ConnectionSocket::OptionsSharedPtr& options) override;
  // Register the internal listener to setup the internal connection. Pass nullptr callback to
  // unregister.
  void registerInternalListener(const std::string& internal_listener_id,
                                InternalConnectionCallback internal_conn_callback);

  Network::ClientConnectionPtr
  createInternalConnection(Network::Address::InstanceConstSharedPtr internal_address,
                           Network::Address::InstanceConstSharedPtr local_address) override;
  Network::DnsResolverSharedPtr
  createDnsResolver(const std::vector<Network::Address::InstanceConstSharedPtr>& resolvers,
                    const bool use_tcp_for_dns_lookups) override;
  FileEventPtr createFileEvent(os_fd_t fd, FileReadyCb cb, FileTriggerType trigger,
                               uint32_t events) override;
  Filesystem::WatcherPtr createFilesystemWatcher() override;
  Network::ListenerPtr createListener(Network::SocketSharedPtr&& socket,
                                      Network::TcpListenerCallbacks& cb, bool bind_to_port,
                                      uint32_t backlog_size) override;
  Network::UdpListenerPtr createUdpListener(Network::SocketSharedPtr socket,
                                            Network::UdpListenerCallbacks& cb) override;
  TimerPtr createTimer(TimerCb cb) override;
  Event::SchedulableCallbackPtr createSchedulableCallback(std::function<void()> cb) override;
  void deferredDelete(DeferredDeletablePtr&& to_delete) override;
  void exit() override;
  SignalEventPtr listenForSignal(int signal_num, SignalCb cb) override;
  void post(std::function<void()> callback) override;
  void run(RunType type) override;
  Buffer::WatermarkFactory& getWatermarkFactory() override { return *buffer_factory_; }
  const ScopeTrackedObject* setTrackedObject(const ScopeTrackedObject* object) override {
    const ScopeTrackedObject* return_object = current_object_;
    current_object_ = object;
    return return_object;
  }
  MonotonicTime approximateMonotonicTime() const override;
  void updateApproximateMonotonicTime() override;

  // FatalErrorInterface
  void onFatalError(std::ostream& os) const override {
    // Dump the state of the tracked object if it is in the current thread. This generally results
    // in dumping the active state only for the thread which caused the fatal error.
    if (isThreadSafe()) {
      if (current_object_) {
        current_object_->dumpState(os);
      }
    }
  }

private:
  // Holds a reference to the watchdog registered with this dispatcher and the timer used to ensure
  // that the dog is touched periodically.
  class WatchdogRegistration {
  public:
    WatchdogRegistration(const Server::WatchDogSharedPtr& watchdog, Scheduler& scheduler,
                         std::chrono::milliseconds timer_interval, Dispatcher& dispatcher)
        : watchdog_(watchdog), timer_interval_(timer_interval) {
      touch_timer_ = scheduler.createTimer(
          [this]() -> void {
            watchdog_->touch();
            touch_timer_->enableTimer(timer_interval_);
          },
          dispatcher);
      touch_timer_->enableTimer(timer_interval_);
    }

    void touchWatchdog() { watchdog_->touch(); }

  private:
    Server::WatchDogSharedPtr watchdog_;
    const std::chrono::milliseconds timer_interval_;
    TimerPtr touch_timer_;
  };
  using WatchdogRegistrationPtr = std::unique_ptr<WatchdogRegistration>;

  TimerPtr createTimerInternal(TimerCb cb);
  void updateApproximateMonotonicTimeInternal();
  void runPostCallbacks();
  // Helper used to touch the watchdog after most schedulable, fd, and timer callbacks.
  void touchWatchdog();

  // Validate that an operation is thread safe, i.e. it's invoked on the same thread that the
  // dispatcher run loop is executing on. We allow run_tid_ to be empty for tests where we don't
  // invoke run().
  bool isThreadSafe() const override {
    return run_tid_.isEmpty() || run_tid_ == api_.threadFactory().currentThreadId();
  }

  const std::string name_;
  Api::Api& api_;
  std::string stats_prefix_;
  DispatcherStatsPtr stats_;
  Thread::ThreadId run_tid_;
  Buffer::WatermarkFactoryPtr buffer_factory_;
  LibeventScheduler base_scheduler_;
  SchedulerPtr scheduler_;
  SchedulableCallbackPtr deferred_delete_cb_;
  SchedulableCallbackPtr post_cb_;
  std::vector<DeferredDeletablePtr> to_delete_1_;
  std::vector<DeferredDeletablePtr> to_delete_2_;
  std::vector<DeferredDeletablePtr>* current_to_delete_;
  Thread::MutexBasicLockable post_lock_;
  std::list<std::function<void()>> post_callbacks_ ABSL_GUARDED_BY(post_lock_);
  const ScopeTrackedObject* current_object_{};
  bool deferred_deleting_{};
  MonotonicTime approximate_monotonic_time_;
<<<<<<< HEAD
  absl::flat_hash_map<std::string, InternalConnectionCallback> internal_listeners_;
=======
  WatchdogRegistrationPtr watchdog_registration_;
>>>>>>> e0b7fe56
};

} // namespace Event
} // namespace Envoy<|MERGE_RESOLUTION|>--- conflicted
+++ resolved
@@ -165,11 +165,8 @@
   const ScopeTrackedObject* current_object_{};
   bool deferred_deleting_{};
   MonotonicTime approximate_monotonic_time_;
-<<<<<<< HEAD
   absl::flat_hash_map<std::string, InternalConnectionCallback> internal_listeners_;
-=======
   WatchdogRegistrationPtr watchdog_registration_;
->>>>>>> e0b7fe56
 };
 
 } // namespace Event

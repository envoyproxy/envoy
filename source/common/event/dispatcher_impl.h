--- conflicted
+++ resolved
@@ -69,14 +69,12 @@
   void post(std::function<void()> callback) override;
   void run(RunType type) override;
   Buffer::WatermarkFactory& getWatermarkFactory() override { return *buffer_factory_; }
-<<<<<<< HEAD
-  Thread::ThreadIdPtr getCurrentThreadId() override;
-=======
   const ScopeTrackedObject* setTrackedObject(const ScopeTrackedObject* object) override {
     const ScopeTrackedObject* return_object = current_object_;
     current_object_ = object;
     return return_object;
   }
+  Thread::ThreadId getCurrentThreadId() override;
 
   // FatalErrorInterface
   void onFatalError() const override {
@@ -88,7 +86,6 @@
       }
     }
   }
->>>>>>> 9e3871ad
 
 private:
   TimerPtr createTimerInternal(TimerCb cb);

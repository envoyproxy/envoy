--- conflicted
+++ resolved
@@ -136,11 +136,8 @@
         ":libevent_lib",
         "//include/envoy/event:timer_interface",
         "//source/common/common:scope_tracker",
-<<<<<<< HEAD
         "//source/common/common:utility_lib",
-=======
         "//source/common/runtime:runtime_features_lib",
->>>>>>> 432ee807
     ],
 )
 

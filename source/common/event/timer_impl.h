--- conflicted
+++ resolved
@@ -34,14 +34,10 @@
 private:
   TimerCb cb_;
   Dispatcher& dispatcher_;
-<<<<<<< HEAD
-  const ScopeTrackedObject* object_{};
-=======
   // This has to be atomic for alarms which are handled out of thread, for
   // example if the DispatcherImpl::post is called by two threads, they race to
   // both set this to null.
   std::atomic<const ScopeTrackedObject*> object_{};
->>>>>>> ffeffd77
 };
 
 } // namespace Event

--- conflicted
+++ resolved
@@ -278,7 +278,6 @@
   }
 }
 
-<<<<<<< HEAD
 void DispatcherImpl::runFatalActionsOnTrackedObject(
     const FatalAction::FatalActionPtrList& actions) const {
   if (run_tid_.isEmpty() || (run_tid_ != api_.threadFactory().currentThreadId())) {
@@ -288,11 +287,12 @@
   // Run the actions
   for (const auto& action : actions) {
     action->run(current_object_);
-=======
+  }
+}
+
 void DispatcherImpl::touchWatchdog() {
   if (watchdog_registration_) {
     watchdog_registration_->touchWatchdog();
->>>>>>> 9a205dab
   }
 }
 

--- conflicted
+++ resolved
@@ -51,19 +51,13 @@
                 absl::string_view node_name)
       : node_(buildLocalNode(node, zone_name, cluster_name, node_name)), address_(address),
         context_provider_(node_, node_context_params),
-<<<<<<< HEAD
-        zone_stat_name_storage_(zone_name, symbol_table),
-        zone_stat_name_(zone_stat_name_storage_.statName()),
+        zone_stat_name_storage_(getZoneName(node_, zone_name), symbol_table),
         dynamic_update_callback_handle_(context_provider_.addDynamicContextUpdateCallback(
             [this](absl::string_view resource_type_url) {
               (*node_.mutable_dynamic_parameters())[resource_type_url].CopyFrom(
                   context_provider_.dynamicContext(resource_type_url));
             })) {}
   ~LocalInfoImpl() override { dynamic_update_callback_handle_->remove(); }
-=======
-        zone_stat_name_storage_(getZoneName(node_, zone_name), symbol_table),
-        zone_stat_name_(zone_stat_name_storage_.statName()) {}
->>>>>>> 280654be
 
   Network::Address::InstanceConstSharedPtr address() const override { return address_; }
   const std::string& zoneName() const override { return node_.locality().zone(); }

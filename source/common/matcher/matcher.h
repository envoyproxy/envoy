--- conflicted
+++ resolved
@@ -197,8 +197,7 @@
       };
     }
     case MatcherType::MatcherTree::kPrefixMatchMap:
-<<<<<<< HEAD
-      NOT_IMPLEMENTED_GCOVR_EXCL_LINE;
+      PANIC("unsupported");
     case MatcherType::MatcherTree::kCustomMatch: {
       auto& factory = Config::Utility::getAndCheckFactory<CustomMatcherFactory<DataType>>(
           matcher.matcher_tree().custom_match());
@@ -208,11 +207,6 @@
       return factory.createCustomMatcherFactoryCb(*message, server_factory_context_, data_input,
                                                   *this);
     }
-=======
-      PANIC("unsupported");
-    case MatcherType::MatcherTree::kCustomMatch:
-      PANIC("unsupported");
->>>>>>> 11e4bd1b
     default:
       PANIC("unsupported");
     }

#pragma once

#include <functional>
#include <memory>
#include <variant>

#include "envoy/config/common/matcher/v3/matcher.pb.h"
#include "envoy/config/core/v3/extension.pb.h"
#include "envoy/config/typed_config.h"
#include "envoy/matcher/matcher.h"

#include "source/common/common/assert.h"
#include "source/common/config/utility.h"
#include "source/common/matcher/exact_map_matcher.h"
#include "source/common/matcher/field_matcher.h"
#include "source/common/matcher/list_matcher.h"
#include "source/common/matcher/validation_visitor.h"
#include "source/common/matcher/value_input_matcher.h"

#include "absl/strings/string_view.h"
#include "absl/types/optional.h"

namespace Envoy {
namespace Matcher {

template <class ProtoType> class ActionBase : public Action {
public:
  absl::string_view typeUrl() const override { return staticTypeUrl(); }

  static absl::string_view staticTypeUrl() {
    const static std::string typeUrl = ProtoType().GetTypeName();

    return typeUrl;
  }
};

struct MaybeMatchResult {
  const ActionFactoryCb result_;
  const MatchState match_state_;
};

// TODO(snowp): Make this a class that tracks the progress to speed up subsequent traversals.
template <class DataType>
static inline MaybeMatchResult evaluateMatch(MatchTree<DataType>& match_tree,
                                             const DataType& data) {
  const auto result = match_tree.match(data);
  if (result.match_state_ == MatchState::UnableToMatch) {
    return MaybeMatchResult{nullptr, MatchState::UnableToMatch};
  }

  if (!result.on_match_) {
    return {nullptr, MatchState::MatchComplete};
  }

  if (result.on_match_->matcher_) {
    return evaluateMatch(*result.on_match_->matcher_, data);
  }

  return MaybeMatchResult{result.on_match_->action_cb_, MatchState::MatchComplete};
}

template <class DataType> using FieldMatcherFactoryCb = std::function<FieldMatcherPtr<DataType>()>;

template <class DataType> class AnyMatcher : public MatchTree<DataType> {
public:
  explicit AnyMatcher(absl::optional<OnMatch<DataType>> on_no_match)
      : on_no_match_(std::move(on_no_match)) {}

  typename MatchTree<DataType>::MatchResult match(const DataType&) override {
    return {MatchState::MatchComplete, on_no_match_};
  }
  const absl::optional<OnMatch<DataType>> on_no_match_;
};

/**
 * Recursively constructs a MatchTree from a protobuf configuration.
 * @param DataType the type used as a source for DataInputs
 * @param ActionFactoryContext the context provided to Action factories
 */
template <class DataType, class ActionFactoryContext>
class MatchTreeFactory : public OnMatchFactory<DataType> {
public:
  MatchTreeFactory(ActionFactoryContext& context,
                   Server::Configuration::ServerFactoryContext& factory_context,
                   MatchTreeValidationVisitor<DataType>& validation_visitor)
      : action_factory_context_(context), server_factory_context_(factory_context),
        validation_visitor_(validation_visitor) {}

  // TODO(snowp): Remove this type parameter once we only have one Matcher proto.
  template <class MatcherType> MatchTreeFactoryCb<DataType> create(const MatcherType& config) {
    switch (config.matcher_type_case()) {
    case MatcherType::kMatcherTree:
      return createTreeMatcher(config);
    case MatcherType::kMatcherList:
      return createListMatcher(config);
<<<<<<< HEAD
    default:
      return createAnyMatcher(config);
=======
    case MatcherType::MATCHER_TYPE_NOT_SET:
      IS_ENVOY_BUG("match fail");
      return nullptr;
>>>>>>> 44bb6d93
    }
    return nullptr;
  }

  absl::optional<OnMatchFactoryCb<DataType>>
  createOnMatch(const xds::type::matcher::v3::Matcher::OnMatch& on_match) override {
    return createOnMatchBase(on_match);
  }

  absl::optional<OnMatchFactoryCb<DataType>>
  createOnMatch(const envoy::config::common::matcher::v3::Matcher::OnMatch& on_match) override {
    return createOnMatchBase(on_match);
  }

private:
  template <class MatcherType>
  MatchTreeFactoryCb<DataType> createAnyMatcher(const MatcherType& config) {
    auto on_no_match = createOnMatch(config.on_no_match());

    return [on_no_match]() {
      return std::make_unique<AnyMatcher<DataType>>(
          on_no_match ? absl::make_optional((*on_no_match)()) : absl::nullopt);
    };
  }
  template <class MatcherType>
  MatchTreeFactoryCb<DataType> createListMatcher(const MatcherType& config) {
    std::vector<std::pair<FieldMatcherFactoryCb<DataType>, OnMatchFactoryCb<DataType>>>
        matcher_factories;
    matcher_factories.reserve(config.matcher_list().matchers().size());
    for (const auto& matcher : config.matcher_list().matchers()) {
      matcher_factories.push_back(std::make_pair(
          createFieldMatcher<typename MatcherType::MatcherList::Predicate>(matcher.predicate()),
          *createOnMatch(matcher.on_match())));
    }

    auto on_no_match = createOnMatch(config.on_no_match());

    return [matcher_factories, on_no_match]() {
      auto list_matcher = std::make_unique<ListMatcher<DataType>>(
          on_no_match ? absl::make_optional((*on_no_match)()) : absl::nullopt);

      for (const auto& matcher : matcher_factories) {
        list_matcher->addMatcher(matcher.first(), matcher.second());
      }

      return list_matcher;
    };
  }

  template <class MatcherT, class PredicateType, class FieldPredicateType>
  FieldMatcherFactoryCb<DataType> createAggregateFieldMatcherFactoryCb(
      const Protobuf::RepeatedPtrField<FieldPredicateType>& predicates) {
    std::vector<FieldMatcherFactoryCb<DataType>> sub_matchers;
    for (const auto& predicate : predicates) {
      sub_matchers.emplace_back(createFieldMatcher<PredicateType>(predicate));
    }

    return [sub_matchers]() {
      std::vector<FieldMatcherPtr<DataType>> matchers;
      matchers.reserve(sub_matchers.size());
      for (const auto& factory_cb : sub_matchers) {
        matchers.emplace_back(factory_cb());
      }

      return std::make_unique<MatcherT>(std::move(matchers));
    };
  }

  template <class PredicateType, class FieldMatcherType>
  FieldMatcherFactoryCb<DataType> createFieldMatcher(const FieldMatcherType& field_predicate) {
    switch (field_predicate.match_type_case()) {
    case (PredicateType::kSinglePredicate): {
      auto data_input = createDataInput(field_predicate.single_predicate().input());
      auto input_matcher = createInputMatcher(field_predicate.single_predicate());

      return [data_input, input_matcher]() {
        return std::make_unique<SingleFieldMatcher<DataType>>(data_input(), input_matcher());
      };
    }
    case (PredicateType::kOrMatcher):
      return createAggregateFieldMatcherFactoryCb<AnyFieldMatcher<DataType>, PredicateType>(
          field_predicate.or_matcher().predicate());
    case (PredicateType::kAndMatcher):
      return createAggregateFieldMatcherFactoryCb<AllFieldMatcher<DataType>, PredicateType>(
          field_predicate.and_matcher().predicate());
    case (PredicateType::kNotMatcher): {
      auto matcher_factory = createFieldMatcher<PredicateType>(field_predicate.not_matcher());

      return [matcher_factory]() {
        return std::make_unique<NotFieldMatcher<DataType>>(matcher_factory());
      };
    }
    case PredicateType::MATCH_TYPE_NOT_SET:
      PANIC_DUE_TO_PROTO_UNSET;
    }
    PANIC_DUE_TO_CORRUPT_ENUM;
  }

  template <class MatcherType>
  MatchTreeFactoryCb<DataType> createTreeMatcher(const MatcherType& matcher) {
    auto data_input = createDataInput(matcher.matcher_tree().input());
    switch (matcher.matcher_tree().tree_type_case()) {
    case MatcherType::MatcherTree::kExactMatchMap: {
      std::vector<std::pair<std::string, OnMatchFactoryCb<DataType>>> match_children;
      match_children.reserve(matcher.matcher_tree().exact_match_map().map().size());

      for (const auto& children : matcher.matcher_tree().exact_match_map().map()) {
        match_children.push_back(
            std::make_pair(children.first, *MatchTreeFactory::createOnMatch(children.second)));
      }

      auto on_no_match = createOnMatch(matcher.on_no_match());

      return [match_children, data_input, on_no_match]() {
        auto multimap_matcher = std::make_unique<ExactMapMatcher<DataType>>(
            data_input(), on_no_match ? absl::make_optional((*on_no_match)()) : absl::nullopt);
        for (const auto& children : match_children) {
          multimap_matcher->addChild(children.first, children.second());
        }
        return multimap_matcher;
      };
    }
    case MatcherType::MatcherTree::kPrefixMatchMap:
      PANIC("unexpected matcher type");
    case MatcherType::MatcherTree::TREE_TYPE_NOT_SET:
      PANIC("unexpected matcher type");
    case MatcherType::MatcherTree::kCustomMatch: {
      auto& factory = Config::Utility::getAndCheckFactory<CustomMatcherFactory<DataType>>(
          matcher.matcher_tree().custom_match());
      ProtobufTypes::MessagePtr message = Config::Utility::translateAnyToFactoryConfig(
          matcher.matcher_tree().custom_match().typed_config(),
          server_factory_context_.messageValidationVisitor(), factory);
      return factory.createCustomMatcherFactoryCb(*message, server_factory_context_, data_input,
                                                  *this);
    }
    }
    PANIC_DUE_TO_CORRUPT_ENUM;
  }

  template <class OnMatchType>
  absl::optional<OnMatchFactoryCb<DataType>> createOnMatchBase(const OnMatchType& on_match) {
    if (on_match.has_matcher()) {
      return [matcher_factory = create(on_match.matcher())]() {
        return OnMatch<DataType>{{}, matcher_factory()};
      };
    } else if (on_match.has_action()) {
      auto& factory = Config::Utility::getAndCheckFactory<ActionFactory<ActionFactoryContext>>(
          on_match.action());
      ProtobufTypes::MessagePtr message = Config::Utility::translateAnyToFactoryConfig(
          on_match.action().typed_config(), server_factory_context_.messageValidationVisitor(),
          factory);

      auto action_factory = factory.createActionFactoryCb(
          *message, action_factory_context_, server_factory_context_.messageValidationVisitor());
      return [action_factory] { return OnMatch<DataType>{action_factory, {}}; };
    }

    return absl::nullopt;
  }

  // Wrapper around a CommonProtocolInput that allows it to be used as a DataInput<DataType>.
  class CommonProtocolInputWrapper : public DataInput<DataType> {
  public:
    explicit CommonProtocolInputWrapper(CommonProtocolInputPtr&& common_protocol_input)
        : common_protocol_input_(std::move(common_protocol_input)) {}

    DataInputGetResult get(const DataType&) const override {
      return DataInputGetResult{DataInputGetResult::DataAvailability::AllDataAvailable,
                                common_protocol_input_->get()};
    }

  private:
    const CommonProtocolInputPtr common_protocol_input_;
  };

  template <class TypedExtensionConfigType>
  DataInputFactoryCb<DataType> createDataInput(const TypedExtensionConfigType& config) {
    auto* factory = Config::Utility::getFactory<DataInputFactory<DataType>>(config);
    if (factory != nullptr) {
      validation_visitor_.validateDataInput(*factory, config.typed_config().type_url());

      ProtobufTypes::MessagePtr message = Config::Utility::translateAnyToFactoryConfig(
          config.typed_config(), server_factory_context_.messageValidationVisitor(), *factory);
      auto data_input = factory->createDataInputFactoryCb(
          *message, server_factory_context_.messageValidationVisitor());
      return data_input;
    }

    // If the provided config doesn't match a typed input, assume that this is one of the common
    // inputs.
    auto& common_input_factory =
        Config::Utility::getAndCheckFactory<CommonProtocolInputFactory>(config);
    ProtobufTypes::MessagePtr message = Config::Utility::translateAnyToFactoryConfig(
        config.typed_config(), server_factory_context_.messageValidationVisitor(),
        common_input_factory);
    auto common_input = common_input_factory.createCommonProtocolInputFactoryCb(
        *message, server_factory_context_.messageValidationVisitor());
    return
        [common_input]() { return std::make_unique<CommonProtocolInputWrapper>(common_input()); };
  }

  template <class SinglePredicateType>
  InputMatcherFactoryCb createInputMatcher(const SinglePredicateType& predicate) {
    switch (predicate.matcher_case()) {
    case SinglePredicateType::kValueMatch:
      return [value_match = predicate.value_match()]() {
        return std::make_unique<StringInputMatcher<std::decay_t<decltype(value_match)>>>(
            value_match);
      };
    case SinglePredicateType::kCustomMatch: {
      auto& factory =
          Config::Utility::getAndCheckFactory<InputMatcherFactory>(predicate.custom_match());
      ProtobufTypes::MessagePtr message = Config::Utility::translateAnyToFactoryConfig(
          predicate.custom_match().typed_config(),
          server_factory_context_.messageValidationVisitor(), factory);
      return factory.createInputMatcherFactoryCb(*message, server_factory_context_);
    }
    case SinglePredicateType::MATCHER_NOT_SET:
      PANIC_DUE_TO_PROTO_UNSET;
    }
    PANIC_DUE_TO_CORRUPT_ENUM;
  }

  const std::string stats_prefix_;
  ActionFactoryContext& action_factory_context_;
  Server::Configuration::ServerFactoryContext& server_factory_context_;
  MatchTreeValidationVisitor<DataType>& validation_visitor_;
};
} // namespace Matcher
} // namespace Envoy<|MERGE_RESOLUTION|>--- conflicted
+++ resolved
@@ -61,6 +61,11 @@
 
 template <class DataType> using FieldMatcherFactoryCb = std::function<FieldMatcherPtr<DataType>()>;
 
+/**
+ * A matcher that will always resolve to associated on_no_match. This is used when
+ * the matcher is configured without a matcher, allowing for a tree that always resolves
+ * to a specific OnMatch.
+ */
 template <class DataType> class AnyMatcher : public MatchTree<DataType> {
 public:
   explicit AnyMatcher(absl::optional<OnMatch<DataType>> on_no_match)
@@ -93,14 +98,8 @@
       return createTreeMatcher(config);
     case MatcherType::kMatcherList:
       return createListMatcher(config);
-<<<<<<< HEAD
-    default:
+    case MatcherType::MATCHER_TYPE_NOT_SET:
       return createAnyMatcher(config);
-=======
-    case MatcherType::MATCHER_TYPE_NOT_SET:
-      IS_ENVOY_BUG("match fail");
-      return nullptr;
->>>>>>> 44bb6d93
     }
     return nullptr;
   }

#pragma once

#include <functional>
#include <memory>
#include <variant>

#include "envoy/config/common/matcher/v3/matcher.pb.h"
#include "envoy/config/core/v3/extension.pb.h"
#include "envoy/config/typed_config.h"
#include "envoy/matcher/matcher.h"

#include "source/common/common/assert.h"
#include "source/common/config/utility.h"
#include "source/common/matcher/exact_map_matcher.h"
#include "source/common/matcher/field_matcher.h"
#include "source/common/matcher/list_matcher.h"
#include "source/common/matcher/validation_visitor.h"
#include "source/common/matcher/value_input_matcher.h"

#include "absl/strings/string_view.h"
#include "absl/types/optional.h"

namespace Envoy {
namespace Matcher {

template <class ProtoType> class ActionBase : public Action {
public:
  absl::string_view typeUrl() const override { return staticTypeUrl(); }

  static absl::string_view staticTypeUrl() {
    const static std::string typeUrl = ProtoType().GetTypeName();

    return typeUrl;
  }
};

struct MaybeMatchResult {
  const ActionPtr result_;
  const MatchState match_state_;
};

// TODO(snowp): Make this a class that tracks the progress to speed up subsequent traversals.
template <class DataType>
static inline MaybeMatchResult evaluateMatch(MatchTree<DataType>& match_tree,
                                             const DataType& data) {
  const auto result = match_tree.match(data);
  if (result.match_state_ == MatchState::UnableToMatch) {
    return MaybeMatchResult{nullptr, MatchState::UnableToMatch};
  }

  if (!result.on_match_) {
    return {nullptr, MatchState::MatchComplete};
  }

  if (result.on_match_->matcher_) {
    return evaluateMatch(*result.on_match_->matcher_, data);
  }

  return MaybeMatchResult{result.on_match_->action_cb_(), MatchState::MatchComplete};
}

template <class DataType> using FieldMatcherFactoryCb = std::function<FieldMatcherPtr<DataType>()>;
template <class DataType>
using MatchTreeFactoryCb = std::function<std::unique_ptr<MatchTree<DataType>>()>;
template <class DataType> using OnMatchFactoryCb = std::function<OnMatch<DataType>()>;
template <class DataType> using DataInputFactoryCb = std::function<DataInputPtr<DataType>()>;

/**
 * Recursively constructs a MatchTree from a protobuf configuration.
 * @param DataType the type used as a source for DataInputs
 * @param ActionFactoryContext the context provided to Action factories
 */
template <class DataType, class ActionFactoryContext> class MatchTreeFactory {
public:
  MatchTreeFactory(ActionFactoryContext& context,
                   Server::Configuration::ServerFactoryContext& factory_context,
                   MatchTreeValidationVisitor<DataType>& validation_visitor)
      : action_factory_context_(context), server_factory_context_(factory_context),
        validation_visitor_(validation_visitor) {}

  // TODO(snowp): Remove this type parameter once we only have one Matcher proto.
  template <class MatcherType> MatchTreeFactoryCb<DataType> create(const MatcherType& config) {
    switch (config.matcher_type_case()) {
    case MatcherType::kMatcherTree:
      return createTreeMatcher(config);
    case MatcherType::kMatcherList:
      return createListMatcher(config);
<<<<<<< HEAD
    case MatcherType::MATCHER_TYPE_NOT_SET:
=======
    default:
      IS_ENVOY_BUG("match fail");
>>>>>>> af790e2f
      return nullptr;
    }
    return nullptr;
  }

private:
  template <class MatcherType>
  MatchTreeFactoryCb<DataType> createListMatcher(const MatcherType& config) {
    std::vector<std::pair<FieldMatcherFactoryCb<DataType>, OnMatchFactoryCb<DataType>>>
        matcher_factories;
    matcher_factories.reserve(config.matcher_list().matchers().size());
    for (const auto& matcher : config.matcher_list().matchers()) {
      matcher_factories.push_back(std::make_pair(
          createFieldMatcher<typename MatcherType::MatcherList::Predicate>(matcher.predicate()),
          *createOnMatch(matcher.on_match())));
    }

    auto on_no_match = createOnMatch(config.on_no_match());

    return [matcher_factories, on_no_match]() {
      auto list_matcher = std::make_unique<ListMatcher<DataType>>(
          on_no_match ? absl::make_optional((*on_no_match)()) : absl::nullopt);

      for (const auto& matcher : matcher_factories) {
        list_matcher->addMatcher(matcher.first(), matcher.second());
      }

      return list_matcher;
    };
  }

  template <class MatcherT, class PredicateType, class FieldPredicateType>
  FieldMatcherFactoryCb<DataType> createAggregateFieldMatcherFactoryCb(
      const Protobuf::RepeatedPtrField<FieldPredicateType>& predicates) {
    std::vector<FieldMatcherFactoryCb<DataType>> sub_matchers;
    for (const auto& predicate : predicates) {
      sub_matchers.emplace_back(createFieldMatcher<PredicateType>(predicate));
    }

    return [sub_matchers]() {
      std::vector<FieldMatcherPtr<DataType>> matchers;
      matchers.reserve(sub_matchers.size());
      for (const auto& factory_cb : sub_matchers) {
        matchers.emplace_back(factory_cb());
      }

      return std::make_unique<MatcherT>(std::move(matchers));
    };
  }

  template <class PredicateType, class FieldMatcherType>
  FieldMatcherFactoryCb<DataType> createFieldMatcher(const FieldMatcherType& field_predicate) {
    switch (field_predicate.match_type_case()) {
    case (PredicateType::kSinglePredicate): {
      auto data_input = createDataInput(field_predicate.single_predicate().input());
      auto input_matcher = createInputMatcher(field_predicate.single_predicate());

      return [data_input, input_matcher]() {
        return std::make_unique<SingleFieldMatcher<DataType>>(data_input(), input_matcher());
      };
    }
    case (PredicateType::kOrMatcher):
      return createAggregateFieldMatcherFactoryCb<AnyFieldMatcher<DataType>, PredicateType>(
          field_predicate.or_matcher().predicate());
    case (PredicateType::kAndMatcher):
      return createAggregateFieldMatcherFactoryCb<AllFieldMatcher<DataType>, PredicateType>(
          field_predicate.and_matcher().predicate());
    case (PredicateType::kNotMatcher): {
      auto matcher_factory = createFieldMatcher<PredicateType>(field_predicate.not_matcher());

      return [matcher_factory]() {
        return std::make_unique<NotFieldMatcher<DataType>>(matcher_factory());
      };
    }
    case PredicateType::MATCH_TYPE_NOT_SET:
      PANIC_DUE_TO_PROTO_UNSET;
    }
    PANIC_DUE_TO_CORRUPT_ENUM;
  }

  template <class MatcherType>
  MatchTreeFactoryCb<DataType> createTreeMatcher(const MatcherType& matcher) {
    switch (matcher.matcher_tree().tree_type_case()) {
    case MatcherType::MatcherTree::kExactMatchMap: {
      std::vector<std::pair<std::string, OnMatchFactoryCb<DataType>>> match_children;
      match_children.reserve(matcher.matcher_tree().exact_match_map().map().size());

      for (const auto& children : matcher.matcher_tree().exact_match_map().map()) {
        match_children.push_back(
            std::make_pair(children.first, *MatchTreeFactory::createOnMatch(children.second)));
      }

      auto data_input = createDataInput(matcher.matcher_tree().input());
      auto on_no_match = createOnMatch(matcher.on_no_match());

      return [match_children, data_input, on_no_match]() {
        auto multimap_matcher = std::make_unique<ExactMapMatcher<DataType>>(
            data_input(), on_no_match ? absl::make_optional((*on_no_match)()) : absl::nullopt);
        for (const auto& children : match_children) {
          multimap_matcher->addChild(children.first, children.second());
        }
        return multimap_matcher;
      };
    }
    case MatcherType::MatcherTree::kPrefixMatchMap:
<<<<<<< HEAD
      PANIC("unexpected matcher type");
    case MatcherType::MatcherTree::kCustomMatch:
      PANIC("unexpected matcher type");
    case MatcherType::MatcherTree::TREE_TYPE_NOT_SET:
      PANIC("unexpected matcher type");
=======
      PANIC("unsupported");
    case MatcherType::MatcherTree::kCustomMatch:
      PANIC("unsupported");
    default:
      PANIC("unsupported");
>>>>>>> af790e2f
    }
    PANIC_DUE_TO_CORRUPT_ENUM;
  }

  template <class OnMatchType>
  absl::optional<OnMatchFactoryCb<DataType>> createOnMatch(const OnMatchType& on_match) {
    if (on_match.has_matcher()) {
      return [matcher_factory = create(on_match.matcher())]() {
        return OnMatch<DataType>{{}, matcher_factory()};
      };
    } else if (on_match.has_action()) {
      auto& factory = Config::Utility::getAndCheckFactory<ActionFactory<ActionFactoryContext>>(
          on_match.action());
      ProtobufTypes::MessagePtr message = Config::Utility::translateAnyToFactoryConfig(
          on_match.action().typed_config(), server_factory_context_.messageValidationVisitor(),
          factory);

      auto action_factory = factory.createActionFactoryCb(
          *message, action_factory_context_, server_factory_context_.messageValidationVisitor());
      return [action_factory] { return OnMatch<DataType>{action_factory, {}}; };
    }

    return absl::nullopt;
  }

  // Wrapper around a CommonProtocolInput that allows it to be used as a DataInput<DataType>.
  class CommonProtocolInputWrapper : public DataInput<DataType> {
  public:
    explicit CommonProtocolInputWrapper(CommonProtocolInputPtr&& common_protocol_input)
        : common_protocol_input_(std::move(common_protocol_input)) {}

    DataInputGetResult get(const DataType&) const override {
      return DataInputGetResult{DataInputGetResult::DataAvailability::AllDataAvailable,
                                common_protocol_input_->get()};
    }

  private:
    const CommonProtocolInputPtr common_protocol_input_;
  };

  template <class TypedExtensionConfigType>
  DataInputFactoryCb<DataType> createDataInput(const TypedExtensionConfigType& config) {
    auto* factory = Config::Utility::getFactory<DataInputFactory<DataType>>(config);
    if (factory != nullptr) {
      validation_visitor_.validateDataInput(*factory, config.typed_config().type_url());

      ProtobufTypes::MessagePtr message = Config::Utility::translateAnyToFactoryConfig(
          config.typed_config(), server_factory_context_.messageValidationVisitor(), *factory);
      auto data_input = factory->createDataInputFactoryCb(
          *message, server_factory_context_.messageValidationVisitor());
      return data_input;
    }

    // If the provided config doesn't match a typed input, assume that this is one of the common
    // inputs.
    auto& common_input_factory =
        Config::Utility::getAndCheckFactory<CommonProtocolInputFactory>(config);
    ProtobufTypes::MessagePtr message = Config::Utility::translateAnyToFactoryConfig(
        config.typed_config(), server_factory_context_.messageValidationVisitor(),
        common_input_factory);
    auto common_input = common_input_factory.createCommonProtocolInputFactoryCb(
        *message, server_factory_context_.messageValidationVisitor());
    return
        [common_input]() { return std::make_unique<CommonProtocolInputWrapper>(common_input()); };
  }

  template <class SinglePredicateType>
  InputMatcherFactoryCb createInputMatcher(const SinglePredicateType& predicate) {
    switch (predicate.matcher_case()) {
    case SinglePredicateType::kValueMatch:
      return [value_match = predicate.value_match()]() {
        return std::make_unique<StringInputMatcher<std::decay_t<decltype(value_match)>>>(
            value_match);
      };
    case SinglePredicateType::kCustomMatch: {
      auto& factory =
          Config::Utility::getAndCheckFactory<InputMatcherFactory>(predicate.custom_match());
      ProtobufTypes::MessagePtr message = Config::Utility::translateAnyToFactoryConfig(
          predicate.custom_match().typed_config(),
          server_factory_context_.messageValidationVisitor(), factory);
      return factory.createInputMatcherFactoryCb(*message, server_factory_context_);
    }
    case SinglePredicateType::MATCHER_NOT_SET:
      PANIC_DUE_TO_PROTO_UNSET;
    }
    PANIC_DUE_TO_CORRUPT_ENUM;
  }

  const std::string stats_prefix_;
  ActionFactoryContext& action_factory_context_;
  Server::Configuration::ServerFactoryContext& server_factory_context_;
  MatchTreeValidationVisitor<DataType>& validation_visitor_;
};
} // namespace Matcher
} // namespace Envoy<|MERGE_RESOLUTION|>--- conflicted
+++ resolved
@@ -85,12 +85,8 @@
       return createTreeMatcher(config);
     case MatcherType::kMatcherList:
       return createListMatcher(config);
-<<<<<<< HEAD
     case MatcherType::MATCHER_TYPE_NOT_SET:
-=======
-    default:
       IS_ENVOY_BUG("match fail");
->>>>>>> af790e2f
       return nullptr;
     }
     return nullptr;
@@ -196,19 +192,11 @@
       };
     }
     case MatcherType::MatcherTree::kPrefixMatchMap:
-<<<<<<< HEAD
       PANIC("unexpected matcher type");
     case MatcherType::MatcherTree::kCustomMatch:
       PANIC("unexpected matcher type");
     case MatcherType::MatcherTree::TREE_TYPE_NOT_SET:
       PANIC("unexpected matcher type");
-=======
-      PANIC("unsupported");
-    case MatcherType::MatcherTree::kCustomMatch:
-      PANIC("unsupported");
-    default:
-      PANIC("unsupported");
->>>>>>> af790e2f
     }
     PANIC_DUE_TO_CORRUPT_ENUM;
   }

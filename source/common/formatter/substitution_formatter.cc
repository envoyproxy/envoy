#include "common/formatter/substitution_formatter.h"

#include <climits>
#include <cstdint>
#include <regex>
#include <string>
#include <vector>

#include "envoy/config/core/v3/base.pb.h"
#include "envoy/upstream/upstream.h"

#include "common/api/os_sys_calls_impl.h"
#include "common/common/assert.h"
#include "common/common/empty_string.h"
#include "common/common/fmt.h"
#include "common/common/utility.h"
#include "common/config/metadata.h"
#include "common/grpc/common.h"
#include "common/grpc/status.h"
#include "common/http/utility.h"
#include "common/protobuf/message_validator_impl.h"
#include "common/protobuf/utility.h"
#include "common/runtime/runtime_features.h"
#include "common/stream_info/utility.h"

#include "absl/strings/str_split.h"
#include "fmt/format.h"

using Envoy::Config::Metadata;

namespace Envoy {
namespace Formatter {

static const std::string DefaultUnspecifiedValueString = "-";

namespace {

const ProtobufWkt::Value& unspecifiedValue() { return ValueUtil::nullValue(); }

void truncate(std::string& str, absl::optional<uint32_t> max_length) {
  if (!max_length) {
    return;
  }

  str = str.substr(0, max_length.value());
}

// Matches newline pattern in a system time format string (e.g. start time)
const std::regex& getSystemTimeFormatNewlinePattern() {
  CONSTRUCT_ON_FIRST_USE(std::regex, "%[-_0^#]*[1-9]*(E|O)?n");
}
const std::regex& getNewlinePattern() { CONSTRUCT_ON_FIRST_USE(std::regex, "\n"); }

} // namespace

const std::string SubstitutionFormatUtils::DEFAULT_FORMAT =
    "[%START_TIME%] \"%REQ(:METHOD)% %REQ(X-ENVOY-ORIGINAL-PATH?:PATH)% %PROTOCOL%\" "
    "%RESPONSE_CODE% %RESPONSE_FLAGS% %BYTES_RECEIVED% %BYTES_SENT% %DURATION% "
    "%RESP(X-ENVOY-UPSTREAM-SERVICE-TIME)% "
    "\"%REQ(X-FORWARDED-FOR)%\" \"%REQ(USER-AGENT)%\" \"%REQ(X-REQUEST-ID)%\" "
    "\"%REQ(:AUTHORITY)%\" \"%UPSTREAM_HOST%\"\n";

FormatterPtr SubstitutionFormatUtils::defaultSubstitutionFormatter() {
  return FormatterPtr{new FormatterImpl(DEFAULT_FORMAT, false)};
}

const absl::optional<std::reference_wrapper<const std::string>>
SubstitutionFormatUtils::protocolToString(const absl::optional<Http::Protocol>& protocol) {
  if (protocol) {
    return Http::Utility::getProtocolString(protocol.value());
  }
  return absl::nullopt;
}

const std::string&
SubstitutionFormatUtils::protocolToStringOrDefault(const absl::optional<Http::Protocol>& protocol) {
  if (protocol) {
    return Http::Utility::getProtocolString(protocol.value());
  }
  return DefaultUnspecifiedValueString;
}

const absl::optional<std::string> SubstitutionFormatUtils::getHostname() {
#ifdef HOST_NAME_MAX
  const size_t len = HOST_NAME_MAX;
#else
  // This is notably the case in OSX.
  const size_t len = 255;
#endif
  char name[len];
  Api::OsSysCalls& os_sys_calls = Api::OsSysCallsSingleton::get();
  const Api::SysCallIntResult result = os_sys_calls.gethostname(name, len);

  absl::optional<std::string> hostname;
  if (result.rc_ == 0) {
    hostname = name;
  }

  return hostname;
}

const std::string SubstitutionFormatUtils::getHostnameOrDefault() {
  absl::optional<std::string> hostname = getHostname();
  if (hostname.has_value()) {
    return hostname.value();
  }
  return DefaultUnspecifiedValueString;
}

FormatterImpl::FormatterImpl(const std::string& format, bool omit_empty_values)
    : empty_value_string_(omit_empty_values ? EMPTY_STRING : DefaultUnspecifiedValueString) {
  providers_ = SubstitutionFormatParser::parse(format);
}

FormatterImpl::FormatterImpl(const std::string& format, bool omit_empty_values,
                             const std::vector<CommandParserPtr>& command_parsers)
    : empty_value_string_(omit_empty_values ? EMPTY_STRING : DefaultUnspecifiedValueString) {
  providers_ = SubstitutionFormatParser::parse(format, command_parsers);
}

std::string FormatterImpl::format(const Http::RequestHeaderMap& request_headers,
                                  const Http::ResponseHeaderMap& response_headers,
                                  const Http::ResponseTrailerMap& response_trailers,
                                  const StreamInfo::StreamInfo& stream_info,
                                  absl::string_view local_reply_body) const {
  std::string log_line;
  log_line.reserve(256);

  for (const FormatterProviderPtr& provider : providers_) {
    const auto bit = provider->format(request_headers, response_headers, response_trailers,
                                      stream_info, local_reply_body);
    log_line += bit.value_or(empty_value_string_);
  }

  return log_line;
}

std::string JsonFormatterImpl::format(const Http::RequestHeaderMap& request_headers,
                                      const Http::ResponseHeaderMap& response_headers,
                                      const Http::ResponseTrailerMap& response_trailers,
                                      const StreamInfo::StreamInfo& stream_info,
                                      absl::string_view local_reply_body) const {
  const ProtobufWkt::Struct output_struct = struct_formatter_.format(
      request_headers, response_headers, response_trailers, stream_info, local_reply_body);

  const std::string log_line =
      MessageUtil::getJsonStringFromMessageOrDie(output_struct, false, true);
  return absl::StrCat(log_line, "\n");
}

StructFormatter::StructFormatter(const ProtobufWkt::Struct& format_mapping, bool preserve_types,
                                 bool omit_empty_values)
    : omit_empty_values_(omit_empty_values), preserve_types_(preserve_types),
      empty_value_(omit_empty_values_ ? EMPTY_STRING : DefaultUnspecifiedValueString),
      struct_output_format_(toFormatMapValue(format_mapping)) {}

StructFormatter::StructFormatMapWrapper
StructFormatter::toFormatMapValue(const ProtobufWkt::Struct& struct_format) const {
  auto output = std::make_unique<StructFormatMap>();
  for (const auto& pair : struct_format.fields()) {
    switch (pair.second.kind_case()) {
    case ProtobufWkt::Value::kStringValue:
      output->emplace(pair.first, toFormatStringValue(pair.second.string_value()));
      break;

    case ProtobufWkt::Value::kStructValue:
      output->emplace(pair.first, toFormatMapValue(pair.second.struct_value()));
      break;

    case ProtobufWkt::Value::kListValue:
      output->emplace(pair.first, toFormatListValue(pair.second.list_value()));
      break;

    default:
      throw EnvoyException("Only string values, nested structs and list values are "
                           "supported in structured access log format.");
    }
  }
  return {std::move(output)};
};

StructFormatter::StructFormatListWrapper
StructFormatter::toFormatListValue(const ProtobufWkt::ListValue& list_value_format) const {
  auto output = std::make_unique<StructFormatList>();
  for (const auto& value : list_value_format.values()) {
    switch (value.kind_case()) {
    case ProtobufWkt::Value::kStringValue:
      output->emplace_back(toFormatStringValue(value.string_value()));
      break;

    case ProtobufWkt::Value::kStructValue:
      output->emplace_back(toFormatMapValue(value.struct_value()));
      break;

    case ProtobufWkt::Value::kListValue:
      output->emplace_back(toFormatListValue(value.list_value()));
      break;
    default:
      throw EnvoyException("Only string values, nested structs and list values are "
                           "supported in structured access log format.");
    }
  }
  return {std::move(output)};
}

std::vector<FormatterProviderPtr>
StructFormatter::toFormatStringValue(const std::string& string_format) const {
  return SubstitutionFormatParser::parse(string_format);
};

ProtobufWkt::Value StructFormatter::providersCallback(
    const std::vector<FormatterProviderPtr>& providers,
    const Http::RequestHeaderMap& request_headers, const Http::ResponseHeaderMap& response_headers,
    const Http::ResponseTrailerMap& response_trailers, const StreamInfo::StreamInfo& stream_info,
    absl::string_view local_reply_body) const {
  ASSERT(!providers.empty());
  if (providers.size() == 1) {
    const auto& provider = providers.front();
    if (preserve_types_) {
      return provider->formatValue(request_headers, response_headers, response_trailers,
                                   stream_info, local_reply_body);
    }

    if (omit_empty_values_) {
      return ValueUtil::optionalStringValue(provider->format(
          request_headers, response_headers, response_trailers, stream_info, local_reply_body));
    }

    const auto str = provider->format(request_headers, response_headers, response_trailers,
                                      stream_info, local_reply_body);
    return ValueUtil::stringValue(str.value_or(DefaultUnspecifiedValueString));
  }
  // Multiple providers forces string output.
  std::string str;
  for (const auto& provider : providers) {
    const auto bit = provider->format(request_headers, response_headers, response_trailers,
                                      stream_info, local_reply_body);
    str += bit.value_or(empty_value_);
  }
  return ValueUtil::stringValue(str);
}

ProtobufWkt::Value StructFormatter::structFormatMapCallback(
    const StructFormatter::StructFormatMapWrapper& format_map,
    const StructFormatter::StructFormatMapVisitor& visitor) const {
  ProtobufWkt::Struct output;
  auto* fields = output.mutable_fields();
  for (const auto& pair : *format_map.value_) {
    ProtobufWkt::Value value = absl::visit(visitor, pair.second);
    if (omit_empty_values_ && value.kind_case() == ProtobufWkt::Value::kNullValue) {
      continue;
    }
    (*fields)[pair.first] = value;
  }
  return ValueUtil::structValue(output);
}

ProtobufWkt::Value StructFormatter::structFormatListCallback(
    const StructFormatter::StructFormatListWrapper& format_list,
    const StructFormatter::StructFormatMapVisitor& visitor) const {
  std::vector<ProtobufWkt::Value> output;
  for (const auto& val : *format_list.value_) {
    ProtobufWkt::Value value = absl::visit(visitor, val);
    if (omit_empty_values_ && value.kind_case() == ProtobufWkt::Value::kNullValue) {
      continue;
    }
    output.push_back(value);
  }
  return ValueUtil::listValue(output);
}

ProtobufWkt::Struct StructFormatter::format(const Http::RequestHeaderMap& request_headers,
                                            const Http::ResponseHeaderMap& response_headers,
                                            const Http::ResponseTrailerMap& response_trailers,
                                            const StreamInfo::StreamInfo& stream_info,
                                            absl::string_view local_reply_body) const {
  StructFormatMapVisitor visitor{
      [&](const std::vector<FormatterProviderPtr>& providers) {
        return providersCallback(providers, request_headers, response_headers, response_trailers,
                                 stream_info, local_reply_body);
      },
      [&, this](const StructFormatter::StructFormatMapWrapper& format_map) {
        return structFormatMapCallback(format_map, visitor);
      },
      [&, this](const StructFormatter::StructFormatListWrapper& format_list) {
        return structFormatListCallback(format_list, visitor);
      },
  };
  return structFormatMapCallback(struct_output_format_, visitor).struct_value();
}

void SubstitutionFormatParser::parseCommandHeader(const std::string& token, const size_t start,
                                                  std::string& main_header,
                                                  std::string& alternative_header,
                                                  absl::optional<size_t>& max_length) {
  std::vector<std::string> subs;
  parseCommand(token, start, "?", main_header, subs, max_length);
  if (subs.size() > 1) {
    throw EnvoyException(
        // Header format rules support only one alternative header.
        // docs/root/configuration/access_log.rst#format-rules
        absl::StrCat("More than 1 alternative header specified in token: ", token));
  }
  if (subs.size() == 1) {
    alternative_header = subs.front();
  } else {
    alternative_header = "";
  }
  // The main and alternative header should not contain invalid characters {NUL, LR, CF}.
  if (std::regex_search(main_header, getNewlinePattern()) ||
      std::regex_search(alternative_header, getNewlinePattern())) {
    throw EnvoyException("Invalid header configuration. Format string contains newline.");
  }
}

void SubstitutionFormatParser::parseCommand(const std::string& token, const size_t start,
                                            const std::string& separator, std::string& main,
                                            std::vector<std::string>& sub_items,
                                            absl::optional<size_t>& max_length) {
  // TODO(dnoe): Convert this to use string_view throughout.
  const size_t end_request = token.find(')', start);
  sub_items.clear();
  if (end_request != token.length() - 1) {
    // Closing bracket is not found.
    if (end_request == std::string::npos) {
      throw EnvoyException(absl::StrCat("Closing bracket is missing in token: ", token));
    }

    // Closing bracket should be either last one or followed by ':' to denote limitation.
    if (token[end_request + 1] != ':') {
      throw EnvoyException(absl::StrCat("Incorrect position of ')' in token: ", token));
    }

    const auto length_str = absl::string_view(token).substr(end_request + 2);
    uint64_t length_value;

    if (!absl::SimpleAtoi(length_str, &length_value)) {
      throw EnvoyException(absl::StrCat("Length must be an integer, given: ", length_str));
    }

    max_length = length_value;
  }

  const std::string name_data = token.substr(start, end_request - start);
  if (!separator.empty()) {
    const std::vector<std::string> keys = absl::StrSplit(name_data, separator);
    if (!keys.empty()) {
      // The main value is the first key
      main = keys.at(0);
      if (keys.size() > 1) {
        // Sub items contain additional keys
        sub_items.insert(sub_items.end(), keys.begin() + 1, keys.end());
      }
    }
  } else {
    main = name_data;
  }
}

std::vector<FormatterProviderPtr> SubstitutionFormatParser::parse(const std::string& format) {
  return SubstitutionFormatParser::parse(format, {});
}

FormatterProviderPtr SubstitutionFormatParser::parseBuiltinCommand(const std::string& token) {
  static constexpr absl::string_view DYNAMIC_META_TOKEN{"DYNAMIC_METADATA("};
  static constexpr absl::string_view CLUSTER_META_TOKEN{"CLUSTER_METADATA("};
  static constexpr absl::string_view FILTER_STATE_TOKEN{"FILTER_STATE("};
  static constexpr absl::string_view PLAIN_SERIALIZATION{"PLAIN"};
  static constexpr absl::string_view TYPED_SERIALIZATION{"TYPED"};

  if (absl::StartsWith(token, "REQ(")) {
    std::string main_header, alternative_header;
    absl::optional<size_t> max_length;

    parseCommandHeader(token, ReqParamStart, main_header, alternative_header, max_length);

    return std::make_unique<RequestHeaderFormatter>(main_header, alternative_header, max_length);
  } else if (absl::StartsWith(token, "RESP(")) {
    std::string main_header, alternative_header;
    absl::optional<size_t> max_length;

    parseCommandHeader(token, RespParamStart, main_header, alternative_header, max_length);

    return std::make_unique<ResponseHeaderFormatter>(main_header, alternative_header, max_length);
  } else if (absl::StartsWith(token, "TRAILER(")) {
    std::string main_header, alternative_header;
    absl::optional<size_t> max_length;

    parseCommandHeader(token, TrailParamStart, main_header, alternative_header, max_length);

    return std::make_unique<ResponseTrailerFormatter>(main_header, alternative_header, max_length);
  } else if (absl::StartsWith(token, "LOCAL_REPLY_BODY")) {
    return std::make_unique<LocalReplyBodyFormatter>();
  } else if (absl::StartsWith(token, DYNAMIC_META_TOKEN)) {
    std::string filter_namespace;
    absl::optional<size_t> max_length;
    std::vector<std::string> path;
    const size_t start = DYNAMIC_META_TOKEN.size();

    parseCommand(token, start, ":", filter_namespace, path, max_length);
    return std::make_unique<DynamicMetadataFormatter>(filter_namespace, path, max_length);
  } else if (absl::StartsWith(token, CLUSTER_META_TOKEN)) {
    std::string filter_namespace;
    absl::optional<size_t> max_length;
    std::vector<std::string> path;
    const size_t start = CLUSTER_META_TOKEN.size();

    parseCommand(token, start, ":", filter_namespace, path, max_length);
    return std::make_unique<ClusterMetadataFormatter>(filter_namespace, path, max_length);
  } else if (absl::StartsWith(token, FILTER_STATE_TOKEN)) {
    std::string key;
    absl::optional<size_t> max_length;
    std::vector<std::string> path;
    const size_t start = FILTER_STATE_TOKEN.size();

    parseCommand(token, start, ":", key, path, max_length);
    if (key.empty()) {
      throw EnvoyException("Invalid filter state configuration, key cannot be empty.");
    }

    const absl::string_view serialize_type =
        !path.empty() ? path[path.size() - 1] : TYPED_SERIALIZATION;

    if (serialize_type != PLAIN_SERIALIZATION && serialize_type != TYPED_SERIALIZATION) {
      throw EnvoyException("Invalid filter state serialize type, only support PLAIN/TYPED.");
    }
    const bool serialize_as_string = serialize_type == PLAIN_SERIALIZATION;

    return std::make_unique<FilterStateFormatter>(key, max_length, serialize_as_string);
  } else if (absl::StartsWith(token, "START_TIME")) {
    return std::make_unique<StartTimeFormatter>(token);
  } else if (absl::StartsWith(token, "DOWNSTREAM_PEER_CERT_V_START")) {
    return std::make_unique<DownstreamPeerCertVStartFormatter>(token);
  } else if (absl::StartsWith(token, "DOWNSTREAM_PEER_CERT_V_END")) {
    return std::make_unique<DownstreamPeerCertVEndFormatter>(token);
  } else if (absl::StartsWith(token, "GRPC_STATUS")) {
    return std::make_unique<GrpcStatusFormatter>("grpc-status", "", absl::optional<size_t>());
  } else if (absl::StartsWith(token, "REQUEST_HEADERS_BYTES")) {
    return std::make_unique<HeadersByteSizeFormatter>(
        HeadersByteSizeFormatter::HeaderType::RequestHeaders);
  } else if (absl::StartsWith(token, "RESPONSE_HEADERS_BYTES")) {
    return std::make_unique<HeadersByteSizeFormatter>(
        HeadersByteSizeFormatter::HeaderType::ResponseHeaders);
  } else if (absl::StartsWith(token, "RESPONSE_TRAILERS_BYTES")) {
    return std::make_unique<HeadersByteSizeFormatter>(
        HeadersByteSizeFormatter::HeaderType::ResponseTrailers);
  }

  return nullptr;
}

// TODO(derekargueta): #2967 - Rewrite SubstitutionFormatter with parser library & formal grammar
std::vector<FormatterProviderPtr>
SubstitutionFormatParser::parse(const std::string& format,
                                const std::vector<CommandParserPtr>& commands) {
  std::string current_token;
  std::vector<FormatterProviderPtr> formatters;
  const std::regex command_w_args_regex(R"EOF(^%([A-Z]|_)+(\([^\)]*\))?(:[0-9]+)?(%))EOF");

  for (size_t pos = 0; pos < format.length(); ++pos) {
    if (format[pos] != '%') {
      current_token += format[pos];
      continue;
    }

    if (!current_token.empty()) {
      formatters.emplace_back(FormatterProviderPtr{new PlainStringFormatter(current_token)});
      current_token = "";
    }

    std::smatch m;
    const std::string search_space = format.substr(pos);
    if (!std::regex_search(search_space, m, command_w_args_regex)) {
      throw EnvoyException(fmt::format(
          "Incorrect configuration: {}. Couldn't find valid command at position {}", format, pos));
    }

    const std::string match = m.str(0);
    const std::string token = match.substr(1, match.length() - 2);
    pos += 1;
    const size_t command_end_position = pos + token.length();

    auto formatter = parseBuiltinCommand(token);
    if (formatter) {
      formatters.push_back(std::move(formatter));
    } else {
      // Check formatter extensions. These are used for anything not provided by the built-in
      // operators, e.g.: specialized formatting, computing stats from request/response headers
      // or from stream info, etc.
      bool added = false;
      for (const auto& cmd : commands) {
        auto formatter = cmd->parse(token, pos, command_end_position);
        if (formatter) {
          formatters.push_back(std::move(formatter));
          added = true;
          break;
        }
      }

      if (!added) {
        formatters.emplace_back(FormatterProviderPtr{new StreamInfoFormatter(token)});
      }
    }

    pos = command_end_position;
  }

  if (!current_token.empty() || format.empty()) {
    // Create a PlainStringFormatter with the final string literal. If the format string was empty,
    // this creates a PlainStringFormatter with an empty string.
    formatters.emplace_back(FormatterProviderPtr{new PlainStringFormatter(current_token)});
  }

  return formatters;
}

// StreamInfo std::string field extractor.
class StreamInfoStringFieldExtractor : public StreamInfoFormatter::FieldExtractor {
public:
  using FieldExtractor = std::function<absl::optional<std::string>(const StreamInfo::StreamInfo&)>;

  StreamInfoStringFieldExtractor(FieldExtractor f) : field_extractor_(f) {}

  // StreamInfoFormatter::FieldExtractor
  absl::optional<std::string> extract(const StreamInfo::StreamInfo& stream_info) const override {
    return field_extractor_(stream_info);
  }
  ProtobufWkt::Value extractValue(const StreamInfo::StreamInfo& stream_info) const override {
    return ValueUtil::optionalStringValue(field_extractor_(stream_info));
  }

private:
  FieldExtractor field_extractor_;
};

// StreamInfo std::chrono_nanoseconds field extractor.
class StreamInfoDurationFieldExtractor : public StreamInfoFormatter::FieldExtractor {
public:
  using FieldExtractor =
      std::function<absl::optional<std::chrono::nanoseconds>(const StreamInfo::StreamInfo&)>;

  StreamInfoDurationFieldExtractor(FieldExtractor f) : field_extractor_(f) {}

  // StreamInfoFormatter::FieldExtractor
  absl::optional<std::string> extract(const StreamInfo::StreamInfo& stream_info) const override {
    const auto millis = extractMillis(stream_info);
    if (!millis) {
      return absl::nullopt;
    }

    return fmt::format_int(millis.value()).str();
  }
  ProtobufWkt::Value extractValue(const StreamInfo::StreamInfo& stream_info) const override {
    const auto millis = extractMillis(stream_info);
    if (!millis) {
      return unspecifiedValue();
    }

    return ValueUtil::numberValue(millis.value());
  }

private:
  absl::optional<int64_t> extractMillis(const StreamInfo::StreamInfo& stream_info) const {
    const auto time = field_extractor_(stream_info);
    if (time) {
      return std::chrono::duration_cast<std::chrono::milliseconds>(time.value()).count();
    }
    return absl::nullopt;
  }

  FieldExtractor field_extractor_;
};

// StreamInfo uint64_t field extractor.
class StreamInfoUInt64FieldExtractor : public StreamInfoFormatter::FieldExtractor {
public:
  using FieldExtractor = std::function<uint64_t(const StreamInfo::StreamInfo&)>;

  StreamInfoUInt64FieldExtractor(FieldExtractor f) : field_extractor_(f) {}

  // StreamInfoFormatter::FieldExtractor
  absl::optional<std::string> extract(const StreamInfo::StreamInfo& stream_info) const override {
    return fmt::format_int(field_extractor_(stream_info)).str();
  }
  ProtobufWkt::Value extractValue(const StreamInfo::StreamInfo& stream_info) const override {
    return ValueUtil::numberValue(field_extractor_(stream_info));
  }

private:
  FieldExtractor field_extractor_;
};

// StreamInfo Envoy::Network::Address::InstanceConstSharedPtr field extractor.
class StreamInfoAddressFieldExtractor : public StreamInfoFormatter::FieldExtractor {
public:
  using FieldExtractor =
      std::function<Network::Address::InstanceConstSharedPtr(const StreamInfo::StreamInfo&)>;

  static std::unique_ptr<StreamInfoAddressFieldExtractor> withPort(FieldExtractor f) {
    return std::make_unique<StreamInfoAddressFieldExtractor>(
        f, StreamInfoFormatter::StreamInfoAddressFieldExtractionType::WithPort);
  }

  static std::unique_ptr<StreamInfoAddressFieldExtractor> withoutPort(FieldExtractor f) {
    return std::make_unique<StreamInfoAddressFieldExtractor>(
        f, StreamInfoFormatter::StreamInfoAddressFieldExtractionType::WithoutPort);
  }

  static std::unique_ptr<StreamInfoAddressFieldExtractor> justPort(FieldExtractor f) {
    return std::make_unique<StreamInfoAddressFieldExtractor>(
        f, StreamInfoFormatter::StreamInfoAddressFieldExtractionType::JustPort);
  }

  StreamInfoAddressFieldExtractor(
      FieldExtractor f, StreamInfoFormatter::StreamInfoAddressFieldExtractionType extraction_type)
      : field_extractor_(f), extraction_type_(extraction_type) {}

  // StreamInfoFormatter::FieldExtractor
  absl::optional<std::string> extract(const StreamInfo::StreamInfo& stream_info) const override {
    Network::Address::InstanceConstSharedPtr address = field_extractor_(stream_info);
    if (!address) {
      return absl::nullopt;
    }

    return toString(*address);
  }
  ProtobufWkt::Value extractValue(const StreamInfo::StreamInfo& stream_info) const override {
    Network::Address::InstanceConstSharedPtr address = field_extractor_(stream_info);
    if (!address) {
      return unspecifiedValue();
    }

    return ValueUtil::stringValue(toString(*address));
  }

private:
  std::string toString(const Network::Address::Instance& address) const {
    switch (extraction_type_) {
    case StreamInfoFormatter::StreamInfoAddressFieldExtractionType::WithoutPort:
      return StreamInfo::Utility::formatDownstreamAddressNoPort(address);
    case StreamInfoFormatter::StreamInfoAddressFieldExtractionType::JustPort:
      return StreamInfo::Utility::formatDownstreamAddressJustPort(address);
    case StreamInfoFormatter::StreamInfoAddressFieldExtractionType::WithPort:
    default:
      return address.asString();
    }
  }

  FieldExtractor field_extractor_;
  const StreamInfoFormatter::StreamInfoAddressFieldExtractionType extraction_type_;
};

// Ssl::ConnectionInfo std::string field extractor.
class StreamInfoSslConnectionInfoFieldExtractor : public StreamInfoFormatter::FieldExtractor {
public:
  using FieldExtractor =
      std::function<absl::optional<std::string>(const Ssl::ConnectionInfo& connection_info)>;

  StreamInfoSslConnectionInfoFieldExtractor(FieldExtractor f) : field_extractor_(f) {}

  absl::optional<std::string> extract(const StreamInfo::StreamInfo& stream_info) const override {
    if (stream_info.downstreamSslConnection() == nullptr) {
      return absl::nullopt;
    }

    const auto value = field_extractor_(*stream_info.downstreamSslConnection());
    if (value && value->empty()) {
      return absl::nullopt;
    }

    return value;
  }

  ProtobufWkt::Value extractValue(const StreamInfo::StreamInfo& stream_info) const override {
    if (stream_info.downstreamSslConnection() == nullptr) {
      return unspecifiedValue();
    }

    const auto value = field_extractor_(*stream_info.downstreamSslConnection());
    if (value && value->empty()) {
      return unspecifiedValue();
    }

    return ValueUtil::optionalStringValue(value);
  }

private:
  FieldExtractor field_extractor_;
};

StreamInfoFormatter::StreamInfoFormatter(const std::string& field_name) {
  if (field_name == "REQUEST_DURATION") {
    field_extractor_ = std::make_unique<StreamInfoDurationFieldExtractor>(
        [](const StreamInfo::StreamInfo& stream_info) {
          return stream_info.lastDownstreamRxByteReceived();
        });
  } else if (field_name == "RESPONSE_DURATION") {
    field_extractor_ = std::make_unique<StreamInfoDurationFieldExtractor>(
        [](const StreamInfo::StreamInfo& stream_info) {
          return stream_info.firstUpstreamRxByteReceived();
        });
  } else if (field_name == "RESPONSE_TX_DURATION") {
    field_extractor_ = std::make_unique<StreamInfoDurationFieldExtractor>(
        [](const StreamInfo::StreamInfo& stream_info) {
          auto downstream = stream_info.lastDownstreamTxByteSent();
          auto upstream = stream_info.firstUpstreamRxByteReceived();

          absl::optional<std::chrono::nanoseconds> result;
          if (downstream && upstream) {
            result = downstream.value() - upstream.value();
          }

          return result;
        });
  } else if (field_name == "BYTES_RECEIVED") {
    field_extractor_ = std::make_unique<StreamInfoUInt64FieldExtractor>(
        [](const StreamInfo::StreamInfo& stream_info) { return stream_info.bytesReceived(); });
  } else if (field_name == "PROTOCOL") {
    field_extractor_ = std::make_unique<StreamInfoStringFieldExtractor>(
        [](const StreamInfo::StreamInfo& stream_info) {
          return SubstitutionFormatUtils::protocolToString(stream_info.protocol());
        });
  } else if (field_name == "RESPONSE_CODE") {
    field_extractor_ = std::make_unique<StreamInfoUInt64FieldExtractor>(
        [](const StreamInfo::StreamInfo& stream_info) {
          return stream_info.responseCode().value_or(0);
        });
  } else if (field_name == "RESPONSE_CODE_DETAILS") {
    field_extractor_ = std::make_unique<StreamInfoStringFieldExtractor>(
        [](const StreamInfo::StreamInfo& stream_info) {
          return stream_info.responseCodeDetails();
        });
  } else if (field_name == "CONNECTION_TERMINATION_DETAILS") {
    field_extractor_ = std::make_unique<StreamInfoStringFieldExtractor>(
        [](const StreamInfo::StreamInfo& stream_info) {
          return stream_info.connectionTerminationDetails();
        });
  } else if (field_name == "BYTES_SENT") {
    field_extractor_ = std::make_unique<StreamInfoUInt64FieldExtractor>(
        [](const StreamInfo::StreamInfo& stream_info) { return stream_info.bytesSent(); });
  } else if (field_name == "DURATION") {
    field_extractor_ = std::make_unique<StreamInfoDurationFieldExtractor>(
        [](const StreamInfo::StreamInfo& stream_info) { return stream_info.requestComplete(); });
  } else if (field_name == "RESPONSE_FLAGS") {
    field_extractor_ = std::make_unique<StreamInfoStringFieldExtractor>(
        [](const StreamInfo::StreamInfo& stream_info) {
          return StreamInfo::ResponseFlagUtils::toShortString(stream_info);
        });
  } else if (field_name == "UPSTREAM_HOST") {
    field_extractor_ =
        StreamInfoAddressFieldExtractor::withPort([](const StreamInfo::StreamInfo& stream_info) {
          return stream_info.upstreamHost() ? stream_info.upstreamHost()->address() : nullptr;
        });
  } else if (field_name == "UPSTREAM_CLUSTER") {
    field_extractor_ = std::make_unique<StreamInfoStringFieldExtractor>(
        [](const StreamInfo::StreamInfo& stream_info) {
          std::string upstream_cluster_name;
<<<<<<< HEAD
          if (nullptr != stream_info.upstreamHost()) {
            if (Runtime::runtimeFeatureEnabled(
                    "envoy.reloadable_features.use_observable_cluster_name")) {
              upstream_cluster_name = stream_info.upstreamHost()->cluster().observabilityName();
            } else {
              upstream_cluster_name = stream_info.upstreamHost()->cluster().name();
            }
=======
          if (stream_info.upstreamClusterInfo().has_value() &&
              stream_info.upstreamClusterInfo().value() != nullptr) {
            upstream_cluster_name = stream_info.upstreamClusterInfo().value()->name();
>>>>>>> 70fbf111
          }

          return upstream_cluster_name.empty()
                     ? absl::nullopt
                     : absl::make_optional<std::string>(upstream_cluster_name);
        });
  } else if (field_name == "UPSTREAM_LOCAL_ADDRESS") {
    field_extractor_ =
        StreamInfoAddressFieldExtractor::withPort([](const StreamInfo::StreamInfo& stream_info) {
          return stream_info.upstreamLocalAddress();
        });
  } else if (field_name == "DOWNSTREAM_LOCAL_ADDRESS") {
    field_extractor_ =
        StreamInfoAddressFieldExtractor::withPort([](const StreamInfo::StreamInfo& stream_info) {
          return stream_info.downstreamAddressProvider().localAddress();
        });
  } else if (field_name == "DOWNSTREAM_LOCAL_ADDRESS_WITHOUT_PORT") {
    field_extractor_ = StreamInfoAddressFieldExtractor::withoutPort(
        [](const Envoy::StreamInfo::StreamInfo& stream_info) {
          return stream_info.downstreamAddressProvider().localAddress();
        });
  } else if (field_name == "DOWNSTREAM_LOCAL_PORT") {
    field_extractor_ = StreamInfoAddressFieldExtractor::justPort(
        [](const Envoy::StreamInfo::StreamInfo& stream_info) {
          return stream_info.downstreamAddressProvider().localAddress();
        });
  } else if (field_name == "DOWNSTREAM_REMOTE_ADDRESS") {
    field_extractor_ =
        StreamInfoAddressFieldExtractor::withPort([](const StreamInfo::StreamInfo& stream_info) {
          return stream_info.downstreamAddressProvider().remoteAddress();
        });
  } else if (field_name == "DOWNSTREAM_REMOTE_ADDRESS_WITHOUT_PORT") {
    field_extractor_ =
        StreamInfoAddressFieldExtractor::withoutPort([](const StreamInfo::StreamInfo& stream_info) {
          return stream_info.downstreamAddressProvider().remoteAddress();
        });
  } else if (field_name == "DOWNSTREAM_DIRECT_REMOTE_ADDRESS") {
    field_extractor_ =
        StreamInfoAddressFieldExtractor::withPort([](const StreamInfo::StreamInfo& stream_info) {
          return stream_info.downstreamAddressProvider().directRemoteAddress();
        });
  } else if (field_name == "DOWNSTREAM_DIRECT_REMOTE_ADDRESS_WITHOUT_PORT") {
    field_extractor_ =
        StreamInfoAddressFieldExtractor::withoutPort([](const StreamInfo::StreamInfo& stream_info) {
          return stream_info.downstreamAddressProvider().directRemoteAddress();
        });
  } else if (field_name == "CONNECTION_ID") {
    field_extractor_ = std::make_unique<StreamInfoUInt64FieldExtractor>(
        [](const StreamInfo::StreamInfo& stream_info) {
          return stream_info.connectionID().value_or(0);
        });
  } else if (field_name == "REQUESTED_SERVER_NAME") {
    field_extractor_ = std::make_unique<StreamInfoStringFieldExtractor>(
        [](const StreamInfo::StreamInfo& stream_info) {
          absl::optional<std::string> result;
          if (!stream_info.requestedServerName().empty()) {
            result = stream_info.requestedServerName();
          }
          return result;
        });
  } else if (field_name == "ROUTE_NAME") {
    field_extractor_ = std::make_unique<StreamInfoStringFieldExtractor>(
        [](const StreamInfo::StreamInfo& stream_info) {
          absl::optional<std::string> result;
          std::string route_name = stream_info.getRouteName();
          if (!route_name.empty()) {
            result = route_name;
          }
          return result;
        });
  } else if (field_name == "DOWNSTREAM_PEER_URI_SAN") {
    field_extractor_ = std::make_unique<StreamInfoSslConnectionInfoFieldExtractor>(
        [](const Ssl::ConnectionInfo& connection_info) {
          return absl::StrJoin(connection_info.uriSanPeerCertificate(), ",");
        });
  } else if (field_name == "DOWNSTREAM_LOCAL_URI_SAN") {
    field_extractor_ = std::make_unique<StreamInfoSslConnectionInfoFieldExtractor>(
        [](const Ssl::ConnectionInfo& connection_info) {
          return absl::StrJoin(connection_info.uriSanLocalCertificate(), ",");
        });
  } else if (field_name == "DOWNSTREAM_PEER_SUBJECT") {
    field_extractor_ = std::make_unique<StreamInfoSslConnectionInfoFieldExtractor>(
        [](const Ssl::ConnectionInfo& connection_info) {
          return connection_info.subjectPeerCertificate();
        });
  } else if (field_name == "DOWNSTREAM_LOCAL_SUBJECT") {
    field_extractor_ = std::make_unique<StreamInfoSslConnectionInfoFieldExtractor>(
        [](const Ssl::ConnectionInfo& connection_info) {
          return connection_info.subjectLocalCertificate();
        });
  } else if (field_name == "DOWNSTREAM_TLS_SESSION_ID") {
    field_extractor_ = std::make_unique<StreamInfoSslConnectionInfoFieldExtractor>(
        [](const Ssl::ConnectionInfo& connection_info) { return connection_info.sessionId(); });
  } else if (field_name == "DOWNSTREAM_TLS_CIPHER") {
    field_extractor_ = std::make_unique<StreamInfoSslConnectionInfoFieldExtractor>(
        [](const Ssl::ConnectionInfo& connection_info) {
          return connection_info.ciphersuiteString();
        });
  } else if (field_name == "DOWNSTREAM_TLS_VERSION") {
    field_extractor_ = std::make_unique<StreamInfoSslConnectionInfoFieldExtractor>(
        [](const Ssl::ConnectionInfo& connection_info) { return connection_info.tlsVersion(); });
  } else if (field_name == "DOWNSTREAM_PEER_FINGERPRINT_256") {
    field_extractor_ = std::make_unique<StreamInfoSslConnectionInfoFieldExtractor>(
        [](const Ssl::ConnectionInfo& connection_info) {
          return connection_info.sha256PeerCertificateDigest();
        });
  } else if (field_name == "DOWNSTREAM_PEER_FINGERPRINT_1") {
    field_extractor_ = std::make_unique<StreamInfoSslConnectionInfoFieldExtractor>(
        [](const Ssl::ConnectionInfo& connection_info) {
          return connection_info.sha1PeerCertificateDigest();
        });
  } else if (field_name == "DOWNSTREAM_PEER_SERIAL") {
    field_extractor_ = std::make_unique<StreamInfoSslConnectionInfoFieldExtractor>(
        [](const Ssl::ConnectionInfo& connection_info) {
          return connection_info.serialNumberPeerCertificate();
        });
  } else if (field_name == "DOWNSTREAM_PEER_ISSUER") {
    field_extractor_ = std::make_unique<StreamInfoSslConnectionInfoFieldExtractor>(
        [](const Ssl::ConnectionInfo& connection_info) {
          return connection_info.issuerPeerCertificate();
        });
  } else if (field_name == "DOWNSTREAM_PEER_CERT") {
    field_extractor_ = std::make_unique<StreamInfoSslConnectionInfoFieldExtractor>(
        [](const Ssl::ConnectionInfo& connection_info) {
          return connection_info.urlEncodedPemEncodedPeerCertificate();
        });
  } else if (field_name == "UPSTREAM_TRANSPORT_FAILURE_REASON") {
    field_extractor_ = std::make_unique<StreamInfoStringFieldExtractor>(
        [](const StreamInfo::StreamInfo& stream_info) {
          absl::optional<std::string> result;
          if (!stream_info.upstreamTransportFailureReason().empty()) {
            result = stream_info.upstreamTransportFailureReason();
          }
          return result;
        });
  } else if (field_name == "HOSTNAME") {
    absl::optional<std::string> hostname = SubstitutionFormatUtils::getHostname();
    field_extractor_ = std::make_unique<StreamInfoStringFieldExtractor>(
        [hostname](const StreamInfo::StreamInfo&) { return hostname; });
  } else if (field_name == "FILTER_CHAIN_NAME") {
    field_extractor_ = std::make_unique<StreamInfoStringFieldExtractor>(
        [](const StreamInfo::StreamInfo& stream_info) -> absl::optional<std::string> {
          if (!stream_info.filterChainName().empty()) {
            return stream_info.filterChainName();
          }
          return absl::nullopt;
        });
  } else {
    throw EnvoyException(fmt::format("Not supported field in StreamInfo: {}", field_name));
  }
}

absl::optional<std::string> StreamInfoFormatter::format(const Http::RequestHeaderMap&,
                                                        const Http::ResponseHeaderMap&,
                                                        const Http::ResponseTrailerMap&,
                                                        const StreamInfo::StreamInfo& stream_info,
                                                        absl::string_view) const {
  return field_extractor_->extract(stream_info);
}

ProtobufWkt::Value StreamInfoFormatter::formatValue(const Http::RequestHeaderMap&,
                                                    const Http::ResponseHeaderMap&,
                                                    const Http::ResponseTrailerMap&,
                                                    const StreamInfo::StreamInfo& stream_info,
                                                    absl::string_view) const {
  return field_extractor_->extractValue(stream_info);
}

PlainStringFormatter::PlainStringFormatter(const std::string& str) { str_.set_string_value(str); }

absl::optional<std::string> PlainStringFormatter::format(const Http::RequestHeaderMap&,
                                                         const Http::ResponseHeaderMap&,
                                                         const Http::ResponseTrailerMap&,
                                                         const StreamInfo::StreamInfo&,
                                                         absl::string_view) const {
  return str_.string_value();
}

ProtobufWkt::Value PlainStringFormatter::formatValue(const Http::RequestHeaderMap&,
                                                     const Http::ResponseHeaderMap&,
                                                     const Http::ResponseTrailerMap&,
                                                     const StreamInfo::StreamInfo&,
                                                     absl::string_view) const {
  return str_;
}

absl::optional<std::string>
LocalReplyBodyFormatter::format(const Http::RequestHeaderMap&, const Http::ResponseHeaderMap&,
                                const Http::ResponseTrailerMap&, const StreamInfo::StreamInfo&,
                                absl::string_view local_reply_body) const {
  return std::string(local_reply_body);
}

ProtobufWkt::Value LocalReplyBodyFormatter::formatValue(const Http::RequestHeaderMap&,
                                                        const Http::ResponseHeaderMap&,
                                                        const Http::ResponseTrailerMap&,
                                                        const StreamInfo::StreamInfo&,
                                                        absl::string_view local_reply_body) const {
  return ValueUtil::stringValue(std::string(local_reply_body));
}

HeaderFormatter::HeaderFormatter(const std::string& main_header,
                                 const std::string& alternative_header,
                                 absl::optional<size_t> max_length)
    : main_header_(main_header), alternative_header_(alternative_header), max_length_(max_length) {}

const Http::HeaderEntry* HeaderFormatter::findHeader(const Http::HeaderMap& headers) const {
  const auto header = headers.get(main_header_);

  if (header.empty() && !alternative_header_.get().empty()) {
    const auto alternate_header = headers.get(alternative_header_);
    // TODO(https://github.com/envoyproxy/envoy/issues/13454): Potentially log all header values.
    return alternate_header.empty() ? nullptr : alternate_header[0];
  }

  return header.empty() ? nullptr : header[0];
}

absl::optional<std::string> HeaderFormatter::format(const Http::HeaderMap& headers) const {
  const Http::HeaderEntry* header = findHeader(headers);
  if (!header) {
    return absl::nullopt;
  }

  std::string val = std::string(header->value().getStringView());
  truncate(val, max_length_);
  return val;
}

ProtobufWkt::Value HeaderFormatter::formatValue(const Http::HeaderMap& headers) const {
  const Http::HeaderEntry* header = findHeader(headers);
  if (!header) {
    return unspecifiedValue();
  }

  std::string val = std::string(header->value().getStringView());
  truncate(val, max_length_);
  return ValueUtil::stringValue(val);
}

ResponseHeaderFormatter::ResponseHeaderFormatter(const std::string& main_header,
                                                 const std::string& alternative_header,
                                                 absl::optional<size_t> max_length)
    : HeaderFormatter(main_header, alternative_header, max_length) {}

absl::optional<std::string> ResponseHeaderFormatter::format(
    const Http::RequestHeaderMap&, const Http::ResponseHeaderMap& response_headers,
    const Http::ResponseTrailerMap&, const StreamInfo::StreamInfo&, absl::string_view) const {
  return HeaderFormatter::format(response_headers);
}

ProtobufWkt::Value ResponseHeaderFormatter::formatValue(
    const Http::RequestHeaderMap&, const Http::ResponseHeaderMap& response_headers,
    const Http::ResponseTrailerMap&, const StreamInfo::StreamInfo&, absl::string_view) const {
  return HeaderFormatter::formatValue(response_headers);
}

RequestHeaderFormatter::RequestHeaderFormatter(const std::string& main_header,
                                               const std::string& alternative_header,
                                               absl::optional<size_t> max_length)
    : HeaderFormatter(main_header, alternative_header, max_length) {}

absl::optional<std::string>
RequestHeaderFormatter::format(const Http::RequestHeaderMap& request_headers,
                               const Http::ResponseHeaderMap&, const Http::ResponseTrailerMap&,
                               const StreamInfo::StreamInfo&, absl::string_view) const {
  return HeaderFormatter::format(request_headers);
}

ProtobufWkt::Value
RequestHeaderFormatter::formatValue(const Http::RequestHeaderMap& request_headers,
                                    const Http::ResponseHeaderMap&, const Http::ResponseTrailerMap&,
                                    const StreamInfo::StreamInfo&, absl::string_view) const {
  return HeaderFormatter::formatValue(request_headers);
}

ResponseTrailerFormatter::ResponseTrailerFormatter(const std::string& main_header,
                                                   const std::string& alternative_header,
                                                   absl::optional<size_t> max_length)
    : HeaderFormatter(main_header, alternative_header, max_length) {}

absl::optional<std::string>
ResponseTrailerFormatter::format(const Http::RequestHeaderMap&, const Http::ResponseHeaderMap&,
                                 const Http::ResponseTrailerMap& response_trailers,
                                 const StreamInfo::StreamInfo&, absl::string_view) const {
  return HeaderFormatter::format(response_trailers);
}

ProtobufWkt::Value
ResponseTrailerFormatter::formatValue(const Http::RequestHeaderMap&, const Http::ResponseHeaderMap&,
                                      const Http::ResponseTrailerMap& response_trailers,
                                      const StreamInfo::StreamInfo&, absl::string_view) const {
  return HeaderFormatter::formatValue(response_trailers);
}

HeadersByteSizeFormatter::HeadersByteSizeFormatter(const HeaderType header_type)
    : header_type_(header_type) {}

uint64_t HeadersByteSizeFormatter::extractHeadersByteSize(
    const Http::RequestHeaderMap& request_headers, const Http::ResponseHeaderMap& response_headers,
    const Http::ResponseTrailerMap& response_trailers) const {
  switch (header_type_) {
  case HeaderType::RequestHeaders:
    return request_headers.byteSize();
  case HeaderType::ResponseHeaders:
    return response_headers.byteSize();
  case HeaderType::ResponseTrailers:
    return response_trailers.byteSize();
  default:
    NOT_REACHED_GCOVR_EXCL_LINE;
  }
}

absl::optional<std::string>
HeadersByteSizeFormatter::format(const Http::RequestHeaderMap& request_headers,
                                 const Http::ResponseHeaderMap& response_headers,
                                 const Http::ResponseTrailerMap& response_trailers,
                                 const StreamInfo::StreamInfo&, absl::string_view) const {
  return absl::StrCat(extractHeadersByteSize(request_headers, response_headers, response_trailers));
}

ProtobufWkt::Value
HeadersByteSizeFormatter::formatValue(const Http::RequestHeaderMap& request_headers,
                                      const Http::ResponseHeaderMap& response_headers,
                                      const Http::ResponseTrailerMap& response_trailers,
                                      const StreamInfo::StreamInfo&, absl::string_view) const {
  return ValueUtil::numberValue(
      extractHeadersByteSize(request_headers, response_headers, response_trailers));
}

GrpcStatusFormatter::GrpcStatusFormatter(const std::string& main_header,
                                         const std::string& alternative_header,
                                         absl::optional<size_t> max_length)
    : HeaderFormatter(main_header, alternative_header, max_length) {}

absl::optional<std::string>
GrpcStatusFormatter::format(const Http::RequestHeaderMap&,
                            const Http::ResponseHeaderMap& response_headers,
                            const Http::ResponseTrailerMap& response_trailers,
                            const StreamInfo::StreamInfo& info, absl::string_view) const {
  const auto grpc_status =
      Grpc::Common::getGrpcStatus(response_trailers, response_headers, info, true);
  if (!grpc_status.has_value()) {
    return absl::nullopt;
  }
  const auto grpc_status_message = Grpc::Utility::grpcStatusToString(grpc_status.value());
  if (grpc_status_message == EMPTY_STRING || grpc_status_message == "InvalidCode") {
    return std::to_string(grpc_status.value());
  }
  return grpc_status_message;
}

ProtobufWkt::Value
GrpcStatusFormatter::formatValue(const Http::RequestHeaderMap&,
                                 const Http::ResponseHeaderMap& response_headers,
                                 const Http::ResponseTrailerMap& response_trailers,
                                 const StreamInfo::StreamInfo& info, absl::string_view) const {
  const auto grpc_status =
      Grpc::Common::getGrpcStatus(response_trailers, response_headers, info, true);
  if (!grpc_status.has_value()) {
    return unspecifiedValue();
  }
  const auto grpc_status_message = Grpc::Utility::grpcStatusToString(grpc_status.value());
  if (grpc_status_message == EMPTY_STRING || grpc_status_message == "InvalidCode") {
    return ValueUtil::stringValue(std::to_string(grpc_status.value()));
  }
  return ValueUtil::stringValue(grpc_status_message);
}

MetadataFormatter::MetadataFormatter(const std::string& filter_namespace,
                                     const std::vector<std::string>& path,
                                     absl::optional<size_t> max_length)
    : filter_namespace_(filter_namespace), path_(path), max_length_(max_length) {}

absl::optional<std::string>
MetadataFormatter::formatMetadata(const envoy::config::core::v3::Metadata& metadata) const {
  ProtobufWkt::Value value = formatMetadataValue(metadata);
  if (value.kind_case() == ProtobufWkt::Value::kNullValue) {
    return absl::nullopt;
  }

  std::string json = MessageUtil::getJsonStringFromMessageOrDie(value, false, true);
  truncate(json, max_length_);
  return json;
}

ProtobufWkt::Value
MetadataFormatter::formatMetadataValue(const envoy::config::core::v3::Metadata& metadata) const {
  if (path_.empty()) {
    const auto filter_it = metadata.filter_metadata().find(filter_namespace_);
    if (filter_it == metadata.filter_metadata().end()) {
      return unspecifiedValue();
    }
    ProtobufWkt::Value output;
    output.mutable_struct_value()->CopyFrom(filter_it->second);
    return output;
  }

  const ProtobufWkt::Value& val = Metadata::metadataValue(&metadata, filter_namespace_, path_);
  if (val.kind_case() == ProtobufWkt::Value::KindCase::KIND_NOT_SET) {
    return unspecifiedValue();
  }

  return val;
}

// TODO(glicht): Consider adding support for route/listener/cluster metadata as suggested by
// @htuch. See: https://github.com/envoyproxy/envoy/issues/3006
DynamicMetadataFormatter::DynamicMetadataFormatter(const std::string& filter_namespace,
                                                   const std::vector<std::string>& path,
                                                   absl::optional<size_t> max_length)
    : MetadataFormatter(filter_namespace, path, max_length) {}

absl::optional<std::string> DynamicMetadataFormatter::format(
    const Http::RequestHeaderMap&, const Http::ResponseHeaderMap&, const Http::ResponseTrailerMap&,
    const StreamInfo::StreamInfo& stream_info, absl::string_view) const {
  return MetadataFormatter::formatMetadata(stream_info.dynamicMetadata());
}

ProtobufWkt::Value DynamicMetadataFormatter::formatValue(const Http::RequestHeaderMap&,
                                                         const Http::ResponseHeaderMap&,
                                                         const Http::ResponseTrailerMap&,
                                                         const StreamInfo::StreamInfo& stream_info,
                                                         absl::string_view) const {
  return MetadataFormatter::formatMetadataValue(stream_info.dynamicMetadata());
}

ClusterMetadataFormatter::ClusterMetadataFormatter(const std::string& filter_namespace,
                                                   const std::vector<std::string>& path,
                                                   absl::optional<size_t> max_length)
    : MetadataFormatter(filter_namespace, path, max_length) {}

absl::optional<std::string> ClusterMetadataFormatter::format(
    const Http::RequestHeaderMap&, const Http::ResponseHeaderMap&, const Http::ResponseTrailerMap&,
    const StreamInfo::StreamInfo& stream_info, absl::string_view) const {
  auto cluster_info = stream_info.upstreamClusterInfo();
  if (!cluster_info.has_value() || cluster_info.value() == nullptr) {
    return absl::nullopt;
  }
  return MetadataFormatter::formatMetadata(cluster_info.value()->metadata());
}

ProtobufWkt::Value ClusterMetadataFormatter::formatValue(const Http::RequestHeaderMap&,
                                                         const Http::ResponseHeaderMap&,
                                                         const Http::ResponseTrailerMap&,
                                                         const StreamInfo::StreamInfo& stream_info,
                                                         absl::string_view) const {
  auto cluster_info = stream_info.upstreamClusterInfo();
  if (!cluster_info.has_value() || cluster_info.value() == nullptr) {
    // Let the formatter do its thing with empty metadata.
    return MetadataFormatter::formatMetadataValue(envoy::config::core::v3::Metadata());
  }
  return MetadataFormatter::formatMetadataValue(cluster_info.value()->metadata());
}

FilterStateFormatter::FilterStateFormatter(const std::string& key,
                                           absl::optional<size_t> max_length,
                                           bool serialize_as_string)
    : key_(key), max_length_(max_length), serialize_as_string_(serialize_as_string) {}

const Envoy::StreamInfo::FilterState::Object*
FilterStateFormatter::filterState(const StreamInfo::StreamInfo& stream_info) const {
  const StreamInfo::FilterState& filter_state = stream_info.filterState();
  if (!filter_state.hasDataWithName(key_)) {
    return nullptr;
  }
  return &filter_state.getDataReadOnly<StreamInfo::FilterState::Object>(key_);
}

absl::optional<std::string> FilterStateFormatter::format(const Http::RequestHeaderMap&,
                                                         const Http::ResponseHeaderMap&,
                                                         const Http::ResponseTrailerMap&,
                                                         const StreamInfo::StreamInfo& stream_info,
                                                         absl::string_view) const {
  const Envoy::StreamInfo::FilterState::Object* state = filterState(stream_info);
  if (!state) {
    return absl::nullopt;
  }

  if (serialize_as_string_) {
    absl::optional<std::string> plain_value = state->serializeAsString();
    if (plain_value.has_value()) {
      truncate(plain_value.value(), max_length_);
      return plain_value.value();
    }
    return absl::nullopt;
  }

  ProtobufTypes::MessagePtr proto = state->serializeAsProto();
  if (proto == nullptr) {
    return absl::nullopt;
  }

  std::string value;
  const auto status = Protobuf::util::MessageToJsonString(*proto, &value);
  if (!status.ok()) {
    // If the message contains an unknown Any (from WASM or Lua), MessageToJsonString will fail.
    // TODO(lizan): add support of unknown Any.
    return absl::nullopt;
  }

  truncate(value, max_length_);
  return value;
}

ProtobufWkt::Value FilterStateFormatter::formatValue(const Http::RequestHeaderMap&,
                                                     const Http::ResponseHeaderMap&,
                                                     const Http::ResponseTrailerMap&,
                                                     const StreamInfo::StreamInfo& stream_info,
                                                     absl::string_view) const {
  const Envoy::StreamInfo::FilterState::Object* state = filterState(stream_info);
  if (!state) {
    return unspecifiedValue();
  }

  if (serialize_as_string_) {
    absl::optional<std::string> plain_value = state->serializeAsString();
    if (plain_value.has_value()) {
      truncate(plain_value.value(), max_length_);
      return ValueUtil::stringValue(plain_value.value());
    }
    return unspecifiedValue();
  }

  ProtobufTypes::MessagePtr proto = state->serializeAsProto();
  if (!proto) {
    return unspecifiedValue();
  }

  ProtobufWkt::Value val;
  try {
    MessageUtil::jsonConvertValue(*proto, val);
  } catch (EnvoyException& ex) {
    return unspecifiedValue();
  }
  return val;
}

// Given a token, extract the command string between parenthesis if it exists.
std::string SystemTimeFormatter::parseFormat(const std::string& token, size_t parameters_start) {
  const size_t parameters_length = token.length() - (parameters_start + 1);
  return token[parameters_start - 1] == '(' ? token.substr(parameters_start, parameters_length)
                                            : "";
}

// A SystemTime formatter that extracts the startTime from StreamInfo. Must be provided
// an access log token that starts with `START_TIME`.
StartTimeFormatter::StartTimeFormatter(const std::string& token)
    : SystemTimeFormatter(
          parseFormat(token, sizeof("START_TIME(") - 1),
          std::make_unique<SystemTimeFormatter::TimeFieldExtractor>(
              [](const StreamInfo::StreamInfo& stream_info) -> absl::optional<SystemTime> {
                return stream_info.startTime();
              })) {}

// A SystemTime formatter that optionally extracts the start date from the downstream peer's
// certificate. Must be provided an access log token that starts with `DOWNSTREAM_PEER_CERT_V_START`
DownstreamPeerCertVStartFormatter::DownstreamPeerCertVStartFormatter(const std::string& token)
    : SystemTimeFormatter(
          parseFormat(token, sizeof("DOWNSTREAM_PEER_CERT_V_START(") - 1),
          std::make_unique<SystemTimeFormatter::TimeFieldExtractor>(
              [](const StreamInfo::StreamInfo& stream_info) -> absl::optional<SystemTime> {
                const auto connection_info = stream_info.downstreamSslConnection();
                return connection_info != nullptr ? connection_info->validFromPeerCertificate()
                                                  : absl::optional<SystemTime>();
              })) {}

// A SystemTime formatter that optionally extracts the end date from the downstream peer's
// certificate. Must be provided an access log token that starts with `DOWNSTREAM_PEER_CERT_V_END`
DownstreamPeerCertVEndFormatter::DownstreamPeerCertVEndFormatter(const std::string& token)
    : SystemTimeFormatter(
          parseFormat(token, sizeof("DOWNSTREAM_PEER_CERT_V_END(") - 1),
          std::make_unique<SystemTimeFormatter::TimeFieldExtractor>(
              [](const StreamInfo::StreamInfo& stream_info) -> absl::optional<SystemTime> {
                const auto connection_info = stream_info.downstreamSslConnection();
                return connection_info != nullptr ? connection_info->expirationPeerCertificate()
                                                  : absl::optional<SystemTime>();
              })) {}

SystemTimeFormatter::SystemTimeFormatter(const std::string& format, TimeFieldExtractorPtr f)
    : date_formatter_(format), time_field_extractor_(std::move(f)) {
  // Validate the input specifier here. The formatted string may be destined for a header, and
  // should not contain invalid characters {NUL, LR, CF}.
  if (std::regex_search(format, getSystemTimeFormatNewlinePattern())) {
    throw EnvoyException("Invalid header configuration. Format string contains newline.");
  }
}

absl::optional<std::string> SystemTimeFormatter::format(const Http::RequestHeaderMap&,
                                                        const Http::ResponseHeaderMap&,
                                                        const Http::ResponseTrailerMap&,
                                                        const StreamInfo::StreamInfo& stream_info,
                                                        absl::string_view) const {
  const auto time_field = (*time_field_extractor_)(stream_info);
  if (!time_field.has_value()) {
    return absl::nullopt;
  }
  if (date_formatter_.formatString().empty()) {
    return AccessLogDateTimeFormatter::fromTime(time_field.value());
  }
  return date_formatter_.fromTime(time_field.value());
}

ProtobufWkt::Value SystemTimeFormatter::formatValue(
    const Http::RequestHeaderMap& request_headers, const Http::ResponseHeaderMap& response_headers,
    const Http::ResponseTrailerMap& response_trailers, const StreamInfo::StreamInfo& stream_info,
    absl::string_view local_reply_body) const {
  return ValueUtil::optionalStringValue(
      format(request_headers, response_headers, response_trailers, stream_info, local_reply_body));
}

} // namespace Formatter
} // namespace Envoy<|MERGE_RESOLUTION|>--- conflicted
+++ resolved
@@ -755,25 +755,22 @@
     field_extractor_ = std::make_unique<StreamInfoStringFieldExtractor>(
         [](const StreamInfo::StreamInfo& stream_info) {
           std::string upstream_cluster_name;
-<<<<<<< HEAD
-          if (nullptr != stream_info.upstreamHost()) {
-            if (Runtime::runtimeFeatureEnabled(
-                    "envoy.reloadable_features.use_observable_cluster_name")) {
-              upstream_cluster_name = stream_info.upstreamHost()->cluster().observabilityName();
-            } else {
-              upstream_cluster_name = stream_info.upstreamHost()->cluster().name();
+            if (stream_info.upstreamClusterInfo().has_value() &&
+                stream_info.upstreamClusterInfo().value() != nullptr) {
+              if (Runtime::runtimeFeatureEnabled(
+                      "envoy.reloadable_features.use_observable_cluster_name")) {
+                upstream_cluster_name =
+                    stream_info.upstreamClusterInfo().value()->observabilityName();
+              } else {
+                upstream_cluster_name = stream_info.upstreamClusterInfo().value()->name();
+              }
             }
-=======
-          if (stream_info.upstreamClusterInfo().has_value() &&
-              stream_info.upstreamClusterInfo().value() != nullptr) {
-            upstream_cluster_name = stream_info.upstreamClusterInfo().value()->name();
->>>>>>> 70fbf111
-          }
-
-          return upstream_cluster_name.empty()
-                     ? absl::nullopt
-                     : absl::make_optional<std::string>(upstream_cluster_name);
-        });
+
+
+            return upstream_cluster_name.empty()
+                       ? absl::nullopt
+                       : absl::make_optional<std::string>(upstream_cluster_name);
+          });
   } else if (field_name == "UPSTREAM_LOCAL_ADDRESS") {
     field_extractor_ =
         StreamInfoAddressFieldExtractor::withPort([](const StreamInfo::StreamInfo& stream_info) {

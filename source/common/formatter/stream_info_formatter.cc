--- conflicted
+++ resolved
@@ -1118,11 +1118,7 @@
             }}},
           {"UPSTREAM_CLUSTER_RAW",
            {CommandSyntaxChecker::COMMAND_ONLY,
-<<<<<<< HEAD
-            [](const std::string&, absl::optional<size_t>) {
-=======
-            [](absl::string_view, absl::optional<size_t>) {
->>>>>>> 86dc7ef9
+            [](absl::string_view, absl::optional<size_t>) {
               return std::make_unique<StreamInfoStringFormatterProvider>(
                   [](const StreamInfo::StreamInfo& stream_info) {
                     std::string upstream_cluster_name;

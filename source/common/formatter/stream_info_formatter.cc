--- conflicted
+++ resolved
@@ -552,13 +552,8 @@
       local_time_(local_time) {
   // Validate the input specifier here. The formatted string may be destined for a header, and
   // should not contain invalid characters {NUL, LR, CF}.
-<<<<<<< HEAD
   if (re2::RE2::PartialMatch(format, getSystemTimeFormatNewlinePattern())) {
-    throwEnvoyExceptionOrPanic("Invalid header configuration. Format string contains newline.");
-=======
-  if (std::regex_search(format, getSystemTimeFormatNewlinePattern())) {
     throw EnvoyException("Invalid header configuration. Format string contains newline.");
->>>>>>> 5f26450e
   }
 }
 

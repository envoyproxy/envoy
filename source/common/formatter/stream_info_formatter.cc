--- conflicted
+++ resolved
@@ -548,15 +548,10 @@
                                    : absl::optional<SystemTime>();
                       })) {}
 
-<<<<<<< HEAD
-SystemTimeFormatter::SystemTimeFormatter(absl::string_view format, TimeFieldExtractorPtr f)
-    : date_formatter_(format), time_field_extractor_(std::move(f)) {
-=======
-SystemTimeFormatter::SystemTimeFormatter(const std::string& format, TimeFieldExtractorPtr f,
+SystemTimeFormatter::SystemTimeFormatter(absl::string_view format, TimeFieldExtractorPtr f,
                                          bool local_time)
     : date_formatter_(format, local_time), time_field_extractor_(std::move(f)),
       local_time_(local_time) {
->>>>>>> 9feddc11
   // Validate the input specifier here. The formatted string may be destined for a header, and
   // should not contain invalid characters {NUL, LR, CF}.
   if (re2::RE2::PartialMatch(format, getSystemTimeFormatNewlinePattern())) {

--- conflicted
+++ resolved
@@ -138,11 +138,7 @@
   static constexpr absl::string_view TYPED_SERIALIZATION{"TYPED"};
   static constexpr absl::string_view FIELD_SERIALIZATION{"FIELD"};
 
-<<<<<<< HEAD
-  SubstitutionFormatParser::parseSubcommand(format, ':', key, serialize_type, field_name);
-=======
-  SubstitutionFormatUtils::parseSubcommand(format, ':', key, serialize_type);
->>>>>>> adb237c8
+  SubstitutionFormatUtils::parseSubcommand(format, ':', key, serialize_type, field_name);
   if (key.empty()) {
     throw EnvoyException("Invalid filter state configuration, key cannot be empty.");
   }

#include "source/common/tracing/custom_tag_impl.h"

#include "envoy/router/router.h"

#include "absl/types/optional.h"
#include "source/common/formatter/substitution_formatter.h"

namespace Envoy {
namespace Tracing {
namespace {

absl::optional<std::string> jsonOrNullopt(const Protobuf::Message& message) {
#ifdef ENVOY_ENABLE_YAML
  auto json_or_error = MessageUtil::getJsonStringFromMessage(message);
  return json_or_error.ok() ? absl::optional<std::string>(json_or_error.value()) : absl::nullopt;
#else
  UNREFERENCED_PARAMETER(message);
  return absl::nullopt;
#endif
}

} // namespace

void CustomTagBase::applySpan(Span& span, const CustomTagContext& ctx) const {
  absl::string_view tag_value = value(ctx);
  if (!tag_value.empty()) {
    span.setTag(tag(), tag_value);
  }
}

void CustomTagBase::applyLog(envoy::data::accesslog::v3::AccessLogCommon& entry,
                             const CustomTagContext& ctx) const {
  absl::string_view tag_value = value(ctx);
  if (!tag_value.empty()) {
    auto& custom_tags = *entry.mutable_custom_tags();
    custom_tags[std::string(tag())] = std::string(tag_value);
  }
}

EnvironmentCustomTag::EnvironmentCustomTag(
    const std::string& tag, const envoy::type::tracing::v3::CustomTag::Environment& environment)
    : CustomTagBase(tag), name_(environment.name()), default_value_(environment.default_value()) {
  const char* env = std::getenv(name_.data());
  final_value_ = env ? env : default_value_;
}

RequestHeaderCustomTag::RequestHeaderCustomTag(
    const std::string& tag, const envoy::type::tracing::v3::CustomTag::Header& request_header)
    : CustomTagBase(tag), name_(Http::LowerCaseString(request_header.name())),
      default_value_(request_header.default_value()) {}

absl::string_view RequestHeaderCustomTag::value(const CustomTagContext& ctx) const {
  // TODO(https://github.com/envoyproxy/envoy/issues/13454): Potentially populate all header values.
  const auto entry = name_.get(ctx.trace_context);
  return entry.value_or(default_value_);
}

MetadataCustomTag::MetadataCustomTag(const std::string& tag,
                                     const envoy::type::tracing::v3::CustomTag::Metadata& metadata)
    : CustomTagBase(tag), kind_(metadata.kind().kind_case()),
      metadata_key_(metadata.metadata_key()), default_value_(metadata.default_value()) {}

void MetadataCustomTag::applySpan(Span& span, const CustomTagContext& ctx) const {
  const envoy::config::core::v3::Metadata* meta = metadata(ctx);
  const auto meta_str = metadataToString(meta);

  if (!meta_str.has_value()) {
    if (!default_value_.empty()) {
      span.setTag(tag(), default_value_);
    }
    return;
  }

  span.setTag(tag(), meta_str.value());
}

void MetadataCustomTag::applyLog(envoy::data::accesslog::v3::AccessLogCommon& entry,
                                 const CustomTagContext& ctx) const {
  const envoy::config::core::v3::Metadata* meta = metadata(ctx);
  const auto meta_str = metadataToString(meta);
  auto& custom_tags = *entry.mutable_custom_tags();

  if (!meta_str.has_value()) {
    if (!default_value_.empty()) {
      custom_tags[std::string(tag())] = default_value_;
    }
    return;
  }

  custom_tags[std::string(tag())] = meta_str.value();
}

absl::optional<std::string>
MetadataCustomTag::metadataToString(const envoy::config::core::v3::Metadata* metadata) const {
  if (!metadata) {
    return absl::nullopt;
  }

  const Protobuf::Value& value = Envoy::Config::Metadata::metadataValue(metadata, metadata_key_);
  switch (value.kind_case()) {
  case Protobuf::Value::kBoolValue:
    return value.bool_value() ? "true" : "false";
  case Protobuf::Value::kNumberValue:
    return absl::StrCat(value.number_value());
  case Protobuf::Value::kStringValue:
    return value.string_value();
  case Protobuf::Value::kListValue:
    return jsonOrNullopt(value.list_value());
  case Protobuf::Value::kStructValue:
    return jsonOrNullopt(value.struct_value());
  default:
    break;
  }

  return absl::nullopt;
}

const envoy::config::core::v3::Metadata*
MetadataCustomTag::metadata(const CustomTagContext& ctx) const {
  const StreamInfo::StreamInfo& stream_info = ctx.stream_info;
  switch (kind_) {
  case envoy::type::metadata::v3::MetadataKind::KindCase::kRequest:
    return &stream_info.dynamicMetadata();
  case envoy::type::metadata::v3::MetadataKind::KindCase::kRoute: {
    Router::RouteConstSharedPtr route = stream_info.route();
    return route ? &route->metadata() : nullptr;
  }
  case envoy::type::metadata::v3::MetadataKind::KindCase::kCluster: {
    if (stream_info.upstreamInfo().has_value() &&
        stream_info.upstreamInfo().value().get().upstreamHost()) {
      return &stream_info.upstreamInfo().value().get().upstreamHost()->cluster().metadata();
    }
    return nullptr;
  }
  case envoy::type::metadata::v3::MetadataKind::KindCase::kHost: {
    if (stream_info.upstreamInfo().has_value() &&
        stream_info.upstreamInfo().value().get().upstreamHost()) {
      return stream_info.upstreamInfo().value().get().upstreamHost()->metadata().get();
    }
    return nullptr;
  }
  default:
    IS_ENVOY_BUG("Unknown config");
    return nullptr;
  }
}

FormatterCustomTag::FormatterCustomTag(absl::string_view tag, absl::string_view value) : tag_(tag) {
  auto formatter_or = Formatter::FormatterImpl::create(value, true);
  THROW_IF_NOT_OK_REF(formatter_or.status());
  formatter_ = std::move(formatter_or.value());
}

void FormatterCustomTag::applySpan(Span& span, const CustomTagContext& ctx) const {
  // Apply the formatter to the span
<<<<<<< HEAD
  auto formatted_value = formatter_->formatWithContext(ctx.formatter_context, ctx.stream_info);
=======
  auto formatted_value = formatter_->format(ctx.formatter_context, ctx.stream_info);
>>>>>>> a1afb801
  if (!formatted_value.empty()) {
    span.setTag(tag_, formatted_value);
  }
}

void FormatterCustomTag::applyLog(envoy::data::accesslog::v3::AccessLogCommon& entry,
                                  const CustomTagContext& ctx) const {
  // Apply the formatter to the log entry
<<<<<<< HEAD
  auto formatted_value = formatter_->formatWithContext(ctx.formatter_context, ctx.stream_info);
=======
  auto formatted_value = formatter_->format(ctx.formatter_context, ctx.stream_info);
>>>>>>> a1afb801
  if (!formatted_value.empty()) {
    auto& custom_tags = *entry.mutable_custom_tags();
    custom_tags[tag_] = std::move(formatted_value);
  }
}

CustomTagConstSharedPtr
CustomTagUtility::createCustomTag(const envoy::type::tracing::v3::CustomTag& tag) {
  switch (tag.type_case()) {
  case envoy::type::tracing::v3::CustomTag::TypeCase::kLiteral:
    return std::make_shared<const Tracing::LiteralCustomTag>(tag.tag(), tag.literal());
  case envoy::type::tracing::v3::CustomTag::TypeCase::kEnvironment:
    return std::make_shared<const Tracing::EnvironmentCustomTag>(tag.tag(), tag.environment());
  case envoy::type::tracing::v3::CustomTag::TypeCase::kRequestHeader:
    return std::make_shared<const Tracing::RequestHeaderCustomTag>(tag.tag(), tag.request_header());
  case envoy::type::tracing::v3::CustomTag::TypeCase::kMetadata:
    return std::make_shared<const Tracing::MetadataCustomTag>(tag.tag(), tag.metadata());
  case envoy::type::tracing::v3::CustomTag::TypeCase::kValue:
    return std::make_shared<const Tracing::FormatterCustomTag>(tag.tag(), tag.value());
  case envoy::type::tracing::v3::CustomTag::TypeCase::TYPE_NOT_SET:
    break; // Panic below.
  }
  PANIC_DUE_TO_CORRUPT_ENUM;
}

} // namespace Tracing
} // namespace Envoy<|MERGE_RESOLUTION|>--- conflicted
+++ resolved
@@ -153,11 +153,7 @@
 
 void FormatterCustomTag::applySpan(Span& span, const CustomTagContext& ctx) const {
   // Apply the formatter to the span
-<<<<<<< HEAD
-  auto formatted_value = formatter_->formatWithContext(ctx.formatter_context, ctx.stream_info);
-=======
   auto formatted_value = formatter_->format(ctx.formatter_context, ctx.stream_info);
->>>>>>> a1afb801
   if (!formatted_value.empty()) {
     span.setTag(tag_, formatted_value);
   }
@@ -166,11 +162,7 @@
 void FormatterCustomTag::applyLog(envoy::data::accesslog::v3::AccessLogCommon& entry,
                                   const CustomTagContext& ctx) const {
   // Apply the formatter to the log entry
-<<<<<<< HEAD
-  auto formatted_value = formatter_->formatWithContext(ctx.formatter_context, ctx.stream_info);
-=======
   auto formatted_value = formatter_->format(ctx.formatter_context, ctx.stream_info);
->>>>>>> a1afb801
   if (!formatted_value.empty()) {
     auto& custom_tags = *entry.mutable_custom_tags();
     custom_tags[tag_] = std::move(formatted_value);

--- conflicted
+++ resolved
@@ -114,11 +114,6 @@
                     const envoy::config::accesslog::v2::HttpGrpcAccessLogConfig& config,
                     GrpcAccessLogStreamerSharedPtr grpc_access_log_streamer);
 
-<<<<<<< HEAD
-  static void addressToAccessLogAddress(envoy::api::v2::core::Address& proto_address,
-                                        const Network::Address::Instance& network_address);
-=======
->>>>>>> ea4c1bc3
   static void responseFlagsToAccessLogResponseFlags(
       envoy::config::filter::accesslog::v2::AccessLogCommon& common_access_log,
       const RequestInfo::RequestInfo& request_info);

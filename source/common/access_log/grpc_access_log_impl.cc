--- conflicted
+++ resolved
@@ -163,53 +163,45 @@
           std::chrono::duration_cast<std::chrono::nanoseconds>(
               request_info.startTime().time_since_epoch())
               .count()));
-<<<<<<< HEAD
-  if (request_info.requestReceivedDuration()) {
-=======
-
-  Optional<std::chrono::nanoseconds> dur = request_info.lastDownstreamRxByteReceived();
-  if (dur.valid()) {
->>>>>>> 1db0c7ac
+  
+  absl::optional<std::chrono::nanoseconds> dur = request_info.lastDownstreamRxByteReceived();
+  if (dur) {
     common_properties->mutable_time_to_last_rx_byte()->MergeFrom(
         Protobuf::util::TimeUtil::NanosecondsToDuration(dur.value().count()));
   }
 
   dur = request_info.firstUpstreamTxByteSent();
-  if (dur.valid()) {
+  if (dur) {
     common_properties->mutable_time_to_first_upstream_tx_byte()->MergeFrom(
         Protobuf::util::TimeUtil::NanosecondsToDuration(dur.value().count()));
   }
-<<<<<<< HEAD
-  if (request_info.responseReceivedDuration()) {
-=======
-
+  
   dur = request_info.lastUpstreamTxByteSent();
-  if (dur.valid()) {
+  if (dur) {
     common_properties->mutable_time_to_last_upstream_tx_byte()->MergeFrom(
         Protobuf::util::TimeUtil::NanosecondsToDuration(dur.value().count()));
   }
 
   dur = request_info.firstUpstreamRxByteReceived();
-  if (dur.valid()) {
->>>>>>> 1db0c7ac
+  if (dur) {
     common_properties->mutable_time_to_first_upstream_rx_byte()->MergeFrom(
         Protobuf::util::TimeUtil::NanosecondsToDuration(dur.value().count()));
   }
 
   dur = request_info.lastUpstreamRxByteReceived();
-  if (dur.valid()) {
+  if (dur) {
     common_properties->mutable_time_to_last_upstream_rx_byte()->MergeFrom(
         Protobuf::util::TimeUtil::NanosecondsToDuration(dur.value().count()));
   }
 
   dur = request_info.firstDownstreamTxByteSent();
-  if (dur.valid()) {
+  if (dur) {
     common_properties->mutable_time_to_first_downstream_tx_byte()->MergeFrom(
         Protobuf::util::TimeUtil::NanosecondsToDuration(dur.value().count()));
   }
 
   dur = request_info.lastDownstreamTxByteSent();
-  if (dur.valid()) {
+  if (dur) {
     common_properties->mutable_time_to_last_downstream_tx_byte()->MergeFrom(
         Protobuf::util::TimeUtil::NanosecondsToDuration(dur.value().count()));
   }

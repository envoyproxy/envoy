--- conflicted
+++ resolved
@@ -371,7 +371,6 @@
         return UnspecifiedValueString;
       }
     };
-<<<<<<< HEAD
   } else if (field_name == "DOWNSTREAM_PEER_URI_SAN") {
     field_extractor_ =
         sslConnectionInfoStringExtractor([](const Ssl::ConnectionInfo& connection_info) {
@@ -392,7 +391,6 @@
         sslConnectionInfoStringExtractor([](const Ssl::ConnectionInfo& connection_info) {
           return connection_info.subjectLocalCertificate();
         });
-=======
   } else if (field_name == "UPSTREAM_TRANSPORT_FAILURE_REASON") {
     field_extractor_ = [](const StreamInfo::StreamInfo& stream_info) {
       if (!stream_info.upstreamTransportFailureReason().empty()) {
@@ -401,7 +399,6 @@
         return UnspecifiedValueString;
       }
     };
->>>>>>> 34532dd6
   } else {
     throw EnvoyException(fmt::format("Not supported field in StreamInfo: {}", field_name));
   }

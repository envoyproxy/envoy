--- conflicted
+++ resolved
@@ -27,19 +27,6 @@
 };
 
 using PortRangeList = std::list<PortRange>;
-
-class UdpPacketProcessor {
-public:
-  virtual ~UdpPacketProcessor() {}
-
-  virtual void processPacket(Address::InstanceConstSharedPtr local_address,
-                             Address::InstanceConstSharedPtr peer_address,
-                             Buffer::InstancePtr buffer, MonotonicTime receive_time) PURE;
-
-  virtual uint64_t maxPacketSize() const PURE;
-};
-
-static const uint64_t MAX_UDP_PACKET_SIZE = 1500;
 
 /**
  * A callback interface used by readFromSocket() to pass packets read from
@@ -300,8 +287,6 @@
   static Address::SocketType
   protobufAddressSocketType(const envoy::api::v2::core::Address& proto_address);
 
-<<<<<<< HEAD
-=======
   /**
    * Send a packet via given UDP socket with specific source address.
    * @param socket is the UDP socket used to send.
@@ -310,17 +295,10 @@
    * @param local_ip is the source address to be used to send.
    * @param peer_address is the destination address to send to.
    */
->>>>>>> e279cc87
   static Api::IoCallUint64Result writeToSocket(Network::Socket& socket, Buffer::RawSlice* slices,
                                                uint64_t num_slices, const Address::Ip* local_ip,
                                                const Address::Instance& peer_address);
 
-<<<<<<< HEAD
-  static Api::IoCallUint64Result readFromSocket(Network::Socket& socket,
-                                                UdpPacketProcessor& udp_packet_processor,
-                                                uint32_t* packets_dropped,
-                                                MonotonicTime receive_time);
-=======
   /**
    * Read a packet from given UDP socket and pass the packet to given
    * UdpPacketProcessor.
@@ -335,7 +313,6 @@
                                                 UdpPacketProcessor& udp_packet_processor,
                                                 MonotonicTime receive_time,
                                                 uint32_t* packets_dropped);
->>>>>>> e279cc87
 
 private:
   static void throwWithMalformedIp(const std::string& ip_address);

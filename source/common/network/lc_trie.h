--- conflicted
+++ resolved
@@ -505,14 +505,9 @@
 template <class IpType, uint32_t address_size>
 std::vector<std::string>
 LcTrie::LcTrieInternal<IpType, address_size>::getTags(const IpType& ip_address) const {
-<<<<<<< HEAD
-  if (trie_.empty()) {
-    return std::vector<std::string>();
-=======
   std::vector<std::string> return_vector;
   if (trie_.empty()) {
     return return_vector;
->>>>>>> 38d82715
   }
 
   LcNode node = trie_[0];
@@ -531,7 +526,6 @@
     address = node.address_;
   }
 
-<<<<<<< HEAD
   // The prefix table entry ip_prefixes_[address] contains either a single prefix or
   // a parent prefix with a set of additional prefixes nested under it. In the latter
   // case, we compare the supplied ip_address against all the prefixes in the entry
@@ -550,23 +544,6 @@
     }
   }
   return std::vector<std::string>(unique_tags.begin(), unique_tags.end());
-=======
-  // /0 will match all IP addresses.
-  if (ip_prefixes_[address].length_ == 0) {
-    return_vector.push_back(ip_prefixes_[address].tag_);
-    // TODO(ccaraman): When nested prefixes are supported, should the /0 case be handled better?
-    return return_vector;
-  }
-
-  // Check the input IP address is within the CIDR range stored in ip_prefixes_[adr] by XOR'ing the
-  // two values and checking that up until the length of the CIDR range the value is 0.
-  IpType bitmask = ip_prefixes_[address].ip_ ^ ip_address;
-  if (extractBits<IpType, address_size>(0, ip_prefixes_[address].length_, bitmask) == 0) {
-    return_vector.push_back(ip_prefixes_[address].tag_);
-  }
-  // TODO(ccaraman): Search through the nested prefix structure.
-  return return_vector;
->>>>>>> 38d82715
 }
 
 } // namespace LcTrie

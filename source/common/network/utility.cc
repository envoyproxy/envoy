--- conflicted
+++ resolved
@@ -152,19 +152,6 @@
   return ret;
 }
 
-<<<<<<< HEAD
-std::string Utility::getAddressName(sockaddr_in* addr) { return getAddressName(&addr->sin_addr); }
-
-std::string Utility::getAddressName(in_addr* addr) {
-  char str[INET_ADDRSTRLEN];
-  inet_ntop(AF_INET, addr, str, INET_ADDRSTRLEN);
-  return std::string(str);
-}
-
-uint16_t Utility::getAddressPort(sockaddr_in* addr) { return ntohs(addr->sin_port); }
-
-=======
->>>>>>> c9b0621b
 bool Utility::isInternalAddress(const char* address) {
   in_addr addr;
   int rc = inet_pton(AF_INET, address, &addr);

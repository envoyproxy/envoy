#include "source/common/network/tcp_listener_impl.h"

#include "envoy/common/exception.h"
#include "envoy/common/platform.h"
#include "envoy/config/core/v3/base.pb.h"
#include "envoy/network/exception.h"

#include "source/common/common/assert.h"
#include "source/common/common/empty_string.h"
#include "source/common/common/fmt.h"
#include "source/common/common/utility.h"
#include "source/common/event/dispatcher_impl.h"
#include "source/common/event/file_event_impl.h"
#include "source/common/network/address_impl.h"
#include "source/common/network/io_socket_handle_impl.h"

namespace Envoy {
namespace Network {

const absl::string_view TcpListenerImpl::GlobalMaxCxRuntimeKey =
    "overload.global_downstream_max_connections";

bool TcpListenerImpl::rejectCxOverGlobalLimit() {
  return overload_state_.tryAllocateResource(
      Server::OverloadProactiveResourceName::GlobalDownstreamMaxConnections, 1);
}

void TcpListenerImpl::onSocketEvent(short flags) {
  ASSERT(bind_to_port_);
  ASSERT(flags & (Event::FileReadyType::Read));

  // TODO(fcoras): Add limit on number of accepted calls per wakeup
  while (1) {
    if (!socket_->ioHandle().isOpen()) {
      PANIC(fmt::format("listener accept failure: {}", errorDetails(errno)));
    }

    sockaddr_storage remote_addr;
    socklen_t remote_addr_len = sizeof(remote_addr);

    IoHandlePtr io_handle =
        socket_->ioHandle().accept(reinterpret_cast<sockaddr*>(&remote_addr), &remote_addr_len);
    if (io_handle == nullptr) {
      break;
    }

    if (rejectCxOverGlobalLimit()) {
      // The global connection limit has been reached.
      io_handle->close();
      cb_.onReject(TcpListenerCallbacks::RejectCause::GlobalCxLimit);
      continue;
    } else if (random_.bernoulli(reject_fraction_)) {
      io_handle->close();
      cb_.onReject(TcpListenerCallbacks::RejectCause::OverloadAction);
      continue;
    }

    // Get the local address from the new socket if the listener is listening on IP ANY
    // (e.g., 0.0.0.0 for IPv4) (local_address_ is nullptr in this case).
    const Address::InstanceConstSharedPtr& local_address =
        local_address_ ? local_address_ : io_handle->localAddress();

    // The accept() call that filled in remote_addr doesn't fill in more than the sa_family field
    // for Unix domain sockets; apparently there isn't a mechanism in the kernel to get the
    // `sockaddr_un` associated with the client socket when starting from the server socket.
    // We work around this by using our own name for the socket in this case.
    // Pass the 'v6only' parameter as true if the local_address is an IPv6 address. This has no
    // effect if the socket is a v4 socket, but for v6 sockets this will create an IPv4 remote
    // address if an IPv4 local_address was created from an IPv6 mapped IPv4 address.
    const Address::InstanceConstSharedPtr& remote_address =
        (remote_addr.ss_family == AF_UNIX)
            ? io_handle->peerAddress()
            : Address::addressFromSockAddr(remote_addr, remote_addr_len,
                                           local_address->ip()->version() ==
                                               Address::IpVersion::v6);

    cb_.onAccept(std::make_unique<AcceptedSocketImpl>(std::move(io_handle), local_address,
                                                      remote_address, overload_state_));
  }
}

void TcpListenerImpl::setupServerSocket(Event::DispatcherImpl& dispatcher, Socket& socket) {
  ASSERT(bind_to_port_);

  socket.ioHandle().listen(backlog_size_);

  // Although onSocketEvent drains to completion, use level triggered mode to avoid potential
  // loss of the trigger due to transient accept errors.
  socket.ioHandle().initializeFileEvent(
      dispatcher, [this](uint32_t events) -> void { onSocketEvent(events); },
      Event::FileTriggerType::Level, Event::FileReadyType::Read);

  if (!Network::Socket::applyOptions(socket.options(), socket,
                                     envoy::config::core::v3::SocketOption::STATE_LISTENING)) {
    throw CreateListenerException(fmt::format("cannot set post-listen socket option on socket: {}",
                                              socket.addressProvider().localAddress()->asString()));
  }
}

TcpListenerImpl::TcpListenerImpl(Event::DispatcherImpl& dispatcher, Random::RandomGenerator& random,
                                 SocketSharedPtr socket, TcpListenerCallbacks& cb,
                                 bool bind_to_port, uint32_t backlog_size,
                                 Server::ThreadLocalOverloadState& overload_state)
    : BaseListenerImpl(dispatcher, std::move(socket)), cb_(cb), backlog_size_(backlog_size),
<<<<<<< HEAD
      random_(random), reject_fraction_(0.0), overload_state_(overload_state) {
=======
      random_(random), bind_to_port_(bind_to_port), reject_fraction_(0.0) {
>>>>>>> 9962e596
  if (bind_to_port) {
    setupServerSocket(dispatcher, *socket_);
  }
}

void TcpListenerImpl::enable() {
  if (bind_to_port_) {
    socket_->ioHandle().enableFileEvents(Event::FileReadyType::Read);
  } else {
    FANCY_LOG(debug, "The listener cannot be enabled since it's not bind to port.");
  }
}

void TcpListenerImpl::disable() {
  if (bind_to_port_) {
    socket_->ioHandle().enableFileEvents(0);
  } else {
    FANCY_LOG(debug, "The listener cannot be disable since it's not bind to port.");
  }
}

void TcpListenerImpl::setRejectFraction(const UnitFloat reject_fraction) {
  reject_fraction_ = reject_fraction;
}

} // namespace Network
} // namespace Envoy<|MERGE_RESOLUTION|>--- conflicted
+++ resolved
@@ -102,11 +102,8 @@
                                  bool bind_to_port, uint32_t backlog_size,
                                  Server::ThreadLocalOverloadState& overload_state)
     : BaseListenerImpl(dispatcher, std::move(socket)), cb_(cb), backlog_size_(backlog_size),
-<<<<<<< HEAD
-      random_(random), reject_fraction_(0.0), overload_state_(overload_state) {
-=======
-      random_(random), bind_to_port_(bind_to_port), reject_fraction_(0.0) {
->>>>>>> 9962e596
+      random_(random), bind_to_port_(bind_to_port), reject_fraction_(0.0),
+      overload_state_(overload_state) {
   if (bind_to_port) {
     setupServerSocket(dispatcher, *socket_);
   }

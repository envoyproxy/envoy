#include "common/network/address_impl.h"

<<<<<<< HEAD
#include <arpa/inet.h>
#include <netinet/in.h>
#include <sys/socket.h>
#include <sys/stat.h>
#include <sys/un.h>

=======
>>>>>>> b08af1fe
#include <array>
#include <cstdint>
#include <string>

#include "envoy/common/exception.h"
#include "envoy/common/platform.h"

#include "common/api/os_sys_calls_impl.h"
#include "common/common/assert.h"
#include "common/common/fmt.h"
#include "common/common/utility.h"
#include "common/network/io_socket_handle_impl.h"

namespace Envoy {
namespace Network {
namespace Address {

namespace {

// Validate that IPv4 is supported on this platform, raise an exception for the
// given address if not.
void validateIpv4Supported(const std::string& address) {
  static const bool supported = Network::Address::ipFamilySupported(AF_INET);
  if (!supported) {
    throw EnvoyException(
        fmt::format("IPv4 addresses are not supported on this machine: {}", address));
  }
}

// Validate that IPv6 is supported on this platform, raise an exception for the
// given address if not.
void validateIpv6Supported(const std::string& address) {
  static const bool supported = Network::Address::ipFamilySupported(AF_INET6);
  if (!supported) {
    throw EnvoyException(
        fmt::format("IPv6 addresses are not supported on this machine: {}", address));
  }
}

// Constructs a readable string with the embedded nulls in the abstract path replaced with '@'.
std::string friendlyNameFromAbstractPath(absl::string_view path) {
  std::string friendly_name(path.data(), path.size());
  std::replace(friendly_name.begin(), friendly_name.end(), '\0', '@');
  return friendly_name;
}

} // namespace

// Check if an IP family is supported on this machine.
bool ipFamilySupported(int domain) {
  Api::OsSysCalls& os_sys_calls = Api::OsSysCallsSingleton::get();
  const Api::SysCallIntResult result = os_sys_calls.socket(domain, SOCK_STREAM, 0);
  if (result.rc_ >= 0) {
    RELEASE_ASSERT(os_sys_calls.close(result.rc_).rc_ == 0,
                   absl::StrCat("Fail to close fd: response code ", result.rc_));
  }
  return result.rc_ != -1;
}

Address::InstanceConstSharedPtr addressFromSockAddr(const sockaddr_storage& ss, socklen_t ss_len,
                                                    bool v6only) {
  RELEASE_ASSERT(ss_len == 0 || static_cast<unsigned int>(ss_len) >= sizeof(sa_family_t), "");
  switch (ss.ss_family) {
  case AF_INET: {
    RELEASE_ASSERT(ss_len == 0 || static_cast<unsigned int>(ss_len) == sizeof(sockaddr_in), "");
    const struct sockaddr_in* sin = reinterpret_cast<const struct sockaddr_in*>(&ss);
    ASSERT(AF_INET == sin->sin_family);
    return std::make_shared<Address::Ipv4Instance>(sin);
  }
  case AF_INET6: {
    RELEASE_ASSERT(ss_len == 0 || static_cast<unsigned int>(ss_len) == sizeof(sockaddr_in6), "");
    const struct sockaddr_in6* sin6 = reinterpret_cast<const struct sockaddr_in6*>(&ss);
    ASSERT(AF_INET6 == sin6->sin6_family);
    if (!v6only && IN6_IS_ADDR_V4MAPPED(&sin6->sin6_addr)) {
#if defined(__APPLE__)
      struct sockaddr_in sin = {
          {}, AF_INET, sin6->sin6_port, {sin6->sin6_addr.__u6_addr.__u6_addr32[3]}, {}};
#else
      struct sockaddr_in sin = {AF_INET, sin6->sin6_port, {sin6->sin6_addr.s6_addr32[3]}, {}};
#endif
      return std::make_shared<Address::Ipv4Instance>(&sin);
    } else {
      return std::make_shared<Address::Ipv6Instance>(*sin6, v6only);
    }
  }
  case AF_UNIX: {
    const struct sockaddr_un* sun = reinterpret_cast<const struct sockaddr_un*>(&ss);
    ASSERT(AF_UNIX == sun->sun_family);
    RELEASE_ASSERT(ss_len == 0 || static_cast<unsigned int>(ss_len) >=
                                      offsetof(struct sockaddr_un, sun_path) + 1,
                   "");
    return std::make_shared<Address::PipeInstance>(sun, ss_len);
  }
  default:
    throw EnvoyException(fmt::format("Unexpected sockaddr family: {}", ss.ss_family));
  }
  NOT_REACHED_GCOVR_EXCL_LINE;
}

InstanceConstSharedPtr addressFromFd(int fd) {
  sockaddr_storage ss;
  socklen_t ss_len = sizeof ss;
  int rc = ::getsockname(fd, reinterpret_cast<sockaddr*>(&ss), &ss_len);
  if (rc != 0) {
    throw EnvoyException(
        fmt::format("getsockname failed for '{}': ({}) {}", fd, errno, strerror(errno)));
  }
  int socket_v6only = 0;
  if (ss.ss_family == AF_INET6) {
    socklen_t size_int = sizeof(socket_v6only);
    RELEASE_ASSERT(::getsockopt(fd, IPPROTO_IPV6, IPV6_V6ONLY, &socket_v6only, &size_int) == 0, "");
  }
  return addressFromSockAddr(ss, ss_len, rc == 0 && socket_v6only);
}

InstanceConstSharedPtr peerAddressFromFd(int fd) {
  sockaddr_storage ss;
  socklen_t ss_len = sizeof ss;
  const int rc = ::getpeername(fd, reinterpret_cast<sockaddr*>(&ss), &ss_len);
  if (rc != 0) {
    throw EnvoyException(fmt::format("getpeername failed for '{}': {}", fd, strerror(errno)));
  }
#ifdef __APPLE__
  if (ss_len == sizeof(sockaddr) && ss.ss_family == AF_UNIX) {
#else
  if (ss_len == sizeof(sa_family_t) && ss.ss_family == AF_UNIX) {
#endif
    // For Unix domain sockets, can't find out the peer name, but it should match our own
    // name for the socket (i.e. the path should match, barring any namespace or other
    // mechanisms to hide things, of which there are many).
    ss_len = sizeof ss;
    const int rc = ::getsockname(fd, reinterpret_cast<sockaddr*>(&ss), &ss_len);
    if (rc != 0) {
      throw EnvoyException(fmt::format("getsockname failed for '{}': {}", fd, strerror(errno)));
    }
  }
  return addressFromSockAddr(ss, ss_len);
}

IoHandlePtr InstanceBase::socketFromSocketType(SocketType socket_type) const {
#if defined(__APPLE__)
  int flags = 0;
#else
  int flags = SOCK_NONBLOCK;
#endif

  if (socket_type == SocketType::Stream) {
    flags |= SOCK_STREAM;
  } else {
    flags |= SOCK_DGRAM;
  }

  int domain;
  if (type() == Type::Ip) {
    IpVersion version = ip()->version();
    if (version == IpVersion::v6) {
      domain = AF_INET6;
    } else {
      ASSERT(version == IpVersion::v4);
      domain = AF_INET;
    }
  } else {
    ASSERT(type() == Type::Pipe);
    domain = AF_UNIX;
  }

  const Api::SysCallIntResult result = Api::OsSysCallsSingleton::get().socket(domain, flags, 0);
  RELEASE_ASSERT(result.rc_ != -1,
                 fmt::format("socket(2) failed, got error: {}", strerror(result.errno_)));
  IoHandlePtr io_handle = std::make_unique<IoSocketHandleImpl>(result.rc_);

#ifdef __APPLE__
  // Cannot set SOCK_NONBLOCK as a ::socket flag.
  RELEASE_ASSERT(fcntl(io_handle->fd(), F_SETFL, O_NONBLOCK) != -1, "");
#endif

  return io_handle;
}

Ipv4Instance::Ipv4Instance(const sockaddr_in* address) : InstanceBase(Type::Ip) {
  ip_.ipv4_.address_ = *address;
  ip_.friendly_address_ = sockaddrToString(*address);

  // Based on benchmark testing, this reserve+append implementation runs faster than absl::StrCat.
  fmt::format_int port(ntohs(address->sin_port));
  friendly_name_.reserve(ip_.friendly_address_.size() + 1 + port.size());
  friendly_name_.append(ip_.friendly_address_);
  friendly_name_.push_back(':');
  friendly_name_.append(port.data(), port.size());
  validateIpv4Supported(friendly_name_);
}

Ipv4Instance::Ipv4Instance(const std::string& address) : Ipv4Instance(address, 0) {}

Ipv4Instance::Ipv4Instance(const std::string& address, uint32_t port) : InstanceBase(Type::Ip) {
  memset(&ip_.ipv4_.address_, 0, sizeof(ip_.ipv4_.address_));
  ip_.ipv4_.address_.sin_family = AF_INET;
  ip_.ipv4_.address_.sin_port = htons(port);
  int rc = inet_pton(AF_INET, address.c_str(), &ip_.ipv4_.address_.sin_addr);
  if (1 != rc) {
    throw EnvoyException(fmt::format("invalid ipv4 address '{}'", address));
  }

  friendly_name_ = fmt::format("{}:{}", address, port);
  validateIpv4Supported(friendly_name_);
  ip_.friendly_address_ = address;
}

Ipv4Instance::Ipv4Instance(uint32_t port) : InstanceBase(Type::Ip) {
  memset(&ip_.ipv4_.address_, 0, sizeof(ip_.ipv4_.address_));
  ip_.ipv4_.address_.sin_family = AF_INET;
  ip_.ipv4_.address_.sin_port = htons(port);
  ip_.ipv4_.address_.sin_addr.s_addr = INADDR_ANY;
  friendly_name_ = fmt::format("0.0.0.0:{}", port);
  validateIpv4Supported(friendly_name_);
  ip_.friendly_address_ = "0.0.0.0";
}

bool Ipv4Instance::operator==(const Instance& rhs) const {
  const Ipv4Instance* rhs_casted = dynamic_cast<const Ipv4Instance*>(&rhs);
  return (rhs_casted && (ip_.ipv4_.address() == rhs_casted->ip_.ipv4_.address()) &&
          (ip_.port() == rhs_casted->ip_.port()));
}

Api::SysCallIntResult Ipv4Instance::bind(int fd) const {
  auto& os_syscalls = Api::OsSysCallsSingleton::get();
  return os_syscalls.bind(fd, sockAddr(), sockAddrLen());
}

Api::SysCallIntResult Ipv4Instance::connect(int fd) const {
  const int rc = ::connect(fd, sockAddr(), sockAddrLen());
  return {rc, errno};
}

IoHandlePtr Ipv4Instance::socket(SocketType type) const { return socketFromSocketType(type); }

std::string Ipv4Instance::sockaddrToString(const sockaddr_in& addr) {
  static constexpr size_t BufferSize = 16; // enough space to hold an IPv4 address in string form
  char str[BufferSize];
  // Write backwards from the end of the buffer for simplicity.
  char* start = str + BufferSize;
  uint32_t ipv4_addr = ntohl(addr.sin_addr.s_addr);
  for (unsigned i = 4; i != 0; i--, ipv4_addr >>= 8) {
    uint32_t octet = ipv4_addr & 0xff;
    if (octet == 0) {
      ASSERT(start > str);
      *--start = '0';
    } else {
      do {
        ASSERT(start > str);
        *--start = '0' + (octet % 10);
        octet /= 10;
      } while (octet != 0);
    }
    if (i != 1) {
      ASSERT(start > str);
      *--start = '.';
    }
  }
  return std::string(start, str + BufferSize - start);
}

absl::uint128 Ipv6Instance::Ipv6Helper::address() const {
  absl::uint128 result{0};
  static_assert(sizeof(absl::uint128) == 16, "The size of asbl::uint128 is not 16.");
  memcpy(static_cast<void*>(&result), static_cast<const void*>(&address_.sin6_addr.s6_addr),
         sizeof(absl::uint128));
  return result;
}

uint32_t Ipv6Instance::Ipv6Helper::port() const { return ntohs(address_.sin6_port); }

std::string Ipv6Instance::Ipv6Helper::makeFriendlyAddress() const {
  char str[INET6_ADDRSTRLEN];
  const char* ptr = inet_ntop(AF_INET6, &address_.sin6_addr, str, INET6_ADDRSTRLEN);
  ASSERT(str == ptr);
  return ptr;
}

Ipv6Instance::Ipv6Instance(const sockaddr_in6& address, bool v6only) : InstanceBase(Type::Ip) {
  ip_.ipv6_.address_ = address;
  ip_.friendly_address_ = ip_.ipv6_.makeFriendlyAddress();
  ip_.v6only_ = v6only;
  friendly_name_ = fmt::format("[{}]:{}", ip_.friendly_address_, ip_.port());
  validateIpv6Supported(friendly_name_);
}

Ipv6Instance::Ipv6Instance(const std::string& address) : Ipv6Instance(address, 0) {}

Ipv6Instance::Ipv6Instance(const std::string& address, uint32_t port) : InstanceBase(Type::Ip) {
  ip_.ipv6_.address_.sin6_family = AF_INET6;
  ip_.ipv6_.address_.sin6_port = htons(port);
  if (!address.empty()) {
    if (1 != inet_pton(AF_INET6, address.c_str(), &ip_.ipv6_.address_.sin6_addr)) {
      throw EnvoyException(fmt::format("invalid ipv6 address '{}'", address));
    }
  } else {
    ip_.ipv6_.address_.sin6_addr = in6addr_any;
  }
  // Just in case address is in a non-canonical format, format from network address.
  ip_.friendly_address_ = ip_.ipv6_.makeFriendlyAddress();
  friendly_name_ = fmt::format("[{}]:{}", ip_.friendly_address_, ip_.port());
  validateIpv6Supported(friendly_name_);
}

Ipv6Instance::Ipv6Instance(uint32_t port) : Ipv6Instance("", port) {}

bool Ipv6Instance::operator==(const Instance& rhs) const {
  const auto* rhs_casted = dynamic_cast<const Ipv6Instance*>(&rhs);
  return (rhs_casted && (ip_.ipv6_.address() == rhs_casted->ip_.ipv6_.address()) &&
          (ip_.port() == rhs_casted->ip_.port()));
}

Api::SysCallIntResult Ipv6Instance::bind(int fd) const {
  auto& os_syscalls = Api::OsSysCallsSingleton::get();
  return os_syscalls.bind(fd, sockAddr(), sockAddrLen());
}

Api::SysCallIntResult Ipv6Instance::connect(int fd) const {
  const int rc = ::connect(fd, sockAddr(), sockAddrLen());
  return {rc, errno};
}

IoHandlePtr Ipv6Instance::socket(SocketType type) const {
  IoHandlePtr io_handle = socketFromSocketType(type);
  // Setting IPV6_V6ONLY restricts the IPv6 socket to IPv6 connections only.
  const int v6only = ip_.v6only_;
  RELEASE_ASSERT(
      ::setsockopt(io_handle->fd(), IPPROTO_IPV6, IPV6_V6ONLY, &v6only, sizeof(v6only)) != -1, "");
  return io_handle;
}

PipeInstance::PipeInstance(const sockaddr_un* address, socklen_t ss_len, mode_t mode)
    : InstanceBase(Type::Pipe) {
  if (address->sun_path[0] == '\0') {
#if !defined(__linux__)
    throw EnvoyException("Abstract AF_UNIX sockets are only supported on linux.");
#endif
    RELEASE_ASSERT(static_cast<unsigned int>(ss_len) >= offsetof(struct sockaddr_un, sun_path) + 1,
                   "");
    abstract_namespace_ = true;
    address_length_ = ss_len - offsetof(struct sockaddr_un, sun_path);
  }
  address_ = *address;
<<<<<<< HEAD
  friendly_name_ =
      abstract_namespace_
          ? fmt::format("@{}", absl::string_view(address_.sun_path + 1, address_length_ - 1))
          : address_.sun_path;
  this->mode = mode;
=======
  if (abstract_namespace_) {
    // Replace all null characters with '@' in friendly_name_.
    friendly_name_ =
        friendlyNameFromAbstractPath(absl::string_view(address_.sun_path, address_length_));
  } else {
    friendly_name_ = address->sun_path;
  }
>>>>>>> b08af1fe
}

PipeInstance::PipeInstance(const std::string& pipe_path, mode_t mode) : InstanceBase(Type::Pipe) {
  if (pipe_path.size() >= sizeof(address_.sun_path)) {
    throw EnvoyException(
        fmt::format("Path \"{}\" exceeds maximum UNIX domain socket path size of {}.", pipe_path,
                    sizeof(address_.sun_path)));
  }
  memset(&address_, 0, sizeof(address_));
  address_.sun_family = AF_UNIX;
  if (pipe_path[0] == '@') {
    // This indicates an abstract namespace.
    // In this case, null bytes in the name have no special significance, and so we copy all
    // characters of pipe_path to sun_path, including null bytes in the name. The pathname must also
    // be null terminated. The friendly name is the address path with embedded nulls replaced with
    // '@' for consistency with the first character.
#if !defined(__linux__)
    throw EnvoyException("Abstract AF_UNIX sockets are only supported on linux.");
#endif
    abstract_namespace_ = true;
    address_length_ = pipe_path.size();
    memcpy(&address_.sun_path[0], pipe_path.data(), pipe_path.size());
    address_.sun_path[0] = '\0';
    address_.sun_path[pipe_path.size()] = '\0';
    friendly_name_ =
        friendlyNameFromAbstractPath(absl::string_view(address_.sun_path, address_length_));
  } else {
    // Throw an error if the pipe path has an embedded null character.
    if (pipe_path.size() != strlen(pipe_path.c_str())) {
      throw EnvoyException("UNIX domain socket pathname contains embedded null characters");
    }
    StringUtil::strlcpy(&address_.sun_path[0], pipe_path.c_str(), sizeof(address_.sun_path));
    friendly_name_ = address_.sun_path;
  }
  this->mode = mode;
}

bool PipeInstance::operator==(const Instance& rhs) const { return asString() == rhs.asString(); }

Api::SysCallIntResult PipeInstance::bind(int fd) const {
  if (!abstract_namespace_) {
    // Try to unlink an existing filesystem object at the requested path. Ignore
    // errors -- it's fine if the path doesn't exist, and if it exists but can't
    // be unlinked then `::bind()` will generate a reasonable errno.
    unlink(address_.sun_path);
  }
  auto& os_syscalls = Api::OsSysCallsSingleton::get();
  auto bind_result = os_syscalls.bind(fd, sockAddr(), sockAddrLen());
  if (mode != 0 and !abstract_namespace_ and bind_result.rc_ == 0) {
    auto set_permissions = os_syscalls.chmod(address_.sun_path, mode);
    if (set_permissions.rc_ != 0) {
      throw EnvoyException(fmt::format("Failed to create socket with mode {}", mode));
    }
  }
  return bind_result;
}

Api::SysCallIntResult PipeInstance::connect(int fd) const {
  const int rc = ::connect(fd, sockAddr(), sockAddrLen());
  return {rc, errno};
}

IoHandlePtr PipeInstance::socket(SocketType type) const { return socketFromSocketType(type); }

} // namespace Address
} // namespace Network
} // namespace Envoy<|MERGE_RESOLUTION|>--- conflicted
+++ resolved
@@ -1,14 +1,11 @@
 #include "common/network/address_impl.h"
 
-<<<<<<< HEAD
 #include <arpa/inet.h>
 #include <netinet/in.h>
 #include <sys/socket.h>
 #include <sys/stat.h>
 #include <sys/un.h>
 
-=======
->>>>>>> b08af1fe
 #include <array>
 #include <cstdint>
 #include <string>
@@ -353,13 +350,6 @@
     address_length_ = ss_len - offsetof(struct sockaddr_un, sun_path);
   }
   address_ = *address;
-<<<<<<< HEAD
-  friendly_name_ =
-      abstract_namespace_
-          ? fmt::format("@{}", absl::string_view(address_.sun_path + 1, address_length_ - 1))
-          : address_.sun_path;
-  this->mode = mode;
-=======
   if (abstract_namespace_) {
     // Replace all null characters with '@' in friendly_name_.
     friendly_name_ =
@@ -367,7 +357,7 @@
   } else {
     friendly_name_ = address->sun_path;
   }
->>>>>>> b08af1fe
+  this->mode = mode;
 }
 
 PipeInstance::PipeInstance(const std::string& pipe_path, mode_t mode) : InstanceBase(Type::Pipe) {

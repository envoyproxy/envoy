#include "common/network/address_impl.h"

#include <arpa/inet.h>
#include <netinet/ip.h>
#include <sys/socket.h>
#include <sys/un.h>

#include <array>
#include <cstdint>
#include <string>

#include "envoy/common/exception.h"

#include "common/api/os_sys_calls_impl.h"
#include "common/common/assert.h"
#include "common/common/fmt.h"
#include "common/common/utility.h"

namespace Envoy {
namespace Network {
namespace Address {

namespace {

// Validate that IPv4 is supported on this platform, raise an exception for the
// given address if not.
void validateIpv4Supported(const std::string& address) {
  static const bool supported = Network::Address::ipFamilySupported(AF_INET);
  if (!supported) {
    throw EnvoyException(
        fmt::format("IPv4 addresses are not supported on this machine: {}", address));
  }
}

// Validate that IPv6 is supported on this platform, raise an exception for the
// given address if not.
void validateIpv6Supported(const std::string& address) {
  static const bool supported = Network::Address::ipFamilySupported(AF_INET6);
  if (!supported) {
    throw EnvoyException(
        fmt::format("IPv6 addresses are not supported on this machine: {}", address));
  }
}

} // namespace

// Check if an IP family is supported on this machine.
bool ipFamilySupported(int domain) {
  Api::OsSysCalls& os_sys_calls = Api::OsSysCallsSingleton::get();
  const Api::SysCallIntResult result = os_sys_calls.socket(domain, SOCK_STREAM, 0);
  if (result.rc_ >= 0) {
    RELEASE_ASSERT(os_sys_calls.close(result.rc_).rc_ == 0, "");
  }
  return result.rc_ != -1;
}

Address::InstanceConstSharedPtr addressFromSockAddr(const sockaddr_storage& ss, socklen_t ss_len,
                                                    bool v6only) {
  RELEASE_ASSERT(ss_len == 0 || ss_len >= sizeof(sa_family_t), "");
  switch (ss.ss_family) {
  case AF_INET: {
    RELEASE_ASSERT(ss_len == 0 || ss_len == sizeof(sockaddr_in), "");
    const struct sockaddr_in* sin = reinterpret_cast<const struct sockaddr_in*>(&ss);
    ASSERT(AF_INET == sin->sin_family);
    return std::make_shared<Address::Ipv4Instance>(sin);
  }
  case AF_INET6: {
    RELEASE_ASSERT(ss_len == 0 || ss_len == sizeof(sockaddr_in6), "");
    const struct sockaddr_in6* sin6 = reinterpret_cast<const struct sockaddr_in6*>(&ss);
    ASSERT(AF_INET6 == sin6->sin6_family);
    if (!v6only && IN6_IS_ADDR_V4MAPPED(&sin6->sin6_addr)) {
#if defined(__APPLE__)
      struct sockaddr_in sin = {
          {}, AF_INET, sin6->sin6_port, {sin6->sin6_addr.__u6_addr.__u6_addr32[3]}, {}};
#else
      struct sockaddr_in sin = {AF_INET, sin6->sin6_port, {sin6->sin6_addr.s6_addr32[3]}, {}};
#endif
      return std::make_shared<Address::Ipv4Instance>(&sin);
    } else {
      return std::make_shared<Address::Ipv6Instance>(*sin6, v6only);
    }
  }
  case AF_UNIX: {
    const struct sockaddr_un* sun = reinterpret_cast<const struct sockaddr_un*>(&ss);
    ASSERT(AF_UNIX == sun->sun_family);
    RELEASE_ASSERT(ss_len == 0 || ss_len >= offsetof(struct sockaddr_un, sun_path) + 1, "");
    return std::make_shared<Address::PipeInstance>(sun, ss_len);
  }
  default:
    throw EnvoyException(fmt::format("Unexpected sockaddr family: {}", ss.ss_family));
  }
  NOT_REACHED_GCOVR_EXCL_LINE;
}

InstanceConstSharedPtr addressFromFd(int fd) {
  sockaddr_storage ss;
  socklen_t ss_len = sizeof ss;
  int rc = ::getsockname(fd, reinterpret_cast<sockaddr*>(&ss), &ss_len);
  if (rc != 0) {
    throw EnvoyException(
        fmt::format("getsockname failed for '{}': ({}) {}", fd, errno, strerror(errno)));
  }
  int socket_v6only = 0;
  if (ss.ss_family == AF_INET6) {
    socklen_t size_int = sizeof(socket_v6only);
    RELEASE_ASSERT(::getsockopt(fd, IPPROTO_IPV6, IPV6_V6ONLY, &socket_v6only, &size_int) == 0, "");
  }
  return addressFromSockAddr(ss, ss_len, rc == 0 && socket_v6only);
}

InstanceConstSharedPtr peerAddressFromFd(int fd) {
  sockaddr_storage ss;
  socklen_t ss_len = sizeof ss;
  const int rc = ::getpeername(fd, reinterpret_cast<sockaddr*>(&ss), &ss_len);
  if (rc != 0) {
    throw EnvoyException(fmt::format("getpeername failed for '{}': {}", fd, strerror(errno)));
  }
#ifdef __APPLE__
  if (ss_len == sizeof(sockaddr) && ss.ss_family == AF_UNIX) {
#else
  if (ss_len == sizeof(sa_family_t) && ss.ss_family == AF_UNIX) {
#endif
    // For Unix domain sockets, can't find out the peer name, but it should match our own
    // name for the socket (i.e. the path should match, barring any namespace or other
    // mechanisms to hide things, of which there are many).
    ss_len = sizeof ss;
    const int rc = ::getsockname(fd, reinterpret_cast<sockaddr*>(&ss), &ss_len);
    if (rc != 0) {
      throw EnvoyException(fmt::format("getsockname failed for '{}': {}", fd, strerror(errno)));
    }
  }
  return addressFromSockAddr(ss, ss_len);
} // namespace Address

IoHandlePtr InstanceBase::socketFromSocketType(SocketType socketType) const {
<<<<<<< HEAD
#if defined(__APPLE__) int flags = 0;
=======
#if defined(__APPLE__)
  int flags = 0;
>>>>>>> 10651206
#else
  int flags = SOCK_NONBLOCK;
#endif

  if (socketType == SocketType::Stream) {
    flags |= SOCK_STREAM;
  } else {
    flags |= SOCK_DGRAM;
  }

  int domain;
  if (type() == Type::Ip) {
    IpVersion version = ip()->version();
    if (version == IpVersion::v6) {
      domain = AF_INET6;
    } else {
      ASSERT(version == IpVersion::v4);
      domain = AF_INET;
    }
  } else {
    ASSERT(type() == Type::Pipe);
    domain = AF_UNIX;
  }

  IoHandlePtr io_handle = std::make_unique<IoSocketHandle>(::socket(domain, flags, 0));
  RELEASE_ASSERT(io_handle->fd() != -1, "");

#ifdef __APPLE__
  // Cannot set SOCK_NONBLOCK as a ::socket flag.
  RELEASE_ASSERT(fcntl(io_handle->fd(), F_SETFL, O_NONBLOCK) != -1, "");
#endif

  return io_handle;
}

Ipv4Instance::Ipv4Instance(const sockaddr_in* address) : InstanceBase(Type::Ip) {
  ip_.ipv4_.address_ = *address;
  char str[INET_ADDRSTRLEN];
  inet_ntop(AF_INET, &address->sin_addr, str, INET_ADDRSTRLEN);
  friendly_name_ = fmt::format("{}:{}", str, ntohs(address->sin_port));
  ip_.friendly_address_ = str;
  validateIpv4Supported(friendly_name_);
}

Ipv4Instance::Ipv4Instance(const std::string& address) : Ipv4Instance(address, 0) {}

Ipv4Instance::Ipv4Instance(const std::string& address, uint32_t port) : InstanceBase(Type::Ip) {
  memset(&ip_.ipv4_.address_, 0, sizeof(ip_.ipv4_.address_));
  ip_.ipv4_.address_.sin_family = AF_INET;
  ip_.ipv4_.address_.sin_port = htons(port);
  int rc = inet_pton(AF_INET, address.c_str(), &ip_.ipv4_.address_.sin_addr);
  if (1 != rc) {
    throw EnvoyException(fmt::format("invalid ipv4 address '{}'", address));
  }

  friendly_name_ = fmt::format("{}:{}", address, port);
  validateIpv4Supported(friendly_name_);
  ip_.friendly_address_ = address;
}

Ipv4Instance::Ipv4Instance(uint32_t port) : InstanceBase(Type::Ip) {
  memset(&ip_.ipv4_.address_, 0, sizeof(ip_.ipv4_.address_));
  ip_.ipv4_.address_.sin_family = AF_INET;
  ip_.ipv4_.address_.sin_port = htons(port);
  ip_.ipv4_.address_.sin_addr.s_addr = INADDR_ANY;
  friendly_name_ = fmt::format("0.0.0.0:{}", port);
  validateIpv4Supported(friendly_name_);
  ip_.friendly_address_ = "0.0.0.0";
}

bool Ipv4Instance::operator==(const Instance& rhs) const {
  const Ipv4Instance* rhs_casted = dynamic_cast<const Ipv4Instance*>(&rhs);
  return (rhs_casted && (ip_.ipv4_.address() == rhs_casted->ip_.ipv4_.address()) &&
          (ip_.port() == rhs_casted->ip_.port()));
}

Api::SysCallIntResult Ipv4Instance::bind(int fd) const {
  const int rc = ::bind(fd, reinterpret_cast<const sockaddr*>(&ip_.ipv4_.address_),
                        sizeof(ip_.ipv4_.address_));
  return {rc, errno};
}

Api::SysCallIntResult Ipv4Instance::connect(int fd) const {
  const int rc = ::connect(fd, reinterpret_cast<const sockaddr*>(&ip_.ipv4_.address_),
                           sizeof(ip_.ipv4_.address_));
  return {rc, errno};
}

IoHandlePtr Ipv4Instance::socket(SocketType type) const {
  IoHandlePtr io_handle = socketFromSocketType(type);
  return io_handle;
}

absl::uint128 Ipv6Instance::Ipv6Helper::address() const {
  absl::uint128 result{0};
  static_assert(sizeof(absl::uint128) == 16, "The size of asbl::uint128 is not 16.");
  memcpy(static_cast<void*>(&result), static_cast<const void*>(&address_.sin6_addr.s6_addr),
         sizeof(absl::uint128));
  return result;
}

uint32_t Ipv6Instance::Ipv6Helper::port() const { return ntohs(address_.sin6_port); }

std::string Ipv6Instance::Ipv6Helper::makeFriendlyAddress() const {
  char str[INET6_ADDRSTRLEN];
  const char* ptr = inet_ntop(AF_INET6, &address_.sin6_addr, str, INET6_ADDRSTRLEN);
  ASSERT(str == ptr);
  return ptr;
}

Ipv6Instance::Ipv6Instance(const sockaddr_in6& address, bool v6only) : InstanceBase(Type::Ip) {
  ip_.ipv6_.address_ = address;
  ip_.friendly_address_ = ip_.ipv6_.makeFriendlyAddress();
  ip_.v6only_ = v6only;
  friendly_name_ = fmt::format("[{}]:{}", ip_.friendly_address_, ip_.port());
  validateIpv6Supported(friendly_name_);
}

Ipv6Instance::Ipv6Instance(const std::string& address) : Ipv6Instance(address, 0) {}

Ipv6Instance::Ipv6Instance(const std::string& address, uint32_t port) : InstanceBase(Type::Ip) {
  ip_.ipv6_.address_.sin6_family = AF_INET6;
  ip_.ipv6_.address_.sin6_port = htons(port);
  if (!address.empty()) {
    if (1 != inet_pton(AF_INET6, address.c_str(), &ip_.ipv6_.address_.sin6_addr)) {
      throw EnvoyException(fmt::format("invalid ipv6 address '{}'", address));
    }
  } else {
    ip_.ipv6_.address_.sin6_addr = in6addr_any;
  }
  // Just in case address is in a non-canonical format, format from network address.
  ip_.friendly_address_ = ip_.ipv6_.makeFriendlyAddress();
  friendly_name_ = fmt::format("[{}]:{}", ip_.friendly_address_, ip_.port());
  validateIpv6Supported(friendly_name_);
}

Ipv6Instance::Ipv6Instance(uint32_t port) : Ipv6Instance("", port) {}

bool Ipv6Instance::operator==(const Instance& rhs) const {
  const Ipv6Instance* rhs_casted = dynamic_cast<const Ipv6Instance*>(&rhs);
  return (rhs_casted && (ip_.ipv6_.address() == rhs_casted->ip_.ipv6_.address()) &&
          (ip_.port() == rhs_casted->ip_.port()));
}

Api::SysCallIntResult Ipv6Instance::bind(int fd) const {
  const int rc = ::bind(fd, reinterpret_cast<const sockaddr*>(&ip_.ipv6_.address_),
                        sizeof(ip_.ipv6_.address_));
  return {rc, errno};
}

Api::SysCallIntResult Ipv6Instance::connect(int fd) const {
  const int rc = ::connect(fd, reinterpret_cast<const sockaddr*>(&ip_.ipv6_.address_),
                           sizeof(ip_.ipv6_.address_));
  return {rc, errno};
}

IoHandlePtr Ipv6Instance::socket(SocketType type) const {
  IoHandlePtr io_handle = socketFromSocketType(type);
  // Setting IPV6_V6ONLY resticts the IPv6 socket to IPv6 connections only.
  const int v6only = ip_.v6only_;
  RELEASE_ASSERT(
      ::setsockopt(io_handle->fd(), IPPROTO_IPV6, IPV6_V6ONLY, &v6only, sizeof(v6only)) != -1, "");
  return io_handle;
}

PipeInstance::PipeInstance(const sockaddr_un* address, socklen_t ss_len)
    : InstanceBase(Type::Pipe) {
  if (address->sun_path[0] == '\0') {
#if !defined(__linux__)
    throw EnvoyException("Abstract AF_UNIX sockets are only supported on linux.");
#endif
    RELEASE_ASSERT(ss_len >= offsetof(struct sockaddr_un, sun_path) + 1, "");
    abstract_namespace_ = true;
    address_length_ = ss_len - offsetof(struct sockaddr_un, sun_path);
  }
  address_ = *address;
  friendly_name_ =
      abstract_namespace_
          ? fmt::format("@{}", absl::string_view(address_.sun_path + 1, address_length_ - 1))
          : address_.sun_path;
}

PipeInstance::PipeInstance(const std::string& pipe_path) : InstanceBase(Type::Pipe) {
  if (pipe_path.size() >= sizeof(address_.sun_path)) {
    throw EnvoyException(
        fmt::format("Path \"{}\" exceeds maximum UNIX domain socket path size of {}.", pipe_path,
                    sizeof(address_.sun_path)));
  }
  memset(&address_, 0, sizeof(address_));
  address_.sun_family = AF_UNIX;
  StringUtil::strlcpy(&address_.sun_path[0], pipe_path.c_str(), sizeof(address_.sun_path));
  friendly_name_ = address_.sun_path;
  if (address_.sun_path[0] == '@') {
#if !defined(__linux__)
    throw EnvoyException("Abstract AF_UNIX sockets are only supported on linux.");
#endif
    abstract_namespace_ = true;
    address_length_ = strlen(address_.sun_path);
    address_.sun_path[0] = '\0';
  }
}

bool PipeInstance::operator==(const Instance& rhs) const { return asString() == rhs.asString(); }

Api::SysCallIntResult PipeInstance::bind(int fd) const {
  if (abstract_namespace_) {
    const int rc = ::bind(fd, reinterpret_cast<const sockaddr*>(&address_),
                          offsetof(struct sockaddr_un, sun_path) + address_length_);
    return {rc, errno};
  }
  // Try to unlink an existing filesystem object at the requested path. Ignore
  // errors -- it's fine if the path doesn't exist, and if it exists but can't
  // be unlinked then `::bind()` will generate a reasonable errno.
  unlink(address_.sun_path);
  const int rc = ::bind(fd, reinterpret_cast<const sockaddr*>(&address_), sizeof(address_));
  return {rc, errno};
}

Api::SysCallIntResult PipeInstance::connect(const int fd) const {
  if (abstract_namespace_) {
    const int rc = ::connect(fd, reinterpret_cast<const sockaddr*>(&address_),
                             offsetof(struct sockaddr_un, sun_path) + address_length_);
    return {rc, errno};
  }
  const int rc = ::connect(fd, reinterpret_cast<const sockaddr*>(&address_), sizeof(address_));
  return {rc, errno};
}

IoHandlePtr PipeInstance::socket(SocketType type) const {
  IoHandlePtr io_handle = socketFromSocketType(type);
  return io_handle;
}

} // namespace Address
} // namespace Network
} // namespace Envoy<|MERGE_RESOLUTION|>--- conflicted
+++ resolved
@@ -133,12 +133,8 @@
 } // namespace Address
 
 IoHandlePtr InstanceBase::socketFromSocketType(SocketType socketType) const {
-<<<<<<< HEAD
-#if defined(__APPLE__) int flags = 0;
-=======
 #if defined(__APPLE__)
   int flags = 0;
->>>>>>> 10651206
 #else
   int flags = SOCK_NONBLOCK;
 #endif

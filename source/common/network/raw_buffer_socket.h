--- conflicted
+++ resolved
@@ -32,11 +32,8 @@
   // Network::TransportSocketFactory
   TransportSocketPtr createTransportSocket(TransportSocketOptionsSharedPtr options) const override;
   bool implementsSecureTransport() const override;
-<<<<<<< HEAD
   bool isReady() const override;
-=======
   bool usesProxyProtocolOptions() const override { return false; }
->>>>>>> 751d4d0c
 };
 
 } // namespace Network

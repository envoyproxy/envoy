--- conflicted
+++ resolved
@@ -108,12 +108,8 @@
 class UdsListenSocket : public ListenSocketImpl {
 public:
   UdsListenSocket(const Address::InstanceConstSharedPtr& address);
-<<<<<<< HEAD
   UdsListenSocket(IoHandlePtr&& io_handle, const Address::InstanceConstSharedPtr& address);
-=======
-  UdsListenSocket(int fd, const Address::InstanceConstSharedPtr& address);
   Address::SocketType socketType() const override { return Address::SocketType::Stream; }
->>>>>>> 7c5badba
 };
 
 class ConnectionSocketImpl : public SocketImpl, public ConnectionSocket {

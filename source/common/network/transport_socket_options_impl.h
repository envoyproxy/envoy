--- conflicted
+++ resolved
@@ -28,10 +28,8 @@
   absl::optional<Network::ProxyProtocolData> proxyProtocolOptions() const override {
     return inner_options_->proxyProtocolOptions();
   }
-<<<<<<< HEAD
-  void hashKey(std::vector<uint8_t>& key,
-               const Network::TransportSocketFactory& factory) const override {
-    return inner_options_->hashKey(key, factory);
+  const StreamInfo::FilterStateSharedPtr& filterState() const override {
+    return inner_options_->filterState();
   }
   std::shared_ptr<const Upstream::HostDescription> host() const override {
     return inner_options_->host();
@@ -51,13 +49,6 @@
   const std::vector<std::string>& applicationProtocolFallback() const override {
     return alpn_fallback_;
   }
-  void hashKey(std::vector<uint8_t>& key,
-               const Network::TransportSocketFactory& factory) const override;
-=======
-  const StreamInfo::FilterStateSharedPtr& filterState() const override {
-    return inner_options_->filterState();
-  }
->>>>>>> 2002c87b
 
 private:
   const std::vector<std::string> alpn_fallback_;

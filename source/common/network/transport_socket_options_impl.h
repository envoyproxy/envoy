#pragma once

#include "envoy/network/proxy_protocol.h"
#include "envoy/network/transport_socket.h"
#include "envoy/stream_info/filter_state.h"

namespace Envoy {
namespace Network {

// A wrapper around another TransportSocketOptions that overrides the ALPN fallback.
class AlpnDecoratingTransportSocketOptions : public TransportSocketOptions {
public:
  AlpnDecoratingTransportSocketOptions(std::string&& alpn,
                                       TransportSocketOptionsSharedPtr inner_options)
      : alpn_fallback_(std::move(alpn)), inner_options_(std::move(inner_options)) {}
  // Network::TransportSocketOptions
  const absl::optional<std::string>& serverNameOverride() const override {
    return inner_options_->serverNameOverride();
  }
  const std::vector<std::string>& verifySubjectAltNameListOverride() const override {
    return inner_options_->verifySubjectAltNameListOverride();
  }
  const std::vector<std::string>& applicationProtocolListOverride() const override {
    return inner_options_->applicationProtocolListOverride();
  }
  const absl::optional<std::string>& applicationProtocolFallback() const override {
    return alpn_fallback_;
  }
  void hashKey(std::vector<uint8_t>& key) const override;

private:
  const absl::optional<std::string> alpn_fallback_;
  const TransportSocketOptionsSharedPtr inner_options_;
};

class TransportSocketOptionsImpl : public TransportSocketOptions {
public:
<<<<<<< HEAD
  TransportSocketOptionsImpl(
      absl::string_view override_server_name = "",
      std::vector<std::string>&& override_verify_san_list = {},
      std::vector<std::string>&& override_alpn = {},
      absl::optional<Network::ProxyProtocolOptions> proxy_proto_options = absl::nullopt)
=======
  TransportSocketOptionsImpl(absl::string_view override_server_name = "",
                             std::vector<std::string>&& override_verify_san_list = {},
                             std::vector<std::string>&& override_alpn = {},
                             absl::optional<std::string>&& fallback_alpn = {})
>>>>>>> 7f251daa
      : override_server_name_(override_server_name.empty()
                                  ? absl::nullopt
                                  : absl::optional<std::string>(override_server_name)),
        override_verify_san_list_{std::move(override_verify_san_list)},
<<<<<<< HEAD
        override_alpn_list_{std::move(override_alpn)},
        proxy_protocol_options_(proxy_proto_options) {}
=======
        override_alpn_list_{std::move(override_alpn)}, alpn_fallback_{std::move(fallback_alpn)} {}
>>>>>>> 7f251daa

  // Network::TransportSocketOptions
  const absl::optional<std::string>& serverNameOverride() const override {
    return override_server_name_;
  }
  const std::vector<std::string>& verifySubjectAltNameListOverride() const override {
    return override_verify_san_list_;
  }
  const std::vector<std::string>& applicationProtocolListOverride() const override {
    return override_alpn_list_;
  }
<<<<<<< HEAD
  absl::optional<Network::ProxyProtocolOptions> proxyProtocolOptions() const override {
    return proxy_protocol_options_;
=======
  const absl::optional<std::string>& applicationProtocolFallback() const override {
    return alpn_fallback_;
>>>>>>> 7f251daa
  }
  void hashKey(std::vector<uint8_t>& key) const override;

private:
  const absl::optional<std::string> override_server_name_;
  const std::vector<std::string> override_verify_san_list_;
  const std::vector<std::string> override_alpn_list_;
<<<<<<< HEAD
  const absl::optional<Network::ProxyProtocolOptions> proxy_protocol_options_;
=======
  const absl::optional<std::string> alpn_fallback_;
>>>>>>> 7f251daa
};

class TransportSocketOptionsUtility {
public:
  /**
   * Construct TransportSocketOptions from StreamInfo::FilterState, using UpstreamServerName
   * and ApplicationProtocols key in the filter state.
   * @returns TransportSocketOptionsSharedPtr a shared pointer to the transport socket options,
   * nullptr if nothing is in the filter state.
   */
  static TransportSocketOptionsSharedPtr
  fromFilterState(const StreamInfo::FilterState& stream_info);
};

} // namespace Network
} // namespace Envoy<|MERGE_RESOLUTION|>--- conflicted
+++ resolved
@@ -35,28 +35,17 @@
 
 class TransportSocketOptionsImpl : public TransportSocketOptions {
 public:
-<<<<<<< HEAD
-  TransportSocketOptionsImpl(
-      absl::string_view override_server_name = "",
-      std::vector<std::string>&& override_verify_san_list = {},
-      std::vector<std::string>&& override_alpn = {},
-      absl::optional<Network::ProxyProtocolOptions> proxy_proto_options = absl::nullopt)
-=======
   TransportSocketOptionsImpl(absl::string_view override_server_name = "",
                              std::vector<std::string>&& override_verify_san_list = {},
                              std::vector<std::string>&& override_alpn = {},
-                             absl::optional<std::string>&& fallback_alpn = {})
->>>>>>> 7f251daa
+                             absl::optional<std::string>&& fallback_alpn = {},
+      absl::optional<Network::ProxyProtocolOptions> proxy_proto_options = absl::nullopt)
       : override_server_name_(override_server_name.empty()
                                   ? absl::nullopt
                                   : absl::optional<std::string>(override_server_name)),
         override_verify_san_list_{std::move(override_verify_san_list)},
-<<<<<<< HEAD
-        override_alpn_list_{std::move(override_alpn)},
+        override_alpn_list_{std::move(override_alpn)}, alpn_fallback_{std::move(fallback_alpn),
         proxy_protocol_options_(proxy_proto_options) {}
-=======
-        override_alpn_list_{std::move(override_alpn)}, alpn_fallback_{std::move(fallback_alpn)} {}
->>>>>>> 7f251daa
 
   // Network::TransportSocketOptions
   const absl::optional<std::string>& serverNameOverride() const override {
@@ -68,25 +57,23 @@
   const std::vector<std::string>& applicationProtocolListOverride() const override {
     return override_alpn_list_;
   }
-<<<<<<< HEAD
+
+  const absl::optional<std::string>& applicationProtocolFallback() const override {
+    return alpn_fallback_;
+  }
+
   absl::optional<Network::ProxyProtocolOptions> proxyProtocolOptions() const override {
     return proxy_protocol_options_;
-=======
-  const absl::optional<std::string>& applicationProtocolFallback() const override {
-    return alpn_fallback_;
->>>>>>> 7f251daa
   }
+
   void hashKey(std::vector<uint8_t>& key) const override;
 
 private:
   const absl::optional<std::string> override_server_name_;
   const std::vector<std::string> override_verify_san_list_;
   const std::vector<std::string> override_alpn_list_;
-<<<<<<< HEAD
+  const absl::optional<std::string> alpn_fallback_;
   const absl::optional<Network::ProxyProtocolOptions> proxy_protocol_options_;
-=======
-  const absl::optional<std::string> alpn_fallback_;
->>>>>>> 7f251daa
 };
 
 class TransportSocketOptionsUtility {

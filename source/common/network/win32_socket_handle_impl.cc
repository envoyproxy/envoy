#include "source/common/network/win32_socket_handle_impl.h"

#include "envoy/buffer/buffer.h"

#include "source/common/api/os_sys_calls_impl.h"
#include "source/common/common/utility.h"
#include "source/common/event/file_event_impl.h"
#include "source/common/network/address_impl.h"

#include "absl/container/fixed_array.h"
#include "absl/types/optional.h"

using Envoy::Api::SysCallIntResult;
using Envoy::Api::SysCallSizeResult;

namespace Envoy {
namespace Network {

Api::IoCallUint64Result Win32SocketHandleImpl::readv(uint64_t max_length, Buffer::RawSlice* slices,
                                                     uint64_t num_slice) {
<<<<<<< HEAD
  if (peek_buffer_.length() == 0) {
    auto result = IoSocketHandleImpl::readv(max_length, slices, num_slice);
    reEnableEventBasedOnIOResult(result, Event::FileReadyType::Read);
    return result;
  }

  return readvFromPeekBuffer(max_length, slices, num_slice);
=======
  if (peek_buffer_.length() != 0) {
    return readvFromPeekBuffer(max_length, slices, num_slice);
  }

  auto result = IoSocketHandleImpl::readv(max_length, slices, num_slice);
  reEnableEventBasedOnIOResult(result, Event::FileReadyType::Read);
  return result;
>>>>>>> de5fd3a8
}

Api::IoCallUint64Result Win32SocketHandleImpl::read(Buffer::Instance& buffer,
                                                    absl::optional<uint64_t> max_length_opt) {
<<<<<<< HEAD
  if (peek_buffer_.length() == 0) {
    auto result = IoSocketHandleImpl::read(buffer, max_length_opt);
    reEnableEventBasedOnIOResult(result, Event::FileReadyType::Read);
    return result;
  }

  return readFromPeekBuffer(buffer, max_length_opt.value_or(UINT64_MAX));
=======
  if (peek_buffer_.length() != 0) {
    return readFromPeekBuffer(buffer, max_length_opt.value_or(UINT64_MAX));
  }

  auto result = IoSocketHandleImpl::read(buffer, max_length_opt);
  reEnableEventBasedOnIOResult(result, Event::FileReadyType::Read);
  return result;
>>>>>>> de5fd3a8
}

Api::IoCallUint64Result Win32SocketHandleImpl::writev(const Buffer::RawSlice* slices,
                                                      uint64_t num_slice) {
  auto result = IoSocketHandleImpl::writev(slices, num_slice);
  reEnableEventBasedOnIOResult(result, Event::FileReadyType::Write);
  return result;
}

Api::IoCallUint64Result Win32SocketHandleImpl::write(Buffer::Instance& buffer) {
  Api::IoCallUint64Result result = IoSocketHandleImpl::write(buffer);
  reEnableEventBasedOnIOResult(result, Event::FileReadyType::Write);
  return result;
}

Api::IoCallUint64Result Win32SocketHandleImpl::sendmsg(const Buffer::RawSlice* slices,
                                                       uint64_t num_slice, int flags,
                                                       const Address::Ip* self_ip,
                                                       const Address::Instance& peer_address) {

  Api::IoCallUint64Result result =
      IoSocketHandleImpl::sendmsg(slices, num_slice, flags, self_ip, peer_address);
  reEnableEventBasedOnIOResult(result, Event::FileReadyType::Write);
  return result;
}

Api::IoCallUint64Result Win32SocketHandleImpl::recvmsg(Buffer::RawSlice* slices,
                                                       const uint64_t num_slice, uint32_t self_port,
                                                       RecvMsgOutput& output) {
  Api::IoCallUint64Result result =
      IoSocketHandleImpl::recvmsg(slices, num_slice, self_port, output);
  reEnableEventBasedOnIOResult(result, Event::FileReadyType::Read);
  return result;
}

Api::IoCallUint64Result Win32SocketHandleImpl::recvmmsg(RawSliceArrays& slices, uint32_t self_port,
                                                        RecvMsgOutput& output) {
  Api::IoCallUint64Result result = IoSocketHandleImpl::recvmmsg(slices, self_port, output);
  reEnableEventBasedOnIOResult(result, Event::FileReadyType::Read);
  return result;
}

Api::IoCallUint64Result Win32SocketHandleImpl::recv(void* buffer, size_t length, int flags) {
  if (flags & MSG_PEEK) {
<<<<<<< HEAD
    return peek(buffer, length);
=======
    return emulatePeek(buffer, length);
>>>>>>> de5fd3a8
  }

  if (peek_buffer_.length() == 0) {
    Api::IoCallUint64Result result = IoSocketHandleImpl::recv(buffer, length, flags);
    reEnableEventBasedOnIOResult(result, Event::FileReadyType::Read);
    return result;
  } else {
    return readFromPeekBuffer(buffer, length);
  }
}

<<<<<<< HEAD
Api::IoCallUint64Result Win32SocketHandleImpl::peek(void* buffer, size_t length) {

  // if the `peek_buffer_` has already enough data we can skip reading
  // from the wire.
  if (length > peek_buffer_.length()) {
    // The caller is responsible for calling with the larger size
    // in cases it needs to do so it can't rely on transparent event activation.
    // So no in this case we should activate read again unless the read blocked.
    Api::IoCallUint64Result peek_result = drainToPeekBuffer(length);

    //  Some error happened
=======
Api::IoCallUint64Result Win32SocketHandleImpl::emulatePeek(void* buffer, size_t length) {
  // If there's not enough data in the peek buffer, try reading more.
  if (length > peek_buffer_.length()) {
    // The caller is responsible for calling with the larger size
    // in cases it needs to do so it can't rely on transparent event activation.
    // So in this case we should activate read again unless the read blocked.
    Api::IoCallUint64Result peek_result = drainToPeekBuffer(length);

    //  Some error happened.
>>>>>>> de5fd3a8
    if (!peek_result.ok()) {
      if (peek_result.wouldBlock() && file_event_) {
        file_event_->registerEventIfEmulatedEdge(Event::FileReadyType::Read);
        if (peek_buffer_.length() == 0) {
          return peek_result;
        }
      } else {
        return peek_result;
      }
    }
  }

  return peekFromPeekBuffer(buffer, length);
}

void Win32SocketHandleImpl::reEnableEventBasedOnIOResult(const Api::IoCallUint64Result& result,
                                                         uint32_t event) {
  if (result.wouldBlock() && file_event_) {
    file_event_->registerEventIfEmulatedEdge(event);
  }
}

Api::IoCallUint64Result Win32SocketHandleImpl::drainToPeekBuffer(size_t length) {
  size_t total_bytes_read = 0;
  while (peek_buffer_.length() < length) {
    Buffer::Reservation reservation = peek_buffer_.reserveForRead();
<<<<<<< HEAD
    uint64_t bytes_to_read =
        std::min<uint64_t>(static_cast<uint64_t>(length - total_bytes_read), reservation.length());
=======
    uint64_t bytes_to_read = std::min<uint64_t>(
        static_cast<uint64_t>(length - peek_buffer_.length()), reservation.length());
>>>>>>> de5fd3a8
    Api::IoCallUint64Result result =
        IoSocketHandleImpl::readv(bytes_to_read, reservation.slices(), reservation.numSlices());
    uint64_t bytes_to_commit = result.ok() ? result.return_value_ : 0;
    reservation.commit(bytes_to_commit);
    total_bytes_read += bytes_to_commit;
    if (!result.ok() || bytes_to_commit == 0) {
      return result;
    }
  }
  return Api::IoCallUint64Result(total_bytes_read, Api::IoErrorPtr(nullptr, [](Api::IoError*) {}));
}

Api::IoCallUint64Result Win32SocketHandleImpl::readFromPeekBuffer(void* buffer, size_t length) {
  uint64_t copy_size = std::min(peek_buffer_.length(), static_cast<uint64_t>(length));
  peek_buffer_.copyOut(0, copy_size, buffer);
  peek_buffer_.drain(copy_size);
  return Api::IoCallUint64Result(copy_size, Api::IoErrorPtr(nullptr, [](Api::IoError*) {}));
}

Api::IoCallUint64Result Win32SocketHandleImpl::readvFromPeekBuffer(uint64_t max_length,
                                                                   Buffer::RawSlice* slices,
                                                                   uint64_t num_slice) {
  uint64_t bytes_read = peek_buffer_.copyOutToSlices(max_length, slices, num_slice);
  peek_buffer_.drain(bytes_read);
  return Api::IoCallUint64Result(bytes_read, Api::IoErrorPtr(nullptr, [](Api::IoError*) {}));
}

Api::IoCallUint64Result Win32SocketHandleImpl::readFromPeekBuffer(Buffer::Instance& buffer,
                                                                  size_t length) {
  auto lenght_to_move = std::min(peek_buffer_.length(), static_cast<uint64_t>(length));
  buffer.move(peek_buffer_, lenght_to_move);
  return Api::IoCallUint64Result(lenght_to_move, Api::IoErrorPtr(nullptr, [](Api::IoError*) {}));
}

Api::IoCallUint64Result Win32SocketHandleImpl::peekFromPeekBuffer(void* buffer, size_t length) {
  uint64_t copy_size = std::min(peek_buffer_.length(), static_cast<uint64_t>(length));
  peek_buffer_.copyOut(0, copy_size, buffer);
  return Api::IoCallUint64Result(copy_size, Api::IoErrorPtr(nullptr, [](Api::IoError*) {}));
}

void Win32SocketHandleImpl::initializeFileEvent(Event::Dispatcher& dispatcher,
                                                Event::FileReadyCb cb,
                                                Event::FileTriggerType trigger, uint32_t events) {
  IoSocketHandleImpl::initializeFileEvent(dispatcher, cb, trigger, events);
<<<<<<< HEAD
=======
  // Activate the file event directly when we have the data in the peek_buffer_.
>>>>>>> de5fd3a8
  if ((events & Event::FileReadyType::Read) && peek_buffer_.length() > 0) {
    activateFileEvents(Event::FileReadyType::Read);
  }
}

void Win32SocketHandleImpl::enableFileEvents(uint32_t events) {
  IoSocketHandleImpl::enableFileEvents(events);
<<<<<<< HEAD
=======
  // Activate the file event directly when we have the data in the peek_buffer_.
>>>>>>> de5fd3a8
  if ((events & Event::FileReadyType::Read) && peek_buffer_.length() > 0) {
    activateFileEvents(Event::FileReadyType::Read);
  }
}

} // namespace Network
} // namespace Envoy<|MERGE_RESOLUTION|>--- conflicted
+++ resolved
@@ -18,15 +18,6 @@
 
 Api::IoCallUint64Result Win32SocketHandleImpl::readv(uint64_t max_length, Buffer::RawSlice* slices,
                                                      uint64_t num_slice) {
-<<<<<<< HEAD
-  if (peek_buffer_.length() == 0) {
-    auto result = IoSocketHandleImpl::readv(max_length, slices, num_slice);
-    reEnableEventBasedOnIOResult(result, Event::FileReadyType::Read);
-    return result;
-  }
-
-  return readvFromPeekBuffer(max_length, slices, num_slice);
-=======
   if (peek_buffer_.length() != 0) {
     return readvFromPeekBuffer(max_length, slices, num_slice);
   }
@@ -34,20 +25,10 @@
   auto result = IoSocketHandleImpl::readv(max_length, slices, num_slice);
   reEnableEventBasedOnIOResult(result, Event::FileReadyType::Read);
   return result;
->>>>>>> de5fd3a8
 }
 
 Api::IoCallUint64Result Win32SocketHandleImpl::read(Buffer::Instance& buffer,
                                                     absl::optional<uint64_t> max_length_opt) {
-<<<<<<< HEAD
-  if (peek_buffer_.length() == 0) {
-    auto result = IoSocketHandleImpl::read(buffer, max_length_opt);
-    reEnableEventBasedOnIOResult(result, Event::FileReadyType::Read);
-    return result;
-  }
-
-  return readFromPeekBuffer(buffer, max_length_opt.value_or(UINT64_MAX));
-=======
   if (peek_buffer_.length() != 0) {
     return readFromPeekBuffer(buffer, max_length_opt.value_or(UINT64_MAX));
   }
@@ -55,7 +36,6 @@
   auto result = IoSocketHandleImpl::read(buffer, max_length_opt);
   reEnableEventBasedOnIOResult(result, Event::FileReadyType::Read);
   return result;
->>>>>>> de5fd3a8
 }
 
 Api::IoCallUint64Result Win32SocketHandleImpl::writev(const Buffer::RawSlice* slices,
@@ -100,11 +80,7 @@
 
 Api::IoCallUint64Result Win32SocketHandleImpl::recv(void* buffer, size_t length, int flags) {
   if (flags & MSG_PEEK) {
-<<<<<<< HEAD
-    return peek(buffer, length);
-=======
     return emulatePeek(buffer, length);
->>>>>>> de5fd3a8
   }
 
   if (peek_buffer_.length() == 0) {
@@ -116,19 +92,6 @@
   }
 }
 
-<<<<<<< HEAD
-Api::IoCallUint64Result Win32SocketHandleImpl::peek(void* buffer, size_t length) {
-
-  // if the `peek_buffer_` has already enough data we can skip reading
-  // from the wire.
-  if (length > peek_buffer_.length()) {
-    // The caller is responsible for calling with the larger size
-    // in cases it needs to do so it can't rely on transparent event activation.
-    // So no in this case we should activate read again unless the read blocked.
-    Api::IoCallUint64Result peek_result = drainToPeekBuffer(length);
-
-    //  Some error happened
-=======
 Api::IoCallUint64Result Win32SocketHandleImpl::emulatePeek(void* buffer, size_t length) {
   // If there's not enough data in the peek buffer, try reading more.
   if (length > peek_buffer_.length()) {
@@ -138,7 +101,6 @@
     Api::IoCallUint64Result peek_result = drainToPeekBuffer(length);
 
     //  Some error happened.
->>>>>>> de5fd3a8
     if (!peek_result.ok()) {
       if (peek_result.wouldBlock() && file_event_) {
         file_event_->registerEventIfEmulatedEdge(Event::FileReadyType::Read);
@@ -165,13 +127,8 @@
   size_t total_bytes_read = 0;
   while (peek_buffer_.length() < length) {
     Buffer::Reservation reservation = peek_buffer_.reserveForRead();
-<<<<<<< HEAD
-    uint64_t bytes_to_read =
-        std::min<uint64_t>(static_cast<uint64_t>(length - total_bytes_read), reservation.length());
-=======
     uint64_t bytes_to_read = std::min<uint64_t>(
         static_cast<uint64_t>(length - peek_buffer_.length()), reservation.length());
->>>>>>> de5fd3a8
     Api::IoCallUint64Result result =
         IoSocketHandleImpl::readv(bytes_to_read, reservation.slices(), reservation.numSlices());
     uint64_t bytes_to_commit = result.ok() ? result.return_value_ : 0;
@@ -216,10 +173,7 @@
                                                 Event::FileReadyCb cb,
                                                 Event::FileTriggerType trigger, uint32_t events) {
   IoSocketHandleImpl::initializeFileEvent(dispatcher, cb, trigger, events);
-<<<<<<< HEAD
-=======
   // Activate the file event directly when we have the data in the peek_buffer_.
->>>>>>> de5fd3a8
   if ((events & Event::FileReadyType::Read) && peek_buffer_.length() > 0) {
     activateFileEvents(Event::FileReadyType::Read);
   }
@@ -227,10 +181,7 @@
 
 void Win32SocketHandleImpl::enableFileEvents(uint32_t events) {
   IoSocketHandleImpl::enableFileEvents(events);
-<<<<<<< HEAD
-=======
   // Activate the file event directly when we have the data in the peek_buffer_.
->>>>>>> de5fd3a8
   if ((events & Event::FileReadyType::Read) && peek_buffer_.length() > 0) {
     activateFileEvents(Event::FileReadyType::Read);
   }

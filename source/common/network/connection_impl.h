#pragma once

#include <atomic>
#include <cstdint>
#include <list>
#include <memory>
#include <string>

#include "envoy/common/scope_tracker.h"
#include "envoy/network/transport_socket.h"

#include "source/common/buffer/watermark_buffer.h"
#include "source/common/event/libevent.h"
#include "source/common/network/connection_impl_base.h"
#include "source/common/stream_info/stream_info_impl.h"

#include "absl/types/optional.h"

namespace Envoy {
class RandomPauseFilter;
class TestPauseFilter;

namespace Network {

class HappyEyeballsConnectionImpl;

/**
 * Utility functions for the connection implementation.
 */
class ConnectionImplUtility {
public:
  /**
   * Update the buffer stats for a connection.
   * @param delta supplies the data read/written.
   * @param new_total supplies the final total buffer size.
   * @param previous_total supplies the previous final total buffer size. previous_total will be
   *        updated to new_total when the call is complete.
   * @param stat_total supplies the counter to increment with the delta.
   * @param stat_current supplies the gauge that should be updated with the delta of previous_total
   *        and new_total.
   */
  static void updateBufferStats(uint64_t delta, uint64_t new_total, uint64_t& previous_total,
                                Stats::Counter& stat_total, Stats::Gauge& stat_current);
};

/**
 * Implementation of Network::Connection, Network::FilterManagerConnection and
 * Envoy::ScopeTrackedObject.
 */
class ConnectionImpl : public ConnectionImplBase, public TransportSocketCallbacks {
public:
  ConnectionImpl(Event::Dispatcher& dispatcher, ConnectionSocketPtr&& socket,
                 TransportSocketPtr&& transport_socket, StreamInfo::StreamInfo& stream_info,
                 bool connected);

  ~ConnectionImpl() override;

  // Network::FilterManager
  void addWriteFilter(WriteFilterSharedPtr filter) override;
  void addFilter(FilterSharedPtr filter) override;
  void addReadFilter(ReadFilterSharedPtr filter) override;
  void removeReadFilter(ReadFilterSharedPtr filter) override;
  bool initializeReadFilters() override;

  // Network::Connection
  void addBytesSentCallback(BytesSentCb cb) override;
  void enableHalfClose(bool enabled) override;
  bool isHalfCloseEnabled() override { return enable_half_close_; }
  void close(ConnectionCloseType type) final;
  std::string nextProtocol() const override { return transport_socket_->protocol(); }
  void noDelay(bool enable) override;
  void readDisable(bool disable) override;
  void detectEarlyCloseWhenReadDisabled(bool value) override { detect_early_close_ = value; }
  bool readEnabled() const override;
  const ConnectionInfoProvider& connectionInfoProvider() const override {
    return socket_->connectionInfoProvider();
  }
  ConnectionInfoProviderSharedPtr connectionInfoProviderSharedPtr() const override {
    return socket_->connectionInfoProviderSharedPtr();
  }
  absl::optional<UnixDomainSocketPeerCredentials> unixSocketPeerCredentials() const override;
  Ssl::ConnectionInfoConstSharedPtr ssl() const override { return transport_socket_->ssl(); }
  State state() const override;
  bool connecting() const override { return connecting_; }
  void write(Buffer::Instance& data, bool end_stream) override;
  void setBufferLimits(uint32_t limit) override;
  uint32_t bufferLimit() const override { return read_buffer_limit_; }
  bool aboveHighWatermark() const override { return write_buffer_above_high_watermark_; }
  const ConnectionSocket::OptionsSharedPtr& socketOptions() const override {
    return socket_->options();
  }
  absl::string_view requestedServerName() const override { return socket_->requestedServerName(); }
  StreamInfo::StreamInfo& streamInfo() override { return stream_info_; }
  const StreamInfo::StreamInfo& streamInfo() const override { return stream_info_; }
  absl::string_view transportFailureReason() const override;
  bool startSecureTransport() override { return transport_socket_->startSecureTransport(); }
  absl::optional<std::chrono::milliseconds> lastRoundTripTime() const override;

  // Network::FilterManagerConnection
  void rawWrite(Buffer::Instance& data, bool end_stream) override;

  // Network::ReadBufferSource
  StreamBuffer getReadBuffer() override { return {*read_buffer_, read_end_stream_}; }
  // Network::WriteBufferSource
  StreamBuffer getWriteBuffer() override {
    return {*current_write_buffer_, current_write_end_stream_};
  }

  // Network::TransportSocketCallbacks
  IoHandle& ioHandle() final { return socket_->ioHandle(); }
  const IoHandle& ioHandle() const override { return socket_->ioHandle(); }
  Connection& connection() override { return *this; }
  void raiseEvent(ConnectionEvent event) override;
  // Should the read buffer be drained?
  bool shouldDrainReadBuffer() override {
    return read_buffer_limit_ > 0 && read_buffer_->length() >= read_buffer_limit_;
  }
  // Mark read buffer ready to read in the event loop. This is used when yielding following
  // shouldDrainReadBuffer().
  // TODO(htuch): While this is the basis for also yielding to other connections to provide some
  // fair sharing of CPU resources, the underlying event loop does not make any fairness guarantees.
  // Reconsider how to make fairness happen.
  void setTransportSocketIsReadable() override;
  void flushWriteBuffer() override;
  TransportSocketPtr& transportSocket() { return transport_socket_; }

  // Obtain global next connection ID. This should only be used in tests.
  static uint64_t nextGlobalIdForTest() { return next_global_id_; }

  // ScopeTrackedObject
  void dumpState(std::ostream& os, int indent_level) const override;

protected:
  // A convenience function which returns true if
  // 1) The read disable count is zero or
  // 2) The read disable count is one due to the read buffer being overrun.
  // In either case the filter chain would like to process data from the read buffer or transport
  // socket. If the read count is greater than one, or equal to one when the buffer is not overrun,
  // then the filter chain has called readDisable, and does not want additional data.
  bool filterChainWantsData();

  // Network::ConnectionImplBase
  void closeConnectionImmediately() final;

  void closeSocket(ConnectionEvent close_type);

  void onReadBufferLowWatermark();
  void onReadBufferHighWatermark();
  void onWriteBufferLowWatermark();
  void onWriteBufferHighWatermark();

  TransportSocketPtr transport_socket_;
  ConnectionSocketPtr socket_;
  StreamInfo::StreamInfo& stream_info_;
  FilterManagerImpl filter_manager_;

  // This must be a WatermarkBuffer, but as it is created by a factory the ConnectionImpl only has
  // a generic pointer.
  // It MUST be defined after the filter_manager_ as some filters may have callbacks that
  // write_buffer_ invokes during its clean up.
  // This buffer is always allocated, never nullptr.
  Buffer::InstancePtr write_buffer_;
  // Ensure that if the consumer of the data from this connection isn't
  // consuming, that the connection eventually stops reading from the wire.
  // This buffer is always allocated, never nullptr.
  Buffer::InstancePtr read_buffer_;
  uint32_t read_buffer_limit_ = 0;
  bool connecting_{false};
  ConnectionEvent immediate_error_event_{ConnectionEvent::Connected};
  bool bind_error_{false};
  std::string failure_reason_;

private:
  friend class HappyEyeballsConnectionImpl;
  friend class Envoy::RandomPauseFilter;
  friend class Envoy::TestPauseFilter;

  void onFileEvent(uint32_t events);
  void onRead(uint64_t read_buffer_size);
  void onReadReady();
  void onWriteReady();
  void updateReadBufferStats(uint64_t num_read, uint64_t new_size);
  void updateWriteBufferStats(uint64_t num_written, uint64_t new_size);

  // Write data to the connection bypassing filter chain (optionally).
  void write(Buffer::Instance& data, bool end_stream, bool through_filter_chain);

  // Returns true iff end of stream has been both written and read.
  bool bothSidesHalfClosed();

  static std::atomic<uint64_t> next_global_id_;

  std::list<BytesSentCb> bytes_sent_callbacks_;
  // Tracks the number of times reads have been disabled. If N different components call
  // readDisabled(true) this allows the connection to only resume reads when readDisabled(false)
  // has been called N times.
  uint64_t last_read_buffer_size_{};
  uint64_t last_write_buffer_size_{};
  Buffer::Instance* current_write_buffer_{};
  uint32_t read_disable_count_{0};
  bool write_buffer_above_high_watermark_ : 1;
  bool detect_early_close_ : 1;
  bool enable_half_close_ : 1;
  bool read_end_stream_raised_ : 1;
  bool read_end_stream_ : 1;
  bool write_end_stream_ : 1;
  bool current_write_end_stream_ : 1;
  bool dispatch_buffered_data_ : 1;
  // True if the most recent call to the transport socket's doRead method invoked
  // setTransportSocketIsReadable to schedule read resumption after yielding due to
  // shouldDrainReadBuffer(). When true, readDisable must schedule read resumption when
  // read_disable_count_ == 0 to ensure that read resumption happens when remaining bytes are held
  // in transport socket internal buffers.
  bool transport_wants_read_ : 1;
};

class ServerConnectionImpl : public ConnectionImpl, virtual public ServerConnection {
public:
  ServerConnectionImpl(Event::Dispatcher& dispatcher, ConnectionSocketPtr&& socket,
                       TransportSocketPtr&& transport_socket, StreamInfo::StreamInfo& stream_info,
                       bool connected);

  // ServerConnection impl
  void setTransportSocketConnectTimeout(std::chrono::milliseconds timeout,
                                        Stats::Counter& timeout_stat) override;
  void raiseEvent(ConnectionEvent event) override;

private:
  void onTransportSocketConnectTimeout();

  bool transport_connect_pending_{true};
  // Implements a timeout for the transport socket signaling connection. The timer is enabled by a
  // call to setTransportSocketConnectTimeout and is reset when the connection is established.
  Event::TimerPtr transport_socket_connect_timer_;
  Stats::Counter* transport_socket_timeout_stat_;
};

/**
 * libevent implementation of Network::ClientConnection.
 */
class ClientConnectionImpl : public ConnectionImpl, virtual public ClientConnection {
public:
  ClientConnectionImpl(Event::Dispatcher& dispatcher,
                       const Address::InstanceConstSharedPtr& remote_address,
                       const Address::InstanceConstSharedPtr& source_address,
                       Network::TransportSocketPtr&& transport_socket,
                       const Network::ConnectionSocket::OptionsSharedPtr& options);
<<<<<<< HEAD
=======
  ClientConnectionImpl(Event::Dispatcher& dispatcher, std::unique_ptr<ConnectionSocket> socket,
                       const Address::InstanceConstSharedPtr& source_address,
                       Network::TransportSocketPtr&& transport_socket,
                       const Network::ConnectionSocket::OptionsSharedPtr& options);

>>>>>>> ede719d1
  // Network::ClientConnection
  void connect() override;

private:
  StreamInfo::StreamInfoImpl stream_info_;
};

} // namespace Network
} // namespace Envoy<|MERGE_RESOLUTION|>--- conflicted
+++ resolved
@@ -245,14 +245,11 @@
                        const Address::InstanceConstSharedPtr& source_address,
                        Network::TransportSocketPtr&& transport_socket,
                        const Network::ConnectionSocket::OptionsSharedPtr& options);
-<<<<<<< HEAD
-=======
   ClientConnectionImpl(Event::Dispatcher& dispatcher, std::unique_ptr<ConnectionSocket> socket,
                        const Address::InstanceConstSharedPtr& source_address,
                        Network::TransportSocketPtr&& transport_socket,
                        const Network::ConnectionSocket::OptionsSharedPtr& options);
 
->>>>>>> ede719d1
   // Network::ClientConnection
   void connect() override;
 

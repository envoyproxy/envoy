#include "common/network/io_socket_handle_impl.h"

#include "envoy/buffer/buffer.h"

#include "common/api/os_sys_calls_impl.h"
#include "common/common/utility.h"
#include "common/event/file_event_impl.h"
#include "common/network/address_impl.h"

#include "absl/container/fixed_array.h"
#include "absl/types/optional.h"

using Envoy::Api::SysCallIntResult;
using Envoy::Api::SysCallSizeResult;

namespace Envoy {

namespace {
/**
 * On different platforms the sockaddr struct for unix domain
 * sockets is different. We use this function to get the
 * length of the platform specific struct.
 */
constexpr socklen_t udsAddressLength() {
#if defined(__APPLE__)
  return sizeof(sockaddr);
#elif defined(WIN32)
  return sizeof(sockaddr_un);
#else
  return sizeof(sa_family_t);
#endif
}

constexpr int messageTypeContainsIP() {
#ifdef IP_RECVDSTADDR
  return IP_RECVDSTADDR;
#else
  return IP_PKTINFO;
#endif
}

in_addr addressFromMessage(const cmsghdr& cmsg) {
#ifdef IP_RECVDSTADDR
  return *reinterpret_cast<const in_addr*>(CMSG_DATA(&cmsg));
#else
  auto info = reinterpret_cast<const in_pktinfo*>(CMSG_DATA(&cmsg));
  return info->ipi_addr;
#endif
}

constexpr int messageTruncatedOption() {
#if defined(__APPLE__)
  // OSX does not support passing `MSG_TRUNC` to recvmsg and recvmmsg. This does not effect
  // functionality and it primarily used for logging.
  return 0;
#else
  return MSG_TRUNC;
#endif
}

} // namespace

namespace Network {

IoSocketHandleImpl::~IoSocketHandleImpl() {
  if (SOCKET_VALID(fd_)) {
    IoSocketHandleImpl::close();
  }
}

Api::IoCallUint64Result IoSocketHandleImpl::close() {
  if (file_event_) {
    file_event_.reset();
  }

  ASSERT(SOCKET_VALID(fd_));
  const int rc = Api::OsSysCallsSingleton::get().close(fd_).rc_;
  SET_SOCKET_INVALID(fd_);
  return Api::IoCallUint64Result(rc, Api::IoErrorPtr(nullptr, IoSocketError::deleteIoError));
}

bool IoSocketHandleImpl::isOpen() const { return SOCKET_VALID(fd_); }

Api::IoCallUint64Result IoSocketHandleImpl::readv(uint64_t max_length, Buffer::RawSlice* slices,
                                                  uint64_t num_slice) {
  absl::FixedArray<iovec> iov(num_slice);
  uint64_t num_slices_to_read = 0;
  uint64_t num_bytes_to_read = 0;
  for (; num_slices_to_read < num_slice && num_bytes_to_read < max_length; num_slices_to_read++) {
    iov[num_slices_to_read].iov_base = slices[num_slices_to_read].mem_;
    const size_t slice_length = std::min(slices[num_slices_to_read].len_,
                                         static_cast<size_t>(max_length - num_bytes_to_read));
    iov[num_slices_to_read].iov_len = slice_length;
    num_bytes_to_read += slice_length;
  }
  ASSERT(num_bytes_to_read <= max_length);
  auto result = sysCallResultToIoCallResult(Api::OsSysCallsSingleton::get().readv(
      fd_, iov.begin(), static_cast<int>(num_slices_to_read)));

  // Emulated edge events need to registered if the socket operation did not complete
  // because the socket would block.
  if constexpr (Event::PlatformDefaultTriggerType == Event::FileTriggerType::EmulatedEdge) {
    // Some tests try to read without initializing the file_event.
    if (result.wouldBlock() && file_event_) {
      file_event_->registerEventIfEmulatedEdge(Event::FileReadyType::Read);
    }
  }
  return result;
}

Api::IoCallUint64Result IoSocketHandleImpl::read(Buffer::Instance& buffer, uint64_t max_length) {
  if (max_length == 0) {
    return Api::ioCallUint64ResultNoError();
  }
  Buffer::Reservation reservation = buffer.reserve(max_length);
  Api::IoCallUint64Result result = readv(max_length, reservation.slices(), reservation.numSlices());
  uint64_t bytes_to_commit = result.ok() ? result.rc_ : 0;
  ASSERT(bytes_to_commit <= max_length);
<<<<<<< HEAD
  reservation.commit(bytes_to_commit);
=======
  for (uint64_t i = 0; i < num_slices; i++) {
    slices[i].len_ = std::min(slices[i].len_, static_cast<size_t>(bytes_to_commit));
    bytes_to_commit -= slices[i].len_;
  }
  buffer.commit(slices, num_slices);

  // Emulated edge events need to registered if the socket operation did not complete
  // because the socket would block.
  if constexpr (Event::PlatformDefaultTriggerType == Event::FileTriggerType::EmulatedEdge) {
    // Some tests try to read without initializing the file_event.
    if (result.wouldBlock() && file_event_) {
      file_event_->registerEventIfEmulatedEdge(Event::FileReadyType::Read);
    }
  }
>>>>>>> 5e2a0e6a
  return result;
}

Api::IoCallUint64Result IoSocketHandleImpl::writev(const Buffer::RawSlice* slices,
                                                   uint64_t num_slice) {
  absl::FixedArray<iovec> iov(num_slice);
  uint64_t num_slices_to_write = 0;
  for (uint64_t i = 0; i < num_slice; i++) {
    if (slices[i].mem_ != nullptr && slices[i].len_ != 0) {
      iov[num_slices_to_write].iov_base = slices[i].mem_;
      iov[num_slices_to_write].iov_len = slices[i].len_;
      num_slices_to_write++;
    }
  }
  if (num_slices_to_write == 0) {
    return Api::ioCallUint64ResultNoError();
  }
  auto result = sysCallResultToIoCallResult(
      Api::OsSysCallsSingleton::get().writev(fd_, iov.begin(), num_slices_to_write));

  // Emulated edge events need to registered if the socket operation did not complete
  // because the socket would block.
  if constexpr (Event::PlatformDefaultTriggerType == Event::FileTriggerType::EmulatedEdge) {
    // Some tests try to write without initializing the file_event.
    if (result.wouldBlock() && file_event_) {
      file_event_->registerEventIfEmulatedEdge(Event::FileReadyType::Write);
    }
  }
  return result;
}

Api::IoCallUint64Result IoSocketHandleImpl::write(Buffer::Instance& buffer) {
  constexpr uint64_t MaxSlices = 16;
  Buffer::RawSliceVector slices = buffer.getRawSlices(MaxSlices);
  Api::IoCallUint64Result result = writev(slices.begin(), slices.size());
  if (result.ok() && result.rc_ > 0) {
    buffer.drain(static_cast<uint64_t>(result.rc_));
  }

  // Emulated edge events need to registered if the socket operation did not complete
  // because the socket would block.
  if constexpr (Event::PlatformDefaultTriggerType == Event::FileTriggerType::EmulatedEdge) {
    // Some tests try to read without initializing the file_event.
    if (result.wouldBlock() && file_event_) {
      file_event_->registerEventIfEmulatedEdge(Event::FileReadyType::Write);
    }
  }
  return result;
}

Api::IoCallUint64Result IoSocketHandleImpl::sendmsg(const Buffer::RawSlice* slices,
                                                    uint64_t num_slice, int flags,
                                                    const Address::Ip* self_ip,
                                                    const Address::Instance& peer_address) {
  const auto* address_base = dynamic_cast<const Address::InstanceBase*>(&peer_address);
  sockaddr* sock_addr = const_cast<sockaddr*>(address_base->sockAddr());
  if (sock_addr == nullptr) {
    // Unlikely to happen unless the wrong peer address is passed.
    return IoSocketError::ioResultSocketInvalidAddress();
  }
  absl::FixedArray<iovec> iov(num_slice);
  uint64_t num_slices_to_write = 0;
  for (uint64_t i = 0; i < num_slice; i++) {
    if (slices[i].mem_ != nullptr && slices[i].len_ != 0) {
      iov[num_slices_to_write].iov_base = slices[i].mem_;
      iov[num_slices_to_write].iov_len = slices[i].len_;
      num_slices_to_write++;
    }
  }
  if (num_slices_to_write == 0) {
    return Api::ioCallUint64ResultNoError();
  }

  msghdr message;
  message.msg_name = reinterpret_cast<void*>(sock_addr);
  message.msg_namelen = address_base->sockAddrLen();
  message.msg_iov = iov.begin();
  message.msg_iovlen = num_slices_to_write;
  message.msg_flags = 0;
  auto& os_syscalls = Api::OsSysCallsSingleton::get();
  if (self_ip == nullptr) {
    message.msg_control = nullptr;
    message.msg_controllen = 0;
    const Api::SysCallSizeResult result = os_syscalls.sendmsg(fd_, &message, flags);
    auto io_result = sysCallResultToIoCallResult(result);
    // Emulated edge events need to registered if the socket operation did not complete
    // because the socket would block.
    if constexpr (Event::PlatformDefaultTriggerType == Event::FileTriggerType::EmulatedEdge) {
      if (io_result.wouldBlock() && file_event_) {
        file_event_->registerEventIfEmulatedEdge(Event::FileReadyType::Write);
      }
    }
    return io_result;
  } else {
    const size_t space_v6 = CMSG_SPACE(sizeof(in6_pktinfo));
    const size_t space_v4 = CMSG_SPACE(sizeof(in_pktinfo));

    // FreeBSD only needs in_addr size, but allocates more to unify code in two platforms.
    const size_t cmsg_space = (self_ip->version() == Address::IpVersion::v4) ? space_v4 : space_v6;
    // kSpaceForIp should be big enough to hold both IPv4 and IPv6 packet info.
    absl::FixedArray<char> cbuf(cmsg_space);
    memset(cbuf.begin(), 0, cmsg_space);

    message.msg_control = cbuf.begin();
    message.msg_controllen = cmsg_space;
    cmsghdr* const cmsg = CMSG_FIRSTHDR(&message);
    RELEASE_ASSERT(cmsg != nullptr, fmt::format("cbuf with size {} is not enough, cmsghdr size {}",
                                                sizeof(cbuf), sizeof(cmsghdr)));
    if (self_ip->version() == Address::IpVersion::v4) {
      cmsg->cmsg_level = IPPROTO_IP;
#ifndef IP_SENDSRCADDR
      cmsg->cmsg_len = CMSG_LEN(sizeof(in_pktinfo));
      cmsg->cmsg_type = IP_PKTINFO;
      auto pktinfo = reinterpret_cast<in_pktinfo*>(CMSG_DATA(cmsg));
      pktinfo->ipi_ifindex = 0;
#ifdef WIN32
      pktinfo->ipi_addr.s_addr = self_ip->ipv4()->address();
#else
      pktinfo->ipi_spec_dst.s_addr = self_ip->ipv4()->address();
#endif
#else
      cmsg->cmsg_type = IP_SENDSRCADDR;
      cmsg->cmsg_len = CMSG_LEN(sizeof(in_addr));
      *(reinterpret_cast<struct in_addr*>(CMSG_DATA(cmsg))).s_addr = self_ip->ipv4()->address();
#endif
    } else if (self_ip->version() == Address::IpVersion::v6) {
      cmsg->cmsg_len = CMSG_LEN(sizeof(in6_pktinfo));
      cmsg->cmsg_level = IPPROTO_IPV6;
      cmsg->cmsg_type = IPV6_PKTINFO;
      auto pktinfo = reinterpret_cast<in6_pktinfo*>(CMSG_DATA(cmsg));
      pktinfo->ipi6_ifindex = 0;
      *(reinterpret_cast<absl::uint128*>(pktinfo->ipi6_addr.s6_addr)) = self_ip->ipv6()->address();
    }
    const Api::SysCallSizeResult result = os_syscalls.sendmsg(fd_, &message, flags);
    auto io_result = sysCallResultToIoCallResult(result);
    // Emulated edge events need to registered if the socket operation did not complete
    // because the socket would block.
    if constexpr (Event::PlatformDefaultTriggerType == Event::FileTriggerType::EmulatedEdge) {
      if (io_result.wouldBlock() && file_event_) {
        file_event_->registerEventIfEmulatedEdge(Event::FileReadyType::Write);
      }
    }
    return io_result;
  }
}

Address::InstanceConstSharedPtr getAddressFromSockAddrOrDie(const sockaddr_storage& ss,
                                                            socklen_t ss_len, os_fd_t fd) {
  try {
    // Set v6only to false so that mapped-v6 address can be normalize to v4
    // address. Though dual stack may be disabled, it's still okay to assume the
    // address is from a dual stack socket. This is because mapped-v6 address
    // must come from a dual stack socket. An actual v6 address can come from
    // both dual stack socket and v6 only socket. If |peer_addr| is an actual v6
    // address and the socket is actually v6 only, the returned address will be
    // regarded as a v6 address from dual stack socket. However, this address is not going to be
    // used to create socket. Wrong knowledge of dual stack support won't hurt.
    return Address::addressFromSockAddr(ss, ss_len, /*v6only=*/false);
  } catch (const EnvoyException& e) {
    PANIC(fmt::format("Invalid address for fd: {}, error: {}", fd, e.what()));
  }
}

Address::InstanceConstSharedPtr maybeGetDstAddressFromHeader(const cmsghdr& cmsg,
                                                             uint32_t self_port, os_fd_t fd) {
  if (cmsg.cmsg_type == IPV6_PKTINFO) {
    auto info = reinterpret_cast<const in6_pktinfo*>(CMSG_DATA(&cmsg));
    sockaddr_storage ss;
    auto ipv6_addr = reinterpret_cast<sockaddr_in6*>(&ss);
    memset(ipv6_addr, 0, sizeof(sockaddr_in6));
    ipv6_addr->sin6_family = AF_INET6;
    ipv6_addr->sin6_addr = info->ipi6_addr;
    ipv6_addr->sin6_port = htons(self_port);
    return getAddressFromSockAddrOrDie(ss, sizeof(sockaddr_in6), fd);
  }

  if (cmsg.cmsg_type == messageTypeContainsIP()) {
    sockaddr_storage ss;
    auto ipv4_addr = reinterpret_cast<sockaddr_in*>(&ss);
    memset(ipv4_addr, 0, sizeof(sockaddr_in));
    ipv4_addr->sin_family = AF_INET;
    ipv4_addr->sin_addr = addressFromMessage(cmsg);
    ipv4_addr->sin_port = htons(self_port);
    return getAddressFromSockAddrOrDie(ss, sizeof(sockaddr_in), fd);
  }

  return nullptr;
}

absl::optional<uint32_t> maybeGetPacketsDroppedFromHeader([[maybe_unused]] const cmsghdr& cmsg) {
#ifdef SO_RXQ_OVFL
  if (cmsg.cmsg_type == SO_RXQ_OVFL) {
    return *reinterpret_cast<const uint32_t*>(CMSG_DATA(&cmsg));
  }
#endif
  return absl::nullopt;
}

Api::IoCallUint64Result IoSocketHandleImpl::recvmsg(Buffer::RawSlice* slices,
                                                    const uint64_t num_slice, uint32_t self_port,
                                                    RecvMsgOutput& output) {
  ASSERT(!output.msg_.empty());

  absl::FixedArray<char> cbuf(cmsg_space_);
  memset(cbuf.begin(), 0, cmsg_space_);

  absl::FixedArray<iovec> iov(num_slice);
  uint64_t num_slices_for_read = 0;
  for (uint64_t i = 0; i < num_slice; i++) {
    if (slices[i].mem_ != nullptr && slices[i].len_ != 0) {
      iov[num_slices_for_read].iov_base = slices[i].mem_;
      iov[num_slices_for_read].iov_len = slices[i].len_;
      ++num_slices_for_read;
    }
  }
  if (num_slices_for_read == 0) {
    return Api::ioCallUint64ResultNoError();
  }

  sockaddr_storage peer_addr;
  msghdr hdr;
  hdr.msg_name = &peer_addr;
  hdr.msg_namelen = sizeof(sockaddr_storage);
  hdr.msg_iov = iov.begin();
  hdr.msg_iovlen = num_slices_for_read;
  hdr.msg_flags = 0;
  hdr.msg_control = cbuf.begin();
  hdr.msg_controllen = cmsg_space_;
  Api::SysCallSizeResult result =
      Api::OsSysCallsSingleton::get().recvmsg(fd_, &hdr, messageTruncatedOption());
  if (result.rc_ < 0) {
    auto io_result = sysCallResultToIoCallResult(result);
    // Emulated edge events need to registered if the socket operation did not complete
    // because the socket would block.
    if constexpr (Event::PlatformDefaultTriggerType == Event::FileTriggerType::EmulatedEdge) {
      if (io_result.wouldBlock() && file_event_) {
        file_event_->registerEventIfEmulatedEdge(Event::FileReadyType::Read);
      }
    }
    return io_result;
  }
  if ((hdr.msg_flags & MSG_TRUNC) != 0) {
    ENVOY_LOG_MISC(debug, "Dropping truncated UDP packet with size: {}.", result.rc_);
    result.rc_ = 0;
    (*output.dropped_packets_)++;
    output.msg_[0].truncated_and_dropped_ = true;
    return sysCallResultToIoCallResult(result);
  }

  RELEASE_ASSERT((hdr.msg_flags & MSG_CTRUNC) == 0,
                 fmt::format("Incorrectly set control message length: {}", hdr.msg_controllen));
  RELEASE_ASSERT(hdr.msg_namelen > 0,
                 fmt::format("Unable to get remote address from recvmsg() for fd: {}", fd_));
  output.msg_[0].peer_address_ = getAddressFromSockAddrOrDie(peer_addr, hdr.msg_namelen, fd_);
  output.msg_[0].gso_size_ = 0;

  if (hdr.msg_controllen > 0) {
    // Get overflow, local address and gso_size from control message.
    for (struct cmsghdr* cmsg = CMSG_FIRSTHDR(&hdr); cmsg != nullptr;
         cmsg = CMSG_NXTHDR(&hdr, cmsg)) {

      if (output.msg_[0].local_address_ == nullptr) {
        Address::InstanceConstSharedPtr addr = maybeGetDstAddressFromHeader(*cmsg, self_port, fd_);
        if (addr != nullptr) {
          // This is a IP packet info message.
          output.msg_[0].local_address_ = std::move(addr);
          continue;
        }
      }
      if (output.dropped_packets_ != nullptr) {
        absl::optional<uint32_t> maybe_dropped = maybeGetPacketsDroppedFromHeader(*cmsg);
        if (maybe_dropped) {
          *output.dropped_packets_ += *maybe_dropped;
          continue;
        }
      }
#ifdef UDP_GRO
      if (cmsg->cmsg_level == SOL_UDP && cmsg->cmsg_type == UDP_GRO) {
        output.msg_[0].gso_size_ = *reinterpret_cast<uint16_t*>(CMSG_DATA(cmsg));
      }
#endif
    }
  }

  return sysCallResultToIoCallResult(result);
}

Api::IoCallUint64Result IoSocketHandleImpl::recvmmsg(RawSliceArrays& slices, uint32_t self_port,
                                                     RecvMsgOutput& output) {
  ASSERT(output.msg_.size() == slices.size());
  if (slices.empty()) {
    return sysCallResultToIoCallResult(Api::SysCallIntResult{0, SOCKET_ERROR_AGAIN});
  }
  const uint32_t num_packets_per_mmsg_call = slices.size();
  absl::FixedArray<mmsghdr> mmsg_hdr(num_packets_per_mmsg_call);
  absl::FixedArray<absl::FixedArray<struct iovec>> iovs(
      num_packets_per_mmsg_call, absl::FixedArray<struct iovec>(slices[0].size()));
  absl::FixedArray<sockaddr_storage> raw_addresses(num_packets_per_mmsg_call);
  absl::FixedArray<absl::FixedArray<char>> cbufs(num_packets_per_mmsg_call,
                                                 absl::FixedArray<char>(cmsg_space_));

  for (uint32_t i = 0; i < num_packets_per_mmsg_call; ++i) {
    memset(&raw_addresses[i], 0, sizeof(sockaddr_storage));
    memset(cbufs[i].data(), 0, cbufs[i].size());

    mmsg_hdr[i].msg_len = 0;

    msghdr* hdr = &mmsg_hdr[i].msg_hdr;
    hdr->msg_name = &raw_addresses[i];
    hdr->msg_namelen = sizeof(sockaddr_storage);
    ASSERT(!slices[i].empty());

    for (size_t j = 0; j < slices[i].size(); ++j) {
      iovs[i][j].iov_base = slices[i][j].mem_;
      iovs[i][j].iov_len = slices[i][j].len_;
    }
    hdr->msg_iov = iovs[i].data();
    hdr->msg_iovlen = slices[i].size();
    hdr->msg_control = cbufs[i].data();
    hdr->msg_controllen = cbufs[i].size();
  }

  // Set MSG_WAITFORONE so that recvmmsg will not waiting for
  // |num_packets_per_mmsg_call| packets to arrive before returning when the
  // socket is a blocking socket.
  const Api::SysCallIntResult result =
      Api::OsSysCallsSingleton::get().recvmmsg(fd_, mmsg_hdr.data(), num_packets_per_mmsg_call,
                                               messageTruncatedOption() | MSG_WAITFORONE, nullptr);

  if (result.rc_ <= 0) {
    auto io_result = sysCallResultToIoCallResult(result);
    // Emulated edge events need to registered if the socket operation did not complete
    // because the socket would block.
    if constexpr (Event::PlatformDefaultTriggerType == Event::FileTriggerType::EmulatedEdge) {
      if (io_result.wouldBlock() && file_event_) {
        file_event_->registerEventIfEmulatedEdge(Event::FileReadyType::Read);
      }
    }
    return io_result;
  }

  int num_packets_read = result.rc_;

  for (int i = 0; i < num_packets_read; ++i) {
    msghdr& hdr = mmsg_hdr[i].msg_hdr;
    if ((hdr.msg_flags & MSG_TRUNC) != 0) {
      ENVOY_LOG_MISC(debug, "Dropping truncated UDP packet with size: {}.", mmsg_hdr[i].msg_len);
      (*output.dropped_packets_)++;
      output.msg_[i].truncated_and_dropped_ = true;
      continue;
    }

    RELEASE_ASSERT((hdr.msg_flags & MSG_CTRUNC) == 0,
                   fmt::format("Incorrectly set control message length: {}", hdr.msg_controllen));
    RELEASE_ASSERT(hdr.msg_namelen > 0,
                   fmt::format("Unable to get remote address from recvmmsg() for fd: {}", fd_));

    output.msg_[i].msg_len_ = mmsg_hdr[i].msg_len;
    // Get local and peer addresses for each packet.
    output.msg_[i].peer_address_ =
        getAddressFromSockAddrOrDie(raw_addresses[i], hdr.msg_namelen, fd_);
    if (hdr.msg_controllen > 0) {
      struct cmsghdr* cmsg;
      for (cmsg = CMSG_FIRSTHDR(&hdr); cmsg != nullptr; cmsg = CMSG_NXTHDR(&hdr, cmsg)) {
        Address::InstanceConstSharedPtr addr = maybeGetDstAddressFromHeader(*cmsg, self_port, fd_);
        if (addr != nullptr) {
          // This is a IP packet info message.
          output.msg_[i].local_address_ = std::move(addr);
          break;
        }
      }
    }
  }
  // Get overflow from first packet header.
  if (output.dropped_packets_ != nullptr) {
    msghdr& hdr = mmsg_hdr[0].msg_hdr;
    if (hdr.msg_controllen > 0) {
      struct cmsghdr* cmsg;
      for (cmsg = CMSG_FIRSTHDR(&hdr); cmsg != nullptr; cmsg = CMSG_NXTHDR(&hdr, cmsg)) {
        absl::optional<uint32_t> maybe_dropped = maybeGetPacketsDroppedFromHeader(*cmsg);
        if (maybe_dropped) {
          *output.dropped_packets_ += *maybe_dropped;
        }
      }
    }
  }
  return sysCallResultToIoCallResult(result);
}

Api::IoCallUint64Result IoSocketHandleImpl::recv(void* buffer, size_t length, int flags) {
  const Api::SysCallSizeResult result =
      Api::OsSysCallsSingleton::get().recv(fd_, buffer, length, flags);
  auto io_result = sysCallResultToIoCallResult(result);
  // Emulated edge events need to registered if the socket operation did not complete
  // because the socket would block.
  if constexpr (Event::PlatformDefaultTriggerType == Event::FileTriggerType::EmulatedEdge) {
    if (io_result.wouldBlock() && file_event_) {
      file_event_->registerEventIfEmulatedEdge(Event::FileReadyType::Read);
    }
  }
  return io_result;
}

bool IoSocketHandleImpl::supportsMmsg() const {
  return Api::OsSysCallsSingleton::get().supportsMmsg();
}

bool IoSocketHandleImpl::supportsUdpGro() const {
  return Api::OsSysCallsSingleton::get().supportsUdpGro();
}

Api::SysCallIntResult IoSocketHandleImpl::bind(Address::InstanceConstSharedPtr address) {
  return Api::OsSysCallsSingleton::get().bind(fd_, address->sockAddr(), address->sockAddrLen());
}

Api::SysCallIntResult IoSocketHandleImpl::listen(int backlog) {
  return Api::OsSysCallsSingleton::get().listen(fd_, backlog);
}

IoHandlePtr IoSocketHandleImpl::accept(struct sockaddr* addr, socklen_t* addrlen) {
  auto result = Api::OsSysCallsSingleton::get().accept(fd_, addr, addrlen);
  if (SOCKET_INVALID(result.rc_)) {
    return nullptr;
  }

  return std::make_unique<IoSocketHandleImpl>(result.rc_, socket_v6only_, domain_);
}

Api::SysCallIntResult IoSocketHandleImpl::connect(Address::InstanceConstSharedPtr address) {
  return Api::OsSysCallsSingleton::get().connect(fd_, address->sockAddr(), address->sockAddrLen());
}

Api::SysCallIntResult IoSocketHandleImpl::setOption(int level, int optname, const void* optval,
                                                    socklen_t optlen) {
  return Api::OsSysCallsSingleton::get().setsockopt(fd_, level, optname, optval, optlen);
}

Api::SysCallIntResult IoSocketHandleImpl::getOption(int level, int optname, void* optval,
                                                    socklen_t* optlen) {
  return Api::OsSysCallsSingleton::get().getsockopt(fd_, level, optname, optval, optlen);
}

Api::SysCallIntResult IoSocketHandleImpl::setBlocking(bool blocking) {
  return Api::OsSysCallsSingleton::get().setsocketblocking(fd_, blocking);
}

IoHandlePtr IoSocketHandleImpl::duplicate() {
  auto result = Api::OsSysCallsSingleton::get().duplicate(fd_);
  RELEASE_ASSERT(result.rc_ != -1, fmt::format("duplicate failed for '{}': ({}) {}", fd_,
                                               result.errno_, errorDetails(result.errno_)));
  return std::make_unique<IoSocketHandleImpl>(result.rc_, socket_v6only_, domain_);
}

absl::optional<int> IoSocketHandleImpl::domain() { return domain_; }

Address::InstanceConstSharedPtr IoSocketHandleImpl::localAddress() {
  sockaddr_storage ss;
  socklen_t ss_len = sizeof(ss);
  auto& os_sys_calls = Api::OsSysCallsSingleton::get();
  Api::SysCallIntResult result =
      os_sys_calls.getsockname(fd_, reinterpret_cast<sockaddr*>(&ss), &ss_len);
  if (result.rc_ != 0) {
    throw EnvoyException(fmt::format("getsockname failed for '{}': ({}) {}", fd_, result.errno_,
                                     errorDetails(result.errno_)));
  }
  return Address::addressFromSockAddr(ss, ss_len, socket_v6only_);
}

Address::InstanceConstSharedPtr IoSocketHandleImpl::peerAddress() {
  sockaddr_storage ss;
  socklen_t ss_len = sizeof ss;
  auto& os_sys_calls = Api::OsSysCallsSingleton::get();
  Api::SysCallIntResult result =
      os_sys_calls.getpeername(fd_, reinterpret_cast<sockaddr*>(&ss), &ss_len);
  if (result.rc_ != 0) {
    throw EnvoyException(
        fmt::format("getpeername failed for '{}': {}", fd_, errorDetails(result.errno_)));
  }

  if (ss_len == udsAddressLength() && ss.ss_family == AF_UNIX) {
    // For Unix domain sockets, can't find out the peer name, but it should match our own
    // name for the socket (i.e. the path should match, barring any namespace or other
    // mechanisms to hide things, of which there are many).
    ss_len = sizeof ss;
    result = os_sys_calls.getsockname(fd_, reinterpret_cast<sockaddr*>(&ss), &ss_len);
    if (result.rc_ != 0) {
      throw EnvoyException(
          fmt::format("getsockname failed for '{}': {}", fd_, errorDetails(result.errno_)));
    }
  }
  return Address::addressFromSockAddr(ss, ss_len);
}

void IoSocketHandleImpl::initializeFileEvent(Event::Dispatcher& dispatcher, Event::FileReadyCb cb,
                                             Event::FileTriggerType trigger, uint32_t events) {
  ASSERT(file_event_ == nullptr, "Attempting to initialize two `file_event_` for the same "
                                 "file descriptor. This is not allowed.");
  file_event_ = dispatcher.createFileEvent(fd_, cb, trigger, events);
}

void IoSocketHandleImpl::activateFileEvents(uint32_t events) {
  if (file_event_) {
    file_event_->activate(events);
  } else {
    ENVOY_BUG(false, "Null file_event_");
  }
}

void IoSocketHandleImpl::enableFileEvents(uint32_t events) {
  if (file_event_) {
    file_event_->setEnabled(events);
  } else {
    ENVOY_BUG(false, "Null file_event_");
  }
}

Api::SysCallIntResult IoSocketHandleImpl::shutdown(int how) {
  return Api::OsSysCallsSingleton::get().shutdown(fd_, how);
}

absl::optional<std::chrono::milliseconds> IoSocketHandleImpl::lastRoundTripTime() {
  Api::EnvoyTcpInfo info;
  auto result = Api::OsSysCallsSingleton::get().socketTcpInfo(fd_, &info);
  if (!result.rc_) {
    return {};
  }
  return std::chrono::duration_cast<std::chrono::milliseconds>(info.tcpi_rtt);
}

} // namespace Network
} // namespace Envoy<|MERGE_RESOLUTION|>--- conflicted
+++ resolved
@@ -116,14 +116,7 @@
   Api::IoCallUint64Result result = readv(max_length, reservation.slices(), reservation.numSlices());
   uint64_t bytes_to_commit = result.ok() ? result.rc_ : 0;
   ASSERT(bytes_to_commit <= max_length);
-<<<<<<< HEAD
   reservation.commit(bytes_to_commit);
-=======
-  for (uint64_t i = 0; i < num_slices; i++) {
-    slices[i].len_ = std::min(slices[i].len_, static_cast<size_t>(bytes_to_commit));
-    bytes_to_commit -= slices[i].len_;
-  }
-  buffer.commit(slices, num_slices);
 
   // Emulated edge events need to registered if the socket operation did not complete
   // because the socket would block.
@@ -133,7 +126,6 @@
       file_event_->registerEventIfEmulatedEdge(Event::FileReadyType::Read);
     }
   }
->>>>>>> 5e2a0e6a
   return result;
 }
 

--- conflicted
+++ resolved
@@ -371,10 +371,10 @@
   return Api::OsSysCallsSingleton::get().supportsMmsg();
 }
 
-<<<<<<< HEAD
 bool IoSocketHandleImpl::supportsUdpGro() const {
   return Api::OsSysCallsSingleton::get().supportsUdpGro();
-=======
+}
+  
 Api::SysCallIntResult IoSocketHandleImpl::bind(const sockaddr* address, socklen_t addrlen) {
   return Api::OsSysCallsSingleton::get().bind(fd_, address, addrlen);
 }
@@ -473,7 +473,6 @@
     }
   }
   return Address::addressFromSockAddr(ss, ss_len);
->>>>>>> 7e6c71b2
 }
 
 } // namespace Network

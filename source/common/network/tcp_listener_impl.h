--- conflicted
+++ resolved
@@ -14,16 +14,10 @@
  */
 class TcpListenerImpl : public BaseListenerImpl {
 public:
-<<<<<<< HEAD
-  TcpListenerImpl(Event::DispatcherImpl& dispatcher, SocketSharedPtr socket,
-                  TcpListenerCallbacks& cb, bool bind_to_port, uint32_t backlog_size);
-  ~TcpListenerImpl() override = default;
-
-=======
   TcpListenerImpl(Event::DispatcherImpl& dispatcher, Random::RandomGenerator& random,
                   SocketSharedPtr socket, TcpListenerCallbacks& cb, bool bind_to_port,
                   uint32_t backlog_size);
->>>>>>> dc3460c2
+  ~TcpListenerImpl() override = default;
   void disable() override;
   void enable() override;
   void setRejectFraction(float reject_fraction) override;
@@ -42,13 +36,10 @@
   // Returns true if global connection limit has been reached and the accepted socket should be
   // rejected/closed. If the accepted socket is to be admitted, false is returned.
   static bool rejectCxOverGlobalLimit();
-<<<<<<< HEAD
-=======
 
   Random::RandomGenerator& random_;
   Event::FileEventPtr file_event_;
   float reject_fraction_;
->>>>>>> dc3460c2
 };
 
 } // namespace Network

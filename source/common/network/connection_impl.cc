#include "common/network/connection_impl.h"

#include <atomic>
#include <cstdint>
#include <memory>

#include "envoy/common/exception.h"
#include "envoy/common/platform.h"
#include "envoy/config/core/v3/base.pb.h"
#include "envoy/event/timer.h"
#include "envoy/network/filter.h"

#include "common/api/os_sys_calls_impl.h"
#include "common/common/assert.h"
#include "common/common/empty_string.h"
#include "common/common/enum_to_int.h"
#include "common/network/address_impl.h"
#include "common/network/listen_socket_impl.h"
#include "common/network/raw_buffer_socket.h"
#include "common/network/utility.h"

namespace Envoy {
namespace Network {

void ConnectionImplUtility::updateBufferStats(uint64_t delta, uint64_t new_total,
                                              uint64_t& previous_total, Stats::Counter& stat_total,
                                              Stats::Gauge& stat_current) {
  if (delta) {
    stat_total.add(delta);
  }

  if (new_total != previous_total) {
    if (new_total > previous_total) {
      stat_current.add(new_total - previous_total);
    } else {
      stat_current.sub(previous_total - new_total);
    }

    previous_total = new_total;
  }
}

std::atomic<uint64_t> ConnectionImpl::next_global_id_;

ConnectionImpl::ConnectionImpl(Event::Dispatcher& dispatcher, ConnectionSocketPtr&& socket,
                               TransportSocketPtr&& transport_socket, bool connected)
<<<<<<< HEAD
    : transport_socket_(std::move(transport_socket)), socket_(std::move(socket)),
      filter_manager_(*this), stream_info_(dispatcher.timeSource()),
      write_buffer_(dispatcher.getWatermarkFactory().create(
          [this]() -> void { this->onLowWatermark(); },
          [this]() -> void { this->onHighWatermark(); },
          [this]() -> void { this->onOverflowWatermark(); })),
      dispatcher_(dispatcher), id_(next_global_id_++) {
=======
    : ConnectionImplBase(dispatcher, next_global_id_++),
      transport_socket_(std::move(transport_socket)), socket_(std::move(socket)),
      stream_info_(dispatcher.timeSource()), filter_manager_(*this),
      write_buffer_(
          dispatcher.getWatermarkFactory().create([this]() -> void { this->onLowWatermark(); },
                                                  [this]() -> void { this->onHighWatermark(); })),
      read_enabled_(true), above_high_watermark_(false), detect_early_close_(true),
      enable_half_close_(false), read_end_stream_raised_(false), read_end_stream_(false),
      write_end_stream_(false), current_write_end_stream_(false), dispatch_buffered_data_(false) {
>>>>>>> e1962d76
  // Treat the lack of a valid fd (which in practice only happens if we run out of FDs) as an OOM
  // condition and just crash.
  RELEASE_ASSERT(SOCKET_VALID(ioHandle().fd()), "");

  if (!connected) {
    connecting_ = true;
  }

  // Libevent only supports Level trigger on Windows.
#ifdef WIN32
  Event::FileTriggerType trigger = Event::FileTriggerType::Level;
#else
  Event::FileTriggerType trigger = Event::FileTriggerType::Edge;
#endif
  // We never ask for both early close and read at the same time. If we are reading, we want to
  // consume all available data.
  file_event_ = dispatcher_.createFileEvent(
      ioHandle().fd(), [this](uint32_t events) -> void { onFileEvent(events); }, trigger,
      Event::FileReadyType::Read | Event::FileReadyType::Write);

  transport_socket_->setTransportSocketCallbacks(*this);
}

ConnectionImpl::~ConnectionImpl() {
  ASSERT(!ioHandle().isOpen() && delayed_close_timer_ == nullptr,
         "ConnectionImpl was unexpectedly torn down without being closed.");

  // In general we assume that owning code has called close() previously to the destructor being
  // run. This generally must be done so that callbacks run in the correct context (vs. deferred
  // deletion). Hence the assert above. However, call close() here just to be completely sure that
  // the fd is closed and make it more likely that we crash from a bad close callback.
  close(ConnectionCloseType::NoFlush);
}

void ConnectionImpl::addWriteFilter(WriteFilterSharedPtr filter) {
  filter_manager_.addWriteFilter(filter);
}

void ConnectionImpl::addFilter(FilterSharedPtr filter) { filter_manager_.addFilter(filter); }

void ConnectionImpl::addReadFilter(ReadFilterSharedPtr filter) {
  filter_manager_.addReadFilter(filter);
}

bool ConnectionImpl::initializeReadFilters() { return filter_manager_.initializeReadFilters(); }

void ConnectionImpl::close(ConnectionCloseType type) {
  if (!ioHandle().isOpen()) {
    return;
  }

  uint64_t data_to_write = write_buffer_->length();
  ENVOY_CONN_LOG(debug, "closing data_to_write={} type={}", *this, data_to_write, enumToInt(type));
  const bool delayed_close_timeout_set = delayed_close_timeout_.count() > 0;
  if (data_to_write == 0 || type == ConnectionCloseType::NoFlush ||
      !transport_socket_->canFlushClose()) {
    if (data_to_write > 0) {
      // We aren't going to wait to flush, but try to write as much as we can if there is pending
      // data.
      transport_socket_->doWrite(*write_buffer_, true);
    }

    if (type == ConnectionCloseType::FlushWriteAndDelay && delayed_close_timeout_set) {
      // The socket is being closed and either there is no more data to write or the data can not be
      // flushed (!transport_socket_->canFlushClose()). Since a delayed close has been requested,
      // start the delayed close timer if it hasn't been done already by a previous close().
      // NOTE: Even though the delayed_close_state_ is being set to CloseAfterFlushAndWait, since
      // a write event is not being registered for the socket, this logic is simply setting the
      // timer and waiting for it to trigger to close the socket.
      if (!inDelayedClose()) {
        initializeDelayedCloseTimer();
        delayed_close_state_ = DelayedCloseState::CloseAfterFlushAndWait;
        // Monitor for the peer closing the connection.
        file_event_->setEnabled(enable_half_close_ ? 0 : Event::FileReadyType::Closed);
      }
    } else {
      closeConnectionImmediately();
    }
  } else {
    ASSERT(type == ConnectionCloseType::FlushWrite ||
           type == ConnectionCloseType::FlushWriteAndDelay);

    // If there is a pending delayed close, simply update the delayed close state.
    //
    // An example of this condition manifests when a downstream connection is closed early by Envoy,
    // such as when a route can't be matched:
    //   In ConnectionManagerImpl::onData()
    //     1) Via codec_->dispatch(), a local reply with a 404 is sent to the client
    //       a) ConnectionManagerImpl::doEndStream() issues the first connection close() via
    //          ConnectionManagerImpl::checkForDeferredClose()
    //     2) A second close is issued by a subsequent call to
    //        ConnectionManagerImpl::checkForDeferredClose() prior to returning from onData()
    if (inDelayedClose()) {
      // Validate that a delayed close timer is already enabled unless it was disabled via
      // configuration.
      ASSERT(!delayed_close_timeout_set || delayed_close_timer_ != nullptr);
      if (type == ConnectionCloseType::FlushWrite || !delayed_close_timeout_set) {
        delayed_close_state_ = DelayedCloseState::CloseAfterFlush;
      } else {
        delayed_close_state_ = DelayedCloseState::CloseAfterFlushAndWait;
      }
      return;
    }

    // NOTE: At this point, it's already been validated that the connection is not already in
    // delayed close processing and therefore the timer has not yet been created.
    if (delayed_close_timeout_set) {
      initializeDelayedCloseTimer();
      delayed_close_state_ = (type == ConnectionCloseType::FlushWrite)
                                 ? DelayedCloseState::CloseAfterFlush
                                 : DelayedCloseState::CloseAfterFlushAndWait;
    } else {
      delayed_close_state_ = DelayedCloseState::CloseAfterFlush;
    }

    file_event_->setEnabled(Event::FileReadyType::Write |
                            (enable_half_close_ ? 0 : Event::FileReadyType::Closed));
  }
}

Connection::State ConnectionImpl::state() const {
  if (!ioHandle().isOpen()) {
    return State::Closed;
  } else if (inDelayedClose()) {
    return State::Closing;
  } else {
    return State::Open;
  }
}

void ConnectionImpl::closeConnectionImmediately() { closeSocket(ConnectionEvent::LocalClose); }

void ConnectionImpl::closeSocket(ConnectionEvent close_type) {
  if (!ioHandle().isOpen()) {
    return;
  }

  // No need for a delayed close (if pending) now that the socket is being closed.
  if (delayed_close_timer_) {
    delayed_close_timer_->disableTimer();
    delayed_close_timer_ = nullptr;
  }

  ENVOY_CONN_LOG(debug, "closing socket: {}", *this, static_cast<uint32_t>(close_type));
  transport_socket_->closeSocket(close_type);

  // Drain input and output buffers.
  updateReadBufferStats(0, 0);
  updateWriteBufferStats(0, 0);

  // As the socket closes, drain any remaining data.
  // The data won't be written out at this point, and where there are reference
  // counted buffer fragments, it helps avoid lifetime issues with the
  // connection outlasting the subscriber.
  write_buffer_->drain(write_buffer_->length());

  connection_stats_.reset();

  file_event_.reset();

  socket_->close();

  raiseEvent(close_type);
}

void ConnectionImpl::noDelay(bool enable) {
  // There are cases where a connection to localhost can immediately fail (e.g., if the other end
  // does not have enough fds, reaches a backlog limit, etc.). Because we run with deferred error
  // events, the calling code may not yet know that the connection has failed. This is one call
  // where we go outside of libevent and hit the fd directly and this case can fail if the fd is
  // invalid. For this call instead of plumbing through logic that will immediately indicate that a
  // connect failed, we will just ignore the noDelay() call if the socket is invalid since error is
  // going to be raised shortly anyway and it makes the calling code simpler.
  if (!ioHandle().isOpen()) {
    return;
  }

  // Don't set NODELAY for unix domain sockets
  sockaddr_storage addr;
  socklen_t len = sizeof(addr);

  auto os_sys_calls = Api::OsSysCallsSingleton::get();
  Api::SysCallIntResult result =
      os_sys_calls.getsockname(ioHandle().fd(), reinterpret_cast<struct sockaddr*>(&addr), &len);

  RELEASE_ASSERT(result.rc_ == 0, "");

  if (addr.ss_family == AF_UNIX) {
    return;
  }

  // Set NODELAY
  int new_value = enable;
  result = os_sys_calls.setsockopt(ioHandle().fd(), IPPROTO_TCP, TCP_NODELAY, &new_value,
                                   sizeof(new_value));
#if defined(__APPLE__)
  if (SOCKET_FAILURE(result.rc_) && result.errno_ == EINVAL) {
    // Sometimes occurs when the connection is not yet fully formed. Empirically, TCP_NODELAY is
    // enabled despite this result.
    return;
  }
#elif defined(WIN32)
  if (SOCKET_FAILURE(result.rc_) &&
      (result.errno_ == WSAEWOULDBLOCK || result.errno_ == WSAEINVAL)) {
    // Sometimes occurs when the connection is not yet fully formed. Empirically, TCP_NODELAY is
    // enabled despite this result.
    return;
  }
#endif

  RELEASE_ASSERT(result.rc_ == 0, "");
}

void ConnectionImpl::onRead(uint64_t read_buffer_size) {
  if (!read_enabled_ || inDelayedClose()) {
    return;
  }
  ASSERT(ioHandle().isOpen());

  if (read_buffer_size == 0 && !read_end_stream_) {
    return;
  }

  if (read_end_stream_) {
    // read() on a raw socket will repeatedly return 0 (EOF) once EOF has
    // occurred, so filter out the repeats so that filters don't have
    // to handle repeats.
    //
    // I don't know of any cases where this actually happens (we should stop
    // reading the socket after EOF), but this check guards against any bugs
    // in ConnectionImpl or strangeness in the OS events (epoll, kqueue, etc)
    // and maintains the guarantee for filters.
    if (read_end_stream_raised_) {
      // No further data can be delivered after end_stream
      ASSERT(read_buffer_size == 0);
      return;
    }
    read_end_stream_raised_ = true;
  }

  filter_manager_.onRead();
}

void ConnectionImpl::enableHalfClose(bool enabled) {
  // This code doesn't correctly ensure that EV_CLOSE isn't set if reading is disabled
  // when enabling half-close. This could be fixed, but isn't needed right now, so just
  // ASSERT that it doesn't happen.
  ASSERT(!enabled || read_enabled_);

  enable_half_close_ = enabled;
}

void ConnectionImpl::readDisable(bool disable) {
  // Calls to readEnabled on a closed socket are considered to be an error.
  ASSERT(state() == State::Open);
  ASSERT(file_event_ != nullptr);

  ENVOY_CONN_LOG(trace, "readDisable: enabled={} disable={} state={}", *this, read_enabled_,
                 disable, static_cast<int>(state()));

  // When we disable reads, we still allow for early close notifications (the equivalent of
  // EPOLLRDHUP for an epoll backend). For backends that support it, this allows us to apply
  // back pressure at the kernel layer, but still get timely notification of a FIN. Note that
  // we are not guaranteed to get notified, so even if the remote has closed, we may not know
  // until we try to write. Further note that currently we optionally don't correctly handle half
  // closed TCP connections in the sense that we assume that a remote FIN means the remote intends a
  // full close.
  if (disable) {
    if (!read_enabled_) {
      ++read_disable_count_;
      return;
    }
    ASSERT(read_enabled_);
    read_enabled_ = false;

    if (state() != State::Open || file_event_ == nullptr) {
      // If readDisable is called on a closed connection, do not crash.
      return;
    }

    // If half-close semantics are enabled, we never want early close notifications; we
    // always want to read all available data, even if the other side has closed.
    if (detect_early_close_ && !enable_half_close_) {
      file_event_->setEnabled(Event::FileReadyType::Write | Event::FileReadyType::Closed);
    } else {
      file_event_->setEnabled(Event::FileReadyType::Write);
    }
  } else {
    if (read_disable_count_ > 0) {
      --read_disable_count_;
      return;
    }
    ASSERT(!read_enabled_);
    read_enabled_ = true;

    if (state() != State::Open || file_event_ == nullptr) {
      // If readDisable is called on a closed connection, do not crash.
      return;
    }

    // We never ask for both early close and read at the same time. If we are reading, we want to
    // consume all available data.
    file_event_->setEnabled(Event::FileReadyType::Read | Event::FileReadyType::Write);
    // If the connection has data buffered there's no guarantee there's also data in the kernel
    // which will kick off the filter chain. Instead fake an event to make sure the buffered data
    // gets processed regardless and ensure that we dispatch it via onRead.
    if (read_buffer_.length() > 0) {
      dispatch_buffered_data_ = true;
      file_event_->activate(Event::FileReadyType::Read);
    }
  }
}

void ConnectionImpl::raiseEvent(ConnectionEvent event) {
  ConnectionImplBase::raiseConnectionEvent(event);
  // We may have pending data in the write buffer on transport handshake
  // completion, which may also have completed in the context of onReadReady(),
  // where no check of the write buffer is made. Provide an opportunity to flush
  // here. If connection write is not ready, this is harmless. We should only do
  // this if we're still open (the above callbacks may have closed).
  if (event == ConnectionEvent::Connected) {
    flushWriteBuffer();
  }
}

bool ConnectionImpl::readEnabled() const {
  // Calls to readEnabled on a closed socket are considered to be an error.
  ASSERT(state() == State::Open);
  ASSERT(file_event_ != nullptr);
  return read_enabled_;
}

void ConnectionImpl::addBytesSentCallback(BytesSentCb cb) {
  bytes_sent_callbacks_.emplace_back(cb);
}

void ConnectionImpl::rawWrite(Buffer::Instance& data, bool end_stream) {
  write(data, end_stream, false);
}

void ConnectionImpl::write(Buffer::Instance& data, bool end_stream) {
  write(data, end_stream, true);
}

void ConnectionImpl::write(Buffer::Instance& data, bool end_stream, bool through_filter_chain) {
  ASSERT(!end_stream || enable_half_close_);

  if (write_end_stream_) {
    // It is an API violation to write more data after writing end_stream, but a duplicate
    // end_stream with no data is harmless. This catches misuse of the API that could result in data
    // being lost.
    ASSERT(data.length() == 0 && end_stream);

    return;
  }

  if (through_filter_chain) {
    // NOTE: This is kind of a hack, but currently we don't support restart/continue on the write
    //       path, so we just pass around the buffer passed to us in this function. If we ever
    //       support buffer/restart/continue on the write path this needs to get more complicated.
    current_write_buffer_ = &data;
    current_write_end_stream_ = end_stream;
    FilterStatus status = filter_manager_.onWrite();
    current_write_buffer_ = nullptr;

    if (FilterStatus::StopIteration == status) {
      return;
    }
  }

  write_end_stream_ = end_stream;
  if (data.length() > 0 || end_stream) {
    ENVOY_CONN_LOG(trace, "writing {} bytes, end_stream {}", *this, data.length(), end_stream);
    // TODO(mattklein123): All data currently gets moved from the source buffer to the write buffer.
    // This can lead to inefficient behavior if writing a bunch of small chunks. In this case, it
    // would likely be more efficient to copy data below a certain size. VERY IMPORTANT: If this is
    // ever changed, read the comment in SslSocket::doWrite() VERY carefully. That code assumes that
    // we never change existing write_buffer_ chain elements between calls to SSL_write(). That code
    // might need to change if we ever copy here.
    write_buffer_->move(data);

    // Activating a write event before the socket is connected has the side-effect of tricking
    // doWriteReady into thinking the socket is connected. On macOS, the underlying write may fail
    // with a connection error if a call to write(2) occurs before the connection is completed.
    if (!connecting_) {
      ASSERT(file_event_ != nullptr, "ConnectionImpl file event was unexpectedly reset");
      file_event_->activate(Event::FileReadyType::Write);
    }
  }
}

void ConnectionImpl::setBufferLimits(uint32_t limit) {
  read_buffer_limit_ = limit;

  // Due to the fact that writes to the connection and flushing data from the connection are done
  // asynchronously, we have the option of either setting the watermarks aggressively, and regularly
  // enabling/disabling reads from the socket, or allowing more data, but then not triggering
  // based on watermarks until 2x the data is buffered in the common case. Given these are all soft
  // limits we err on the side of buffering more triggering watermark callbacks less often.
  //
  // Given the current implementation for straight up TCP proxying, the common case is reading
  // |limit| bytes through the socket, passing |limit| bytes to the connection (triggering the high
  // watermarks) and the immediately draining |limit| bytes to the socket (triggering the low
  // watermarks). We avoid this by setting the high watermark to limit + 1 so a single read will
  // not trigger watermarks if the socket is not blocked.
  //
  // If the connection class is changed to write to the buffer and flush to the socket in the same
  // stack then instead of checking watermarks after the write and again after the flush it can
  // check once after both operations complete. At that point it would be better to change the high
  // watermark from |limit + 1| to |limit| as the common case (move |limit| bytes, flush |limit|
  // bytes) would not trigger watermarks but a blocked socket (move |limit| bytes, flush 0 bytes)
  // would result in respecting the exact buffer limit.
  if (limit > 0) {
    static_cast<Buffer::WatermarkBuffer*>(write_buffer_.get())->setWatermarks(limit + 1);
  }
}

void ConnectionImpl::onLowWatermark() {
  ENVOY_CONN_LOG(debug, "onBelowWriteBufferLowWatermark", *this);
  ASSERT(above_high_watermark_);
  above_high_watermark_ = false;
  for (ConnectionCallbacks* callback : callbacks_) {
    callback->onBelowWriteBufferLowWatermark();
  }
}

void ConnectionImpl::onHighWatermark() {
  ENVOY_CONN_LOG(debug, "onAboveWriteBufferHighWatermark", *this);
  ASSERT(!above_high_watermark_);
  above_high_watermark_ = true;
  for (ConnectionCallbacks* callback : callbacks_) {
    callback->onAboveWriteBufferHighWatermark();
  }
}

void ConnectionImpl::onOverflowWatermark() {
  ENVOY_CONN_LOG(debug, "onAboveWriteBufferOverflowWatermark", *this);
  // TODO(mergeconflict): increment a counter
  close(ConnectionCloseType::NoFlush);
}

void ConnectionImpl::onFileEvent(uint32_t events) {
  ENVOY_CONN_LOG(trace, "socket event: {}", *this, events);

  if (immediate_error_event_ != ConnectionEvent::Connected) {
    if (bind_error_) {
      ENVOY_CONN_LOG(debug, "raising bind error", *this);
      // Update stats here, rather than on bind failure, to give the caller a chance to
      // setConnectionStats.
      if (connection_stats_ && connection_stats_->bind_errors_) {
        connection_stats_->bind_errors_->inc();
      }
    } else {
      ENVOY_CONN_LOG(debug, "raising immediate error", *this);
    }
    closeSocket(immediate_error_event_);
    return;
  }

  if (events & Event::FileReadyType::Closed) {
    // We never ask for both early close and read at the same time. If we are reading, we want to
    // consume all available data.
    ASSERT(!(events & Event::FileReadyType::Read));
    ENVOY_CONN_LOG(debug, "remote early close", *this);
    closeSocket(ConnectionEvent::RemoteClose);
    return;
  }

  if (events & Event::FileReadyType::Write) {
    onWriteReady();
  }

  // It's possible for a write event callback to close the socket (which will cause fd_ to be -1).
  // In this case ignore write event processing.
  if (ioHandle().isOpen() && (events & Event::FileReadyType::Read)) {
    onReadReady();
  }
}

void ConnectionImpl::onReadReady() {
  ENVOY_CONN_LOG(trace, "read ready", *this);

  ASSERT(!connecting_);

  IoResult result = transport_socket_->doRead(read_buffer_);
  uint64_t new_buffer_size = read_buffer_.length();
  updateReadBufferStats(result.bytes_processed_, new_buffer_size);

  // If this connection doesn't have half-close semantics, translate end_stream into
  // a connection close.
  if ((!enable_half_close_ && result.end_stream_read_)) {
    result.end_stream_read_ = false;
    result.action_ = PostIoAction::Close;
  }

  read_end_stream_ |= result.end_stream_read_;
  if (result.bytes_processed_ != 0 || result.end_stream_read_ ||
      (dispatch_buffered_data_ && read_buffer_.length() > 0)) {
    // Skip onRead if no bytes were processed unless we explicitly want to force onRead for
    // buffered data. For instance, skip onRead if the connection was closed without producing
    // more data.
    onRead(new_buffer_size);
  }
  dispatch_buffered_data_ = false;

  // The read callback may have already closed the connection.
  if (result.action_ == PostIoAction::Close || bothSidesHalfClosed()) {
    ENVOY_CONN_LOG(debug, "remote close", *this);
    closeSocket(ConnectionEvent::RemoteClose);
  }
}

absl::optional<Connection::UnixDomainSocketPeerCredentials>
ConnectionImpl::unixSocketPeerCredentials() const {
  // TODO(snowp): Support non-linux platforms.
#ifndef SO_PEERCRED
  return absl::nullopt;
#else
  struct ucred ucred;
  socklen_t ucred_size = sizeof(ucred);
  int rc = getsockopt(ioHandle().fd(), SOL_SOCKET, SO_PEERCRED, &ucred, &ucred_size);
  if (rc == -1) {
    return absl::nullopt;
  }

  return {{ucred.pid, ucred.uid, ucred.gid}};
#endif
}

void ConnectionImpl::onWriteReady() {
  ENVOY_CONN_LOG(trace, "write ready", *this);

  if (connecting_) {
    int error;
    socklen_t error_size = sizeof(error);
    RELEASE_ASSERT(Api::OsSysCallsSingleton::get()
                           .getsockopt(ioHandle().fd(), SOL_SOCKET, SO_ERROR, &error, &error_size)
                           .rc_ == 0,
                   "");

    if (error == 0) {
      ENVOY_CONN_LOG(debug, "connected", *this);
      connecting_ = false;
      transport_socket_->onConnected();
      // It's possible that we closed during the connect callback.
      if (state() != State::Open) {
        ENVOY_CONN_LOG(debug, "close during connected callback", *this);
        return;
      }
    } else {
      ENVOY_CONN_LOG(debug, "delayed connection error: {}", *this, error);
      closeSocket(ConnectionEvent::RemoteClose);
      return;
    }
  }

  IoResult result = transport_socket_->doWrite(*write_buffer_, write_end_stream_);
  ASSERT(!result.end_stream_read_); // The interface guarantees that only read operations set this.
  uint64_t new_buffer_size = write_buffer_->length();
  updateWriteBufferStats(result.bytes_processed_, new_buffer_size);

  // NOTE: If the delayed_close_timer_ is set, it must only trigger after a delayed_close_timeout_
  // period of inactivity from the last write event. Therefore, the timer must be reset to its
  // original timeout value unless the socket is going to be closed as a result of the doWrite().

  if (result.action_ == PostIoAction::Close) {
    // It is possible (though unlikely) for the connection to have already been closed during the
    // write callback. This can happen if we manage to complete the SSL handshake in the write
    // callback, raise a connected event, and close the connection.
    closeSocket(ConnectionEvent::RemoteClose);
  } else if ((inDelayedClose() && new_buffer_size == 0) || bothSidesHalfClosed()) {
    ENVOY_CONN_LOG(debug, "write flush complete", *this);
    if (delayed_close_state_ == DelayedCloseState::CloseAfterFlushAndWait) {
      ASSERT(delayed_close_timer_ != nullptr);
      delayed_close_timer_->enableTimer(delayed_close_timeout_);
    } else {
      ASSERT(bothSidesHalfClosed() || delayed_close_state_ == DelayedCloseState::CloseAfterFlush);
      closeConnectionImmediately();
    }
  } else {
    ASSERT(result.action_ == PostIoAction::KeepOpen);
    if (delayed_close_timer_ != nullptr) {
      delayed_close_timer_->enableTimer(delayed_close_timeout_);
    }
    if (result.bytes_processed_ > 0) {
      for (BytesSentCb& cb : bytes_sent_callbacks_) {
        cb(result.bytes_processed_);

        // If a callback closes the socket, stop iterating.
        if (!ioHandle().isOpen()) {
          return;
        }
      }
    }
  }
}

void ConnectionImpl::updateReadBufferStats(uint64_t num_read, uint64_t new_size) {
  if (!connection_stats_) {
    return;
  }

  ConnectionImplUtility::updateBufferStats(num_read, new_size, last_read_buffer_size_,
                                           connection_stats_->read_total_,
                                           connection_stats_->read_current_);
}

void ConnectionImpl::updateWriteBufferStats(uint64_t num_written, uint64_t new_size) {
  if (!connection_stats_) {
    return;
  }

  ConnectionImplUtility::updateBufferStats(num_written, new_size, last_write_buffer_size_,
                                           connection_stats_->write_total_,
                                           connection_stats_->write_current_);
}

bool ConnectionImpl::bothSidesHalfClosed() {
  // If the write_buffer_ is not empty, then the end_stream has not been sent to the transport yet.
  return read_end_stream_ && write_end_stream_ && write_buffer_->length() == 0;
}

absl::string_view ConnectionImpl::transportFailureReason() const {
  return transport_socket_->failureReason();
}

void ConnectionImpl::flushWriteBuffer() {
  if (state() == State::Open && write_buffer_->length() > 0) {
    onWriteReady();
  }
}

ClientConnectionImpl::ClientConnectionImpl(
    Event::Dispatcher& dispatcher, const Address::InstanceConstSharedPtr& remote_address,
    const Network::Address::InstanceConstSharedPtr& source_address,
    Network::TransportSocketPtr&& transport_socket,
    const Network::ConnectionSocket::OptionsSharedPtr& options)
    : ConnectionImpl(dispatcher, std::make_unique<ClientSocketImpl>(remote_address, options),
                     std::move(transport_socket), false) {
  // There are no meaningful socket options or source address semantics for
  // non-IP sockets, so skip.
  if (remote_address->ip() != nullptr) {
    if (!Network::Socket::applyOptions(options, *socket_,
                                       envoy::config::core::v3::SocketOption::STATE_PREBIND)) {
      // Set a special error state to ensure asynchronous close to give the owner of the
      // ConnectionImpl a chance to add callbacks and detect the "disconnect".
      immediate_error_event_ = ConnectionEvent::LocalClose;
      // Trigger a write event to close this connection out-of-band.
      file_event_->activate(Event::FileReadyType::Write);
      return;
    }
    const Network::Address::Instance* source_to_use = source_address.get();
    if (socket_->localAddress()) {
      source_to_use = socket_->localAddress().get();
    }

    if (source_to_use != nullptr) {
      const Api::SysCallIntResult result = source_to_use->bind(ioHandle().fd());
      if (result.rc_ < 0) {
        // TODO(lizan): consider add this error into transportFailureReason.
        ENVOY_LOG_MISC(debug, "Bind failure. Failed to bind to {}: {}", source_to_use->asString(),
                       strerror(result.errno_));
        bind_error_ = true;
        // Set a special error state to ensure asynchronous close to give the owner of the
        // ConnectionImpl a chance to add callbacks and detect the "disconnect".
        immediate_error_event_ = ConnectionEvent::LocalClose;

        // Trigger a write event to close this connection out-of-band.
        file_event_->activate(Event::FileReadyType::Write);
      }
    }
  }
}

void ClientConnectionImpl::connect() {
  ENVOY_CONN_LOG(debug, "connecting to {}", *this, socket_->remoteAddress()->asString());
  const Api::SysCallIntResult result = socket_->remoteAddress()->connect(ioHandle().fd());
  if (result.rc_ == 0) {
    // write will become ready.
    ASSERT(connecting_);
  } else {
    ASSERT(result.rc_ == -1);
    if (result.errno_ == EINPROGRESS) {
      ASSERT(connecting_);
      ENVOY_CONN_LOG(debug, "connection in progress", *this);
    } else {
      immediate_error_event_ = ConnectionEvent::RemoteClose;
      connecting_ = false;
      ENVOY_CONN_LOG(debug, "immediate connection error: {}", *this, result.errno_);

      // Trigger a write event. This is needed on macOS and seems harmless on Linux.
      file_event_->activate(Event::FileReadyType::Write);
    }
  }

  // The local address can only be retrieved for IP connections. Other
  // types, such as UDS, don't have a notion of a local address.
  if (socket_->remoteAddress()->type() == Address::Type::Ip) {
    socket_->setLocalAddress(Address::addressFromFd(ioHandle().fd()));
  }
}
} // namespace Network
} // namespace Envoy<|MERGE_RESOLUTION|>--- conflicted
+++ resolved
@@ -44,25 +44,16 @@
 
 ConnectionImpl::ConnectionImpl(Event::Dispatcher& dispatcher, ConnectionSocketPtr&& socket,
                                TransportSocketPtr&& transport_socket, bool connected)
-<<<<<<< HEAD
-    : transport_socket_(std::move(transport_socket)), socket_(std::move(socket)),
-      filter_manager_(*this), stream_info_(dispatcher.timeSource()),
-      write_buffer_(dispatcher.getWatermarkFactory().create(
-          [this]() -> void { this->onLowWatermark(); },
-          [this]() -> void { this->onHighWatermark(); },
-          [this]() -> void { this->onOverflowWatermark(); })),
-      dispatcher_(dispatcher), id_(next_global_id_++) {
-=======
     : ConnectionImplBase(dispatcher, next_global_id_++),
       transport_socket_(std::move(transport_socket)), socket_(std::move(socket)),
       stream_info_(dispatcher.timeSource()), filter_manager_(*this),
       write_buffer_(
           dispatcher.getWatermarkFactory().create([this]() -> void { this->onLowWatermark(); },
-                                                  [this]() -> void { this->onHighWatermark(); })),
+                                                  [this]() -> void { this->onHighWatermark(); },
+                                                  [this]() -> void { this->onOverflowWatermark(); })),
       read_enabled_(true), above_high_watermark_(false), detect_early_close_(true),
       enable_half_close_(false), read_end_stream_raised_(false), read_end_stream_(false),
       write_end_stream_(false), current_write_end_stream_(false), dispatch_buffered_data_(false) {
->>>>>>> e1962d76
   // Treat the lack of a valid fd (which in practice only happens if we run out of FDs) as an OOM
   // condition and just crash.
   RELEASE_ASSERT(SOCKET_VALID(ioHandle().fd()), "");

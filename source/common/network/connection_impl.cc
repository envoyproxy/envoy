#include "source/common/network/connection_impl.h"

#include <atomic>
#include <cstdint>
#include <memory>

#include "envoy/common/exception.h"
#include "envoy/common/platform.h"
#include "envoy/config/core/v3/base.pb.h"
#include "envoy/event/scaled_range_timer_manager.h"
#include "envoy/event/timer.h"
#include "envoy/network/filter.h"
#include "envoy/network/socket.h"

#include "source/common/common/assert.h"
#include "source/common/common/dump_state_utils.h"
#include "source/common/common/empty_string.h"
#include "source/common/common/enum_to_int.h"
#include "source/common/common/scope_tracker.h"
#include "source/common/network/address_impl.h"
#include "source/common/network/listen_socket_impl.h"
#include "source/common/network/raw_buffer_socket.h"
#include "source/common/network/utility.h"
#include "source/common/runtime/runtime_features.h"

namespace Envoy {
namespace Network {
namespace {

constexpr absl::string_view kTransportSocketConnectTimeoutTerminationDetails =
    "transport socket timeout was reached";

std::ostream& operator<<(std::ostream& os, Connection::State connection_state) {
  switch (connection_state) {
  case Connection::State::Open:
    return os << "Open";
  case Connection::State::Closing:
    return os << "Closing";
  case Connection::State::Closed:
    return os << "Closed";
  }
  return os;
}

} // namespace

void ConnectionImplUtility::updateBufferStats(uint64_t delta, uint64_t new_total,
                                              uint64_t& previous_total, Stats::Counter& stat_total,
                                              Stats::Gauge& stat_current) {
  if (delta) {
    stat_total.add(delta);
  }

  if (new_total != previous_total) {
    if (new_total > previous_total) {
      stat_current.add(new_total - previous_total);
    } else {
      stat_current.sub(previous_total - new_total);
    }

    previous_total = new_total;
  }
}

std::atomic<uint64_t> ConnectionImpl::next_global_id_;

ConnectionImpl::ConnectionImpl(Event::Dispatcher& dispatcher, ConnectionSocketPtr&& socket,
                               TransportSocketPtr&& transport_socket,
                               StreamInfo::StreamInfo& stream_info, bool connected)
    : ConnectionImplBase(dispatcher, next_global_id_++),
      transport_socket_(std::move(transport_socket)), socket_(std::move(socket)),
      stream_info_(stream_info), filter_manager_(*this, *socket_),
      write_buffer_(dispatcher.getWatermarkFactory().createBuffer(
          [this]() -> void { this->onWriteBufferLowWatermark(); },
          [this]() -> void { this->onWriteBufferHighWatermark(); },
          []() -> void { /* TODO(adisuissa): Handle overflow watermark */ })),
      read_buffer_(dispatcher.getWatermarkFactory().createBuffer(
          [this]() -> void { this->onReadBufferLowWatermark(); },
          [this]() -> void { this->onReadBufferHighWatermark(); },
          []() -> void { /* TODO(adisuissa): Handle overflow watermark */ })),
      write_buffer_above_high_watermark_(false), detect_early_close_(true),
      enable_half_close_(false), read_end_stream_raised_(false), read_end_stream_(false),
      write_end_stream_(false), current_write_end_stream_(false), dispatch_buffered_data_(false),
      transport_wants_read_(false) {

  if (!connected) {
    connecting_ = true;
  }

  Event::FileTriggerType trigger = Event::PlatformDefaultTriggerType;

  // We never ask for both early close and read at the same time. If we are reading, we want to
  // consume all available data.
  socket_->ioHandle().initializeFileEvent(
      dispatcher_, [this](uint32_t events) -> void { onFileEvent(events); }, trigger,
      Event::FileReadyType::Read | Event::FileReadyType::Write);

  transport_socket_->setTransportSocketCallbacks(*this);

  // TODO(soulxu): generate the connection id inside the addressProvider directly,
  // then we don't need a setter or any of the optional stuff.
  socket_->connectionInfoProvider().setConnectionID(id());
  socket_->connectionInfoProvider().setSslConnection(transport_socket_->ssl());
}

ConnectionImpl::~ConnectionImpl() {
  ASSERT(!ioHandle().isOpen() && delayed_close_timer_ == nullptr,
         "ConnectionImpl was unexpectedly torn down without being closed.");

  // In general we assume that owning code has called close() previously to the destructor being
  // run. This generally must be done so that callbacks run in the correct context (vs. deferred
  // deletion). Hence the assert above. However, call close() here just to be completely sure that
  // the fd is closed and make it more likely that we crash from a bad close callback.
  close(ConnectionCloseType::NoFlush);
}

void ConnectionImpl::addWriteFilter(WriteFilterSharedPtr filter) {
  filter_manager_.addWriteFilter(filter);
}

void ConnectionImpl::addFilter(FilterSharedPtr filter) { filter_manager_.addFilter(filter); }

void ConnectionImpl::addReadFilter(ReadFilterSharedPtr filter) {
  filter_manager_.addReadFilter(filter);
}

void ConnectionImpl::removeReadFilter(ReadFilterSharedPtr filter) {
  filter_manager_.removeReadFilter(filter);
}

bool ConnectionImpl::initializeReadFilters() { return filter_manager_.initializeReadFilters(); }

void ConnectionImpl::close(ConnectionCloseType type) {
  if (!ioHandle().isOpen()) {
    return;
  }

  uint64_t data_to_write = write_buffer_->length();
  ENVOY_CONN_LOG(debug, "closing data_to_write={} type={}", *this, data_to_write, enumToInt(type));
  const bool delayed_close_timeout_set = delayed_close_timeout_.count() > 0;
  if (data_to_write == 0 || type == ConnectionCloseType::NoFlush ||
      !transport_socket_->canFlushClose()) {
    if (data_to_write > 0) {
      // We aren't going to wait to flush, but try to write as much as we can if there is pending
      // data.
      transport_socket_->doWrite(*write_buffer_, true);
    }

    if (type != ConnectionCloseType::FlushWriteAndDelay || !delayed_close_timeout_set) {
      closeConnectionImmediately();
      return;
    }
    // The socket is being closed and either there is no more data to write or the data can not be
    // flushed (!transport_socket_->canFlushClose()). Since a delayed close has been requested,
    // start the delayed close timer if it hasn't been done already by a previous close().
    // NOTE: Even though the delayed_close_state_ is being set to CloseAfterFlushAndWait, since
    // a write event is not being registered for the socket, this logic is simply setting the
    // timer and waiting for it to trigger to close the socket.
    if (!inDelayedClose()) {
      initializeDelayedCloseTimer();
      delayed_close_state_ = DelayedCloseState::CloseAfterFlushAndWait;
      // Monitor for the peer closing the connection.
      ioHandle().enableFileEvents(enable_half_close_ ? 0 : Event::FileReadyType::Closed);
    }
    return;
  }

  ASSERT(type == ConnectionCloseType::FlushWrite ||
         type == ConnectionCloseType::FlushWriteAndDelay);

  // If there is a pending delayed close, simply update the delayed close state.
  //
  // An example of this condition manifests when a downstream connection is closed early by Envoy,
  // such as when a route can't be matched:
  //   In ConnectionManagerImpl::onData()
  //     1) Via codec_->dispatch(), a local reply with a 404 is sent to the client
  //       a) ConnectionManagerImpl::doEndStream() issues the first connection close() via
  //          ConnectionManagerImpl::checkForDeferredClose()
  //     2) A second close is issued by a subsequent call to
  //        ConnectionManagerImpl::checkForDeferredClose() prior to returning from onData()
  if (inDelayedClose()) {
    // Validate that a delayed close timer is already enabled unless it was disabled via
    // configuration.
    ASSERT(!delayed_close_timeout_set || delayed_close_timer_ != nullptr);
    if (type == ConnectionCloseType::FlushWrite || !delayed_close_timeout_set) {
      delayed_close_state_ = DelayedCloseState::CloseAfterFlush;
    } else {
      delayed_close_state_ = DelayedCloseState::CloseAfterFlushAndWait;
    }
    return;
  }

  // NOTE: At this point, it's already been validated that the connection is not already in
  // delayed close processing and therefore the timer has not yet been created.
  if (delayed_close_timeout_set) {
    initializeDelayedCloseTimer();
    delayed_close_state_ = (type == ConnectionCloseType::FlushWrite)
                               ? DelayedCloseState::CloseAfterFlush
                               : DelayedCloseState::CloseAfterFlushAndWait;
  } else {
    delayed_close_state_ = DelayedCloseState::CloseAfterFlush;
  }

  ioHandle().enableFileEvents(Event::FileReadyType::Write |
                              (enable_half_close_ ? 0 : Event::FileReadyType::Closed));
}

Connection::State ConnectionImpl::state() const {
  if (!ioHandle().isOpen()) {
    return State::Closed;
  } else if (inDelayedClose()) {
    return State::Closing;
  } else {
    return State::Open;
  }
}

void ConnectionImpl::closeConnectionImmediately() { closeSocket(ConnectionEvent::LocalClose); }

void ConnectionImpl::setTransportSocketIsReadable() {
  ASSERT(dispatcher_.isThreadSafe());
  // Remember that the transport requested read resumption, in case the resumption event is not
  // scheduled immediately or is "lost" because read was disabled.
  transport_wants_read_ = true;
  // Only schedule a read activation if the connection is not read disabled to avoid spurious
  // wakeups. When read disabled, the connection will not read from the transport, and limit
  // dispatch to the current contents of the read buffer if its high-watermark is triggered and
  // dispatch_buffered_data_ is set.
  if (read_disable_count_ == 0) {
    ioHandle().activateFileEvents(Event::FileReadyType::Read);
  }
}

bool ConnectionImpl::filterChainWantsData() {
  return read_disable_count_ == 0 ||
         (read_disable_count_ == 1 && read_buffer_->highWatermarkTriggered());
}

void ConnectionImpl::closeSocket(ConnectionEvent close_type) {
  if (!ConnectionImpl::ioHandle().isOpen()) {
    return;
  }

  // No need for a delayed close (if pending) now that the socket is being closed.
  if (delayed_close_timer_) {
    delayed_close_timer_->disableTimer();
    delayed_close_timer_ = nullptr;
  }

  ENVOY_CONN_LOG(debug, "closing socket: {}", *this, static_cast<uint32_t>(close_type));
  transport_socket_->closeSocket(close_type);

  // Drain input and output buffers.
  updateReadBufferStats(0, 0);
  updateWriteBufferStats(0, 0);

  // As the socket closes, drain any remaining data.
  // The data won't be written out at this point, and where there are reference
  // counted buffer fragments, it helps avoid lifetime issues with the
  // connection outlasting the subscriber.
  write_buffer_->drain(write_buffer_->length());

  connection_stats_.reset();

  socket_->close();

  // Call the base class directly as close() is called in the destructor.
  ConnectionImpl::raiseEvent(close_type);
}

void ConnectionImpl::noDelay(bool enable) {
  // There are cases where a connection to localhost can immediately fail (e.g., if the other end
  // does not have enough fds, reaches a backlog limit, etc.). Because we run with deferred error
  // events, the calling code may not yet know that the connection has failed. This is one call
  // where we go outside of libevent and hit the fd directly and this case can fail if the fd is
  // invalid. For this call instead of plumbing through logic that will immediately indicate that a
  // connect failed, we will just ignore the noDelay() call if the socket is invalid since error is
  // going to be raised shortly anyway and it makes the calling code simpler.
  if (!ioHandle().isOpen()) {
    return;
  }

<<<<<<< HEAD
  // Don't set NODELAY for unix domain sockets
  if (socket_->addressType() == Address::Type::Pipe ||
      socket_->addressType() == Address::Type::EnvoyInternal) {
=======
  // Don't set NODELAY for unix domain sockets or internal socket.
  if (socket_->addressType() != Address::Type::Ip) {
>>>>>>> ede719d1
    return;
  }

  // Set NODELAY
  int new_value = enable;
  Api::SysCallIntResult result =
      socket_->setSocketOption(IPPROTO_TCP, TCP_NODELAY, &new_value, sizeof(new_value));
#if defined(__APPLE__)
  if (SOCKET_FAILURE(result.return_value_) && result.errno_ == SOCKET_ERROR_INVAL) {
    // Sometimes occurs when the connection is not yet fully formed. Empirically, TCP_NODELAY is
    // enabled despite this result.
    return;
  }
#elif defined(WIN32)
  if (SOCKET_FAILURE(result.return_value_) &&
      (result.errno_ == SOCKET_ERROR_AGAIN || result.errno_ == SOCKET_ERROR_INVAL)) {
    // Sometimes occurs when the connection is not yet fully formed. Empirically, TCP_NODELAY is
    // enabled despite this result.
    return;
  }
#endif

  RELEASE_ASSERT(result.return_value_ == 0,
                 fmt::format("Failed to set TCP_NODELAY with error {}, {}", result.errno_,
                             errorDetails(result.errno_)));
}

void ConnectionImpl::onRead(uint64_t read_buffer_size) {
  ASSERT(dispatcher_.isThreadSafe());
  if (inDelayedClose() || !filterChainWantsData()) {
    return;
  }
  ASSERT(ioHandle().isOpen());

  if (read_buffer_size == 0 && !read_end_stream_) {
    return;
  }

  if (read_end_stream_) {
    // read() on a raw socket will repeatedly return 0 (EOF) once EOF has
    // occurred, so filter out the repeats so that filters don't have
    // to handle repeats.
    //
    // I don't know of any cases where this actually happens (we should stop
    // reading the socket after EOF), but this check guards against any bugs
    // in ConnectionImpl or strangeness in the OS events (epoll, kqueue, etc)
    // and maintains the guarantee for filters.
    if (read_end_stream_raised_) {
      // No further data can be delivered after end_stream
      ASSERT(read_buffer_size == 0);
      return;
    }
    read_end_stream_raised_ = true;
  }

  filter_manager_.onRead();
}

void ConnectionImpl::enableHalfClose(bool enabled) {
  // This code doesn't correctly ensure that EV_CLOSE isn't set if reading is disabled
  // when enabling half-close. This could be fixed, but isn't needed right now, so just
  // ASSERT that it doesn't happen.
  ASSERT(!enabled || read_disable_count_ == 0);

  enable_half_close_ = enabled;
}

void ConnectionImpl::readDisable(bool disable) {
  // Calls to readEnabled on a closed socket are considered to be an error.
  ASSERT(state() == State::Open);

  ENVOY_CONN_LOG(trace, "readDisable: disable={} disable_count={} state={} buffer_length={}", *this,
                 disable, read_disable_count_, static_cast<int>(state()), read_buffer_->length());

  // When we disable reads, we still allow for early close notifications (the equivalent of
  // `EPOLLRDHUP` for an epoll backend). For backends that support it, this allows us to apply
  // back pressure at the kernel layer, but still get timely notification of a FIN. Note that
  // we are not guaranteed to get notified, so even if the remote has closed, we may not know
  // until we try to write. Further note that currently we optionally don't correctly handle half
  // closed TCP connections in the sense that we assume that a remote FIN means the remote intends a
  // full close.
  if (disable) {
    ++read_disable_count_;

    if (state() != State::Open) {
      // If readDisable is called on a closed connection, do not crash.
      return;
    }
    if (read_disable_count_ > 1) {
      // The socket has already been read disabled.
      return;
    }

    // If half-close semantics are enabled, we never want early close notifications; we
    // always want to read all available data, even if the other side has closed.
    if (detect_early_close_ && !enable_half_close_) {
      ioHandle().enableFileEvents(Event::FileReadyType::Write | Event::FileReadyType::Closed);
    } else {
      ioHandle().enableFileEvents(Event::FileReadyType::Write);
    }
  } else {
    ASSERT(read_disable_count_ != 0);
    --read_disable_count_;
    if (state() != State::Open) {
      // If readDisable is called on a closed connection, do not crash.
      return;
    }

    if (read_disable_count_ == 0) {
      // We never ask for both early close and read at the same time. If we are reading, we want to
      // consume all available data.
      ioHandle().enableFileEvents(Event::FileReadyType::Read | Event::FileReadyType::Write);
    }

    if (filterChainWantsData() && (read_buffer_->length() > 0 || transport_wants_read_)) {
      // Sanity check: resumption with read_disable_count_ > 0 should only happen if the read
      // buffer's high watermark has triggered.
      ASSERT(read_buffer_->length() > 0 || read_disable_count_ == 0);

      // If the read_buffer_ is not empty or transport_wants_read_ is true, the connection may be
      // able to process additional bytes even if there is no data in the kernel to kick off the
      // filter chain. Alternately the connection may need read resumption while read disabled and
      // not registered for read events because the read buffer's high-watermark has triggered. To
      // handle these cases, directly schedule a fake read event to make sure the buffered data in
      // the read buffer or in transport socket internal buffers gets processed regardless and
      // ensure that we dispatch it via onRead.
      dispatch_buffered_data_ = true;
      ioHandle().activateFileEvents(Event::FileReadyType::Read);
    }
  }
}

void ConnectionImpl::raiseEvent(ConnectionEvent event) {
  ENVOY_CONN_LOG(trace, "raising connection event {}", *this, event);
  ConnectionImplBase::raiseConnectionEvent(event);
  // We may have pending data in the write buffer on transport handshake
  // completion, which may also have completed in the context of onReadReady(),
  // where no check of the write buffer is made. Provide an opportunity to flush
  // here. If connection write is not ready, this is harmless. We should only do
  // this if we're still open (the above callbacks may have closed).
  if (event == ConnectionEvent::Connected) {
    flushWriteBuffer();
  }
}

bool ConnectionImpl::readEnabled() const {
  // Calls to readEnabled on a closed socket are considered to be an error.
  ASSERT(state() == State::Open);
  ASSERT(dispatcher_.isThreadSafe());
  return read_disable_count_ == 0;
}

void ConnectionImpl::addBytesSentCallback(BytesSentCb cb) {
  bytes_sent_callbacks_.emplace_back(cb);
}

void ConnectionImpl::rawWrite(Buffer::Instance& data, bool end_stream) {
  write(data, end_stream, false);
}

void ConnectionImpl::write(Buffer::Instance& data, bool end_stream) {
  write(data, end_stream, true);
}

void ConnectionImpl::write(Buffer::Instance& data, bool end_stream, bool through_filter_chain) {
  ASSERT(!end_stream || enable_half_close_);
  ASSERT(dispatcher_.isThreadSafe());

  if (write_end_stream_) {
    // It is an API violation to write more data after writing end_stream, but a duplicate
    // end_stream with no data is harmless. This catches misuse of the API that could result in data
    // being lost.
    ASSERT(data.length() == 0 && end_stream);

    return;
  }

  if (through_filter_chain) {
    // NOTE: This is kind of a hack, but currently we don't support restart/continue on the write
    //       path, so we just pass around the buffer passed to us in this function. If we ever
    //       support buffer/restart/continue on the write path this needs to get more complicated.
    current_write_buffer_ = &data;
    current_write_end_stream_ = end_stream;
    FilterStatus status = filter_manager_.onWrite();
    current_write_buffer_ = nullptr;

    if (FilterStatus::StopIteration == status) {
      return;
    }
  }

  write_end_stream_ = end_stream;
  if (data.length() > 0 || end_stream) {
    ENVOY_CONN_LOG(trace, "writing {} bytes, end_stream {}", *this, data.length(), end_stream);
    // TODO(mattklein123): All data currently gets moved from the source buffer to the write buffer.
    // This can lead to inefficient behavior if writing a bunch of small chunks. In this case, it
    // would likely be more efficient to copy data below a certain size. VERY IMPORTANT: If this is
    // ever changed, read the comment in SslSocket::doWrite() VERY carefully. That code assumes that
    // we never change existing write_buffer_ chain elements between calls to SSL_write(). That code
    // might need to change if we ever copy here.
    write_buffer_->move(data);

    // Activating a write event before the socket is connected has the side-effect of tricking
    // doWriteReady into thinking the socket is connected. On macOS, the underlying write may fail
    // with a connection error if a call to write(2) occurs before the connection is completed.
    if (!connecting_) {
      ioHandle().activateFileEvents(Event::FileReadyType::Write);
    }
  }
}

void ConnectionImpl::setBufferLimits(uint32_t limit) {
  read_buffer_limit_ = limit;

  // Due to the fact that writes to the connection and flushing data from the connection are done
  // asynchronously, we have the option of either setting the watermarks aggressively, and regularly
  // enabling/disabling reads from the socket, or allowing more data, but then not triggering
  // based on watermarks until 2x the data is buffered in the common case. Given these are all soft
  // limits we err on the side of buffering more triggering watermark callbacks less often.
  //
  // Given the current implementation for straight up TCP proxying, the common case is reading
  // |limit| bytes through the socket, passing |limit| bytes to the connection and the immediately
  // draining |limit| bytes to the socket. Triggering the high watermarks and then immediately
  // triggering the low watermarks would be expensive, but we narrowly avoid triggering high
  // watermark when moving |limit| bytes through the connection because the high watermark
  // computation checks if the size of the buffer exceeds the high watermark value.
  if (limit > 0) {
    write_buffer_->setWatermarks(limit);
    read_buffer_->setWatermarks(limit);
  }
}

void ConnectionImpl::onReadBufferLowWatermark() {
  ENVOY_CONN_LOG(debug, "onBelowReadBufferLowWatermark", *this);
  if (state() == State::Open) {
    readDisable(false);
  }
}

void ConnectionImpl::onReadBufferHighWatermark() {
  ENVOY_CONN_LOG(debug, "onAboveReadBufferHighWatermark", *this);
  if (state() == State::Open) {
    readDisable(true);
  }
}

void ConnectionImpl::onWriteBufferLowWatermark() {
  ENVOY_CONN_LOG(debug, "onBelowWriteBufferLowWatermark", *this);
  ASSERT(write_buffer_above_high_watermark_);
  write_buffer_above_high_watermark_ = false;
  for (ConnectionCallbacks* callback : callbacks_) {
    if (callback) {
      callback->onBelowWriteBufferLowWatermark();
    }
  }
}

void ConnectionImpl::onWriteBufferHighWatermark() {
  ENVOY_CONN_LOG(debug, "onAboveWriteBufferHighWatermark", *this);
  ASSERT(!write_buffer_above_high_watermark_);
  write_buffer_above_high_watermark_ = true;
  for (ConnectionCallbacks* callback : callbacks_) {
    if (callback) {
      callback->onAboveWriteBufferHighWatermark();
    }
  }
}

void ConnectionImpl::onFileEvent(uint32_t events) {
  ScopeTrackerScopeState scope(this, this->dispatcher_);
  ENVOY_CONN_LOG(trace, "socket event: {}", *this, events);

  if (immediate_error_event_ != ConnectionEvent::Connected) {
    if (bind_error_) {
      ENVOY_CONN_LOG(debug, "raising bind error", *this);
      // Update stats here, rather than on bind failure, to give the caller a chance to
      // setConnectionStats.
      if (connection_stats_ && connection_stats_->bind_errors_) {
        connection_stats_->bind_errors_->inc();
      }
    } else {
      ENVOY_CONN_LOG(debug, "raising immediate error", *this);
    }
    closeSocket(immediate_error_event_);
    return;
  }

  if (events & Event::FileReadyType::Closed) {
    // We never ask for both early close and read at the same time. If we are reading, we want to
    // consume all available data.
    ASSERT(!(events & Event::FileReadyType::Read));
    ENVOY_CONN_LOG(debug, "remote early close", *this);
    closeSocket(ConnectionEvent::RemoteClose);
    return;
  }

  if (events & Event::FileReadyType::Write) {
    onWriteReady();
  }

  // It's possible for a write event callback to close the socket (which will cause fd_ to be -1).
  // In this case ignore read event processing.
  if (ioHandle().isOpen() && (events & Event::FileReadyType::Read)) {
    onReadReady();
  }
}

void ConnectionImpl::onReadReady() {
  ENVOY_CONN_LOG(trace, "read ready. dispatch_buffered_data={}", *this, dispatch_buffered_data_);
  const bool latched_dispatch_buffered_data = dispatch_buffered_data_;
  dispatch_buffered_data_ = false;

  ASSERT(!connecting_);

  // We get here while read disabled in two ways.
  // 1) There was a call to setTransportSocketIsReadable(), for example if a raw buffer socket ceded
  //    due to shouldDrainReadBuffer(). In this case we defer the event until the socket is read
  //    enabled.
  // 2) The consumer of connection data called readDisable(true), and instead of reading from the
  //    socket we simply need to dispatch already read data.
  if (read_disable_count_ != 0) {
    // Do not clear transport_wants_read_ when returning early; the early return skips the transport
    // socket doRead call.
    if (latched_dispatch_buffered_data && filterChainWantsData()) {
      onRead(read_buffer_->length());
    }
    return;
  }

  // Clear transport_wants_read_ just before the call to doRead. This is the only way to ensure that
  // the transport socket read resumption happens as requested; onReadReady() returns early without
  // reading from the transport if the read buffer is above high watermark at the start of the
  // method.
  transport_wants_read_ = false;
  IoResult result = transport_socket_->doRead(*read_buffer_);
  uint64_t new_buffer_size = read_buffer_->length();
  updateReadBufferStats(result.bytes_processed_, new_buffer_size);

  // If this connection doesn't have half-close semantics, translate end_stream into
  // a connection close.
  if ((!enable_half_close_ && result.end_stream_read_)) {
    result.end_stream_read_ = false;
    result.action_ = PostIoAction::Close;
  }

  read_end_stream_ |= result.end_stream_read_;
  if (result.bytes_processed_ != 0 || result.end_stream_read_ ||
      (latched_dispatch_buffered_data && read_buffer_->length() > 0)) {
    // Skip onRead if no bytes were processed unless we explicitly want to force onRead for
    // buffered data. For instance, skip onRead if the connection was closed without producing
    // more data.
    onRead(new_buffer_size);
  }

  // The read callback may have already closed the connection.
  if (result.action_ == PostIoAction::Close || bothSidesHalfClosed()) {
    ENVOY_CONN_LOG(debug, "remote close", *this);
    closeSocket(ConnectionEvent::RemoteClose);
  }
}

absl::optional<Connection::UnixDomainSocketPeerCredentials>
ConnectionImpl::unixSocketPeerCredentials() const {
  // TODO(snowp): Support non-linux platforms.
#ifndef SO_PEERCRED
  return absl::nullopt;
#else
  struct ucred ucred;
  socklen_t ucred_size = sizeof(ucred);
  int rc = socket_->getSocketOption(SOL_SOCKET, SO_PEERCRED, &ucred, &ucred_size).return_value_;
  if (SOCKET_FAILURE(rc)) {
    return absl::nullopt;
  }

  return {{ucred.pid, ucred.uid, ucred.gid}};
#endif
}

void ConnectionImpl::onWriteReady() {
  ENVOY_CONN_LOG(trace, "write ready", *this);

  if (connecting_) {
    int error;
    socklen_t error_size = sizeof(error);
    RELEASE_ASSERT(
        socket_->getSocketOption(SOL_SOCKET, SO_ERROR, &error, &error_size).return_value_ == 0, "");

    if (error == 0) {
      ENVOY_CONN_LOG(debug, "connected", *this);
      connecting_ = false;
      transport_socket_->onConnected();
      // It's possible that we closed during the connect callback.
      if (state() != State::Open) {
        ENVOY_CONN_LOG(debug, "close during connected callback", *this);
        return;
      }
    } else {
      failure_reason_ = absl::StrCat("delayed connect error: ", error);
      ENVOY_CONN_LOG(debug, "{}", *this, failure_reason_);
      closeSocket(ConnectionEvent::RemoteClose);
      return;
    }
  }

  IoResult result = transport_socket_->doWrite(*write_buffer_, write_end_stream_);
  ASSERT(!result.end_stream_read_); // The interface guarantees that only read operations set this.
  uint64_t new_buffer_size = write_buffer_->length();
  updateWriteBufferStats(result.bytes_processed_, new_buffer_size);

  // NOTE: If the delayed_close_timer_ is set, it must only trigger after a delayed_close_timeout_
  // period of inactivity from the last write event. Therefore, the timer must be reset to its
  // original timeout value unless the socket is going to be closed as a result of the doWrite().

  if (result.action_ == PostIoAction::Close) {
    // It is possible (though unlikely) for the connection to have already been closed during the
    // write callback. This can happen if we manage to complete the SSL handshake in the write
    // callback, raise a connected event, and close the connection.
    closeSocket(ConnectionEvent::RemoteClose);
  } else if ((inDelayedClose() && new_buffer_size == 0) || bothSidesHalfClosed()) {
    ENVOY_CONN_LOG(debug, "write flush complete", *this);
    if (delayed_close_state_ == DelayedCloseState::CloseAfterFlushAndWait) {
      ASSERT(delayed_close_timer_ != nullptr && delayed_close_timer_->enabled());
      if (result.bytes_processed_ > 0) {
        delayed_close_timer_->enableTimer(delayed_close_timeout_);
      }
    } else {
      ASSERT(bothSidesHalfClosed() || delayed_close_state_ == DelayedCloseState::CloseAfterFlush);
      closeConnectionImmediately();
    }
  } else {
    ASSERT(result.action_ == PostIoAction::KeepOpen);
    ASSERT(!delayed_close_timer_ || delayed_close_timer_->enabled());
    if (delayed_close_timer_ != nullptr && result.bytes_processed_ > 0) {
      delayed_close_timer_->enableTimer(delayed_close_timeout_);
    }
    if (result.bytes_processed_ > 0) {
      auto it = bytes_sent_callbacks_.begin();
      while (it != bytes_sent_callbacks_.end()) {
        if ((*it)(result.bytes_processed_)) {
          // move to the next callback.
          it++;
        } else {
          // remove the current callback.
          it = bytes_sent_callbacks_.erase(it);
        }

        // If a callback closes the socket, stop iterating.
        if (!ioHandle().isOpen()) {
          return;
        }
      }
    }
  }
}

void ConnectionImpl::updateReadBufferStats(uint64_t num_read, uint64_t new_size) {
  if (!connection_stats_) {
    return;
  }

  ConnectionImplUtility::updateBufferStats(num_read, new_size, last_read_buffer_size_,
                                           connection_stats_->read_total_,
                                           connection_stats_->read_current_);
}

void ConnectionImpl::updateWriteBufferStats(uint64_t num_written, uint64_t new_size) {
  if (!connection_stats_) {
    return;
  }

  ConnectionImplUtility::updateBufferStats(num_written, new_size, last_write_buffer_size_,
                                           connection_stats_->write_total_,
                                           connection_stats_->write_current_);
}

bool ConnectionImpl::bothSidesHalfClosed() {
  // If the write_buffer_ is not empty, then the end_stream has not been sent to the transport yet.
  return read_end_stream_ && write_end_stream_ && write_buffer_->length() == 0;
}

absl::string_view ConnectionImpl::transportFailureReason() const {
  // TODO(mattklein123): Is it possible for there to be a local failure reason and a transport
  // failure reason? If so we may need to combine these somehow.
  ENVOY_BUG(!(!failure_reason_.empty() && !transport_socket_->failureReason().empty()),
            "both connection and transport failure reason are not empty");
  if (!failure_reason_.empty()) {
    return failure_reason_;
  }
  return transport_socket_->failureReason();
}

absl::optional<std::chrono::milliseconds> ConnectionImpl::lastRoundTripTime() const {
  return socket_->lastRoundTripTime();
};

void ConnectionImpl::flushWriteBuffer() {
  if (state() == State::Open && write_buffer_->length() > 0) {
    onWriteReady();
  }
}

void ConnectionImpl::dumpState(std::ostream& os, int indent_level) const {
  const char* spaces = spacesForLevel(indent_level);
  os << spaces << "ConnectionImpl " << this << DUMP_MEMBER(connecting_) << DUMP_MEMBER(bind_error_)
     << DUMP_MEMBER(state()) << DUMP_MEMBER(read_buffer_limit_) << "\n";

  DUMP_DETAILS(socket_);
}

ServerConnectionImpl::ServerConnectionImpl(Event::Dispatcher& dispatcher,
                                           ConnectionSocketPtr&& socket,
                                           TransportSocketPtr&& transport_socket,
                                           StreamInfo::StreamInfo& stream_info, bool connected)
    : ConnectionImpl(dispatcher, std::move(socket), std::move(transport_socket), stream_info,
                     connected) {}

void ServerConnectionImpl::setTransportSocketConnectTimeout(std::chrono::milliseconds timeout,
                                                            Stats::Counter& timeout_stat) {
  if (!transport_connect_pending_) {
    return;
  }

  transport_socket_timeout_stat_ = &timeout_stat;
  if (transport_socket_connect_timer_ == nullptr) {
    transport_socket_connect_timer_ =
        dispatcher_.createScaledTimer(Event::ScaledTimerType::TransportSocketConnectTimeout,
                                      [this] { onTransportSocketConnectTimeout(); });
  }
  transport_socket_connect_timer_->enableTimer(timeout);
}

void ServerConnectionImpl::raiseEvent(ConnectionEvent event) {
  switch (event) {
  case ConnectionEvent::Connected:
  case ConnectionEvent::RemoteClose:
  case ConnectionEvent::LocalClose:
    transport_connect_pending_ = false;
    transport_socket_connect_timer_.reset();
  }
  ConnectionImpl::raiseEvent(event);
}

void ServerConnectionImpl::onTransportSocketConnectTimeout() {
  stream_info_.setConnectionTerminationDetails(kTransportSocketConnectTimeoutTerminationDetails);
  closeConnectionImmediately();
  transport_socket_timeout_stat_->inc();
}

ClientConnectionImpl::ClientConnectionImpl(
    Event::Dispatcher& dispatcher, const Address::InstanceConstSharedPtr& remote_address,
    const Network::Address::InstanceConstSharedPtr& source_address,
    Network::TransportSocketPtr&& transport_socket,
    const Network::ConnectionSocket::OptionsSharedPtr& options)
    : ClientConnectionImpl(dispatcher, std::make_unique<ClientSocketImpl>(remote_address, options),
                           source_address, std::move(transport_socket), options) {}

ClientConnectionImpl::ClientConnectionImpl(
    Event::Dispatcher& dispatcher, std::unique_ptr<ConnectionSocket> socket,
    const Address::InstanceConstSharedPtr& source_address,
    Network::TransportSocketPtr&& transport_socket,
    const Network::ConnectionSocket::OptionsSharedPtr& options)
    : ConnectionImpl(dispatcher, std::move(socket), std::move(transport_socket), stream_info_,
                     false),
      stream_info_(dispatcher.timeSource(), socket_->connectionInfoProviderSharedPtr()) {

  // There are no meaningful socket options or source address semantics for
  // non-IP sockets, so skip.
  if (socket_->connectionInfoProviderSharedPtr()->remoteAddress()->ip() == nullptr) {
    return;
  }
  if (!Network::Socket::applyOptions(options, *socket_,
                                     envoy::config::core::v3::SocketOption::STATE_PREBIND)) {
    // Set a special error state to ensure asynchronous close to give the owner of the
    // ConnectionImpl a chance to add callbacks and detect the "disconnect".
    immediate_error_event_ = ConnectionEvent::LocalClose;
    // Trigger a write event to close this connection out-of-band.
    ioHandle().activateFileEvents(Event::FileReadyType::Write);
    return;
  }

  const Network::Address::InstanceConstSharedPtr* source = &source_address;

  if (socket_->connectionInfoProvider().localAddress()) {
    source = &socket_->connectionInfoProvider().localAddress();
  }

  if (*source != nullptr) {
    Api::SysCallIntResult result = socket_->bind(*source);
    if (result.return_value_ < 0) {
      failure_reason_ = absl::StrCat("failed to bind to ", source->get()->asString(), ": ",
                                     errorDetails(result.errno_));
      ENVOY_LOG_MISC(debug, failure_reason_);
      bind_error_ = true;
      // Set a special error state to ensure asynchronous close to give the owner of the
      // ConnectionImpl a chance to add callbacks and detect the "disconnect".
      immediate_error_event_ = ConnectionEvent::LocalClose;

      // Trigger a write event to close this connection out-of-band.
      ioHandle().activateFileEvents(Event::FileReadyType::Write);
    }
  }
}

void ClientConnectionImpl::connect() {
  ENVOY_CONN_LOG(debug, "connecting to {}", *this,
                 socket_->connectionInfoProvider().remoteAddress()->asString());
  const Api::SysCallIntResult result =
      socket_->connect(socket_->connectionInfoProvider().remoteAddress());
  if (result.return_value_ == 0) {
    // write will become ready.
    ASSERT(connecting_);
    return;
  }

  ASSERT(SOCKET_FAILURE(result.return_value_));
#ifdef WIN32
  // winsock2 connect returns EWOULDBLOCK if the socket is non-blocking and the connection
  // cannot be completed immediately. We do not check for `EINPROGRESS` as that error is for
  // blocking operations.
  if (result.errno_ == SOCKET_ERROR_AGAIN) {
#else
  if (result.errno_ == SOCKET_ERROR_IN_PROGRESS) {
#endif
    ASSERT(connecting_);
    ENVOY_CONN_LOG(debug, "connection in progress", *this);
  } else {
    immediate_error_event_ = ConnectionEvent::RemoteClose;
    connecting_ = false;
    failure_reason_ = absl::StrCat("immediate connect error: ", result.errno_);
    ENVOY_CONN_LOG(debug, "{}", *this, failure_reason_);

    // Trigger a write event. This is needed on macOS and seems harmless on Linux.
    ioHandle().activateFileEvents(Event::FileReadyType::Write);
  }
}

} // namespace Network
} // namespace Envoy<|MERGE_RESOLUTION|>--- conflicted
+++ resolved
@@ -280,14 +280,8 @@
     return;
   }
 
-<<<<<<< HEAD
-  // Don't set NODELAY for unix domain sockets
-  if (socket_->addressType() == Address::Type::Pipe ||
-      socket_->addressType() == Address::Type::EnvoyInternal) {
-=======
   // Don't set NODELAY for unix domain sockets or internal socket.
   if (socket_->addressType() != Address::Type::Ip) {
->>>>>>> ede719d1
     return;
   }
 

--- conflicted
+++ resolved
@@ -8,9 +8,9 @@
 #include "envoy/common/platform.h"
 #include "envoy/config/core/v3/base.pb.h"
 #include "envoy/event/timer.h"
+#include "envoy/event/scaled_range_timer_manager.h"
 #include "envoy/network/filter.h"
 #include "envoy/network/socket.h"
-#include "envoy/server/overload/thread_local_overload_state.h"
 
 #include "common/common/assert.h"
 #include "common/common/dump_state_utils.h"
@@ -773,21 +773,15 @@
 }
 
 ServerConnectionImpl::ServerConnectionImpl(Event::Dispatcher& dispatcher,
-                                           Server::ThreadLocalOverloadState& overload_state,
                                            ConnectionSocketPtr&& socket,
                                            TransportSocketPtr&& transport_socket,
                                            StreamInfo::StreamInfo& stream_info, bool connected)
     : ConnectionImpl(dispatcher, std::move(socket), std::move(transport_socket), stream_info,
-<<<<<<< HEAD
-                     connected),
-      overload_state_(overload_state) {}
-=======
                      connected) {
   if (Runtime::runtimeFeatureEnabled("envoy.reloadable_features.always_nodelay")) {
     noDelay(true);
   }
 }
->>>>>>> f2f6943f
 
 void ServerConnectionImpl::setTransportSocketConnectTimeout(std::chrono::milliseconds timeout) {
   if (!transport_connect_pending_) {
@@ -795,8 +789,8 @@
   }
   if (transport_socket_connect_timer_ == nullptr) {
     transport_socket_connect_timer_ =
-        overload_state_.createScaledTimer(Server::OverloadTimerType::TransportSocketConnectTimeout,
-                                          [this] { onTransportSocketConnectTimeout(); });
+        dispatcher_.createScaledTimer(Event::ScaledTimerType::TransportSocketConnectTimeout,
+                                      [this] { onTransportSocketConnectTimeout(); });
   }
   transport_socket_connect_timer_->enableTimer(timeout);
 }

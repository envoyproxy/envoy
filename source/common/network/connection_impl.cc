#include "source/common/network/connection_impl.h"

#include <atomic>
#include <cstdint>
#include <memory>

#include "envoy/common/exception.h"
#include "envoy/common/platform.h"
#include "envoy/config/core/v3/base.pb.h"
#include "envoy/event/scaled_range_timer_manager.h"
#include "envoy/event/timer.h"
#include "envoy/network/filter.h"
#include "envoy/network/socket.h"

#include "source/common/common/assert.h"
#include "source/common/common/dump_state_utils.h"
#include "source/common/common/empty_string.h"
#include "source/common/common/enum_to_int.h"
#include "source/common/common/scope_tracker.h"
#include "source/common/network/address_impl.h"
#include "source/common/network/connection_socket_impl.h"
#include "source/common/network/raw_buffer_socket.h"
#include "source/common/network/socket_option_factory.h"
#include "source/common/network/socket_option_impl.h"
#include "source/common/network/utility.h"
#include "source/common/runtime/runtime_features.h"

namespace Envoy {
namespace Network {
namespace {

constexpr absl::string_view kTransportSocketConnectTimeoutTerminationDetails =
    "transport socket timeout was reached";

std::ostream& operator<<(std::ostream& os, Connection::State connection_state) {
  switch (connection_state) {
  case Connection::State::Open:
    return os << "Open";
  case Connection::State::Closing:
    return os << "Closing";
  case Connection::State::Closed:
    return os << "Closed";
  }
  return os;
}

absl::string_view ipVersionAsString(Network::Address::IpVersion ip_version) {
  return ip_version == Network::Address::IpVersion::v4 ? "v4" : "v6";
}

} // namespace

void ConnectionImplUtility::updateBufferStats(uint64_t delta, uint64_t new_total,
                                              uint64_t& previous_total, Stats::Counter& stat_total,
                                              Stats::Gauge& stat_current) {
  if (delta) {
    stat_total.add(delta);
  }

  if (new_total != previous_total) {
    if (new_total > previous_total) {
      stat_current.add(new_total - previous_total);
    } else {
      stat_current.sub(previous_total - new_total);
    }

    previous_total = new_total;
  }
}

std::atomic<uint64_t> ConnectionImpl::next_global_id_;

ConnectionImpl::ConnectionImpl(Event::Dispatcher& dispatcher, ConnectionSocketPtr&& socket,
                               TransportSocketPtr&& transport_socket,
                               StreamInfo::StreamInfo& stream_info, bool connected)
    : ConnectionImplBase(dispatcher, next_global_id_++),
      transport_socket_(std::move(transport_socket)), socket_(std::move(socket)),
      stream_info_(stream_info), filter_manager_(*this, *socket_),
      write_buffer_(dispatcher.getWatermarkFactory().createBuffer(
          [this]() -> void { this->onWriteBufferLowWatermark(); },
          [this]() -> void { this->onWriteBufferHighWatermark(); },
          []() -> void { /* TODO(adisuissa): Handle overflow watermark */ })),
      read_buffer_(dispatcher.getWatermarkFactory().createBuffer(
          [this]() -> void { this->onReadBufferLowWatermark(); },
          [this]() -> void { this->onReadBufferHighWatermark(); },
          []() -> void { /* TODO(adisuissa): Handle overflow watermark */ })),
      write_buffer_above_high_watermark_(false), detect_early_close_(true),
      enable_half_close_(false), read_end_stream_raised_(false), read_end_stream_(false),
      write_end_stream_(false), current_write_end_stream_(false), dispatch_buffered_data_(false),
<<<<<<< HEAD
      transport_wants_read_(false), reuse_connection_(false) {
=======
      transport_wants_read_(false),
      enable_close_through_filter_manager_(Runtime::runtimeFeatureEnabled(
          "envoy.reloadable_features.connection_close_through_filter_manager")) {
>>>>>>> 079e6529

  if (socket_ == nullptr || !socket_->isOpen()) {
    IS_ENVOY_BUG("Client socket failure");
    return;
  }
  if (!connected) {
    connecting_ = true;
  }

  Event::FileTriggerType trigger = Event::PlatformDefaultTriggerType;

  // We never ask for both early close and read at the same time. If we are reading, we want to
  // consume all available data.
  socket_->ioHandle().initializeFileEvent(
      dispatcher_,
      [this](uint32_t events) {
        onFileEvent(events);
        return absl::OkStatus();
      },
      trigger, Event::FileReadyType::Read | Event::FileReadyType::Write);

  transport_socket_->setTransportSocketCallbacks(*this);

  // TODO(soulxu): generate the connection id inside the addressProvider directly,
  // then we don't need a setter or any of the optional stuff.
  socket_->connectionInfoProvider().setConnectionID(id());
  socket_->connectionInfoProvider().setSslConnection(transport_socket_->ssl());
}

ConnectionImpl::~ConnectionImpl() {
  ASSERT((socket_ == nullptr || !socket_->isOpen()) && delayed_close_timer_ == nullptr,
         "ConnectionImpl destroyed with open socket and/or active timer");

  // In general we assume that owning code has called close() previously to the destructor being
  // run. This generally must be done so that callbacks run in the correct context (vs. deferred
  // deletion). Hence the assert above. However, call close() here just to be completely sure that
  // the fd is closed and make it more likely that we crash from a bad close callback.
  close(ConnectionCloseType::NoFlush);
}

void ConnectionImpl::addWriteFilter(WriteFilterSharedPtr filter) {
  filter_manager_.addWriteFilter(filter);
}

void ConnectionImpl::addFilter(FilterSharedPtr filter) { filter_manager_.addFilter(filter); }

void ConnectionImpl::addReadFilter(ReadFilterSharedPtr filter) {
  filter_manager_.addReadFilter(filter);
}

void ConnectionImpl::removeReadFilter(ReadFilterSharedPtr filter) {
  filter_manager_.removeReadFilter(filter);
}

bool ConnectionImpl::initializeReadFilters() { return filter_manager_.initializeReadFilters(); }

void ConnectionImpl::close(ConnectionCloseType type) {
  if (socket_ == nullptr || !socket_->isOpen()) {
    ENVOY_CONN_LOG_EVENT(debug, "connection_closing",
                         "Not closing conn, socket object is null or socket is not open", *this);
    return;
  }

  // The connection is closed by Envoy by sending RST, and the connection is closed immediately.
  if (type == ConnectionCloseType::AbortReset) {
    ENVOY_CONN_LOG(
        trace, "connection closing type=AbortReset, setting LocalReset to the detected close type.",
        *this);
    setDetectedCloseType(DetectedCloseType::LocalReset);
    closeSocket(ConnectionEvent::LocalClose);
    return;
  }

  if (type == ConnectionCloseType::Abort || type == ConnectionCloseType::NoFlush) {
    closeInternal(type);
    return;
  }

  // Only FlushWrite and FlushWriteAndDelay are managed by the filter manager, since the above
  // status will abort data naturally.
  ASSERT(type == ConnectionCloseType::FlushWrite ||
         type == ConnectionCloseType::FlushWriteAndDelay);
  closeThroughFilterManager(ConnectionCloseAction{ConnectionEvent::LocalClose, false, type});
}

void ConnectionImpl::closeInternal(ConnectionCloseType type) {
  if (!socket_->isOpen()) {
    return;
  }

  uint64_t data_to_write = write_buffer_->length();
  ENVOY_CONN_LOG_EVENT(debug, "connection_closing", "closing data_to_write={} type={}", *this,
                       data_to_write, enumToInt(type));

  const bool delayed_close_timeout_set = delayed_close_timeout_.count() > 0;
  if (data_to_write == 0 || type == ConnectionCloseType::NoFlush ||
      type == ConnectionCloseType::Abort || !transport_socket_->canFlushClose()) {
    if (data_to_write > 0 && type != ConnectionCloseType::Abort) {
      // We aren't going to wait to flush, but try to write as much as we can if there is pending
      // data.
      if (reuse_connection_) {
        // Don't close connection socket in case of reversed connection.
        transport_socket_->doWrite(*write_buffer_, false);
      } else {
        transport_socket_->doWrite(*write_buffer_, true);
      }
    }

    if (type != ConnectionCloseType::FlushWriteAndDelay || !delayed_close_timeout_set) {
      closeConnectionImmediately();
      return;
    }
    // The socket is being closed and either there is no more data to write or the data can not be
    // flushed (!transport_socket_->canFlushClose()). Since a delayed close has been requested,
    // start the delayed close timer if it hasn't been done already by a previous close().
    // NOTE: Even though the delayed_close_state_ is being set to CloseAfterFlushAndWait, since
    // a write event is not being registered for the socket, this logic is simply setting the
    // timer and waiting for it to trigger to close the socket.
    if (!inDelayedClose()) {
      initializeDelayedCloseTimer();
      delayed_close_state_ = DelayedCloseState::CloseAfterFlushAndWait;
      // Monitor for the peer closing the connection.
      ioHandle().enableFileEvents(enable_half_close_ ? 0 : Event::FileReadyType::Closed);
    }
    return;
  }

  ASSERT(type == ConnectionCloseType::FlushWrite ||
         type == ConnectionCloseType::FlushWriteAndDelay);

  // If there is a pending delayed close, simply update the delayed close state.
  //
  // An example of this condition manifests when a downstream connection is closed early by Envoy,
  // such as when a route can't be matched:
  //   In ConnectionManagerImpl::onData()
  //     1) Via codec_->dispatch(), a local reply with a 404 is sent to the client
  //       a) ConnectionManagerImpl::doEndStream() issues the first connection close() via
  //          ConnectionManagerImpl::checkForDeferredClose()
  //     2) A second close is issued by a subsequent call to
  //        ConnectionManagerImpl::checkForDeferredClose() prior to returning from onData()
  if (inDelayedClose()) {
    // Validate that a delayed close timer is already enabled unless it was disabled via
    // configuration.
    ASSERT(!delayed_close_timeout_set || delayed_close_timer_ != nullptr);
    if (type == ConnectionCloseType::FlushWrite || !delayed_close_timeout_set) {
      delayed_close_state_ = DelayedCloseState::CloseAfterFlush;
    } else {
      delayed_close_state_ = DelayedCloseState::CloseAfterFlushAndWait;
    }
    return;
  }

  // NOTE: At this point, it's already been validated that the connection is not already in
  // delayed close processing and therefore the timer has not yet been created.
  if (delayed_close_timeout_set) {
    initializeDelayedCloseTimer();
    delayed_close_state_ = (type == ConnectionCloseType::FlushWrite)
                               ? DelayedCloseState::CloseAfterFlush
                               : DelayedCloseState::CloseAfterFlushAndWait;
  } else {
    delayed_close_state_ = DelayedCloseState::CloseAfterFlush;
  }

  ioHandle().enableFileEvents(Event::FileReadyType::Write |
                              (enable_half_close_ ? 0 : Event::FileReadyType::Closed));
}

Connection::State ConnectionImpl::state() const {
  if (socket_ == nullptr || !socket_->isOpen()) {
    return State::Closed;
  } else if (inDelayedClose()) {
    return State::Closing;
  } else {
    return State::Open;
  }
}

void ConnectionImpl::closeConnectionImmediately() { closeSocket(ConnectionEvent::LocalClose); }

void ConnectionImpl::setTransportSocketIsReadable() {
  ASSERT(dispatcher_.isThreadSafe());
  // Remember that the transport requested read resumption, in case the resumption event is not
  // scheduled immediately or is "lost" because read was disabled.
  transport_wants_read_ = true;
  // Only schedule a read activation if the connection is not read disabled to avoid spurious
  // wakeups. When read disabled, the connection will not read from the transport, and limit
  // dispatch to the current contents of the read buffer if its high-watermark is triggered and
  // dispatch_buffered_data_ is set.
  if (read_disable_count_ == 0) {
    ioHandle().activateFileEvents(Event::FileReadyType::Read);
  }
}

bool ConnectionImpl::filterChainWantsData() {
  return read_disable_count_ == 0 ||
         (read_disable_count_ == 1 && read_buffer_->highWatermarkTriggered());
}

void ConnectionImpl::setDetectedCloseType(DetectedCloseType close_type) {
  detected_close_type_ = close_type;
}

<<<<<<< HEAD
ConnectionSocketPtr ConnectionImpl::moveSocket() {
  ASSERT(isConnectionReused());

  // Clean up connection internals but don't close the socket.
  cleanUpConnectionImpl();

  // Transfer socket ownership to the caller.
  return std::move(socket_);
}

void ConnectionImpl::cleanUpConnectionImpl() {
  // No need for a delayed close now.
  if (delayed_close_timer_) {
    delayed_close_timer_->disableTimer();
    delayed_close_timer_ = nullptr;
  }

  // Drain input and output buffers.
  updateReadBufferStats(0, 0);
  updateWriteBufferStats(0, 0);

  // Drain any remaining data from write buffer.
  write_buffer_->drain(write_buffer_->length());

  // Reset connection stats.
  connection_stats_.reset();

  // Notify listeners that the connection is closing but don't close the actual socket.
  ConnectionImpl::raiseEvent(ConnectionEvent::LocalClose);
=======
void ConnectionImpl::closeThroughFilterManager(ConnectionCloseAction close_action) {
  if (!socket_->isOpen()) {
    return;
  }

  if (!enable_close_through_filter_manager_) {
    ENVOY_CONN_LOG(trace, "connection is closing not through the filter manager", *this);
    closeConnection(close_action);
    return;
  }

  ENVOY_CONN_LOG(trace, "connection is closing through the filter manager", *this);
  filter_manager_.onConnectionClose(close_action);
>>>>>>> 079e6529
}

void ConnectionImpl::closeSocket(ConnectionEvent close_type) {
  if (socket_ == nullptr || !socket_->isOpen()) {
    return;
  }

  // No need for a delayed close (if pending) now that the socket is being closed.
  if (delayed_close_timer_) {
    delayed_close_timer_->disableTimer();
    delayed_close_timer_ = nullptr;
  }

  ENVOY_CONN_LOG(debug, "closing socket: {}", *this, static_cast<uint32_t>(close_type));

  // Don't close the socket transport if this is a reused connection
  if (!reuse_connection_) {
    ENVOY_CONN_LOG(debug, "closing socket transport_socket_", *this);
    transport_socket_->closeSocket(close_type);
  }

  // Drain input and output buffers.
  updateReadBufferStats(0, 0);
  updateWriteBufferStats(0, 0);

  // As the socket closes, drain any remaining data.
  // The data won't be written out at this point, and where there are reference
  // counted buffer fragments, it helps avoid lifetime issues with the
  // connection outlasting the subscriber.
  write_buffer_->drain(write_buffer_->length());

  connection_stats_.reset();

  if (detected_close_type_ == DetectedCloseType::RemoteReset ||
      detected_close_type_ == DetectedCloseType::LocalReset) {
#if ENVOY_PLATFORM_ENABLE_SEND_RST
    const bool ok = Network::Socket::applyOptions(
        Network::SocketOptionFactory::buildZeroSoLingerOptions(), *socket_,
        envoy::config::core::v3::SocketOption::STATE_LISTENING);
    if (!ok) {
      ENVOY_LOG_EVERY_POW_2(error, "rst setting so_linger=0 failed on connection {}", id());
    }
#endif
  }

  // It is safe to call close() since there is an IO handle check.
  if (!reuse_connection_) {
    ENVOY_LOG(debug, "closeSocket:");
    socket_->close();
  }

  // Call the base class directly as close() is called in the destructor.
  ConnectionImpl::raiseEvent(close_type);
}

void ConnectionImpl::onConnected() {
  ASSERT(!connecting_);
  transport_socket_->onConnected();
}

void ConnectionImpl::noDelay(bool enable) {
  // There are cases where a connection to localhost can immediately fail (e.g., if the other end
  // does not have enough fds, reaches a backlog limit, etc.). Because we run with deferred error
  // events, the calling code may not yet know that the connection has failed. This is one call
  // where we go outside of libevent and hit the fd directly and this case can fail if the fd is
  // invalid. For this call instead of plumbing through logic that will immediately indicate that a
  // connect failed, we will just ignore the noDelay() call if the socket is invalid since error is
  // going to be raised shortly anyway and it makes the calling code simpler.
  if (socket_ == nullptr || !socket_->isOpen()) {
    return;
  }

  // Don't set NODELAY for unix domain sockets or internal socket.
  if (socket_->addressType() != Address::Type::Ip) {
    return;
  }

  // Set NODELAY
  int new_value = enable;
  Api::SysCallIntResult result =
      socket_->setSocketOption(IPPROTO_TCP, TCP_NODELAY, &new_value, sizeof(new_value));
#if defined(__APPLE__)
  if (SOCKET_FAILURE(result.return_value_) && result.errno_ == SOCKET_ERROR_INVAL) {
    // Sometimes occurs when the connection is not yet fully formed. Empirically, TCP_NODELAY is
    // enabled despite this result.
    return;
  }
#elif defined(WIN32)
  if (SOCKET_FAILURE(result.return_value_) &&
      (result.errno_ == SOCKET_ERROR_AGAIN || result.errno_ == SOCKET_ERROR_INVAL)) {
    // Sometimes occurs when the connection is not yet fully formed. Empirically, TCP_NODELAY is
    // enabled despite this result.
    return;
  }
#endif

  RELEASE_ASSERT(result.return_value_ == 0,
                 fmt::format("Failed to set TCP_NODELAY with error {}, {}", result.errno_,
                             errorDetails(result.errno_)));
}

void ConnectionImpl::onRead(uint64_t read_buffer_size) {
  ASSERT(dispatcher_.isThreadSafe());
  // Do not read the data from the socket if the connection is in delay closed,
  // high watermark is called, or is closing through filter manager.
  if (inDelayedClose() || !filterChainWantsData() ||
      (enable_close_through_filter_manager_ && filter_manager_.pendingClose())) {
    return;
  }
  ASSERT(socket_ != nullptr && socket_->isOpen());

  if (read_buffer_size == 0 && !read_end_stream_) {
    return;
  }

  if (read_end_stream_) {
    // read() on a raw socket will repeatedly return 0 (EOF) once EOF has
    // occurred, so filter out the repeats so that filters don't have
    // to handle repeats.
    //
    // I don't know of any cases where this actually happens (we should stop
    // reading the socket after EOF), but this check guards against any bugs
    // in ConnectionImpl or strangeness in the OS events (epoll, kqueue, etc)
    // and maintains the guarantee for filters.
    if (read_end_stream_raised_) {
      // No further data can be delivered after end_stream
      ASSERT(read_buffer_size == 0);
      return;
    }
    read_end_stream_raised_ = true;
  }

  filter_manager_.onRead();
}

void ConnectionImpl::enableHalfClose(bool enabled) {
  // This code doesn't correctly ensure that EV_CLOSE isn't set if reading is disabled
  // when enabling half-close. This could be fixed, but isn't needed right now, so just
  // ASSERT that it doesn't happen.
  ASSERT(!enabled || read_disable_count_ == 0);

  enable_half_close_ = enabled;
}

Connection::ReadDisableStatus ConnectionImpl::readDisable(bool disable) {
  // Calls to readEnabled on a closed socket are considered to be an error.
  ASSERT(state() == State::Open);

  ENVOY_CONN_LOG(trace, "readDisable: disable={} disable_count={} state={} buffer_length={}", *this,
                 disable, read_disable_count_, static_cast<int>(state()), read_buffer_->length());

  // When we disable reads, we still allow for early close notifications (the equivalent of
  // `EPOLLRDHUP` for an epoll backend). For backends that support it, this allows us to apply
  // back pressure at the kernel layer, but still get timely notification of a FIN. Note that
  // we are not guaranteed to get notified, so even if the remote has closed, we may not know
  // until we try to write. Further note that currently we optionally don't correctly handle half
  // closed TCP connections in the sense that we assume that a remote FIN means the remote intends a
  // full close.
  if (disable) {
    ++read_disable_count_;

    if (state() != State::Open) {
      // If readDisable is called on a closed connection, do not crash.
      return ReadDisableStatus::NoTransition;
    }

    if (read_disable_count_ > 1) {
      // The socket has already been read disabled.
      return ReadDisableStatus::StillReadDisabled;
    }

    // If half-close semantics are enabled, we never want early close notifications; we
    // always want to read all available data, even if the other side has closed.
    if (detect_early_close_ && !enable_half_close_) {
      ioHandle().enableFileEvents(Event::FileReadyType::Write | Event::FileReadyType::Closed);
    } else {
      ioHandle().enableFileEvents(Event::FileReadyType::Write);
    }

    return ReadDisableStatus::TransitionedToReadDisabled;
  } else {
    ASSERT(read_disable_count_ != 0);
    --read_disable_count_;
    if (state() != State::Open) {
      // If readDisable is called on a closed connection, do not crash.
      return ReadDisableStatus::NoTransition;
    }

    auto read_disable_status = ReadDisableStatus::StillReadDisabled;
    if (read_disable_count_ == 0) {
      // We never ask for both early close and read at the same time. If we are reading, we want to
      // consume all available data.
      ioHandle().enableFileEvents(Event::FileReadyType::Read | Event::FileReadyType::Write);
      read_disable_status = ReadDisableStatus::TransitionedToReadEnabled;
    }

    if (filterChainWantsData() && (read_buffer_->length() > 0 || transport_wants_read_)) {
      // Sanity check: resumption with read_disable_count_ > 0 should only happen if the read
      // buffer's high watermark has triggered.
      ASSERT(read_buffer_->length() > 0 || read_disable_count_ == 0);

      // If the read_buffer_ is not empty or transport_wants_read_ is true, the connection may be
      // able to process additional bytes even if there is no data in the kernel to kick off the
      // filter chain. Alternately the connection may need read resumption while read disabled and
      // not registered for read events because the read buffer's high-watermark has triggered. To
      // handle these cases, directly schedule a fake read event to make sure the buffered data in
      // the read buffer or in transport socket internal buffers gets processed regardless and
      // ensure that we dispatch it via onRead.
      dispatch_buffered_data_ = true;
      ioHandle().activateFileEvents(Event::FileReadyType::Read);
    }

    return read_disable_status;
  }
}

void ConnectionImpl::raiseEvent(ConnectionEvent event) {
  ENVOY_CONN_LOG(trace, "raising connection event {}", *this, static_cast<int>(event));
  ConnectionImplBase::raiseConnectionEvent(event);
  // We may have pending data in the write buffer on transport handshake
  // completion, which may also have completed in the context of onReadReady(),
  // where no check of the write buffer is made. Provide an opportunity to flush
  // here. If connection write is not ready, this is harmless. We should only do
  // this if we're still open (the above callbacks may have closed).
  if (event == ConnectionEvent::Connected) {
    flushWriteBuffer();
  }
}

bool ConnectionImpl::readEnabled() const {
  // Calls to readEnabled on a closed socket are considered to be an error.
  ASSERT(state() == State::Open);
  ASSERT(dispatcher_.isThreadSafe());
  return read_disable_count_ == 0;
}

void ConnectionImpl::addBytesSentCallback(BytesSentCb cb) {
  bytes_sent_callbacks_.emplace_back(cb);
}

void ConnectionImpl::rawWrite(Buffer::Instance& data, bool end_stream) {
  write(data, end_stream, false);
}

void ConnectionImpl::write(Buffer::Instance& data, bool end_stream) {
  write(data, end_stream, true);
}

void ConnectionImpl::write(Buffer::Instance& data, bool end_stream, bool through_filter_chain) {
  ASSERT(!end_stream || enable_half_close_);
  ASSERT(dispatcher_.isThreadSafe());

  if (write_end_stream_) {
    // It is an API violation to write more data after writing end_stream, but a duplicate
    // end_stream with no data is harmless. This catches misuse of the API that could result in data
    // being lost.
    ASSERT(data.length() == 0 && end_stream);

    return;
  }

  if (through_filter_chain) {
    // NOTE: This is kind of a hack, but currently we don't support restart/continue on the write
    //       path, so we just pass around the buffer passed to us in this function. If we ever
    //       support buffer/restart/continue on the write path this needs to get more complicated.
    current_write_buffer_ = &data;
    current_write_end_stream_ = end_stream;
    FilterStatus status = filter_manager_.onWrite();
    current_write_buffer_ = nullptr;

    if (FilterStatus::StopIteration == status) {
      return;
    }
  }

  write_end_stream_ = end_stream;
  if (data.length() > 0 || end_stream) {
    ENVOY_CONN_LOG(trace, "writing {} bytes, end_stream {}", *this, data.length(), end_stream);
    // TODO(mattklein123): All data currently gets moved from the source buffer to the write buffer.
    // This can lead to inefficient behavior if writing a bunch of small chunks. In this case, it
    // would likely be more efficient to copy data below a certain size. VERY IMPORTANT: If this is
    // ever changed, read the comment in SslSocket::doWrite() VERY carefully. That code assumes that
    // we never change existing write_buffer_ chain elements between calls to SSL_write(). That code
    // might need to change if we ever copy here.
    write_buffer_->move(data);

    // Activating a write event before the socket is connected has the side-effect of tricking
    // doWriteReady into thinking the socket is connected. On macOS, the underlying write may fail
    // with a connection error if a call to write(2) occurs before the connection is completed.
    if (!connecting_) {
      ioHandle().activateFileEvents(Event::FileReadyType::Write);
    }
  }
}

void ConnectionImpl::setBufferLimits(uint32_t limit) {
  read_buffer_limit_ = limit;

  // Due to the fact that writes to the connection and flushing data from the connection are done
  // asynchronously, we have the option of either setting the watermarks aggressively, and regularly
  // enabling/disabling reads from the socket, or allowing more data, but then not triggering
  // based on watermarks until 2x the data is buffered in the common case. Given these are all soft
  // limits we err on the side of buffering more triggering watermark callbacks less often.
  //
  // Given the current implementation for straight up TCP proxying, the common case is reading
  // |limit| bytes through the socket, passing |limit| bytes to the connection and the immediately
  // draining |limit| bytes to the socket. Triggering the high watermarks and then immediately
  // triggering the low watermarks would be expensive, but we narrowly avoid triggering high
  // watermark when moving |limit| bytes through the connection because the high watermark
  // computation checks if the size of the buffer exceeds the high watermark value.
  if (limit > 0) {
    write_buffer_->setWatermarks(limit);
    read_buffer_->setWatermarks(limit);
  }
}

void ConnectionImpl::onReadBufferLowWatermark() {
  ENVOY_CONN_LOG(debug, "onBelowReadBufferLowWatermark", *this);
  if (state() == State::Open) {
    readDisable(false);
  }
}

void ConnectionImpl::onReadBufferHighWatermark() {
  ENVOY_CONN_LOG(debug, "onAboveReadBufferHighWatermark", *this);
  if (state() == State::Open) {
    readDisable(true);
  }
}

void ConnectionImpl::onWriteBufferLowWatermark() {
  ENVOY_CONN_LOG(debug, "onBelowWriteBufferLowWatermark", *this);
  ASSERT(write_buffer_above_high_watermark_);
  write_buffer_above_high_watermark_ = false;
  for (ConnectionCallbacks* callback : callbacks_) {
    if (callback) {
      callback->onBelowWriteBufferLowWatermark();
    }
  }
}

void ConnectionImpl::onWriteBufferHighWatermark() {
  ENVOY_CONN_LOG(debug, "onAboveWriteBufferHighWatermark", *this);
  ASSERT(!write_buffer_above_high_watermark_);
  write_buffer_above_high_watermark_ = true;
  for (ConnectionCallbacks* callback : callbacks_) {
    if (callback) {
      callback->onAboveWriteBufferHighWatermark();
    }
  }
}

void ConnectionImpl::setFailureReason(absl::string_view failure_reason) {
  if (!transport_socket_->failureReason().empty()) {
    failure_reason_ = absl::StrCat(failure_reason, ". ", transport_socket_->failureReason());
  } else {
    failure_reason_ = std::string(failure_reason);
  }
}

void ConnectionImpl::onFileEvent(uint32_t events) {
  ScopeTrackerScopeState scope(this, this->dispatcher_);
  ENVOY_CONN_LOG(trace, "socket event: {}", *this, events);

  if (immediate_error_event_ == ConnectionEvent::LocalClose ||
      immediate_error_event_ == ConnectionEvent::RemoteClose) {
    if (bind_error_) {
      ENVOY_CONN_LOG(debug, "raising bind error", *this);
      // Update stats here, rather than on bind failure, to give the caller a chance to
      // setConnectionStats.
      if (connection_stats_ && connection_stats_->bind_errors_) {
        connection_stats_->bind_errors_->inc();
      }
    } else {
      ENVOY_CONN_LOG(debug, "raising immediate error", *this);
    }
    closeSocket(immediate_error_event_);
    return;
  }

  if (events & Event::FileReadyType::Closed) {
    // We never ask for both early close and read at the same time. If we are reading, we want to
    // consume all available data.
    ASSERT(!(events & Event::FileReadyType::Read));
    ENVOY_CONN_LOG(debug, "remote early close", *this);
    // If half-close is enabled, this is never activated.
    // If half-close is disabled, there are two scenarios where this applies:
    //    1. During the closeInternal(_) call.
    //    2. When an early close is detected while the connection is read-disabled.
    // Both situations allow the connection to bypass the filter manager's status since there will
    // be data loss even in normal cases.
    closeSocket(ConnectionEvent::RemoteClose);
    return;
  }

  if (events & Event::FileReadyType::Write) {
    onWriteReady();
  }

  // It's possible for a write event callback to close the socket (which will cause fd_ to be -1).
  // In this case ignore read event processing.
  if (socket_->isOpen() && (events & Event::FileReadyType::Read)) {
    onReadReady();
  }
}

void ConnectionImpl::onReadReady() {
  ENVOY_CONN_LOG(trace, "read ready. dispatch_buffered_data={}", *this,
                 static_cast<int>(dispatch_buffered_data_));
  const bool latched_dispatch_buffered_data = dispatch_buffered_data_;
  dispatch_buffered_data_ = false;

  ASSERT(!connecting_);

  // If it is closing through the filter manager, we either need to close the socket or go
  // through the close(), so we prevent further reading from the socket when we are waiting
  // for the connection close.
  if (enable_close_through_filter_manager_ && filter_manager_.pendingClose()) {
    return;
  }

  // We get here while read disabled in two ways.
  // 1) There was a call to setTransportSocketIsReadable(), for example if a raw buffer socket ceded
  //    due to shouldDrainReadBuffer(). In this case we defer the event until the socket is read
  //    enabled.
  // 2) The consumer of connection data called readDisable(true), and instead of reading from the
  //    socket we simply need to dispatch already read data.
  if (read_disable_count_ != 0) {
    // Do not clear transport_wants_read_ when returning early; the early return skips the transport
    // socket doRead call.
    if (latched_dispatch_buffered_data && filterChainWantsData()) {
      onRead(read_buffer_->length());
    }
    return;
  }

  // Clear transport_wants_read_ just before the call to doRead. This is the only way to ensure that
  // the transport socket read resumption happens as requested; onReadReady() returns early without
  // reading from the transport if the read buffer is above high watermark at the start of the
  // method.
  transport_wants_read_ = false;
  IoResult result = transport_socket_->doRead(*read_buffer_);
  uint64_t new_buffer_size = read_buffer_->length();
  updateReadBufferStats(result.bytes_processed_, new_buffer_size);

  // The socket is closed immediately when receiving RST.
  if (result.err_code_.has_value() &&
      result.err_code_ == Api::IoError::IoErrorCode::ConnectionReset) {
    ENVOY_CONN_LOG(trace, "read: rst close from peer", *this);
    setDetectedCloseType(DetectedCloseType::RemoteReset);
    if (result.bytes_processed_ != 0) {
      onRead(new_buffer_size);
      // In some cases, the transport socket could read data along with an RST (Reset) flag.
      // We need to ensure this data is properly propagated to the terminal filter for proper
      // handling. For more details, see #29616 and #28817.
      closeThroughFilterManager(ConnectionCloseAction{ConnectionEvent::RemoteClose, true});
    } else {
      // Otherwise no data was read, and close the socket directly.
      closeSocket(Network::ConnectionEvent::RemoteClose);
    }
    return;
  }

  // If this connection doesn't have half-close semantics, translate end_stream into
  // a connection close.
  if ((!enable_half_close_ && result.end_stream_read_)) {
    result.end_stream_read_ = false;
    result.action_ = PostIoAction::Close;
  }

  read_end_stream_ |= result.end_stream_read_;
  if (result.bytes_processed_ != 0 || result.end_stream_read_ ||
      (latched_dispatch_buffered_data && read_buffer_->length() > 0)) {
    // Skip onRead if no bytes were processed unless we explicitly want to force onRead for
    // buffered data. For instance, skip onRead if the connection was closed without producing
    // more data.
    onRead(new_buffer_size);
  }

  // The read callback may have already closed the connection.
  if (result.action_ == PostIoAction::Close || bothSidesHalfClosed()) {
    ENVOY_CONN_LOG(debug, "remote close", *this);
    // This is the typical case where a socket read triggers a connection close.
    // When half-close is disabled, the action_ will be set to close.
    // When half-close is enabled, once both directions of the connection are closed,
    // we need to ensure that the read data is properly propagated to the terminal filter.
    closeThroughFilterManager(ConnectionCloseAction{ConnectionEvent::RemoteClose, true});
  }
}

absl::optional<Connection::UnixDomainSocketPeerCredentials>
ConnectionImpl::unixSocketPeerCredentials() const {
  // TODO(snowp): Support non-linux platforms.
#ifndef SO_PEERCRED
  return absl::nullopt;
#else
  struct ucred ucred;
  socklen_t ucred_size = sizeof(ucred);
  int rc = socket_->getSocketOption(SOL_SOCKET, SO_PEERCRED, &ucred, &ucred_size).return_value_;
  if (SOCKET_FAILURE(rc)) {
    return absl::nullopt;
  }

  return {{ucred.pid, ucred.uid, ucred.gid}};
#endif
}

void ConnectionImpl::onWriteReady() {
  ENVOY_CONN_LOG(trace, "write ready", *this);

  if (connecting_) {
    int error;
    socklen_t error_size = sizeof(error);
    RELEASE_ASSERT(
        socket_->getSocketOption(SOL_SOCKET, SO_ERROR, &error, &error_size).return_value_ == 0, "");

    if (error == 0) {
      ENVOY_CONN_LOG_EVENT(debug, "connection_connected", "connected", *this);
      connecting_ = false;
      onConnected();
      // It's possible that we closed during the connect callback.
      if (state() != State::Open) {
        ENVOY_CONN_LOG_EVENT(debug, "connection_closed_callback", "close during connected callback",
                             *this);
        return;
      }
    } else {
      setFailureReason(absl::StrCat("delayed connect error: ", errorDetails(error)));
      ENVOY_CONN_LOG_EVENT(debug, "connection_error", "{}", *this, transportFailureReason());
      closeSocket(ConnectionEvent::RemoteClose);
      return;
    }
  }

  IoResult result = transport_socket_->doWrite(*write_buffer_, write_end_stream_);
  ASSERT(!result.end_stream_read_); // The interface guarantees that only read operations set this.
  uint64_t new_buffer_size = write_buffer_->length();
  updateWriteBufferStats(result.bytes_processed_, new_buffer_size);

  // The socket is closed immediately when receiving RST.
  if (result.err_code_.has_value() &&
      result.err_code_ == Api::IoError::IoErrorCode::ConnectionReset) {
    // Discard anything in the buffer.
    ENVOY_CONN_LOG(debug, "write: rst close from peer.", *this);
    setDetectedCloseType(DetectedCloseType::RemoteReset);
    closeSocket(ConnectionEvent::RemoteClose);
    return;
  }

  // NOTE: If the delayed_close_timer_ is set, it must only trigger after a delayed_close_timeout_
  // period of inactivity from the last write event. Therefore, the timer must be reset to its
  // original timeout value unless the socket is going to be closed as a result of the doWrite().

  if (result.action_ == PostIoAction::Close) {
    // It is possible (though unlikely) for the connection to have already been closed during the
    // write callback. This can happen if we manage to complete the SSL handshake in the write
    // callback, raise a connected event, and close the connection.
    closeSocket(ConnectionEvent::RemoteClose);
  } else if ((inDelayedClose() && new_buffer_size == 0) || bothSidesHalfClosed()) {
    ENVOY_CONN_LOG(debug, "write flush complete", *this);
    if (delayed_close_state_ == DelayedCloseState::CloseAfterFlushAndWait) {
      ASSERT(delayed_close_timer_ != nullptr && delayed_close_timer_->enabled());
      if (result.bytes_processed_ > 0) {
        delayed_close_timer_->enableTimer(delayed_close_timeout_);
      }
    } else {
      ASSERT(bothSidesHalfClosed() || delayed_close_state_ == DelayedCloseState::CloseAfterFlush);
      ENVOY_CONN_LOG(trace, "both sides are half closed or it is final close after flush state",
                     *this);
      if (delayed_close_state_ == DelayedCloseState::CloseAfterFlush) {
        // close() is already managed by the filter manager and delayed.
        // This is the final close.
        closeConnectionImmediately();
      } else if (bothSidesHalfClosed()) {
        // If half_close is enabled, the close should still go through the filter manager, since
        // the end_stream from read side is possible pending in the filter chain.
        closeThroughFilterManager(ConnectionCloseAction{ConnectionEvent::LocalClose, true});
      }
    }
  } else {
    ASSERT(result.action_ == PostIoAction::KeepOpen);
    ASSERT(!delayed_close_timer_ || delayed_close_timer_->enabled());
    if (delayed_close_timer_ != nullptr && result.bytes_processed_ > 0) {
      delayed_close_timer_->enableTimer(delayed_close_timeout_);
    }
    if (result.bytes_processed_ > 0) {
      auto it = bytes_sent_callbacks_.begin();
      while (it != bytes_sent_callbacks_.end()) {
        if ((*it)(result.bytes_processed_)) {
          // move to the next callback.
          it++;
        } else {
          // remove the current callback.
          it = bytes_sent_callbacks_.erase(it);
        }

        // If a callback closes the socket, stop iterating.
        if (!socket_->isOpen()) {
          return;
        }
      }
    }
  }
}

void ConnectionImpl::updateReadBufferStats(uint64_t num_read, uint64_t new_size) {
  if (!connection_stats_) {
    return;
  }

  ConnectionImplUtility::updateBufferStats(num_read, new_size, last_read_buffer_size_,
                                           connection_stats_->read_total_,
                                           connection_stats_->read_current_);
}

void ConnectionImpl::updateWriteBufferStats(uint64_t num_written, uint64_t new_size) {
  if (!connection_stats_) {
    return;
  }

  ConnectionImplUtility::updateBufferStats(num_written, new_size, last_write_buffer_size_,
                                           connection_stats_->write_total_,
                                           connection_stats_->write_current_);
}

bool ConnectionImpl::bothSidesHalfClosed() {
  // If the write_buffer_ is not empty, then the end_stream has not been sent to the transport
  // yet.
  return read_end_stream_ && write_end_stream_ && write_buffer_->length() == 0;
}

absl::string_view ConnectionImpl::transportFailureReason() const {
  if (!failure_reason_.empty()) {
    return failure_reason_;
  }
  return transport_socket_->failureReason();
}

absl::optional<std::chrono::milliseconds> ConnectionImpl::lastRoundTripTime() const {
  return socket_->lastRoundTripTime();
}

void ConnectionImpl::configureInitialCongestionWindow(uint64_t bandwidth_bits_per_sec,
                                                      std::chrono::microseconds rtt) {
  return transport_socket_->configureInitialCongestionWindow(bandwidth_bits_per_sec, rtt);
}

absl::optional<uint64_t> ConnectionImpl::congestionWindowInBytes() const {
  return socket_->congestionWindowInBytes();
}

void ConnectionImpl::flushWriteBuffer() {
  if (state() == State::Open && write_buffer_->length() > 0) {
    onWriteReady();
  }
}

void ConnectionImpl::dumpState(std::ostream& os, int indent_level) const {
  const char* spaces = spacesForLevel(indent_level);
  os << spaces << "ConnectionImpl " << this << DUMP_MEMBER(connecting_) << DUMP_MEMBER(bind_error_)
     << DUMP_MEMBER(state()) << DUMP_MEMBER(read_buffer_limit_) << "\n";

  DUMP_DETAILS(socket_);
}

ServerConnectionImpl::ServerConnectionImpl(Event::Dispatcher& dispatcher,
                                           ConnectionSocketPtr&& socket,
                                           TransportSocketPtr&& transport_socket,
                                           StreamInfo::StreamInfo& stream_info)
    : ConnectionImpl(dispatcher, std::move(socket), std::move(transport_socket), stream_info,
                     true) {}

void ServerConnectionImpl::setTransportSocketConnectTimeout(std::chrono::milliseconds timeout,
                                                            Stats::Counter& timeout_stat) {
  if (!transport_connect_pending_) {
    return;
  }

  transport_socket_timeout_stat_ = &timeout_stat;
  if (transport_socket_connect_timer_ == nullptr) {
    transport_socket_connect_timer_ =
        dispatcher_.createScaledTimer(Event::ScaledTimerType::TransportSocketConnectTimeout,
                                      [this] { onTransportSocketConnectTimeout(); });
  }
  transport_socket_connect_timer_->enableTimer(timeout);
}

void ServerConnectionImpl::raiseEvent(ConnectionEvent event) {
  switch (event) {
  case ConnectionEvent::ConnectedZeroRtt:
    // The transport socket is still connecting, so skip changing connect state.
    break;
  case ConnectionEvent::Connected:
  case ConnectionEvent::RemoteClose:
  case ConnectionEvent::LocalClose:
    transport_connect_pending_ = false;
    transport_socket_connect_timer_.reset();
  }
  ConnectionImpl::raiseEvent(event);
}
bool ServerConnectionImpl::initializeReadFilters() {
  bool initialized = ConnectionImpl::initializeReadFilters();
  if (initialized) {
    // Server connection starts as connected, and we must explicitly signal to
    // the downstream transport socket that the underlying socket is connected.
    // We delay this step until after the filters are initialized and can
    // receive the connection events.
    onConnected();
  }
  return initialized;
}

void ServerConnectionImpl::onTransportSocketConnectTimeout() {
  stream_info_.setConnectionTerminationDetails(kTransportSocketConnectTimeoutTerminationDetails);
  closeConnectionImmediatelyWithDetails(
      StreamInfo::LocalCloseReasons::get().TransportSocketTimeout);
  transport_socket_timeout_stat_->inc();
  setFailureReason("connect timeout");
}

ClientConnectionImpl::ClientConnectionImpl(
    Event::Dispatcher& dispatcher, const Address::InstanceConstSharedPtr& remote_address,
    const Network::Address::InstanceConstSharedPtr& source_address,
    Network::TransportSocketPtr&& transport_socket,
    const Network::ConnectionSocket::OptionsSharedPtr& options,
    const Network::TransportSocketOptionsConstSharedPtr& transport_options)
    : ClientConnectionImpl(dispatcher, std::make_unique<ClientSocketImpl>(remote_address, options),
                           source_address, std::move(transport_socket), options,
                           transport_options) {}

ClientConnectionImpl::ClientConnectionImpl(
    Event::Dispatcher& dispatcher, std::unique_ptr<ConnectionSocket> socket,
    const Address::InstanceConstSharedPtr& source_address,
    Network::TransportSocketPtr&& transport_socket,
    const Network::ConnectionSocket::OptionsSharedPtr& options,
    const Network::TransportSocketOptionsConstSharedPtr& transport_options)
    : ConnectionImpl(dispatcher, std::move(socket), std::move(transport_socket), stream_info_,
                     false),
      stream_info_(dispatcher_.timeSource(), socket_->connectionInfoProviderSharedPtr(),
                   StreamInfo::FilterState::LifeSpan::Connection) {
  if (socket_ == nullptr || !socket_->isOpen()) {
    setFailureReason("socket creation failure");
    // Set up the dispatcher to "close" the connection on the next loop after
    // the owner has a chance to add callbacks.
    dispatcher_.post([this]() { raiseEvent(ConnectionEvent::LocalClose); });
    return;
  }

  stream_info_.setUpstreamInfo(std::make_shared<StreamInfo::UpstreamInfoImpl>());

  if (transport_options) {
    for (const auto& object : transport_options->downstreamSharedFilterStateObjects()) {
      // This does not throw as all objects are distinctly named and the stream info is empty.
      stream_info_.filterState()->setData(object.name_, object.data_, object.state_type_,
                                          StreamInfo::FilterState::LifeSpan::Connection,
                                          object.stream_sharing_);
    }
  }

  // There are no meaningful socket options or source address semantics for
  // non-IP sockets, so skip.
  if (socket_->connectionInfoProviderSharedPtr()->remoteAddress()->ip() == nullptr) {
    return;
  }
  if (!Network::Socket::applyOptions(options, *socket_,
                                     envoy::config::core::v3::SocketOption::STATE_PREBIND)) {
    // Set a special error state to ensure asynchronous close to give the owner of the
    // ConnectionImpl a chance to add callbacks and detect the "disconnect".
    immediate_error_event_ = ConnectionEvent::LocalClose;
    // Trigger a write event to close this connection out-of-band.
    ioHandle().activateFileEvents(Event::FileReadyType::Write);
    return;
  }

  const Network::Address::InstanceConstSharedPtr* source = &source_address;

  if (socket_->connectionInfoProvider().localAddress()) {
    source = &socket_->connectionInfoProvider().localAddress();
  }

  if (*source != nullptr) {
    Api::SysCallIntResult result = socket_->bind(*source);
    if (result.return_value_ < 0) {
      setFailureReason(absl::StrCat("failed to bind to ", source->get()->asString(), ": ",
                                    errorDetails(result.errno_)));
      ENVOY_LOG_MISC(debug, failureReason());
      bind_error_ = true;
      // Set a special error state to ensure asynchronous close to give the owner of the
      // ConnectionImpl a chance to add callbacks and detect the "disconnect".
      immediate_error_event_ = ConnectionEvent::LocalClose;

      // Trigger a write event to close this connection out-of-band.
      ioHandle().activateFileEvents(Event::FileReadyType::Write);
    }
  }
}

// Constructor to create "clientConnection" object from an existing socket.
ClientConnectionImpl::ClientConnectionImpl(Event::Dispatcher& dispatcher,
                                           Network::TransportSocketPtr&& transport_socket,
                                           Network::ConnectionSocketPtr&& downstream_socket)
    : ConnectionImpl(dispatcher, std::move(downstream_socket), std::move(transport_socket),
                     stream_info_, false),
      stream_info_(dispatcher.timeSource(), socket_->connectionInfoProviderSharedPtr(),
                   StreamInfo::FilterState::LifeSpan::Connection) {

  stream_info_.setUpstreamInfo(std::make_shared<StreamInfo::UpstreamInfoImpl>());
}

void ClientConnectionImpl::connect() {
  ENVOY_CONN_LOG_EVENT(debug, "client_connection", "connecting to {}", *this,
                       socket_->connectionInfoProvider().remoteAddress()->asString());
  const Api::SysCallIntResult result = transport_socket_->connect(*socket_);
  stream_info_.upstreamInfo()->upstreamTiming().onUpstreamConnectStart(dispatcher_.timeSource());
  if (result.return_value_ == 0) {
    // write will become ready.
    ASSERT(connecting_);
    return;
  }

  ASSERT(SOCKET_FAILURE(result.return_value_));
#ifdef WIN32
  // winsock2 connect returns EWOULDBLOCK if the socket is non-blocking and the connection
  // cannot be completed immediately. We do not check for `EINPROGRESS` as that error is for
  // blocking operations.
  if (result.errno_ == SOCKET_ERROR_AGAIN) {
#else
  if (result.errno_ == SOCKET_ERROR_IN_PROGRESS) {
#endif
    ASSERT(connecting_);
    ENVOY_CONN_LOG_EVENT(debug, "connection_in_progress", "connection in progress", *this);
  } else {
    immediate_error_event_ = ConnectionEvent::RemoteClose;
    connecting_ = false;
    if (Runtime::runtimeFeatureEnabled(
            "envoy.reloadable_features.log_ip_families_on_network_error")) {
      absl::string_view remote_address_family =
          socket_->connectionInfoProvider().remoteAddress()->type() == Address::Type::Ip
              ? ipVersionAsString(
                    socket_->connectionInfoProvider().remoteAddress()->ip()->version())
              : "";
      absl::string_view local_address_family =
          socket_->connectionInfoProvider().remoteAddress()->type() == Address::Type::Ip
              ? ipVersionAsString(socket_->connectionInfoProvider().localAddress()->ip()->version())
              : "";
      setFailureReason(absl::StrCat(
          "immediate connect error: ", errorDetails(result.errno_),
          "|remote address:", socket_->connectionInfoProvider().remoteAddress()->asString(),
          "|remote address family:", remote_address_family,
          "|local address family:", local_address_family));
    } else {
      setFailureReason(absl::StrCat(
          "immediate connect error: ", errorDetails(result.errno_),
          "|remote address:", socket_->connectionInfoProvider().remoteAddress()->asString()));
    }
    ENVOY_CONN_LOG_EVENT(debug, "connection_immediate_error", "{}", *this, failureReason());

    // Trigger a write event. This is needed on macOS and seems harmless on Linux.
    ioHandle().activateFileEvents(Event::FileReadyType::Write);
  }
}

void ClientConnectionImpl::onConnected() {
  stream_info_.upstreamInfo()->upstreamTiming().onUpstreamConnectComplete(dispatcher_.timeSource());
  // There are no meaningful socket source address semantics for non-IP sockets, so skip.
  if (socket_->connectionInfoProviderSharedPtr()->remoteAddress()->ip()) {
    socket_->connectionInfoProvider().maybeSetInterfaceName(ioHandle());
    const auto maybe_interface_name = socket_->connectionInfoProvider().interfaceName();
    if (maybe_interface_name.has_value()) {
      ENVOY_CONN_LOG_EVENT(debug, "conn_interface", "connected on local interface '{}'", *this,
                           maybe_interface_name.value());
    }
  }
  ConnectionImpl::onConnected();
}

} // namespace Network
} // namespace Envoy<|MERGE_RESOLUTION|>--- conflicted
+++ resolved
@@ -87,13 +87,9 @@
       write_buffer_above_high_watermark_(false), detect_early_close_(true),
       enable_half_close_(false), read_end_stream_raised_(false), read_end_stream_(false),
       write_end_stream_(false), current_write_end_stream_(false), dispatch_buffered_data_(false),
-<<<<<<< HEAD
-      transport_wants_read_(false), reuse_connection_(false) {
-=======
-      transport_wants_read_(false),
+      transport_wants_read_(false), reuse_connection_(false),
       enable_close_through_filter_manager_(Runtime::runtimeFeatureEnabled(
           "envoy.reloadable_features.connection_close_through_filter_manager")) {
->>>>>>> 079e6529
 
   if (socket_ == nullptr || !socket_->isOpen()) {
     IS_ENVOY_BUG("Client socket failure");
@@ -296,7 +292,6 @@
   detected_close_type_ = close_type;
 }
 
-<<<<<<< HEAD
 ConnectionSocketPtr ConnectionImpl::moveSocket() {
   ASSERT(isConnectionReused());
 
@@ -326,7 +321,7 @@
 
   // Notify listeners that the connection is closing but don't close the actual socket.
   ConnectionImpl::raiseEvent(ConnectionEvent::LocalClose);
-=======
+}
 void ConnectionImpl::closeThroughFilterManager(ConnectionCloseAction close_action) {
   if (!socket_->isOpen()) {
     return;
@@ -340,7 +335,6 @@
 
   ENVOY_CONN_LOG(trace, "connection is closing through the filter manager", *this);
   filter_manager_.onConnectionClose(close_action);
->>>>>>> 079e6529
 }
 
 void ConnectionImpl::closeSocket(ConnectionEvent close_type) {

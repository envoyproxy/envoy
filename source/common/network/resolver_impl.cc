#include "common/network/resolver_impl.h"

#include "envoy/common/exception.h"
#include "envoy/config/core/v3/address.pb.h"
#include "envoy/network/address.h"
#include "envoy/network/resolver.h"
#include "envoy/registry/registry.h"

#include "common/config/well_known_names.h"
#include "common/network/address_impl.h"
#include "common/network/utility.h"

namespace Envoy {
namespace Network {
namespace Address {

/**
 * Implementation of a resolver for IP addresses.
 */
class IpResolver : public Resolver {

public:
  InstanceConstSharedPtr
  resolve(const envoy::config::core::v3::SocketAddress& socket_address) override {
    switch (socket_address.port_specifier_case()) {
    case envoy::config::core::v3::SocketAddress::PortSpecifierCase::kPortValue:
    // Default to port 0 if no port value is specified.
    case envoy::config::core::v3::SocketAddress::PortSpecifierCase::PORT_SPECIFIER_NOT_SET:
      return Network::Utility::parseInternetAddress(
          socket_address.address(), socket_address.port_value(), !socket_address.ipv4_compat());

    default:
      throw EnvoyException(fmt::format("IP resolver can't handle port specifier type {}",
                                       socket_address.port_specifier_case()));
    }
  }

  std::string name() const override { return Config::AddressResolverNames::get().IP; }
};

/**
 * Static registration for the IP resolver. @see RegisterFactory.
 */
REGISTER_FACTORY(IpResolver, Resolver);

InstanceConstSharedPtr resolveProtoAddress(const envoy::config::core::v3::Address& address) {
  switch (address.address_case()) {
  case envoy::config::core::v3::Address::AddressCase::kSocketAddress:
    return resolveProtoSocketAddress(address.socket_address());
  case envoy::config::core::v3::Address::AddressCase::kPipe:
    return std::make_shared<PipeInstance>(address.pipe().path());
  case envoy::config::core::v3::Address::AddressCase::kEnvoyInternalAddress:
    switch (address.envoy_internal_address().address_name_specifier_case()) {
    case envoy::config::core::v3::EnvoyInternalAddress::AddressNameSpecifierCase::
        kServerListenerName:
      return std::make_shared<EnvoyInternalInstance>(
          address.envoy_internal_address().server_listener_name());
<<<<<<< HEAD
    default:
      throw EnvoyException("Internal address must be a server listener name: " +
                           address.DebugString());
    }
  default:
    throw EnvoyException("Address must be a socket, pipe or envoy internal: " +
                         address.DebugString());
=======
    case envoy::config::core::v3::EnvoyInternalAddress::AddressNameSpecifierCase::
        ADDRESS_NAME_SPECIFIER_NOT_SET:
      break;
    }
    break;
  case envoy::config::core::v3::Address::AddressCase::ADDRESS_NOT_SET:
    break;
>>>>>>> cb91c625
  }
  NOT_REACHED_GCOVR_EXCL_LINE;
}

InstanceConstSharedPtr
resolveProtoSocketAddress(const envoy::config::core::v3::SocketAddress& socket_address) {
  Resolver* resolver = nullptr;
  const std::string& resolver_name = socket_address.resolver_name();
  if (resolver_name.empty()) {
    resolver =
        Registry::FactoryRegistry<Resolver>::getFactory(Config::AddressResolverNames::get().IP);
  } else {
    resolver = Registry::FactoryRegistry<Resolver>::getFactory(resolver_name);
  }
  if (resolver == nullptr) {
    throw EnvoyException(fmt::format("Unknown address resolver: {}", resolver_name));
  }
  return resolver->resolve(socket_address);
}

} // namespace Address
} // namespace Network
} // namespace Envoy<|MERGE_RESOLUTION|>--- conflicted
+++ resolved
@@ -55,15 +55,6 @@
         kServerListenerName:
       return std::make_shared<EnvoyInternalInstance>(
           address.envoy_internal_address().server_listener_name());
-<<<<<<< HEAD
-    default:
-      throw EnvoyException("Internal address must be a server listener name: " +
-                           address.DebugString());
-    }
-  default:
-    throw EnvoyException("Address must be a socket, pipe or envoy internal: " +
-                         address.DebugString());
-=======
     case envoy::config::core::v3::EnvoyInternalAddress::AddressNameSpecifierCase::
         ADDRESS_NAME_SPECIFIER_NOT_SET:
       break;
@@ -71,7 +62,6 @@
     break;
   case envoy::config::core::v3::Address::AddressCase::ADDRESS_NOT_SET:
     break;
->>>>>>> cb91c625
   }
   NOT_REACHED_GCOVR_EXCL_LINE;
 }

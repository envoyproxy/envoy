#pragma once

#include "envoy/extensions/matching/common_inputs/network/v3/network_inputs.pb.h"
#include "envoy/extensions/matching/common_inputs/network/v3/network_inputs.pb.validate.h"
#include "envoy/matcher/matcher.h"
#include "envoy/network/filter.h"

#include "source/common/network/utility.h"

namespace Envoy {
namespace Network {
namespace Matching {

template <class InputType, class ProtoType, class MatchingDataType>
class BaseFactory : public Matcher::DataInputFactory<MatchingDataType> {
protected:
  explicit BaseFactory(const std::string& name) : name_(name) {}

public:
  std::string name() const override { return "envoy.matching.inputs." + name_; }

  Matcher::DataInputFactoryCb<MatchingDataType>
  createDataInputFactoryCb(const Protobuf::Message&, ProtobufMessage::ValidationVisitor&) override {
    return []() { return std::make_unique<InputType>(); };
  };
  ProtobufTypes::MessagePtr createEmptyConfigProto() override {
    return std::make_unique<ProtoType>();
  }

private:
  const std::string name_;
};

template <class MatchingDataType>
class DestinationIPInput : public Matcher::DataInput<MatchingDataType> {
public:
  Matcher::DataInputGetResult get(const MatchingDataType& data) const override {
    const auto& address = data.connectionInfoProvider().localAddress();
    if (address->type() != Network::Address::Type::Ip) {
      return {Matcher::DataInputGetResult::DataAvailability::AllDataAvailable, absl::nullopt};
    }
    return {Matcher::DataInputGetResult::DataAvailability::AllDataAvailable,
            address->ip()->addressAsString()};
  }
};

template <>
Matcher::DataInputGetResult
DestinationIPInput<UdpMatchingData>::get(const UdpMatchingData& data) const;

template <class MatchingDataType>
class DestinationIPInputBaseFactory
    : public BaseFactory<
          DestinationIPInput<MatchingDataType>,
          envoy::extensions::matching::common_inputs::network::v3::DestinationIPInput,
          MatchingDataType> {
public:
  DestinationIPInputBaseFactory()
      : BaseFactory<DestinationIPInput<MatchingDataType>,
                    envoy::extensions::matching::common_inputs::network::v3::DestinationIPInput,
                    MatchingDataType>("destination_ip") {}
};

template <class MatchingDataType>
class DestinationPortInput : public Matcher::DataInput<MatchingDataType> {
public:
  Matcher::DataInputGetResult get(const MatchingDataType& data) const override {
    const auto& address = data.connectionInfoProvider().localAddress();
    if (address->type() != Network::Address::Type::Ip) {
      return {Matcher::DataInputGetResult::DataAvailability::AllDataAvailable, absl::nullopt};
    }
    return {Matcher::DataInputGetResult::DataAvailability::AllDataAvailable,
            absl::StrCat(address->ip()->port())};
  }
};

template <>
Matcher::DataInputGetResult
DestinationPortInput<UdpMatchingData>::get(const UdpMatchingData& data) const;

template <class MatchingDataType>
class DestinationPortInputBaseFactory
    : public BaseFactory<
          DestinationPortInput<MatchingDataType>,
          envoy::extensions::matching::common_inputs::network::v3::DestinationPortInput,
          MatchingDataType> {
public:
  DestinationPortInputBaseFactory()
      : BaseFactory<DestinationPortInput<MatchingDataType>,
                    envoy::extensions::matching::common_inputs::network::v3::DestinationPortInput,
                    MatchingDataType>("destination_port") {}
};

template <class MatchingDataType>
class SourceIPInput : public Matcher::DataInput<MatchingDataType> {
public:
  Matcher::DataInputGetResult get(const MatchingDataType& data) const override {
    const auto& address = data.connectionInfoProvider().remoteAddress();
    if (address->type() != Network::Address::Type::Ip) {
      return {Matcher::DataInputGetResult::DataAvailability::AllDataAvailable, absl::nullopt};
    }
    return {Matcher::DataInputGetResult::DataAvailability::AllDataAvailable,
            address->ip()->addressAsString()};
  }
};

template <>
Matcher::DataInputGetResult SourceIPInput<UdpMatchingData>::get(const UdpMatchingData& data) const;

template <class MatchingDataType>
class SourceIPInputBaseFactory
    : public BaseFactory<SourceIPInput<MatchingDataType>,
                         envoy::extensions::matching::common_inputs::network::v3::SourceIPInput,
                         MatchingDataType> {
public:
  SourceIPInputBaseFactory()
      : BaseFactory<SourceIPInput<MatchingDataType>,
                    envoy::extensions::matching::common_inputs::network::v3::SourceIPInput,
                    MatchingDataType>("source_ip") {}
};

template <class MatchingDataType>
class SourcePortInput : public Matcher::DataInput<MatchingDataType> {
public:
  Matcher::DataInputGetResult get(const MatchingDataType& data) const override {
    const auto& address = data.connectionInfoProvider().remoteAddress();
    if (address->type() != Network::Address::Type::Ip) {
      return {Matcher::DataInputGetResult::DataAvailability::AllDataAvailable, absl::nullopt};
    }
    return {Matcher::DataInputGetResult::DataAvailability::AllDataAvailable,
            absl::StrCat(address->ip()->port())};
  }
};

template <>
Matcher::DataInputGetResult
SourcePortInput<UdpMatchingData>::get(const UdpMatchingData& data) const;

template <class MatchingDataType>
class SourcePortInputBaseFactory
    : public BaseFactory<SourcePortInput<MatchingDataType>,
                         envoy::extensions::matching::common_inputs::network::v3::SourcePortInput,
                         MatchingDataType> {
public:
  SourcePortInputBaseFactory()
      : BaseFactory<SourcePortInput<MatchingDataType>,
                    envoy::extensions::matching::common_inputs::network::v3::SourcePortInput,
                    MatchingDataType>("source_port") {}
};

template <class MatchingDataType>
class DirectSourceIPInput : public Matcher::DataInput<MatchingDataType> {
public:
  Matcher::DataInputGetResult get(const MatchingDataType& data) const override {
    const auto& address = data.connectionInfoProvider().directRemoteAddress();
    if (address->type() != Network::Address::Type::Ip) {
      return {Matcher::DataInputGetResult::DataAvailability::AllDataAvailable, absl::nullopt};
    }
    return {Matcher::DataInputGetResult::DataAvailability::AllDataAvailable,
            address->ip()->addressAsString()};
  }
};

template <class MatchingDataType>
class DirectSourceIPInputBaseFactory
    : public BaseFactory<
          DirectSourceIPInput<MatchingDataType>,
          envoy::extensions::matching::common_inputs::network::v3::DirectSourceIPInput,
          MatchingDataType> {
public:
  DirectSourceIPInputBaseFactory()
      : BaseFactory<DirectSourceIPInput<MatchingDataType>,
                    envoy::extensions::matching::common_inputs::network::v3::DirectSourceIPInput,
                    MatchingDataType>("direct_source_ip") {}
};

template <class MatchingDataType>
class SourceTypeInput : public Matcher::DataInput<MatchingDataType> {
public:
  Matcher::DataInputGetResult get(const MatchingDataType& data) const override {
    const bool is_local_connection =
        Network::Utility::isSameIpOrLoopback(data.connectionInfoProvider());
    if (is_local_connection) {
      return {Matcher::DataInputGetResult::DataAvailability::AllDataAvailable, "local"};
    }
    return {Matcher::DataInputGetResult::DataAvailability::AllDataAvailable, absl::nullopt};
  }
};

template <class MatchingDataType>
class SourceTypeInputBaseFactory
    : public BaseFactory<SourceTypeInput<MatchingDataType>,
                         envoy::extensions::matching::common_inputs::network::v3::SourceTypeInput,
                         MatchingDataType> {
public:
  SourceTypeInputBaseFactory()
      : BaseFactory<SourceTypeInput<MatchingDataType>,
                    envoy::extensions::matching::common_inputs::network::v3::SourceTypeInput,
                    MatchingDataType>("source_type") {}
};

template <class MatchingDataType>
class ServerNameInput : public Matcher::DataInput<MatchingDataType> {
public:
  Matcher::DataInputGetResult get(const MatchingDataType& data) const override {
    const auto server_name = data.connectionInfoProvider().requestedServerName();
    if (!server_name.empty()) {
      return {Matcher::DataInputGetResult::DataAvailability::AllDataAvailable,
              std::string(server_name)};
    }
    return {Matcher::DataInputGetResult::DataAvailability::AllDataAvailable, absl::nullopt};
  }
};

template <class MatchingDataType>
<<<<<<< HEAD
class ServerNameBaseFactory
=======
class ServerNameInputBaseFactory
>>>>>>> 569f2399
    : public BaseFactory<ServerNameInput<MatchingDataType>,
                         envoy::extensions::matching::common_inputs::network::v3::ServerNameInput,
                         MatchingDataType> {
public:
<<<<<<< HEAD
  ServerNameBaseFactory()
=======
  ServerNameInputBaseFactory()
>>>>>>> 569f2399
      : BaseFactory<ServerNameInput<MatchingDataType>,
                    envoy::extensions::matching::common_inputs::network::v3::ServerNameInput,
                    MatchingDataType>("server_name") {}
};

class TransportProtocolInput : public Matcher::DataInput<MatchingData> {
public:
  Matcher::DataInputGetResult get(const MatchingData& data) const override;
};

class TransportProtocolInputFactory
    : public BaseFactory<
          TransportProtocolInput,
          envoy::extensions::matching::common_inputs::network::v3::TransportProtocolInput,
          MatchingData> {
public:
  TransportProtocolInputFactory() : BaseFactory("transport_protocol") {}
};

class ApplicationProtocolInput : public Matcher::DataInput<MatchingData> {
public:
  Matcher::DataInputGetResult get(const MatchingData& data) const override;
};

class ApplicationProtocolInputFactory
    : public BaseFactory<
          ApplicationProtocolInput,
          envoy::extensions::matching::common_inputs::network::v3::ApplicationProtocolInput,
          MatchingData> {
public:
  ApplicationProtocolInputFactory() : BaseFactory("application_protocol") {}
};

} // namespace Matching
} // namespace Network
} // namespace Envoy<|MERGE_RESOLUTION|>--- conflicted
+++ resolved
@@ -213,20 +213,12 @@
 };
 
 template <class MatchingDataType>
-<<<<<<< HEAD
-class ServerNameBaseFactory
-=======
 class ServerNameInputBaseFactory
->>>>>>> 569f2399
     : public BaseFactory<ServerNameInput<MatchingDataType>,
                          envoy::extensions::matching::common_inputs::network::v3::ServerNameInput,
                          MatchingDataType> {
 public:
-<<<<<<< HEAD
-  ServerNameBaseFactory()
-=======
   ServerNameInputBaseFactory()
->>>>>>> 569f2399
       : BaseFactory<ServerNameInput<MatchingDataType>,
                     envoy::extensions::matching::common_inputs::network::v3::ServerNameInput,
                     MatchingDataType>("server_name") {}

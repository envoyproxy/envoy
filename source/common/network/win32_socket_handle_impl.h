--- conflicted
+++ resolved
@@ -50,20 +50,11 @@
 private:
   void reEnableEventBasedOnIOResult(const Api::IoCallUint64Result& result, uint32_t event);
 
-<<<<<<< HEAD
-  // on Windows we use the MSG_PEEK of recv instead of peeking the socket
-=======
   // On Windows we use the MSG_PEEK on recv instead of peeking the socket
->>>>>>> de5fd3a8
   // we drain the socket to memory. Subsequent read calls need to read
   // first from the class buffer and then go to the underlying socket.
-
   // Implement the peek logic of recv for readability purposes
-<<<<<<< HEAD
-  Api::IoCallUint64Result peek(void* buffer, size_t length);
-=======
   Api::IoCallUint64Result emulatePeek(void* buffer, size_t length);
->>>>>>> de5fd3a8
 
   /**
    * Drain the socket into `peek_buffer_`.

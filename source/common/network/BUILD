--- conflicted
+++ resolved
@@ -408,7 +408,6 @@
 )
 
 envoy_cc_library(
-<<<<<<< HEAD
     name = "well_known_names_lib",
     hdrs = ["well_known_names.h"],
     deps = ["//source/common/singleton:const_singleton"],
@@ -439,7 +438,10 @@
         "//include/envoy/network:udp_packet_writer_config_interface",
         "//include/envoy/registry",
         "@envoy_api//envoy/config/core/v3:pkg_cc_proto",
-=======
+    ],
+)
+
+envoy_cc_library(
     name = "proxy_protocol_filter_state_lib",
     srcs = ["proxy_protocol_filter_state.cc"],
     hdrs = ["proxy_protocol_filter_state.h"],
@@ -447,6 +449,5 @@
         "//include/envoy/network:proxy_protocol_options_lib",
         "//include/envoy/stream_info:filter_state_interface",
         "//source/common/common:macros",
->>>>>>> 6eb7e642
     ],
 )
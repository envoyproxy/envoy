--- conflicted
+++ resolved
@@ -36,22 +36,8 @@
   }
 }
 
-<<<<<<< HEAD
-TcpListenSocket::TcpListenSocket(const Address::InstanceConstSharedPtr& address,
-                                 const Network::Socket::OptionsSharedPtr& options,
-                                 bool bind_to_port)
-    : ListenSocketImpl(address->socket(Address::SocketType::Stream), address) {
-  RELEASE_ASSERT(ioHandle_->fd() != -1, "");
-
-  // TODO(htuch): This might benefit from moving to SocketOptionImpl.
-  int on = 1;
-  int rc = setsockopt(ioHandle_->fd(), SOL_SOCKET, SO_REUSEADDR, &on, sizeof(on));
-  RELEASE_ASSERT(rc != -1, "");
-
-=======
 void ListenSocketImpl::setupSocket(const Network::Socket::OptionsSharedPtr& options,
                                    bool bind_to_port) {
->>>>>>> 9dacb47c
   setListenSocketOptions(options);
 
   if (bind_to_port) {
@@ -59,21 +45,13 @@
   }
 }
 
-<<<<<<< HEAD
-TcpListenSocket::TcpListenSocket(const IoHandlePtr& io_handle,
-                                 const Address::InstanceConstSharedPtr& address,
-                                 const Network::Socket::OptionsSharedPtr& options)
-    : ListenSocketImpl(io_handle, address) {
-  setListenSocketOptions(options);
-=======
 template <>
 void NetworkListenSocket<
     NetworkSocketTrait<Address::SocketType::Stream>>::setPrebindSocketOptions() {
   // TODO(htuch): This might benefit from moving to SocketOptionImpl.
   int on = 1;
-  int rc = setsockopt(fd_, SOL_SOCKET, SO_REUSEADDR, &on, sizeof(on));
+  int rc = setsockopt(ioHandle_->fd(), SOL_SOCKET, SO_REUSEADDR, &on, sizeof(on));
   RELEASE_ASSERT(rc != -1, "");
->>>>>>> 9dacb47c
 }
 
 template <>

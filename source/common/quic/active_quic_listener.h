#pragma once

#include "envoy/config/listener/v3/quic_config.pb.h"
#include "envoy/network/connection_handler.h"
#include "envoy/network/listener.h"
#include "envoy/network/socket.h"
#include "envoy/runtime/runtime.h"

#include "common/protobuf/utility.h"
#include "common/quic/envoy_quic_dispatcher.h"
#include "common/quic/envoy_quic_proof_source_factory_interface.h"
#include "common/runtime/runtime_protos.h"

#include "server/active_udp_listener.h"
#include "server/connection_handler_impl.h"

namespace Envoy {
namespace Quic {

// QUIC specific UdpListenerCallbacks implementation which delegates incoming
// packets, write signals and listener errors to QuicDispatcher.
class ActiveQuicListener : public Envoy::Server::ActiveUdpListenerBase,
                           Logger::Loggable<Logger::Id::quic> {
public:
  // TODO(bencebeky): Tune this value.
  static const size_t kNumSessionsToCreatePerLoop = 16;

  ActiveQuicListener(uint32_t worker_index, uint32_t concurrency, Event::Dispatcher& dispatcher,
                     Network::UdpConnectionHandler& parent,
                     Network::ListenerConfig& listener_config, const quic::QuicConfig& quic_config,
                     Network::Socket::OptionsSharedPtr options, bool kernel_worker_routing,
                     const envoy::config::core::v3::RuntimeFeatureFlag& enabled,
<<<<<<< HEAD
                     uint32_t packets_to_read_to_connection_count_ratio,
                     EnvoyQuicCryptoServerStreamFactoryInterface& crypto_server_stream_factory,
                     EnvoyQuicProofSourceFactoryInterface& proof_source_factory);
=======
                     QuicStatNames& quic_stat_names,
                     uint32_t packets_to_read_to_connection_count_ratio);
>>>>>>> fa25084a

  ActiveQuicListener(uint32_t worker_index, uint32_t concurrency, Event::Dispatcher& dispatcher,
                     Network::UdpConnectionHandler& parent, Network::SocketSharedPtr listen_socket,
                     Network::ListenerConfig& listener_config, const quic::QuicConfig& quic_config,
                     Network::Socket::OptionsSharedPtr options, bool kernel_worker_routing,
                     const envoy::config::core::v3::RuntimeFeatureFlag& enabled,
<<<<<<< HEAD
                     uint32_t packets_to_read_to_connection_count_ratio,
                     EnvoyQuicCryptoServerStreamFactoryInterface& crypto_server_stream_factory,
                     EnvoyQuicProofSourceFactoryInterface& proof_source_factory);
=======
                     QuicStatNames& quic_stat_names,
                     uint32_t packets_to_read_to_connection_count_ratio);
>>>>>>> fa25084a

  ~ActiveQuicListener() override;

  void onListenerShutdown();
  uint64_t eventLoopsWithBufferedChlosForTest() const {
    return event_loops_with_buffered_chlo_for_test_;
  }

  // Network::UdpListenerCallbacks
  void onReadReady() override;
  void onWriteReady(const Network::Socket& socket) override;
  void onReceiveError(Api::IoError::IoErrorCode /*error_code*/) override {
    // No-op. Quic can't do anything upon listener error.
  }
  Network::UdpPacketWriter& udpPacketWriter() override { return *udp_packet_writer_; }
  void onDataWorker(Network::UdpRecvData&& data) override;
  uint32_t destination(const Network::UdpRecvData& data) const override;
  size_t numPacketsExpectedPerEventLoop() const override;

  // ActiveListenerImplBase
  void pauseListening() override;
  void resumeListening() override;
  void shutdownListener() override;

private:
  friend class ActiveQuicListenerPeer;

  uint8_t random_seed_[16];
  std::unique_ptr<quic::QuicCryptoServerConfig> crypto_config_;
  Event::Dispatcher& dispatcher_;
  quic::QuicVersionManager version_manager_;
  std::unique_ptr<EnvoyQuicDispatcher> quic_dispatcher_;
  const bool kernel_worker_routing_;
  absl::optional<Runtime::FeatureFlag> enabled_{};
  Network::UdpPacketWriter* udp_packet_writer_;

  // The number of runs of the event loop in which at least one CHLO was buffered.
  // TODO(ggreenway): Consider making this a published stat, or some variation of this information.
  uint64_t event_loops_with_buffered_chlo_for_test_{0};
  uint32_t packets_to_read_to_connection_count_ratio_;
  EnvoyQuicCryptoServerStreamFactoryInterface& crypto_server_stream_factory_;
};

using ActiveQuicListenerPtr = std::unique_ptr<ActiveQuicListener>;

// A factory to create ActiveQuicListener based on given config.
class ActiveQuicListenerFactory : public Network::ActiveUdpListenerFactory,
                                  Logger::Loggable<Logger::Id::quic> {
public:
  ActiveQuicListenerFactory(const envoy::config::listener::v3::QuicProtocolOptions& config,
                            uint32_t concurrency, QuicStatNames& quic_stat_names);

  // Network::ActiveUdpListenerFactory.
  Network::ConnectionHandler::ActiveUdpListenerPtr
  createActiveUdpListener(uint32_t worker_index, Network::UdpConnectionHandler& parent,
                          Event::Dispatcher& disptacher, Network::ListenerConfig& config) override;
  bool isTransportConnectionless() const override { return false; }

private:
  friend class ActiveQuicListenerFactoryPeer;

  absl::optional<std::reference_wrapper<EnvoyQuicCryptoServerStreamFactoryInterface>>
      crypto_server_stream_factory_;
  absl::optional<std::reference_wrapper<EnvoyQuicProofSourceFactoryInterface>>
      proof_source_factory_;
  quic::QuicConfig quic_config_;
  const uint32_t concurrency_;
  absl::once_flag install_bpf_once_;
  envoy::config::core::v3::RuntimeFeatureFlag enabled_;
  QuicStatNames& quic_stat_names_;
  const uint32_t packets_to_read_to_connection_count_ratio_;
};

} // namespace Quic
} // namespace Envoy<|MERGE_RESOLUTION|>--- conflicted
+++ resolved
@@ -30,28 +30,20 @@
                      Network::ListenerConfig& listener_config, const quic::QuicConfig& quic_config,
                      Network::Socket::OptionsSharedPtr options, bool kernel_worker_routing,
                      const envoy::config::core::v3::RuntimeFeatureFlag& enabled,
-<<<<<<< HEAD
+                     QuicStatNames& quic_stat_names,
                      uint32_t packets_to_read_to_connection_count_ratio,
                      EnvoyQuicCryptoServerStreamFactoryInterface& crypto_server_stream_factory,
                      EnvoyQuicProofSourceFactoryInterface& proof_source_factory);
-=======
-                     QuicStatNames& quic_stat_names,
-                     uint32_t packets_to_read_to_connection_count_ratio);
->>>>>>> fa25084a
 
   ActiveQuicListener(uint32_t worker_index, uint32_t concurrency, Event::Dispatcher& dispatcher,
                      Network::UdpConnectionHandler& parent, Network::SocketSharedPtr listen_socket,
                      Network::ListenerConfig& listener_config, const quic::QuicConfig& quic_config,
                      Network::Socket::OptionsSharedPtr options, bool kernel_worker_routing,
                      const envoy::config::core::v3::RuntimeFeatureFlag& enabled,
-<<<<<<< HEAD
+                     QuicStatNames& quic_stat_names,
                      uint32_t packets_to_read_to_connection_count_ratio,
                      EnvoyQuicCryptoServerStreamFactoryInterface& crypto_server_stream_factory,
                      EnvoyQuicProofSourceFactoryInterface& proof_source_factory);
-=======
-                     QuicStatNames& quic_stat_names,
-                     uint32_t packets_to_read_to_connection_count_ratio);
->>>>>>> fa25084a
 
   ~ActiveQuicListener() override;
 

#pragma once

#include "envoy/config/listener/v3/quic_config.pb.h"
#include "envoy/network/connection_handler.h"
#include "envoy/network/listener.h"
#include "envoy/network/socket.h"
#include "envoy/runtime/runtime.h"

#include "common/protobuf/utility.h"
#include "common/quic/envoy_quic_dispatcher.h"
#include "common/runtime/runtime_protos.h"

#include "server/active_udp_listener.h"
#include "server/connection_handler_impl.h"

namespace Envoy {
namespace Quic {

// QUIC specific UdpListenerCallbacks implementation which delegates incoming
// packets, write signals and listener errors to QuicDispatcher.
class ActiveQuicListener : public Envoy::Server::ActiveUdpListenerBase,
                           Logger::Loggable<Logger::Id::quic> {
public:
  // TODO(bencebeky): Tune this value.
  static const size_t kNumSessionsToCreatePerLoop = 16;

  ActiveQuicListener(uint32_t worker_index, uint32_t concurrency, Event::Dispatcher& dispatcher,
                     Network::UdpConnectionHandler& parent,
                     Network::ListenerConfig& listener_config, const quic::QuicConfig& quic_config,
                     Network::Socket::OptionsSharedPtr options, bool kernel_worker_routing,
                     const envoy::config::core::v3::RuntimeFeatureFlag& enabled,
<<<<<<< HEAD
                     QuicStatNames& quic_stat_names);
=======
                     uint32_t packets_to_read_to_connection_count_ratio);
>>>>>>> 2cf511ae

  ActiveQuicListener(uint32_t worker_index, uint32_t concurrency, Event::Dispatcher& dispatcher,
                     Network::UdpConnectionHandler& parent, Network::SocketSharedPtr listen_socket,
                     Network::ListenerConfig& listener_config, const quic::QuicConfig& quic_config,
                     Network::Socket::OptionsSharedPtr options, bool kernel_worker_routing,
                     const envoy::config::core::v3::RuntimeFeatureFlag& enabled,
<<<<<<< HEAD
                     QuicStatNames& quic_stat_names);
=======
                     uint32_t packets_to_read_to_connection_count_ratio);
>>>>>>> 2cf511ae

  ~ActiveQuicListener() override;

  void onListenerShutdown();
  uint64_t eventLoopsWithBufferedChlosForTest() const {
    return event_loops_with_buffered_chlo_for_test_;
  }

  // Network::UdpListenerCallbacks
  void onReadReady() override;
  void onWriteReady(const Network::Socket& socket) override;
  void onReceiveError(Api::IoError::IoErrorCode /*error_code*/) override {
    // No-op. Quic can't do anything upon listener error.
  }
  Network::UdpPacketWriter& udpPacketWriter() override { return *udp_packet_writer_; }
  void onDataWorker(Network::UdpRecvData&& data) override;
  uint32_t destination(const Network::UdpRecvData& data) const override;
  size_t numPacketsExpectedPerEventLoop() const override;

  // ActiveListenerImplBase
  void pauseListening() override;
  void resumeListening() override;
  void shutdownListener() override;

private:
  friend class ActiveQuicListenerPeer;

  uint8_t random_seed_[16];
  std::unique_ptr<quic::QuicCryptoServerConfig> crypto_config_;
  Event::Dispatcher& dispatcher_;
  quic::QuicVersionManager version_manager_;
  std::unique_ptr<EnvoyQuicDispatcher> quic_dispatcher_;
  const bool kernel_worker_routing_;
  absl::optional<Runtime::FeatureFlag> enabled_{};
  Network::UdpPacketWriter* udp_packet_writer_;

  // The number of runs of the event loop in which at least one CHLO was buffered.
  // TODO(ggreenway): Consider making this a published stat, or some variation of this information.
  uint64_t event_loops_with_buffered_chlo_for_test_{0};

  uint32_t packets_to_read_to_connection_count_ratio_;
};

using ActiveQuicListenerPtr = std::unique_ptr<ActiveQuicListener>;

// A factory to create ActiveQuicListener based on given config.
class ActiveQuicListenerFactory : public Network::ActiveUdpListenerFactory,
                                  Logger::Loggable<Logger::Id::quic> {
public:
  ActiveQuicListenerFactory(const envoy::config::listener::v3::QuicProtocolOptions& config,
                            uint32_t concurrency, QuicStatNames& quic_stat_names);

  // Network::ActiveUdpListenerFactory.
  Network::ConnectionHandler::ActiveUdpListenerPtr
  createActiveUdpListener(uint32_t worker_index, Network::UdpConnectionHandler& parent,
                          Event::Dispatcher& disptacher, Network::ListenerConfig& config) override;
  bool isTransportConnectionless() const override { return false; }

private:
  friend class ActiveQuicListenerFactoryPeer;

  quic::QuicConfig quic_config_;
  const uint32_t concurrency_;
  absl::once_flag install_bpf_once_;
  envoy::config::core::v3::RuntimeFeatureFlag enabled_;
<<<<<<< HEAD
  QuicStatNames& quic_stat_names_;
=======
  const uint32_t packets_to_read_to_connection_count_ratio_;
>>>>>>> 2cf511ae
};

} // namespace Quic
} // namespace Envoy<|MERGE_RESOLUTION|>--- conflicted
+++ resolved
@@ -29,22 +29,16 @@
                      Network::ListenerConfig& listener_config, const quic::QuicConfig& quic_config,
                      Network::Socket::OptionsSharedPtr options, bool kernel_worker_routing,
                      const envoy::config::core::v3::RuntimeFeatureFlag& enabled,
-<<<<<<< HEAD
-                     QuicStatNames& quic_stat_names);
-=======
+                     QuicStatNames& quic_stat_names,
                      uint32_t packets_to_read_to_connection_count_ratio);
->>>>>>> 2cf511ae
 
   ActiveQuicListener(uint32_t worker_index, uint32_t concurrency, Event::Dispatcher& dispatcher,
                      Network::UdpConnectionHandler& parent, Network::SocketSharedPtr listen_socket,
                      Network::ListenerConfig& listener_config, const quic::QuicConfig& quic_config,
                      Network::Socket::OptionsSharedPtr options, bool kernel_worker_routing,
                      const envoy::config::core::v3::RuntimeFeatureFlag& enabled,
-<<<<<<< HEAD
-                     QuicStatNames& quic_stat_names);
-=======
+                     QuicStatNames& quic_stat_names,
                      uint32_t packets_to_read_to_connection_count_ratio);
->>>>>>> 2cf511ae
 
   ~ActiveQuicListener() override;
 
@@ -110,11 +104,8 @@
   const uint32_t concurrency_;
   absl::once_flag install_bpf_once_;
   envoy::config::core::v3::RuntimeFeatureFlag enabled_;
-<<<<<<< HEAD
   QuicStatNames& quic_stat_names_;
-=======
   const uint32_t packets_to_read_to_connection_count_ratio_;
->>>>>>> 2cf511ae
 };
 
 } // namespace Quic

--- conflicted
+++ resolved
@@ -35,22 +35,13 @@
     const envoy::config::core::v3::Http3ProtocolOptions& http3_options)
     : quic::QuicSpdyClientStream(id, client_session, type),
       EnvoyQuicStream(
-<<<<<<< HEAD
-          // This should be larger than 8k to fully utilize congestion control
-          // window. And no larger than the max stream flow control window for
-          // the stream to buffer all the data.
-          // Ideally this limit should also correlate to peer's receive window
-          // but not fully depends on that.
-          16 * 1024, [this]() { runLowWatermarkCallbacks(); },
-          [this]() { runHighWatermarkCallbacks(); }, stats, http3_options) {}
-=======
           // Flow control receive window should be larger than 8k so that the send buffer can fully
           // utilize congestion control window before it reaches the high watermark.
           static_cast<uint32_t>(GetReceiveWindow().value()), *filterManagerConnection(),
-          [this]() { runLowWatermarkCallbacks(); }, [this]() { runHighWatermarkCallbacks(); }) {
+          [this]() { runLowWatermarkCallbacks(); }, [this]() { runHighWatermarkCallbacks(); },
+          stats, http3_options) {
   ASSERT(GetReceiveWindow() > 8 * 1024, "Send buffer limit should be larger than 8KB.");
 }
->>>>>>> 4cce00f7
 
 EnvoyQuicClientStream::EnvoyQuicClientStream(
     quic::PendingStream* pending, quic::QuicSpdyClientSession* client_session,
@@ -58,13 +49,9 @@
     const envoy::config::core::v3::Http3ProtocolOptions& http3_options)
     : quic::QuicSpdyClientStream(pending, client_session, type),
       EnvoyQuicStream(
-<<<<<<< HEAD
-          16 * 1024, [this]() { runLowWatermarkCallbacks(); },
-          [this]() { runHighWatermarkCallbacks(); }, stats, http3_options) {}
-=======
           static_cast<uint32_t>(GetReceiveWindow().value()), *filterManagerConnection(),
-          [this]() { runLowWatermarkCallbacks(); }, [this]() { runHighWatermarkCallbacks(); }) {}
->>>>>>> 4cce00f7
+          [this]() { runLowWatermarkCallbacks(); }, [this]() { runHighWatermarkCallbacks(); },
+          stats, http3_options) {}
 
 Http::Status EnvoyQuicClientStream::encodeHeaders(const Http::RequestHeaderMap& headers,
                                                   bool end_stream) {

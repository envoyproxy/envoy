#include "source/common/quic/quic_transport_socket_factory.h"

#include <memory>

#include "envoy/extensions/transport_sockets/quic/v3/quic_transport.pb.validate.h"

#include "source/common/quic/envoy_quic_proof_verifier.h"
#include "source/common/runtime/runtime_features.h"
#include "source/extensions/transport_sockets/tls/context_config_impl.h"

#include "quiche/quic/core/crypto/quic_client_session_cache.h"

<<<<<<< HEAD
namespace Envoy {
namespace Quic {

Network::DownstreamTransportSocketFactoryPtr
QuicServerTransportSocketConfigFactory::createTransportSocketFactory(
    const Protobuf::Message& config, Server::Configuration::TransportSocketFactoryContext& context,
    const std::vector<std::string>& /*server_names*/) {
  auto quic_transport = MessageUtil::downcastAndValidate<
      const envoy::extensions::transport_sockets::quic::v3::QuicDownstreamTransport&>(
      config, context.messageValidationVisitor());
  auto server_config = std::make_unique<Extensions::TransportSockets::Tls::ServerContextConfigImpl>(
      quic_transport.downstream_tls_context(), context);
  // TODO(RyanTheOptimist): support TLS client authentication.
  if (server_config->requireClientCertificate()) {
    throwEnvoyExceptionOrPanic("TLS Client Authentication is not supported over QUIC");
  }

  auto factory = std::make_unique<QuicServerTransportSocketFactory>(
      PROTOBUF_GET_WRAPPED_OR_DEFAULT(quic_transport, enable_early_data, true),
      context.statsScope(), std::move(server_config));
  factory->initialize();
  return factory;
}

ProtobufTypes::MessagePtr QuicServerTransportSocketConfigFactory::createEmptyConfigProto() {
  return std::make_unique<
      envoy::extensions::transport_sockets::quic::v3::QuicDownstreamTransport>();
}

void QuicServerTransportSocketFactory::initialize() {
  config_->setSecretUpdateCallback([this]() {
    // The callback also updates config_ with the new secret.
    onSecretUpdated();
  });
  if (!config_->alpnProtocols().empty()) {
    supported_alpns_ = absl::StrSplit(config_->alpnProtocols(), ',');
  }
}

Network::UpstreamTransportSocketFactoryPtr
QuicClientTransportSocketConfigFactory::createTransportSocketFactory(
    const Protobuf::Message& config,
    Server::Configuration::TransportSocketFactoryContext& context) {
  auto quic_transport = MessageUtil::downcastAndValidate<
      const envoy::extensions::transport_sockets::quic::v3::QuicUpstreamTransport&>(
      config, context.messageValidationVisitor());
  auto client_config = std::make_unique<Extensions::TransportSockets::Tls::ClientContextConfigImpl>(
      quic_transport.upstream_tls_context(), context);
  auto factory =
      std::make_unique<QuicClientTransportSocketFactory>(std::move(client_config), context);
  factory->initialize();
  return factory;
}

QuicClientTransportSocketFactory::QuicClientTransportSocketFactory(
    Ssl::ClientContextConfigPtr config,
    Server::Configuration::TransportSocketFactoryContext& factory_context)
    : QuicTransportSocketFactoryBase(factory_context.statsScope(), "client"),
      fallback_factory_(std::make_unique<Extensions::TransportSockets::Tls::ClientSslSocketFactory>(
          std::move(config), factory_context.sslContextManager(), factory_context.statsScope())) {}

void QuicClientTransportSocketFactory::initialize() {
  if (!fallback_factory_->clientContextConfig()->alpnProtocols().empty()) {
    supported_alpns_ =
        absl::StrSplit(fallback_factory_->clientContextConfig()->alpnProtocols(), ',');
  }
}

ProtobufTypes::MessagePtr QuicClientTransportSocketConfigFactory::createEmptyConfigProto() {
  return std::make_unique<envoy::extensions::transport_sockets::quic::v3::QuicUpstreamTransport>();
}

std::shared_ptr<quic::QuicCryptoClientConfig> QuicClientTransportSocketFactory::getCryptoConfig() {
  Envoy::Ssl::ClientContextSharedPtr context = sslCtx();
  // If the secrets haven't been loaded, there is no crypto config.
  if (context == nullptr) {
    ENVOY_LOG(warn, "SDS hasn't finished updating Ssl context config yet.");
    stats_.upstream_context_secrets_not_ready_.inc();
    return nullptr;
  }

  if (client_context_ != context) {
    // If the context has been updated, update the crypto config.
    client_context_ = context;
    crypto_config_ = std::make_shared<quic::QuicCryptoClientConfig>(
        std::make_unique<Quic::EnvoyQuicProofVerifier>(std::move(context)),
        std::make_unique<quic::QuicClientSessionCache>());
  }
  // Return the latest crypto config.
  return crypto_config_;
}

REGISTER_FACTORY(QuicServerTransportSocketConfigFactory,
                 Server::Configuration::DownstreamTransportSocketConfigFactory);

REGISTER_FACTORY(QuicClientTransportSocketConfigFactory,
                 Server::Configuration::UpstreamTransportSocketConfigFactory);

} // namespace Quic
} // namespace Envoy
=======
namespace Envoy {} // namespace Envoy
>>>>>>> aa46602b
<|MERGE_RESOLUTION|>--- conflicted
+++ resolved
@@ -10,107 +10,4 @@
 
 #include "quiche/quic/core/crypto/quic_client_session_cache.h"
 
-<<<<<<< HEAD
-namespace Envoy {
-namespace Quic {
-
-Network::DownstreamTransportSocketFactoryPtr
-QuicServerTransportSocketConfigFactory::createTransportSocketFactory(
-    const Protobuf::Message& config, Server::Configuration::TransportSocketFactoryContext& context,
-    const std::vector<std::string>& /*server_names*/) {
-  auto quic_transport = MessageUtil::downcastAndValidate<
-      const envoy::extensions::transport_sockets::quic::v3::QuicDownstreamTransport&>(
-      config, context.messageValidationVisitor());
-  auto server_config = std::make_unique<Extensions::TransportSockets::Tls::ServerContextConfigImpl>(
-      quic_transport.downstream_tls_context(), context);
-  // TODO(RyanTheOptimist): support TLS client authentication.
-  if (server_config->requireClientCertificate()) {
-    throwEnvoyExceptionOrPanic("TLS Client Authentication is not supported over QUIC");
-  }
-
-  auto factory = std::make_unique<QuicServerTransportSocketFactory>(
-      PROTOBUF_GET_WRAPPED_OR_DEFAULT(quic_transport, enable_early_data, true),
-      context.statsScope(), std::move(server_config));
-  factory->initialize();
-  return factory;
-}
-
-ProtobufTypes::MessagePtr QuicServerTransportSocketConfigFactory::createEmptyConfigProto() {
-  return std::make_unique<
-      envoy::extensions::transport_sockets::quic::v3::QuicDownstreamTransport>();
-}
-
-void QuicServerTransportSocketFactory::initialize() {
-  config_->setSecretUpdateCallback([this]() {
-    // The callback also updates config_ with the new secret.
-    onSecretUpdated();
-  });
-  if (!config_->alpnProtocols().empty()) {
-    supported_alpns_ = absl::StrSplit(config_->alpnProtocols(), ',');
-  }
-}
-
-Network::UpstreamTransportSocketFactoryPtr
-QuicClientTransportSocketConfigFactory::createTransportSocketFactory(
-    const Protobuf::Message& config,
-    Server::Configuration::TransportSocketFactoryContext& context) {
-  auto quic_transport = MessageUtil::downcastAndValidate<
-      const envoy::extensions::transport_sockets::quic::v3::QuicUpstreamTransport&>(
-      config, context.messageValidationVisitor());
-  auto client_config = std::make_unique<Extensions::TransportSockets::Tls::ClientContextConfigImpl>(
-      quic_transport.upstream_tls_context(), context);
-  auto factory =
-      std::make_unique<QuicClientTransportSocketFactory>(std::move(client_config), context);
-  factory->initialize();
-  return factory;
-}
-
-QuicClientTransportSocketFactory::QuicClientTransportSocketFactory(
-    Ssl::ClientContextConfigPtr config,
-    Server::Configuration::TransportSocketFactoryContext& factory_context)
-    : QuicTransportSocketFactoryBase(factory_context.statsScope(), "client"),
-      fallback_factory_(std::make_unique<Extensions::TransportSockets::Tls::ClientSslSocketFactory>(
-          std::move(config), factory_context.sslContextManager(), factory_context.statsScope())) {}
-
-void QuicClientTransportSocketFactory::initialize() {
-  if (!fallback_factory_->clientContextConfig()->alpnProtocols().empty()) {
-    supported_alpns_ =
-        absl::StrSplit(fallback_factory_->clientContextConfig()->alpnProtocols(), ',');
-  }
-}
-
-ProtobufTypes::MessagePtr QuicClientTransportSocketConfigFactory::createEmptyConfigProto() {
-  return std::make_unique<envoy::extensions::transport_sockets::quic::v3::QuicUpstreamTransport>();
-}
-
-std::shared_ptr<quic::QuicCryptoClientConfig> QuicClientTransportSocketFactory::getCryptoConfig() {
-  Envoy::Ssl::ClientContextSharedPtr context = sslCtx();
-  // If the secrets haven't been loaded, there is no crypto config.
-  if (context == nullptr) {
-    ENVOY_LOG(warn, "SDS hasn't finished updating Ssl context config yet.");
-    stats_.upstream_context_secrets_not_ready_.inc();
-    return nullptr;
-  }
-
-  if (client_context_ != context) {
-    // If the context has been updated, update the crypto config.
-    client_context_ = context;
-    crypto_config_ = std::make_shared<quic::QuicCryptoClientConfig>(
-        std::make_unique<Quic::EnvoyQuicProofVerifier>(std::move(context)),
-        std::make_unique<quic::QuicClientSessionCache>());
-  }
-  // Return the latest crypto config.
-  return crypto_config_;
-}
-
-REGISTER_FACTORY(QuicServerTransportSocketConfigFactory,
-                 Server::Configuration::DownstreamTransportSocketConfigFactory);
-
-REGISTER_FACTORY(QuicClientTransportSocketConfigFactory,
-                 Server::Configuration::UpstreamTransportSocketConfigFactory);
-
-} // namespace Quic
-} // namespace Envoy
-=======
-namespace Envoy {} // namespace Envoy
->>>>>>> aa46602b
+namespace Envoy {} // namespace Envoy
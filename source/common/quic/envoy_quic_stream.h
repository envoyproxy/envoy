#pragma once

#include "envoy/config/core/v3/protocol.pb.h"
#include "envoy/event/dispatcher.h"
#include "envoy/http/codec.h"

#include "common/http/codec_helper.h"
#include "common/quic/envoy_quic_simulated_watermark_buffer.h"
#include "common/quic/envoy_quic_utils.h"
#include "common/quic/quic_filter_manager_connection_impl.h"
#include "common/quic/send_buffer_monitor.h"

namespace Envoy {
namespace Quic {

// Changes or additions to details should be reflected in
// docs/root/configuration/http/http_conn_man/response_code_details_details.rst
class Http3ResponseCodeDetailValues {
public:
  // Invalid HTTP header field was received and stream is going to be
  // closed.
  static constexpr absl::string_view invalid_http_header = "http3.invalid_header_field";
  // The size of headers (or trailers) exceeded the configured limits.
  static constexpr absl::string_view headers_too_large = "http3.headers_too_large";
  // Envoy was configured to drop requests with header keys beginning with underscores.
  static constexpr absl::string_view invalid_underscore = "http3.unexpected_underscore";
  // The peer refused the stream.
  static constexpr absl::string_view remote_refused = "http3.remote_refuse";
  // The peer reset the stream.
  static constexpr absl::string_view remote_reset = "http3.remote_reset";
};

// Base class for EnvoyQuicServer|ClientStream.
class EnvoyQuicStream : public virtual Http::StreamEncoder,
                        public Http::Stream,
                        public Http::StreamCallbackHelper,
                        public SendBufferMonitor,
                        public HeaderValidator,
                        protected Logger::Loggable<Logger::Id::quic_stream> {
public:
  // |buffer_limit| is the high watermark of the stream send buffer, and the low
  // watermark will be half of it.
  EnvoyQuicStream(uint32_t buffer_limit, QuicFilterManagerConnectionImpl& filter_manager_connection,
                  std::function<void()> below_low_watermark,
<<<<<<< HEAD
                  std::function<void()> above_high_watermark,
                  const envoy::config::core::v3::Http3ProtocolOptions& http3_options)
      : http3_options_(http3_options),
=======
                  std::function<void()> above_high_watermark, Http::Http3::CodecStats& stats,
                  const envoy::config::core::v3::Http3ProtocolOptions& http3_options)
      : stats_(stats), http3_options_(http3_options),
>>>>>>> c93d486c
        send_buffer_simulation_(buffer_limit / 2, buffer_limit, std::move(below_low_watermark),
                                std::move(above_high_watermark), ENVOY_LOGGER()),
        filter_manager_connection_(filter_manager_connection) {}

  ~EnvoyQuicStream() override = default;

  // Http::StreamEncoder
  Stream& getStream() override { return *this; }

  // Http::Stream
  void readDisable(bool disable) override {
    bool status_changed{false};
    if (disable) {
      ++read_disable_counter_;
      if (read_disable_counter_ == 1) {
        status_changed = true;
      }
    } else {
      ASSERT(read_disable_counter_ > 0);
      --read_disable_counter_;
      if (read_disable_counter_ == 0) {
        status_changed = true;
      }
    }

    if (status_changed && !in_decode_data_callstack_) {
      // Avoid calling this while decoding data because transient disabling and
      // enabling reading may trigger another decoding data inside the
      // callstack which messes up stream state.
      if (disable) {
        // Block QUIC stream right away. And if there are queued switching
        // state callback, update the desired state as well.
        switchStreamBlockState(true);
        if (unblock_posted_) {
          should_block_ = true;
        }
      } else {
        should_block_ = false;
        if (!unblock_posted_) {
          // If this is the first time unblocking stream is desired, post a
          // callback to do it in next loop. This is because unblocking QUIC
          // stream can lead to immediate upstream encoding.
          unblock_posted_ = true;
          connection()->dispatcher().post([this] {
            unblock_posted_ = false;
            switchStreamBlockState(should_block_);
          });
        }
      }
    }
  }

  void addCallbacks(Http::StreamCallbacks& callbacks) override {
    ASSERT(!local_end_stream_);
    addCallbacksHelper(callbacks);
  }
  void removeCallbacks(Http::StreamCallbacks& callbacks) override {
    removeCallbacksHelper(callbacks);
  }
  uint32_t bufferLimit() override { return send_buffer_simulation_.highWatermark(); }
  const Network::Address::InstanceConstSharedPtr& connectionLocalAddress() override {
    return connection()->addressProvider().localAddress();
  }

  // SendBufferMonitor
  void updateBytesBuffered(size_t old_buffered_bytes, size_t new_buffered_bytes) override {
    if (new_buffered_bytes == old_buffered_bytes) {
      return;
    }
    // If buffered bytes changed, update stream and session's watermark book
    // keeping.
    if (new_buffered_bytes > old_buffered_bytes) {
      send_buffer_simulation_.checkHighWatermark(new_buffered_bytes);
    } else {
      send_buffer_simulation_.checkLowWatermark(new_buffered_bytes);
    }
    filter_manager_connection_.updateBytesBuffered(old_buffered_bytes, new_buffered_bytes);
  }

<<<<<<< HEAD
  HeaderValidationResult validateHeader(const std::string& header_name,
                                        absl::string_view header_value) override {
    bool override_stream_error_on_invalid_http_message =
        http3_options_.has_override_stream_error_on_invalid_http_message() &&
        http3_options_.override_stream_error_on_invalid_http_message().value();
    if (header_name == "content-length") {
      std::vector<absl::string_view> values = absl::StrSplit(header_value, ',');
      absl::optional<uint64_t> content_length;
      for (const absl::string_view& value : values) {
        uint64_t new_value;
        if (!absl::SimpleAtoi(value, &new_value) ||
            !std::all_of(value.begin(), value.end(), absl::ascii_isdigit)) {
          ENVOY_STREAM_LOG(debug, "Content length was either unparseable or negative", *this);
          // TODO(danzh) set value according to override_stream_error_on_invalid_http_message from
          // configured http3 options.
          if (!override_stream_error_on_invalid_http_message) {
            close_connection_upon_invalid_header_ = true;
          }
          return HeaderValidationResult::INVALID;
        }
        if (!content_length.has_value()) {
          content_length = new_value;
          continue;
        }
        if (new_value != content_length.value()) {
          ENVOY_STREAM_LOG(
              debug,
              "Parsed content length {} is inconsistent with previously detected content length {}",
              *this, new_value, content_length.value());
          if (!override_stream_error_on_invalid_http_message) {
            close_connection_upon_invalid_header_ = true;
          }
          return HeaderValidationResult::INVALID;
        }
      }
    }
    return HeaderValidationResult::ACCEPT;
  }

=======
  Http::HeaderUtility::HeaderValidationResult
  validateHeader(const std::string& header_name, absl::string_view header_value) override {
    bool override_stream_error_on_invalid_http_message =
        http3_options_.override_stream_error_on_invalid_http_message().value();
    if (header_name == "content-length") {
      return Http::HeaderUtility::validateContentLength(
          header_value, override_stream_error_on_invalid_http_message,
          close_connection_upon_invalid_header_);
    }
    return Http::HeaderUtility::HeaderValidationResult::ACCEPT;
  }

  absl::string_view responseDetails() override { return details_; }

>>>>>>> c93d486c
protected:
  virtual void switchStreamBlockState(bool should_block) PURE;

  // Needed for ENVOY_STREAM_LOG.
  virtual uint32_t streamId() PURE;
  virtual Network::Connection* connection() PURE;

  // True once end of stream is propagated to Envoy. Envoy doesn't expect to be
  // notified more than once about end of stream. So once this is true, no need
  // to set it in the callback to Envoy stream any more.
  bool end_stream_decoded_{false};
  uint32_t read_disable_counter_{0u};
  // If true, switchStreamBlockState() should be deferred till this variable
  // becomes false.
  bool in_decode_data_callstack_{false};

<<<<<<< HEAD
  const envoy::config::core::v3::Http3ProtocolOptions& http3_options_;
  bool close_connection_upon_invalid_header_{false};
=======
  Http::Http3::CodecStats& stats_;
  const envoy::config::core::v3::Http3ProtocolOptions& http3_options_;
  bool close_connection_upon_invalid_header_{false};
  absl::string_view details_;
>>>>>>> c93d486c

private:
  // Keeps track of bytes buffered in the stream send buffer in QUICHE and reacts
  // upon crossing high and low watermarks.
  // Its high watermark is also the buffer limit of stream read/write filters in
  // HCM.
  // There is no receive buffer simulation because Quic stream's
  // OnBodyDataAvailable() hands all the ready-to-use request data from stream sequencer to HCM
  // directly and buffers them in filters if needed. Itself doesn't buffer request data.
  EnvoyQuicSimulatedWatermarkBuffer send_buffer_simulation_;

  // True if there is posted unblocking QUIC stream callback. There should be
  // only one such callback no matter how many times readDisable() is called.
  bool unblock_posted_{false};
  // The latest state an unblocking QUIC stream callback should look at. As
  // more readDisable() calls may happen between the callback is posted and it's
  // executed, the stream might be unblocked and blocked several times. Only the
  // latest desired state should be considered by the callback.
  bool should_block_{false};

  QuicFilterManagerConnectionImpl& filter_manager_connection_;
};

} // namespace Quic
} // namespace Envoy<|MERGE_RESOLUTION|>--- conflicted
+++ resolved
@@ -42,15 +42,9 @@
   // watermark will be half of it.
   EnvoyQuicStream(uint32_t buffer_limit, QuicFilterManagerConnectionImpl& filter_manager_connection,
                   std::function<void()> below_low_watermark,
-<<<<<<< HEAD
-                  std::function<void()> above_high_watermark,
-                  const envoy::config::core::v3::Http3ProtocolOptions& http3_options)
-      : http3_options_(http3_options),
-=======
                   std::function<void()> above_high_watermark, Http::Http3::CodecStats& stats,
                   const envoy::config::core::v3::Http3ProtocolOptions& http3_options)
       : stats_(stats), http3_options_(http3_options),
->>>>>>> c93d486c
         send_buffer_simulation_(buffer_limit / 2, buffer_limit, std::move(below_low_watermark),
                                 std::move(above_high_watermark), ENVOY_LOGGER()),
         filter_manager_connection_(filter_manager_connection) {}
@@ -130,47 +124,6 @@
     filter_manager_connection_.updateBytesBuffered(old_buffered_bytes, new_buffered_bytes);
   }
 
-<<<<<<< HEAD
-  HeaderValidationResult validateHeader(const std::string& header_name,
-                                        absl::string_view header_value) override {
-    bool override_stream_error_on_invalid_http_message =
-        http3_options_.has_override_stream_error_on_invalid_http_message() &&
-        http3_options_.override_stream_error_on_invalid_http_message().value();
-    if (header_name == "content-length") {
-      std::vector<absl::string_view> values = absl::StrSplit(header_value, ',');
-      absl::optional<uint64_t> content_length;
-      for (const absl::string_view& value : values) {
-        uint64_t new_value;
-        if (!absl::SimpleAtoi(value, &new_value) ||
-            !std::all_of(value.begin(), value.end(), absl::ascii_isdigit)) {
-          ENVOY_STREAM_LOG(debug, "Content length was either unparseable or negative", *this);
-          // TODO(danzh) set value according to override_stream_error_on_invalid_http_message from
-          // configured http3 options.
-          if (!override_stream_error_on_invalid_http_message) {
-            close_connection_upon_invalid_header_ = true;
-          }
-          return HeaderValidationResult::INVALID;
-        }
-        if (!content_length.has_value()) {
-          content_length = new_value;
-          continue;
-        }
-        if (new_value != content_length.value()) {
-          ENVOY_STREAM_LOG(
-              debug,
-              "Parsed content length {} is inconsistent with previously detected content length {}",
-              *this, new_value, content_length.value());
-          if (!override_stream_error_on_invalid_http_message) {
-            close_connection_upon_invalid_header_ = true;
-          }
-          return HeaderValidationResult::INVALID;
-        }
-      }
-    }
-    return HeaderValidationResult::ACCEPT;
-  }
-
-=======
   Http::HeaderUtility::HeaderValidationResult
   validateHeader(const std::string& header_name, absl::string_view header_value) override {
     bool override_stream_error_on_invalid_http_message =
@@ -185,7 +138,6 @@
 
   absl::string_view responseDetails() override { return details_; }
 
->>>>>>> c93d486c
 protected:
   virtual void switchStreamBlockState(bool should_block) PURE;
 
@@ -202,15 +154,10 @@
   // becomes false.
   bool in_decode_data_callstack_{false};
 
-<<<<<<< HEAD
-  const envoy::config::core::v3::Http3ProtocolOptions& http3_options_;
-  bool close_connection_upon_invalid_header_{false};
-=======
   Http::Http3::CodecStats& stats_;
   const envoy::config::core::v3::Http3ProtocolOptions& http3_options_;
   bool close_connection_upon_invalid_header_{false};
   absl::string_view details_;
->>>>>>> c93d486c
 
 private:
   // Keeps track of bytes buffered in the stream send buffer in QUICHE and reacts

--- conflicted
+++ resolved
@@ -17,32 +17,22 @@
 class EnvoyQuicStream : public virtual Http::StreamEncoder,
                         public Http::Stream,
                         public Http::StreamCallbackHelper,
-<<<<<<< HEAD
+                        public SendBufferMonitor,
                         public HeaderValidator,
-=======
-                        public SendBufferMonitor,
->>>>>>> 4cce00f7
                         protected Logger::Loggable<Logger::Id::quic_stream> {
 public:
   // |buffer_limit| is the high watermark of the stream send buffer, and the low
   // watermark will be half of it.
-<<<<<<< HEAD
-  EnvoyQuicStream(uint32_t buffer_limit, std::function<void()> below_low_watermark,
+  EnvoyQuicStream(uint32_t buffer_limit, QuicFilterManagerConnectionImpl& filter_manager_connection,
+                  std::function<void()> below_low_watermark,
                   std::function<void()> above_high_watermark, Http::Http3::CodecStats& stats,
                   const envoy::config::core::v3::Http3ProtocolOptions& http3_options)
       : stats_(stats), http3_options_(http3_options),
         send_buffer_simulation_(buffer_limit / 2, buffer_limit, std::move(below_low_watermark),
-                                std::move(above_high_watermark), ENVOY_LOGGER()) {}
-=======
-  EnvoyQuicStream(uint32_t buffer_limit, QuicFilterManagerConnectionImpl& filter_manager_connection,
-                  std::function<void()> below_low_watermark,
-                  std::function<void()> above_high_watermark)
-      : send_buffer_simulation_(buffer_limit / 2, buffer_limit, std::move(below_low_watermark),
                                 std::move(above_high_watermark), ENVOY_LOGGER()),
         filter_manager_connection_(filter_manager_connection) {}
 
   ~EnvoyQuicStream() override = default;
->>>>>>> 4cce00f7
 
   // Http::StreamEncoder
   Stream& getStream() override { return *this; }

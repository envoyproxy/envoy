#include "source/common/quic/envoy_quic_proof_verifier.h"

#include <openssl/ssl.h>

#include <cstdint>
#include <memory>

#include "source/common/quic/envoy_quic_utils.h"
#include "source/common/runtime/runtime_features.h"
#include "source/extensions/transport_sockets/tls/utility.h"

#include "quiche/quic/core/crypto/certificate_view.h"

namespace Envoy {
namespace Quic {

using ValidationResults = Envoy::Extensions::TransportSockets::Tls::ValidationResults;

namespace {

// Returns true if hostname matches one of the Subject Alt Names in cert_view. Returns false and
// sets error_details otherwise
bool verifyLeafCertMatchesHostname(quic::CertificateView& cert_view, const std::string& hostname,
                                   std::string* error_details) {
  for (const absl::string_view& config_san : cert_view.subject_alt_name_domains()) {
    if (Extensions::TransportSockets::Tls::Utility::dnsNameMatch(hostname, config_san)) {
      return true;
    }
  }
  *error_details = absl::StrCat("Leaf certificate doesn't match hostname: ", hostname);
  return false;
}

class QuicValidateResultCallback : public Ssl::ValidateResultCallback {
public:
  QuicValidateResultCallback(Event::Dispatcher& dispatcher,
                             std::unique_ptr<quic::ProofVerifierCallback>&& quic_callback,
                             const std::string& hostname)
      : dispatcher_(dispatcher), quic_callback_(std::move(quic_callback)), hostname_(hostname) {}

  Event::Dispatcher& dispatcher() override { return dispatcher_; }

  void onCertValidationResult(bool succeeded, const std::string& error_details,
                              uint8_t /*tls_alert*/) override {
    if (!succeeded) {
      std::unique_ptr<quic::ProofVerifyDetails> details = std::make_unique<CertVerifyResult>(false);
      quic_callback_->Run(succeeded, error_details, &details);
      return;
    }
    std::string error;

    std::unique_ptr<quic::CertificateView> cert_view =
        quic::CertificateView::ParseSingleCertificate(leaf_cert_);
    succeeded = verifyLeafCertMatchesHostname(*cert_view, hostname_, &error);
    std::unique_ptr<quic::ProofVerifyDetails> details =
        std::make_unique<CertVerifyResult>(succeeded);
    quic_callback_->Run(succeeded, error, &details);
  }

  void storeLeafCert(const std::string& leaf_cert) { leaf_cert_ = leaf_cert; }

private:
  Event::Dispatcher& dispatcher_;
  std::unique_ptr<quic::ProofVerifierCallback> quic_callback_;
  std::string leaf_cert_;
  const std::string hostname_;
};

} // namespace

quic::QuicAsyncStatus EnvoyQuicProofVerifier::VerifyCertChain(
    const std::string& hostname, const uint16_t port, const std::vector<std::string>& certs,
    const std::string& ocsp_response, const std::string& cert_sct,
    const quic::ProofVerifyContext* context, std::string* error_details,
    std::unique_ptr<quic::ProofVerifyDetails>* details, uint8_t* out_alert,
    std::unique_ptr<quic::ProofVerifierCallback> callback) {
  ASSERT(details != nullptr);
  ASSERT(!certs.empty());
  auto* verify_context = dynamic_cast<const EnvoyQuicProofVerifyContext*>(context);
  if (verify_context == nullptr) {
    IS_ENVOY_BUG("QUIC proof verify context was not setup correctly.");
    return quic::QUIC_FAILURE;
  }
  ENVOY_BUG(!verify_context->isServer(), "Client certificates are not supported in QUIC yet.");

  if (!Runtime::runtimeFeatureEnabled("envoy.reloadable_features.tls_async_cert_validation")) {
    if (doVerifyCertChain(hostname, port, certs, ocsp_response, cert_sct, context, error_details,
                          out_alert, std::move(callback))) {
      *details = std::make_unique<CertVerifyResult>(true);
      return quic::QUIC_SUCCESS;
    }
    *details = std::make_unique<CertVerifyResult>(false);
    return quic::QUIC_FAILURE;
  }

  bssl::UniquePtr<STACK_OF(X509)> cert_chain(sk_X509_new_null());
  for (const auto& cert_str : certs) {
    bssl::UniquePtr<X509> cert = parseDERCertificate(cert_str, error_details);
    if (!cert || !bssl::PushToStack(cert_chain.get(), std::move(cert))) {
      return quic::QUIC_FAILURE;
    }
  }
  std::unique_ptr<quic::CertificateView> cert_view =
      quic::CertificateView::ParseSingleCertificate(certs[0]);
  ASSERT(cert_view != nullptr);
  int sign_alg = deduceSignatureAlgorithmFromPublicKey(cert_view->public_key(), error_details);
  if (sign_alg == 0) {
    return quic::QUIC_FAILURE;
  }

  auto* envoy_callback =
      new QuicValidateResultCallback(verify_context->dispatcher(), std::move(callback), hostname);
  // We down cast rather than add verifyCertChain to Envoy::Ssl::Context because
  // verifyCertChain uses a bunch of SSL-specific structs which we want to keep
  // out of the interface definition.
  ValidationResults result =
      static_cast<Extensions::TransportSockets::Tls::ClientContextImpl*>(context_.get())
          ->customVerifyCertChainForQuic(
              *cert_chain, std::unique_ptr<QuicValidateResultCallback>(envoy_callback),
<<<<<<< HEAD
              verify_context->isServer(), verify_context->transportSocketOptions().get(),
=======
              verify_context->isServer(), verify_context->transportSocketOptions(),
>>>>>>> c4589506
              verify_context->extraValidationContext());
  if (result.status == ValidationResults::ValidationStatus::Pending) {
    // Retain leaf cert while asynchronously verifying the cert chain.
    envoy_callback->storeLeafCert(certs[0]);
    return quic::QUIC_PENDING;
  }
  if (result.status == ValidationResults::ValidationStatus::Successful) {
    if (verifyLeafCertMatchesHostname(*cert_view, hostname, error_details)) {
      *details = std::make_unique<CertVerifyResult>(true);
      return quic::QUIC_SUCCESS;
    }
  } else {
    ASSERT(result.status == ValidationResults::ValidationStatus::Failed);
    if (result.error_details.has_value() && error_details) {
      *error_details = std::move(result.error_details.value());
    }
    if (result.tls_alert.has_value() && out_alert) {
      *out_alert = result.tls_alert.value();
    }
  }

  *details = std::make_unique<CertVerifyResult>(false);
  return quic::QUIC_FAILURE;
}

bool EnvoyQuicProofVerifier::doVerifyCertChain(
    const std::string& hostname, const uint16_t /*port*/, const std::vector<std::string>& certs,
    const std::string& /*ocsp_response*/, const std::string& /*cert_sct*/,
    const quic::ProofVerifyContext* /*context*/, std::string* error_details, uint8_t* /*out_alert*/,
    std::unique_ptr<quic::ProofVerifierCallback> /*callback*/) {
  bssl::UniquePtr<STACK_OF(X509)> intermediates(sk_X509_new_null());
  bssl::UniquePtr<X509> leaf;
  for (size_t i = 0; i < certs.size(); i++) {
    bssl::UniquePtr<X509> cert = parseDERCertificate(certs[i], error_details);
    if (!cert) {
      return false;
    }
    if (i == 0) {
      leaf = std::move(cert);
    } else {
      sk_X509_push(intermediates.get(), cert.release());
    }
  }
  std::unique_ptr<quic::CertificateView> cert_view =
      quic::CertificateView::ParseSingleCertificate(certs[0]);
  ASSERT(cert_view != nullptr);
  int sign_alg = deduceSignatureAlgorithmFromPublicKey(cert_view->public_key(), error_details);
  if (sign_alg == 0) {
    return false;
  }
  // We down cast rather than add verifyCertChain to Envoy::Ssl::Context because
  // verifyCertChain uses a bunch of SSL-specific structs which we want to keep
  // out of the interface definition.
  bool success = static_cast<Extensions::TransportSockets::Tls::ClientContextImpl*>(context_.get())
                     ->verifyCertChain(*leaf, *intermediates, *error_details);
  if (!success) {
    return false;
  }
  if (verifyLeafCertMatchesHostname(*cert_view, hostname, error_details)) {
    return true;
  }
  *error_details = absl::StrCat("Leaf certificate doesn't match hostname: ", hostname);
  return false;
}

} // namespace Quic
} // namespace Envoy<|MERGE_RESOLUTION|>--- conflicted
+++ resolved
@@ -117,11 +117,7 @@
       static_cast<Extensions::TransportSockets::Tls::ClientContextImpl*>(context_.get())
           ->customVerifyCertChainForQuic(
               *cert_chain, std::unique_ptr<QuicValidateResultCallback>(envoy_callback),
-<<<<<<< HEAD
-              verify_context->isServer(), verify_context->transportSocketOptions().get(),
-=======
               verify_context->isServer(), verify_context->transportSocketOptions(),
->>>>>>> c4589506
               verify_context->extraValidationContext());
   if (result.status == ValidationResults::ValidationStatus::Pending) {
     // Retain leaf cert while asynchronously verifying the cert chain.

--- conflicted
+++ resolved
@@ -60,14 +60,8 @@
   }
 
   for (const absl::string_view& config_san : cert_view->subject_alt_name_domains()) {
-<<<<<<< HEAD
-    if (Extensions::TransportSockets::Tls::DefaultCertValidator::dnsNameMatch(hostname,
-                                                                              config_san)) {
+    if (Extensions::TransportSockets::Tls::Utility::dnsNameMatch(hostname, config_san)) {
       return true;
-=======
-    if (Extensions::TransportSockets::Tls::Utility::dnsNameMatch(hostname, config_san)) {
-      return quic::QUIC_SUCCESS;
->>>>>>> 32d548d8
     }
   }
   *error_details = absl::StrCat("Leaf certificate doesn't match hostname: ", hostname);

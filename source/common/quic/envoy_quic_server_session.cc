#include "source/common/quic/envoy_quic_server_session.h"

#include <memory>

#include "source/common/common/assert.h"
#include "source/common/quic/envoy_quic_proof_source.h"
#include "source/common/quic/envoy_quic_server_stream.h"

namespace Envoy {
namespace Quic {

EnvoyQuicServerSession::EnvoyQuicServerSession(
    const quic::QuicConfig& config, const quic::ParsedQuicVersionVector& supported_versions,
    std::unique_ptr<EnvoyQuicServerConnection> connection, quic::QuicSession::Visitor* visitor,
    quic::QuicCryptoServerStream::Helper* helper, const quic::QuicCryptoServerConfig* crypto_config,
    quic::QuicCompressedCertsCache* compressed_certs_cache, Event::Dispatcher& dispatcher,
<<<<<<< HEAD
    uint32_t send_buffer_limit,
    EnvoyQuicCryptoServerStreamFactoryInterface& crypto_server_stream_factory)
=======
    uint32_t send_buffer_limit, QuicStatNames& quic_stat_names, Stats::Scope& listener_scope)
>>>>>>> 9ebffc61
    : quic::QuicServerSessionBase(config, supported_versions, connection.get(), visitor, helper,
                                  crypto_config, compressed_certs_cache),
      QuicFilterManagerConnectionImpl(*connection, connection->connection_id(), dispatcher,
                                      send_buffer_limit),
<<<<<<< HEAD
      quic_connection_(std::move(connection)),
      crypto_server_stream_factory_(crypto_server_stream_factory) {}
=======
      quic_connection_(std::move(connection)), quic_stat_names_(quic_stat_names),
      listener_scope_(listener_scope) {}
>>>>>>> 9ebffc61

EnvoyQuicServerSession::~EnvoyQuicServerSession() {
  ASSERT(!quic_connection_->connected());
  QuicFilterManagerConnectionImpl::network_connection_ = nullptr;
}

absl::string_view EnvoyQuicServerSession::requestedServerName() const {
  return {GetCryptoStream()->crypto_negotiated_params().sni};
}

std::unique_ptr<quic::QuicCryptoServerStreamBase>
EnvoyQuicServerSession::CreateQuicCryptoServerStream(
    const quic::QuicCryptoServerConfig* crypto_config,
    quic::QuicCompressedCertsCache* compressed_certs_cache) {
  return crypto_server_stream_factory_.createEnvoyQuicCryptoServerStream(
      crypto_config, compressed_certs_cache, this, stream_helper());
}

quic::QuicSpdyStream* EnvoyQuicServerSession::CreateIncomingStream(quic::QuicStreamId id) {
  if (!ShouldCreateIncomingStream(id)) {
    return nullptr;
  }
  if (!codec_stats_.has_value() || !http3_options_.has_value()) {
    ENVOY_BUG(false,
              fmt::format(
                  "Quic session {} attempts to create stream {} before HCM filter is initialized.",
                  this->id(), id));
    return nullptr;
  }
  auto stream = new EnvoyQuicServerStream(id, this, quic::BIDIRECTIONAL, codec_stats_.value(),
                                          http3_options_.value(), headers_with_underscores_action_);
  ActivateStream(absl::WrapUnique(stream));
  if (aboveHighWatermark()) {
    stream->runHighWatermarkCallbacks();
  }
  setUpRequestDecoder(*stream);
  return stream;
}

quic::QuicSpdyStream*
EnvoyQuicServerSession::CreateIncomingStream(quic::PendingStream* /*pending*/) {
  // Only client side server push stream should trigger this call.
  NOT_REACHED_GCOVR_EXCL_LINE;
}

quic::QuicSpdyStream* EnvoyQuicServerSession::CreateOutgoingBidirectionalStream() {
  // Disallow server initiated stream.
  NOT_REACHED_GCOVR_EXCL_LINE;
}

quic::QuicSpdyStream* EnvoyQuicServerSession::CreateOutgoingUnidirectionalStream() {
  NOT_REACHED_GCOVR_EXCL_LINE;
}

void EnvoyQuicServerSession::setUpRequestDecoder(EnvoyQuicServerStream& stream) {
  ASSERT(http_connection_callbacks_ != nullptr);
  Http::RequestDecoder& decoder = http_connection_callbacks_->newStream(stream);
  stream.setRequestDecoder(decoder);
}

void EnvoyQuicServerSession::OnConnectionClosed(const quic::QuicConnectionCloseFrame& frame,
                                                quic::ConnectionCloseSource source) {
  quic::QuicServerSessionBase::OnConnectionClosed(frame, source);
  onConnectionCloseEvent(frame, source);
}

void EnvoyQuicServerSession::Initialize() {
  quic::QuicServerSessionBase::Initialize();
  initialized_ = true;
  quic_connection_->setEnvoyConnection(*this);
}

void EnvoyQuicServerSession::OnCanWrite() {
  if (quic::VersionUsesHttp3(transport_version())) {
    quic::QuicServerSessionBase::OnCanWrite();
  } else {
    SendBufferMonitor::ScopedWatermarkBufferUpdater updater(headers_stream(), this);
    quic::QuicServerSessionBase::OnCanWrite();
  }
  // Do not update delay close state according to connection level packet egress because that is
  // equivalent to TCP transport layer egress. But only do so if the session gets chance to write.
  maybeApplyDelayClosePolicy();
}

void EnvoyQuicServerSession::SetDefaultEncryptionLevel(quic::EncryptionLevel level) {
  quic::QuicServerSessionBase::SetDefaultEncryptionLevel(level);
  if (level != quic::ENCRYPTION_FORWARD_SECURE) {
    return;
  }
  // This is only reached once, when handshake is done.
  raiseConnectionEvent(Network::ConnectionEvent::Connected);
}

bool EnvoyQuicServerSession::hasDataToWrite() { return HasDataToWrite(); }

const quic::QuicConnection* EnvoyQuicServerSession::quicConnection() const {
  return initialized_ ? connection() : nullptr;
}

quic::QuicConnection* EnvoyQuicServerSession::quicConnection() {
  return initialized_ ? connection() : nullptr;
}

void EnvoyQuicServerSession::OnTlsHandshakeComplete() {
  quic::QuicServerSessionBase::OnTlsHandshakeComplete();
  raiseConnectionEvent(Network::ConnectionEvent::Connected);
}

size_t EnvoyQuicServerSession::WriteHeadersOnHeadersStream(
    quic::QuicStreamId id, spdy::SpdyHeaderBlock headers, bool fin,
    const spdy::SpdyStreamPrecedence& precedence,
    quic::QuicReferenceCountedPointer<quic::QuicAckListenerInterface> ack_listener) {
  ASSERT(!quic::VersionUsesHttp3(transport_version()));
  // gQUIC headers are sent on a dedicated stream. Only count the bytes sent against
  // connection level watermark buffer. Do not count them into stream level
  // watermark buffer, because it is impossible to identify which byte belongs
  // to which stream when the buffered bytes are drained in headers stream.
  // This updater may be in the scope of another one in OnCanWrite(), in such
  // case, this one doesn't update the watermark.
  SendBufferMonitor::ScopedWatermarkBufferUpdater updater(headers_stream(), this);
  return quic::QuicServerSessionBase::WriteHeadersOnHeadersStream(id, std::move(headers), fin,
                                                                  precedence, ack_listener);
}

void EnvoyQuicServerSession::MaybeSendRstStreamFrame(quic::QuicStreamId id,
                                                     quic::QuicRstStreamErrorCode error,
                                                     quic::QuicStreamOffset bytes_written) {
  QuicServerSessionBase::MaybeSendRstStreamFrame(id, error, bytes_written);
  quic_stat_names_.chargeQuicResetStreamErrorStats(listener_scope_, error, /*from_self*/ true,
                                                   /*is_upstream*/ false);
}

void EnvoyQuicServerSession::OnRstStream(const quic::QuicRstStreamFrame& frame) {
  QuicServerSessionBase::OnRstStream(frame);
  quic_stat_names_.chargeQuicResetStreamErrorStats(listener_scope_, frame.error_code,
                                                   /*from_self*/ false, /*is_upstream*/ false);
}

} // namespace Quic
} // namespace Envoy<|MERGE_RESOLUTION|>--- conflicted
+++ resolved
@@ -14,23 +14,15 @@
     std::unique_ptr<EnvoyQuicServerConnection> connection, quic::QuicSession::Visitor* visitor,
     quic::QuicCryptoServerStream::Helper* helper, const quic::QuicCryptoServerConfig* crypto_config,
     quic::QuicCompressedCertsCache* compressed_certs_cache, Event::Dispatcher& dispatcher,
-<<<<<<< HEAD
-    uint32_t send_buffer_limit,
+    uint32_t send_buffer_limit, QuicStatNames& quic_stat_names, Stats::Scope& listener_scope,
     EnvoyQuicCryptoServerStreamFactoryInterface& crypto_server_stream_factory)
-=======
-    uint32_t send_buffer_limit, QuicStatNames& quic_stat_names, Stats::Scope& listener_scope)
->>>>>>> 9ebffc61
     : quic::QuicServerSessionBase(config, supported_versions, connection.get(), visitor, helper,
                                   crypto_config, compressed_certs_cache),
       QuicFilterManagerConnectionImpl(*connection, connection->connection_id(), dispatcher,
                                       send_buffer_limit),
-<<<<<<< HEAD
-      quic_connection_(std::move(connection)),
-      crypto_server_stream_factory_(crypto_server_stream_factory) {}
-=======
       quic_connection_(std::move(connection)), quic_stat_names_(quic_stat_names),
-      listener_scope_(listener_scope) {}
->>>>>>> 9ebffc61
+      listener_scope_(listener_scope), crypto_server_stream_factory_(crypto_server_stream_factory) {
+}
 
 EnvoyQuicServerSession::~EnvoyQuicServerSession() {
   ASSERT(!quic_connection_->connected());

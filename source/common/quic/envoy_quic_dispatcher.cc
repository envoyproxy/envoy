#include "source/common/quic/envoy_quic_dispatcher.h"

#include <openssl/crypto.h>

#include "source/common/common/safe_memcpy.h"
#include "source/common/http/utility.h"
#include "source/common/quic/envoy_quic_server_connection.h"
#include "source/common/quic/envoy_quic_server_session.h"
#include "source/common/quic/envoy_quic_utils.h"

namespace Envoy {
namespace Quic {

EnvoyQuicDispatcher::EnvoyQuicDispatcher(
    const quic::QuicCryptoServerConfig* crypto_config, const quic::QuicConfig& quic_config,
    quic::QuicVersionManager* version_manager,
    std::unique_ptr<quic::QuicConnectionHelperInterface> helper,
    std::unique_ptr<quic::QuicAlarmFactory> alarm_factory,
    uint8_t expected_server_connection_id_length, Network::ConnectionHandler& connection_handler,
    Network::ListenerConfig& listener_config, Server::ListenerStats& listener_stats,
    Server::PerHandlerListenerStats& per_worker_stats, Event::Dispatcher& dispatcher,
    Network::Socket& listen_socket, QuicStatNames& quic_stat_names,
    EnvoyQuicCryptoServerStreamFactoryInterface& crypto_server_stream_factory)
    : quic::QuicDispatcher(&quic_config, crypto_config, version_manager, std::move(helper),
                           std::make_unique<EnvoyQuicCryptoServerStreamHelper>(),
                           std::move(alarm_factory), expected_server_connection_id_length),
      connection_handler_(connection_handler), listener_config_(listener_config),
      listener_stats_(listener_stats), per_worker_stats_(per_worker_stats), dispatcher_(dispatcher),
      listen_socket_(listen_socket), quic_stat_names_(quic_stat_names),
      crypto_server_stream_factory_(crypto_server_stream_factory) {
  // Set send buffer twice of max flow control window to ensure that stream send
  // buffer always takes all the data.
  // The max amount of data buffered is the per-stream high watermark + the max
  // flow control window of upstream. The per-stream high watermark should be
  // smaller than max flow control window to make sure upper stream can be flow
  // control blocked early enough not to send more than the threshold allows.
  // TODO(#8826) Ideally we should use the negotiated value from upstream which is not accessible
  // for now. 512MB is way to large, but the actual bytes buffered should be bound by the negotiated
  // upstream flow control window.
  SetQuicFlag(
      FLAGS_quic_buffered_data_threshold,
      2 * ::Envoy::Http2::Utility::OptionsLimits::DEFAULT_INITIAL_STREAM_WINDOW_SIZE); // 512MB
}

void EnvoyQuicDispatcher::OnConnectionClosed(quic::QuicConnectionId connection_id,
                                             quic::QuicErrorCode error,
                                             const std::string& error_details,
                                             quic::ConnectionCloseSource source) {
  quic::QuicDispatcher::OnConnectionClosed(connection_id, error, error_details, source);
  listener_stats_.downstream_cx_active_.dec();
  per_worker_stats_.downstream_cx_active_.dec();
  connection_handler_.decNumConnections();
  quic_stat_names_.chargeQuicConnectionCloseStats(listener_config_.listenerScope(), error, source,
                                                  /*is_upstream*/ false);
}

std::unique_ptr<quic::QuicSession> EnvoyQuicDispatcher::CreateQuicSession(
    quic::QuicConnectionId server_connection_id, const quic::QuicSocketAddress& self_address,
    const quic::QuicSocketAddress& peer_address, absl::string_view alpn,
    const quic::ParsedQuicVersion& version, absl::string_view sni) {
  quic::QuicConfig quic_config = config();
  Network::ConnectionSocketPtr connection_socket = createServerConnectionSocket(
      listen_socket_.ioHandle(), self_address, peer_address, std::string(sni), alpn);
  const Network::FilterChain* filter_chain =
      listener_config_.filterChainManager().findFilterChain(*connection_socket);

  auto quic_connection = std::make_unique<EnvoyQuicServerConnection>(
      server_connection_id, self_address, peer_address, *helper(), *alarm_factory(), writer(),
      /*owns_writer=*/false, quic::ParsedQuicVersionVector{version}, std::move(connection_socket));
  auto quic_session = std::make_unique<EnvoyQuicServerSession>(
      quic_config, quic::ParsedQuicVersionVector{version}, std::move(quic_connection), this,
      session_helper(), crypto_config(), compressed_certs_cache(), dispatcher_,
<<<<<<< HEAD
      listener_config_.perConnectionBufferLimitBytes(), crypto_server_stream_factory_);
=======
      listener_config_.perConnectionBufferLimitBytes(), quic_stat_names_,
      listener_config_.listenerScope());
>>>>>>> 9ebffc61
  if (filter_chain != nullptr) {
    const bool has_filter_initialized =
        listener_config_.filterChainFactory().createNetworkFilterChain(
            *quic_session, filter_chain->networkFilterFactories());
    // QUIC listener must have HCM filter configured. Otherwise, stream creation later will fail.
    ASSERT(has_filter_initialized);
  }
  quic_session->Initialize();
  // Filter chain can't be retrieved here as self address is unknown at this
  // point.
  // TODO(danzh): change QUIC interface to pass in self address as it is already
  // known. In this way, filter chain can be retrieved at this point. But one
  // thing to pay attention is that if the retrieval fails, connection needs to
  // be closed, and it should be added to time wait list instead of session map.
  connection_handler_.incNumConnections();
  listener_stats_.downstream_cx_active_.inc();
  listener_stats_.downstream_cx_total_.inc();
  per_worker_stats_.downstream_cx_active_.inc();
  per_worker_stats_.downstream_cx_total_.inc();
  return quic_session;
}

quic::QuicConnectionId EnvoyQuicDispatcher::ReplaceLongServerConnectionId(
    const quic::ParsedQuicVersion& version, const quic::QuicConnectionId& server_connection_id,
    uint8_t expected_server_connection_id_length) const {
  quic::QuicConnectionId new_connection_id = quic::QuicDispatcher::ReplaceLongServerConnectionId(
      version, server_connection_id, expected_server_connection_id_length);
  adjustNewConnectionIdForRoutine(new_connection_id, server_connection_id);
  return new_connection_id;
}

} // namespace Quic
} // namespace Envoy<|MERGE_RESOLUTION|>--- conflicted
+++ resolved
@@ -70,12 +70,8 @@
   auto quic_session = std::make_unique<EnvoyQuicServerSession>(
       quic_config, quic::ParsedQuicVersionVector{version}, std::move(quic_connection), this,
       session_helper(), crypto_config(), compressed_certs_cache(), dispatcher_,
-<<<<<<< HEAD
-      listener_config_.perConnectionBufferLimitBytes(), crypto_server_stream_factory_);
-=======
       listener_config_.perConnectionBufferLimitBytes(), quic_stat_names_,
-      listener_config_.listenerScope());
->>>>>>> 9ebffc61
+      listener_config_.listenerScope(), crypto_server_stream_factory_);
   if (filter_chain != nullptr) {
     const bool has_filter_initialized =
         listener_config_.filterChainFactory().createNetworkFilterChain(

--- conflicted
+++ resolved
@@ -121,11 +121,7 @@
   auto quic_connection = std::make_unique<EnvoyQuicServerConnection>(
       server_connection_id, self_address, peer_address, *helper(), *alarm_factory(), writer(),
       /*owns_writer=*/false, quic::ParsedQuicVersionVector{version}, std::move(connection_socket),
-<<<<<<< HEAD
-      connection_id_generator(), std::move(listener_filter_manager));
-=======
-      connection_id_generator);
->>>>>>> da47a54a
+      connection_id_generator, std::move(listener_filter_manager));
   auto quic_session = std::make_unique<EnvoyQuicServerSession>(
       quic_config, quic::ParsedQuicVersionVector{version}, std::move(quic_connection), this,
       session_helper(), crypto_config(), compressed_certs_cache(), dispatcher_,

--- conflicted
+++ resolved
@@ -73,13 +73,8 @@
   // QUICHE client session always use the 1st version to start handshake.
   auto ret = std::make_unique<EnvoyQuicClientSession>(
       info_impl->quic_config_, info_impl->supported_versions_, std::move(connection),
-<<<<<<< HEAD
-      info_impl->server_id_, std::move(config), &static_info.push_promise_index_, dispatcher,
+      info_impl->server_id_, std::move(config), &info_impl->push_promise_index_, dispatcher,
       info_impl->buffer_limit_);
-=======
-      info_impl->server_id_, std::move(config), &info_impl->push_promise_index_, dispatcher,
-      /*send_buffer_limit=*/0);
->>>>>>> 75aecf22
   return ret;
 }
 

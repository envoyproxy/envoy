--- conflicted
+++ resolved
@@ -32,7 +32,6 @@
     cache_.OnNewTokenReceived(server_id, token);
   }
 
-<<<<<<< HEAD
   void RemoveExpiredEntries(quic::QuicWallTime now) override { cache_.RemoveExpiredEntries(now); }
 
   void Clear() override { cache_.Clear(); }
@@ -44,17 +43,6 @@
 PersistentQuicInfoImpl::PersistentQuicInfoImpl(Event::Dispatcher& dispatcher, uint32_t buffer_limit)
     : conn_helper_(dispatcher), alarm_factory_(dispatcher, *conn_helper_.GetClock()),
       buffer_limit_(buffer_limit) {
-=======
-PersistentQuicInfoImpl::PersistentQuicInfoImpl(
-    Event::Dispatcher& dispatcher, Network::TransportSocketFactory& transport_socket_factory,
-    TimeSource& time_source, uint32_t remote_port, const quic::QuicConfig& quic_config,
-    uint32_t buffer_limit)
-    : conn_helper_(dispatcher), alarm_factory_(dispatcher, *conn_helper_.GetClock()),
-      server_id_{getConfig(transport_socket_factory).serverNameIndication(),
-                 static_cast<uint16_t>(remote_port)},
-      transport_socket_factory_(transport_socket_factory), time_source_(time_source),
-      quic_config_(quic_config), buffer_limit_(buffer_limit) {
->>>>>>> f6da340b
   quiche::FlagRegistry::getInstance();
 }
 
@@ -62,14 +50,12 @@
   return std::make_unique<QuicSessionCacheDelegate>(session_cache_);
 }
 
-std::unique_ptr<Network::ClientConnection>
-createQuicNetworkConnection(Http::PersistentQuicInfo& info,
-                            std::shared_ptr<quic::QuicCryptoClientConfig> crypto_config,
-                            const quic::QuicServerId& server_id, Event::Dispatcher& dispatcher,
-                            Network::Address::InstanceConstSharedPtr server_addr,
-                            Network::Address::InstanceConstSharedPtr local_addr,
-                            QuicStatNames& quic_stat_names,
-                            OptRef<Http::AlternateProtocolsCache> rtt_cache, Stats::Scope& scope) {
+std::unique_ptr<Network::ClientConnection> createQuicNetworkConnection(
+    Http::PersistentQuicInfo& info, std::shared_ptr<quic::QuicCryptoClientConfig> crypto_config,
+    const quic::QuicServerId& server_id, Event::Dispatcher& dispatcher,
+    Network::Address::InstanceConstSharedPtr server_addr,
+    Network::Address::InstanceConstSharedPtr local_addr, QuicStatNames& quic_stat_names,
+    OptRef<Http::AlternateProtocolsCache> rtt_cache, Stats::Scope& scope) {
   ASSERT(GetQuicReloadableFlag(quic_single_ack_in_packet2));
   ASSERT(crypto_config != nullptr);
   PersistentQuicInfoImpl* info_impl = reinterpret_cast<PersistentQuicInfoImpl*>(&info);
@@ -80,17 +66,11 @@
       info_impl->alarm_factory_, quic_versions, local_addr, dispatcher, nullptr);
 
   // QUICHE client session always use the 1st version to start handshake.
-  auto ret = std::make_unique<EnvoyQuicClientSession>(
-<<<<<<< HEAD
+  return std::make_unique<EnvoyQuicClientSession>(
       info_impl->quic_config_, quic_versions, std::move(connection), server_id,
       std::move(crypto_config), &info_impl->push_promise_index_, dispatcher,
-      info_impl->buffer_limit_, info_impl->crypto_stream_factory_, quic_stat_names, scope);
-=======
-      info_impl->quic_config_, quic_versions, std::move(connection), info_impl->server_id_,
-      std::move(config), &info_impl->push_promise_index_, dispatcher, info_impl->buffer_limit_,
-      info_impl->crypto_stream_factory_, quic_stat_names, rtt_cache, scope);
->>>>>>> f6da340b
-  return ret;
+      info_impl->buffer_limit_, info_impl->crypto_stream_factory_, quic_stat_names, rtt_cache,
+      scope);
 }
 
 } // namespace Quic

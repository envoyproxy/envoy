#pragma once

#include <memory>

<<<<<<< HEAD
using NetworkHandle = int64_t;

=======
>>>>>>> a61a0ddc
namespace Envoy {

<<<<<<< HEAD
=======
using NetworkHandle = int64_t;

namespace Quic {

// An interface to get network change notifications from the underlying platform.
>>>>>>> a61a0ddc
class QuicNetworkConnectivityObserver {
public:
  virtual ~QuicNetworkConnectivityObserver() = default;

  // Called when the device switches to a different network.
  virtual void onNetworkMadeDefault(NetworkHandle network) PURE;
<<<<<<< HEAD

  // Called when a new network is connected.
  virtual void onNetworkConnected(NetworkHandle network) PURE;
=======

  // Called when a new network is connected.
  virtual void onNetworkConnected(NetworkHandle network) PURE;

  // Called when the given network gets disconnected.
  virtual void onNetworkDisconnected(NetworkHandle network) PURE;
>>>>>>> a61a0ddc
};

using QuicNetworkConnectivityObserverPtr = std::unique_ptr<QuicNetworkConnectivityObserver>;

} // namespace Quic
} // namespace Envoy<|MERGE_RESOLUTION|>--- conflicted
+++ resolved
@@ -2,39 +2,25 @@
 
 #include <memory>
 
-<<<<<<< HEAD
-using NetworkHandle = int64_t;
-
-=======
->>>>>>> a61a0ddc
 namespace Envoy {
 
-<<<<<<< HEAD
-=======
 using NetworkHandle = int64_t;
 
 namespace Quic {
 
 // An interface to get network change notifications from the underlying platform.
->>>>>>> a61a0ddc
 class QuicNetworkConnectivityObserver {
 public:
   virtual ~QuicNetworkConnectivityObserver() = default;
 
   // Called when the device switches to a different network.
   virtual void onNetworkMadeDefault(NetworkHandle network) PURE;
-<<<<<<< HEAD
-
-  // Called when a new network is connected.
-  virtual void onNetworkConnected(NetworkHandle network) PURE;
-=======
 
   // Called when a new network is connected.
   virtual void onNetworkConnected(NetworkHandle network) PURE;
 
   // Called when the given network gets disconnected.
   virtual void onNetworkDisconnected(NetworkHandle network) PURE;
->>>>>>> a61a0ddc
 };
 
 using QuicNetworkConnectivityObserverPtr = std::unique_ptr<QuicNetworkConnectivityObserver>;

--- conflicted
+++ resolved
@@ -60,12 +60,9 @@
   void OnRstStream(const quic::QuicRstStreamFrame& frame) override;
   // quic::QuicSpdyClientSessionBase
   void SetDefaultEncryptionLevel(quic::EncryptionLevel level) override;
-<<<<<<< HEAD
   bool ShouldKeepConnectionAlive() const override;
-=======
   // quic::ProofHandler
   void OnProofVerifyDetailsAvailable(const quic::ProofVerifyDetails& verify_details) override;
->>>>>>> a79cb58c
 
   // PacketsToReadDelegate
   size_t numPacketsExpectedPerEventLoop() override {

#pragma once

#include "source/common/quic/envoy_quic_client_connection.h"
#include "source/common/quic/envoy_quic_client_stream.h"
#include "source/common/quic/envoy_quic_crypto_stream_factory.h"
#include "source/common/quic/quic_filter_manager_connection_impl.h"
#include "source/common/quic/quic_stat_names.h"

#include "quiche/quic/core/http/quic_spdy_client_session.h"

namespace Envoy {
namespace Quic {

// Act as a Network::ClientConnection to ClientCodec.
// TODO(danzh) This class doesn't need to inherit Network::FilterManager
// interface but need all other Network::Connection implementation in
// QuicFilterManagerConnectionImpl. Refactor QuicFilterManagerConnectionImpl to
// move FilterManager interface to EnvoyQuicServerSession.
class EnvoyQuicClientSession : public QuicFilterManagerConnectionImpl,
                               public quic::QuicSpdyClientSession,
                               public Network::ClientConnection,
                               public PacketsToReadDelegate {
public:
  EnvoyQuicClientSession(const quic::QuicConfig& config,
                         const quic::ParsedQuicVersionVector& supported_versions,
                         std::unique_ptr<EnvoyQuicClientConnection> connection,
                         const quic::QuicServerId& server_id,
                         std::shared_ptr<quic::QuicCryptoClientConfig> crypto_config,
                         quic::QuicClientPushPromiseIndex* push_promise_index,
                         Event::Dispatcher& dispatcher, uint32_t send_buffer_limit,
                         EnvoyQuicCryptoClientStreamFactoryInterface& crypto_stream_factory,
                         QuicStatNames& quic_stat_names, Stats::Scope& scope);

  ~EnvoyQuicClientSession() override;

  // Called by QuicHttpClientConnectionImpl before creating data streams.
  void setHttpConnectionCallbacks(Http::ConnectionCallbacks& callbacks) {
    http_connection_callbacks_ = &callbacks;
  }

  // Network::Connection
  absl::string_view requestedServerName() const override;
  void dumpState(std::ostream&, int) const override {
    // TODO(kbaichoo): Implement dumpState for H3.
  }

  // Network::ClientConnection
  // Set up socket and start handshake.
  void connect() override;

  // quic::QuicSession
  void OnConnectionClosed(const quic::QuicConnectionCloseFrame& frame,
                          quic::ConnectionCloseSource source) override;
  void Initialize() override;
  void OnCanWrite() override;
  void OnHttp3GoAway(uint64_t stream_id) override;
  void OnTlsHandshakeComplete() override;
  void MaybeSendRstStreamFrame(quic::QuicStreamId id, quic::QuicResetStreamError error,
                               quic::QuicStreamOffset bytes_written) override;
  void OnRstStream(const quic::QuicRstStreamFrame& frame) override;
<<<<<<< HEAD
=======
  // quic::QuicSpdyClientSessionBase
  void SetDefaultEncryptionLevel(quic::EncryptionLevel level) override;
  bool ShouldKeepConnectionAlive() const override;
>>>>>>> f8aed919
  // quic::ProofHandler
  void OnProofVerifyDetailsAvailable(const quic::ProofVerifyDetails& verify_details) override;

  // PacketsToReadDelegate
  size_t numPacketsExpectedPerEventLoop() override {
    // Do one round of reading per active stream, or to see if there's a new
    // active stream.
    return std::max<size_t>(1, GetNumActiveStreams()) * Network::NUM_DATAGRAMS_PER_RECEIVE;
  }

  // QuicFilterManagerConnectionImpl
  void setHttp3Options(const envoy::config::core::v3::Http3ProtocolOptions& http3_options) override;

  using quic::QuicSpdyClientSession::PerformActionOnActiveStreams;

protected:
  // quic::QuicSpdyClientSession
  std::unique_ptr<quic::QuicSpdyClientStream> CreateClientStream() override;
  // quic::QuicSpdySession
  quic::QuicSpdyStream* CreateIncomingStream(quic::QuicStreamId id) override;
  quic::QuicSpdyStream* CreateIncomingStream(quic::PendingStream* pending) override;
  std::unique_ptr<quic::QuicCryptoClientStreamBase> CreateQuicCryptoStream() override;
  bool ShouldCreateOutgoingBidirectionalStream() override {
    ASSERT(quic::QuicSpdyClientSession::ShouldCreateOutgoingBidirectionalStream());
    // Prefer creating an "invalid" stream outside of current stream bounds to
    // crashing when dereferencing a nullptr in QuicHttpClientConnectionImpl::newStream
    return true;
  }
  // QuicFilterManagerConnectionImpl
  bool hasDataToWrite() override;
  // Used by base class to access quic connection after initialization.
  const quic::QuicConnection* quicConnection() const override;
  quic::QuicConnection* quicConnection() override;

private:
  // These callbacks are owned by network filters and quic session should outlive
  // them.
  Http::ConnectionCallbacks* http_connection_callbacks_{nullptr};
  // TODO(danzh) deprecate this field once server_id() is made const.
  const std::string host_name_;
  std::shared_ptr<quic::QuicCryptoClientConfig> crypto_config_;
  EnvoyQuicCryptoClientStreamFactoryInterface& crypto_stream_factory_;
  QuicStatNames& quic_stat_names_;
  Stats::Scope& scope_;
  bool disable_keepalive_{false};
};

} // namespace Quic
} // namespace Envoy<|MERGE_RESOLUTION|>--- conflicted
+++ resolved
@@ -58,12 +58,8 @@
   void MaybeSendRstStreamFrame(quic::QuicStreamId id, quic::QuicResetStreamError error,
                                quic::QuicStreamOffset bytes_written) override;
   void OnRstStream(const quic::QuicRstStreamFrame& frame) override;
-<<<<<<< HEAD
-=======
   // quic::QuicSpdyClientSessionBase
-  void SetDefaultEncryptionLevel(quic::EncryptionLevel level) override;
   bool ShouldKeepConnectionAlive() const override;
->>>>>>> f8aed919
   // quic::ProofHandler
   void OnProofVerifyDetailsAvailable(const quic::ProofVerifyDetails& verify_details) override;
 

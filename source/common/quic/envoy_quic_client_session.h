#pragma once

#include "source/common/quic/envoy_quic_client_connection.h"
#include "source/common/quic/envoy_quic_client_stream.h"
#include "source/common/quic/envoy_quic_crypto_stream_factory.h"
#include "source/common/quic/quic_filter_manager_connection_impl.h"
#include "source/common/quic/quic_stat_names.h"

#include "quiche/quic/core/http/quic_spdy_client_session.h"

namespace Envoy {
namespace Quic {

// Act as a Network::ClientConnection to ClientCodec.
// TODO(danzh) This class doesn't need to inherit Network::FilterManager
// interface but need all other Network::Connection implementation in
// QuicFilterManagerConnectionImpl. Refactor QuicFilterManagerConnectionImpl to
// move FilterManager interface to EnvoyQuicServerSession.
class EnvoyQuicClientSession : public QuicFilterManagerConnectionImpl,
                               public quic::QuicSpdyClientSession,
                               public Network::ClientConnection,
                               public PacketsToReadDelegate {
public:
  EnvoyQuicClientSession(const quic::QuicConfig& config,
                         const quic::ParsedQuicVersionVector& supported_versions,
                         std::unique_ptr<EnvoyQuicClientConnection> connection,
                         const quic::QuicServerId& server_id,
                         std::shared_ptr<quic::QuicCryptoClientConfig> crypto_config,
                         quic::QuicClientPushPromiseIndex* push_promise_index,
                         Event::Dispatcher& dispatcher, uint32_t send_buffer_limit,
                         EnvoyQuicCryptoClientStreamFactoryInterface& crypto_stream_factory,
                         QuicStatNames& quic_stat_names, Stats::Scope& scope);

  ~EnvoyQuicClientSession() override;

  // Called by QuicHttpClientConnectionImpl before creating data streams.
  void setHttpConnectionCallbacks(Http::ConnectionCallbacks& callbacks) {
    http_connection_callbacks_ = &callbacks;
  }

  // Network::Connection
  absl::string_view requestedServerName() const override;
  void dumpState(std::ostream&, int) const override {
    // TODO(kbaichoo): Implement dumpState for H3.
  }

  // Network::ClientConnection
  // Set up socket and start handshake.
  void connect() override;

  // quic::QuicSession
  void OnConnectionClosed(const quic::QuicConnectionCloseFrame& frame,
                          quic::ConnectionCloseSource source) override;
  void Initialize() override;
  void OnCanWrite() override;
  void OnHttp3GoAway(uint64_t stream_id) override;
  void OnTlsHandshakeComplete() override;
  void MaybeSendRstStreamFrame(quic::QuicStreamId id, quic::QuicResetStreamError error,
                               quic::QuicStreamOffset bytes_written) override;
  void OnRstStream(const quic::QuicRstStreamFrame& frame) override;
  // quic::QuicSpdyClientSessionBase
  void SetDefaultEncryptionLevel(quic::EncryptionLevel level) override;

  // PacketsToReadDelegate
  size_t numPacketsExpectedPerEventLoop() override {
    // Do one round of reading per active stream, or to see if there's a new
    // active stream.
    return std::max<size_t>(1, GetNumActiveStreams()) * Network::NUM_DATAGRAMS_PER_RECEIVE;
  }

<<<<<<< HEAD
  bool ShouldKeepConnectionAlive() const override;

=======
  // QuicFilterManagerConnectionImpl
>>>>>>> 9eeee36d
  void setHttp3Options(const envoy::config::core::v3::Http3ProtocolOptions& http3_options) override;

  using quic::QuicSpdyClientSession::PerformActionOnActiveStreams;

protected:
  // quic::QuicSpdyClientSession
  std::unique_ptr<quic::QuicSpdyClientStream> CreateClientStream() override;
  // quic::QuicSpdySession
  quic::QuicSpdyStream* CreateIncomingStream(quic::QuicStreamId id) override;
  quic::QuicSpdyStream* CreateIncomingStream(quic::PendingStream* pending) override;
  std::unique_ptr<quic::QuicCryptoClientStreamBase> CreateQuicCryptoStream() override;

  // QuicFilterManagerConnectionImpl
  bool hasDataToWrite() override;
  // Used by base class to access quic connection after initialization.
  const quic::QuicConnection* quicConnection() const override;
  quic::QuicConnection* quicConnection() override;

private:
  // These callbacks are owned by network filters and quic session should outlive
  // them.
  Http::ConnectionCallbacks* http_connection_callbacks_{nullptr};
  // TODO(danzh) deprecate this field once server_id() is made const.
  const std::string host_name_;
  std::shared_ptr<quic::QuicCryptoClientConfig> crypto_config_;
  EnvoyQuicCryptoClientStreamFactoryInterface& crypto_stream_factory_;
  QuicStatNames& quic_stat_names_;
  Stats::Scope& scope_;
  bool disable_keepalive_{false};
};

} // namespace Quic
} // namespace Envoy<|MERGE_RESOLUTION|>--- conflicted
+++ resolved
@@ -60,6 +60,7 @@
   void OnRstStream(const quic::QuicRstStreamFrame& frame) override;
   // quic::QuicSpdyClientSessionBase
   void SetDefaultEncryptionLevel(quic::EncryptionLevel level) override;
+  bool ShouldKeepConnectionAlive() const override;
 
   // PacketsToReadDelegate
   size_t numPacketsExpectedPerEventLoop() override {
@@ -68,12 +69,7 @@
     return std::max<size_t>(1, GetNumActiveStreams()) * Network::NUM_DATAGRAMS_PER_RECEIVE;
   }
 
-<<<<<<< HEAD
-  bool ShouldKeepConnectionAlive() const override;
-
-=======
   // QuicFilterManagerConnectionImpl
->>>>>>> 9eeee36d
   void setHttp3Options(const envoy::config::core::v3::Http3ProtocolOptions& http3_options) override;
 
   using quic::QuicSpdyClientSession::PerformActionOnActiveStreams;

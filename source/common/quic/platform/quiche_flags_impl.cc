--- conflicted
+++ resolved
@@ -68,15 +68,6 @@
 
 FlagRegistry::FlagRegistry() : flags_(makeFlagMap()) {}
 
-<<<<<<< HEAD
-=======
-void FlagRegistry::resetFlags() const {
-  for (auto& [flag_name, flag] : flags_) {
-    flag->resetValue();
-  }
-}
-
->>>>>>> 94225063
 void FlagRegistry::updateReloadableFlags(
     const absl::flat_hash_map<std::string, bool>& quiche_flags_override) {
   for (auto& [flag_name, flag] : flags_) {

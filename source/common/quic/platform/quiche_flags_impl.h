--- conflicted
+++ resolved
@@ -46,13 +46,6 @@
   // Construct Flag with the given name and help string.
   Flag(const char* name, const char* help) : name_(name), help_(help) {}
   virtual ~Flag() = default;
-
-<<<<<<< HEAD
-  virtual void resetReloadedValue() = 0;
-=======
-  // Reset flag to default value.
-  virtual void resetValue() = 0;
->>>>>>> 94225063
 
   // Return flag name.
   absl::string_view name() const { return name_; }

--- conflicted
+++ resolved
@@ -50,20 +50,6 @@
 
   // Reset flag to default value.
   virtual void resetValue() = 0;
-
-<<<<<<< HEAD
-  virtual void resetReloadedValue() = 0;
-=======
-  // Return flag name.
-  absl::string_view name() const { return name_; }
-
-  // Return flag help string.
-  absl::string_view help() const { return help_; }
-
-private:
-  std::string name_;
-  std::string help_;
->>>>>>> 94225063
 };
 
 // Concrete class for QUICHE protocol and feature flags, templated by flag type.

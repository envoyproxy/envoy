load(
    "//bazel:envoy_build_system.bzl",
    "envoy_cc_library",
    "envoy_package",
)

licenses(["notice"])  # Apache 2

# TODO(mattklein123): Default visibility for this package should not be public. We should have
# default by private to within this package and package tests, and then only expose the libraries
# that are required to be selected into the build for http3 to work.
envoy_package()

envoy_cc_library(
    name = "envoy_quic_alarm_lib",
    srcs = ["envoy_quic_alarm.cc"],
    hdrs = ["envoy_quic_alarm.h"],
    external_deps = ["quiche_quic_platform"],
    tags = ["nofips"],
    deps = [
        "//envoy/event:dispatcher_interface",
        "//envoy/event:timer_interface",
        "@com_googlesource_quiche//:quic_core_alarm_lib",
        "@com_googlesource_quiche//:quic_core_clock_lib",
    ],
)

envoy_cc_library(
    name = "envoy_quic_alarm_factory_lib",
    srcs = ["envoy_quic_alarm_factory.cc"],
    hdrs = ["envoy_quic_alarm_factory.h"],
    external_deps = ["quiche_quic_platform"],
    tags = ["nofips"],
    deps = [
        ":envoy_quic_alarm_lib",
        "@com_googlesource_quiche//:quic_core_alarm_factory_lib",
        "@com_googlesource_quiche//:quic_core_arena_scoped_ptr_lib",
        "@com_googlesource_quiche//:quic_core_one_block_arena_lib",
    ],
)

envoy_cc_library(
    name = "envoy_quic_connection_helper_lib",
    hdrs = ["envoy_quic_connection_helper.h"],
    tags = ["nofips"],
    deps = [
        "//source/common/quic/platform:envoy_quic_clock_lib",
        "@com_googlesource_quiche//:quic_core_buffer_allocator_lib",
        "@com_googlesource_quiche//:quic_core_connection_lib",
        "@com_googlesource_quiche//:quic_core_crypto_random_lib",
    ],
)

envoy_cc_library(
    name = "quic_stat_names_lib",
    srcs = ["quic_stat_names.cc"],
    hdrs = ["quic_stat_names.h"],
    tags = ["nofips"],
    deps = [
        "//envoy/stats:stats_interface",
        "//source/common/stats:symbol_table_lib",
        "@com_googlesource_quiche//:quic_core_error_codes_lib",
        "@com_googlesource_quiche//:quic_core_types_lib",
    ],
)

envoy_cc_library(
    name = "envoy_quic_proof_source_base_lib",
    srcs = ["envoy_quic_proof_source_base.cc"],
    hdrs = ["envoy_quic_proof_source_base.h"],
    external_deps = ["quiche_quic_platform"],
    tags = ["nofips"],
    deps = [
        ":envoy_quic_utils_lib",
        "@com_googlesource_quiche//:quic_core_crypto_certificate_view_lib",
        "@com_googlesource_quiche//:quic_core_crypto_crypto_handshake_lib",
        "@com_googlesource_quiche//:quic_core_crypto_proof_source_lib",
        "@com_googlesource_quiche//:quic_core_data_lib",
        "@com_googlesource_quiche//:quic_core_versions_lib",
    ],
)

envoy_cc_library(
    name = "envoy_quic_proof_source_lib",
    srcs = ["envoy_quic_proof_source.cc"],
    hdrs = ["envoy_quic_proof_source.h"],
    external_deps = ["ssl"],
    tags = ["nofips"],
    deps = [
        ":envoy_quic_proof_source_base_lib",
        ":envoy_quic_utils_lib",
        ":quic_io_handle_wrapper_lib",
        ":quic_transport_socket_factory_lib",
        "//envoy/ssl:tls_certificate_config_interface",
        "//source/server:connection_handler_lib",
        "@com_googlesource_quiche//:quic_core_crypto_certificate_view_lib",
    ],
)

envoy_cc_library(
    name = "envoy_quic_proof_verifier_base_lib",
    srcs = ["envoy_quic_proof_verifier_base.cc"],
    hdrs = ["envoy_quic_proof_verifier_base.h"],
    external_deps = ["quiche_quic_platform"],
    tags = ["nofips"],
    deps = [
        ":envoy_quic_utils_lib",
        "@com_googlesource_quiche//:quic_core_crypto_certificate_view_lib",
        "@com_googlesource_quiche//:quic_core_crypto_crypto_handshake_lib",
        "@com_googlesource_quiche//:quic_core_versions_lib",
    ],
)

envoy_cc_library(
    name = "envoy_quic_proof_verifier_lib",
    srcs = ["envoy_quic_proof_verifier.cc"],
    hdrs = ["envoy_quic_proof_verifier.h"],
    external_deps = ["quiche_quic_platform"],
    tags = ["nofips"],
    deps = [
        ":envoy_quic_proof_verifier_base_lib",
        ":envoy_quic_utils_lib",
        "//source/extensions/transport_sockets/tls:context_lib",
    ],
)

envoy_cc_library(
    name = "envoy_quic_session_cache_lib",
    srcs = ["envoy_quic_session_cache.cc"],
    hdrs = ["envoy_quic_session_cache.h"],
    external_deps = ["quiche_quic_platform"],
    tags = ["nofips"],
    deps = [
        "@com_googlesource_quiche//:quic_core_crypto_crypto_handshake_lib",
    ],
)

envoy_cc_library(
    name = "spdy_server_push_utils_for_envoy_lib",
    srcs = ["spdy_server_push_utils_for_envoy.cc"],
    tags = ["nofips"],
    deps = [
        "//source/common/common:assert_lib",
        "@com_googlesource_quiche//:quic_core_http_spdy_server_push_utils_header",
    ],
)

envoy_cc_library(
    name = "envoy_quic_stream_lib",
    hdrs = ["envoy_quic_stream.h"],
    tags = ["nofips"],
    deps = [
        ":envoy_quic_simulated_watermark_buffer_lib",
        ":envoy_quic_utils_lib",
        ":quic_filter_manager_connection_lib",
        ":send_buffer_monitor_lib",
        "//envoy/event:dispatcher_interface",
        "//envoy/http:codec_interface",
        "//source/common/http:codec_helper_lib",
        "@envoy_api//envoy/config/core/v3:pkg_cc_proto",
    ],
)

envoy_cc_library(
    name = "client_connection_factory_lib",
    srcs = ["client_connection_factory_impl.cc"],
    hdrs = ["client_connection_factory_impl.h"],
    tags = ["nofips"],
    deps = [
        ":active_quic_listener_lib",
        ":envoy_quic_alarm_factory_lib",
        ":envoy_quic_client_session_lib",
        ":envoy_quic_connection_helper_lib",
        ":envoy_quic_proof_verifier_lib",
        ":envoy_quic_server_session_lib",
        ":envoy_quic_session_cache_lib",
        ":envoy_quic_utils_lib",
        "//envoy/http:codec_interface",
        "//envoy/registry",
        "//source/common/http/http3:quic_client_connection_factory_lib",
        "//source/extensions/quic:envoy_quic_crypto_client_stream_lib",
        "//source/extensions/transport_sockets/tls:ssl_socket_lib",
        "@com_googlesource_quiche//:quic_core_http_spdy_session_lib",
    ],
)

envoy_cc_library(
    name = "codec_lib",
    srcs = ["codec_impl.cc"],
    hdrs = ["codec_impl.h"],
    tags = ["nofips"],
    deps = [
        ":envoy_quic_client_session_lib",
        ":envoy_quic_server_session_lib",
        ":envoy_quic_utils_lib",
        "//envoy/http:codec_interface",
        "//envoy/registry",
        "@com_googlesource_quiche//:quic_core_http_spdy_session_lib",
    ],
)

envoy_cc_library(
    name = "quic_filter_manager_connection_lib",
    srcs = ["quic_filter_manager_connection_impl.cc"],
    hdrs = ["quic_filter_manager_connection_impl.h"],
    tags = ["nofips"],
    deps = [
        ":envoy_quic_simulated_watermark_buffer_lib",
        ":quic_network_connection_lib",
        ":send_buffer_monitor_lib",
        "//envoy/event:dispatcher_interface",
        "//envoy/network:connection_interface",
        "//source/common/buffer:buffer_lib",
        "//source/common/common:assert_lib",
        "//source/common/common:empty_string",
        "//source/common/http:header_map_lib",
        "//source/common/http/http3:codec_stats_lib",
        "//source/common/network:connection_base_lib",
        "//source/common/stream_info:stream_info_lib",
        "@com_googlesource_quiche//:quic_core_connection_lib",
    ],
)

envoy_cc_library(
    name = "envoy_quic_server_session_lib",
    srcs = [
        "envoy_quic_server_session.cc",
        "envoy_quic_server_stream.cc",
    ],
    hdrs = [
        "envoy_quic_server_session.h",
        "envoy_quic_server_stream.h",
    ],
    tags = ["nofips"],
    deps = [
        ":envoy_quic_crypto_stream_factory_lib",
        ":envoy_quic_proof_source_lib",
        ":envoy_quic_server_connection_lib",
        ":envoy_quic_stream_lib",
        ":envoy_quic_utils_lib",
        ":quic_filter_manager_connection_lib",
        "//source/common/buffer:buffer_lib",
        "//source/common/common:assert_lib",
        "//source/common/http:header_map_lib",
        "//source/common/quic/platform:quic_platform_mem_slice_storage_impl_lib",
        "@com_googlesource_quiche//:quic_core_http_spdy_session_lib",
    ],
)

envoy_cc_library(
    name = "envoy_quic_client_session_lib",
    srcs = [
        "envoy_quic_client_session.cc",
        "envoy_quic_client_stream.cc",
    ],
    hdrs = [
        "envoy_quic_client_session.h",
        "envoy_quic_client_stream.h",
    ],
    tags = ["nofips"],
    deps = [
        ":envoy_quic_client_connection_lib",
        ":envoy_quic_crypto_stream_factory_lib",
        ":envoy_quic_stream_lib",
        ":envoy_quic_utils_lib",
        ":quic_filter_manager_connection_lib",
        "//source/common/buffer:buffer_lib",
        "//source/common/common:assert_lib",
        "//source/common/http:codes_lib",
        "//source/common/http:header_map_lib",
        "//source/common/http:header_utility_lib",
        "//source/common/quic/platform:quic_platform_mem_slice_storage_impl_lib",
        "@com_googlesource_quiche//:quic_core_http_client_lib",
    ],
)

envoy_cc_library(
    name = "quic_io_handle_wrapper_lib",
    hdrs = ["quic_io_handle_wrapper.h"],
    deps = [
        "//envoy/network:io_handle_interface",
        "//source/common/network:io_socket_error_lib",
    ],
)

envoy_cc_library(
    name = "quic_network_connection_lib",
    srcs = ["quic_network_connection.cc"],
    hdrs = ["quic_network_connection.h"],
    tags = ["nofips"],
    deps = [
        "//envoy/network:connection_interface",
        "//source/common/network:listen_socket_lib",
    ],
)

envoy_cc_library(
    name = "envoy_quic_server_connection_lib",
    srcs = ["envoy_quic_server_connection.cc"],
    hdrs = ["envoy_quic_server_connection.h"],
    tags = ["nofips"],
    deps = [
        ":quic_io_handle_wrapper_lib",
        ":quic_network_connection_lib",
        "//source/common/quic:envoy_quic_utils_lib",
        "//source/server:connection_handler_lib",
        "@com_googlesource_quiche//:quic_core_connection_lib",
    ],
)

envoy_cc_library(
    name = "envoy_quic_client_connection_lib",
    srcs = ["envoy_quic_client_connection.cc"],
    hdrs = ["envoy_quic_client_connection.h"],
    tags = ["nofips"],
    deps = [
        ":envoy_quic_packet_writer_lib",
        ":quic_network_connection_lib",
        "//envoy/event:dispatcher_interface",
        "//source/common/network:socket_option_factory_lib",
        "//source/common/network:udp_packet_writer_handler_lib",
        "@com_googlesource_quiche//:quic_core_connection_lib",
        "@envoy_api//envoy/config/core/v3:pkg_cc_proto",
    ],
)

envoy_cc_library(
    name = "envoy_quic_dispatcher_lib",
    srcs = ["envoy_quic_dispatcher.cc"],
    hdrs = ["envoy_quic_dispatcher.h"],
    tags = ["nofips"],
    deps = [
        ":envoy_quic_crypto_stream_factory_lib",
        ":envoy_quic_proof_source_lib",
        ":envoy_quic_server_connection_lib",
        ":envoy_quic_server_session_lib",
<<<<<<< HEAD
        ":quic_stat_names_lib",
        "//include/envoy/network:listener_interface",
=======
        "//envoy/network:listener_interface",
>>>>>>> 0fae6970
        "//source/server:connection_handler_lib",
        "@com_googlesource_quiche//:quic_core_server_lib",
        "@com_googlesource_quiche//:quic_core_utils_lib",
    ],
)

envoy_cc_library(
    name = "envoy_quic_simulated_watermark_buffer_lib",
    hdrs = ["envoy_quic_simulated_watermark_buffer.h"],
    deps = ["//source/common/common:assert_lib"],
)

envoy_cc_library(
    name = "active_quic_listener_lib",
    srcs = ["active_quic_listener.cc"],
    hdrs = ["active_quic_listener.h"],
    tags = ["nofips"],
    deps = [
        ":envoy_quic_alarm_factory_lib",
        ":envoy_quic_connection_helper_lib",
        ":envoy_quic_dispatcher_lib",
        ":envoy_quic_packet_writer_lib",
        ":envoy_quic_proof_source_factory_interface",
        ":envoy_quic_proof_source_lib",
        ":envoy_quic_utils_lib",
        "//envoy/network:listener_interface",
        "//source/common/network:listener_lib",
        "//source/common/protobuf:utility_lib",
        "//source/common/runtime:runtime_lib",
        "//source/server:connection_handler_lib",
        "@envoy_api//envoy/config/listener/v3:pkg_cc_proto",
        "@envoy_api//envoy/extensions/quic/v3:pkg_cc_proto",
    ],
)

envoy_cc_library(
    name = "envoy_quic_utils_lib",
    srcs = ["envoy_quic_utils.cc"],
    hdrs = ["envoy_quic_utils.h"],
    external_deps = [
        "quiche_quic_platform",
        "ssl",
    ],
    tags = ["nofips"],
    deps = [
        "//envoy/http:codec_interface",
        "//source/common/http:header_map_lib",
        "//source/common/http:header_utility_lib",
        "//source/common/network:address_lib",
        "//source/common/network:listen_socket_lib",
        "//source/common/network:socket_option_factory_lib",
        "//source/common/quic:quic_io_handle_wrapper_lib",
        "@com_googlesource_quiche//:quic_core_config_lib",
        "@com_googlesource_quiche//:quic_core_http_header_list_lib",
        "@envoy_api//envoy/config/core/v3:pkg_cc_proto",
        "@envoy_api//envoy/config/listener/v3:pkg_cc_proto",
    ],
)

envoy_cc_library(
    name = "quic_transport_socket_factory_lib",
    srcs = ["quic_transport_socket_factory.cc"],
    hdrs = ["quic_transport_socket_factory.h"],
    tags = ["nofips"],
    deps = [
        "//envoy/network:transport_socket_interface",
        "//envoy/server:transport_socket_config_interface",
        "//envoy/ssl:context_config_interface",
        "//source/common/common:assert_lib",
        "//source/extensions/transport_sockets/tls:context_config_lib",
        "//source/extensions/transport_sockets/tls:ssl_socket_lib",
        "@envoy_api//envoy/extensions/transport_sockets/quic/v3:pkg_cc_proto",
    ],
)

# Create a single target that contains all the libraries that register factories.
# All of these are needed for this extension to function.
envoy_cc_library(
    name = "quic_factory_lib",
    tags = ["nofips"],
    # QUICHE can't build against FIPS BoringSSL until the FIPS build
    # is on a new enough version to have QUIC support. Remove it from
    # the build until then. Re-enable as part of #7433.
    deps = select({
        "//bazel:boringssl_fips": [],
        "//bazel:boringssl_disabled": [],
        "//conditions:default": [
            ":codec_lib",
            ":quic_transport_socket_factory_lib",
            "//source/extensions/quic:envoy_quic_crypto_server_stream_lib",
            "//source/extensions/quic:envoy_quic_proof_source_factory_impl_lib",
        ],
    }),
)

envoy_cc_library(
    name = "envoy_quic_packet_writer_lib",
    srcs = ["envoy_quic_packet_writer.cc"],
    hdrs = ["envoy_quic_packet_writer.h"],
    external_deps = ["quiche_quic_platform"],
    tags = ["nofips"],
    deps = [
        ":envoy_quic_utils_lib",
        "@com_googlesource_quiche//:quic_core_packet_writer_lib",
    ],
)

envoy_cc_library(
    name = "udp_gso_batch_writer_lib",
    srcs = select({
        "//bazel:linux": ["udp_gso_batch_writer.cc"],
        "//conditions:default": [],
    }),
    hdrs = ["udp_gso_batch_writer.h"],
    external_deps = ["quiche_quic_platform"],
    tags = ["nofips"],
    deps = [
        ":envoy_quic_utils_lib",
        "//envoy/network:udp_packet_writer_handler_interface",
        "//source/common/network:io_socket_error_lib",
        "//source/common/protobuf:utility_lib",
        "//source/common/runtime:runtime_lib",
        "@com_googlesource_quiche//:quic_core_batch_writer_gso_batch_writer_lib",
    ],
)

envoy_cc_library(
    name = "send_buffer_monitor_lib",
    srcs = ["send_buffer_monitor.cc"],
    hdrs = ["send_buffer_monitor.h"],
    tags = ["nofips"],
    deps = [
        "@com_googlesource_quiche//:quic_core_session_lib",
    ],
)

envoy_cc_library(
    name = "envoy_quic_crypto_stream_factory_lib",
    hdrs = ["envoy_quic_crypto_stream_factory.h"],
    tags = ["nofips"],
    deps = [
        "//include/envoy/config:typed_config_interface",
        "@com_googlesource_quiche//:quic_core_http_spdy_session_lib",
    ],
)

envoy_cc_library(
    name = "envoy_quic_proof_source_factory_interface",
    hdrs = ["envoy_quic_proof_source_factory_interface.h"],
    tags = ["nofips"],
    deps = [
        "//include/envoy/config:typed_config_interface",
        "//source/server:connection_handler_lib",
        "@com_googlesource_quiche//:quic_core_crypto_proof_source_lib",
    ],
)<|MERGE_RESOLUTION|>--- conflicted
+++ resolved
@@ -334,12 +334,8 @@
         ":envoy_quic_proof_source_lib",
         ":envoy_quic_server_connection_lib",
         ":envoy_quic_server_session_lib",
-<<<<<<< HEAD
         ":quic_stat_names_lib",
-        "//include/envoy/network:listener_interface",
-=======
         "//envoy/network:listener_interface",
->>>>>>> 0fae6970
         "//source/server:connection_handler_lib",
         "@com_googlesource_quiche//:quic_core_server_lib",
         "@com_googlesource_quiche//:quic_core_utils_lib",
@@ -481,7 +477,7 @@
     hdrs = ["envoy_quic_crypto_stream_factory.h"],
     tags = ["nofips"],
     deps = [
-        "//include/envoy/config:typed_config_interface",
+        "//envoy/config:typed_config_interface",
         "@com_googlesource_quiche//:quic_core_http_spdy_session_lib",
     ],
 )
@@ -491,7 +487,7 @@
     hdrs = ["envoy_quic_proof_source_factory_interface.h"],
     tags = ["nofips"],
     deps = [
-        "//include/envoy/config:typed_config_interface",
+        "//envoy/config:typed_config_interface",
         "//source/server:connection_handler_lib",
         "@com_googlesource_quiche//:quic_core_crypto_proof_source_lib",
     ],

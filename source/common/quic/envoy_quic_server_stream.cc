#include "source/common/quic/envoy_quic_server_stream.h"

#include <openssl/bio.h>
#include <openssl/evp.h>

#include <memory>

#include "source/common/buffer/buffer_impl.h"
#include "source/common/common/assert.h"
#include "source/common/http/header_map_impl.h"
#include "source/common/http/header_utility.h"
#include "source/common/quic/envoy_quic_server_session.h"
#include "source/common/quic/envoy_quic_utils.h"

#include "quiche/quic/core/http/quic_header_list.h"
#include "quiche/quic/core/quic_session.h"
#include "quiche/spdy/core/http2_header_block.h"
#include "quiche_platform_impl/quiche_mem_slice_impl.h"

namespace Envoy {
namespace Quic {

EnvoyQuicServerStream::EnvoyQuicServerStream(
    quic::QuicStreamId id, quic::QuicSpdySession* session, quic::StreamType type,
    Http::Http3::CodecStats& stats,
    const envoy::config::core::v3::Http3ProtocolOptions& http3_options,
    envoy::config::core::v3::HttpProtocolOptions::HeadersWithUnderscoresAction
        headers_with_underscores_action)
    : quic::QuicSpdyServerStreamBase(id, session, type),
      EnvoyQuicStream(
          // Flow control receive window should be larger than 8k to fully utilize congestion
          // control window before it reaches the high watermark.
          static_cast<uint32_t>(GetReceiveWindow().value()), *filterManagerConnection(),
          [this]() { runLowWatermarkCallbacks(); }, [this]() { runHighWatermarkCallbacks(); },
          stats, http3_options),
      headers_with_underscores_action_(headers_with_underscores_action) {
  ASSERT(static_cast<uint32_t>(GetReceiveWindow().value()) > 8 * 1024,
         "Send buffer limit should be larger than 8KB.");
}

void EnvoyQuicServerStream::encode1xxHeaders(const Http::ResponseHeaderMap& headers) {
  ASSERT(Http::HeaderUtility::isSpecial1xx(headers));
  encodeHeaders(headers, false);
}

void EnvoyQuicServerStream::encodeHeaders(const Http::ResponseHeaderMap& headers, bool end_stream) {
  ENVOY_STREAM_LOG(debug, "encodeHeaders (end_stream={}) {}.", *this, end_stream, headers);
  if (write_side_closed()) {
    IS_ENVOY_BUG("encodeHeaders is called on write-closed stream.");
    return;
  }
  // This is counting not serialized bytes in the send buffer.
  local_end_stream_ = end_stream;
  SendBufferMonitor::ScopedWatermarkBufferUpdater updater(this, this);
  {
    IncrementalBytesSentTracker tracker(*this, *mutableBytesMeter(), true);
    size_t bytes_sent = WriteHeaders(envoyHeadersToHttp2HeaderBlock(headers), end_stream, nullptr);
    ENVOY_BUG(bytes_sent != 0, "Failed to encode headers.");
  }

  if (local_end_stream_) {
    onLocalEndStream();
  }
}

void EnvoyQuicServerStream::encodeData(Buffer::Instance& data, bool end_stream) {
  ENVOY_STREAM_LOG(debug, "encodeData (end_stream={}) of {} bytes.", *this, end_stream,
                   data.length());
  const bool has_data = data.length() > 0;
  if (!has_data && !end_stream) {
    return;
  }
  if (write_side_closed()) {
    IS_ENVOY_BUG("encodeData is called on write-closed stream.");
    return;
  }
  ASSERT(!local_end_stream_);
  local_end_stream_ = end_stream;
  SendBufferMonitor::ScopedWatermarkBufferUpdater updater(this, this);
  Buffer::RawSliceVector raw_slices = data.getRawSlices();
  absl::InlinedVector<quiche::QuicheMemSlice, 4> quic_slices;
  quic_slices.reserve(raw_slices.size());
  for (auto& slice : raw_slices) {
    ASSERT(slice.len_ != 0);
    // Move each slice into a stand-alone buffer.
    // TODO(danzh): investigate the cost of allocating one buffer per slice.
    // If it turns out to be expensive, add a new function to free data in the middle in buffer
    // interface and re-design QuicheMemSliceImpl.
    quic_slices.emplace_back(quiche::QuicheMemSlice::InPlace(), data, slice.len_);
  }
  quic::QuicConsumedData result{0, false};
  absl::Span<quiche::QuicheMemSlice> span(quic_slices);
  {
    IncrementalBytesSentTracker tracker(*this, *mutableBytesMeter(), false);
    result = WriteBodySlices(span, end_stream);
  }
  // QUIC stream must take all.
  if (result.bytes_consumed == 0 && has_data) {
    IS_ENVOY_BUG(fmt::format("Send buffer didn't take all the data. Stream is write {} with {} "
                             "bytes in send buffer. Current write was rejected.",
                             write_side_closed() ? "closed" : "open", BufferedDataBytes()));
    Reset(quic::QUIC_BAD_APPLICATION_PAYLOAD);
    return;
  }
  if (local_end_stream_) {
    onLocalEndStream();
  }
}

void EnvoyQuicServerStream::encodeTrailers(const Http::ResponseTrailerMap& trailers) {
  ENVOY_STREAM_LOG(debug, "encodeTrailers: {}.", *this, trailers);
  if (write_side_closed()) {
    IS_ENVOY_BUG("encodeTrailers is called on write-closed stream.");
    return;
  }
  ASSERT(!local_end_stream_);
  local_end_stream_ = true;

  SendBufferMonitor::ScopedWatermarkBufferUpdater updater(this, this);

  {
    IncrementalBytesSentTracker tracker(*this, *mutableBytesMeter(), true);
    size_t bytes_sent = WriteTrailers(envoyHeadersToHttp2HeaderBlock(trailers), nullptr);
    ENVOY_BUG(bytes_sent != 0, "Failed to encode trailers.");
  }
  onLocalEndStream();
}

void EnvoyQuicServerStream::encodeMetadata(const Http::MetadataMapVector& /*metadata_map_vector*/) {
  // Metadata Frame is not supported in QUIC.
  ENVOY_STREAM_LOG(debug, "METADATA is not supported in Http3.", *this);
  stats_.metadata_not_supported_error_.inc();
}

void EnvoyQuicServerStream::resetStream(Http::StreamResetReason reason) {
  if (buffer_memory_account_) {
    buffer_memory_account_->clearDownstream();
  }

  if (local_end_stream_ && !reading_stopped()) {
    // This is after 200 early response. Reset with QUIC_STREAM_NO_ERROR instead
    // of propagating original reset reason. In QUICHE if a stream stops reading
    // before FIN or RESET received, it resets the steam with QUIC_STREAM_NO_ERROR.
    StopReading();
    runResetCallbacks(Http::StreamResetReason::LocalReset);
  } else {
    Reset(envoyResetReasonToQuicRstError(reason));
  }
}

void EnvoyQuicServerStream::switchStreamBlockState() {
  // From when the callback got scheduled till now, readDisable() might have blocked and unblocked
  // the stream multiple times, but those actions haven't taken any effect yet, and only the last
  // state of read_disable_counter_ determines whether to unblock or block the quic stream.
  // Unlike Envoy readDisable() the quic stream gets blocked/unblocked based on the most recent
  // call. So a stream will be blocked upon SetBlockedUntilFlush() no matter how many times
  // SetUnblocked() was called before, and vice versa.
  if (read_disable_counter_ > 0) {
    sequencer()->SetBlockedUntilFlush();
  } else {
    sequencer()->SetUnblocked();
  }
}

void EnvoyQuicServerStream::OnInitialHeadersComplete(bool fin, size_t frame_len,
                                                     const quic::QuicHeaderList& header_list) {
  mutableBytesMeter()->addHeaderBytesReceived(frame_len);
  // TODO(danzh) Fix in QUICHE. If the stream has been reset in the call stack,
  // OnInitialHeadersComplete() shouldn't be called.
  if (read_side_closed()) {
    return;
  }
  quic::QuicSpdyServerStreamBase::OnInitialHeadersComplete(fin, frame_len, header_list);
  if (!headers_decompressed() || header_list.empty()) {
    onStreamError(absl::nullopt);
    return;
  }

  ENVOY_STREAM_LOG(debug, "Received headers: {}.", *this, header_list.DebugString());
  if (fin) {
    end_stream_decoded_ = true;
  }
  quic::QuicRstStreamErrorCode rst = quic::QUIC_STREAM_NO_ERROR;
  std::unique_ptr<Http::RequestHeaderMapImpl> headers =
      quicHeadersToEnvoyHeaders<Http::RequestHeaderMapImpl>(
          header_list, *this, filterManagerConnection()->maxIncomingHeadersCount(), details_, rst);
  if (headers == nullptr) {
    onStreamError(close_connection_upon_invalid_header_, rst);
    return;
  }
  if (Http::HeaderUtility::requestHeadersValid(*headers) != absl::nullopt ||
      Http::HeaderUtility::checkRequiredRequestHeaders(*headers) != Http::okStatus() ||
      (headers->Protocol() && !spdy_session()->allow_extended_connect())) {
    details_ = Http3ResponseCodeDetailValues::invalid_http_header;
    onStreamError(absl::nullopt);
    return;
  }
  request_decoder_->decodeHeaders(std::move(headers),
                                  /*end_stream=*/fin);
  ConsumeHeaderList();
}

void EnvoyQuicServerStream::OnStreamFrame(const quic::QuicStreamFrame& frame) {
  uint64_t highest_byte_received = frame.data_length + frame.offset;
  if (highest_byte_received > bytesMeter()->wireBytesReceived()) {
    mutableBytesMeter()->addWireBytesReceived(highest_byte_received -
                                              bytesMeter()->wireBytesReceived());
  }
  quic::QuicSpdyServerStreamBase::OnStreamFrame(frame);
}

void EnvoyQuicServerStream::OnBodyAvailable() {
  ASSERT(FinishedReadingHeaders());
  if (read_side_closed()) {
    return;
  }

  Buffer::InstancePtr buffer = std::make_unique<Buffer::OwnedImpl>();
  // TODO(danzh): check Envoy per stream buffer limit.
  // Currently read out all the data.
  while (HasBytesToRead()) {
    iovec iov;
    int num_regions = GetReadableRegions(&iov, 1);
    ASSERT(num_regions > 0);
    size_t bytes_read = iov.iov_len;
    buffer->add(iov.iov_base, bytes_read);
    MarkConsumed(bytes_read);
  }

  bool fin_read_and_no_trailers = IsDoneReading();
  ENVOY_STREAM_LOG(debug, "Received {} bytes of data {} FIN.", *this, buffer->length(),
                   fin_read_and_no_trailers ? "with" : "without");
  // If this call is triggered by an empty frame with FIN which is not from peer
  // but synthesized by stream itself upon receiving HEADERS with FIN or
  // TRAILERS, do not deliver end of stream here. Because either decodeHeaders
  // already delivered it or decodeTrailers will be called.
  bool skip_decoding = (buffer->length() == 0 && !fin_read_and_no_trailers) || end_stream_decoded_;
  if (!skip_decoding) {
    if (fin_read_and_no_trailers) {
      end_stream_decoded_ = true;
    }
    updateReceivedContentBytes(buffer->length(), fin_read_and_no_trailers);
    if (stream_error() != quic::QUIC_STREAM_NO_ERROR) {
      // A stream error has occurred, stop processing.
      return;
    }
    request_decoder_->decodeData(*buffer, fin_read_and_no_trailers);
  }

  if (!sequencer()->IsClosed() || read_side_closed()) {
    return;
  }

  // Trailers may arrived earlier and wait to be consumed after reading all the body. Consume it
  // here.
  maybeDecodeTrailers();

  OnFinRead();
}

void EnvoyQuicServerStream::OnTrailingHeadersComplete(bool fin, size_t frame_len,
                                                      const quic::QuicHeaderList& header_list) {
  mutableBytesMeter()->addHeaderBytesReceived(frame_len);
  if (read_side_closed()) {
    return;
  }
  ENVOY_STREAM_LOG(debug, "Received trailers: {}.", *this, received_trailers().DebugString());
  quic::QuicSpdyServerStreamBase::OnTrailingHeadersComplete(fin, frame_len, header_list);
  ASSERT(trailers_decompressed());
  if (session()->connection()->connected() && !rst_sent()) {
    maybeDecodeTrailers();
  }
}

void EnvoyQuicServerStream::OnHeadersTooLarge() {
  ENVOY_STREAM_LOG(debug, "Headers too large.", *this);
  details_ = Http3ResponseCodeDetailValues::headers_too_large;
  quic::QuicSpdyServerStreamBase::OnHeadersTooLarge();
}

void EnvoyQuicServerStream::maybeDecodeTrailers() {
  if (sequencer()->IsClosed() && !FinishedReadingTrailers()) {
    // Only decode trailers after finishing decoding body.
    end_stream_decoded_ = true;
    updateReceivedContentBytes(0, true);
    if (stream_error() != quic::QUIC_STREAM_NO_ERROR) {
      // A stream error has occurred, stop processing.
      return;
    }
    quic::QuicRstStreamErrorCode rst = quic::QUIC_STREAM_NO_ERROR;
    auto trailers = http2HeaderBlockToEnvoyTrailers<Http::RequestTrailerMapImpl>(
        received_trailers(), filterManagerConnection()->maxIncomingHeadersCount(), *this, details_,
        rst);
    if (trailers == nullptr) {
      onStreamError(close_connection_upon_invalid_header_, rst);
      return;
    }
    request_decoder_->decodeTrailers(std::move(trailers));
    MarkTrailersConsumed();
  }
}

bool EnvoyQuicServerStream::OnStopSending(quic::QuicResetStreamError error) {
  // Only called in IETF Quic to close write side.
  ENVOY_STREAM_LOG(debug, "received STOP_SENDING with reset code={}", *this, error.internal_code());
  stats_.rx_reset_.inc();
  bool end_stream_encoded = local_end_stream_;
  // This call will close write.
  if (!quic::QuicSpdyServerStreamBase::OnStopSending(error)) {
    return false;
  }
  ASSERT(write_side_closed());
  // Also stop reading because the peer already didn't care about the response any more.
  if (!reading_stopped()) {
    StopReading();
  }
  if (!end_stream_encoded) {
    // If both directions are closed but end stream hasn't been encoded yet, notify reset callbacks.
    // Treat this as a remote reset, since the stream will be closed in both directions.
    runResetCallbacks(quicRstErrorToEnvoyRemoteResetReason(error.internal_code()));
  }
  return true;
}

void EnvoyQuicServerStream::OnStreamReset(const quic::QuicRstStreamFrame& frame) {
  ENVOY_STREAM_LOG(debug, "received RESET_STREAM with reset code={}", *this, frame.error_code);
  stats_.rx_reset_.inc();
  bool end_stream_decoded_and_encoded = read_side_closed() && local_end_stream_;
  // This closes read side in IETF Quic, but doesn't close write side.
  quic::QuicSpdyServerStreamBase::OnStreamReset(frame);
  ASSERT(read_side_closed());
  if (write_side_closed() && !end_stream_decoded_and_encoded) {
    // If both directions are closed but upstream hasn't received or sent end stream, run reset
    // stream callback.
    runResetCallbacks(quicRstErrorToEnvoyRemoteResetReason(frame.error_code));
  }
}

void EnvoyQuicServerStream::ResetWithError(quic::QuicResetStreamError error) {
  ENVOY_STREAM_LOG(debug, "sending reset code={}", *this, error.internal_code());
  stats_.tx_reset_.inc();
  if (!local_end_stream_) {
    // Upper layers expect calling resetStream() to immediately raise reset callbacks.
    runResetCallbacks(quicRstErrorToEnvoyLocalResetReason(error.internal_code()));
  }
  quic::QuicSpdyServerStreamBase::ResetWithError(error);
}

void EnvoyQuicServerStream::OnConnectionClosed(quic::QuicErrorCode error,
                                               quic::ConnectionCloseSource source) {
  // Run reset callback before closing the stream so that the watermark change will not trigger
  // callbacks.
  if (!local_end_stream_) {
    runResetCallbacks(
        source == quic::ConnectionCloseSource::FROM_SELF
            ? quicErrorCodeToEnvoyLocalResetReason(error, session()->OneRttKeysAvailable())
            : quicErrorCodeToEnvoyRemoteResetReason(error));
  }
  quic::QuicSpdyServerStreamBase::OnConnectionClosed(error, source);
}

void EnvoyQuicServerStream::CloseWriteSide() {
  // Clear the downstream since the stream should not write additional data
  // after this is called, e.g. cannot reset the stream.
  // Only the downstream stream should clear the downstream of the
  // memory account.
  //
  // There are cases where a corresponding upstream stream dtor might
  // be called, but the downstream stream isn't going to terminate soon
  // such as StreamDecoderFilterCallbacks::recreateStream().
  if (buffer_memory_account_) {
    buffer_memory_account_->clearDownstream();
  }
  quic::QuicSpdyServerStreamBase::CloseWriteSide();
}

void EnvoyQuicServerStream::OnClose() {
  destroy();
  quic::QuicSpdyServerStreamBase::OnClose();
  if (isDoingWatermarkAccounting()) {
    return;
  }
  clearWatermarkBuffer();
}

void EnvoyQuicServerStream::clearWatermarkBuffer() {
  if (BufferedDataBytes() > 0) {
    // If the stream is closed without sending out all buffered data, regard
    // them as sent now and adjust connection buffer book keeping.
    updateBytesBuffered(BufferedDataBytes(), 0);
  }
}

void EnvoyQuicServerStream::OnCanWrite() {
  SendBufferMonitor::ScopedWatermarkBufferUpdater updater(this, this);
  quic::QuicSpdyServerStreamBase::OnCanWrite();
}

uint32_t EnvoyQuicServerStream::streamId() { return id(); }

Network::Connection* EnvoyQuicServerStream::connection() { return filterManagerConnection(); }

QuicFilterManagerConnectionImpl* EnvoyQuicServerStream::filterManagerConnection() {
  return dynamic_cast<QuicFilterManagerConnectionImpl*>(session());
}

Http::HeaderUtility::HeaderValidationResult
EnvoyQuicServerStream::validateHeader(absl::string_view header_name,
                                      absl::string_view header_value) {
  Http::HeaderUtility::HeaderValidationResult result =
      EnvoyQuicStream::validateHeader(header_name, header_value);
  if (result != Http::HeaderUtility::HeaderValidationResult::ACCEPT) {
    return result;
  }
  // Do request specific checks.
  result = Http::HeaderUtility::checkHeaderNameForUnderscores(
      header_name, headers_with_underscores_action_, stats_.dropped_headers_with_underscores_,
      stats_.requests_rejected_with_underscores_in_headers_);
  if (result != Http::HeaderUtility::HeaderValidationResult::ACCEPT) {
    details_ = Http3ResponseCodeDetailValues::invalid_underscore;
  }
  return result;
}

void EnvoyQuicServerStream::onStreamError(absl::optional<bool> should_close_connection,
                                          quic::QuicRstStreamErrorCode rst) {
  if (details_.empty()) {
    details_ = Http3ResponseCodeDetailValues::invalid_http_header;
  }

  bool close_connection_upon_invalid_header;
  if (should_close_connection != absl::nullopt) {
    close_connection_upon_invalid_header = should_close_connection.value();
  } else {
    close_connection_upon_invalid_header =
        !http3_options_.override_stream_error_on_invalid_http_message().value();
  }
  if (close_connection_upon_invalid_header) {
    stream_delegate()->OnStreamError(quic::QUIC_HTTP_FRAME_ERROR, std::string(details_));
  } else {
    Reset(rst);
  }
}

void EnvoyQuicServerStream::onPendingFlushTimer() {
  ENVOY_STREAM_LOG(debug, "pending stream flush timeout", *this);
  Http::MultiplexedStreamImplBase::onPendingFlushTimer();
  stats_.tx_flush_timeout_.inc();
  ASSERT(local_end_stream_ && !fin_sent());
  // Reset the stream locally. But no reset callbacks will be run because higher layers think the
  // stream is already finished.
  Reset(quic::QUIC_STREAM_CANCELLED);
}

bool EnvoyQuicServerStream::hasPendingData() {
  // Quic stream sends headers and trailers on the same stream, and buffers them in the same sending
  // buffer if needed. So checking this buffer is sufficient.
<<<<<<< HEAD
  return !write_side_closed() && BufferedDataBytes() > 0;
=======
  return (!write_side_closed()) && BufferedDataBytes() > 0;
>>>>>>> 67cf4fad
}

} // namespace Quic
} // namespace Envoy<|MERGE_RESOLUTION|>--- conflicted
+++ resolved
@@ -455,11 +455,7 @@
 bool EnvoyQuicServerStream::hasPendingData() {
   // Quic stream sends headers and trailers on the same stream, and buffers them in the same sending
   // buffer if needed. So checking this buffer is sufficient.
-<<<<<<< HEAD
-  return !write_side_closed() && BufferedDataBytes() > 0;
-=======
   return (!write_side_closed()) && BufferedDataBytes() > 0;
->>>>>>> 67cf4fad
 }
 
 } // namespace Quic

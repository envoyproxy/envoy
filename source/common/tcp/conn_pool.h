--- conflicted
+++ resolved
@@ -124,15 +124,7 @@
                Network::TransportSocketOptionsSharedPtr transport_socket_options,
                Upstream::ClusterConnectivityState& state)
       : Envoy::ConnectionPool::ConnPoolImplBase(host, priority, dispatcher, options,
-<<<<<<< HEAD
-                                                transport_socket_options, state),
-        upstream_ready_cb_(dispatcher.createSchedulableCallback([this]() {
-          upstream_ready_enabled_ = false;
-          onUpstreamReady();
-        })) {}
-=======
-                                                transport_socket_options) {}
->>>>>>> 9a205dab
+                                                transport_socket_options, state) {}
   ~ConnPoolImpl() override { destructAllConnections(); }
 
   void addDrainedCallback(DrainedCb cb) override { addDrainedCallbackImpl(cb); }
@@ -200,17 +192,7 @@
   }
 
   // These two functions exist for testing parity between old and new Tcp Connection Pools.
-<<<<<<< HEAD
-  virtual void onConnReleased(Envoy::ConnectionPool::ActiveClient& client) {
-    if (client.state_ == Envoy::ConnectionPool::ActiveClient::State::BUSY) {
-      if (hasPendingStreams() && !upstream_ready_enabled_) {
-        upstream_ready_cb_->scheduleCallbackCurrentIteration();
-      }
-    }
-  }
-=======
   virtual void onConnReleased(Envoy::ConnectionPool::ActiveClient&) {}
->>>>>>> 9a205dab
   virtual void onConnDestroyed() {}
 };
 

#pragma once

#include <string>
#include <vector>

#include "envoy/api/v2/auth/cert.pb.h"
#include "envoy/ssl/context_config.h"

#include "common/json/json_loader.h"

namespace Envoy {
namespace Ssl {

static const std::string INLINE_STRING = "<inline>";

class ContextConfigImpl : public virtual Ssl::ContextConfig {
public:
  // Ssl::ContextConfig
  const std::string& alpnProtocols() const override { return alpn_protocols_; }
  const std::string& altAlpnProtocols() const override { return alt_alpn_protocols_; }
  const std::string& cipherSuites() const override { return cipher_suites_; }
  const std::string& ecdhCurves() const override { return ecdh_curves_; }
  const std::string& caCert() const override { return ca_cert_; }
  const std::string& caCertPath() const override {
    return (ca_cert_path_.empty() && !ca_cert_.empty()) ? INLINE_STRING : ca_cert_path_;
  }
  const std::string& certificateRevocationList() const override {
    return certificate_revocation_list_;
  }
  const std::string& certificateRevocationListPath() const override {
    return (certificate_revocation_list_path_.empty() && !certificate_revocation_list_.empty())
               ? INLINE_STRING
               : certificate_revocation_list_path_;
  }
  const std::string& certChain() const override { return cert_chain_; }
  const std::string& certChainPath() const override {
    return (cert_chain_path_.empty() && !cert_chain_.empty()) ? INLINE_STRING : cert_chain_path_;
  }
  const std::string& privateKey() const override { return private_key_; }
  const std::string& privateKeyPath() const override {
    return (private_key_path_.empty() && !private_key_.empty()) ? INLINE_STRING : private_key_path_;
  }
  const std::vector<std::string>& verifySubjectAltNameList() const override {
    return verify_subject_alt_name_list_;
  };
  const std::vector<std::string>& verifyCertificateHashList() const override {
    return verify_certificate_hash_list_;
  };
<<<<<<< HEAD
  bool allowExpiredCertificate() const override { return allow_expired_certificate_; };
=======
  const std::vector<std::string>& verifyCertificateSpkiList() const override {
    return verify_certificate_spki_list_;
  };
>>>>>>> 28cea916
  unsigned minProtocolVersion() const override { return min_protocol_version_; };
  unsigned maxProtocolVersion() const override { return max_protocol_version_; };

protected:
  ContextConfigImpl(const envoy::api::v2::auth::CommonTlsContext& config);

private:
  static unsigned
  tlsVersionFromProto(const envoy::api::v2::auth::TlsParameters_TlsProtocol& version,
                      unsigned default_version);

  static const std::string DEFAULT_CIPHER_SUITES;
  static const std::string DEFAULT_ECDH_CURVES;

  const std::string alpn_protocols_;
  const std::string alt_alpn_protocols_;
  const std::string cipher_suites_;
  const std::string ecdh_curves_;
  const std::string ca_cert_;
  const std::string ca_cert_path_;
  const std::string certificate_revocation_list_;
  const std::string certificate_revocation_list_path_;
  const std::string cert_chain_;
  const std::string cert_chain_path_;
  const std::string private_key_;
  const std::string private_key_path_;
  const std::vector<std::string> verify_subject_alt_name_list_;
  const std::vector<std::string> verify_certificate_hash_list_;
<<<<<<< HEAD
  const bool allow_expired_certificate_;
=======
  const std::vector<std::string> verify_certificate_spki_list_;
>>>>>>> 28cea916
  const unsigned min_protocol_version_;
  const unsigned max_protocol_version_;
};

class ClientContextConfigImpl : public ContextConfigImpl, public ClientContextConfig {
public:
  explicit ClientContextConfigImpl(const envoy::api::v2::auth::UpstreamTlsContext& config);
  explicit ClientContextConfigImpl(const Json::Object& config);

  // Ssl::ClientContextConfig
  const std::string& serverNameIndication() const override { return server_name_indication_; }
  bool allowRenegotiation() const override { return allow_renegotiation_; }

private:
  const std::string server_name_indication_;
  const bool allow_renegotiation_;
};

class ServerContextConfigImpl : public ContextConfigImpl, public ServerContextConfig {
public:
  explicit ServerContextConfigImpl(const envoy::api::v2::auth::DownstreamTlsContext& config);
  explicit ServerContextConfigImpl(const Json::Object& config);

  // Ssl::ServerContextConfig
  bool requireClientCertificate() const override { return require_client_certificate_; }
  const std::vector<SessionTicketKey>& sessionTicketKeys() const override {
    return session_ticket_keys_;
  }

private:
  const bool require_client_certificate_;
  const std::vector<SessionTicketKey> session_ticket_keys_;

  static void validateAndAppendKey(std::vector<ServerContextConfig::SessionTicketKey>& keys,
                                   const std::string& key_data);
};

} // namespace Ssl
} // namespace Envoy<|MERGE_RESOLUTION|>--- conflicted
+++ resolved
@@ -46,13 +46,10 @@
   const std::vector<std::string>& verifyCertificateHashList() const override {
     return verify_certificate_hash_list_;
   };
-<<<<<<< HEAD
-  bool allowExpiredCertificate() const override { return allow_expired_certificate_; };
-=======
   const std::vector<std::string>& verifyCertificateSpkiList() const override {
     return verify_certificate_spki_list_;
   };
->>>>>>> 28cea916
+  bool allowExpiredCertificate() const override { return allow_expired_certificate_; };
   unsigned minProtocolVersion() const override { return min_protocol_version_; };
   unsigned maxProtocolVersion() const override { return max_protocol_version_; };
 
@@ -81,11 +78,8 @@
   const std::string private_key_path_;
   const std::vector<std::string> verify_subject_alt_name_list_;
   const std::vector<std::string> verify_certificate_hash_list_;
-<<<<<<< HEAD
+  const std::vector<std::string> verify_certificate_spki_list_;
   const bool allow_expired_certificate_;
-=======
-  const std::vector<std::string> verify_certificate_spki_list_;
->>>>>>> 28cea916
   const unsigned min_protocol_version_;
   const unsigned max_protocol_version_;
 };

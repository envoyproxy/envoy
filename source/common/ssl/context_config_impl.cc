--- conflicted
+++ resolved
@@ -68,10 +68,6 @@
   ASSERT(config.validation_context().verify_certificate_hash().size() <= 1);
 }
 
-<<<<<<< HEAD
-unsigned ContextConfigImpl::tlsVersionFromProto(
-    const envoy::api::v2::auth::TlsParameters_TlsProtocol& version, unsigned default_version) {
-=======
 const std::string ContextConfigImpl::readDataSource(const envoy::api::v2::DataSource& source,
                                                     bool allow_empty) {
   switch (source.specifier_case()) {
@@ -95,9 +91,8 @@
 }
 
 unsigned
-ContextConfigImpl::tlsVersionFromProto(const envoy::api::v2::TlsParameters_TlsProtocol& version,
+ContextConfigImpl::tlsVersionFromProto(const envoy::api::v2::auth::TlsParameters_TlsProtocol& version,
                                        unsigned default_version) {
->>>>>>> 2a71dc6a
   switch (version) {
   case envoy::api::v2::auth::TlsParameters::TLS_AUTO:
     return default_version;

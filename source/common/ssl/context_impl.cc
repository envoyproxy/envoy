#include "common/ssl/context_impl.h"

#include <algorithm>
#include <memory>
#include <string>
#include <vector>

#include "envoy/common/exception.h"
#include "envoy/runtime/runtime.h"

#include "common/common/assert.h"
#include "common/common/base64.h"
#include "common/common/fmt.h"
#include "common/common/hex.h"

#include "openssl/hmac.h"
#include "openssl/rand.h"
#include "openssl/x509v3.h"

namespace Envoy {
namespace Ssl {

int ContextImpl::sslContextIndex() {
  CONSTRUCT_ON_FIRST_USE(int, []() -> int {
    int ssl_context_index = SSL_CTX_get_ex_new_index(0, nullptr, nullptr, nullptr, nullptr);
    RELEASE_ASSERT(ssl_context_index >= 0);
    return ssl_context_index;
  }());
}

ContextImpl::ContextImpl(ContextManagerImpl& parent, Stats::Scope& scope,
                         const ContextConfig& config)
    : parent_(parent), ctx_(SSL_CTX_new(TLS_method())), scope_(scope),
      stats_(generateStats(scope)) {
  RELEASE_ASSERT(ctx_);

  int rc = SSL_CTX_set_ex_data(ctx_.get(), sslContextIndex(), this);
  RELEASE_ASSERT(rc == 1);

  rc = SSL_CTX_set_min_proto_version(ctx_.get(), config.minProtocolVersion());
  RELEASE_ASSERT(rc == 1);

  rc = SSL_CTX_set_max_proto_version(ctx_.get(), config.maxProtocolVersion());
  RELEASE_ASSERT(rc == 1);

  if (!SSL_CTX_set_strict_cipher_list(ctx_.get(), config.cipherSuites().c_str())) {
    throw EnvoyException(
        fmt::format("Failed to initialize cipher suites {}", config.cipherSuites()));
  }

  if (!SSL_CTX_set1_curves_list(ctx_.get(), config.ecdhCurves().c_str())) {
    throw EnvoyException(fmt::format("Failed to initialize ECDH curves {}", config.ecdhCurves()));
  }

  int verify_mode = SSL_VERIFY_NONE;

  if (!config.caCert().empty()) {
    ca_file_path_ = config.caCertPath();
    bssl::UniquePtr<BIO> bio(
        BIO_new_mem_buf(const_cast<char*>(config.caCert().data()), config.caCert().size()));
    RELEASE_ASSERT(bio != nullptr);
    // Based on BoringSSL's X509_load_cert_crl_file().
    bssl::UniquePtr<STACK_OF(X509_INFO)> list(
        PEM_X509_INFO_read_bio(bio.get(), nullptr, nullptr, nullptr));
    if (list == nullptr) {
      throw EnvoyException(
          fmt::format("Failed to load trusted CA certificates from {}", config.caCertPath()));
    }

    X509_STORE* store = SSL_CTX_get_cert_store(ctx_.get());
    for (const X509_INFO* item : list.get()) {
      if (item->x509) {
        X509_STORE_add_cert(store, item->x509);
        if (ca_cert_ == nullptr) {
          X509_up_ref(item->x509);
          ca_cert_.reset(item->x509);
        }
      }
      if (item->crl) {
        X509_STORE_add_crl(store, item->crl);
      }
    }
    if (ca_cert_ == nullptr) {
      throw EnvoyException(
          fmt::format("Failed to load trusted CA certificates from {}", config.caCertPath()));
    }
    verify_mode = SSL_VERIFY_PEER;
<<<<<<< HEAD

    // NOTE: We're using SSL_CTX_set_cert_verify_callback() instead of X509_verify_cert()
    // directly. However, our new callback is still calling X509_verify_cert() under
    // the hood. Therefore, to ignore cert expiration, we need to set the callback
    // for X509_verify_cert to ignore that error.
    if (config.allowExpiredCertificate()) {
      X509_STORE_set_verify_cb(store, ContextImpl::ignoreCertificateExpirationCallback);
    }
=======
    verify_trusted_ca_ = true;
>>>>>>> 28cea916
  }

  if (!config.certificateRevocationList().empty()) {
    bssl::UniquePtr<BIO> bio(
        BIO_new_mem_buf(const_cast<char*>(config.certificateRevocationList().data()),
                        config.certificateRevocationList().size()));
    RELEASE_ASSERT(bio != nullptr);

    // Based on BoringSSL's X509_load_cert_crl_file().
    bssl::UniquePtr<STACK_OF(X509_INFO)> list(
        PEM_X509_INFO_read_bio(bio.get(), nullptr, nullptr, nullptr));
    if (list == nullptr) {
      throw EnvoyException(
          fmt::format("Failed to load CRL from {}", config.certificateRevocationListPath()));
    }

    X509_STORE* store = SSL_CTX_get_cert_store(ctx_.get());
    for (const X509_INFO* item : list.get()) {
      if (item->crl) {
        X509_STORE_add_crl(store, item->crl);
      }
    }

    X509_STORE_set_flags(store, X509_V_FLAG_CRL_CHECK | X509_V_FLAG_CRL_CHECK_ALL);
  }

  if (!config.verifySubjectAltNameList().empty()) {
    verify_subject_alt_name_list_ = config.verifySubjectAltNameList();
    verify_mode = SSL_VERIFY_PEER | SSL_VERIFY_FAIL_IF_NO_PEER_CERT;
  }

  if (!config.verifyCertificateHashList().empty()) {
    for (auto hash : config.verifyCertificateHashList()) {
      // Remove colons from the 95 chars long colon-separated "fingerprint"
      // in order to get the hex-encoded string.
      if (hash.size() == 95) {
        hash.erase(std::remove(hash.begin(), hash.end(), ':'), hash.end());
      }
      const auto& decoded = Hex::decode(hash);
      if (decoded.size() != SHA256_DIGEST_LENGTH) {
        throw EnvoyException(fmt::format("Invalid hex-encoded SHA-256 {}", hash));
      }
      verify_certificate_hash_list_.push_back(decoded);
    }
    verify_mode = SSL_VERIFY_PEER | SSL_VERIFY_FAIL_IF_NO_PEER_CERT;
  }

  if (!config.verifyCertificateSpkiList().empty()) {
    for (auto hash : config.verifyCertificateSpkiList()) {
      const auto decoded = Base64::decode(hash);
      if (decoded.size() != SHA256_DIGEST_LENGTH) {
        throw EnvoyException(fmt::format("Invalid base64-encoded SHA-256 {}", hash));
      }
      verify_certificate_spki_list_.emplace_back(decoded.begin(), decoded.end());
    }
    verify_mode = SSL_VERIFY_PEER | SSL_VERIFY_FAIL_IF_NO_PEER_CERT;
  }

  if (verify_mode != SSL_VERIFY_NONE) {
    SSL_CTX_set_verify(ctx_.get(), verify_mode, nullptr);
    SSL_CTX_set_cert_verify_callback(ctx_.get(), ContextImpl::verifyCallback, this);
  }

  if (config.certChain().empty() != config.privateKey().empty()) {
    throw EnvoyException(fmt::format("Failed to load incomplete certificate from {}, {}",
                                     config.certChainPath(), config.privateKeyPath()));
  }

  if (!config.certChain().empty()) {
    // Load certificate chain.
    cert_chain_file_path_ = config.certChainPath();
    bssl::UniquePtr<BIO> bio(
        BIO_new_mem_buf(const_cast<char*>(config.certChain().data()), config.certChain().size()));
    RELEASE_ASSERT(bio != nullptr);
    cert_chain_.reset(PEM_read_bio_X509_AUX(bio.get(), nullptr, nullptr, nullptr));
    if (cert_chain_ == nullptr || !SSL_CTX_use_certificate(ctx_.get(), cert_chain_.get())) {
      throw EnvoyException(
          fmt::format("Failed to load certificate chain from {}", config.certChainPath()));
    }
    // Read rest of the certificate chain.
    while (true) {
      bssl::UniquePtr<X509> cert(PEM_read_bio_X509(bio.get(), nullptr, nullptr, nullptr));
      if (cert == nullptr) {
        break;
      }
      if (!SSL_CTX_add_extra_chain_cert(ctx_.get(), cert.get())) {
        throw EnvoyException(
            fmt::format("Failed to load certificate chain from {}", config.certChainPath()));
      }
      // SSL_CTX_add_extra_chain_cert() takes ownership.
      cert.release();
    }
    // Check for EOF.
    uint32_t err = ERR_peek_last_error();
    if (ERR_GET_LIB(err) == ERR_LIB_PEM && ERR_GET_REASON(err) == PEM_R_NO_START_LINE) {
      ERR_clear_error();
    } else {
      throw EnvoyException(
          fmt::format("Failed to load certificate chain from {}", config.certChainPath()));
    }

    // Load private key.
    bio.reset(
        BIO_new_mem_buf(const_cast<char*>(config.privateKey().data()), config.privateKey().size()));
    RELEASE_ASSERT(bio != nullptr);
    bssl::UniquePtr<EVP_PKEY> pkey(PEM_read_bio_PrivateKey(bio.get(), nullptr, nullptr, nullptr));
    if (pkey == nullptr || !SSL_CTX_use_PrivateKey(ctx_.get(), pkey.get())) {
      throw EnvoyException(
          fmt::format("Failed to load private key from {}", config.privateKeyPath()));
    }
  }

  // use the server's cipher list preferences
  SSL_CTX_set_options(ctx_.get(), SSL_OP_CIPHER_SERVER_PREFERENCE);

  parsed_alpn_protocols_ = parseAlpnProtocols(config.alpnProtocols());
}

int ServerContextImpl::alpnSelectCallback(const unsigned char** out, unsigned char* outlen,
                                          const unsigned char* in, unsigned int inlen) {
  // Currently this uses the standard selection algorithm in priority order.
  const uint8_t* alpn_data = &parsed_alpn_protocols_[0];
  size_t alpn_data_size = parsed_alpn_protocols_.size();
  if (!parsed_alt_alpn_protocols_.empty() &&
      runtime_.snapshot().featureEnabled("ssl.alt_alpn", 0)) {
    alpn_data = &parsed_alt_alpn_protocols_[0];
    alpn_data_size = parsed_alt_alpn_protocols_.size();
  }

  if (SSL_select_next_proto(const_cast<unsigned char**>(out), outlen, alpn_data, alpn_data_size, in,
                            inlen) != OPENSSL_NPN_NEGOTIATED) {
    return SSL_TLSEXT_ERR_NOACK;
  } else {
    return SSL_TLSEXT_ERR_OK;
  }
}

std::vector<uint8_t> ContextImpl::parseAlpnProtocols(const std::string& alpn_protocols) {
  if (alpn_protocols.empty()) {
    return {};
  }

  if (alpn_protocols.size() >= 65535) {
    throw EnvoyException("invalid ALPN protocol string");
  }

  std::vector<uint8_t> out(alpn_protocols.size() + 1);
  size_t start = 0;
  for (size_t i = 0; i <= alpn_protocols.size(); i++) {
    if (i == alpn_protocols.size() || alpn_protocols[i] == ',') {
      if (i - start > 255) {
        throw EnvoyException("invalid ALPN protocol string");
      }

      out[start] = i - start;
      start = i + 1;
    } else {
      out[i + 1] = alpn_protocols[i];
    }
  }

  return out;
}

bssl::UniquePtr<SSL> ContextImpl::newSsl() const {
  return bssl::UniquePtr<SSL>(SSL_new(ctx_.get()));
}

int ContextImpl::ignoreCertificateExpirationCallback(int ok, X509_STORE_CTX* ctx) {
  if (!ok) {
    int err = X509_STORE_CTX_get_error(ctx);
    if (err == X509_V_ERR_CERT_HAS_EXPIRED || err == X509_V_ERR_CERT_NOT_YET_VALID) {
      return 1;
    }
  }

  // Otherwise, return the original value
  return ok;
}

int ContextImpl::verifyCallback(X509_STORE_CTX* store_ctx, void* arg) {
  ContextImpl* impl = reinterpret_cast<ContextImpl*>(arg);

  if (impl->verify_trusted_ca_) {
    int ret = X509_verify_cert(store_ctx);
    if (ret <= 0) {
      impl->stats_.fail_verify_error_.inc();
      return ret;
    }
  }

  SSL* ssl = reinterpret_cast<SSL*>(
      X509_STORE_CTX_get_ex_data(store_ctx, SSL_get_ex_data_X509_STORE_CTX_idx()));
  bssl::UniquePtr<X509> cert(SSL_get_peer_certificate(ssl));
  return impl->verifyCertificate(cert.get());
}

int ContextImpl::verifyCertificate(X509* cert) {
  if (!verify_subject_alt_name_list_.empty() &&
      !verifySubjectAltName(cert, verify_subject_alt_name_list_)) {
    stats_.fail_verify_san_.inc();
    return 0;
  }

  if (!verify_certificate_hash_list_.empty() || !verify_certificate_spki_list_.empty()) {
    const bool valid_certificate_hash =
        !verify_certificate_hash_list_.empty() &&
        verifyCertificateHashList(cert, verify_certificate_hash_list_);
    const bool valid_certificate_spki =
        !verify_certificate_spki_list_.empty() &&
        verifyCertificateSpkiList(cert, verify_certificate_spki_list_);

    if (!valid_certificate_hash && !valid_certificate_spki) {
      stats_.fail_verify_cert_hash_.inc();
      return 0;
    }
  }

  return 1;
}

void ContextImpl::logHandshake(SSL* ssl) const {
  stats_.handshake_.inc();

  if (SSL_session_reused(ssl)) {
    stats_.session_reused_.inc();
  }

  const char* cipher = SSL_get_cipher_name(ssl);
  scope_.counter(fmt::format("ssl.ciphers.{}", std::string{cipher})).inc();

  bssl::UniquePtr<X509> cert(SSL_get_peer_certificate(ssl));
  if (!cert.get()) {
    stats_.no_certificate_.inc();
  }
}

bool ContextImpl::verifySubjectAltName(X509* cert,
                                       const std::vector<std::string>& subject_alt_names) {
  bssl::UniquePtr<GENERAL_NAMES> san_names(
      static_cast<GENERAL_NAMES*>(X509_get_ext_d2i(cert, NID_subject_alt_name, nullptr, nullptr)));
  if (san_names == nullptr) {
    return false;
  }
  for (const GENERAL_NAME* san : san_names.get()) {
    if (san->type == GEN_DNS) {
      ASN1_STRING* str = san->d.dNSName;
      const char* dns_name = reinterpret_cast<const char*>(ASN1_STRING_data(str));
      for (auto& config_san : subject_alt_names) {
        if (dNSNameMatch(config_san, dns_name)) {
          return true;
        }
      }
    } else if (san->type == GEN_URI) {
      ASN1_STRING* str = san->d.uniformResourceIdentifier;
      const char* uri = reinterpret_cast<const char*>(ASN1_STRING_data(str));
      for (auto& config_san : subject_alt_names) {
        if (config_san.compare(uri) == 0) {
          return true;
        }
      }
    }
  }
  return false;
}

bool ContextImpl::dNSNameMatch(const std::string& dNSName, const char* pattern) {
  if (dNSName == pattern) {
    return true;
  }

  size_t pattern_len = strlen(pattern);
  if (pattern_len > 1 && pattern[0] == '*' && pattern[1] == '.') {
    if (dNSName.length() > pattern_len - 1) {
      size_t off = dNSName.length() - pattern_len + 1;
      return dNSName.compare(off, pattern_len - 1, pattern + 1) == 0;
    }
  }

  return false;
}

bool ContextImpl::verifyCertificateHashList(
    X509* cert, const std::vector<std::vector<uint8_t>>& expected_hashes) {
  std::vector<uint8_t> computed_hash(SHA256_DIGEST_LENGTH);
  unsigned int n;
  X509_digest(cert, EVP_sha256(), computed_hash.data(), &n);
  RELEASE_ASSERT(n == computed_hash.size());

  for (const auto& expected_hash : expected_hashes) {
    if (computed_hash == expected_hash) {
      return true;
    }
  }
  return false;
}

bool ContextImpl::verifyCertificateSpkiList(
    X509* cert, const std::vector<std::vector<uint8_t>>& expected_hashes) {
  X509_PUBKEY* pubkey = X509_get_X509_PUBKEY(cert);
  if (pubkey == nullptr) {
    return false;
  }
  uint8_t* spki = nullptr;
  const int len = i2d_X509_PUBKEY(pubkey, &spki);
  if (len < 0) {
    return false;
  }
  bssl::UniquePtr<uint8_t> free_spki(spki);

  std::vector<uint8_t> computed_hash(SHA256_DIGEST_LENGTH);
  SHA256(spki, len, computed_hash.data());

  for (const auto& expected_hash : expected_hashes) {
    if (computed_hash == expected_hash) {
      return true;
    }
  }
  return false;
}

SslStats ContextImpl::generateStats(Stats::Scope& store) {
  std::string prefix("ssl.");
  return {ALL_SSL_STATS(POOL_COUNTER_PREFIX(store, prefix), POOL_GAUGE_PREFIX(store, prefix),
                        POOL_HISTOGRAM_PREFIX(store, prefix))};
}

size_t ContextImpl::daysUntilFirstCertExpires() const {
  int daysUntilExpiration = getDaysUntilExpiration(ca_cert_.get());
  daysUntilExpiration =
      std::min<int>(getDaysUntilExpiration(cert_chain_.get()), daysUntilExpiration);
  if (daysUntilExpiration < 0) { // Ensure that the return value is unsigned
    return 0;
  }
  return daysUntilExpiration;
}

int32_t ContextImpl::getDaysUntilExpiration(const X509* cert) const {
  if (cert == nullptr) {
    return std::numeric_limits<int>::max();
  }
  int days, seconds;
  if (ASN1_TIME_diff(&days, &seconds, nullptr, X509_get_notAfter(cert))) {
    return days;
  }
  return 0;
}

std::string ContextImpl::getCaCertInformation() const {
  if (ca_cert_ == nullptr) {
    return "";
  }
  return fmt::format("Certificate Path: {}, Serial Number: {}, Days until Expiration: {}",
                     getCaFileName(), getSerialNumber(ca_cert_.get()),
                     getDaysUntilExpiration(ca_cert_.get()));
}

std::string ContextImpl::getCertChainInformation() const {
  if (cert_chain_ == nullptr) {
    return "";
  }
  return fmt::format("Certificate Path: {}, Serial Number: {}, Days until Expiration: {}",
                     getCertChainFileName(), getSerialNumber(cert_chain_.get()),
                     getDaysUntilExpiration(cert_chain_.get()));
}

std::string ContextImpl::getSerialNumber(const X509* cert) {
  ASSERT(cert);
  ASN1_INTEGER* serial_number = X509_get_serialNumber(const_cast<X509*>(cert));
  BIGNUM num_bn;
  BN_init(&num_bn);
  ASN1_INTEGER_to_BN(serial_number, &num_bn);
  char* char_serial_number = BN_bn2hex(&num_bn);
  BN_free(&num_bn);
  if (char_serial_number != nullptr) {
    std::string serial_number(char_serial_number);
    OPENSSL_free(char_serial_number);
    return serial_number;
  }
  return "";
}

ClientContextImpl::ClientContextImpl(ContextManagerImpl& parent, Stats::Scope& scope,
                                     const ClientContextConfig& config)
    : ContextImpl(parent, scope, config), server_name_indication_(config.serverNameIndication()),
      allow_renegotiation_(config.allowRenegotiation()) {
  if (!parsed_alpn_protocols_.empty()) {
    int rc = SSL_CTX_set_alpn_protos(ctx_.get(), &parsed_alpn_protocols_[0],
                                     parsed_alpn_protocols_.size());
    RELEASE_ASSERT(rc == 0);
  }
}

bssl::UniquePtr<SSL> ClientContextImpl::newSsl() const {
  bssl::UniquePtr<SSL> ssl_con(ContextImpl::newSsl());

  if (!server_name_indication_.empty()) {
    int rc = SSL_set_tlsext_host_name(ssl_con.get(), server_name_indication_.c_str());
    RELEASE_ASSERT(rc);
  }

  if (allow_renegotiation_) {
    SSL_set_renegotiate_mode(ssl_con.get(), ssl_renegotiate_freely);
  }

  return ssl_con;
}

ServerContextImpl::ServerContextImpl(ContextManagerImpl& parent, Stats::Scope& scope,
                                     const ServerContextConfig& config,
                                     const std::vector<std::string>& server_names,
                                     Runtime::Loader& runtime)
    : ContextImpl(parent, scope, config), runtime_(runtime),
      session_ticket_keys_(config.sessionTicketKeys()) {
  if (config.certChain().empty()) {
    throw EnvoyException("Server TlsCertificates must have a certificate specified");
  }
  if (!config.caCert().empty()) {
    bssl::UniquePtr<BIO> bio(
        BIO_new_mem_buf(const_cast<char*>(config.caCert().data()), config.caCert().size()));
    RELEASE_ASSERT(bio != nullptr);
    // Based on BoringSSL's SSL_add_file_cert_subjects_to_stack().
    bssl::UniquePtr<STACK_OF(X509_NAME)> list(sk_X509_NAME_new(
        [](const X509_NAME** a, const X509_NAME** b) -> int { return X509_NAME_cmp(*a, *b); }));
    RELEASE_ASSERT(list != nullptr);
    for (;;) {
      bssl::UniquePtr<X509> cert(PEM_read_bio_X509(bio.get(), nullptr, nullptr, nullptr));
      if (cert == nullptr) {
        break;
      }
      X509_NAME* name = X509_get_subject_name(cert.get());
      if (name == nullptr) {
        throw EnvoyException(fmt::format("Failed to load trusted client CA certificates from {}",
                                         config.caCertPath()));
      }
      // Check for duplicates.
      if (sk_X509_NAME_find(list.get(), nullptr, name)) {
        continue;
      }
      bssl::UniquePtr<X509_NAME> name_dup(X509_NAME_dup(name));
      if (name_dup == nullptr || !sk_X509_NAME_push(list.get(), name_dup.release())) {
        throw EnvoyException(fmt::format("Failed to load trusted client CA certificates from {}",
                                         config.caCertPath()));
      }
    }
    // Check for EOF.
    uint32_t err = ERR_peek_last_error();
    if (ERR_GET_LIB(err) == ERR_LIB_PEM && ERR_GET_REASON(err) == PEM_R_NO_START_LINE) {
      ERR_clear_error();
    } else {
      throw EnvoyException(fmt::format("Failed to load trusted client CA certificates from {}",
                                       config.caCertPath()));
    }
    SSL_CTX_set_client_CA_list(ctx_.get(), list.release());

    // SSL_VERIFY_PEER or stronger mode was already set in ContextImpl::ContextImpl().
    if (config.requireClientCertificate()) {
      SSL_CTX_set_verify(ctx_.get(), SSL_VERIFY_PEER | SSL_VERIFY_FAIL_IF_NO_PEER_CERT, nullptr);
    }
  }

  parsed_alt_alpn_protocols_ = parseAlpnProtocols(config.altAlpnProtocols());

  if (!parsed_alpn_protocols_.empty()) {
    SSL_CTX_set_alpn_select_cb(ctx_.get(),
                               [](SSL*, const unsigned char** out, unsigned char* outlen,
                                  const unsigned char* in, unsigned int inlen, void* arg) -> int {
                                 return static_cast<ServerContextImpl*>(arg)->alpnSelectCallback(
                                     out, outlen, in, inlen);
                               },
                               this);
  }

  if (!session_ticket_keys_.empty()) {
    SSL_CTX_set_tlsext_ticket_key_cb(
        ctx_.get(),
        [](SSL* ssl, uint8_t* key_name, uint8_t* iv, EVP_CIPHER_CTX* ctx, HMAC_CTX* hmac_ctx,
           int encrypt) -> int {
          ContextImpl* context_impl = static_cast<ContextImpl*>(
              SSL_CTX_get_ex_data(SSL_get_SSL_CTX(ssl), sslContextIndex()));
          ServerContextImpl* server_context_impl = dynamic_cast<ServerContextImpl*>(context_impl);
          RELEASE_ASSERT(server_context_impl != nullptr); // for Coverity
          return server_context_impl->sessionTicketProcess(ssl, key_name, iv, ctx, hmac_ctx,
                                                           encrypt);
        });
  }

  uint8_t session_context_buf[EVP_MAX_MD_SIZE] = {};
  unsigned session_context_len = 0;
  EVP_MD_CTX md;
  int rc = EVP_DigestInit(&md, EVP_sha256());
  RELEASE_ASSERT(rc == 1);

  // Hash the CommonName/SANs of the server certificate. This makes sure that
  // sessions can only be resumed to a certificate for the same name, but allows
  // resuming to unique certs in the case that different Envoy instances each have
  // their own certs.
  X509* cert = SSL_CTX_get0_certificate(ctx_.get());
  RELEASE_ASSERT(cert != nullptr);
  X509_NAME* cert_subject = X509_get_subject_name(cert);
  RELEASE_ASSERT(cert_subject != nullptr);
  int cn_index = X509_NAME_get_index_by_NID(cert_subject, NID_commonName, -1);
  // It's possible that the certificate doesn't have CommonName, but has SANs.
  if (cn_index >= 0) {
    X509_NAME_ENTRY* cn_entry = X509_NAME_get_entry(cert_subject, cn_index);
    RELEASE_ASSERT(cn_entry != nullptr);
    ASN1_STRING* cn_asn1 = X509_NAME_ENTRY_get_data(cn_entry);
    RELEASE_ASSERT(ASN1_STRING_length(cn_asn1) > 0);
    rc = EVP_DigestUpdate(&md, ASN1_STRING_data(cn_asn1), ASN1_STRING_length(cn_asn1));
    RELEASE_ASSERT(rc == 1);
  }

  bssl::UniquePtr<GENERAL_NAMES> san_names(
      static_cast<GENERAL_NAMES*>(X509_get_ext_d2i(cert, NID_subject_alt_name, nullptr, nullptr)));
  if (san_names != nullptr) {
    for (const GENERAL_NAME* san : san_names.get()) {
      if (san->type == GEN_DNS || san->type == GEN_URI) {
        rc = EVP_DigestUpdate(&md, ASN1_STRING_data(san->d.ia5), ASN1_STRING_length(san->d.ia5));
        RELEASE_ASSERT(rc == 1);
      }
    }
  } else {
    // Make sure that we have either CommonName or SANs.
    RELEASE_ASSERT(cn_index >= 0);
  }

  X509_NAME* cert_issuer_name = X509_get_issuer_name(cert);
  rc = X509_NAME_digest(cert_issuer_name, EVP_sha256(), session_context_buf, &session_context_len);
  RELEASE_ASSERT(rc == 1 && session_context_len == SHA256_DIGEST_LENGTH);
  rc = EVP_DigestUpdate(&md, session_context_buf, session_context_len);
  RELEASE_ASSERT(rc == 1);

  // Hash all the settings that affect whether the server will allow/accept
  // the client connection. This ensures that the client is always validated against
  // the correct settings, even if session resumption across different listeners
  // is enabled.
  if (ca_cert_ != nullptr) {
    rc = X509_digest(ca_cert_.get(), EVP_sha256(), session_context_buf, &session_context_len);
    RELEASE_ASSERT(rc == 1 && session_context_len == SHA256_DIGEST_LENGTH);
    rc = EVP_DigestUpdate(&md, session_context_buf, session_context_len);
    RELEASE_ASSERT(rc == 1);

    // verify_subject_alt_name_list_ can only be set with a ca_cert
    for (const std::string& name : verify_subject_alt_name_list_) {
      rc = EVP_DigestUpdate(&md, name.data(), name.size());
      RELEASE_ASSERT(rc == 1);
    }
  }

  for (const auto& hash : verify_certificate_hash_list_) {
    rc = EVP_DigestUpdate(&md, hash.data(),
                          hash.size() *
                              sizeof(std::remove_reference<decltype(hash)>::type::value_type));
    RELEASE_ASSERT(rc == 1);
  }

  for (const auto& hash : verify_certificate_spki_list_) {
    rc = EVP_DigestUpdate(&md, hash.data(),
                          hash.size() *
                              sizeof(std::remove_reference<decltype(hash)>::type::value_type));
    RELEASE_ASSERT(rc == 1);
  }

  // Hash configured SNIs for this context, so that sessions cannot be resumed across different
  // filter chains, even when using the same server certificate.
  for (const auto& name : server_names) {
    rc = EVP_DigestUpdate(&md, name.data(), name.size());
    RELEASE_ASSERT(rc == 1);
  }

  rc = EVP_DigestFinal(&md, session_context_buf, &session_context_len);
  RELEASE_ASSERT(rc == 1);
  rc = SSL_CTX_set_session_id_context(ctx_.get(), session_context_buf, session_context_len);
  RELEASE_ASSERT(rc == 1);
}

int ServerContextImpl::sessionTicketProcess(SSL*, uint8_t* key_name, uint8_t* iv,
                                            EVP_CIPHER_CTX* ctx, HMAC_CTX* hmac_ctx, int encrypt) {
  const EVP_MD* hmac = EVP_sha256();
  const EVP_CIPHER* cipher = EVP_aes_256_cbc();

  if (encrypt == 1) {
    // Encrypt
    RELEASE_ASSERT(session_ticket_keys_.size() >= 1);
    // TODO(ggreenway): validate in SDS that session_ticket_keys_ cannot be empty,
    // or if we allow it to be emptied, reconfigure the context so this callback
    // isn't set.

    const ServerContextConfig::SessionTicketKey& key = session_ticket_keys_.front();

    static_assert(std::tuple_size<decltype(key.name_)>::value == SSL_TICKET_KEY_NAME_LEN,
                  "Expected key.name length");
    std::copy_n(key.name_.begin(), SSL_TICKET_KEY_NAME_LEN, key_name);

    int rc = RAND_bytes(iv, EVP_CIPHER_iv_length(cipher));
    ASSERT(rc);

    // This RELEASE_ASSERT is logically a static_assert, but we can't actually get
    // EVP_CIPHER_key_length(cipher) at compile-time
    RELEASE_ASSERT(key.aes_key_.size() == EVP_CIPHER_key_length(cipher));
    if (!EVP_EncryptInit_ex(ctx, cipher, nullptr, key.aes_key_.data(), iv)) {
      return -1;
    }

    if (!HMAC_Init_ex(hmac_ctx, key.hmac_key_.data(), key.hmac_key_.size(), hmac, nullptr)) {
      return -1;
    }

    return 1; // success
  } else {
    // Decrypt
    bool is_enc_key = true; // first element is the encryption key
    for (const ServerContextConfig::SessionTicketKey& key : session_ticket_keys_) {
      static_assert(std::tuple_size<decltype(key.name_)>::value == SSL_TICKET_KEY_NAME_LEN,
                    "Expected key.name length");
      if (std::equal(key.name_.begin(), key.name_.end(), key_name)) {
        if (!HMAC_Init_ex(hmac_ctx, key.hmac_key_.data(), key.hmac_key_.size(), hmac, nullptr)) {
          return -1;
        }

        RELEASE_ASSERT(key.aes_key_.size() == EVP_CIPHER_key_length(cipher));
        if (!EVP_DecryptInit_ex(ctx, cipher, nullptr, key.aes_key_.data(), iv)) {
          return -1;
        }

        // If our current encryption was not the decryption key, renew
        return is_enc_key ? 1  // success; do not renew
                          : 2; // success: renew key
      }
      is_enc_key = false;
    }

    return 0; // decryption failed
  }
}

} // namespace Ssl
} // namespace Envoy<|MERGE_RESOLUTION|>--- conflicted
+++ resolved
@@ -85,18 +85,7 @@
           fmt::format("Failed to load trusted CA certificates from {}", config.caCertPath()));
     }
     verify_mode = SSL_VERIFY_PEER;
-<<<<<<< HEAD
-
-    // NOTE: We're using SSL_CTX_set_cert_verify_callback() instead of X509_verify_cert()
-    // directly. However, our new callback is still calling X509_verify_cert() under
-    // the hood. Therefore, to ignore cert expiration, we need to set the callback
-    // for X509_verify_cert to ignore that error.
-    if (config.allowExpiredCertificate()) {
-      X509_STORE_set_verify_cb(store, ContextImpl::ignoreCertificateExpirationCallback);
-    }
-=======
     verify_trusted_ca_ = true;
->>>>>>> 28cea916
   }
 
   if (!config.certificateRevocationList().empty()) {
@@ -157,6 +146,16 @@
 
   if (verify_mode != SSL_VERIFY_NONE) {
     SSL_CTX_set_verify(ctx_.get(), verify_mode, nullptr);
+
+    // NOTE: We're using SSL_CTX_set_cert_verify_callback() instead of X509_verify_cert()
+    // directly. However, our new callback is still calling X509_verify_cert() under
+    // the hood. Therefore, to ignore cert expiration, we need to set the callback
+    // for X509_verify_cert to ignore that error.
+    if (verify_trusted_ca_ && config.allowExpiredCertificate()) {
+      X509_STORE* store = SSL_CTX_get_cert_store(ctx_.get());
+      X509_STORE_set_verify_cb(store, ContextImpl::ignoreCertificateExpirationCallback);
+    }
+
     SSL_CTX_set_cert_verify_callback(ctx_.get(), ContextImpl::verifyCallback, this);
   }
 

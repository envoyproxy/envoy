--- conflicted
+++ resolved
@@ -283,18 +283,6 @@
   return std::string(reinterpret_cast<const char*>(proto), proto_len);
 }
 
-<<<<<<< HEAD
-ClientSslSocketFactory::ClientSslSocketFactory(const ClientContextConfig& config,
-                                               Ssl::ContextManager& manager,
-                                               Stats::Scope& stats_scope)
-    : ssl_ctx_(manager.createSslClientContext(stats_scope, config)) {}
-
-Network::TransportSocketPtr ClientSslSocketFactory::createTransportSocket() const {
-  return std::make_unique<Ssl::SslSocket>(*ssl_ctx_, Ssl::InitialState::Client);
-}
-
-bool ClientSslSocketFactory::implementsSecureTransport() const { return true; }
-=======
 std::string SslSocket::getSubjectFromCertificate(X509* cert) const {
   bssl::UniquePtr<BIO> buf(BIO_new(BIO_s_mem()));
   RELEASE_ASSERT(buf != nullptr);
@@ -329,7 +317,17 @@
   }
   return getSubjectFromCertificate(cert);
 }
->>>>>>> 2d8665aa
+
+ClientSslSocketFactory::ClientSslSocketFactory(const ClientContextConfig& config,
+                                               Ssl::ContextManager& manager,
+                                               Stats::Scope& stats_scope)
+    : ssl_ctx_(manager.createSslClientContext(stats_scope, config)) {}
+
+Network::TransportSocketPtr ClientSslSocketFactory::createTransportSocket() const {
+  return std::make_unique<Ssl::SslSocket>(*ssl_ctx_, Ssl::InitialState::Client);
+}
+
+bool ClientSslSocketFactory::implementsSecureTransport() const { return true; }
 
 } // namespace Ssl
 } // namespace Envoy
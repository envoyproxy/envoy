licenses(["notice"])  # Apache 2

load(
    "//bazel:envoy_build_system.bzl",
    "envoy_cc_library",
    "envoy_package",
)

envoy_package()

envoy_cc_library(
    name = "const_singleton",
    hdrs = ["const_singleton.h"],
)

envoy_cc_library(
    name = "manager_impl_lib",
    srcs = ["manager_impl.cc"],
    hdrs = ["manager_impl.h"],
    deps = [
        "//include/envoy/registry",
        "//include/envoy/singleton:manager_interface",
        "//source/common/common:assert_lib",
        "//source/common/common:non_copyable",
        "//source/common/common:thread_lib",
    ],
)

envoy_cc_library(
    name = "threadsafe_singleton",
    hdrs = ["threadsafe_singleton.h"],
    external_deps = ["abseil_base"],
<<<<<<< HEAD
    deps = [
        "//source/common/common:assert_lib",
    ],
=======
    deps = ["//source/common/common:assert_lib"],
>>>>>>> f04dccbc
)<|MERGE_RESOLUTION|>--- conflicted
+++ resolved
@@ -30,11 +30,5 @@
     name = "threadsafe_singleton",
     hdrs = ["threadsafe_singleton.h"],
     external_deps = ["abseil_base"],
-<<<<<<< HEAD
-    deps = [
-        "//source/common/common:assert_lib",
-    ],
-=======
     deps = ["//source/common/common:assert_lib"],
->>>>>>> f04dccbc
 )
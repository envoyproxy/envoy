#pragma once

#include "envoy/protobuf/message_validator.h"
#include "envoy/stats/stats.h"

#include "common/common/logger.h"

#include "absl/container/flat_hash_set.h"

namespace Envoy {
namespace ProtobufMessage {

class NullValidationVisitorImpl : public ValidationVisitor {
public:
  // Envoy::ProtobufMessage::ValidationVisitor
  void onUnknownField(absl::string_view) override {}
<<<<<<< HEAD
  void onDeprecatedField(absl::string_view) override {}
=======

  // Envoy::ProtobufMessage::ValidationVisitor
  bool skipValidation() override { return true; }
>>>>>>> ed6a1b8b
};

ValidationVisitor& getNullValidationVisitor();

class WarningValidationVisitorImpl : public ValidationVisitor,
                                     public Logger::Loggable<Logger::Id::config> {
public:
  void setUnknownCounter(Stats::Counter& counter);

  // Envoy::ProtobufMessage::ValidationVisitor
  void onUnknownField(absl::string_view description) override;
  void onDeprecatedField(absl::string_view description) override;

  // Envoy::ProtobufMessage::ValidationVisitor
  bool skipValidation() override { return false; }

private:
  void onUnexpectedField(absl::string_view description, Stats::Counter* counter,
                         const ValidationType& validation_type);
  // Track hashes of descriptions we've seen, to avoid log spam. A hash is used here to avoid
  // wasting memory with unused strings.
  absl::flat_hash_set<uint64_t> descriptions_;
  // This can be late initialized via setUnknownCounter(), enabling the server bootstrap loading
  // which occurs prior to the initialization of the stats subsystem.
  Stats::Counter* unknown_counter_{};
  uint64_t prestats_unknown_count_{};
};

class StrictValidationVisitorImpl : public ValidationVisitor {
public:
  // Envoy::ProtobufMessage::ValidationVisitor
  void onUnknownField(absl::string_view description) override;
<<<<<<< HEAD
  void onDeprecatedField(absl::string_view description) override;
=======

  // Envoy::ProtobufMessage::ValidationVisitor
  bool skipValidation() override { return false; }
>>>>>>> ed6a1b8b
};

ValidationVisitor& getStrictValidationVisitor();

class ValidationContextImpl : public ValidationContext {
public:
  ValidationContextImpl(ValidationVisitor& static_validation_visitor,
                        ValidationVisitor& dynamic_validation_visitor)
      : static_validation_visitor_(static_validation_visitor),
        dynamic_validation_visitor_(dynamic_validation_visitor) {}

  // Envoy::ProtobufMessage::ValidationContext
  ValidationVisitor& staticValidationVisitor() override { return static_validation_visitor_; }
  ValidationVisitor& dynamicValidationVisitor() override { return dynamic_validation_visitor_; }

private:
  ValidationVisitor& static_validation_visitor_;
  ValidationVisitor& dynamic_validation_visitor_;
};

class ProdValidationContextImpl : public ValidationContextImpl {
public:
  ProdValidationContextImpl(bool allow_unknown_static_fields, bool allow_unknown_dynamic_fields,
                            bool ignore_unknown_dynamic_fields)
      : ValidationContextImpl(allow_unknown_static_fields ? static_warning_validation_visitor_
                                                          : getStrictValidationVisitor(),
                              allow_unknown_dynamic_fields
                                  ? (ignore_unknown_dynamic_fields
                                         ? ProtobufMessage::getNullValidationVisitor()
                                         : dynamic_warning_validation_visitor_)
                                  : ProtobufMessage::getStrictValidationVisitor()) {}

  ProtobufMessage::WarningValidationVisitorImpl& static_warning_validation_visitor() {
    return static_warning_validation_visitor_;
  }

  ProtobufMessage::WarningValidationVisitorImpl& dynamic_warning_validation_visitor() {
    return dynamic_warning_validation_visitor_;
  }

private:
  ProtobufMessage::WarningValidationVisitorImpl static_warning_validation_visitor_;
  ProtobufMessage::WarningValidationVisitorImpl dynamic_warning_validation_visitor_;
};

} // namespace ProtobufMessage
} // namespace Envoy<|MERGE_RESOLUTION|>--- conflicted
+++ resolved
@@ -14,13 +14,10 @@
 public:
   // Envoy::ProtobufMessage::ValidationVisitor
   void onUnknownField(absl::string_view) override {}
-<<<<<<< HEAD
   void onDeprecatedField(absl::string_view) override {}
-=======
 
   // Envoy::ProtobufMessage::ValidationVisitor
   bool skipValidation() override { return true; }
->>>>>>> ed6a1b8b
 };
 
 ValidationVisitor& getNullValidationVisitor();
@@ -53,13 +50,10 @@
 public:
   // Envoy::ProtobufMessage::ValidationVisitor
   void onUnknownField(absl::string_view description) override;
-<<<<<<< HEAD
-  void onDeprecatedField(absl::string_view description) override;
-=======
 
   // Envoy::ProtobufMessage::ValidationVisitor
   bool skipValidation() override { return false; }
->>>>>>> ed6a1b8b
+  void onDeprecatedField(absl::string_view description) override;
 };
 
 ValidationVisitor& getStrictValidationVisitor();

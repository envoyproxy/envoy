--- conflicted
+++ resolved
@@ -200,14 +200,7 @@
   if (warn_only) {
     ENVOY_LOG_MISC(warn, "{}", with_overridden);
   } else {
-<<<<<<< HEAD
     validation_visitor.onDeprecatedField("type " + message.GetTypeName() + " " + with_overridden);
-=======
-    const char fatal_error[] = " If continued use of this field is absolutely necessary, "
-                               "see " ENVOY_DOC_URL_RUNTIME_OVERRIDE_DEPRECATED " for how "
-                               "to apply a temporary and highly discouraged override.";
-    throw ProtoValidationException(with_overridden + fatal_error, message);
->>>>>>> bcc3050f
   }
 }
 

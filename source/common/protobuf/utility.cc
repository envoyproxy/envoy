--- conflicted
+++ resolved
@@ -1,11 +1,8 @@
 #include "common/protobuf/utility.h"
 
 #include "common/filesystem/filesystem_impl.h"
-<<<<<<< HEAD
+#include "common/json/json_loader.h"
 #include "common/protobuf/protobuf.h"
-=======
-#include "common/json/json_loader.h"
->>>>>>> b137f0f1
 
 #include "spdlog/spdlog.h"
 
@@ -17,23 +14,17 @@
           fmt::format("Field '{}' is missing in: {}", field_name, message.DebugString())) {}
 
 void MessageUtil::loadFromFile(const std::string& path, Protobuf::Message& message) {
-<<<<<<< HEAD
-  const std::string file_contents = Filesystem::fileReadToEnd(path);
+  const std::string contents = Filesystem::fileReadToEnd(path);
   // If the filename ends with .pb, do a best-effort attempt to parse it as a proto.
   if (StringUtil::endsWith(path, ".pb")) {
     // Attempt to parse the binary format.
-    bool status = message.ParseFromString(file_contents);
-    if (status) {
+    if (message.ParseFromString(contents)) {
       return;
     }
+    throw EnvoyException("Unable to parse proto " + path);
     // If parsing fails, fall through and attempt to parse the file as json.
   }
-  const auto status = Protobuf::util::JsonStringToMessage(file_contents, &message);
-  if (!status.ok()) {
-    throw EnvoyException("Unable to parse JSON as proto: " + file_contents);
-=======
   ProtobufUtil::Status status;
-  const std::string contents = Filesystem::fileReadToEnd(path);
   if (StringUtil::endsWith(path, ".yaml")) {
     const std::string json = Json::Factory::loadFromYamlString(contents)->asJsonString();
     status = Protobuf::util::JsonStringToMessage(json, &message);
@@ -42,7 +33,6 @@
   }
   if (!status.ok()) {
     throw EnvoyException("Unable to parse JSON as proto: " + contents);
->>>>>>> b137f0f1
   }
 }
 

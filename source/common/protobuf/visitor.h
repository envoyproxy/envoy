--- conflicted
+++ resolved
@@ -1,10 +1,8 @@
 #pragma once
 
-<<<<<<< HEAD
 #include <vector>
-=======
+
 #include "envoy/common/pure.h"
->>>>>>> d3bd9bbe
 
 #include "source/common/protobuf/protobuf.h"
 
@@ -17,37 +15,27 @@
 public:
   virtual ~ConstProtoVisitor() = default;
 
-<<<<<<< HEAD
   // Invoked when a field is visited, with the message, field descriptor, context, and
   // visited parents.
   virtual void onField(const Protobuf::Message&, const Protobuf::FieldDescriptor&,
-                       absl::Span<const Protobuf::Message* const>) {}
+                       absl::Span<const Protobuf::Message* const>) PURE;
 
   // Invoked when a message is visited, with the message and visited parents.
-  virtual void onMessage(const Protobuf::Message&, absl::Span<const Protobuf::Message* const>) {}
+  // @param was_any_or_top_level supplies whether the message was either the top level message or an
+  //                             Any before being unpacked for further recursion. The latter can
+  //                             only be achieved by using recurse_into_any.
+  virtual void onMessage(const Protobuf::Message&, absl::Span<const Protobuf::Message* const>,
+                         bool was_any_or_top_level) PURE;
 };
 
 void traverseMessage(ConstProtoVisitor& visitor, const Protobuf::Message& message,
-                     std::vector<const Protobuf::Message*>& parents);
+                     std::vector<const Protobuf::Message*>& parents, bool recurse_into_any);
 
-inline void traverseMessage(ConstProtoVisitor& visitor, const Protobuf::Message& message) {
+inline void traverseMessage(ConstProtoVisitor& visitor, const Protobuf::Message& message,
+                            bool recurse_into_any) {
   std::vector<const Protobuf::Message*> parents;
-  traverseMessage(visitor, message, parents);
+  traverseMessage(visitor, message, parents, recurse_into_any);
 }
-=======
-  // Invoked when a field is visited, with the message, and field descriptor.
-  virtual void onField(const Protobuf::Message&, const Protobuf::FieldDescriptor&) PURE;
-
-  // Invoked when a message is visited, with the message.
-  // @param was_any_or_top_level supplies whether the message was either the top level message or an
-  //                             Any before being unpacked for further recursion. The latter can
-  //                             only be achieved by using recurse_into_any.
-  virtual void onMessage(const Protobuf::Message&, bool was_any_or_top_level) PURE;
-};
-
-void traverseMessage(ConstProtoVisitor& visitor, const Protobuf::Message& message,
-                     bool recurse_into_any);
->>>>>>> d3bd9bbe
 
 } // namespace ProtobufMessage
 } // namespace Envoy
--- conflicted
+++ resolved
@@ -8,27 +8,11 @@
 #include "source/common/http/header_map_impl.h"
 #include "source/common/http/headers.h"
 #include "source/common/http/utility.h"
+#include "source/common/http/null_route_impl.h"
 #include "source/common/runtime/runtime_features.h"
 
 namespace Envoy {
 namespace TcpProxy {
-
-const std::vector<std::reference_wrapper<const Router::RateLimitPolicyEntry>>
-    HttpConnPool::NullRateLimitPolicy::rate_limit_policy_entry_;
-const HttpConnPool::NullHedgePolicy HttpConnPool::RouteEntryImpl::hedge_policy_;
-const HttpConnPool::NullRateLimitPolicy HttpConnPool::RouteEntryImpl::rate_limit_policy_;
-const Router::InternalRedirectPolicyImpl HttpConnPool::RouteEntryImpl::internal_redirect_policy_;
-const Router::PathMatcherSharedPtr HttpConnPool::RouteEntryImpl::path_matcher_;
-const Router::PathRewriterSharedPtr HttpConnPool::RouteEntryImpl::path_rewriter_;
-const std::vector<Router::ShadowPolicyPtr> HttpConnPool::RouteEntryImpl::shadow_policies_;
-const HttpConnPool::NullVirtualHost HttpConnPool::RouteEntryImpl::virtual_host_;
-const HttpConnPool::NullRateLimitPolicy HttpConnPool::NullVirtualHost::rate_limit_policy_;
-const HttpConnPool::NullConfig HttpConnPool::NullVirtualHost::route_configuration_;
-const std::multimap<std::string, std::string> HttpConnPool::RouteEntryImpl::opaque_config_;
-const HttpConnPool::NullPathMatchCriterion HttpConnPool::RouteEntryImpl::path_match_criterion_;
-const HttpConnPool::RouteEntryImpl::ConnectConfigOptRef
-    HttpConnPool::RouteEntryImpl::connect_config_nullopt_;
-const std::list<Http::LowerCaseString> HttpConnPool::NullConfig::internal_only_headers_;
 
 using TunnelingConfig =
     envoy::extensions::filters::network::tcp_proxy::v3::TcpProxy_TunnelingConfig;
@@ -94,20 +78,11 @@
   return nullptr;
 }
 
-HttpUpstream::HttpUpstream(HttpConnPool& http_conn_pool,
-                           Http::StreamDecoderFilterCallbacks& decoder_callbacks,
-                           Router::Route& route, Tcp::ConnectionPool::UpstreamCallbacks& callbacks,
+HttpUpstream::HttpUpstream(Tcp::ConnectionPool::UpstreamCallbacks& callbacks,
                            const TunnelingConfigHelper& config,
-<<<<<<< HEAD
-                           StreamInfo::StreamInfo& downstream_info)
-    : config_(config), downstream_info_(downstream_info), parent_(http_conn_pool),
-      decoder_filter_callbacks_(decoder_callbacks), route_(&route), response_decoder_(*this),
-      upstream_callbacks_(callbacks) {}
-=======
                            StreamInfo::StreamInfo& downstream_info, Http::CodecType type)
     : config_(config), downstream_info_(downstream_info), response_decoder_(*this),
       upstream_callbacks_(callbacks), type_(type) {}
->>>>>>> 12e928ce
 
 HttpUpstream::~HttpUpstream() = default;
 
@@ -193,10 +168,6 @@
   return nullptr;
 }
 
-void HttpUpstream::onUpstreamReset(Http::StreamResetReason, absl::string_view, UpstreamRequest&) {
-  upstream_callbacks_.onEvent(Network::ConnectionEvent::RemoteClose);
-}
-
 void HttpUpstream::onResetStream(Http::StreamResetReason, absl::string_view) {
   read_half_closed_ = true;
   write_half_closed_ = true;
@@ -220,10 +191,6 @@
     request_encoder_->getStream().resetStream(Http::StreamResetReason::LocalReset);
   }
   request_encoder_ = nullptr;
-  onResetEncoder(event, inform_downstream);
-}
-
-void HttpUpstream::onResetEncoder(Network::ConnectionEvent event, bool inform_downstream) {
   // If we did not receive a valid CONNECT response yet we treat this as a pool
   // failure, otherwise we forward the event downstream.
   if (conn_pool_callbacks_ != nullptr) {
@@ -249,27 +216,6 @@
     resetEncoder(Network::ConnectionEvent::LocalClose);
   }
 }
-void HttpUpstream::cleanUp() { resetEncoder(Network::ConnectionEvent::LocalClose, false); }
-
-// Router::RouterFilterInterface
-void HttpUpstream::onUpstreamHeaders([[maybe_unused]] uint64_t response_code,
-                                     Http::ResponseHeaderMapPtr&& headers,
-                                     [[maybe_unused]] UpstreamRequest& upstream_request,
-                                     bool end_stream) {
-  responseDecoder().decodeHeaders(std::move(headers), end_stream);
-}
-
-void HttpUpstream::onUpstreamData(Buffer::Instance& data,
-                                  [[maybe_unused]] UpstreamRequest& upstream_request,
-                                  bool end_stream) {
-  responseDecoder().decodeData(data, end_stream);
-}
-
-void HttpUpstream::onUpstreamTrailers(Http::ResponseTrailerMapPtr&& trailers, UpstreamRequest&) {
-  responseDecoder().decodeTrailers(std::move(trailers));
-}
-
-Http::RequestHeaderMap* HttpUpstream::downstreamHeaders() { return downstream_headers_.get(); }
 
 TcpConnPool::TcpConnPool(Upstream::ThreadLocalCluster& thread_local_cluster,
                          Upstream::LoadBalancerContext* context,
@@ -332,7 +278,8 @@
                            Http::CodecType type, StreamInfo::StreamInfo& downstream_info)
     : config_(config), type_(type), decoder_filter_callbacks_(&stream_decoder_callbacks),
       upstream_callbacks_(upstream_callbacks), downstream_info_(downstream_info),
-      route_(std::make_shared<RouteImpl>(thread_local_cluster, context)) {
+      route_(std::make_shared<Http::NullRouteImpl>(
+          thread_local_cluster.info()->name(), config.serverFactoryContext().singletonManager())) {
   absl::optional<Http::Protocol> protocol;
   if (type_ == Http::CodecType::HTTP3) {
     protocol = Http::Protocol::Http3;
@@ -361,8 +308,10 @@
     return nullptr;
   }
 
-  return factory->createGenericConnPool(cluster, false /*should_tcp_proxy*/, route_->route_entry_,
-                                        protocol, context);
+  return factory->createGenericConnPool(
+      cluster,
+      Envoy::Router::GenericConnPoolFactory::UpstreamProtocol::HTTP /*should_tcp_proxy*/ /*,*/,
+      route_->route_entry_.priority(), protocol, context);
 }
 
 HttpConnPool::~HttpConnPool() {
@@ -371,39 +320,33 @@
     // before going idle, they are closed with Default rather than CloseExcess.
     upstream_handle_->cancel(ConnectionPool::CancelPolicy::Default);
   }
-  if (upstream_ != nullptr) {
-    upstream_->cleanUp();
-  }
 }
 
 void HttpConnPool::newStream(GenericConnectionPoolCallbacks& callbacks) {
   callbacks_ = &callbacks;
-<<<<<<< HEAD
   if (Runtime::runtimeFeatureEnabled(
           "envoy.reloadable_features.upstream_http_filters_with_tcp_proxy")) {
-    upstream_ =
+    combined_upstream_ =
         std::make_unique<CombinedUpstream>(*this, upstream_callbacks_, *decoder_filter_callbacks_,
                                            *(route_), config_, downstream_info_);
     RouterUpstreamRequestPtr upstream_request = std::make_unique<RouterUpstreamRequest>(
-        *upstream_, std::move(generic_conn_pool_), /*can_send_early_data_=*/false,
+        *combined_upstream_, std::move(generic_conn_pool_), /*can_send_early_data_=*/false,
         /*can_use_http3_=*/true, true /*enable_tcp_tunneling*/);
-    upstream_->setRouterUpstreamRequest(std::move(upstream_request));
-    upstream_->newStream(callbacks);
-    return;
-  }
-  if (type_ == Http::CodecType::HTTP1) {
-    upstream_ =
-        std::make_unique<Http1Upstream>(*this, upstream_callbacks_, *decoder_filter_callbacks_,
-                                        *(route_), config_, downstream_info_);
-  } else {
-    upstream_ =
-        std::make_unique<Http2Upstream>(*this, upstream_callbacks_, *decoder_filter_callbacks_,
-                                        *(route_), config_, downstream_info_);
-  }
-
-=======
+    combined_upstream_->setRouterUpstreamRequest(std::move(upstream_request));
+    combined_upstream_->newStream(callbacks);
+    return;
+  }
+  // if (type_ == Http::CodecType::HTTP1) {
+  //   upstream_ =
+  //       std::make_unique<Http1Upstream>(*this, upstream_callbacks_, *decoder_filter_callbacks_,
+  //                                       *(route_), config_, downstream_info_);
+  // } else {
+  //   upstream_ =
+  //       std::make_unique<Http2Upstream>(*this, upstream_callbacks_, *decoder_filter_callbacks_,
+  //                                       *(route_), config_, downstream_info_);
+  // }
+
   upstream_ = std::make_unique<HttpUpstream>(upstream_callbacks_, config_, downstream_info_, type_);
->>>>>>> 12e928ce
   Tcp::ConnectionPool::Cancellable* handle =
       conn_pool_data_.value().newStream(upstream_->responseDecoder(), *this,
                                         {/*can_send_early_data_=*/false,
@@ -420,8 +363,12 @@
   callbacks_->onGenericPoolFailure(reason, failure_reason, host);
 }
 
-void HttpConnPool::onUpstreamHostSelected(Upstream::HostDescriptionConstSharedPtr host) {
-  upstream_->setConnPoolCallbacks(std::make_unique<HttpConnPool::Callbacks>(
+void HttpConnPool::onUpstreamHostSelected(Upstream::HostDescriptionConstSharedPtr host,
+                                          bool pool_success) {
+  if (!pool_success) {
+    return;
+  }
+  combined_upstream_->setConnPoolCallbacks(std::make_unique<HttpConnPool::Callbacks>(
       *this, host, downstream_info_.downstreamAddressProvider().sslConnection()));
 }
 
@@ -442,6 +389,12 @@
                                host->transportSocketFactory().implementsSecureTransport());
   upstream_->setConnPoolCallbacks(std::make_unique<HttpConnPool::Callbacks>(
       *this, host, info.downstreamAddressProvider().sslConnection()));
+  // } else if (combined_upstream_ != nullptr) {
+  //   combined_upstream_->setRequestEncoder(
+  //       request_encoder, host->transportSocketFactory().implementsSecureTransport());
+  //   combined_upstream_->setConnPoolCallbacks(std::make_unique<HttpConnPool::Callbacks>(
+  //       *this, host, info.downstreamAddressProvider().sslConnection()));
+  // }
 }
 
 void HttpConnPool::onGenericPoolReady(Upstream::HostDescriptionConstSharedPtr& host,
@@ -450,16 +403,17 @@
   callbacks_->onGenericPoolReady(nullptr, std::move(upstream_), host, address_provider, ssl_info);
 }
 
-<<<<<<< HEAD
 CombinedUpstream::CombinedUpstream(HttpConnPool& http_conn_pool,
                                    Tcp::ConnectionPool::UpstreamCallbacks& callbacks,
                                    Http::StreamDecoderFilterCallbacks& decoder_callbacks,
                                    Router::Route& route, const TunnelingConfigHelper& config,
                                    StreamInfo::StreamInfo& downstream_info)
-    : HttpUpstream(http_conn_pool, decoder_callbacks, route, callbacks, config, downstream_info) {}
-CombinedUpstream::~CombinedUpstream() = default;
-
-void CombinedUpstream::setRouterUpstreamRequest(UpstreamRequestPtr router_upstream_request) {
+    : config_(config), downstream_info_(downstream_info), parent_(http_conn_pool),
+      decoder_filter_callbacks_(decoder_callbacks), route_(&route), response_decoder_(*this),
+      upstream_callbacks_(callbacks) {}
+
+void CombinedUpstream::setRouterUpstreamRequest(
+    Router::UpstreamRequestPtr router_upstream_request) {
   LinkedList::moveIntoList(std::move(router_upstream_request), upstream_requests_);
 }
 
@@ -477,12 +431,8 @@
     downstream_headers_->addReference(Http::Headers::get().Scheme, scheme);
   }
 
-  config_.headerEvaluator().evaluateHeaders(*downstream_headers_,
-                                            downstream_info_.getRequestHeaders() == nullptr
-                                                ? *Http::StaticEmptyHeaders::get().request_headers
-                                                : *downstream_info_.getRequestHeaders(),
-                                            *Http::StaticEmptyHeaders::get().response_headers,
-                                            downstream_info_);
+  config_.headerEvaluator().evaluateHeaders(
+      *downstream_headers_, {downstream_info_.getRequestHeaders()}, downstream_info_);
   upstream_requests_.front()->acceptHeadersFromRouter(false);
 }
 
@@ -538,110 +488,110 @@
   }
 }
 
-void CombinedUpstream::resetEncoder(Network::ConnectionEvent event, bool inform_downstream) {
+void CombinedUpstream::onResetEncoder(Network::ConnectionEvent event, bool inform_downstream) {
   if (event == Network::ConnectionEvent::LocalClose ||
       event == Network::ConnectionEvent::RemoteClose) {
     if (!upstream_requests_.empty()) {
       upstream_requests_.front()->resetStream();
     }
   }
-  onResetEncoder(event, inform_downstream);
-}
-
-Http2Upstream::Http2Upstream(HttpConnPool& http_conn_pool,
-                             Tcp::ConnectionPool::UpstreamCallbacks& callbacks,
-                             Http::StreamDecoderFilterCallbacks& decoder_callbacks,
-                             Router::Route& route, const TunnelingConfigHelper& config,
-                             StreamInfo::StreamInfo& downstream_info)
-    : HttpUpstream(http_conn_pool, decoder_callbacks, route, callbacks, config, downstream_info) {}
-
-Http2Upstream::~Http2Upstream() = default;
-bool Http2Upstream::isValidResponse(const Http::ResponseHeaderMap& headers) {
-  if (Http::Utility::getResponseStatus(headers) != 200) {
-    return false;
-  }
-
-  return true;
-}
-
-void Http2Upstream::setRequestEncoder(Http::RequestEncoder& request_encoder, bool is_ssl) {
-  request_encoder_ = &request_encoder;
-  request_encoder_->getStream().addCallbacks(*this);
-
-  const std::string& scheme =
-      is_ssl ? Http::Headers::get().SchemeValues.Https : Http::Headers::get().SchemeValues.Http;
-  auto headers = Http::createHeaderMap<Http::RequestHeaderMapImpl>({
-      {Http::Headers::get().Method, config_.usePost() ? "POST" : "CONNECT"},
-      {Http::Headers::get().Host, config_.host(downstream_info_)},
-  });
-
-  if (config_.usePost()) {
-    headers->addReference(Http::Headers::get().Path, config_.postPath());
-    headers->addReference(Http::Headers::get().Scheme, scheme);
-  }
-
-  config_.headerEvaluator().evaluateHeaders(*headers,
-                                            downstream_info_.getRequestHeaders() == nullptr
-                                                ? *Http::StaticEmptyHeaders::get().request_headers
-                                                : *downstream_info_.getRequestHeaders(),
-                                            *Http::StaticEmptyHeaders::get().response_headers,
-                                            downstream_info_);
-  const auto status = request_encoder_->encodeHeaders(*headers, false);
-  // Encoding can only fail on missing required request headers.
-  ASSERT(status.ok());
-}
-
-Http1Upstream::Http1Upstream(HttpConnPool& http_conn_pool,
-                             Tcp::ConnectionPool::UpstreamCallbacks& callbacks,
-                             Http::StreamDecoderFilterCallbacks& decoder_callbacks,
-                             Router::Route& route, const TunnelingConfigHelper& config,
-                             StreamInfo::StreamInfo& downstream_info)
-    : HttpUpstream(http_conn_pool, decoder_callbacks, route, callbacks, config, downstream_info) {}
-
-Http1Upstream::~Http1Upstream() = default;
-void Http1Upstream::setRequestEncoder(Http::RequestEncoder& request_encoder, bool) {
-  request_encoder_ = &request_encoder;
-  request_encoder_->getStream().addCallbacks(*this);
-  request_encoder_->enableTcpTunneling();
-  ASSERT(request_encoder_->http1StreamEncoderOptions() != absl::nullopt);
-
-  auto headers = Http::createHeaderMap<Http::RequestHeaderMapImpl>({
-      {Http::Headers::get().Method, config_.usePost() ? "POST" : "CONNECT"},
-      {Http::Headers::get().Host, config_.host(downstream_info_)},
-  });
-
-  if (config_.usePost()) {
-    // Path is required for POST requests.
-    headers->addReference(Http::Headers::get().Path, config_.postPath());
-  }
-
-  config_.headerEvaluator().evaluateHeaders(*headers,
-                                            downstream_info_.getRequestHeaders() == nullptr
-                                                ? *Http::StaticEmptyHeaders::get().request_headers
-                                                : *downstream_info_.getRequestHeaders(),
-                                            *Http::StaticEmptyHeaders::get().response_headers,
-                                            downstream_info_);
-  const auto status = request_encoder_->encodeHeaders(*headers, false);
-  // Encoding can only fail on missing required request headers.
-  ASSERT(status.ok());
-}
-
-bool Http1Upstream::isValidResponse(const Http::ResponseHeaderMap& headers) {
-  // According to RFC7231 any 2xx response indicates that the connection is
-  // established.
-  // Any 'Content-Length' or 'Transfer-Encoding' header fields MUST be ignored.
-  // https://tools.ietf.org/html/rfc7231#section-4.3.6
-  return Http::CodeUtility::is2xx(Http::Utility::getResponseStatus(headers));
-}
-
-void Http1Upstream::encodeData(Buffer::Instance& data, bool end_stream) {
-  if (!request_encoder_) {
-    return;
-  }
-  request_encoder_->encodeData(data, end_stream);
-}
-
-=======
->>>>>>> 12e928ce
+
+  // If we did not receive a valid CONNECT response yet we treat this as a pool
+  // failure, otherwise we forward the event downstream.
+  if (conn_pool_callbacks_ != nullptr) {
+    conn_pool_callbacks_->onFailure();
+    return;
+  }
+
+  if (inform_downstream) {
+    upstream_callbacks_.onEvent(event);
+  }
+}
+
+// Router::RouterFilterInterface
+void CombinedUpstream::onUpstreamHeaders([[maybe_unused]] uint64_t response_code,
+                                         Http::ResponseHeaderMapPtr&& headers,
+                                         [[maybe_unused]] UpstreamRequest& upstream_request,
+                                         bool end_stream) {
+  responseDecoder().decodeHeaders(std::move(headers), end_stream);
+}
+
+void CombinedUpstream::onUpstreamData(Buffer::Instance& data,
+                                      [[maybe_unused]] UpstreamRequest& upstream_request,
+                                      bool end_stream) {
+  responseDecoder().decodeData(data, end_stream);
+}
+
+void CombinedUpstream::onUpstreamTrailers(Http::ResponseTrailerMapPtr&& trailers,
+                                          UpstreamRequest&) {
+  responseDecoder().decodeTrailers(std::move(trailers));
+}
+
+Http::RequestHeaderMap* CombinedUpstream::downstreamHeaders() { return downstream_headers_.get(); }
+
+void CombinedUpstream::doneReading() {
+  read_half_closed_ = true;
+  if (write_half_closed_) {
+    onResetEncoder(Network::ConnectionEvent::LocalClose);
+  }
+}
+
+void CombinedUpstream::onUpstreamReset(Http::StreamResetReason, absl::string_view,
+                                       UpstreamRequest&) {
+  upstream_callbacks_.onEvent(Network::ConnectionEvent::RemoteClose);
+}
+
+void CombinedUpstream::doneWriting() {
+  write_half_closed_ = true;
+  if (read_half_closed_) {
+    onResetEncoder(Network::ConnectionEvent::LocalClose);
+  }
+}
+
+void CombinedUpstream::onResetStream(Http::StreamResetReason, absl::string_view) {
+  read_half_closed_ = true;
+  write_half_closed_ = true;
+  onResetEncoder(Network::ConnectionEvent::LocalClose);
+}
+
+void CombinedUpstream::onAboveWriteBufferHighWatermark() {
+  upstream_callbacks_.onAboveWriteBufferHighWatermark();
+}
+
+void CombinedUpstream::onBelowWriteBufferLowWatermark() {
+  upstream_callbacks_.onBelowWriteBufferLowWatermark();
+}
+
+// void CombinedUpstream::setRequestEncoder(Http::RequestEncoder& request_encoder, bool is_ssl) {
+//   request_encoder_ = &request_encoder;
+//   request_encoder_->getStream().addCallbacks(*this);
+//   auto headers = Http::createHeaderMap<Http::RequestHeaderMapImpl>({
+//       {Http::Headers::get().Method, config_.usePost() ? "POST" : "CONNECT"},
+//       {Http::Headers::get().Host, config_.host(downstream_info_)},
+//   });
+//   if (config_.usePost()) {
+//     headers->addReference(Http::Headers::get().Path, config_.postPath());
+//   }
+
+//   if (type_ == Http::CodecType::HTTP1) {
+//     request_encoder_->enableTcpTunneling();
+//     ASSERT(request_encoder_->http1StreamEncoderOptions() != absl::nullopt);
+//   } else {
+//     const std::string& scheme =
+//         is_ssl ? Http::Headers::get().SchemeValues.Https :
+//         Http::Headers::get().SchemeValues.Http;
+
+//     if (config_.usePost()) {
+//       headers->addReference(Http::Headers::get().Scheme, scheme);
+//     }
+//   }
+
+//   config_.headerEvaluator().evaluateHeaders(*headers, {downstream_info_.getRequestHeaders()},
+//                                             downstream_info_);
+//   const auto status = request_encoder_->encodeHeaders(*headers, false);
+//   // Encoding can only fail on missing required request headers.
+//   ASSERT(status.ok());
+// }
+
 } // namespace TcpProxy
 } // namespace Envoy
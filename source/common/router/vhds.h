#pragma once

#include <cstdint>
#include <functional>
#include <string>

#include "envoy/config/core/v3/config_source.pb.h"
#include "envoy/config/route/v3/route_components.pb.h"
#include "envoy/config/route/v3/route_components.pb.validate.h"
#include "envoy/config/subscription.h"
#include "envoy/http/codes.h"
#include "envoy/local_info/local_info.h"
#include "envoy/router/rds.h"
#include "envoy/router/route_config_update_receiver.h"
#include "envoy/server/filter_config.h"
#include "envoy/service/discovery/v3/discovery.pb.h"
#include "envoy/singleton/instance.h"
#include "envoy/stats/scope.h"
#include "envoy/thread_local/thread_local.h"

#include "source/common/common/logger.h"
#include "source/common/config/subscription_base.h"
#include "source/common/init/target_impl.h"
#include "source/common/protobuf/utility.h"

#include "absl/container/node_hash_set.h"

namespace Envoy {
namespace Router {

#define ALL_VHDS_STATS(COUNTER)                                                                    \
  COUNTER(config_reload)                                                                           \
  COUNTER(update_empty)

struct VhdsStats {
  ALL_VHDS_STATS(GENERATE_COUNTER_STRUCT)
};

class VhdsSubscription : Envoy::Config::SubscriptionBase<envoy::config::route::v3::VirtualHost>,
                         Logger::Loggable<Logger::Id::router> {
public:
  VhdsSubscription(RouteConfigUpdateReceiver* config_update_info,
                   Server::Configuration::ServerFactoryContext& factory_context,
                   const std::string& stat_prefix,
<<<<<<< HEAD
                   absl::optional<RouteConfigProvider*>& route_config_providers);
=======
                   absl::optional<Rds::RouteConfigProvider*>& route_config_providers);
>>>>>>> 4cc75b95

  ~VhdsSubscription() override { init_target_.ready(); }

  void registerInitTargetWithInitManager(Init::Manager& m) { m.add(init_target_); }
  void updateOnDemand(const std::string& with_route_config_name_prefix);
  static std::string domainNameToAlias(const std::string& route_config_name,
                                       const std::string& domain) {
    return route_config_name + "/" + domain;
  }
  static std::string aliasToDomainName(const std::string& alias) {
    const auto pos = alias.find_last_of('/');
    return pos == std::string::npos ? alias : alias.substr(pos + 1);
  }

private:
  // Config::SubscriptionCallbacks
  void onConfigUpdate(const std::vector<Envoy::Config::DecodedResourceRef>&,
                      const std::string&) override {}
  void onConfigUpdate(const std::vector<Envoy::Config::DecodedResourceRef>&,
                      const Protobuf::RepeatedPtrField<std::string>&, const std::string&) override;
  void onConfigUpdateFailed(Envoy::Config::ConfigUpdateFailureReason reason,
                            const EnvoyException* e) override;

  RouteConfigUpdateReceiver* config_update_info_;
  Stats::ScopePtr scope_;
  VhdsStats stats_;
  Envoy::Config::SubscriptionPtr subscription_;
  Init::TargetImpl init_target_;
  absl::optional<Rds::RouteConfigProvider*>& route_config_provider_opt_;
};

using VhdsSubscriptionPtr = std::unique_ptr<VhdsSubscription>;

} // namespace Router
} // namespace Envoy<|MERGE_RESOLUTION|>--- conflicted
+++ resolved
@@ -39,14 +39,10 @@
 class VhdsSubscription : Envoy::Config::SubscriptionBase<envoy::config::route::v3::VirtualHost>,
                          Logger::Loggable<Logger::Id::router> {
 public:
-  VhdsSubscription(RouteConfigUpdateReceiver* config_update_info,
+  VhdsSubscription(RouteConfigUpdatePtr& config_update_info,
                    Server::Configuration::ServerFactoryContext& factory_context,
                    const std::string& stat_prefix,
-<<<<<<< HEAD
-                   absl::optional<RouteConfigProvider*>& route_config_providers);
-=======
                    absl::optional<Rds::RouteConfigProvider*>& route_config_providers);
->>>>>>> 4cc75b95
 
   ~VhdsSubscription() override { init_target_.ready(); }
 
@@ -70,7 +66,7 @@
   void onConfigUpdateFailed(Envoy::Config::ConfigUpdateFailureReason reason,
                             const EnvoyException* e) override;
 
-  RouteConfigUpdateReceiver* config_update_info_;
+  RouteConfigUpdatePtr& config_update_info_;
   Stats::ScopePtr scope_;
   VhdsStats stats_;
   Envoy::Config::SubscriptionPtr subscription_;

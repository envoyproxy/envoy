--- conflicted
+++ resolved
@@ -41,13 +41,8 @@
                    Server::Configuration::ServerFactoryContext& factory_context,
                    const std::string& stat_prefix,
                    std::unordered_set<RouteConfigProvider*>& route_config_providers,
-<<<<<<< HEAD
-                   const envoy::api::v2::core::ApiVersion xds_api_version =
-                       envoy::api::v2::core::ApiVersion::AUTO);
-=======
-                   const envoy::config::core::v3alpha::ConfigSource::XdsApiVersion xds_api_version =
-                       envoy::config::core::v3alpha::ConfigSource::AUTO);
->>>>>>> cceab393
+                   const envoy::config::core::v3alpha::ConfigSource::ApiVersion resource_api_version =
+                       envoy::config::core::v3alpha::ApiVersion::AUTO);
   ~VhdsSubscription() override { init_target_.ready(); }
 
   void registerInitTargetWithInitManager(Init::Manager& m) { m.add(init_target_); }
@@ -74,11 +69,6 @@
   std::unique_ptr<Envoy::Config::Subscription> subscription_;
   Init::TargetImpl init_target_;
   std::unordered_set<RouteConfigProvider*>& route_config_providers_;
-<<<<<<< HEAD
-  envoy::api::v2::core::ApiVersion resource_api_version_;
-=======
-  envoy::config::core::v3alpha::ConfigSource::XdsApiVersion xds_api_version_;
->>>>>>> cceab393
 };
 
 using VhdsSubscriptionPtr = std::unique_ptr<VhdsSubscription>;

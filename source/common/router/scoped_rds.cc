--- conflicted
+++ resolved
@@ -84,22 +84,12 @@
       scope_(factory_context.scope().createScope(stat_prefix + "scoped_rds." + name + ".")),
       stats_({ALL_SCOPED_RDS_STATS(POOL_COUNTER(*scope_))}),
       validation_visitor_(factory_context.messageValidationVisitor()) {
-<<<<<<< HEAD
-  subscription_ = Envoy::Config::SubscriptionFactory::subscriptionFromConfigSource(
-      scoped_rds.scoped_rds_config_source(), factory_context.localInfo(),
-      factory_context.dispatcher(), factory_context.clusterManager(), factory_context.random(),
-      *scope_,
-      Grpc::Common::typeUrl(
-          envoy::api::v2::ScopedRouteConfiguration().GetDescriptor()->full_name()),
-      validation_visitor_, factory_context.api(), *this, false);
-=======
   subscription_ =
       factory_context.clusterManager().subscriptionFactory().subscriptionFromConfigSource(
           scoped_rds.scoped_rds_config_source(),
           Grpc::Common::typeUrl(
               envoy::api::v2::ScopedRouteConfiguration().GetDescriptor()->full_name()),
-          *scope_, *this);
->>>>>>> 54e22406
+          *scope_, *this, false);
 }
 
 void ScopedRdsConfigSubscription::onConfigUpdate(

#include "common/router/scoped_rds.h"

#include <memory>

#include "envoy/admin/v2alpha/config_dump.pb.h"
#include "envoy/api/v2/core/config_source.pb.h"
#include "envoy/api/v2/discovery.pb.h"
#include "envoy/api/v2/srds.pb.h"
#include "envoy/api/v2/srds.pb.validate.h"
#include "envoy/api/v3alpha/srds.pb.h"
#include "envoy/config/filter/network/http_connection_manager/v2/http_connection_manager.pb.h"

#include "common/common/assert.h"
#include "common/common/cleanup.h"
#include "common/common/logger.h"
#include "common/common/utility.h"
#include "common/config/api_version.h"
#include "common/config/resources.h"
#include "common/init/manager_impl.h"
#include "common/init/watcher_impl.h"

#include "absl/strings/str_join.h"

// Types are deeply nested under Envoy::Config::ConfigProvider; use 'using-directives' across all
// ConfigProvider related types for consistency.
using Envoy::Config::ConfigProvider;
using Envoy::Config::ConfigProviderInstanceType;
using Envoy::Config::ConfigProviderManager;
using Envoy::Config::ConfigProviderPtr;

namespace Envoy {
namespace Router {
namespace ScopedRoutesConfigProviderUtil {
ConfigProviderPtr
create(const envoy::config::filter::network::http_connection_manager::v2::HttpConnectionManager&
           config,
       Server::Configuration::FactoryContext& factory_context, const std::string& stat_prefix,
       ConfigProviderManager& scoped_routes_config_provider_manager) {
  ASSERT(config.route_specifier_case() == envoy::config::filter::network::http_connection_manager::
                                              v2::HttpConnectionManager::kScopedRoutes);

  switch (config.scoped_routes().config_specifier_case()) {
  case envoy::config::filter::network::http_connection_manager::v2::ScopedRoutes::
      kScopedRouteConfigurationsList: {
    const envoy::config::filter::network::http_connection_manager::v2::
        ScopedRouteConfigurationsList& scoped_route_list =
            config.scoped_routes().scoped_route_configurations_list();
    return scoped_routes_config_provider_manager.createStaticConfigProvider(
        RepeatedPtrUtil::convertToConstMessagePtrContainer<envoy::api::v2::ScopedRouteConfiguration,
                                                           ProtobufTypes::ConstMessagePtrVector>(
            scoped_route_list.scoped_route_configurations()),
        factory_context,
        ScopedRoutesConfigProviderManagerOptArg(config.scoped_routes().name(),
                                                config.scoped_routes().rds_config_source(),
                                                config.scoped_routes().scope_key_builder()));
  }
  case envoy::config::filter::network::http_connection_manager::v2::ScopedRoutes::kScopedRds:
    return scoped_routes_config_provider_manager.createXdsConfigProvider(
        config.scoped_routes().scoped_rds(), factory_context, stat_prefix,
        ScopedRoutesConfigProviderManagerOptArg(config.scoped_routes().name(),
                                                config.scoped_routes().rds_config_source(),
                                                config.scoped_routes().scope_key_builder()));
  default:
    // Proto validation enforces that is not reached.
    NOT_REACHED_GCOVR_EXCL_LINE;
  }
}

} // namespace ScopedRoutesConfigProviderUtil

InlineScopedRoutesConfigProvider::InlineScopedRoutesConfigProvider(
    ProtobufTypes::ConstMessagePtrVector&& config_protos, std::string name,
    Server::Configuration::FactoryContext& factory_context,
    ScopedRoutesConfigProviderManager& config_provider_manager,
    envoy::api::v2::core::ConfigSource rds_config_source,
    envoy::config::filter::network::http_connection_manager::v2::ScopedRoutes::ScopeKeyBuilder
        scope_key_builder)
    : Envoy::Config::ImmutableConfigProviderBase(factory_context, config_provider_manager,
                                                 ConfigProviderInstanceType::Inline,
                                                 ConfigProvider::ApiType::Delta),
      name_(std::move(name)),
      config_(std::make_shared<ScopedConfigImpl>(std::move(scope_key_builder))),
      config_protos_(std::make_move_iterator(config_protos.begin()),
                     std::make_move_iterator(config_protos.end())),
      rds_config_source_(std::move(rds_config_source)) {}

ScopedRdsConfigSubscription::ScopedRdsConfigSubscription(
    const envoy::config::filter::network::http_connection_manager::v2::ScopedRds& scoped_rds,
    const uint64_t manager_identifier, const std::string& name,
    const envoy::config::filter::network::http_connection_manager::v2::ScopedRoutes::
        ScopeKeyBuilder& scope_key_builder,
    Server::Configuration::FactoryContext& factory_context, const std::string& stat_prefix,
    envoy::api::v2::core::ConfigSource rds_config_source,
    RouteConfigProviderManager& route_config_provider_manager,
    ScopedRoutesConfigProviderManager& config_provider_manager)
    : DeltaConfigSubscriptionInstance("SRDS", manager_identifier, config_provider_manager,
                                      factory_context),
      factory_context_(factory_context), name_(name), scope_key_builder_(scope_key_builder),
      scope_(factory_context.scope().createScope(stat_prefix + "scoped_rds." + name + ".")),
      stats_({ALL_SCOPED_RDS_STATS(POOL_COUNTER(*scope_))}),
      rds_config_source_(std::move(rds_config_source)),
      validation_visitor_(factory_context.messageValidationVisitor()), stat_prefix_(stat_prefix),
      route_config_provider_manager_(route_config_provider_manager),
      xds_api_version_(rds_config_source_.xds_api_version()) {
  subscription_ =
      factory_context.clusterManager().subscriptionFactory().subscriptionFromConfigSource(
<<<<<<< HEAD
          scoped_rds.scoped_rds_config_source(), loadTypeUrl(), *scope_, *this);
=======
          scoped_rds.scoped_rds_config_source(),
          Grpc::Common::typeUrl(API_NO_BOOST(envoy::api::v2::ScopedRouteConfiguration)()
                                    .GetDescriptor()
                                    ->full_name()),
          *scope_, *this);
>>>>>>> eef74ef9

  initialize([scope_key_builder]() -> Envoy::Config::ConfigProvider::ConfigConstSharedPtr {
    return std::make_shared<ScopedConfigImpl>(
        envoy::config::filter::network::http_connection_manager::v2::ScopedRoutes::ScopeKeyBuilder(
            scope_key_builder));
  });
}

ScopedRdsConfigSubscription::RdsRouteConfigProviderHelper::RdsRouteConfigProviderHelper(
    ScopedRdsConfigSubscription& parent, std::string scope_name,
    envoy::config::filter::network::http_connection_manager::v2::Rds& rds,
    Init::Manager& init_manager)
    : parent_(parent), scope_name_(scope_name),
      route_provider_(std::dynamic_pointer_cast<RdsRouteConfigProviderImpl>(
          parent_.route_config_provider_manager_.createRdsRouteConfigProvider(
              rds, parent_.factory_context_, parent_.stat_prefix_, init_manager))),

      rds_update_callback_handle_(route_provider_->subscription().addUpdateCallback([this]() {
        // Subscribe to RDS update.
        parent_.onRdsConfigUpdate(scope_name_, route_provider_->subscription());
      })) {}

bool ScopedRdsConfigSubscription::addOrUpdateScopes(
    const Protobuf::RepeatedPtrField<envoy::api::v2::Resource>& resources,
    Init::Manager& init_manager, const std::string& version_info,
    std::vector<std::string>& exception_msgs) {
  bool any_applied = false;
  envoy::config::filter::network::http_connection_manager::v2::Rds rds;
  rds.mutable_config_source()->MergeFrom(rds_config_source_);
  absl::flat_hash_set<std::string> unique_resource_names;
  for (const auto& resource : resources) {
    envoy::api::v2::ScopedRouteConfiguration scoped_route_config;
    try {
      scoped_route_config =
          MessageUtil::anyConvert<envoy::api::v2::ScopedRouteConfiguration>(resource.resource());
      MessageUtil::validate(scoped_route_config, validation_visitor_);
      const std::string scope_name = scoped_route_config.name();
      if (!unique_resource_names.insert(scope_name).second) {
        throw EnvoyException(
            fmt::format("duplicate scoped route configuration '{}' found", scope_name));
      }
      // TODO(stevenzzz): Creating a new RdsRouteConfigProvider likely expensive, migrate RDS to
      // config-provider-framework to make it light weight.
      rds.set_route_config_name(scoped_route_config.route_configuration_name());
      auto rds_config_provider_helper =
          std::make_unique<RdsRouteConfigProviderHelper>(*this, scope_name, rds, init_manager);
      auto scoped_route_info = std::make_shared<ScopedRouteInfo>(
          std::move(scoped_route_config), rds_config_provider_helper->routeConfig());
      // Detect if there is key conflict between two scopes, in which case Envoy won't be able to
      // tell which RouteConfiguration to use. Reject the second scope in the delta form API.
      auto iter = scope_name_by_hash_.find(scoped_route_info->scopeKey().hash());
      if (iter != scope_name_by_hash_.end()) {
        if (iter->second != scoped_route_info->scopeName()) {
          throw EnvoyException(
              fmt::format("scope key conflict found, first scope is '{}', second scope is '{}'",
                          iter->second, scoped_route_info->scopeName()));
        }
      }
      // NOTE: delete previous route provider if any.
      route_provider_by_scope_.insert({scope_name, std::move(rds_config_provider_helper)});
      scope_name_by_hash_[scoped_route_info->scopeKey().hash()] = scoped_route_info->scopeName();
      scoped_route_map_[scoped_route_info->scopeName()] = scoped_route_info;
      applyConfigUpdate([scoped_route_info](ConfigProvider::ConfigConstSharedPtr config)
                            -> ConfigProvider::ConfigConstSharedPtr {
        auto* thread_local_scoped_config =
            const_cast<ScopedConfigImpl*>(static_cast<const ScopedConfigImpl*>(config.get()));
        thread_local_scoped_config->addOrUpdateRoutingScope(scoped_route_info);
        return config;
      });
      any_applied = true;
      ENVOY_LOG(debug, "srds: add/update scoped_route '{}', version: {}",
                scoped_route_info->scopeName(), version_info);
    } catch (const EnvoyException& e) {
      exception_msgs.emplace_back(fmt::format("{}", e.what()));
    }
  }
  return any_applied;
}

std::list<std::unique_ptr<ScopedRdsConfigSubscription::RdsRouteConfigProviderHelper>>
ScopedRdsConfigSubscription::removeScopes(
    const Protobuf::RepeatedPtrField<std::string>& scope_names, const std::string& version_info) {
  std::list<std::unique_ptr<ScopedRdsConfigSubscription::RdsRouteConfigProviderHelper>>
      to_be_removed_rds_providers;
  for (const auto& scope_name : scope_names) {
    auto iter = scoped_route_map_.find(scope_name);
    if (iter != scoped_route_map_.end()) {
      auto rds_config_provider_helper_iter = route_provider_by_scope_.find(scope_name);
      if (rds_config_provider_helper_iter != route_provider_by_scope_.end()) {
        to_be_removed_rds_providers.emplace_back(
            std::move(rds_config_provider_helper_iter->second));
        route_provider_by_scope_.erase(rds_config_provider_helper_iter);
      }
      scope_name_by_hash_.erase(iter->second->scopeKey().hash());
      scoped_route_map_.erase(iter);
      applyConfigUpdate([scope_name](ConfigProvider::ConfigConstSharedPtr config)
                            -> ConfigProvider::ConfigConstSharedPtr {
        auto* thread_local_scoped_config =
            const_cast<ScopedConfigImpl*>(static_cast<const ScopedConfigImpl*>(config.get()));
        thread_local_scoped_config->removeRoutingScope(scope_name);
        return config;
      });
      ENVOY_LOG(debug, "srds: remove scoped route '{}', version: {}", scope_name, version_info);
    }
  }
  return to_be_removed_rds_providers;
}

void ScopedRdsConfigSubscription::onConfigUpdate(
    const Protobuf::RepeatedPtrField<envoy::api::v2::Resource>& added_resources,
    const Protobuf::RepeatedPtrField<std::string>& removed_resources,
    const std::string& version_info) {
  // NOTE: deletes are done before adds/updates.

  absl::flat_hash_map<std::string, ScopedRouteInfoConstSharedPtr> to_be_removed_scopes;
  // If new route config sources come after the factory_context_.initManager()'s initialize() been
  // called, that initManager can't accept new targets. Instead we use a local override which will
  // start new subscriptions but not wait on them to be ready.
  // NOTE: For now we use a local init-manager, in the future when Envoy supports on-demand xDS, we
  // will probably make this init-manager as a member of the subscription.
  std::unique_ptr<Init::ManagerImpl> noop_init_manager;
  // NOTE: This should be defined after noop_init_manager as it depends on the
  // noop_init_manager.
  std::unique_ptr<Cleanup> resume_rds;
  if (factory_context_.initManager().state() == Init::Manager::State::Initialized) {
    noop_init_manager =
        std::make_unique<Init::ManagerImpl>(fmt::format("SRDS {}:{}", name_, version_info));
    // Pause RDS to not send a burst of RDS requests until we start all the new subscriptions.
    // In the case if factory_context_.initManager() is uninitialized, RDS is already paused either
    // by Server init or LDS init.
    if (factory_context_.clusterManager().adsMux()) {
      factory_context_.clusterManager().adsMux()->pause(
          Envoy::Config::TypeUrl::get().RouteConfiguration);
    }
    resume_rds = std::make_unique<Cleanup>([this, &noop_init_manager, version_info] {
      // For new RDS subscriptions created after listener warming up, we don't wait for them to warm
      // up.
      Init::WatcherImpl noop_watcher(
          // Note: we just throw it away.
          fmt::format("SRDS ConfigUpdate watcher {}:{}", name_, version_info),
          []() { /*Do nothing.*/ });
      noop_init_manager->initialize(noop_watcher);
      // New RDS subscriptions should have been created, now lift the floodgate.
      // Note in the case of partial acceptance, accepted RDS subscriptions should be started
      // despite of any error.
      if (factory_context_.clusterManager().adsMux()) {
        factory_context_.clusterManager().adsMux()->resume(
            Envoy::Config::TypeUrl::get().RouteConfiguration);
      }
    });
  }

  std::vector<std::string> exception_msgs;
  // Do not delete RDS config providers just yet, in case the to be deleted RDS subscriptions could
  // be reused by some to be added scopes.
  std::list<std::unique_ptr<ScopedRdsConfigSubscription::RdsRouteConfigProviderHelper>>
      to_be_removed_rds_providers = removeScopes(removed_resources, version_info);
  bool any_applied =
      addOrUpdateScopes(
          added_resources,
          (noop_init_manager == nullptr ? factory_context_.initManager() : *noop_init_manager),
          version_info, exception_msgs) ||
      !to_be_removed_rds_providers.empty();
  ConfigSubscriptionCommonBase::onConfigUpdate();
  if (any_applied) {
    setLastConfigInfo(absl::optional<LastConfigInfo>({absl::nullopt, version_info}));
  }
  stats_.config_reload_.inc();
  if (!exception_msgs.empty()) {
    throw EnvoyException(fmt::format("Error adding/updating scoped route(s): {}",
                                     absl::StrJoin(exception_msgs, ", ")));
  }
}

void ScopedRdsConfigSubscription::onRdsConfigUpdate(const std::string& scope_name,
                                                    RdsRouteConfigSubscription& rds_subscription) {
  auto iter = scoped_route_map_.find(scope_name);
  ASSERT(iter != scoped_route_map_.end(),
         fmt::format("trying to update route config for non-existing scope {}", scope_name));
  auto new_scoped_route_info = std::make_shared<ScopedRouteInfo>(
      envoy::api::v2::ScopedRouteConfiguration(iter->second->configProto()),
      std::make_shared<ConfigImpl>(rds_subscription.routeConfigUpdate()->routeConfiguration(),
                                   factory_context_.getServerFactoryContext(),
                                   factory_context_.messageValidationVisitor(), false));
  applyConfigUpdate([new_scoped_route_info](ConfigProvider::ConfigConstSharedPtr config)
                        -> ConfigProvider::ConfigConstSharedPtr {
    auto* thread_local_scoped_config =
        const_cast<ScopedConfigImpl*>(static_cast<const ScopedConfigImpl*>(config.get()));
    thread_local_scoped_config->addOrUpdateRoutingScope(new_scoped_route_info);
    return config;
  });
}

// TODO(stevenzzzz): see issue #7508, consider generalizing this function as it overlaps with
// CdsApiImpl::onConfigUpdate.
void ScopedRdsConfigSubscription::onConfigUpdate(
    const Protobuf::RepeatedPtrField<ProtobufWkt::Any>& resources,
    const std::string& version_info) {
  absl::flat_hash_map<std::string, envoy::api::v2::ScopedRouteConfiguration> scoped_routes;
  absl::flat_hash_map<uint64_t, std::string> scope_name_by_key_hash;
  for (const auto& resource_any : resources) {
    // Throws (thus rejects all) on any error.
    auto scoped_route =
        MessageUtil::anyConvert<envoy::api::v2::ScopedRouteConfiguration>(resource_any);
    MessageUtil::validate(scoped_route, validation_visitor_);
    const std::string scope_name = scoped_route.name();
    auto scope_config_inserted = scoped_routes.try_emplace(scope_name, std::move(scoped_route));
    if (!scope_config_inserted.second) {
      throw EnvoyException(
          fmt::format("duplicate scoped route configuration '{}' found", scope_name));
    }
    const envoy::api::v2::ScopedRouteConfiguration& scoped_route_config =
        scope_config_inserted.first->second;
    const uint64_t key_fingerprint = MessageUtil::hash(scoped_route_config.key());
    if (!scope_name_by_key_hash.try_emplace(key_fingerprint, scope_name).second) {
      throw EnvoyException(
          fmt::format("scope key conflict found, first scope is '{}', second scope is '{}'",
                      scope_name_by_key_hash[key_fingerprint], scope_name));
    }
  }
  ScopedRouteMap scoped_routes_to_remove = scoped_route_map_;
  Protobuf::RepeatedPtrField<envoy::api::v2::Resource> to_add_repeated;
  Protobuf::RepeatedPtrField<std::string> to_remove_repeated;
  for (auto& iter : scoped_routes) {
    const std::string& scope_name = iter.first;
    scoped_routes_to_remove.erase(scope_name);
    auto* to_add = to_add_repeated.Add();
    to_add->set_name(scope_name);
    to_add->set_version(version_info);
    to_add->mutable_resource()->PackFrom(iter.second);
  }

  for (const auto& scoped_route : scoped_routes_to_remove) {
    *to_remove_repeated.Add() = scoped_route.first;
  }
  onConfigUpdate(to_add_repeated, to_remove_repeated, version_info);
}

std::string ScopedRdsConfigSubscription::loadTypeUrl() {
  switch (xds_api_version_) {
  // automatically set api version as V2
  case envoy::api::v2::core::ConfigSource::AUTO:
  case envoy::api::v2::core::ConfigSource::V2:
    return Grpc::Common::typeUrl(
        envoy::api::v2::ScopedRouteConfiguration().GetDescriptor()->full_name());
  case envoy::api::v2::core::ConfigSource::V3ALPHA:
    return Grpc::Common::typeUrl(
        envoy::api::v3alpha::ScopedRouteConfiguration().GetDescriptor()->full_name());
  default:
    throw EnvoyException(fmt::format("type {} is not supported", xds_api_version_));
  }
}

ScopedRdsConfigProvider::ScopedRdsConfigProvider(
    ScopedRdsConfigSubscriptionSharedPtr&& subscription)
    : MutableConfigProviderCommonBase(std::move(subscription), ConfigProvider::ApiType::Delta) {}

ProtobufTypes::MessagePtr ScopedRoutesConfigProviderManager::dumpConfigs() const {
  auto config_dump = std::make_unique<envoy::admin::v2alpha::ScopedRoutesConfigDump>();
  for (const auto& element : configSubscriptions()) {
    auto subscription = element.second.lock();
    ASSERT(subscription);

    if (subscription->configInfo()) {
      auto* dynamic_config = config_dump->mutable_dynamic_scoped_route_configs()->Add();
      dynamic_config->set_version_info(subscription->configInfo().value().last_config_version_);
      const ScopedRdsConfigSubscription* typed_subscription =
          static_cast<ScopedRdsConfigSubscription*>(subscription.get());
      dynamic_config->set_name(typed_subscription->name());
      const ScopedRouteMap& scoped_route_map = typed_subscription->scopedRouteMap();
      for (const auto& it : scoped_route_map) {
        dynamic_config->mutable_scoped_route_configs()->Add()->MergeFrom(it.second->configProto());
      }
      TimestampUtil::systemClockToTimestamp(subscription->lastUpdated(),
                                            *dynamic_config->mutable_last_updated());
    }
  }

  for (const auto& provider : immutableConfigProviders(ConfigProviderInstanceType::Inline)) {
    const auto protos_info =
        provider->configProtoInfoVector<envoy::api::v2::ScopedRouteConfiguration>();
    ASSERT(protos_info != absl::nullopt);
    auto* inline_config = config_dump->mutable_inline_scoped_route_configs()->Add();
    inline_config->set_name(static_cast<InlineScopedRoutesConfigProvider*>(provider)->name());
    for (const auto& config_proto : protos_info.value().config_protos_) {
      inline_config->mutable_scoped_route_configs()->Add()->MergeFrom(*config_proto);
    }
    TimestampUtil::systemClockToTimestamp(provider->lastUpdated(),
                                          *inline_config->mutable_last_updated());
  }

  return config_dump;
}

ConfigProviderPtr ScopedRoutesConfigProviderManager::createXdsConfigProvider(
    const Protobuf::Message& config_source_proto,
    Server::Configuration::FactoryContext& factory_context, const std::string& stat_prefix,
    const ConfigProviderManager::OptionalArg& optarg) {
  const auto& typed_optarg = static_cast<const ScopedRoutesConfigProviderManagerOptArg&>(optarg);
  ScopedRdsConfigSubscriptionSharedPtr subscription =
      ConfigProviderManagerImplBase::getSubscription<ScopedRdsConfigSubscription>(
          config_source_proto, factory_context.initManager(),
          [&config_source_proto, &factory_context, &stat_prefix,
           &typed_optarg](const uint64_t manager_identifier,
                          ConfigProviderManagerImplBase& config_provider_manager)
              -> Envoy::Config::ConfigSubscriptionCommonBaseSharedPtr {
            const auto& scoped_rds_config_source = dynamic_cast<
                const envoy::config::filter::network::http_connection_manager::v2::ScopedRds&>(
                config_source_proto);
            return std::make_shared<ScopedRdsConfigSubscription>(
                scoped_rds_config_source, manager_identifier, typed_optarg.scoped_routes_name_,
                typed_optarg.scope_key_builder_, factory_context, stat_prefix,
                typed_optarg.rds_config_source_,
                static_cast<ScopedRoutesConfigProviderManager&>(config_provider_manager)
                    .route_config_provider_manager(),
                static_cast<ScopedRoutesConfigProviderManager&>(config_provider_manager));
          });

  return std::make_unique<ScopedRdsConfigProvider>(std::move(subscription));
}

ConfigProviderPtr ScopedRoutesConfigProviderManager::createStaticConfigProvider(
    ProtobufTypes::ConstMessagePtrVector&& config_protos,
    Server::Configuration::FactoryContext& factory_context,
    const ConfigProviderManager::OptionalArg& optarg) {
  const auto& typed_optarg = static_cast<const ScopedRoutesConfigProviderManagerOptArg&>(optarg);
  return std::make_unique<InlineScopedRoutesConfigProvider>(
      std::move(config_protos), typed_optarg.scoped_routes_name_, factory_context, *this,
      typed_optarg.rds_config_source_, typed_optarg.scope_key_builder_);
}

} // namespace Router
} // namespace Envoy<|MERGE_RESOLUTION|>--- conflicted
+++ resolved
@@ -7,8 +7,8 @@
 #include "envoy/api/v2/discovery.pb.h"
 #include "envoy/api/v2/srds.pb.h"
 #include "envoy/api/v2/srds.pb.validate.h"
-#include "envoy/api/v3alpha/srds.pb.h"
 #include "envoy/config/filter/network/http_connection_manager/v2/http_connection_manager.pb.h"
+#include "envoy/service/route/v3alpha/srds.pb.h"
 
 #include "common/common/assert.h"
 #include "common/common/cleanup.h"
@@ -104,15 +104,7 @@
       xds_api_version_(rds_config_source_.xds_api_version()) {
   subscription_ =
       factory_context.clusterManager().subscriptionFactory().subscriptionFromConfigSource(
-<<<<<<< HEAD
           scoped_rds.scoped_rds_config_source(), loadTypeUrl(), *scope_, *this);
-=======
-          scoped_rds.scoped_rds_config_source(),
-          Grpc::Common::typeUrl(API_NO_BOOST(envoy::api::v2::ScopedRouteConfiguration)()
-                                    .GetDescriptor()
-                                    ->full_name()),
-          *scope_, *this);
->>>>>>> eef74ef9
 
   initialize([scope_key_builder]() -> Envoy::Config::ConfigProvider::ConfigConstSharedPtr {
     return std::make_shared<ScopedConfigImpl>(
@@ -357,10 +349,10 @@
   case envoy::api::v2::core::ConfigSource::AUTO:
   case envoy::api::v2::core::ConfigSource::V2:
     return Grpc::Common::typeUrl(
-        envoy::api::v2::ScopedRouteConfiguration().GetDescriptor()->full_name());
+        API_NO_BOOST(envoy::api::v2::ScopedRouteConfiguration().GetDescriptor()->full_name()));
   case envoy::api::v2::core::ConfigSource::V3ALPHA:
-    return Grpc::Common::typeUrl(
-        envoy::api::v3alpha::ScopedRouteConfiguration().GetDescriptor()->full_name());
+    return Grpc::Common::typeUrl(API_NO_BOOST(
+        envoy::service::route::v3alpha::ScopedRouteConfiguration().GetDescriptor()->full_name()));
   default:
     throw EnvoyException(fmt::format("type {} is not supported", xds_api_version_));
   }

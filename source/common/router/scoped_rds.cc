--- conflicted
+++ resolved
@@ -92,11 +92,7 @@
       "envoy.api.v2.ScopedRoutesDiscoveryService.StreamScopedRoutes",
       Grpc::Common::typeUrl(
           envoy::api::v2::ScopedRouteConfiguration().GetDescriptor()->full_name()),
-<<<<<<< HEAD
       validation_visitor_, factory_context.api(), *this, false);
-=======
-      validation_visitor_, factory_context.api(), *this);
->>>>>>> 9bdf9906
 }
 
 void ScopedRdsConfigSubscription::onConfigUpdate(

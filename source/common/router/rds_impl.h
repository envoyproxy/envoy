--- conflicted
+++ resolved
@@ -119,13 +119,10 @@
     return route_config_providers_;
   }
   RouteConfigUpdatePtr& routeConfigUpdate() { return config_update_info_; }
-<<<<<<< HEAD
   void updateOnDemand(const std::set<std::string>& aliases);
-=======
   void maybeCreateInitManager(const std::string& version_info,
                               std::unique_ptr<Init::ManagerImpl>& init_manager,
                               std::unique_ptr<Cleanup>& resume_rds);
->>>>>>> 81d3bebf
 
 private:
   // Config::SubscriptionCallbacks

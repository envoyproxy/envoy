--- conflicted
+++ resolved
@@ -120,37 +120,6 @@
     return update_callback_manager_.add(callback);
   }
 
-<<<<<<< HEAD
-  RdsRouteConfigSubscription(
-      const envoy::extensions::filters::network::http_connection_manager::v3::Rds& rds,
-      const uint64_t manager_identifier,
-      Server::Configuration::ServerFactoryContext& factory_context, const std::string& stat_prefix,
-      const OptionalHttpFilters& optional_http_filters,
-      RouteConfigProviderManagerImpl& route_config_provider_manager);
-
-  bool validateUpdateSize(int num_resources);
-
-  const std::string route_config_name_;
-  // This scope must outlive the subscription_ below as the subscription has derived stats.
-  Stats::ScopeSharedPtr scope_;
-  Envoy::Config::SubscriptionPtr subscription_;
-  Server::Configuration::ServerFactoryContext& factory_context_;
-
-  // Init target used to notify the parent init manager that the subscription [and its sub resource]
-  // is ready.
-  Init::SharedTargetImpl parent_init_target_;
-  // Init watcher on RDS and VHDS ready event. This watcher marks parent_init_target_ ready.
-  Init::WatcherImpl local_init_watcher_;
-  // Target which starts the RDS subscription.
-  Init::TargetImpl local_init_target_;
-  Init::ManagerImpl local_init_manager_;
-  std::string stat_prefix_;
-  RdsStats stats_;
-  RouteConfigProviderManagerImpl& route_config_provider_manager_;
-  const uint64_t manager_identifier_;
-  absl::optional<RouteConfigProvider*> route_config_provider_opt_;
-=======
->>>>>>> 5671b08a
   VhdsSubscriptionPtr vhds_subscription_;
   RouteConfigUpdatePtr config_update_info_;
   Common::CallbackManager<> update_callback_manager_;

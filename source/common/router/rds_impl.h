#pragma once

#include <cstdint>
#include <functional>
#include <string>
#include <unordered_map>
#include <unordered_set>

#include "envoy/admin/v2alpha/config_dump.pb.h"
#include "envoy/api/v2/rds.pb.h"
#include "envoy/api/v2/route/route.pb.h"
#include "envoy/config/filter/network/http_connection_manager/v2/http_connection_manager.pb.h"
#include "envoy/config/subscription.h"
#include "envoy/http/codes.h"
#include "envoy/local_info/local_info.h"
#include "envoy/router/rds.h"
#include "envoy/router/route_config_provider_manager.h"
#include "envoy/server/admin.h"
#include "envoy/server/filter_config.h"
#include "envoy/singleton/instance.h"
#include "envoy/stats/scope.h"
#include "envoy/thread_local/thread_local.h"

#include "common/common/logger.h"
#include "common/init/target_impl.h"
#include "common/protobuf/utility.h"

namespace Envoy {
namespace Router {

/**
 * Route configuration provider utilities.
 */
class RouteConfigProviderUtil {
public:
  /**
   * @return RouteConfigProviderPtr a new route configuration provider based on the supplied proto
   *         configuration.
   */
  static RouteConfigProviderPtr
  create(const envoy::config::filter::network::http_connection_manager::v2::HttpConnectionManager&
             config,
         Server::Configuration::FactoryContext& factory_context, const std::string& stat_prefix,
         RouteConfigProviderManager& route_config_provider_manager);
};

class RouteConfigProviderManagerImpl;

/**
 * Implementation of RouteConfigProvider that holds a static route configuration.
 */
class StaticRouteConfigProviderImpl : public RouteConfigProvider {
public:
  StaticRouteConfigProviderImpl(const envoy::api::v2::RouteConfiguration& config,
                                Server::Configuration::FactoryContext& factory_context,
                                RouteConfigProviderManagerImpl& route_config_provider_manager);
  ~StaticRouteConfigProviderImpl();

  // Router::RouteConfigProvider
  Router::ConfigConstSharedPtr config() override { return config_; }
  absl::optional<ConfigInfo> configInfo() const override {
    return ConfigInfo{route_config_proto_, ""};
  }
  SystemTime lastUpdated() const override { return last_updated_; }

private:
  ConfigConstSharedPtr config_;
  envoy::api::v2::RouteConfiguration route_config_proto_;
  SystemTime last_updated_;
  RouteConfigProviderManagerImpl& route_config_provider_manager_;
};

/**
 * All RDS stats. @see stats_macros.h
 */
// clang-format off
#define ALL_RDS_STATS(COUNTER)                                                                     \
  COUNTER(config_reload)                                                                           \
  COUNTER(update_empty)

// clang-format on

/**
 * Struct definition for all RDS stats. @see stats_macros.h
 */
struct RdsStats {
  ALL_RDS_STATS(GENERATE_COUNTER_STRUCT)
};

class RdsRouteConfigProviderImpl;

/**
 * A class that fetches the route configuration dynamically using the RDS API and updates them to
 * RDS config providers.
 */
<<<<<<< HEAD
class RdsRouteConfigSubscription : public Init::Target,
                                   Envoy::Config::SubscriptionCallbacks,
=======
class RdsRouteConfigSubscription : Envoy::Config::SubscriptionCallbacks,
>>>>>>> c90d0d4c
                                   Logger::Loggable<Logger::Id::router> {
public:
  ~RdsRouteConfigSubscription() override;

  // Config::SubscriptionCallbacks
  // TODO(fredlas) deduplicate
  void onConfigUpdate(const Protobuf::RepeatedPtrField<ProtobufWkt::Any>& resources,
                      const std::string& version_info) override;
  void onConfigUpdate(const Protobuf::RepeatedPtrField<envoy::api::v2::Resource>&,
                      const Protobuf::RepeatedPtrField<std::string>&, const std::string&) override {
    NOT_IMPLEMENTED_GCOVR_EXCL_LINE;
  }
  void onConfigUpdateFailed(const EnvoyException* e) override;
  std::string resourceName(const ProtobufWkt::Any& resource) override {
    return MessageUtil::anyConvert<envoy::api::v2::RouteConfiguration>(resource).name();
  }

private:
  struct LastConfigInfo {
    uint64_t last_config_hash_;
    std::string last_config_version_;
  };

  RdsRouteConfigSubscription(
      const envoy::config::filter::network::http_connection_manager::v2::Rds& rds,
      const uint64_t manager_identifier, Server::Configuration::FactoryContext& factory_context,
      const std::string& stat_prefix,
      RouteConfigProviderManagerImpl& route_config_provider_manager);

<<<<<<< HEAD
  void registerInitTarget(Init::Manager& init_manager);
  void runInitializeCallbackIfAny();

  std::unique_ptr<Envoy::Config::Subscription> subscription_;
  std::function<void()> initialize_callback_;
=======
  std::unique_ptr<Envoy::Config::Subscription> subscription_;
>>>>>>> c90d0d4c
  const std::string route_config_name_;
  Init::TargetImpl init_target_;
  Stats::ScopePtr scope_;
  RdsStats stats_;
  RouteConfigProviderManagerImpl& route_config_provider_manager_;
  const uint64_t manager_identifier_;
  TimeSource& time_source_;
  SystemTime last_updated_;
  absl::optional<LastConfigInfo> config_info_;
  envoy::api::v2::RouteConfiguration route_config_proto_;
  std::unordered_set<RdsRouteConfigProviderImpl*> route_config_providers_;

  friend class RouteConfigProviderManagerImpl;
  friend class RdsRouteConfigProviderImpl;
};

typedef std::shared_ptr<RdsRouteConfigSubscription> RdsRouteConfigSubscriptionSharedPtr;

/**
 * Implementation of RouteConfigProvider that fetches the route configuration dynamically using
 * the subscription.
 */
class RdsRouteConfigProviderImpl : public RouteConfigProvider,
                                   Logger::Loggable<Logger::Id::router> {
public:
  ~RdsRouteConfigProviderImpl();

  RdsRouteConfigSubscription& subscription() { return *subscription_; }
  void onConfigUpdate();

  // Router::RouteConfigProvider
  Router::ConfigConstSharedPtr config() override;
  absl::optional<ConfigInfo> configInfo() const override;
  SystemTime lastUpdated() const override { return subscription_->last_updated_; }

private:
  struct ThreadLocalConfig : public ThreadLocal::ThreadLocalObject {
    ThreadLocalConfig(ConfigConstSharedPtr initial_config) : config_(initial_config) {}

    ConfigConstSharedPtr config_;
  };

  RdsRouteConfigProviderImpl(RdsRouteConfigSubscriptionSharedPtr&& subscription,
                             Server::Configuration::FactoryContext& factory_context);

  RdsRouteConfigSubscriptionSharedPtr subscription_;
  Server::Configuration::FactoryContext& factory_context_;
  ThreadLocal::SlotPtr tls_;

  friend class RouteConfigProviderManagerImpl;
};

class RouteConfigProviderManagerImpl : public RouteConfigProviderManager,
                                       public Singleton::Instance {
public:
  RouteConfigProviderManagerImpl(Server::Admin& admin);

  std::unique_ptr<envoy::admin::v2alpha::RoutesConfigDump> dumpRouteConfigs() const;

  // RouteConfigProviderManager
  RouteConfigProviderPtr createRdsRouteConfigProvider(
      const envoy::config::filter::network::http_connection_manager::v2::Rds& rds,
      Server::Configuration::FactoryContext& factory_context,
      const std::string& stat_prefix) override;

  RouteConfigProviderPtr
  createStaticRouteConfigProvider(const envoy::api::v2::RouteConfiguration& route_config,
                                  Server::Configuration::FactoryContext& factory_context) override;

private:
  // TODO(jsedgwick) These two members are prime candidates for the owned-entry list/map
  // as in ConfigTracker. I.e. the ProviderImpls would have an EntryOwner for these lists
  // Then the lifetime management stuff is centralized and opaque.
  std::unordered_map<uint64_t, std::weak_ptr<RdsRouteConfigSubscription>>
      route_config_subscriptions_;
  std::unordered_set<RouteConfigProvider*> static_route_config_providers_;
  Server::ConfigTracker::EntryOwnerPtr config_tracker_entry_;

  friend class RdsRouteConfigSubscription;
  friend class StaticRouteConfigProviderImpl;
};

} // namespace Router
} // namespace Envoy<|MERGE_RESOLUTION|>--- conflicted
+++ resolved
@@ -93,12 +93,7 @@
  * A class that fetches the route configuration dynamically using the RDS API and updates them to
  * RDS config providers.
  */
-<<<<<<< HEAD
-class RdsRouteConfigSubscription : public Init::Target,
-                                   Envoy::Config::SubscriptionCallbacks,
-=======
 class RdsRouteConfigSubscription : Envoy::Config::SubscriptionCallbacks,
->>>>>>> c90d0d4c
                                    Logger::Loggable<Logger::Id::router> {
 public:
   ~RdsRouteConfigSubscription() override;
@@ -128,15 +123,7 @@
       const std::string& stat_prefix,
       RouteConfigProviderManagerImpl& route_config_provider_manager);
 
-<<<<<<< HEAD
-  void registerInitTarget(Init::Manager& init_manager);
-  void runInitializeCallbackIfAny();
-
   std::unique_ptr<Envoy::Config::Subscription> subscription_;
-  std::function<void()> initialize_callback_;
-=======
-  std::unique_ptr<Envoy::Config::Subscription> subscription_;
->>>>>>> c90d0d4c
   const std::string route_config_name_;
   Init::TargetImpl init_target_;
   Stats::ScopePtr scope_;

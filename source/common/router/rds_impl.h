#pragma once

#include <cstdint>
#include <functional>
#include <queue>
#include <string>
#include <unordered_map>
#include <unordered_set>

#include "envoy/admin/v3alpha/config_dump.pb.h"
#include "envoy/config/core/v3alpha/config_source.pb.h"
#include "envoy/config/route/v3alpha/route.pb.h"
#include "envoy/config/subscription.h"
#include "envoy/extensions/filters/network/http_connection_manager/v3alpha/http_connection_manager.pb.h"
#include "envoy/http/codes.h"
#include "envoy/local_info/local_info.h"
#include "envoy/router/rds.h"
#include "envoy/router/route_config_provider_manager.h"
#include "envoy/router/route_config_update_receiver.h"
#include "envoy/server/admin.h"
#include "envoy/server/filter_config.h"
#include "envoy/service/discovery/v3alpha/discovery.pb.h"
#include "envoy/singleton/instance.h"
#include "envoy/stats/scope.h"
#include "envoy/thread_local/thread_local.h"

#include "common/common/callback_impl.h"
#include "common/common/cleanup.h"
#include "common/common/logger.h"
#include "common/config/resources.h"
#include "common/init/manager_impl.h"
#include "common/init/target_impl.h"
#include "common/init/watcher_impl.h"
#include "common/protobuf/utility.h"
#include "common/router/route_config_update_receiver_impl.h"
#include "common/router/vhds.h"

namespace Envoy {
namespace Router {

// For friend class declaration in RdsRouteConfigSubscription.
class ScopedRdsConfigSubscription;

/**
 * Route configuration provider utilities.
 */
class RouteConfigProviderUtil {
public:
  /**
   * @return RouteConfigProviderSharedPtr a new route configuration provider based on the supplied
   * proto configuration. Notes the provider object could be shared among multiple listeners.
   */
  static RouteConfigProviderSharedPtr
  create(const envoy::extensions::filters::network::http_connection_manager::v3alpha::
             HttpConnectionManager& config,
         Server::Configuration::FactoryContext& factory_context, const std::string& stat_prefix,
         RouteConfigProviderManager& route_config_provider_manager);
};

class RouteConfigProviderManagerImpl;

/**
 * Implementation of RouteConfigProvider that holds a static route configuration.
 */
class StaticRouteConfigProviderImpl : public RouteConfigProvider {
public:
  StaticRouteConfigProviderImpl(const envoy::config::route::v3alpha::RouteConfiguration& config,
                                Server::Configuration::FactoryContext& factory_context,
                                RouteConfigProviderManagerImpl& route_config_provider_manager);
  ~StaticRouteConfigProviderImpl() override;

  // Router::RouteConfigProvider
  Router::ConfigConstSharedPtr config() override { return config_; }
  absl::optional<ConfigInfo> configInfo() const override {
    return ConfigInfo{route_config_proto_, ""};
  }
  SystemTime lastUpdated() const override { return last_updated_; }
  void onConfigUpdate() override {}
<<<<<<< HEAD
  void validateConfig(const envoy::api::v2::RouteConfiguration&) const override {}
  void requestVirtualHostsUpdate(const std::string&, Event::Dispatcher&,
                                 Http::RouteConfigUpdatedCallbackSharedPtr) override {
    NOT_IMPLEMENTED_GCOVR_EXCL_LINE;
  }
=======
  void validateConfig(const envoy::config::route::v3alpha::RouteConfiguration&) const override {}
>>>>>>> a60f6853

private:
  ConfigConstSharedPtr config_;
  envoy::config::route::v3alpha::RouteConfiguration route_config_proto_;
  SystemTime last_updated_;
  RouteConfigProviderManagerImpl& route_config_provider_manager_;
};

/**
 * All RDS stats. @see stats_macros.h
 */
#define ALL_RDS_STATS(COUNTER)                                                                     \
  COUNTER(config_reload)                                                                           \
  COUNTER(update_empty)

/**
 * Struct definition for all RDS stats. @see stats_macros.h
 */
struct RdsStats {
  ALL_RDS_STATS(GENERATE_COUNTER_STRUCT)
};

class RdsRouteConfigProviderImpl;

/**
 * A class that fetches the route configuration dynamically using the RDS API and updates them to
 * RDS config providers.
 */
class RdsRouteConfigSubscription : Envoy::Config::SubscriptionCallbacks,
                                   Logger::Loggable<Logger::Id::router> {
public:
  ~RdsRouteConfigSubscription() override;

  std::unordered_set<RouteConfigProvider*>& routeConfigProviders() {
    ASSERT(route_config_providers_.size() == 1 || route_config_providers_.empty());
    return route_config_providers_;
  }
  RouteConfigUpdatePtr& routeConfigUpdate() { return config_update_info_; }
  void updateOnDemand(const std::string& aliases);
  void maybeCreateInitManager(const std::string& version_info,
                              std::unique_ptr<Init::ManagerImpl>& init_manager,
                              std::unique_ptr<Cleanup>& resume_rds);

private:
  // Config::SubscriptionCallbacks
  void onConfigUpdate(const Protobuf::RepeatedPtrField<ProtobufWkt::Any>& resources,
                      const std::string& version_info) override;
  void
  onConfigUpdate(const Protobuf::RepeatedPtrField<envoy::service::discovery::v3alpha::Resource>&
                     added_resources,
                 const Protobuf::RepeatedPtrField<std::string>& removed_resources,
                 const std::string&) override;
  void onConfigUpdateFailed(Envoy::Config::ConfigUpdateFailureReason reason,
                            const EnvoyException* e) override;
  std::string resourceName(const ProtobufWkt::Any& resource) override {
    return MessageUtil::anyConvert<envoy::config::route::v3alpha::RouteConfiguration>(resource)
        .name();
  }

  Common::CallbackHandle* addUpdateCallback(std::function<void()> callback) {
    return update_callback_manager_.add(callback);
  }

  RdsRouteConfigSubscription(
      const envoy::extensions::filters::network::http_connection_manager::v3alpha::Rds& rds,
      const uint64_t manager_identifier,
      Server::Configuration::ServerFactoryContext& factory_context,
      ProtobufMessage::ValidationVisitor& validator, Init::Manager& init_manager,
      const std::string& stat_prefix, RouteConfigProviderManagerImpl& route_config_provider_manager,
      const envoy::config::core::v3alpha::ConfigSource::XdsApiVersion xds_api_version =
          envoy::config::core::v3alpha::ConfigSource::AUTO);

  bool validateUpdateSize(int num_resources);
  std::string loadTypeUrl();

  Init::Manager& getRdsConfigInitManager() { return init_manager_; }

  std::unique_ptr<Envoy::Config::Subscription> subscription_;
  const std::string route_config_name_;
  Server::Configuration::ServerFactoryContext& factory_context_;
  ProtobufMessage::ValidationVisitor& validator_;
  Init::Manager& init_manager_;
  Init::SharedTargetImpl init_target_;
  Stats::ScopePtr scope_;
  std::string stat_prefix_;
  RdsStats stats_;
  RouteConfigProviderManagerImpl& route_config_provider_manager_;
  const uint64_t manager_identifier_;
  // TODO(lambdai): Prove that a subscription has exactly one provider and remove the container.
  std::unordered_set<RouteConfigProvider*> route_config_providers_;
  VhdsSubscriptionPtr vhds_subscription_;
  RouteConfigUpdatePtr config_update_info_;
  Common::CallbackManager<> update_callback_manager_;
  envoy::config::core::v3alpha::ConfigSource::XdsApiVersion xds_api_version_;

  friend class RouteConfigProviderManagerImpl;
  // Access to addUpdateCallback
  friend class ScopedRdsConfigSubscription;
};

using RdsRouteConfigSubscriptionSharedPtr = std::shared_ptr<RdsRouteConfigSubscription>;

struct UpdateOnDemandCallback {
  const std::string alias_;
  Event::Dispatcher& thread_local_dispatcher_;
  std::weak_ptr<Http::RouteConfigUpdatedCallback> cb_;
};

/**
 * Implementation of RouteConfigProvider that fetches the route configuration dynamically using
 * the subscription.
 */
class RdsRouteConfigProviderImpl : public RouteConfigProvider,
                                   Logger::Loggable<Logger::Id::router> {
public:
  ~RdsRouteConfigProviderImpl() override;

  RdsRouteConfigSubscription& subscription() { return *subscription_; }

  // Router::RouteConfigProvider
  Router::ConfigConstSharedPtr config() override;
  absl::optional<ConfigInfo> configInfo() const override {
    return config_update_info_->configInfo();
  }
  SystemTime lastUpdated() const override { return config_update_info_->lastUpdated(); }
  void onConfigUpdate() override;
<<<<<<< HEAD
  void requestVirtualHostsUpdate(
      const std::string& for_domain, Event::Dispatcher& thread_local_dispatcher,
      Http::RouteConfigUpdatedCallbackSharedPtr route_config_updated_cb) override;
  void validateConfig(const envoy::api::v2::RouteConfiguration& config) const override;
=======
  void
  validateConfig(const envoy::config::route::v3alpha::RouteConfiguration& config) const override;
>>>>>>> a60f6853

private:
  struct ThreadLocalConfig : public ThreadLocal::ThreadLocalObject {
    ThreadLocalConfig(ConfigConstSharedPtr initial_config) : config_(std::move(initial_config)) {}
    ConfigConstSharedPtr config_;
  };

  RdsRouteConfigProviderImpl(RdsRouteConfigSubscriptionSharedPtr&& subscription,
                             Server::Configuration::FactoryContext& factory_context);

  RdsRouteConfigSubscriptionSharedPtr subscription_;
  RouteConfigUpdatePtr& config_update_info_;
  Server::Configuration::ServerFactoryContext& factory_context_;
  ProtobufMessage::ValidationVisitor& validator_;
  ThreadLocal::SlotPtr tls_;
  std::list<UpdateOnDemandCallback> config_update_callbacks_;

  friend class RouteConfigProviderManagerImpl;
};

class RouteConfigProviderManagerImpl : public RouteConfigProviderManager,
                                       public Singleton::Instance {
public:
  RouteConfigProviderManagerImpl(Server::Admin& admin);

  std::unique_ptr<envoy::admin::v3alpha::RoutesConfigDump> dumpRouteConfigs() const;

  // RouteConfigProviderManager
  RouteConfigProviderSharedPtr createRdsRouteConfigProvider(
      const envoy::extensions::filters::network::http_connection_manager::v3alpha::Rds& rds,
      Server::Configuration::FactoryContext& factory_context, const std::string& stat_prefix,
      Init::Manager& init_manager) override;

  RouteConfigProviderPtr createStaticRouteConfigProvider(
      const envoy::config::route::v3alpha::RouteConfiguration& route_config,
      Server::Configuration::FactoryContext& factory_context) override;

private:
  // TODO(jsedgwick) These two members are prime candidates for the owned-entry list/map
  // as in ConfigTracker. I.e. the ProviderImpls would have an EntryOwner for these lists
  // Then the lifetime management stuff is centralized and opaque.
  std::unordered_map<uint64_t, std::weak_ptr<RdsRouteConfigProviderImpl>>
      dynamic_route_config_providers_;
  std::unordered_set<RouteConfigProvider*> static_route_config_providers_;
  Server::ConfigTracker::EntryOwnerPtr config_tracker_entry_;

  friend class RdsRouteConfigSubscription;
  friend class StaticRouteConfigProviderImpl;
};

} // namespace Router
} // namespace Envoy<|MERGE_RESOLUTION|>--- conflicted
+++ resolved
@@ -76,15 +76,11 @@
   }
   SystemTime lastUpdated() const override { return last_updated_; }
   void onConfigUpdate() override {}
-<<<<<<< HEAD
-  void validateConfig(const envoy::api::v2::RouteConfiguration&) const override {}
+  void validateConfig(const envoy::config::route::v3alpha::RouteConfiguration&) const override {}
   void requestVirtualHostsUpdate(const std::string&, Event::Dispatcher&,
                                  Http::RouteConfigUpdatedCallbackSharedPtr) override {
     NOT_IMPLEMENTED_GCOVR_EXCL_LINE;
   }
-=======
-  void validateConfig(const envoy::config::route::v3alpha::RouteConfiguration&) const override {}
->>>>>>> a60f6853
 
 private:
   ConfigConstSharedPtr config_;
@@ -211,15 +207,10 @@
   }
   SystemTime lastUpdated() const override { return config_update_info_->lastUpdated(); }
   void onConfigUpdate() override;
-<<<<<<< HEAD
   void requestVirtualHostsUpdate(
       const std::string& for_domain, Event::Dispatcher& thread_local_dispatcher,
       Http::RouteConfigUpdatedCallbackSharedPtr route_config_updated_cb) override;
-  void validateConfig(const envoy::api::v2::RouteConfiguration& config) const override;
-=======
-  void
-  validateConfig(const envoy::config::route::v3alpha::RouteConfiguration& config) const override;
->>>>>>> a60f6853
+  void validateConfig(const envoy::config::route::v3alpha::RouteConfiguration& config) const override;
 
 private:
   struct ThreadLocalConfig : public ThreadLocal::ThreadLocalObject {

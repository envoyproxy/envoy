#pragma once

#include <string>

#include "envoy/api/v2/srds.pb.h"
#include "envoy/config/filter/network/http_connection_manager/v2/http_connection_manager.pb.h"
#include "envoy/config/subscription.h"
#include "envoy/router/route_config_provider_manager.h"
#include "envoy/stats/scope.h"

#include "common/config/config_provider_impl.h"
#include "common/router/scoped_config_impl.h"

namespace Envoy {
namespace Router {

// Scoped routing configuration utilities.
namespace ScopedRoutesConfigProviderUtil {

// If enabled in the HttpConnectionManager config, returns a ConfigProvider for scoped routing
// configuration.
Envoy::Config::ConfigProviderPtr
create(const envoy::config::filter::network::http_connection_manager::v2::HttpConnectionManager&
           config,
       Server::Configuration::FactoryContext& factory_context, const std::string& stat_prefix,
       Envoy::Config::ConfigProviderManager& scoped_routes_config_provider_manager);

} // namespace ScopedRoutesConfigProviderUtil

class ScopedRoutesConfigProviderManager;

// A ConfigProvider for inline scoped routing configuration.
class InlineScopedRoutesConfigProvider : public Envoy::Config::ImmutableConfigProviderBase {
public:
  InlineScopedRoutesConfigProvider(
      ProtobufTypes::ConstMessagePtrVector&& config_protos, std::string name,
      Server::Configuration::FactoryContext& factory_context,
      ScopedRoutesConfigProviderManager& config_provider_manager,
      envoy::api::v2::core::ConfigSource rds_config_source,
      envoy::config::filter::network::http_connection_manager::v2::ScopedRoutes::ScopeKeyBuilder
          scope_key_builder);

  ~InlineScopedRoutesConfigProvider() override = default;

  const std::string& name() const { return name_; }

  // Envoy::Config::ConfigProvider
  Envoy::Config::ConfigProvider::ConfigProtoVector getConfigProtos() const override {
    Envoy::Config::ConfigProvider::ConfigProtoVector out_protos;
    std::for_each(config_protos_.begin(), config_protos_.end(),
                  [&out_protos](const std::unique_ptr<const Protobuf::Message>& message) {
                    out_protos.push_back(message.get());
                  });
    return out_protos;
  }

  std::string getConfigVersion() const override { return ""; }
  ConfigConstSharedPtr getConfig() const override { return config_; }

private:
  const std::string name_;
  ConfigConstSharedPtr config_;
  const std::vector<std::unique_ptr<const Protobuf::Message>> config_protos_;
  const envoy::api::v2::core::ConfigSource rds_config_source_;
};

/**
 * All SRDS stats. @see stats_macros.h
 */
// clang-format off
#define ALL_SCOPED_RDS_STATS(COUNTER)                                                              \
  COUNTER(config_reload)                                                                           \
  COUNTER(update_empty)

// clang-format on

struct ScopedRdsStats {
  ALL_SCOPED_RDS_STATS(GENERATE_COUNTER_STRUCT)
};

// A scoped RDS subscription to be used with the dynamic scoped RDS ConfigProvider.
class ScopedRdsConfigSubscription : public Envoy::Config::DeltaConfigSubscriptionInstance,
                                    Envoy::Config::SubscriptionCallbacks {
public:
  using ScopedRouteConfigurationMap =
      std::map<std::string, envoy::api::v2::ScopedRouteConfiguration>;

  ScopedRdsConfigSubscription(
      const envoy::config::filter::network::http_connection_manager::v2::ScopedRds& scoped_rds,
      const uint64_t manager_identifier, const std::string& name,
      const envoy::config::filter::network::http_connection_manager::v2::ScopedRoutes::
          ScopeKeyBuilder& scope_key_builder,
      Server::Configuration::FactoryContext& factory_context, const std::string& stat_prefix,
      envoy::api::v2::core::ConfigSource rds_config_source,
      RouteConfigProviderManager& route_config_provider_manager,
      ScopedRoutesConfigProviderManager& config_provider_manager);

  ~ScopedRdsConfigSubscription() override = default;

  const std::string& name() const { return name_; }

  const ScopedRouteMap& scopedRouteMap() const { return scoped_route_map_; }

private:
  // Envoy::Config::DeltaConfigSubscriptionInstance
  void start() override { subscription_->start({}); }

  // Envoy::Config::SubscriptionCallbacks
  void onConfigUpdate(const Protobuf::RepeatedPtrField<ProtobufWkt::Any>& resources,
                      const std::string& version_info) override;
  void onConfigUpdate(const Protobuf::RepeatedPtrField<envoy::api::v2::Resource>& added_resources,
                      const Protobuf::RepeatedPtrField<std::string>& removed_resources,
                      const std::string& version_info) override;
  void onConfigUpdateFailed(const EnvoyException*) override {
    DeltaConfigSubscriptionInstance::onConfigUpdateFailed();
  }
  std::string resourceName(const ProtobufWkt::Any& resource) override {
    return MessageUtil::anyConvert<envoy::api::v2::ScopedRouteConfiguration>(resource,
                                                                             validation_visitor_)
        .name();
  }

  // ScopedRouteInfo by scope name.
  ScopedRouteMap scoped_route_map_;
  // A map of (hash, scope-name), used to detect the key conflict between scopes.
  absl::flat_hash_map<uint64_t, std::string> scope_name_by_hash_;
  // For creating RDS subscriptions.
  Server::Configuration::FactoryContext& factory_context_;
  const std::string name_;
  std::unique_ptr<Envoy::Config::Subscription> subscription_;
  const envoy::config::filter::network::http_connection_manager::v2::ScopedRoutes::ScopeKeyBuilder
      scope_key_builder_;
  Stats::ScopePtr scope_;
  ScopedRdsStats stats_;
  const envoy::api::v2::core::ConfigSource rds_config_source_;
  ProtobufMessage::ValidationVisitor& validation_visitor_;
  const std::string stat_prefix_;
  RouteConfigProviderManager& route_config_provider_manager_;
};

using ScopedRdsConfigSubscriptionSharedPtr = std::shared_ptr<ScopedRdsConfigSubscription>;

// A ConfigProvider for scoped RDS that dynamically fetches scoped routing configuration via a
// subscription.
class ScopedRdsConfigProvider : public Envoy::Config::MutableConfigProviderCommonBase {
public:
  ScopedRdsConfigProvider(ScopedRdsConfigSubscriptionSharedPtr&& subscription,
                          envoy::api::v2::core::ConfigSource rds_config_source);
<<<<<<< HEAD

  ScopedRdsConfigSubscription& subscription() {
    return *static_cast<ScopedRdsConfigSubscription*>(subscription_.get());
  }

=======

  ScopedRdsConfigSubscription& subscription() { return *subscription_; }

>>>>>>> 9c1f616a
private:
  const envoy::api::v2::core::ConfigSource rds_config_source_;
};

// A ConfigProviderManager for scoped routing configuration that creates static/inline and dynamic
// (xds) config providers.
class ScopedRoutesConfigProviderManager : public Envoy::Config::ConfigProviderManagerImplBase {
public:
  ScopedRoutesConfigProviderManager(
      Server::Admin& admin, Router::RouteConfigProviderManager& route_config_provider_manager)
      : Envoy::Config::ConfigProviderManagerImplBase(admin, "route_scopes"),
        route_config_provider_manager_(route_config_provider_manager) {}

  ~ScopedRoutesConfigProviderManager() override = default;

  // Envoy::Config::ConfigProviderManagerImplBase
  ProtobufTypes::MessagePtr dumpConfigs() const override;

  // Envoy::Config::ConfigProviderManager
  Envoy::Config::ConfigProviderPtr
  createXdsConfigProvider(const Protobuf::Message& config_source_proto,
                          Server::Configuration::FactoryContext& factory_context,
                          const std::string& stat_prefix,
                          const Envoy::Config::ConfigProviderManager::OptionalArg& optarg) override;
  Envoy::Config::ConfigProviderPtr
  createStaticConfigProvider(const Protobuf::Message&, Server::Configuration::FactoryContext&,
                             const Envoy::Config::ConfigProviderManager::OptionalArg&) override {
    ASSERT(false,
           "SRDS supports delta updates and requires the use of the createStaticConfigProvider() "
           "overload that accepts a config proto set as an argument.");
    NOT_REACHED_GCOVR_EXCL_LINE;
  }
  Envoy::Config::ConfigProviderPtr createStaticConfigProvider(
      std::vector<std::unique_ptr<const Protobuf::Message>>&& config_protos,
      Server::Configuration::FactoryContext& factory_context,
      const Envoy::Config::ConfigProviderManager::OptionalArg& optarg) override;

  RouteConfigProviderManager& route_config_provider_manager() {
    return route_config_provider_manager_;
  }

private:
  RouteConfigProviderManager& route_config_provider_manager_;
};

// The optional argument passed to the ConfigProviderManager::create*() functions.
class ScopedRoutesConfigProviderManagerOptArg
    : public Envoy::Config::ConfigProviderManager::OptionalArg {
public:
  ScopedRoutesConfigProviderManagerOptArg(
      std::string scoped_routes_name, const envoy::api::v2::core::ConfigSource& rds_config_source,
      const envoy::config::filter::network::http_connection_manager::v2::ScopedRoutes::
          ScopeKeyBuilder& scope_key_builder)
      : scoped_routes_name_(std::move(scoped_routes_name)), rds_config_source_(rds_config_source),
        scope_key_builder_(scope_key_builder) {}

  const std::string scoped_routes_name_;
  const envoy::api::v2::core::ConfigSource& rds_config_source_;
  const envoy::config::filter::network::http_connection_manager::v2::ScopedRoutes::ScopeKeyBuilder&
      scope_key_builder_;
};

} // namespace Router
} // namespace Envoy<|MERGE_RESOLUTION|>--- conflicted
+++ resolved
@@ -106,6 +106,11 @@
   void start() override { subscription_->start({}); }
 
   // Envoy::Config::SubscriptionCallbacks
+
+  // NOTE: state-of-the-world form onConfigUpdate(resources, version_info) will throw an
+  // EnvoyException on any error and essentially reject an update. While the Delta form
+  // onConfigUpdate(added_resources, removed_resources, version_info) by design will partially
+  // accept correct RouteConfiguration from management server.
   void onConfigUpdate(const Protobuf::RepeatedPtrField<ProtobufWkt::Any>& resources,
                       const std::string& version_info) override;
   void onConfigUpdate(const Protobuf::RepeatedPtrField<envoy::api::v2::Resource>& added_resources,
@@ -146,17 +151,11 @@
 public:
   ScopedRdsConfigProvider(ScopedRdsConfigSubscriptionSharedPtr&& subscription,
                           envoy::api::v2::core::ConfigSource rds_config_source);
-<<<<<<< HEAD
 
   ScopedRdsConfigSubscription& subscription() {
     return *static_cast<ScopedRdsConfigSubscription*>(subscription_.get());
   }
 
-=======
-
-  ScopedRdsConfigSubscription& subscription() { return *subscription_; }
-
->>>>>>> 9c1f616a
 private:
   const envoy::api::v2::core::ConfigSource rds_config_source_;
 };

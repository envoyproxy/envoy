--- conflicted
+++ resolved
@@ -336,15 +336,10 @@
       decorator_(parseDecorator(route)),
       direct_response_code_(ConfigUtility::parseDirectResponseCode(route)),
       direct_response_body_(ConfigUtility::parseDirectResponseBody(route)),
-<<<<<<< HEAD
-      per_filter_configs_(route.per_filter_config(), factory_context),
+      per_filter_configs_(route.typed_per_filter_config(), route.per_filter_config(),
+                          factory_context),
       time_system_(factory_context.dispatcher().timeSystem()),
       internal_redirect_action_(convertInternalRedirectAction(route.route())) {
-=======
-      per_filter_configs_(route.typed_per_filter_config(), route.per_filter_config(),
-                          factory_context),
-      time_system_(factory_context.dispatcher().timeSystem()) {
->>>>>>> 1a668fa1
   if (route.route().has_metadata_match()) {
     const auto filter_it = route.route().metadata_match().filter_metadata().find(
         Envoy::Config::MetadataFilters::get().ENVOY_LB);

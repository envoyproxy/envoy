--- conflicted
+++ resolved
@@ -1686,10 +1686,7 @@
       retry_shadow_buffer_limit_(PROTOBUF_GET_WRAPPED_OR_DEFAULT(
           virtual_host, per_request_buffer_limit_bytes, std::numeric_limits<uint32_t>::max())),
       include_attempt_count_in_request_(virtual_host.include_request_attempt_count()),
-<<<<<<< HEAD
-      include_attempt_count_in_response_(virtual_host.include_attempt_count_in_response()),
-      virtual_cluster_catch_all_(*vcluster_scope_,
-                                 factory_context.routerContext().virtualClusterStatNames()) {
+      include_attempt_count_in_response_(virtual_host.include_attempt_count_in_response()) {
   if (!virtual_host.request_headers_to_add().empty() ||
       !virtual_host.request_headers_to_remove().empty()) {
     request_headers_parser_ = HeaderParser::configure(virtual_host.request_headers_to_add(),
@@ -1700,10 +1697,6 @@
     response_headers_parser_ = HeaderParser::configure(virtual_host.response_headers_to_add(),
                                                        virtual_host.response_headers_to_remove());
   }
-
-=======
-      include_attempt_count_in_response_(virtual_host.include_attempt_count_in_response()) {
->>>>>>> efa1e882
   switch (virtual_host.require_tls()) {
     PANIC_ON_PROTO_ENUM_SENTINEL_VALUES;
   case envoy::config::route::v3::VirtualHost::NONE:

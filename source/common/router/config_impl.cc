--- conflicted
+++ resolved
@@ -1194,11 +1194,7 @@
 
   for (const auto& virtual_cluster : virtual_host.virtual_clusters()) {
     virtual_clusters_.push_back(
-<<<<<<< HEAD
-        VirtualClusterEntry(virtual_cluster, stat_name_pool_, *vcluster_scope_,
-=======
         VirtualClusterEntry(virtual_cluster, *vcluster_scope_,
->>>>>>> c1519364
                             factory_context.routerContext().virtualClusterStatNames()));
   }
 
@@ -1208,18 +1204,11 @@
 }
 
 VirtualHostImpl::VirtualClusterEntry::VirtualClusterEntry(
-<<<<<<< HEAD
-    const envoy::config::route::v3::VirtualCluster& virtual_cluster, Stats::StatNamePool& pool,
-    Stats::Scope& scope, const VirtualClusterStatNames& stat_names)
-    : VirtualClusterBase(pool.add(virtual_cluster.name()),
-                         scope.createScope(virtual_cluster.name()), stat_names) {
-=======
     const envoy::config::route::v3::VirtualCluster& virtual_cluster, Stats::Scope& scope,
     const VirtualClusterStatNames& stat_names)
     : StatNameProvider(virtual_cluster.name(), scope.symbolTable()),
       VirtualClusterBase(stat_name_storage_.statName(),
                          scope.scopeFromStatName(stat_name_storage_.statName()), stat_names) {
->>>>>>> c1519364
   if (virtual_cluster.hidden_envoy_deprecated_pattern().empty() ==
       virtual_cluster.headers().empty()) {
     throw EnvoyException("virtual clusters must define either 'pattern' or 'headers'");

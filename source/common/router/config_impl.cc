#include "common/router/config_impl.h"

#include <algorithm>
#include <chrono>
#include <cstdint>
#include <map>
#include <memory>
#include <regex>
#include <string>
#include <vector>

#include "envoy/http/header_map.h"
#include "envoy/runtime/runtime.h"
#include "envoy/type/percent.pb.validate.h"
#include "envoy/upstream/cluster_manager.h"
#include "envoy/upstream/upstream.h"

#include "common/common/assert.h"
#include "common/common/empty_string.h"
#include "common/common/fmt.h"
#include "common/common/hash.h"
#include "common/common/logger.h"
#include "common/common/utility.h"
#include "common/config/metadata.h"
#include "common/config/rds_json.h"
#include "common/config/utility.h"
#include "common/config/well_known_names.h"
#include "common/http/headers.h"
#include "common/http/utility.h"
#include "common/protobuf/protobuf.h"
#include "common/protobuf/utility.h"
#include "common/router/retry_state_impl.h"

#include "extensions/filters/http/well_known_names.h"

#include "absl/strings/match.h"

namespace Envoy {
namespace Router {
namespace {

InternalRedirectAction
convertInternalRedirectAction(const envoy::api::v2::route::RouteAction& route) {
  switch (route.internal_redirect_action()) {
  case envoy::api::v2::route::RouteAction::PASS_THROUGH_INTERNAL_REDIRECT:
    return InternalRedirectAction::PassThrough;
  case envoy::api::v2::route::RouteAction::HANDLE_INTERNAL_REDIRECT:
    return InternalRedirectAction::Handle;
  default:
    return InternalRedirectAction::PassThrough;
  }
}

} // namespace

std::string SslRedirector::newPath(const Http::HeaderMap& headers) const {
  return Http::Utility::createSslRedirectPath(headers);
}

HedgePolicyImpl::HedgePolicyImpl(const envoy::api::v2::route::HedgePolicy& hedge_policy)
    : initial_requests_(PROTOBUF_GET_WRAPPED_OR_DEFAULT(hedge_policy, initial_requests, 1)),
      additional_request_chance_(hedge_policy.additional_request_chance()),
      hedge_on_per_try_timeout_(hedge_policy.hedge_on_per_try_timeout()) {}

HedgePolicyImpl::HedgePolicyImpl()
    : initial_requests_(1), additional_request_chance_({}), hedge_on_per_try_timeout_(false) {}

RetryPolicyImpl::RetryPolicyImpl(const envoy::api::v2::route::RetryPolicy& retry_policy) {
  per_try_timeout_ =
      std::chrono::milliseconds(PROTOBUF_GET_MS_OR_DEFAULT(retry_policy, per_try_timeout, 0));
  num_retries_ = PROTOBUF_GET_WRAPPED_OR_DEFAULT(retry_policy, num_retries, 1);
  retry_on_ = RetryStateImpl::parseRetryOn(retry_policy.retry_on());
  retry_on_ |= RetryStateImpl::parseRetryGrpcOn(retry_policy.retry_on());

  for (const auto& host_predicate : retry_policy.retry_host_predicate()) {
    auto& factory = Envoy::Config::Utility::getAndCheckFactory<Upstream::RetryHostPredicateFactory>(
        host_predicate.name());
    auto config = Envoy::Config::Utility::translateToFactoryConfig(host_predicate, factory);
    retry_host_predicate_configs_.emplace_back(host_predicate.name(), std::move(config));
  }

  const auto retry_priority = retry_policy.retry_priority();
  if (!retry_priority.name().empty()) {
    auto& factory = Envoy::Config::Utility::getAndCheckFactory<Upstream::RetryPriorityFactory>(
        retry_priority.name());
    retry_priority_config_ =
        std::make_pair(retry_priority.name(),
                       Envoy::Config::Utility::translateToFactoryConfig(retry_priority, factory));
  }

  auto host_selection_attempts = retry_policy.host_selection_retry_max_attempts();
  if (host_selection_attempts) {
    host_selection_attempts_ = host_selection_attempts;
  }

  for (auto code : retry_policy.retriable_status_codes()) {
    retriable_status_codes_.emplace_back(code);
  }

  if (retry_policy.has_retry_back_off()) {
    base_interval_ = std::chrono::milliseconds(
        PROTOBUF_GET_MS_REQUIRED(retry_policy.retry_back_off(), base_interval));
    if ((*base_interval_).count() < 1) {
      base_interval_ = std::chrono::milliseconds(1);
    }

    max_interval_ = PROTOBUF_GET_OPTIONAL_MS(retry_policy.retry_back_off(), max_interval);
    if (max_interval_) {
      // Apply the same rounding to max interval in case both are set to sub-millisecond values.
      if ((*max_interval_).count() < 1) {
        max_interval_ = std::chrono::milliseconds(1);
      }

      if ((*max_interval_).count() < (*base_interval_).count()) {
        throw EnvoyException(
            "retry_policy.max_interval must greater than or equal to the base_interval");
      }
    }
  }
}

std::vector<Upstream::RetryHostPredicateSharedPtr> RetryPolicyImpl::retryHostPredicates() const {
  std::vector<Upstream::RetryHostPredicateSharedPtr> predicates;

  for (const auto& config : retry_host_predicate_configs_) {
    auto& factory = Envoy::Config::Utility::getAndCheckFactory<Upstream::RetryHostPredicateFactory>(
        config.first);
    predicates.emplace_back(factory.createHostPredicate(*config.second, num_retries_));
  }

  return predicates;
}

Upstream::RetryPrioritySharedPtr RetryPolicyImpl::retryPriority() const {
  if (retry_priority_config_.first.empty()) {
    return nullptr;
  }

  auto& factory = Envoy::Config::Utility::getAndCheckFactory<Upstream::RetryPriorityFactory>(
      retry_priority_config_.first);

  return factory.createRetryPriority(*retry_priority_config_.second, num_retries_);
}

CorsPolicyImpl::CorsPolicyImpl(const envoy::api::v2::route::CorsPolicy& config,
                               Runtime::Loader& loader)
    : config_(config), loader_(loader) {
  for (const auto& origin : config.allow_origin()) {
    allow_origin_.push_back(origin);
  }
  for (const auto& regex : config.allow_origin_regex()) {
    allow_origin_regex_.push_back(RegexUtil::parseRegex(regex));
  }
  allow_methods_ = config.allow_methods();
  allow_headers_ = config.allow_headers();
  expose_headers_ = config.expose_headers();
  max_age_ = config.max_age();
  if (config.has_allow_credentials()) {
    allow_credentials_ = PROTOBUF_GET_WRAPPED_REQUIRED(config, allow_credentials);
  }
  legacy_enabled_ = PROTOBUF_GET_WRAPPED_OR_DEFAULT(config, enabled, true);
}

ShadowPolicyImpl::ShadowPolicyImpl(const envoy::api::v2::route::RouteAction& config) {
  if (!config.has_request_mirror_policy()) {
    return;
  }

  cluster_ = config.request_mirror_policy().cluster();

  if (config.request_mirror_policy().has_runtime_fraction()) {
    runtime_key_ = config.request_mirror_policy().runtime_fraction().runtime_key();
    default_value_ = config.request_mirror_policy().runtime_fraction().default_value();
  } else {
    runtime_key_ = config.request_mirror_policy().runtime_key();
    default_value_.set_numerator(0);
  }
}

class HashMethodImplBase : public HashPolicyImpl::HashMethod {
public:
  HashMethodImplBase(bool terminal) : terminal_(terminal) {}

  bool terminal() const override { return terminal_; }

private:
  const bool terminal_;
};

class HeaderHashMethod : public HashMethodImplBase {
public:
  HeaderHashMethod(const std::string& header_name, bool terminal)
      : HashMethodImplBase(terminal), header_name_(header_name) {}

  absl::optional<uint64_t> evaluate(const Network::Address::Instance*,
                                    const Http::HeaderMap& headers,
                                    const HashPolicy::AddCookieCallback) const override {
    absl::optional<uint64_t> hash;

    const Http::HeaderEntry* header = headers.get(header_name_);
    if (header) {
      hash = HashUtil::xxHash64(header->value().getStringView());
    }
    return hash;
  }

private:
  const Http::LowerCaseString header_name_;
};

class CookieHashMethod : public HashMethodImplBase {
public:
  CookieHashMethod(const std::string& key, const std::string& path,
                   const absl::optional<std::chrono::seconds>& ttl, bool terminal)
      : HashMethodImplBase(terminal), key_(key), path_(path), ttl_(ttl) {}

  absl::optional<uint64_t> evaluate(const Network::Address::Instance*,
                                    const Http::HeaderMap& headers,
                                    const HashPolicy::AddCookieCallback add_cookie) const override {
    absl::optional<uint64_t> hash;
    std::string value = Http::Utility::parseCookieValue(headers, key_);
    if (value.empty() && ttl_.has_value()) {
      value = add_cookie(key_, path_, ttl_.value());
      hash = HashUtil::xxHash64(value);

    } else if (!value.empty()) {
      hash = HashUtil::xxHash64(value);
    }
    return hash;
  }

private:
  const std::string key_;
  const std::string path_;
  const absl::optional<std::chrono::seconds> ttl_;
};

class IpHashMethod : public HashMethodImplBase {
public:
  IpHashMethod(bool terminal) : HashMethodImplBase(terminal) {}

  absl::optional<uint64_t> evaluate(const Network::Address::Instance* downstream_addr,
                                    const Http::HeaderMap&,
                                    const HashPolicy::AddCookieCallback) const override {
    if (downstream_addr == nullptr) {
      return absl::nullopt;
    }
    auto* downstream_ip = downstream_addr->ip();
    if (downstream_ip == nullptr) {
      return absl::nullopt;
    }
    const auto& downstream_addr_str = downstream_ip->addressAsString();
    if (downstream_addr_str.empty()) {
      return absl::nullopt;
    }
    return HashUtil::xxHash64(downstream_addr_str);
  }
};

HashPolicyImpl::HashPolicyImpl(
    const Protobuf::RepeatedPtrField<envoy::api::v2::route::RouteAction::HashPolicy>&
        hash_policies) {
  // TODO(htuch): Add support for cookie hash policies, #1295
  hash_impls_.reserve(hash_policies.size());

  for (auto& hash_policy : hash_policies) {
    switch (hash_policy.policy_specifier_case()) {
    case envoy::api::v2::route::RouteAction::HashPolicy::kHeader:
      hash_impls_.emplace_back(
          new HeaderHashMethod(hash_policy.header().header_name(), hash_policy.terminal()));
      break;
    case envoy::api::v2::route::RouteAction::HashPolicy::kCookie: {
      absl::optional<std::chrono::seconds> ttl;
      if (hash_policy.cookie().has_ttl()) {
        ttl = std::chrono::seconds(hash_policy.cookie().ttl().seconds());
      }
      hash_impls_.emplace_back(new CookieHashMethod(
          hash_policy.cookie().name(), hash_policy.cookie().path(), ttl, hash_policy.terminal()));
      break;
    }
    case envoy::api::v2::route::RouteAction::HashPolicy::kConnectionProperties:
      if (hash_policy.connection_properties().source_ip()) {
        hash_impls_.emplace_back(new IpHashMethod(hash_policy.terminal()));
      }
      break;
    default:
      throw EnvoyException(
          fmt::format("Unsupported hash policy {}", hash_policy.policy_specifier_case()));
    }
  }
}

absl::optional<uint64_t>
HashPolicyImpl::generateHash(const Network::Address::Instance* downstream_addr,
                             const Http::HeaderMap& headers,
                             const AddCookieCallback add_cookie) const {
  absl::optional<uint64_t> hash;
  for (const HashMethodPtr& hash_impl : hash_impls_) {
    const absl::optional<uint64_t> new_hash =
        hash_impl->evaluate(downstream_addr, headers, add_cookie);
    if (new_hash) {
      // Rotating the old value prevents duplicate hash rules from cancelling each other out
      // and preserves all of the entropy
      const uint64_t old_value = hash ? ((hash.value() << 1) | (hash.value() >> 63)) : 0;
      hash = old_value ^ new_hash.value();
    }
    // If the policy is a terminal policy and a hash has been generated, ignore
    // the rest of the hash policies.
    if (hash_impl->terminal() && hash) {
      break;
    }
  }
  return hash;
}

DecoratorImpl::DecoratorImpl(const envoy::api::v2::route::Decorator& decorator)
    : operation_(decorator.operation()) {}

void DecoratorImpl::apply(Tracing::Span& span) const {
  if (!operation_.empty()) {
    span.setOperation(operation_);
  }
}

const std::string& DecoratorImpl::getOperation() const { return operation_; }

RouteEntryImplBase::RouteEntryImplBase(const VirtualHostImpl& vhost,
                                       const envoy::api::v2::route::Route& route,
                                       Server::Configuration::FactoryContext& factory_context)
    : case_sensitive_(PROTOBUF_GET_WRAPPED_OR_DEFAULT(route.match(), case_sensitive, true)),
      prefix_rewrite_(route.route().prefix_rewrite()), host_rewrite_(route.route().host_rewrite()),
      vhost_(vhost),
      auto_host_rewrite_(PROTOBUF_GET_WRAPPED_OR_DEFAULT(route.route(), auto_host_rewrite, false)),
      cluster_name_(route.route().cluster()), cluster_header_name_(route.route().cluster_header()),
      cluster_not_found_response_code_(ConfigUtility::parseClusterNotFoundResponseCode(
          route.route().cluster_not_found_response_code())),
      timeout_(PROTOBUF_GET_MS_OR_DEFAULT(route.route(), timeout, DEFAULT_ROUTE_TIMEOUT_MS)),
      idle_timeout_(PROTOBUF_GET_OPTIONAL_MS(route.route(), idle_timeout)),
      max_grpc_timeout_(PROTOBUF_GET_OPTIONAL_MS(route.route(), max_grpc_timeout)),
      grpc_timeout_offset_(PROTOBUF_GET_OPTIONAL_MS(route.route(), grpc_timeout_offset)),
      loader_(factory_context.runtime()), runtime_(loadRuntimeData(route.match())),
      scheme_redirect_(route.redirect().scheme_redirect()),
      host_redirect_(route.redirect().host_redirect()),
      port_redirect_(route.redirect().port_redirect()
                         ? ":" + std::to_string(route.redirect().port_redirect())
                         : ""),
      path_redirect_(route.redirect().path_redirect()),
      https_redirect_(route.redirect().https_redirect()),
      prefix_rewrite_redirect_(route.redirect().prefix_rewrite()),
      strip_query_(route.redirect().strip_query()),
      hedge_policy_(buildHedgePolicy(vhost.hedgePolicy(), route.route())),
      retry_policy_(buildRetryPolicy(vhost.retryPolicy(), route.route())),
      rate_limit_policy_(route.route().rate_limits()), shadow_policy_(route.route()),
      priority_(ConfigUtility::parsePriority(route.route().priority())),
      total_cluster_weight_(
          PROTOBUF_GET_WRAPPED_OR_DEFAULT(route.route().weighted_clusters(), total_weight, 100UL)),
      request_headers_parser_(HeaderParser::configure(route.request_headers_to_add(),
                                                      route.request_headers_to_remove())),
      response_headers_parser_(HeaderParser::configure(route.response_headers_to_add(),
                                                       route.response_headers_to_remove())),
      metadata_(route.metadata()), typed_metadata_(route.metadata()),
      match_grpc_(route.match().has_grpc()), opaque_config_(parseOpaqueConfig(route)),
      decorator_(parseDecorator(route)),
      direct_response_code_(ConfigUtility::parseDirectResponseCode(route)),
      direct_response_body_(ConfigUtility::parseDirectResponseBody(route, factory_context.api())),
      per_filter_configs_(route.typed_per_filter_config(), route.per_filter_config(),
                          factory_context),
      time_source_(factory_context.dispatcher().timeSource()),
      internal_redirect_action_(convertInternalRedirectAction(route.route())) {
  if (route.route().has_metadata_match()) {
    const auto filter_it = route.route().metadata_match().filter_metadata().find(
        Envoy::Config::MetadataFilters::get().ENVOY_LB);
    if (filter_it != route.route().metadata_match().filter_metadata().end()) {
      metadata_match_criteria_ = std::make_unique<MetadataMatchCriteriaImpl>(filter_it->second);
    }
  }

  // If this is a weighted_cluster, we create N internal route entries
  // (called WeightedClusterEntry), such that each object is a simple
  // single cluster, pointing back to the parent. Metadata criteria
  // from the weighted cluster (if any) are merged with and override
  // the criteria from the route.
  if (route.route().cluster_specifier_case() ==
      envoy::api::v2::route::RouteAction::kWeightedClusters) {
    ASSERT(total_cluster_weight_ > 0);

    uint64_t total_weight = 0UL;
    const std::string& runtime_key_prefix = route.route().weighted_clusters().runtime_key_prefix();

    for (const auto& cluster : route.route().weighted_clusters().clusters()) {
      std::unique_ptr<WeightedClusterEntry> cluster_entry(new WeightedClusterEntry(
          this, runtime_key_prefix + "." + cluster.name(), factory_context, cluster));
      weighted_clusters_.emplace_back(std::move(cluster_entry));
      total_weight += weighted_clusters_.back()->clusterWeight();
    }

    if (total_weight != total_cluster_weight_) {
      throw EnvoyException(fmt::format("Sum of weights in the weighted_cluster should add up to {}",
                                       total_cluster_weight_));
    }
  }

  for (const auto& header_map : route.match().headers()) {
    config_headers_.push_back(header_map);
  }

  for (const auto& query_parameter : route.match().query_parameters()) {
    config_query_parameters_.push_back(query_parameter);
  }

  if (!route.route().hash_policy().empty()) {
    hash_policy_ = std::make_unique<HashPolicyImpl>(route.route().hash_policy());
  }

  // Only set include_vh_rate_limits_ to true if the rate limit policy for the route is empty
  // or the route set `include_vh_rate_limits` to true.
  include_vh_rate_limits_ =
      (rate_limit_policy_.empty() ||
       PROTOBUF_GET_WRAPPED_OR_DEFAULT(route.route(), include_vh_rate_limits, false));

  if (route.route().has_cors()) {
    cors_policy_ =
        std::make_unique<CorsPolicyImpl>(route.route().cors(), factory_context.runtime());
  }
  for (const auto upgrade_config : route.route().upgrade_configs()) {
    const bool enabled = upgrade_config.has_enabled() ? upgrade_config.enabled().value() : true;
    const bool success =
        upgrade_map_
            .emplace(std::make_pair(
                Envoy::Http::LowerCaseString(upgrade_config.upgrade_type()).get(), enabled))
            .second;
    if (!success) {
      throw EnvoyException(fmt::format("Duplicate upgrade {}", upgrade_config.upgrade_type()));
    }
  }
}

bool RouteEntryImplBase::evaluateRuntimeMatch(const uint64_t random_value) const {
  return !runtime_ ? true
                   : loader_.snapshot().featureEnabled(runtime_->fractional_runtime_key_,
                                                       runtime_->fractional_runtime_default_,
                                                       random_value);
}

bool RouteEntryImplBase::matchRoute(const Http::HeaderMap& headers, uint64_t random_value) const {
  bool matches = true;

  matches &= evaluateRuntimeMatch(random_value);
  if (!matches) {
    // No need to waste further cycles calculating a route match.
    return false;
  }

  if (match_grpc_) {
    matches &= Grpc::Common::hasGrpcContentType(headers);
  }

  matches &= Http::HeaderUtility::matchHeaders(headers, config_headers_);
  if (!config_query_parameters_.empty()) {
    Http::Utility::QueryParams query_parameters =
        Http::Utility::parseQueryString(headers.Path()->value().getStringView());
    matches &= ConfigUtility::matchQueryParams(query_parameters, config_query_parameters_);
  }

  return matches;
}

const std::string& RouteEntryImplBase::clusterName() const { return cluster_name_; }

void RouteEntryImplBase::finalizeRequestHeaders(Http::HeaderMap& headers,
                                                const StreamInfo::StreamInfo& stream_info,
                                                bool insert_envoy_original_path) const {
  // Append user-specified request headers in the following order: route-level headers, virtual
  // host level headers and finally global connection manager level headers.
  request_headers_parser_->evaluateHeaders(headers, stream_info);
  vhost_.requestHeaderParser().evaluateHeaders(headers, stream_info);
  vhost_.globalRouteConfig().requestHeaderParser().evaluateHeaders(headers, stream_info);
  if (!host_rewrite_.empty()) {
    headers.Host()->value(host_rewrite_);
  }

  // Handle path rewrite
  if (!getPathRewrite().empty()) {
    rewritePathHeader(headers, insert_envoy_original_path);
  }
}

void RouteEntryImplBase::finalizeResponseHeaders(Http::HeaderMap& headers,
                                                 const StreamInfo::StreamInfo& stream_info) const {
  // Append user-specified response headers in the following order: route-level headers, virtual
  // host level headers and finally global connection manager level headers.
  response_headers_parser_->evaluateHeaders(headers, stream_info);
  vhost_.responseHeaderParser().evaluateHeaders(headers, stream_info);
  vhost_.globalRouteConfig().responseHeaderParser().evaluateHeaders(headers, stream_info);
}

absl::optional<RouteEntryImplBase::RuntimeData>
RouteEntryImplBase::loadRuntimeData(const envoy::api::v2::route::RouteMatch& route_match) {
  absl::optional<RuntimeData> runtime;
  RuntimeData runtime_data;

  if (route_match.has_runtime_fraction()) {
    runtime_data.fractional_runtime_default_ = route_match.runtime_fraction().default_value();
    runtime_data.fractional_runtime_key_ = route_match.runtime_fraction().runtime_key();
    return runtime_data;
  }

  return runtime;
}

void RouteEntryImplBase::finalizePathHeader(Http::HeaderMap& headers,
                                            const std::string& matched_path,
                                            bool insert_envoy_original_path) const {
  const auto& rewrite = getPathRewrite();
  if (rewrite.empty()) {
    return;
  }

  std::string path(headers.Path()->value().getStringView());
  if (insert_envoy_original_path) {
    headers.insertEnvoyOriginalPath().value(*headers.Path());
  }
  ASSERT(case_sensitive_ ? absl::StartsWith(path, matched_path)
                         : absl::StartsWithIgnoreCase(path, matched_path));
  headers.Path()->value(path.replace(0, matched_path.size(), rewrite));
}

absl::string_view RouteEntryImplBase::processRequestHost(const Http::HeaderMap& headers,
                                                         const absl::string_view& new_scheme,
                                                         const absl::string_view& new_port) const {

  absl::string_view request_host = headers.Host()->value().getStringView();
  size_t host_end;
  // Detect if IPv6 URI
  if (request_host[0] == '[') {
    host_end = request_host.rfind("]:");
    if (host_end != absl::string_view::npos) {
      host_end += 1; // advance to :
    }
  } else {
    host_end = request_host.rfind(":");
  }

  if (host_end != absl::string_view::npos) {
    absl::string_view request_port = request_host.substr(host_end);
    absl::string_view request_protocol = headers.ForwardedProto()->value().getStringView();
    bool remove_port = !new_port.empty();

    if (new_scheme != request_protocol) {
      remove_port |= (request_protocol == Http::Headers::get().SchemeValues.Https.c_str()) &&
                     request_port == ":443";
      remove_port |= (request_protocol == Http::Headers::get().SchemeValues.Http.c_str()) &&
                     request_port == ":80";
    }

    if (remove_port) {
      return request_host.substr(0, host_end);
    }
  }

  return request_host;
}

std::string RouteEntryImplBase::newPath(const Http::HeaderMap& headers) const {
  ASSERT(isDirectResponse());

  absl::string_view final_scheme;
  absl::string_view final_host;
  absl::string_view final_port;
  absl::string_view final_path;

  if (!scheme_redirect_.empty()) {
    final_scheme = scheme_redirect_.c_str();
  } else if (https_redirect_) {
    final_scheme = Http::Headers::get().SchemeValues.Https;
  } else {
    ASSERT(headers.ForwardedProto());
    final_scheme = headers.ForwardedProto()->value().getStringView();
  }

  if (!port_redirect_.empty()) {
    final_port = port_redirect_.c_str();
  } else {
    final_port = "";
  }

  if (!host_redirect_.empty()) {
    final_host = host_redirect_.c_str();
  } else {
    ASSERT(headers.Host());
    final_host = processRequestHost(headers, final_scheme, final_port);
  }

  if (!path_redirect_.empty()) {
    final_path = path_redirect_.c_str();
  } else {
    ASSERT(headers.Path());
    final_path = headers.Path()->value().getStringView();
    if (strip_query_) {
      size_t path_end = final_path.find("?");
      if (path_end != absl::string_view::npos) {
        final_path = final_path.substr(0, path_end);
      }
    }
  }

  return fmt::format("{}://{}{}{}", final_scheme, final_host, final_port, final_path);
}

std::multimap<std::string, std::string>
RouteEntryImplBase::parseOpaqueConfig(const envoy::api::v2::route::Route& route) {
  std::multimap<std::string, std::string> ret;
  if (route.has_metadata()) {
    const auto filter_metadata = route.metadata().filter_metadata().find(
        Extensions::HttpFilters::HttpFilterNames::get().Router);
    if (filter_metadata == route.metadata().filter_metadata().end()) {
      return ret;
    }
    for (auto it : filter_metadata->second.fields()) {
      if (it.second.kind_case() == ProtobufWkt::Value::kStringValue) {
        ret.emplace(it.first, it.second.string_value());
      }
    }
  }
  return ret;
}

HedgePolicyImpl RouteEntryImplBase::buildHedgePolicy(
    const absl::optional<envoy::api::v2::route::HedgePolicy>& vhost_hedge_policy,
    const envoy::api::v2::route::RouteAction& route_config) const {
  // Route specific policy wins, if available.
  if (route_config.has_hedge_policy()) {
    return HedgePolicyImpl(route_config.hedge_policy());
  }

  // If not, we fall back to the virtual host policy if there is one.
  if (vhost_hedge_policy) {
    return HedgePolicyImpl(vhost_hedge_policy.value());
  }

  // Otherwise, an empty policy will do.
  return HedgePolicyImpl();
}

RetryPolicyImpl RouteEntryImplBase::buildRetryPolicy(
    const absl::optional<envoy::api::v2::route::RetryPolicy>& vhost_retry_policy,
    const envoy::api::v2::route::RouteAction& route_config) const {
  // Route specific policy wins, if available.
  if (route_config.has_retry_policy()) {
    return RetryPolicyImpl(route_config.retry_policy());
  }

  // If not, we fallback to the virtual host policy if there is one.
  if (vhost_retry_policy) {
    return RetryPolicyImpl(vhost_retry_policy.value());
  }

  // Otherwise, an empty policy will do.
  return RetryPolicyImpl();
}

DecoratorConstPtr RouteEntryImplBase::parseDecorator(const envoy::api::v2::route::Route& route) {
  DecoratorConstPtr ret;
  if (route.has_decorator()) {
    ret = DecoratorConstPtr(new DecoratorImpl(route.decorator()));
  }
  return ret;
}

const DirectResponseEntry* RouteEntryImplBase::directResponseEntry() const {
  // A route for a request can exclusively be a route entry, a direct response entry,
  // or a redirect entry.
  if (isDirectResponse()) {
    return this;
  } else {
    return nullptr;
  }
}

const RouteEntry* RouteEntryImplBase::routeEntry() const {
  // A route for a request can exclusively be a route entry, a direct response entry,
  // or a redirect entry.
  if (isDirectResponse()) {
    return nullptr;
  } else {
    return this;
  }
}

RouteConstSharedPtr RouteEntryImplBase::clusterEntry(const Http::HeaderMap& headers,
                                                     uint64_t random_value) const {
  // Gets the route object chosen from the list of weighted clusters
  // (if there is one) or returns self.
  if (weighted_clusters_.empty()) {
    if (!cluster_name_.empty() || isDirectResponse()) {
      return shared_from_this();
    } else {
      ASSERT(!cluster_header_name_.get().empty());
      const Http::HeaderEntry* entry = headers.get(cluster_header_name_);
      std::string final_cluster_name;
      if (entry) {
        final_cluster_name = std::string(entry->value().getStringView());
      }

      // NOTE: Though we return a shared_ptr here, the current ownership model assumes that
      //       the route table sticks around. See snapped_route_config_ in
      //       ConnectionManagerImpl::ActiveStream.
      return std::make_shared<DynamicRouteEntry>(this, final_cluster_name);
    }
  }

  return WeightedClusterUtil::pickCluster(weighted_clusters_, total_cluster_weight_, random_value,
                                          true);
}

void RouteEntryImplBase::validateClusters(Upstream::ClusterManager& cm) const {
  if (isDirectResponse()) {
    return;
  }

  // Currently, we verify that the cluster exists in the CM if we have an explicit cluster or
  // weighted cluster rule. We obviously do not verify a cluster_header rule. This means that
  // trying to use all CDS clusters with a static route table will not work. In the upcoming RDS
  // change we will make it so that dynamically loaded route tables do *not* perform CM checks.
  // In the future we might decide to also have a config option that turns off checks for static
  // route tables. This would enable the all CDS with static route table case.
  if (!cluster_name_.empty()) {
    if (!cm.get(cluster_name_)) {
      throw EnvoyException(fmt::format("route: unknown cluster '{}'", cluster_name_));
    }
  } else if (!weighted_clusters_.empty()) {
    for (const WeightedClusterEntrySharedPtr& cluster : weighted_clusters_) {
      if (!cm.get(cluster->clusterName())) {
        throw EnvoyException(
            fmt::format("route: unknown weighted cluster '{}'", cluster->clusterName()));
      }
    }
  }
}

const RouteSpecificFilterConfig*
RouteEntryImplBase::perFilterConfig(const std::string& name) const {
  return per_filter_configs_.get(name);
}

RouteEntryImplBase::WeightedClusterEntry::WeightedClusterEntry(
    const RouteEntryImplBase* parent, const std::string runtime_key,
    Server::Configuration::FactoryContext& factory_context,
    const envoy::api::v2::route::WeightedCluster_ClusterWeight& cluster)
    : DynamicRouteEntry(parent, cluster.name()), runtime_key_(runtime_key),
      loader_(factory_context.runtime()),
      cluster_weight_(PROTOBUF_GET_WRAPPED_REQUIRED(cluster, weight)),
      request_headers_parser_(HeaderParser::configure(cluster.request_headers_to_add(),
                                                      cluster.request_headers_to_remove())),
      response_headers_parser_(HeaderParser::configure(cluster.response_headers_to_add(),
                                                       cluster.response_headers_to_remove())),
      per_filter_configs_(cluster.typed_per_filter_config(), cluster.per_filter_config(),
                          factory_context) {
  if (cluster.has_metadata_match()) {
    const auto filter_it = cluster.metadata_match().filter_metadata().find(
        Envoy::Config::MetadataFilters::get().ENVOY_LB);
    if (filter_it != cluster.metadata_match().filter_metadata().end()) {
      if (parent->metadata_match_criteria_) {
        cluster_metadata_match_criteria_ =
            parent->metadata_match_criteria_->mergeMatchCriteria(filter_it->second);
      } else {
        cluster_metadata_match_criteria_ =
            std::make_unique<MetadataMatchCriteriaImpl>(filter_it->second);
      }
    }
  }
}

const RouteSpecificFilterConfig*
RouteEntryImplBase::WeightedClusterEntry::perFilterConfig(const std::string& name) const {
  const auto cfg = per_filter_configs_.get(name);
  return cfg != nullptr ? cfg : DynamicRouteEntry::perFilterConfig(name);
}

PrefixRouteEntryImpl::PrefixRouteEntryImpl(const VirtualHostImpl& vhost,
                                           const envoy::api::v2::route::Route& route,
                                           Server::Configuration::FactoryContext& factory_context)
    : RouteEntryImplBase(vhost, route, factory_context), prefix_(route.match().prefix()) {}

void PrefixRouteEntryImpl::rewritePathHeader(Http::HeaderMap& headers,
                                             bool insert_envoy_original_path) const {
  finalizePathHeader(headers, prefix_, insert_envoy_original_path);
}

RouteConstSharedPtr PrefixRouteEntryImpl::matches(const Http::HeaderMap& headers,
                                                  uint64_t random_value) const {
  if (RouteEntryImplBase::matchRoute(headers, random_value) &&
      (case_sensitive_
           ? absl::StartsWith(headers.Path()->value().getStringView(), prefix_)
           : absl::StartsWithIgnoreCase(headers.Path()->value().getStringView(), prefix_))) {
    return clusterEntry(headers, random_value);
  }
  return nullptr;
}

PathRouteEntryImpl::PathRouteEntryImpl(const VirtualHostImpl& vhost,
                                       const envoy::api::v2::route::Route& route,
                                       Server::Configuration::FactoryContext& factory_context)
    : RouteEntryImplBase(vhost, route, factory_context), path_(route.match().path()) {}

void PathRouteEntryImpl::rewritePathHeader(Http::HeaderMap& headers,
                                           bool insert_envoy_original_path) const {
  finalizePathHeader(headers, path_, insert_envoy_original_path);
}

RouteConstSharedPtr PathRouteEntryImpl::matches(const Http::HeaderMap& headers,
                                                uint64_t random_value) const {
  if (RouteEntryImplBase::matchRoute(headers, random_value)) {
    const Http::HeaderString& path = headers.Path()->value();
    absl::string_view query_string = Http::Utility::findQueryStringStart(path);
    size_t compare_length = path.size();
    if (query_string.length() > 0) {
      compare_length = compare_length - query_string.length();
    }

    if (compare_length != path_.size()) {
      return nullptr;
    }

    const absl::string_view path_section = path.getStringView().substr(0, compare_length);
    if (case_sensitive_) {
      if (absl::string_view(path_) == path_section) {
        return clusterEntry(headers, random_value);
      }
    } else {
      if (absl::EqualsIgnoreCase(path_, path_section)) {
        return clusterEntry(headers, random_value);
      }
    }
  }

  return nullptr;
}

RegexRouteEntryImpl::RegexRouteEntryImpl(const VirtualHostImpl& vhost,
                                         const envoy::api::v2::route::Route& route,
                                         Server::Configuration::FactoryContext& factory_context)
    : RouteEntryImplBase(vhost, route, factory_context),
      regex_(RegexUtil::parseRegex(route.match().regex())), regex_str_(route.match().regex()) {}

void RegexRouteEntryImpl::rewritePathHeader(Http::HeaderMap& headers,
                                            bool insert_envoy_original_path) const {
  const Http::HeaderString& path = headers.Path()->value();
  const absl::string_view query_string = Http::Utility::findQueryStringStart(path);
  const size_t path_string_length = path.size() - query_string.length();
  // TODO(yuval-k): This ASSERT can happen if the path was changed by a filter without clearing the
  // route cache. We should consider if ASSERT-ing is the desired behavior in this case.

  const absl::string_view path_view = path.getStringView();
  ASSERT(std::regex_match(path_view.begin(), path_view.begin() + path_string_length, regex_));
  const std::string matched_path(path_view.begin(), path_view.begin() + path_string_length);

  finalizePathHeader(headers, matched_path, insert_envoy_original_path);
}

RouteConstSharedPtr RegexRouteEntryImpl::matches(const Http::HeaderMap& headers,
                                                 uint64_t random_value) const {
  if (RouteEntryImplBase::matchRoute(headers, random_value)) {
    const Http::HeaderString& path = headers.Path()->value();
    const absl::string_view query_string = Http::Utility::findQueryStringStart(path);
    if (std::regex_match(path.getStringView().begin(),
                         path.getStringView().begin() + (path.size() - query_string.length()),
                         regex_)) {
      return clusterEntry(headers, random_value);
    }
  }
  return nullptr;
}

VirtualHostImpl::VirtualHostImpl(const envoy::api::v2::route::VirtualHost& virtual_host,
                                 const ConfigImpl& global_route_config,
                                 Server::Configuration::FactoryContext& factory_context,
                                 bool validate_clusters)
    : stat_name_pool_(factory_context.scope().symbolTable()),
      stat_name_(stat_name_pool_.add(virtual_host.name())),
      rate_limit_policy_(virtual_host.rate_limits()), global_route_config_(global_route_config),
      request_headers_parser_(HeaderParser::configure(virtual_host.request_headers_to_add(),
                                                      virtual_host.request_headers_to_remove())),
      response_headers_parser_(HeaderParser::configure(virtual_host.response_headers_to_add(),
                                                       virtual_host.response_headers_to_remove())),
      per_filter_configs_(virtual_host.typed_per_filter_config(), virtual_host.per_filter_config(),
                          factory_context),
      include_attempt_count_(virtual_host.include_request_attempt_count()),
      virtual_cluster_catch_all_(stat_name_pool_) {

  switch (virtual_host.require_tls()) {
  case envoy::api::v2::route::VirtualHost::NONE:
    ssl_requirements_ = SslRequirements::NONE;
    break;
  case envoy::api::v2::route::VirtualHost::EXTERNAL_ONLY:
    ssl_requirements_ = SslRequirements::EXTERNAL_ONLY;
    break;
  case envoy::api::v2::route::VirtualHost::ALL:
    ssl_requirements_ = SslRequirements::ALL;
    break;
  default:
    NOT_REACHED_GCOVR_EXCL_LINE;
  }

  // Retry and Hedge policies must be set before routes, since they may use them.
  if (virtual_host.has_retry_policy()) {
    retry_policy_ = virtual_host.retry_policy();
  }
  if (virtual_host.has_hedge_policy()) {
    hedge_policy_ = virtual_host.hedge_policy();
  }

  for (const auto& route : virtual_host.routes()) {
    const bool has_prefix =
        route.match().path_specifier_case() == envoy::api::v2::route::RouteMatch::kPrefix;
    const bool has_path =
        route.match().path_specifier_case() == envoy::api::v2::route::RouteMatch::kPath;
    const bool has_regex =
        route.match().path_specifier_case() == envoy::api::v2::route::RouteMatch::kRegex;
    if (has_prefix) {
      routes_.emplace_back(new PrefixRouteEntryImpl(*this, route, factory_context));
    } else if (has_path) {
      routes_.emplace_back(new PathRouteEntryImpl(*this, route, factory_context));
    } else {
      ASSERT(has_regex);
      routes_.emplace_back(new RegexRouteEntryImpl(*this, route, factory_context));
    }

    if (validate_clusters) {
      routes_.back()->validateClusters(factory_context.clusterManager());
      if (!routes_.back()->shadowPolicy().cluster().empty()) {
        if (!factory_context.clusterManager().get(routes_.back()->shadowPolicy().cluster())) {
          throw EnvoyException(fmt::format("route: unknown shadow cluster '{}'",
                                           routes_.back()->shadowPolicy().cluster()));
        }
      }
    }
  }

  for (const auto& virtual_cluster : virtual_host.virtual_clusters()) {
    virtual_clusters_.push_back(VirtualClusterEntry(virtual_cluster, stat_name_pool_));
  }

  if (virtual_host.has_cors()) {
    cors_policy_ = std::make_unique<CorsPolicyImpl>(virtual_host.cors(), factory_context.runtime());
  }
}

VirtualHostImpl::VirtualClusterEntry::VirtualClusterEntry(
    const envoy::api::v2::route::VirtualCluster& virtual_cluster, Stats::StatNamePool& pool) {
  if (virtual_cluster.method() != envoy::api::v2::core::RequestMethod::METHOD_UNSPECIFIED) {
    method_ = envoy::api::v2::core::RequestMethod_Name(virtual_cluster.method());
  }
  pattern_ = RegexUtil::parseRegex(virtual_cluster.pattern());
  stat_name_ = pool.add(virtual_cluster.name());
}

const Config& VirtualHostImpl::routeConfig() const { return global_route_config_; }

const RouteSpecificFilterConfig* VirtualHostImpl::perFilterConfig(const std::string& name) const {
  return per_filter_configs_.get(name);
}

const VirtualHostImpl* RouteMatcher::findWildcardVirtualHost(
    const std::string& host, const RouteMatcher::WildcardVirtualHosts& wildcard_virtual_hosts,
    RouteMatcher::SubstringFunction substring_function) const {
  // We do a longest wildcard match against the host that's passed in
  // (e.g. foo-bar.baz.com should match *-bar.baz.com before matching *.baz.com for suffix
  // wildcards). This is done by scanning the length => wildcards map looking for every wildcard
  // whose size is < length.
  for (const auto& iter : wildcard_virtual_hosts) {
    const uint32_t wildcard_length = iter.first;
    const auto& wildcard_map = iter.second;
    // >= because *.foo.com shouldn't match .foo.com.
    if (wildcard_length >= host.size()) {
      continue;
    }
    const auto& match = wildcard_map.find(substring_function(host, wildcard_length));
    if (match != wildcard_map.end()) {
      return match->second.get();
    }
  }
  return nullptr;
}

RouteMatcher::RouteMatcher(const envoy::api::v2::RouteConfiguration& route_config,
                           const ConfigImpl& global_route_config,
                           Server::Configuration::FactoryContext& factory_context,
                           bool validate_clusters) {
  for (const auto& virtual_host_config : route_config.virtual_hosts()) {
    VirtualHostSharedPtr virtual_host(new VirtualHostImpl(virtual_host_config, global_route_config,
                                                          factory_context, validate_clusters));
    for (const std::string& domain_name : virtual_host_config.domains()) {
      const std::string domain = Http::LowerCaseString(domain_name).get();
      bool duplicate_found = false;
      if ("*" == domain) {
        if (default_virtual_host_) {
          throw EnvoyException(fmt::format("Only a single wildcard domain is permitted"));
        }
        default_virtual_host_ = virtual_host;
      } else if (!domain.empty() && '*' == domain[0]) {
        duplicate_found = !wildcard_virtual_host_suffixes_[domain.size() - 1]
                               .emplace(domain.substr(1), virtual_host)
                               .second;
      } else if (!domain.empty() && '*' == domain[domain.size() - 1]) {
        duplicate_found = !wildcard_virtual_host_prefixes_[domain.size() - 1]
                               .emplace(domain.substr(0, domain.size() - 1), virtual_host)
                               .second;
      } else {
        duplicate_found = !virtual_hosts_.emplace(domain, virtual_host).second;
      }
      if (duplicate_found) {
        throw EnvoyException(fmt::format(
            "Only unique values for domains are permitted. Duplicate entry of domain {}", domain));
      }
    }
  }
}

RouteConstSharedPtr VirtualHostImpl::getRouteFromEntries(const Http::HeaderMap& headers,
                                                         uint64_t random_value) const {
  // No x-forwarded-proto header. This normally only happens when ActiveStream::decodeHeaders
  // bails early (as it rejects a request), so there is no routing is going to happen anyway.
  const auto* forwarded_proto_header = headers.ForwardedProto();
  if (forwarded_proto_header == nullptr) {
    return nullptr;
  }

  // First check for ssl redirect.
  if (ssl_requirements_ == SslRequirements::ALL && forwarded_proto_header->value() != "https") {
    return SSL_REDIRECT_ROUTE;
  } else if (ssl_requirements_ == SslRequirements::EXTERNAL_ONLY &&
             forwarded_proto_header->value() != "https" && !headers.EnvoyInternalRequest()) {
    return SSL_REDIRECT_ROUTE;
  }

  // Check for a route that matches the request.
  for (const RouteEntryImplBaseConstSharedPtr& route : routes_) {
    RouteConstSharedPtr route_entry = route->matches(headers, random_value);
    if (nullptr != route_entry) {
      return route_entry;
    }
  }

  return nullptr;
}

const VirtualHostImpl* RouteMatcher::findVirtualHost(const Http::HeaderMap& headers) const {
  // Fast path the case where we only have a default virtual host.
  if (virtual_hosts_.empty() && wildcard_virtual_host_suffixes_.empty() &&
      wildcard_virtual_host_prefixes_.empty()) {
    return default_virtual_host_.get();
  }

  // TODO (@rshriram) Match Origin header in WebSocket
  // request with VHost, using wildcard match
  const std::string host =
      Http::LowerCaseString(std::string(headers.Host()->value().getStringView())).get();
  const auto& iter = virtual_hosts_.find(host);
  if (iter != virtual_hosts_.end()) {
    return iter->second.get();
  }
  if (!wildcard_virtual_host_suffixes_.empty()) {
    const VirtualHostImpl* vhost = findWildcardVirtualHost(
        host, wildcard_virtual_host_suffixes_,
        [](const std::string& h, int l) -> std::string { return h.substr(h.size() - l); });
    if (vhost != nullptr) {
      return vhost;
    }
  }
  if (!wildcard_virtual_host_prefixes_.empty()) {
    const VirtualHostImpl* vhost = findWildcardVirtualHost(
        host, wildcard_virtual_host_prefixes_,
        [](const std::string& h, int l) -> std::string { return h.substr(0, l); });
    if (vhost != nullptr) {
      return vhost;
    }
  }
  return default_virtual_host_.get();
}

RouteConstSharedPtr RouteMatcher::route(const Http::HeaderMap& headers,
                                        uint64_t random_value) const {
  const VirtualHostImpl* virtual_host = findVirtualHost(headers);
  if (virtual_host) {
    return virtual_host->getRouteFromEntries(headers, random_value);
  } else {
    return nullptr;
  }
}

const SslRedirector SslRedirectRoute::SSL_REDIRECTOR;
const std::shared_ptr<const SslRedirectRoute> VirtualHostImpl::SSL_REDIRECT_ROUTE{
    new SslRedirectRoute()};

const VirtualCluster*
VirtualHostImpl::virtualClusterFromEntries(const Http::HeaderMap& headers) const {
  for (const VirtualClusterEntry& entry : virtual_clusters_) {
    bool method_matches =
        !entry.method_ || headers.Method()->value().getStringView() == entry.method_.value();

    absl::string_view path_view = headers.Path()->value().getStringView();
    if (method_matches && std::regex_match(path_view.begin(), path_view.end(), entry.pattern_)) {
      return &entry;
    }
  }

  if (!virtual_clusters_.empty()) {
    return &virtual_cluster_catch_all_;
  }

  return nullptr;
}

ConfigImpl::ConfigImpl(const envoy::api::v2::RouteConfiguration& config,
                       Server::Configuration::FactoryContext& factory_context,
                       bool validate_clusters_default)
<<<<<<< HEAD
    : name_(config.name()), symbol_table_(factory_context.scope().symbolTable()) {

=======
    : name_(config.name()), uses_vhds_(config.has_vhds()) {
>>>>>>> 1d104e56
  route_matcher_ = std::make_unique<RouteMatcher>(
      config, *this, factory_context,
      PROTOBUF_GET_WRAPPED_OR_DEFAULT(config, validate_clusters, validate_clusters_default));

  for (const std::string& header : config.internal_only_headers()) {
    internal_only_headers_.push_back(Http::LowerCaseString(header));
  }

  request_headers_parser_ =
      HeaderParser::configure(config.request_headers_to_add(), config.request_headers_to_remove());
  response_headers_parser_ = HeaderParser::configure(config.response_headers_to_add(),
                                                     config.response_headers_to_remove());
}

namespace {

RouteSpecificFilterConfigConstSharedPtr
createRouteSpecificFilterConfig(const std::string& name, const ProtobufWkt::Any& typed_config,
                                const ProtobufWkt::Struct& config,
                                Server::Configuration::FactoryContext& factory_context) {
  auto& factory = Envoy::Config::Utility::getAndCheckFactory<
      Server::Configuration::NamedHttpFilterConfigFactory>(name);
  ProtobufTypes::MessagePtr proto_config = factory.createEmptyRouteConfigProto();
  Envoy::Config::Utility::translateOpaqueConfig(typed_config, config, *proto_config);
  return factory.createRouteSpecificFilterConfig(*proto_config, factory_context);
}

} // namespace

PerFilterConfigs::PerFilterConfigs(
    const Protobuf::Map<std::string, ProtobufWkt::Any>& typed_configs,
    const Protobuf::Map<std::string, ProtobufWkt::Struct>& configs,
    Server::Configuration::FactoryContext& factory_context) {
  if (!typed_configs.empty() && !configs.empty()) {
    throw EnvoyException("Only one of typed_configs or configs can be specified");
  }

  for (const auto& it : typed_configs) {
    auto object = createRouteSpecificFilterConfig(
        it.first, it.second, ProtobufWkt::Struct::default_instance(), factory_context);
    if (object != nullptr) {
      configs_[it.first] = std::move(object);
    }
  }

  for (const auto& it : configs) {
    auto object = createRouteSpecificFilterConfig(it.first, ProtobufWkt::Any::default_instance(),
                                                  it.second, factory_context);
    if (object != nullptr) {
      configs_[it.first] = std::move(object);
    }
  }
}

const RouteSpecificFilterConfig* PerFilterConfigs::get(const std::string& name) const {
  auto it = configs_.find(name);
  return it == configs_.end() ? nullptr : it->second.get();
}

} // namespace Router
} // namespace Envoy<|MERGE_RESOLUTION|>--- conflicted
+++ resolved
@@ -1115,12 +1115,8 @@
 ConfigImpl::ConfigImpl(const envoy::api::v2::RouteConfiguration& config,
                        Server::Configuration::FactoryContext& factory_context,
                        bool validate_clusters_default)
-<<<<<<< HEAD
-    : name_(config.name()), symbol_table_(factory_context.scope().symbolTable()) {
-
-=======
-    : name_(config.name()), uses_vhds_(config.has_vhds()) {
->>>>>>> 1d104e56
+    : name_(config.name()), symbol_table_(factory_context.scope().symbolTable()),
+      uses_vhds_(config.has_vhds()) {
   route_matcher_ = std::make_unique<RouteMatcher>(
       config, *this, factory_context,
       PROTOBUF_GET_WRAPPED_OR_DEFAULT(config, validate_clusters, validate_clusters_default));

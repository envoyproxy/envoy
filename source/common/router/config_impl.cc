--- conflicted
+++ resolved
@@ -159,13 +159,9 @@
       loader_(loader), allow_methods_(config.allow_methods()),
       allow_headers_(config.allow_headers()), expose_headers_(config.expose_headers()),
       max_age_(config.max_age()),
-<<<<<<< HEAD
-      legacy_enabled_(PROTOBUF_GET_WRAPPED_OR_DEFAULT(config, enabled, true)),
+      legacy_enabled_(config.has_enabled() ? config.enabled().value() : true),
       has_filter_enabled_(config.has_filter_enabled()),
       has_shadow_enabled_(config.has_shadow_enabled()) {
-=======
-      legacy_enabled_(config.has_enabled() ? config.enabled().value() : true) {
->>>>>>> 24689b5e
   for (const auto& origin : config.allow_origin()) {
     envoy::type::matcher::StringMatcher matcher_config;
     matcher_config.set_exact(origin);

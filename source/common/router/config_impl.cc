--- conflicted
+++ resolved
@@ -1056,17 +1056,10 @@
                                                       cluster.request_headers_to_remove())),
       response_headers_parser_(HeaderParser::configure(cluster.response_headers_to_add(),
                                                        cluster.response_headers_to_remove())),
-<<<<<<< HEAD
-      per_filter_configs_(cluster.typed_per_filter_config(),
-                          cluster.hidden_envoy_deprecated_per_filter_config(),
-                          optional_http_filters, factory_context, validator),
+      per_filter_configs_(cluster.typed_per_filter_config(), optional_http_filters, factory_context,
+                          validator),
       host_rewrite_(cluster.host_rewrite_literal()),
       cluster_header_name_(cluster.cluster_header()) {
-=======
-      per_filter_configs_(cluster.typed_per_filter_config(), optional_http_filters, factory_context,
-                          validator),
-      host_rewrite_(cluster.host_rewrite_literal()) {
->>>>>>> 7965f7ac
   if (cluster.has_metadata_match()) {
     const auto filter_it = cluster.metadata_match().filter_metadata().find(
         Envoy::Config::MetadataFilters::get().ENVOY_LB);
@@ -1252,7 +1245,6 @@
       include_attempt_count_in_response_(virtual_host.include_attempt_count_in_response()),
       virtual_cluster_catch_all_(*vcluster_scope_,
                                  factory_context.routerContext().virtualClusterStatNames()) {
-
   switch (virtual_host.require_tls()) {
   case envoy::config::route::v3::VirtualHost::NONE:
     ssl_requirements_ = SslRequirements::None;
@@ -1509,7 +1501,6 @@
                                         const Http::RequestHeaderMap& headers,
                                         const StreamInfo::StreamInfo& stream_info,
                                         uint64_t random_value) const {
-
   const VirtualHostImpl* virtual_host = findVirtualHost(headers);
   if (virtual_host) {
     return virtual_host->getRouteFromEntries(cb, headers, stream_info, random_value);
@@ -1611,7 +1602,6 @@
     const OptionalHttpFilters& optional_http_filters,
     Server::Configuration::ServerFactoryContext& factory_context,
     ProtobufMessage::ValidationVisitor& validator) {
-
   for (const auto& it : typed_configs) {
     // TODO(zuercher): canonicalization may be removed when deprecated filter names are removed
     const auto& name =

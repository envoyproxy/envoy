#include "source/common/router/config_impl.h"

#include <algorithm>
#include <chrono>
#include <cstdint>
#include <map>
#include <memory>
#include <string>
#include <vector>

#include "envoy/config/common/matcher/v3/matcher.pb.h"
#include "envoy/config/common/matcher/v3/matcher.pb.validate.h"
#include "envoy/config/core/v3/base.pb.h"
#include "envoy/config/route/v3/route.pb.h"
#include "envoy/config/route/v3/route_components.pb.h"
#include "envoy/http/header_map.h"
#include "envoy/runtime/runtime.h"
#include "envoy/type/matcher/v3/http_inputs.pb.h"
#include "envoy/type/matcher/v3/http_inputs.pb.validate.h"
#include "envoy/type/matcher/v3/string.pb.h"
#include "envoy/type/v3/percent.pb.h"
#include "envoy/upstream/cluster_manager.h"
#include "envoy/upstream/upstream.h"

#include "source/common/common/assert.h"
#include "source/common/common/empty_string.h"
#include "source/common/common/fmt.h"
#include "source/common/common/hash.h"
#include "source/common/common/logger.h"
#include "source/common/common/regex.h"
#include "source/common/common/utility.h"
#include "source/common/config/metadata.h"
#include "source/common/config/utility.h"
#include "source/common/config/well_known_names.h"
#include "source/common/http/header_utility.h"
#include "source/common/http/headers.h"
#include "source/common/http/matching/data_impl.h"
#include "source/common/http/path_utility.h"
#include "source/common/http/utility.h"
#include "source/common/matcher/matcher.h"
#include "source/common/protobuf/protobuf.h"
#include "source/common/protobuf/utility.h"
#include "source/common/router/context_impl.h"
#include "source/common/router/reset_header_parser.h"
#include "source/common/router/retry_state_impl.h"
#include "source/common/runtime/runtime_features.h"
#include "source/common/tracing/custom_tag_impl.h"
#include "source/common/tracing/http_tracer_impl.h"
#include "source/common/upstream/retry_factory.h"
#include "source/extensions/early_data/default_early_data_policy.h"
#include "source/extensions/path/match/uri_template/uri_template_match.h"
#include "source/extensions/path/rewrite/uri_template/uri_template_rewrite.h"

#include "absl/strings/match.h"

namespace Envoy {
namespace Router {
namespace {

constexpr uint32_t DEFAULT_MAX_DIRECT_RESPONSE_BODY_SIZE_BYTES = 4096;

void mergeTransforms(Http::HeaderTransforms& dest, const Http::HeaderTransforms& src) {
  dest.headers_to_append_or_add.insert(dest.headers_to_append_or_add.end(),
                                       src.headers_to_append_or_add.begin(),
                                       src.headers_to_append_or_add.end());
  dest.headers_to_overwrite_or_add.insert(dest.headers_to_overwrite_or_add.end(),
                                          src.headers_to_overwrite_or_add.begin(),
                                          src.headers_to_overwrite_or_add.end());
  dest.headers_to_add_if_absent.insert(dest.headers_to_add_if_absent.end(),
                                       src.headers_to_add_if_absent.begin(),
                                       src.headers_to_add_if_absent.end());
  dest.headers_to_remove.insert(dest.headers_to_remove.end(), src.headers_to_remove.begin(),
                                src.headers_to_remove.end());
}

RouteEntryImplBaseConstSharedPtr createAndValidateRoute(
    const envoy::config::route::v3::Route& route_config, const CommonVirtualHostSharedPtr& vhost,
    const OptionalHttpFilters& optional_http_filters,
    Server::Configuration::ServerFactoryContext& factory_context,
    ProtobufMessage::ValidationVisitor& validator,
    const absl::optional<Upstream::ClusterManager::ClusterInfoMaps>& validation_clusters) {

  RouteEntryImplBaseConstSharedPtr route;
  switch (route_config.match().path_specifier_case()) {
  case envoy::config::route::v3::RouteMatch::PathSpecifierCase::kPrefix: {
    route = std::make_shared<PrefixRouteEntryImpl>(vhost, route_config, optional_http_filters,
                                                   factory_context, validator);
    break;
  }
  case envoy::config::route::v3::RouteMatch::PathSpecifierCase::kPath: {
    route = std::make_shared<PathRouteEntryImpl>(vhost, route_config, optional_http_filters,
                                                 factory_context, validator);
    break;
  }
  case envoy::config::route::v3::RouteMatch::PathSpecifierCase::kSafeRegex: {
    route = std::make_shared<RegexRouteEntryImpl>(vhost, route_config, optional_http_filters,
                                                  factory_context, validator);
    break;
  }
  case envoy::config::route::v3::RouteMatch::PathSpecifierCase::kConnectMatcher: {
    route = std::make_shared<ConnectRouteEntryImpl>(vhost, route_config, optional_http_filters,
                                                    factory_context, validator);
    break;
  case envoy::config::route::v3::RouteMatch::PathSpecifierCase::kPathSeparatedPrefix: {
    route = std::make_shared<PathSeparatedPrefixRouteEntryImpl>(
        vhost, route_config, optional_http_filters, factory_context, validator);
    break;
  }
  case envoy::config::route::v3::RouteMatch::PathSpecifierCase::kPathMatchPolicy: {
    route = std::make_shared<UriTemplateMatcherRouteEntryImpl>(
        vhost, route_config, optional_http_filters, factory_context, validator);
    break;
  }
  case envoy::config::route::v3::RouteMatch::PathSpecifierCase::PATH_SPECIFIER_NOT_SET:
    break; // throw the error below.
  }
  }
  if (!route) {
    throw EnvoyException("Invalid route config");
  }

  if (validation_clusters.has_value()) {
    route->validateClusters(*validation_clusters);
    for (const auto& shadow_policy : route->shadowPolicies()) {
      if (!shadow_policy->cluster().empty()) {
        ASSERT(shadow_policy->clusterHeader().get().empty());
        if (!validation_clusters->hasCluster(shadow_policy->cluster())) {
          throw EnvoyException(
              fmt::format("route: unknown shadow cluster '{}'", shadow_policy->cluster()));
        }
      }
    }
  }

  return route;
}

class RouteActionValidationVisitor
    : public Matcher::MatchTreeValidationVisitor<Http::HttpMatchingData> {
public:
  absl::Status performDataInputValidation(const Matcher::DataInputFactory<Http::HttpMatchingData>&,
                                          absl::string_view type_url) override {
    static std::string request_header_input_name = TypeUtil::descriptorFullNameToTypeUrl(
        envoy::type::matcher::v3::HttpRequestHeaderMatchInput::descriptor()->full_name());
    if (type_url == request_header_input_name) {
      return absl::OkStatus();
    }

    return absl::InvalidArgumentError(
        fmt::format("Route table can only match on request headers, saw {}", type_url));
  }
};

const envoy::config::route::v3::WeightedCluster::ClusterWeight& validateWeightedClusterSpecifier(
    const envoy::config::route::v3::WeightedCluster::ClusterWeight& cluster) {
  if (!cluster.name().empty() && !cluster.cluster_header().empty()) {
    throw EnvoyException("Only one of name or cluster_header can be specified");
  } else if (cluster.name().empty() && cluster.cluster_header().empty()) {
    throw EnvoyException("At least one of name or cluster_header need to be specified");
  }
  return cluster;
}

// Returns a vector of header parsers, sorted by specificity. The `specificity_ascend` parameter
// specifies whether the returned parsers will be sorted from least specific to most specific
// (global connection manager level header parser, virtual host level header parser and finally
// route-level parser.) or the reverse.
absl::InlinedVector<const HeaderParser*, 3>
getHeaderParsers(const HeaderParser* global_route_config_header_parser,
                 const HeaderParser* vhost_header_parser, const HeaderParser* route_header_parser,
                 bool specificity_ascend) {
  if (specificity_ascend) {
    // Sorted from least to most specific: global connection manager level headers, virtual host
    // level headers and finally route-level headers.
    return {global_route_config_header_parser, vhost_header_parser, route_header_parser};
  } else {
    // Sorted from most to least specific.
    return {route_header_parser, vhost_header_parser, global_route_config_header_parser};
  }
}

// If the implementation of a cluster specifier plugin is not provided in current Envoy and the
// plugin is set to optional, then this null plugin will be used as a placeholder.
class NullClusterSpecifierPlugin : public ClusterSpecifierPlugin {
public:
  RouteConstSharedPtr route(RouteConstSharedPtr, const Http::RequestHeaderMap&) const override {
    return nullptr;
  }
};

ClusterSpecifierPluginSharedPtr
getClusterSpecifierPluginByTheProto(const envoy::config::route::v3::ClusterSpecifierPlugin& plugin,
                                    ProtobufMessage::ValidationVisitor& validator,
                                    Server::Configuration::ServerFactoryContext& factory_context) {
  auto* factory =
      Envoy::Config::Utility::getFactory<ClusterSpecifierPluginFactoryConfig>(plugin.extension());
  if (factory == nullptr) {
    if (plugin.is_optional()) {
      return std::make_shared<NullClusterSpecifierPlugin>();
    }
    throw EnvoyException(
        fmt::format("Didn't find a registered implementation for '{}' with type URL: '{}'",
                    plugin.extension().name(),
                    Envoy::Config::Utility::getFactoryType(plugin.extension().typed_config())));
  }
  ASSERT(factory != nullptr);
  auto config =
      Envoy::Config::Utility::translateToFactoryConfig(plugin.extension(), validator, *factory);
  return factory->createClusterSpecifierPlugin(*config, factory_context);
}

::Envoy::Http::Utility::RedirectConfig
createRedirectConfig(const envoy::config::route::v3::Route& route) {
  ::Envoy::Http::Utility::RedirectConfig redirect_config{
      route.redirect().scheme_redirect(),
      route.redirect().host_redirect(),
      route.redirect().port_redirect() ? ":" + std::to_string(route.redirect().port_redirect())
                                       : "",
      route.redirect().path_redirect(),
      route.redirect().prefix_rewrite(),
      route.redirect().has_regex_rewrite() ? route.redirect().regex_rewrite().substitution() : "",
      route.redirect().has_regex_rewrite()
          ? Regex::Utility::parseRegex(route.redirect().regex_rewrite().pattern())
          : nullptr,
      route.redirect().path_redirect().find('?') != absl::string_view::npos,
      route.redirect().https_redirect(),
      route.redirect().strip_query()};
  if (route.redirect().has_regex_rewrite()) {
    ASSERT(redirect_config.prefix_rewrite_redirect_.empty());
  }
  return redirect_config;
}

} // namespace

const std::string& OriginalConnectPort::key() {
  CONSTRUCT_ON_FIRST_USE(std::string, "envoy.router.original_connect_port");
}

std::string SslRedirector::newUri(const Http::RequestHeaderMap& headers) const {
  return Http::Utility::createSslRedirectPath(headers);
}

HedgePolicyImpl::HedgePolicyImpl(const envoy::config::route::v3::HedgePolicy& hedge_policy)
    : initial_requests_(PROTOBUF_GET_WRAPPED_OR_DEFAULT(hedge_policy, initial_requests, 1)),
      additional_request_chance_(hedge_policy.additional_request_chance()),
      hedge_on_per_try_timeout_(hedge_policy.hedge_on_per_try_timeout()) {}

HedgePolicyImpl::HedgePolicyImpl() : initial_requests_(1), hedge_on_per_try_timeout_(false) {}

RetryPolicyImpl::RetryPolicyImpl(const envoy::config::route::v3::RetryPolicy& retry_policy,
                                 ProtobufMessage::ValidationVisitor& validation_visitor,
                                 Upstream::RetryExtensionFactoryContext& factory_context)
    : retriable_headers_(
          Http::HeaderUtility::buildHeaderMatcherVector(retry_policy.retriable_headers())),
      retriable_request_headers_(
          Http::HeaderUtility::buildHeaderMatcherVector(retry_policy.retriable_request_headers())),
      validation_visitor_(&validation_visitor) {
  per_try_timeout_ =
      std::chrono::milliseconds(PROTOBUF_GET_MS_OR_DEFAULT(retry_policy, per_try_timeout, 0));
  per_try_idle_timeout_ =
      std::chrono::milliseconds(PROTOBUF_GET_MS_OR_DEFAULT(retry_policy, per_try_idle_timeout, 0));
  num_retries_ = PROTOBUF_GET_WRAPPED_OR_DEFAULT(retry_policy, num_retries, 1);
  retry_on_ = RetryStateImpl::parseRetryOn(retry_policy.retry_on()).first;
  retry_on_ |= RetryStateImpl::parseRetryGrpcOn(retry_policy.retry_on()).first;

  for (const auto& host_predicate : retry_policy.retry_host_predicate()) {
    auto& factory = Envoy::Config::Utility::getAndCheckFactory<Upstream::RetryHostPredicateFactory>(
        host_predicate);
    auto config = Envoy::Config::Utility::translateToFactoryConfig(host_predicate,
                                                                   validation_visitor, factory);
    retry_host_predicate_configs_.emplace_back(factory, std::move(config));
  }

  const auto& retry_priority = retry_policy.retry_priority();
  if (!retry_priority.name().empty()) {
    auto& factory =
        Envoy::Config::Utility::getAndCheckFactory<Upstream::RetryPriorityFactory>(retry_priority);
    retry_priority_config_ =
        std::make_pair(&factory, Envoy::Config::Utility::translateToFactoryConfig(
                                     retry_priority, validation_visitor, factory));
  }

  for (const auto& options_predicate : retry_policy.retry_options_predicates()) {
    auto& factory =
        Envoy::Config::Utility::getAndCheckFactory<Upstream::RetryOptionsPredicateFactory>(
            options_predicate);
    retry_options_predicates_.emplace_back(
        factory.createOptionsPredicate(*Envoy::Config::Utility::translateToFactoryConfig(
                                           options_predicate, validation_visitor, factory),
                                       factory_context));
  }

  auto host_selection_attempts = retry_policy.host_selection_retry_max_attempts();
  if (host_selection_attempts) {
    host_selection_attempts_ = host_selection_attempts;
  }

  for (auto code : retry_policy.retriable_status_codes()) {
    retriable_status_codes_.emplace_back(code);
  }

  if (retry_policy.has_retry_back_off()) {
    base_interval_ = std::chrono::milliseconds(
        PROTOBUF_GET_MS_REQUIRED(retry_policy.retry_back_off(), base_interval));
    if ((*base_interval_).count() < 1) {
      base_interval_ = std::chrono::milliseconds(1);
    }

    max_interval_ = PROTOBUF_GET_OPTIONAL_MS(retry_policy.retry_back_off(), max_interval);
    if (max_interval_) {
      // Apply the same rounding to max interval in case both are set to sub-millisecond values.
      if ((*max_interval_).count() < 1) {
        max_interval_ = std::chrono::milliseconds(1);
      }

      if ((*max_interval_).count() < (*base_interval_).count()) {
        throw EnvoyException(
            "retry_policy.max_interval must greater than or equal to the base_interval");
      }
    }
  }

  if (retry_policy.has_rate_limited_retry_back_off()) {
    reset_headers_ = ResetHeaderParserImpl::buildResetHeaderParserVector(
        retry_policy.rate_limited_retry_back_off().reset_headers());

    absl::optional<std::chrono::milliseconds> reset_max_interval =
        PROTOBUF_GET_OPTIONAL_MS(retry_policy.rate_limited_retry_back_off(), max_interval);
    if (reset_max_interval.has_value()) {
      std::chrono::milliseconds max_interval = reset_max_interval.value();
      if (max_interval.count() < 1) {
        max_interval = std::chrono::milliseconds(1);
      }
      reset_max_interval_ = max_interval;
    }
  }
}

std::vector<Upstream::RetryHostPredicateSharedPtr> RetryPolicyImpl::retryHostPredicates() const {
  std::vector<Upstream::RetryHostPredicateSharedPtr> predicates;
  predicates.reserve(retry_host_predicate_configs_.size());
  for (const auto& config : retry_host_predicate_configs_) {
    predicates.emplace_back(config.first.createHostPredicate(*config.second, num_retries_));
  }

  return predicates;
}

Upstream::RetryPrioritySharedPtr RetryPolicyImpl::retryPriority() const {
  if (retry_priority_config_.first == nullptr) {
    return nullptr;
  }

  return retry_priority_config_.first->createRetryPriority(*retry_priority_config_.second,
                                                           *validation_visitor_, num_retries_);
}

InternalRedirectPolicyImpl::InternalRedirectPolicyImpl(
    const envoy::config::route::v3::InternalRedirectPolicy& policy_config,
    ProtobufMessage::ValidationVisitor& validator, absl::string_view current_route_name)
    : current_route_name_(current_route_name),
      redirect_response_codes_(buildRedirectResponseCodes(policy_config)),
      max_internal_redirects_(
          PROTOBUF_GET_WRAPPED_OR_DEFAULT(policy_config, max_internal_redirects, 1)),
      enabled_(true), allow_cross_scheme_redirect_(policy_config.allow_cross_scheme_redirect()) {
  for (const auto& predicate : policy_config.predicates()) {
    auto& factory =
        Envoy::Config::Utility::getAndCheckFactory<InternalRedirectPredicateFactory>(predicate);
    auto config = factory.createEmptyConfigProto();
    Envoy::Config::Utility::translateOpaqueConfig(predicate.typed_config(), validator, *config);
    predicate_factories_.emplace_back(&factory, std::move(config));
  }
}

std::vector<InternalRedirectPredicateSharedPtr> InternalRedirectPolicyImpl::predicates() const {
  std::vector<InternalRedirectPredicateSharedPtr> predicates;
  predicates.reserve(predicate_factories_.size());
  for (const auto& predicate_factory : predicate_factories_) {
    predicates.emplace_back(predicate_factory.first->createInternalRedirectPredicate(
        *predicate_factory.second, current_route_name_));
  }
  return predicates;
}

absl::flat_hash_set<Http::Code> InternalRedirectPolicyImpl::buildRedirectResponseCodes(
    const envoy::config::route::v3::InternalRedirectPolicy& policy_config) const {
  if (policy_config.redirect_response_codes_size() == 0) {
    return absl::flat_hash_set<Http::Code>{Http::Code::Found};
  }
  absl::flat_hash_set<Http::Code> ret;
  std::for_each(policy_config.redirect_response_codes().begin(),
                policy_config.redirect_response_codes().end(), [&ret](uint32_t response_code) {
                  const absl::flat_hash_set<uint32_t> valid_redirect_response_code = {301, 302, 303,
                                                                                      307, 308};
                  if (valid_redirect_response_code.contains(response_code)) {
                    ret.insert(static_cast<Http::Code>(response_code));
                  }
                });
  return ret;
}

void validateMirrorClusterSpecifier(
    const envoy::config::route::v3::RouteAction::RequestMirrorPolicy& config) {
  if (!config.cluster().empty() && !config.cluster_header().empty()) {
    throw EnvoyException(fmt::format("Only one of cluster '{}' or cluster_header '{}' "
                                     "in request mirror policy can be specified",
                                     config.cluster(), config.cluster_header()));
  } else if (config.cluster().empty() && config.cluster_header().empty()) {
    // For shadow policies with `cluster_header_`, we only verify that this field is not
    // empty because the cluster name is not set yet at config time.
    throw EnvoyException(
        "Exactly one of cluster or cluster_header in request mirror policy need to be specified");
  }
}

ShadowPolicyImpl::ShadowPolicyImpl(const RequestMirrorPolicy& config)
    : cluster_(config.cluster()), cluster_header_(config.cluster_header()) {
  validateMirrorClusterSpecifier(config);

  if (config.has_runtime_fraction()) {
    runtime_key_ = config.runtime_fraction().runtime_key();
    default_value_ = config.runtime_fraction().default_value();
  } else {
    // If there is no runtime fraction specified, the default is 100% sampled. By leaving
    // runtime_key_ empty and forcing the default to 100% this will yield the expected behavior.
    default_value_.set_numerator(100);
    default_value_.set_denominator(envoy::type::v3::FractionalPercent::HUNDRED);
  }
  trace_sampled_ = PROTOBUF_GET_WRAPPED_OR_DEFAULT(config, trace_sampled, true);
}

DecoratorImpl::DecoratorImpl(const envoy::config::route::v3::Decorator& decorator)
    : operation_(decorator.operation()),
      propagate_(PROTOBUF_GET_WRAPPED_OR_DEFAULT(decorator, propagate, true)) {}

void DecoratorImpl::apply(Tracing::Span& span) const {
  if (!operation_.empty()) {
    span.setOperation(operation_);
  }
}

const std::string& DecoratorImpl::getOperation() const { return operation_; }

bool DecoratorImpl::propagate() const { return propagate_; }

RouteTracingImpl::RouteTracingImpl(const envoy::config::route::v3::Tracing& tracing) {
  if (!tracing.has_client_sampling()) {
    client_sampling_.set_numerator(100);
    client_sampling_.set_denominator(envoy::type::v3::FractionalPercent::HUNDRED);
  } else {
    client_sampling_ = tracing.client_sampling();
  }
  if (!tracing.has_random_sampling()) {
    random_sampling_.set_numerator(100);
    random_sampling_.set_denominator(envoy::type::v3::FractionalPercent::HUNDRED);
  } else {
    random_sampling_ = tracing.random_sampling();
  }
  if (!tracing.has_overall_sampling()) {
    overall_sampling_.set_numerator(100);
    overall_sampling_.set_denominator(envoy::type::v3::FractionalPercent::HUNDRED);
  } else {
    overall_sampling_ = tracing.overall_sampling();
  }
  for (const auto& tag : tracing.custom_tags()) {
    custom_tags_.emplace(tag.tag(), Tracing::CustomTagUtility::createCustomTag(tag));
  }
}

const envoy::type::v3::FractionalPercent& RouteTracingImpl::getClientSampling() const {
  return client_sampling_;
}

const envoy::type::v3::FractionalPercent& RouteTracingImpl::getRandomSampling() const {
  return random_sampling_;
}

const envoy::type::v3::FractionalPercent& RouteTracingImpl::getOverallSampling() const {
  return overall_sampling_;
}
const Tracing::CustomTagMap& RouteTracingImpl::getCustomTags() const { return custom_tags_; }

RouteEntryImplBase::RouteEntryImplBase(const CommonVirtualHostSharedPtr& vhost,
                                       const envoy::config::route::v3::Route& route,
                                       const OptionalHttpFilters& optional_http_filters,
                                       Server::Configuration::ServerFactoryContext& factory_context,
                                       ProtobufMessage::ValidationVisitor& validator)
    : prefix_rewrite_(route.route().prefix_rewrite()),
      path_matcher_(buildPathMatcher(route, validator)),
      path_rewriter_(buildPathRewriter(route, validator)),
      host_rewrite_(route.route().host_rewrite_literal()), vhost_(vhost),
      auto_host_rewrite_header_(!route.route().host_rewrite_header().empty()
                                    ? absl::optional<Http::LowerCaseString>(Http::LowerCaseString(
                                          route.route().host_rewrite_header()))
                                    : absl::nullopt),
      host_rewrite_path_regex_(
          route.route().has_host_rewrite_path_regex()
              ? Regex::Utility::parseRegex(route.route().host_rewrite_path_regex().pattern())
              : nullptr),
      host_rewrite_path_regex_substitution_(
          route.route().has_host_rewrite_path_regex()
              ? route.route().host_rewrite_path_regex().substitution()
              : ""),
      cluster_name_(route.route().cluster()), cluster_header_name_(route.route().cluster_header()),
      timeout_(PROTOBUF_GET_MS_OR_DEFAULT(route.route(), timeout, DEFAULT_ROUTE_TIMEOUT_MS)),
      optional_timeouts_(buildOptionalTimeouts(route.route())), loader_(factory_context.runtime()),
      runtime_(loadRuntimeData(route.match())),
      redirect_config_(route.has_redirect()
                           ? std::make_unique<::Envoy::Http::Utility::RedirectConfig>(
                                 createRedirectConfig(route))
                           : nullptr),
      hedge_policy_(buildHedgePolicy(vhost->hedgePolicy(), route.route())),
      retry_policy_(
          buildRetryPolicy(vhost->retryPolicy(), route.route(), validator, factory_context)),
      internal_redirect_policy_(
          buildInternalRedirectPolicy(route.route(), validator, route.name())),
      config_headers_(Http::HeaderUtility::buildHeaderDataVector(route.match().headers())),
      dynamic_metadata_(route.match().dynamic_metadata().begin(),
                        route.match().dynamic_metadata().end()),
      opaque_config_(parseOpaqueConfig(route)), decorator_(parseDecorator(route)),
      route_tracing_(parseRouteTracing(route)),
      direct_response_body_(ConfigUtility::parseDirectResponseBody(
          route, factory_context.api(),
          vhost_->globalRouteConfig().maxDirectResponseBodySizeBytes())),
      per_filter_configs_(route.typed_per_filter_config(), optional_http_filters, factory_context,
                          validator),
      route_name_(route.name()), time_source_(factory_context.mainThreadDispatcher().timeSource()),
      retry_shadow_buffer_limit_(PROTOBUF_GET_WRAPPED_OR_DEFAULT(
          route, per_request_buffer_limit_bytes, vhost->retryShadowBufferLimit())),
      direct_response_code_(ConfigUtility::parseDirectResponseCode(route)),
      cluster_not_found_response_code_(ConfigUtility::parseClusterNotFoundResponseCode(
          route.route().cluster_not_found_response_code())),
      priority_(ConfigUtility::parsePriority(route.route().priority())),
      auto_host_rewrite_(PROTOBUF_GET_WRAPPED_OR_DEFAULT(route.route(), auto_host_rewrite, false)),
      append_xfh_(route.route().append_x_forwarded_host()),
      using_new_timeouts_(route.route().has_max_stream_duration()),
      match_grpc_(route.match().has_grpc()),
      case_sensitive_(PROTOBUF_GET_WRAPPED_OR_DEFAULT(route.match(), case_sensitive, true)) {
  if (!route.request_headers_to_add().empty() || !route.request_headers_to_remove().empty()) {
    request_headers_parser_ =
        HeaderParser::configure(route.request_headers_to_add(), route.request_headers_to_remove());
  }
  if (!route.response_headers_to_add().empty() || !route.response_headers_to_remove().empty()) {
    response_headers_parser_ = HeaderParser::configure(route.response_headers_to_add(),
                                                       route.response_headers_to_remove());
  }
  if (route.has_metadata()) {
    metadata_ = std::make_unique<envoy::config::core::v3::Metadata>(route.metadata());
    typed_metadata_ = std::make_unique<RouteTypedMetadata>(route.metadata());
  }
  if (route.route().has_metadata_match()) {
    const auto filter_it = route.route().metadata_match().filter_metadata().find(
        Envoy::Config::MetadataFilters::get().ENVOY_LB);
    if (filter_it != route.route().metadata_match().filter_metadata().end()) {
      metadata_match_criteria_ = std::make_unique<MetadataMatchCriteriaImpl>(filter_it->second);
    }
  }

  shadow_policies_.reserve(route.route().request_mirror_policies().size());
  for (const auto& mirror_policy_config : route.route().request_mirror_policies()) {
    shadow_policies_.push_back(std::make_shared<ShadowPolicyImpl>(mirror_policy_config));
  }

  // Inherit policies from the virtual host, which might be from the route config.
  if (shadow_policies_.empty()) {
    shadow_policies_ = vhost->shadowPolicies();
  }

  // If this is a weighted_cluster, we create N internal route entries
  // (called WeightedClusterEntry), such that each object is a simple
  // single cluster, pointing back to the parent. Metadata criteria
  // from the weighted cluster (if any) are merged with and override
  // the criteria from the route.
  if (route.route().cluster_specifier_case() ==
      envoy::config::route::v3::RouteAction::ClusterSpecifierCase::kWeightedClusters) {
    uint64_t total_weight = 0UL;
    const std::string& runtime_key_prefix = route.route().weighted_clusters().runtime_key_prefix();

    std::vector<WeightedClusterEntrySharedPtr> weighted_clusters;
    weighted_clusters.reserve(route.route().weighted_clusters().clusters().size());
    for (const auto& cluster : route.route().weighted_clusters().clusters()) {
      auto cluster_entry = std::make_unique<WeightedClusterEntry>(
          this, runtime_key_prefix + "." + cluster.name(), factory_context, validator, cluster,
          optional_http_filters);
      weighted_clusters.emplace_back(std::move(cluster_entry));
      total_weight += weighted_clusters.back()->clusterWeight();
      if (total_weight > std::numeric_limits<uint32_t>::max()) {
        throw EnvoyException(
            fmt::format("The sum of weights of all weighted clusters of route {} exceeds {}",
                        route_name_, std::numeric_limits<uint32_t>::max()));
      }
    }

    // Reject the config if the total_weight of all clusters is 0.
    if (total_weight == 0) {
      throw EnvoyException("Sum of weights in the weighted_cluster must be greater than 0.");
    }

    weighted_clusters_config_ = std::make_unique<WeightedClustersConfig>(
        weighted_clusters, total_weight, route.route().weighted_clusters().header_name());

  } else if (route.route().cluster_specifier_case() ==
             envoy::config::route::v3::RouteAction::ClusterSpecifierCase::
                 kInlineClusterSpecifierPlugin) {
    cluster_specifier_plugin_ = getClusterSpecifierPluginByTheProto(
        route.route().inline_cluster_specifier_plugin(), validator, factory_context);
  } else if (route.route().has_cluster_specifier_plugin()) {
    cluster_specifier_plugin_ = vhost_->globalRouteConfig().clusterSpecifierPlugin(
        route.route().cluster_specifier_plugin());
  }

  for (const auto& query_parameter : route.match().query_parameters()) {
    config_query_parameters_.push_back(
        std::make_unique<ConfigUtility::QueryParameterMatcher>(query_parameter));
  }

  if (!route.route().hash_policy().empty()) {
    hash_policy_ = std::make_unique<Http::HashPolicyImpl>(route.route().hash_policy());
  }

  if (route.match().has_tls_context()) {
    tls_context_match_criteria_ =
        std::make_unique<TlsContextMatchCriteriaImpl>(route.match().tls_context());
  }

  if (!route.route().rate_limits().empty()) {
    rate_limit_policy_ =
        std::make_unique<RateLimitPolicyImpl>(route.route().rate_limits(), validator);
  }

  // Returns true if include_vh_rate_limits is explicitly set to true otherwise it defaults to false
  // which is similar to VhRateLimitOptions::Override and will only use virtual host rate limits if
  // the route is empty
  include_vh_rate_limits_ =
      PROTOBUF_GET_WRAPPED_OR_DEFAULT(route.route(), include_vh_rate_limits, false);

  if (route.route().has_cors()) {
    cors_policy_ =
        std::make_unique<CorsPolicyImpl>(route.route().cors(), factory_context.runtime());
  }
  for (const auto& upgrade_config : route.route().upgrade_configs()) {
    const bool enabled = upgrade_config.has_enabled() ? upgrade_config.enabled().value() : true;
    const bool success =
        upgrade_map_
            .emplace(std::make_pair(
                Envoy::Http::LowerCaseString(upgrade_config.upgrade_type()).get(), enabled))
            .second;
    if (!success) {
      throw EnvoyException(absl::StrCat("Duplicate upgrade ", upgrade_config.upgrade_type()));
    }
    if (upgrade_config.upgrade_type() == Http::Headers::get().MethodValues.Connect) {
      connect_config_ = std::make_unique<ConnectConfig>(upgrade_config.connect_config());
    } else if (upgrade_config.has_connect_config()) {
      throw EnvoyException(absl::StrCat("Non-CONNECT upgrade type ", upgrade_config.upgrade_type(),
                                        " has ConnectConfig"));
    }
  }

  int num_rewrite_polices = 0;
  if (path_rewriter_ != nullptr) {
    ++num_rewrite_polices;
  }

  if (!prefix_rewrite_.empty()) {
    ++num_rewrite_polices;
  }

  if (route.route().has_regex_rewrite()) {
    ++num_rewrite_polices;
  }

  if (num_rewrite_polices > 1) {
    throw EnvoyException(
        "Specify only one of prefix_rewrite, regex_rewrite or path_rewrite_policy");
  }

  if (!prefix_rewrite_.empty() && path_matcher_ != nullptr) {
    throw EnvoyException("Cannot use prefix_rewrite with matcher extension");
  }

  if (route.route().has_regex_rewrite()) {
    auto rewrite_spec = route.route().regex_rewrite();
    regex_rewrite_ = Regex::Utility::parseRegex(rewrite_spec.pattern());
    regex_rewrite_substitution_ = rewrite_spec.substitution();
  }

  if (path_rewriter_ != nullptr) {
    absl::Status compatible_status = path_rewriter_->isCompatiblePathMatcher(path_matcher_);
    if (!compatible_status.ok()) {
      throw EnvoyException(std::string(compatible_status.message()));
    }
  }

  if (redirect_config_ != nullptr && redirect_config_->path_redirect_has_query_ &&
      redirect_config_->strip_query_) {
    ENVOY_LOG(warn,
              "`strip_query` is set to true, but `path_redirect` contains query string and it will "
              "not be stripped: {}",
              redirect_config_->path_redirect_);
  }
  if (!route.stat_prefix().empty()) {
    route_stats_context_ = std::make_unique<RouteStatsContextImpl>(
        factory_context.scope(), factory_context.routerContext().routeStatNames(),
        vhost->statName(), route.stat_prefix());
  }

  if (route.route().has_early_data_policy()) {
    auto& factory = Envoy::Config::Utility::getAndCheckFactory<EarlyDataPolicyFactory>(
        route.route().early_data_policy());
    auto message = Envoy::Config::Utility::translateToFactoryConfig(
        route.route().early_data_policy(), validator, factory);
    early_data_policy_ = factory.createEarlyDataPolicy(*message);
  } else {
    early_data_policy_ = std::make_unique<DefaultEarlyDataPolicy>(/*allow_safe_request*/ true);
  }
}

bool RouteEntryImplBase::evaluateRuntimeMatch(const uint64_t random_value) const {
  return runtime_ == nullptr
             ? true
             : loader_.snapshot().featureEnabled(runtime_->fractional_runtime_key_,
                                                 runtime_->fractional_runtime_default_,
                                                 random_value);
}

absl::string_view
RouteEntryImplBase::sanitizePathBeforePathMatching(const absl::string_view path) const {
  absl::string_view ret = path;
  if (vhost_->globalRouteConfig().ignorePathParametersInPathMatching()) {
    auto pos = ret.find_first_of(';');
    if (pos != absl::string_view::npos) {
      ret.remove_suffix(ret.length() - pos);
    }
  }
  return ret;
}

bool RouteEntryImplBase::evaluateTlsContextMatch(const StreamInfo::StreamInfo& stream_info) const {
  bool matches = true;

  if (!tlsContextMatchCriteria()) {
    return matches;
  }

  const TlsContextMatchCriteria& criteria = *tlsContextMatchCriteria();

  if (criteria.presented().has_value()) {
    const bool peer_presented =
        stream_info.downstreamAddressProvider().sslConnection() &&
        stream_info.downstreamAddressProvider().sslConnection()->peerCertificatePresented();
    matches &= criteria.presented().value() == peer_presented;
  }

  if (criteria.validated().has_value()) {
    const bool peer_validated =
        stream_info.downstreamAddressProvider().sslConnection() &&
        stream_info.downstreamAddressProvider().sslConnection()->peerCertificateValidated();
    matches &= criteria.validated().value() == peer_validated;
  }

  return matches;
}

bool RouteEntryImplBase::matchRoute(const Http::RequestHeaderMap& headers,
                                    const StreamInfo::StreamInfo& stream_info,
                                    uint64_t random_value) const {
  bool matches = true;

  matches &= evaluateRuntimeMatch(random_value);
  if (!matches) {
    // No need to waste further cycles calculating a route match.
    return false;
  }

  if (match_grpc_) {
    matches &= Grpc::Common::isGrpcRequestHeaders(headers);
    if (!matches) {
      return false;
    }
  }

  matches &= Http::HeaderUtility::matchHeaders(headers, config_headers_);
  if (!matches) {
    return false;
  }
  if (!config_query_parameters_.empty()) {
    Http::Utility::QueryParams query_parameters =
        Http::Utility::parseQueryString(headers.getPathValue());
    matches &= ConfigUtility::matchQueryParams(query_parameters, config_query_parameters_);
    if (!matches) {
      return false;
    }
  }

  matches &= evaluateTlsContextMatch(stream_info);

  for (const auto& m : dynamic_metadata_) {
    if (!matches) {
      // No need to check anymore as all dynamic metadata matchers must match for a match to occur.
      break;
    }
    matches &= m.match(stream_info.dynamicMetadata());
  }

  return matches;
}

const std::string& RouteEntryImplBase::clusterName() const { return cluster_name_; }

void RouteEntryImplBase::finalizeRequestHeaders(Http::RequestHeaderMap& headers,
                                                const StreamInfo::StreamInfo& stream_info,
                                                bool insert_envoy_original_path) const {
  for (const HeaderParser* header_parser : getRequestHeaderParsers(
           /*specificity_ascend=*/vhost_->globalRouteConfig().mostSpecificHeaderMutationsWins())) {
    // Later evaluated header parser wins.
    header_parser->evaluateHeaders(headers, stream_info);
  }

  // Restore the port if this was a CONNECT request.
  // Note this will restore the port for HTTP/2 CONNECT-upgrades as well as as HTTP/1.1 style
  // CONNECT requests.
  if (Http::HeaderUtility::getPortStart(headers.getHostValue()) == absl::string_view::npos) {
    if (auto typed_state = stream_info.filterState().getDataReadOnly<OriginalConnectPort>(
            OriginalConnectPort::key());
        typed_state != nullptr) {
      headers.setHost(absl::StrCat(headers.getHostValue(), ":", typed_state->value()));
    }
  }

  if (!host_rewrite_.empty()) {
    Http::Utility::updateAuthority(headers, host_rewrite_, append_xfh_);
  } else if (auto_host_rewrite_header_) {
    const auto header = headers.get(*auto_host_rewrite_header_);
    if (!header.empty()) {
      // This is an implicitly untrusted header, so per the API documentation only the first
      // value is used.
      const absl::string_view header_value = header[0]->value().getStringView();
      if (!header_value.empty()) {
        Http::Utility::updateAuthority(headers, header_value, append_xfh_);
      }
    }
  } else if (host_rewrite_path_regex_ != nullptr) {
    const std::string path(headers.getPathValue());
    absl::string_view just_path(Http::PathUtil::removeQueryAndFragment(path));
    Http::Utility::updateAuthority(
        headers,
        host_rewrite_path_regex_->replaceAll(just_path, host_rewrite_path_regex_substitution_),
        append_xfh_);
  }

  // Handle path rewrite
  absl::optional<std::string> container;
  if (!getPathRewrite(headers, container).empty() || regex_rewrite_ != nullptr ||
      path_rewriter_ != nullptr) {
    rewritePathHeader(headers, insert_envoy_original_path);
  }
}

void RouteEntryImplBase::finalizeResponseHeaders(Http::ResponseHeaderMap& headers,
                                                 const StreamInfo::StreamInfo& stream_info) const {
  for (const HeaderParser* header_parser : getResponseHeaderParsers(
           /*specificity_ascend=*/vhost_->globalRouteConfig().mostSpecificHeaderMutationsWins())) {
    // Later evaluated header parser wins.
    header_parser->evaluateHeaders(headers,
                                   stream_info.getRequestHeaders() == nullptr
                                       ? *Http::StaticEmptyHeaders::get().request_headers
                                       : *stream_info.getRequestHeaders(),
                                   headers, stream_info);
  }
}

Http::HeaderTransforms
RouteEntryImplBase::responseHeaderTransforms(const StreamInfo::StreamInfo& stream_info,
                                             bool do_formatting) const {
  Http::HeaderTransforms transforms;
  for (const HeaderParser* header_parser : getResponseHeaderParsers(
           /*specificity_ascend=*/vhost_->globalRouteConfig().mostSpecificHeaderMutationsWins())) {
    // Later evaluated header parser wins.
    mergeTransforms(transforms, header_parser->getHeaderTransforms(stream_info, do_formatting));
  }
  return transforms;
}

Http::HeaderTransforms
RouteEntryImplBase::requestHeaderTransforms(const StreamInfo::StreamInfo& stream_info,
                                            bool do_formatting) const {
  Http::HeaderTransforms transforms;
  for (const HeaderParser* header_parser : getRequestHeaderParsers(
           /*specificity_ascend=*/vhost_->globalRouteConfig().mostSpecificHeaderMutationsWins())) {
    // Later evaluated header parser wins.
    mergeTransforms(transforms, header_parser->getHeaderTransforms(stream_info, do_formatting));
  }
  return transforms;
}

absl::InlinedVector<const HeaderParser*, 3>
RouteEntryImplBase::getRequestHeaderParsers(bool specificity_ascend) const {
  return getHeaderParsers(&vhost_->globalRouteConfig().requestHeaderParser(),
                          &vhost_->requestHeaderParser(), &requestHeaderParser(),
                          specificity_ascend);
}

absl::InlinedVector<const HeaderParser*, 3>
RouteEntryImplBase::getResponseHeaderParsers(bool specificity_ascend) const {
  return getHeaderParsers(&vhost_->globalRouteConfig().responseHeaderParser(),
                          &vhost_->responseHeaderParser(), &responseHeaderParser(),
                          specificity_ascend);
}

std::unique_ptr<const RouteEntryImplBase::RuntimeData>
RouteEntryImplBase::loadRuntimeData(const envoy::config::route::v3::RouteMatch& route_match) {
  if (route_match.has_runtime_fraction()) {
    auto runtime_data = std::make_unique<RouteEntryImplBase::RuntimeData>();
    runtime_data->fractional_runtime_default_ = route_match.runtime_fraction().default_value();
    runtime_data->fractional_runtime_key_ = route_match.runtime_fraction().runtime_key();
    return runtime_data;
  }
  return nullptr;
}

const std::string&
RouteEntryImplBase::getPathRewrite(const Http::RequestHeaderMap& headers,
                                   absl::optional<std::string>& container) const {
  // Just use the prefix rewrite if this isn't a redirect.
  if (!isRedirect()) {
    return prefix_rewrite_;
  }

  // Return the regex rewrite substitution for redirects, if set.
  // redirect_config_ is known to not be nullptr here, because of the isRedirect check above.
  ASSERT(redirect_config_ != nullptr);
  if (redirect_config_->regex_rewrite_redirect_ != nullptr) {
    // Copy just the path and rewrite it using the regex.
    //
    // Store the result in the output container, and return a reference to the underlying string.
    auto just_path(Http::PathUtil::removeQueryAndFragment(headers.getPathValue()));
    container = redirect_config_->regex_rewrite_redirect_->replaceAll(
        just_path, redirect_config_->regex_rewrite_redirect_substitution_);

    return container.value();
  }

  // Otherwise, return the prefix rewrite used for redirects.
  return redirect_config_->prefix_rewrite_redirect_;
}

void RouteEntryImplBase::finalizePathHeader(Http::RequestHeaderMap& headers,
                                            absl::string_view matched_path,
                                            bool insert_envoy_original_path) const {
  absl::optional<std::string> new_path =
      currentUrlPathAfterRewriteWithMatchedPath(headers, matched_path);
  if (!new_path.has_value()) {
    // There are no rewrites configured. Just return.
    return;
  }

  if (insert_envoy_original_path) {
    headers.setEnvoyOriginalPath(headers.getPathValue());
  }

  headers.setPath(new_path.value());
}

// currentUrlPathAfterRewriteWithMatchedPath does the "standard" path rewriting, meaning that it
// handles the "prefix_rewrite" and "regex_rewrite" route actions, only one of
// which can be specified. The "matched_path" argument applies only to the
// prefix rewriting, and describes the portion of the path (excluding query
// parameters) that should be replaced by the rewrite. A "regex_rewrite"
// applies to the entire path (excluding query parameters), regardless of what
// portion was matched.
absl::optional<std::string> RouteEntryImplBase::currentUrlPathAfterRewriteWithMatchedPath(
    const Http::RequestHeaderMap& headers, absl::string_view matched_path) const {
  absl::optional<std::string> container;
  const auto& rewrite = getPathRewrite(headers, container);
  if (rewrite.empty() && regex_rewrite_ == nullptr && path_rewriter_ == nullptr) {
    // There are no rewrites configured.
    return {};
  }

  // TODO(perf): can we avoid the string copy for the common case?
  std::string path(headers.getPathValue());
  if (!rewrite.empty()) {
    if (redirect_config_ != nullptr && redirect_config_->regex_rewrite_redirect_ != nullptr) {
      // As the rewrite constant may contain the result of a regex rewrite for a redirect, we must
      // replace the full path if this is the case. This is because the matched path does not need
      // to correspond to the full path, e.g. in the case of prefix matches.
      auto just_path(Http::PathUtil::removeQueryAndFragment(path));
      return path.replace(0, just_path.size(), rewrite);
    }
    ASSERT(case_sensitive() ? absl::StartsWith(path, matched_path)
                            : absl::StartsWithIgnoreCase(path, matched_path));
    return path.replace(0, matched_path.size(), rewrite);
  }

  if (regex_rewrite_ != nullptr) {
    // Replace the entire path, but preserve the query parameters
    auto just_path(Http::PathUtil::removeQueryAndFragment(path));
    return path.replace(0, just_path.size(),
                        regex_rewrite_->replaceAll(just_path, regex_rewrite_substitution_));
  }

  if (path_rewriter_ != nullptr) {
    absl::string_view just_path(Http::PathUtil::removeQueryAndFragment(headers.getPathValue()));

    absl::StatusOr<std::string> new_path = path_rewriter_->rewritePath(just_path, matched_path);

    // if rewrite fails return old path.
    if (!new_path.ok()) {
      return std::string(headers.getPathValue());
    }

    if (Runtime::runtimeFeatureEnabled(
            "envoy.reloadable_features.append_query_parameters_path_rewriter")) {
      return path.replace(0, just_path.size(), new_path.value());
    } else {
      return *std::move(new_path);
    }
  }

  // There are no rewrites configured.
  return {};
}

std::string RouteEntryImplBase::newUri(const Http::RequestHeaderMap& headers) const {
  ASSERT(isDirectResponse());
  return ::Envoy::Http::Utility::newUri(
      ::Envoy::makeOptRefFromPtr(
          const_cast<const ::Envoy::Http::Utility::RedirectConfig*>(redirect_config_.get())),
      headers);
}

std::multimap<std::string, std::string>
RouteEntryImplBase::parseOpaqueConfig(const envoy::config::route::v3::Route& route) {
  std::multimap<std::string, std::string> ret;
  if (route.has_metadata()) {
    auto filter_metadata = route.metadata().filter_metadata().find("envoy.filters.http.router");
    if (filter_metadata == route.metadata().filter_metadata().end()) {
      return ret;
    }
    for (const auto& it : filter_metadata->second.fields()) {
      if (it.second.kind_case() == ProtobufWkt::Value::kStringValue) {
        ret.emplace(it.first, it.second.string_value());
      }
    }
  }
  return ret;
}

std::unique_ptr<HedgePolicyImpl> RouteEntryImplBase::buildHedgePolicy(
    HedgePolicyConstOptRef vhost_hedge_policy,
    const envoy::config::route::v3::RouteAction& route_config) const {
  // Route specific policy wins, if available.
  if (route_config.has_hedge_policy()) {
    return std::make_unique<HedgePolicyImpl>(route_config.hedge_policy());
  }

  // If not, we fall back to the virtual host policy if there is one.
  if (vhost_hedge_policy.has_value()) {
    return std::make_unique<HedgePolicyImpl>(*vhost_hedge_policy);
  }

  // Otherwise, an empty policy will do.
  return nullptr;
}

std::unique_ptr<RetryPolicyImpl> RouteEntryImplBase::buildRetryPolicy(
    RetryPolicyConstOptRef vhost_retry_policy,
    const envoy::config::route::v3::RouteAction& route_config,
    ProtobufMessage::ValidationVisitor& validation_visitor,
    Server::Configuration::ServerFactoryContext& factory_context) const {
  Upstream::RetryExtensionFactoryContextImpl retry_factory_context(
      factory_context.singletonManager());
  // Route specific policy wins, if available.
  if (route_config.has_retry_policy()) {
    return std::make_unique<RetryPolicyImpl>(route_config.retry_policy(), validation_visitor,
                                             retry_factory_context);
  }

  // If not, we fallback to the virtual host policy if there is one.
  if (vhost_retry_policy.has_value()) {
    return std::make_unique<RetryPolicyImpl>(*vhost_retry_policy, validation_visitor,
                                             retry_factory_context);
  }

  // Otherwise, an empty policy will do.
  return nullptr;
}

std::unique_ptr<InternalRedirectPolicyImpl> RouteEntryImplBase::buildInternalRedirectPolicy(
    const envoy::config::route::v3::RouteAction& route_config,
    ProtobufMessage::ValidationVisitor& validator, absl::string_view current_route_name) const {
  if (route_config.has_internal_redirect_policy()) {
    return std::make_unique<InternalRedirectPolicyImpl>(route_config.internal_redirect_policy(),
                                                        validator, current_route_name);
  }
  envoy::config::route::v3::InternalRedirectPolicy policy_config;
  switch (route_config.internal_redirect_action()) {
  case envoy::config::route::v3::RouteAction::HANDLE_INTERNAL_REDIRECT:
    break;
  case envoy::config::route::v3::RouteAction::PASS_THROUGH_INTERNAL_REDIRECT:
    FALLTHRU;
  default:
    return nullptr;
  }
  if (route_config.has_max_internal_redirects()) {
    *policy_config.mutable_max_internal_redirects() = route_config.max_internal_redirects();
  }
  return std::make_unique<InternalRedirectPolicyImpl>(policy_config, validator, current_route_name);
}

RouteEntryImplBase::OptionalTimeouts RouteEntryImplBase::buildOptionalTimeouts(
    const envoy::config::route::v3::RouteAction& route) const {
  // Calculate how many values are actually set, to initialize `OptionalTimeouts` packed_struct,
  // avoiding memory re-allocation on each set() call.
  int num_timeouts_set = route.has_idle_timeout() ? 1 : 0;
  num_timeouts_set += route.has_max_grpc_timeout() ? 1 : 0;
  num_timeouts_set += route.has_grpc_timeout_offset() ? 1 : 0;
  if (route.has_max_stream_duration()) {
    num_timeouts_set += route.max_stream_duration().has_max_stream_duration() ? 1 : 0;
    num_timeouts_set += route.max_stream_duration().has_grpc_timeout_header_max() ? 1 : 0;
    num_timeouts_set += route.max_stream_duration().has_grpc_timeout_header_offset() ? 1 : 0;
  }
  OptionalTimeouts timeouts(num_timeouts_set);
  if (route.has_idle_timeout()) {
    timeouts.set<OptionalTimeoutNames::IdleTimeout>(
        std::chrono::milliseconds(PROTOBUF_GET_MS_REQUIRED(route, idle_timeout)));
  }
  if (route.has_max_grpc_timeout()) {
    timeouts.set<OptionalTimeoutNames::MaxGrpcTimeout>(
        std::chrono::milliseconds(PROTOBUF_GET_MS_REQUIRED(route, max_grpc_timeout)));
  }
  if (route.has_grpc_timeout_offset()) {
    timeouts.set<OptionalTimeoutNames::GrpcTimeoutOffset>(
        std::chrono::milliseconds(PROTOBUF_GET_MS_REQUIRED(route, grpc_timeout_offset)));
  }
  if (route.has_max_stream_duration()) {
    if (route.max_stream_duration().has_max_stream_duration()) {
      timeouts.set<OptionalTimeoutNames::MaxStreamDuration>(std::chrono::milliseconds(
          PROTOBUF_GET_MS_REQUIRED(route.max_stream_duration(), max_stream_duration)));
    }
    if (route.max_stream_duration().has_grpc_timeout_header_max()) {
      timeouts.set<OptionalTimeoutNames::GrpcTimeoutHeaderMax>(std::chrono::milliseconds(
          PROTOBUF_GET_MS_REQUIRED(route.max_stream_duration(), grpc_timeout_header_max)));
    }
    if (route.max_stream_duration().has_grpc_timeout_header_offset()) {
      timeouts.set<OptionalTimeoutNames::GrpcTimeoutHeaderOffset>(std::chrono::milliseconds(
          PROTOBUF_GET_MS_REQUIRED(route.max_stream_duration(), grpc_timeout_header_offset)));
    }
  }
  return timeouts;
}

PathRewriterSharedPtr
RouteEntryImplBase::buildPathRewriter(envoy::config::route::v3::Route route,
                                      ProtobufMessage::ValidationVisitor& validator) const {
  if (!route.route().has_path_rewrite_policy()) {
    return nullptr;
  }

  auto& factory = Envoy::Config::Utility::getAndCheckFactory<PathRewriterFactory>(
      route.route().path_rewrite_policy());

  ProtobufTypes::MessagePtr config = Envoy::Config::Utility::translateAnyToFactoryConfig(
      route.route().path_rewrite_policy().typed_config(), validator, factory);

  absl::StatusOr<PathRewriterSharedPtr> rewriter = factory.createPathRewriter(*config);

  if (!rewriter.ok()) {
    throw EnvoyException(std::string(rewriter.status().message()));
  }

  return rewriter.value();
}

PathMatcherSharedPtr
RouteEntryImplBase::buildPathMatcher(envoy::config::route::v3::Route route,
                                     ProtobufMessage::ValidationVisitor& validator) const {
  if (!route.match().has_path_match_policy()) {
    return nullptr;
  }
  auto& factory = Envoy::Config::Utility::getAndCheckFactory<PathMatcherFactory>(
      route.match().path_match_policy());

  ProtobufTypes::MessagePtr config = Envoy::Config::Utility::translateAnyToFactoryConfig(
      route.match().path_match_policy().typed_config(), validator, factory);

  absl::StatusOr<PathMatcherSharedPtr> matcher = factory.createPathMatcher(*config);

  if (!matcher.ok()) {
    throw EnvoyException(std::string(matcher.status().message()));
  }

  return matcher.value();
}

DecoratorConstPtr RouteEntryImplBase::parseDecorator(const envoy::config::route::v3::Route& route) {
  DecoratorConstPtr ret;
  if (route.has_decorator()) {
    ret = DecoratorConstPtr(new DecoratorImpl(route.decorator()));
  }
  return ret;
}

RouteTracingConstPtr
RouteEntryImplBase::parseRouteTracing(const envoy::config::route::v3::Route& route) {
  RouteTracingConstPtr ret;
  if (route.has_tracing()) {
    ret = RouteTracingConstPtr(new RouteTracingImpl(route.tracing()));
  }
  return ret;
}

const DirectResponseEntry* RouteEntryImplBase::directResponseEntry() const {
  // A route for a request can exclusively be a route entry, a direct response entry,
  // or a redirect entry.
  if (isDirectResponse()) {
    return this;
  } else {
    return nullptr;
  }
}

const RouteEntry* RouteEntryImplBase::routeEntry() const {
  // A route for a request can exclusively be a route entry, a direct response entry,
  // or a redirect entry.
  if (isDirectResponse()) {
    return nullptr;
  } else {
    return this;
  }
}

RouteConstSharedPtr RouteEntryImplBase::pickClusterViaClusterHeader(
    const Http::LowerCaseString& cluster_header_name, const Http::HeaderMap& headers,
    const RouteEntryAndRoute* route_selector_override) const {
  const auto entry = headers.get(cluster_header_name);
  std::string final_cluster_name;
  if (!entry.empty()) {
    // This is an implicitly untrusted header, so per the API documentation only
    // the first value is used.
    final_cluster_name = std::string(entry[0]->value().getStringView());
  }

  return std::make_shared<DynamicRouteEntry>(route_selector_override
                                                 ? route_selector_override
                                                 : static_cast<const RouteEntryAndRoute*>(this),
                                             shared_from_this(), final_cluster_name);
}

RouteConstSharedPtr RouteEntryImplBase::clusterEntry(const Http::RequestHeaderMap& headers,
                                                     uint64_t random_value) const {
  // Gets the route object chosen from the list of weighted clusters
  // (if there is one) or returns self.
  if (weighted_clusters_config_ == nullptr) {
    if (!cluster_name_.empty() || isDirectResponse()) {
      return shared_from_this();
    } else if (!cluster_header_name_.get().empty()) {
      return pickClusterViaClusterHeader(cluster_header_name_, headers,
                                         /*route_selector_override=*/nullptr);
    } else {
      // TODO(wbpcode): make the cluster header or weighted clusters an implementation of the
      // cluster specifier plugin.
      ASSERT(cluster_specifier_plugin_ != nullptr);
      return cluster_specifier_plugin_->route(shared_from_this(), headers);
    }
  }
  return pickWeightedCluster(headers, random_value, true);
}

RouteConstSharedPtr RouteEntryImplBase::pickWeightedCluster(const Http::HeaderMap& headers,
                                                            const uint64_t random_value,
                                                            const bool ignore_overflow) const {
  absl::optional<uint64_t> random_value_from_header;
  // Retrieve the random value from the header if corresponding header name is specified.
  // weighted_clusters_config_ is known not to be nullptr here. If it were, pickWeightedCluster
  // would not be called.
  ASSERT(weighted_clusters_config_ != nullptr);
  if (!weighted_clusters_config_->random_value_header_name_.empty()) {
    const auto header_value = headers.get(
        Envoy::Http::LowerCaseString(weighted_clusters_config_->random_value_header_name_));
    if (!header_value.empty() && header_value.size() == 1) {
      // We expect single-valued header here, otherwise it will potentially cause inconsistent
      // weighted cluster picking throughout the process because different values are used to
      // compute the selected value. So, we treat multi-valued header as invalid input and fall back
      // to use internally generated random number.
      uint64_t random_value = 0;
      if (absl::SimpleAtoi(header_value[0]->value().getStringView(), &random_value)) {
        random_value_from_header = random_value;
      }
    }

    if (!random_value_from_header.has_value()) {
      // Random value should be found here. But if it is not set due to some errors, log the
      // information and fallback to the random value that is set by stream id.
      ENVOY_LOG(debug, "The random value can not be found from the header and it will fall back to "
                       "the value that is set by stream id");
    }
  }

  const uint64_t selected_value =
      (random_value_from_header.has_value() ? random_value_from_header.value() : random_value) %
      weighted_clusters_config_->total_cluster_weight_;
  uint64_t begin = 0;
  uint64_t end = 0;

  // Find the right cluster to route to based on the interval in which
  // the selected value falls. The intervals are determined as
  // [0, cluster1_weight), [cluster1_weight, cluster1_weight+cluster2_weight),..
  for (const WeightedClusterEntrySharedPtr& cluster :
       weighted_clusters_config_->weighted_clusters_) {
    end = begin + cluster->clusterWeight();
    if (!ignore_overflow) {
      // end > total_cluster_weight: This case can only occur with Runtimes,
      // when the user specifies invalid weights such that
      // sum(weights) > total_cluster_weight.
      ASSERT(end <= weighted_clusters_config_->total_cluster_weight_);
    }

    if (selected_value >= begin && selected_value < end) {
      if (!cluster->clusterHeaderName().get().empty() &&
          !headers.get(cluster->clusterHeaderName()).empty()) {
        return pickClusterViaClusterHeader(cluster->clusterHeaderName(), headers,
                                           static_cast<RouteEntryAndRoute*>(cluster.get()));
      }
      // The WeightedClusterEntry does not contain reference to the RouteEntryImplBase to
      // avoid circular reference. To ensure that the RouteEntryImplBase is not destructed
      // before the WeightedClusterEntry, additional wrapper is used to hold the reference
      // to the RouteEntryImplBase.
      return std::make_shared<DynamicRouteEntry>(cluster.get(), shared_from_this(),
                                                 cluster->clusterName());
    }
    begin = end;
  }

  PANIC("unexpected");
}

void RouteEntryImplBase::validateClusters(
    const Upstream::ClusterManager::ClusterInfoMaps& cluster_info_maps) const {
  if (isDirectResponse()) {
    return;
  }

  // Currently, we verify that the cluster exists in the CM if we have an explicit cluster or
  // weighted cluster rule. We obviously do not verify a cluster_header rule. This means that
  // trying to use all CDS clusters with a static route table will not work. In the upcoming RDS
  // change we will make it so that dynamically loaded route tables do *not* perform CM checks.
  // In the future we might decide to also have a config option that turns off checks for static
  // route tables. This would enable the all CDS with static route table case.
  if (!cluster_name_.empty()) {
    if (!cluster_info_maps.hasCluster(cluster_name_)) {
      throw EnvoyException(fmt::format("route: unknown cluster '{}'", cluster_name_));
    }
  } else if (weighted_clusters_config_ != nullptr) {
    for (const WeightedClusterEntrySharedPtr& cluster :
         weighted_clusters_config_->weighted_clusters_) {
      if (!cluster->clusterName().empty()) {
        if (!cluster_info_maps.hasCluster(cluster->clusterName())) {
          throw EnvoyException(
              fmt::format("route: unknown weighted cluster '{}'", cluster->clusterName()));
        }
      }
      // For weighted clusters with `cluster_header_name`, we only verify that this field is
      // not empty because the cluster name is not set yet at config time (hence the validation
      // here).
      else if (cluster->clusterHeaderName().get().empty()) {
        throw EnvoyException("route: unknown weighted cluster with no cluster_header field");
      }
    }
  }
}

bool RouteEntryImplBase::filterDisabled(absl::string_view config_name) const {
  absl::optional<bool> result = per_filter_configs_.disabled(config_name);
  if (result.has_value()) {
    return result.value();
  }
  return vhost_->filterDisabled(config_name);
}

void RouteEntryImplBase::traversePerFilterConfig(
    const std::string& filter_name,
    std::function<void(const Router::RouteSpecificFilterConfig&)> cb) const {
  vhost_->traversePerFilterConfig(filter_name, cb);

  auto maybe_route_config = per_filter_configs_.get(filter_name);
  if (maybe_route_config != nullptr) {
    cb(*maybe_route_config);
  }
}

RouteEntryImplBase::WeightedClusterEntry::WeightedClusterEntry(
    const RouteEntryImplBase* parent, const std::string& runtime_key,
    Server::Configuration::ServerFactoryContext& factory_context,
    ProtobufMessage::ValidationVisitor& validator,
    const envoy::config::route::v3::WeightedCluster::ClusterWeight& cluster,
    const OptionalHttpFilters& optional_http_filters)
    : DynamicRouteEntry(parent, nullptr, validateWeightedClusterSpecifier(cluster).name()),
      runtime_key_(runtime_key), loader_(factory_context.runtime()),
      cluster_weight_(PROTOBUF_GET_WRAPPED_REQUIRED(cluster, weight)),
      per_filter_configs_(cluster.typed_per_filter_config(), optional_http_filters, factory_context,
                          validator),
      host_rewrite_(cluster.host_rewrite_literal()),
      cluster_header_name_(cluster.cluster_header()) {
  if (!cluster.request_headers_to_add().empty() || !cluster.request_headers_to_remove().empty()) {
    request_headers_parser_ = HeaderParser::configure(cluster.request_headers_to_add(),
                                                      cluster.request_headers_to_remove());
  }
  if (!cluster.response_headers_to_add().empty() || !cluster.response_headers_to_remove().empty()) {
    response_headers_parser_ = HeaderParser::configure(cluster.response_headers_to_add(),
                                                       cluster.response_headers_to_remove());
  }

  if (cluster.has_metadata_match()) {
    const auto filter_it = cluster.metadata_match().filter_metadata().find(
        Envoy::Config::MetadataFilters::get().ENVOY_LB);
    if (filter_it != cluster.metadata_match().filter_metadata().end()) {
      if (parent->metadata_match_criteria_) {
        cluster_metadata_match_criteria_ =
            parent->metadata_match_criteria_->mergeMatchCriteria(filter_it->second);
      } else {
        cluster_metadata_match_criteria_ =
            std::make_unique<MetadataMatchCriteriaImpl>(filter_it->second);
      }
    }
  }
}

Http::HeaderTransforms RouteEntryImplBase::WeightedClusterEntry::requestHeaderTransforms(
    const StreamInfo::StreamInfo& stream_info, bool do_formatting) const {
  auto transforms = requestHeaderParser().getHeaderTransforms(stream_info, do_formatting);
  mergeTransforms(transforms,
                  DynamicRouteEntry::requestHeaderTransforms(stream_info, do_formatting));
  return transforms;
}

Http::HeaderTransforms RouteEntryImplBase::WeightedClusterEntry::responseHeaderTransforms(
    const StreamInfo::StreamInfo& stream_info, bool do_formatting) const {
  auto transforms = responseHeaderParser().getHeaderTransforms(stream_info, do_formatting);
  mergeTransforms(transforms,
                  DynamicRouteEntry::responseHeaderTransforms(stream_info, do_formatting));
  return transforms;
}

void RouteEntryImplBase::WeightedClusterEntry::traversePerFilterConfig(
    const std::string& filter_name,
    std::function<void(const Router::RouteSpecificFilterConfig&)> cb) const {
  DynamicRouteEntry::traversePerFilterConfig(filter_name, cb);

  const auto* cfg = per_filter_configs_.get(filter_name);
  if (cfg) {
    cb(*cfg);
  }
}

UriTemplateMatcherRouteEntryImpl::UriTemplateMatcherRouteEntryImpl(
    const CommonVirtualHostSharedPtr& vhost, const envoy::config::route::v3::Route& route,
    const OptionalHttpFilters& optional_http_filters,
    Server::Configuration::ServerFactoryContext& factory_context,
    ProtobufMessage::ValidationVisitor& validator)
    : RouteEntryImplBase(vhost, route, optional_http_filters, factory_context, validator),
      uri_template_(path_matcher_->uriTemplate()){};

void UriTemplateMatcherRouteEntryImpl::rewritePathHeader(Http::RequestHeaderMap& headers,
                                                         bool insert_envoy_original_path) const {
  finalizePathHeader(headers, path_matcher_->uriTemplate(), insert_envoy_original_path);
}

absl::optional<std::string> UriTemplateMatcherRouteEntryImpl::currentUrlPathAfterRewrite(
    const Http::RequestHeaderMap& headers) const {
  return currentUrlPathAfterRewriteWithMatchedPath(headers, path_matcher_->uriTemplate());
}

RouteConstSharedPtr
UriTemplateMatcherRouteEntryImpl::matches(const Http::RequestHeaderMap& headers,
                                          const StreamInfo::StreamInfo& stream_info,
                                          uint64_t random_value) const {
  if (RouteEntryImplBase::matchRoute(headers, stream_info, random_value) &&
      path_matcher_->match(headers.getPathValue())) {
    return clusterEntry(headers, random_value);
  }
  return nullptr;
}

PrefixRouteEntryImpl::PrefixRouteEntryImpl(
    const CommonVirtualHostSharedPtr& vhost, const envoy::config::route::v3::Route& route,
    const OptionalHttpFilters& optional_http_filters,
    Server::Configuration::ServerFactoryContext& factory_context,
    ProtobufMessage::ValidationVisitor& validator)
    : RouteEntryImplBase(vhost, route, optional_http_filters, factory_context, validator),
      path_matcher_(
          Matchers::PathMatcher::createPrefix(route.match().prefix(), !case_sensitive())) {}

void PrefixRouteEntryImpl::rewritePathHeader(Http::RequestHeaderMap& headers,
                                             bool insert_envoy_original_path) const {
  finalizePathHeader(headers, matcher(), insert_envoy_original_path);
}

absl::optional<std::string>
PrefixRouteEntryImpl::currentUrlPathAfterRewrite(const Http::RequestHeaderMap& headers) const {
  return currentUrlPathAfterRewriteWithMatchedPath(headers, matcher());
}

RouteConstSharedPtr PrefixRouteEntryImpl::matches(const Http::RequestHeaderMap& headers,
                                                  const StreamInfo::StreamInfo& stream_info,
                                                  uint64_t random_value) const {
  if (RouteEntryImplBase::matchRoute(headers, stream_info, random_value) &&
      path_matcher_->match(sanitizePathBeforePathMatching(headers.getPathValue()))) {
    return clusterEntry(headers, random_value);
  }
  return nullptr;
}

PathRouteEntryImpl::PathRouteEntryImpl(const CommonVirtualHostSharedPtr& vhost,
                                       const envoy::config::route::v3::Route& route,
                                       const OptionalHttpFilters& optional_http_filters,
                                       Server::Configuration::ServerFactoryContext& factory_context,
                                       ProtobufMessage::ValidationVisitor& validator)
    : RouteEntryImplBase(vhost, route, optional_http_filters, factory_context, validator),
      path_matcher_(Matchers::PathMatcher::createExact(route.match().path(), !case_sensitive())) {}

void PathRouteEntryImpl::rewritePathHeader(Http::RequestHeaderMap& headers,
                                           bool insert_envoy_original_path) const {
  finalizePathHeader(headers, matcher(), insert_envoy_original_path);
}

absl::optional<std::string>
PathRouteEntryImpl::currentUrlPathAfterRewrite(const Http::RequestHeaderMap& headers) const {
  return currentUrlPathAfterRewriteWithMatchedPath(headers, matcher());
}

RouteConstSharedPtr PathRouteEntryImpl::matches(const Http::RequestHeaderMap& headers,
                                                const StreamInfo::StreamInfo& stream_info,
                                                uint64_t random_value) const {
  if (RouteEntryImplBase::matchRoute(headers, stream_info, random_value) &&
      path_matcher_->match(sanitizePathBeforePathMatching(headers.getPathValue()))) {
    return clusterEntry(headers, random_value);
  }

  return nullptr;
}

RegexRouteEntryImpl::RegexRouteEntryImpl(
    const CommonVirtualHostSharedPtr& vhost, const envoy::config::route::v3::Route& route,
    const OptionalHttpFilters& optional_http_filters,
    Server::Configuration::ServerFactoryContext& factory_context,
    ProtobufMessage::ValidationVisitor& validator)
    : RouteEntryImplBase(vhost, route, optional_http_filters, factory_context, validator),
      path_matcher_(Matchers::PathMatcher::createSafeRegex(route.match().safe_regex())) {
  ASSERT(route.match().path_specifier_case() ==
         envoy::config::route::v3::RouteMatch::PathSpecifierCase::kSafeRegex);
}

void RegexRouteEntryImpl::rewritePathHeader(Http::RequestHeaderMap& headers,
                                            bool insert_envoy_original_path) const {
  absl::string_view path = Http::PathUtil::removeQueryAndFragment(headers.getPathValue());
  // TODO(yuval-k): This ASSERT can happen if the path was changed by a filter without clearing
  // the route cache. We should consider if ASSERT-ing is the desired behavior in this case.
  ASSERT(path_matcher_->match(sanitizePathBeforePathMatching(path)));
  finalizePathHeader(headers, path, insert_envoy_original_path);
}

absl::optional<std::string>
RegexRouteEntryImpl::currentUrlPathAfterRewrite(const Http::RequestHeaderMap& headers) const {
  const absl::string_view path = Http::PathUtil::removeQueryAndFragment(headers.getPathValue());
  return currentUrlPathAfterRewriteWithMatchedPath(headers, path);
}

RouteConstSharedPtr RegexRouteEntryImpl::matches(const Http::RequestHeaderMap& headers,
                                                 const StreamInfo::StreamInfo& stream_info,
                                                 uint64_t random_value) const {
  if (RouteEntryImplBase::matchRoute(headers, stream_info, random_value)) {
    if (path_matcher_->match(sanitizePathBeforePathMatching(headers.getPathValue()))) {
      return clusterEntry(headers, random_value);
    }
  }
  return nullptr;
}

ConnectRouteEntryImpl::ConnectRouteEntryImpl(
    const CommonVirtualHostSharedPtr& vhost, const envoy::config::route::v3::Route& route,
    const OptionalHttpFilters& optional_http_filters,
    Server::Configuration::ServerFactoryContext& factory_context,
    ProtobufMessage::ValidationVisitor& validator)
    : RouteEntryImplBase(vhost, route, optional_http_filters, factory_context, validator) {}

void ConnectRouteEntryImpl::rewritePathHeader(Http::RequestHeaderMap& headers,
                                              bool insert_envoy_original_path) const {
  const absl::string_view path = Http::PathUtil::removeQueryAndFragment(headers.getPathValue());
  finalizePathHeader(headers, path, insert_envoy_original_path);
}

absl::optional<std::string>
ConnectRouteEntryImpl::currentUrlPathAfterRewrite(const Http::RequestHeaderMap& headers) const {
  const absl::string_view path = Http::PathUtil::removeQueryAndFragment(headers.getPathValue());
  return currentUrlPathAfterRewriteWithMatchedPath(headers, path);
}

RouteConstSharedPtr ConnectRouteEntryImpl::matches(const Http::RequestHeaderMap& headers,
                                                   const StreamInfo::StreamInfo& stream_info,
                                                   uint64_t random_value) const {
  if (Http::HeaderUtility::isConnect(headers) &&
      RouteEntryImplBase::matchRoute(headers, stream_info, random_value)) {
    return clusterEntry(headers, random_value);
  }
  return nullptr;
}

PathSeparatedPrefixRouteEntryImpl::PathSeparatedPrefixRouteEntryImpl(
    const CommonVirtualHostSharedPtr& vhost, const envoy::config::route::v3::Route& route,
    const OptionalHttpFilters& optional_http_filters,
    Server::Configuration::ServerFactoryContext& factory_context,
    ProtobufMessage::ValidationVisitor& validator)
    : RouteEntryImplBase(vhost, route, optional_http_filters, factory_context, validator),
      path_matcher_(Matchers::PathMatcher::createPrefix(route.match().path_separated_prefix(),
                                                        !case_sensitive())) {}

void PathSeparatedPrefixRouteEntryImpl::rewritePathHeader(Http::RequestHeaderMap& headers,
                                                          bool insert_envoy_original_path) const {
  finalizePathHeader(headers, matcher(), insert_envoy_original_path);
}

absl::optional<std::string> PathSeparatedPrefixRouteEntryImpl::currentUrlPathAfterRewrite(
    const Http::RequestHeaderMap& headers) const {
  return currentUrlPathAfterRewriteWithMatchedPath(headers, matcher());
}

RouteConstSharedPtr
PathSeparatedPrefixRouteEntryImpl::matches(const Http::RequestHeaderMap& headers,
                                           const StreamInfo::StreamInfo& stream_info,
                                           uint64_t random_value) const {
  if (!RouteEntryImplBase::matchRoute(headers, stream_info, random_value)) {
    return nullptr;
  }
  absl::string_view sanitized_path = sanitizePathBeforePathMatching(
      Http::PathUtil::removeQueryAndFragment(headers.getPathValue()));
  const size_t sanitized_size = sanitized_path.size();
  const size_t matcher_size = matcher().size();
  if (sanitized_size >= matcher_size && path_matcher_->match(sanitized_path) &&
      (sanitized_size == matcher_size || sanitized_path[matcher_size] == '/')) {
    return clusterEntry(headers, random_value);
  }
  return nullptr;
}

CommonVirtualHostImpl::CommonVirtualHostImpl(
    const envoy::config::route::v3::VirtualHost& virtual_host,
    const OptionalHttpFilters& optional_http_filters,
    const CommonConfigSharedPtr& global_route_config,
    Server::Configuration::ServerFactoryContext& factory_context, Stats::Scope& scope,
    ProtobufMessage::ValidationVisitor& validator)
    : stat_name_storage_(virtual_host.name(), factory_context.scope().symbolTable()),
      global_route_config_(global_route_config),
      per_filter_configs_(virtual_host.typed_per_filter_config(), optional_http_filters,
                          factory_context, validator),
      retry_shadow_buffer_limit_(PROTOBUF_GET_WRAPPED_OR_DEFAULT(
          virtual_host, per_request_buffer_limit_bytes, std::numeric_limits<uint32_t>::max())),
      include_attempt_count_in_request_(virtual_host.include_request_attempt_count()),
      include_attempt_count_in_response_(virtual_host.include_attempt_count_in_response()),
      include_is_timeout_retry_header_(virtual_host.include_is_timeout_retry_header()) {
  if (!virtual_host.request_headers_to_add().empty() ||
      !virtual_host.request_headers_to_remove().empty()) {
    request_headers_parser_ = HeaderParser::configure(virtual_host.request_headers_to_add(),
                                                      virtual_host.request_headers_to_remove());
  }
  if (!virtual_host.response_headers_to_add().empty() ||
      !virtual_host.response_headers_to_remove().empty()) {
    response_headers_parser_ = HeaderParser::configure(virtual_host.response_headers_to_add(),
                                                       virtual_host.response_headers_to_remove());
  }

  // Retry and Hedge policies must be set before routes, since they may use them.
  if (virtual_host.has_retry_policy()) {
    retry_policy_ = std::make_unique<envoy::config::route::v3::RetryPolicy>();
    retry_policy_->CopyFrom(virtual_host.retry_policy());
  }
  if (virtual_host.has_hedge_policy()) {
    hedge_policy_ = std::make_unique<envoy::config::route::v3::HedgePolicy>();
    hedge_policy_->CopyFrom(virtual_host.hedge_policy());
  }

  if (!virtual_host.rate_limits().empty()) {
    rate_limit_policy_ =
        std::make_unique<RateLimitPolicyImpl>(virtual_host.rate_limits(), validator);
  }

  shadow_policies_.reserve(virtual_host.request_mirror_policies().size());
  for (const auto& mirror_policy_config : virtual_host.request_mirror_policies()) {
    shadow_policies_.push_back(std::make_shared<ShadowPolicyImpl>(mirror_policy_config));
  }

  // Inherit policies from the global config.
  if (shadow_policies_.empty()) {
    shadow_policies_ = global_route_config_->shadowPolicies();
  }

  if (virtual_host.has_matcher() && !virtual_host.routes().empty()) {
    throw EnvoyException("cannot set both matcher and routes on virtual host");
  }

  if (!virtual_host.virtual_clusters().empty()) {
    vcluster_scope_ = Stats::Utility::scopeFromStatNames(
        scope, {stat_name_storage_.statName(),
                factory_context.routerContext().virtualClusterStatNames().vcluster_});
    virtual_cluster_catch_all_ = std::make_unique<CatchAllVirtualCluster>(
        *vcluster_scope_, factory_context.routerContext().virtualClusterStatNames());
    for (const auto& virtual_cluster : virtual_host.virtual_clusters()) {
      virtual_clusters_.push_back(
          VirtualClusterEntry(virtual_cluster, *vcluster_scope_,
                              factory_context.routerContext().virtualClusterStatNames()));
    }
  }

  if (virtual_host.has_cors()) {
    cors_policy_ = std::make_unique<CorsPolicyImpl>(virtual_host.cors(), factory_context.runtime());
  }
}

CommonVirtualHostImpl::VirtualClusterEntry::VirtualClusterEntry(
    const envoy::config::route::v3::VirtualCluster& virtual_cluster, Stats::Scope& scope,
    const VirtualClusterStatNames& stat_names)
    : StatNameProvider(virtual_cluster.name(), scope.symbolTable()),
      VirtualClusterBase(virtual_cluster.name(), stat_name_storage_.statName(),
                         scope.scopeFromStatName(stat_name_storage_.statName()), stat_names) {
  if (virtual_cluster.headers().empty()) {
    throw EnvoyException("virtual clusters must define 'headers'");
  }

  ASSERT(!virtual_cluster.headers().empty());
  headers_ = Http::HeaderUtility::buildHeaderDataVector(virtual_cluster.headers());
}

const CommonConfig& CommonVirtualHostImpl::routeConfig() const { return *global_route_config_; }

bool CommonVirtualHostImpl::filterDisabled(absl::string_view config_name) const {
  absl::optional<bool> result = per_filter_configs_.disabled(config_name);
  if (result.has_value()) {
    return result.value();
  }
  return global_route_config_->filterDisabled(config_name);
}

const RouteSpecificFilterConfig*
CommonVirtualHostImpl::mostSpecificPerFilterConfig(const std::string& name) const {
  auto* per_filter_config = per_filter_configs_.get(name);
  return per_filter_config != nullptr ? per_filter_config
                                      : global_route_config_->perFilterConfig(name);
}
void CommonVirtualHostImpl::traversePerFilterConfig(
    const std::string& filter_name,
    std::function<void(const Router::RouteSpecificFilterConfig&)> cb) const {
  // Parent first.
  if (auto* maybe_rc_config = global_route_config_->perFilterConfig(filter_name);
      maybe_rc_config != nullptr) {
    cb(*maybe_rc_config);
  }
  if (auto* maybe_vhost_config = per_filter_configs_.get(filter_name);
      maybe_vhost_config != nullptr) {
    cb(*maybe_vhost_config);
  }
}

VirtualHostImpl::VirtualHostImpl(
    const envoy::config::route::v3::VirtualHost& virtual_host,
    const OptionalHttpFilters& optional_http_filters,
    const CommonConfigSharedPtr& global_route_config,
    Server::Configuration::ServerFactoryContext& factory_context, Stats::Scope& scope,
    ProtobufMessage::ValidationVisitor& validator,
    const absl::optional<Upstream::ClusterManager::ClusterInfoMaps>& validation_clusters) {

  shared_virtual_host_ = std::make_shared<CommonVirtualHostImpl>(
      virtual_host, optional_http_filters, global_route_config, factory_context, scope, validator);

  switch (virtual_host.require_tls()) {
    PANIC_ON_PROTO_ENUM_SENTINEL_VALUES;
  case envoy::config::route::v3::VirtualHost::NONE:
    ssl_requirements_ = SslRequirements::None;
    break;
  case envoy::config::route::v3::VirtualHost::EXTERNAL_ONLY:
    ssl_requirements_ = SslRequirements::ExternalOnly;
    break;
  case envoy::config::route::v3::VirtualHost::ALL:
    ssl_requirements_ = SslRequirements::All;
    break;
  }

  if (virtual_host.has_matcher()) {
    RouteActionContext context{shared_virtual_host_, optional_http_filters, factory_context};
    RouteActionValidationVisitor validation_visitor;
    Matcher::MatchTreeFactory<Http::HttpMatchingData, RouteActionContext> factory(
        context, factory_context, validation_visitor);

    matcher_ = factory.create(virtual_host.matcher())();

    if (!validation_visitor.errors().empty()) {
      // TODO(snowp): Output all violations.
      throw EnvoyException(fmt::format("requirement violation while creating route match tree: {}",
                                       validation_visitor.errors()[0]));
    }
  } else {
    for (const auto& route : virtual_host.routes()) {
      routes_.emplace_back(createAndValidateRoute(route, shared_virtual_host_,
                                                  optional_http_filters, factory_context, validator,
                                                  validation_clusters));
    }
  }
}

const std::shared_ptr<const SslRedirectRoute> VirtualHostImpl::SSL_REDIRECT_ROUTE{
    new SslRedirectRoute()};

RouteConstSharedPtr VirtualHostImpl::getRouteFromRoutes(
    const RouteCallback& cb, const Http::RequestHeaderMap& headers,
    const StreamInfo::StreamInfo& stream_info, uint64_t random_value,
    absl::Span<const RouteEntryImplBaseConstSharedPtr> routes) const {
  for (auto route = routes.begin(); route != routes.end(); ++route) {
    if (!headers.Path() && !(*route)->supportsPathlessHeaders()) {
      continue;
    }

    RouteConstSharedPtr route_entry = (*route)->matches(headers, stream_info, random_value);
    if (route_entry == nullptr) {
      continue;
    }

    if (cb == nullptr) {
      return route_entry;
    }

    RouteEvalStatus eval_status = (std::next(route) == routes.end())
                                      ? RouteEvalStatus::NoMoreRoutes
                                      : RouteEvalStatus::HasMoreRoutes;
    RouteMatchStatus match_status = cb(route_entry, eval_status);
    if (match_status == RouteMatchStatus::Accept) {
      return route_entry;
    }
    if (match_status == RouteMatchStatus::Continue &&
        eval_status == RouteEvalStatus::NoMoreRoutes) {
      ENVOY_LOG(debug,
                "return null when route match status is Continue but there is no more routes");
      return nullptr;
    }
  }

  ENVOY_LOG(debug, "route was resolved but final route list did not match incoming request");
  return nullptr;
}

RouteConstSharedPtr VirtualHostImpl::getRouteFromEntries(const RouteCallback& cb,
                                                         const Http::RequestHeaderMap& headers,
                                                         const StreamInfo::StreamInfo& stream_info,
                                                         uint64_t random_value) const {
  // In the rare case that X-Forwarded-Proto and scheme disagree (say http URL over an HTTPS
  // connection), force a redirect based on underlying protocol, rather than URL
  // scheme, so don't force a redirect for a http:// url served over a TLS
  // connection.
  const absl::string_view scheme = headers.getForwardedProtoValue();
  if (scheme.empty()) {
    // No scheme header. This normally only happens when ActiveStream::decodeHeaders
    // bails early (as it rejects a request), or a buggy filter removes the :scheme header.
    return nullptr;
  }

  // First check for ssl redirect.
  if (ssl_requirements_ == SslRequirements::All && scheme != "https") {
    return SSL_REDIRECT_ROUTE;
  } else if (ssl_requirements_ == SslRequirements::ExternalOnly && scheme != "https" &&
             !Http::HeaderUtility::isEnvoyInternalRequest(headers)) {
    return SSL_REDIRECT_ROUTE;
  }

  if (matcher_) {
    Http::Matching::HttpMatchingDataImpl data(stream_info);
    data.onRequestHeaders(headers);

    auto match = Matcher::evaluateMatch<Http::HttpMatchingData>(*matcher_, data);

    if (match.result_) {
      const auto result = match.result_();
      if (result->typeUrl() == RouteMatchAction::staticTypeUrl()) {
        const RouteMatchAction& route_action = result->getTyped<RouteMatchAction>();

        return getRouteFromRoutes(cb, headers, stream_info, random_value, {route_action.route()});
      } else if (result->typeUrl() == RouteListMatchAction::staticTypeUrl()) {
        const RouteListMatchAction& action = result->getTyped<RouteListMatchAction>();

        return getRouteFromRoutes(cb, headers, stream_info, random_value, action.routes());
      }
      PANIC("Action in router matcher should be Route or RouteList");
    }

    ENVOY_LOG(debug, "failed to match incoming request: {}", static_cast<int>(match.match_state_));

    return nullptr;
  }

  // Check for a route that matches the request.
  return getRouteFromRoutes(cb, headers, stream_info, random_value, routes_);
}

const VirtualHostImpl* RouteMatcher::findWildcardVirtualHost(
    absl::string_view host, const RouteMatcher::WildcardVirtualHosts& wildcard_virtual_hosts,
    RouteMatcher::SubstringFunction substring_function) const {
  // We do a longest wildcard match against the host that's passed in
  // (e.g. "foo-bar.baz.com" should match "*-bar.baz.com" before matching "*.baz.com" for suffix
  // wildcards). This is done by scanning the length => wildcards map looking for every wildcard
  // whose size is < length.
  for (const auto& iter : wildcard_virtual_hosts) {
    const uint32_t wildcard_length = iter.first;
    const auto& wildcard_map = iter.second;
    // >= because *.foo.com shouldn't match .foo.com.
    if (wildcard_length >= host.size()) {
      continue;
    }
    const auto match = wildcard_map.find(substring_function(host, wildcard_length));
    if (match != wildcard_map.end()) {
      return match->second.get();
    }
  }
  return nullptr;
}

RouteMatcher::RouteMatcher(const envoy::config::route::v3::RouteConfiguration& route_config,
                           const OptionalHttpFilters& optional_http_filters,
                           const CommonConfigSharedPtr& global_route_config,
                           Server::Configuration::ServerFactoryContext& factory_context,
                           ProtobufMessage::ValidationVisitor& validator, bool validate_clusters)
    : vhost_scope_(factory_context.scope().scopeFromStatName(
          factory_context.routerContext().virtualClusterStatNames().vhost_)),
      ignore_port_in_host_matching_(route_config.ignore_port_in_host_matching()) {
  absl::optional<Upstream::ClusterManager::ClusterInfoMaps> validation_clusters;
  if (validate_clusters) {
    validation_clusters = factory_context.clusterManager().clusters();
  }
  for (const auto& virtual_host_config : route_config.virtual_hosts()) {
    VirtualHostSharedPtr virtual_host = std::make_shared<VirtualHostImpl>(
        virtual_host_config, optional_http_filters, global_route_config, factory_context,
        *vhost_scope_, validator, validation_clusters);
    for (const std::string& domain_name : virtual_host_config.domains()) {
      const Http::LowerCaseString lower_case_domain_name(domain_name);
      absl::string_view domain = lower_case_domain_name;
      bool duplicate_found = false;
      if ("*" == domain) {
        if (default_virtual_host_) {
          throw EnvoyException(fmt::format("Only a single wildcard domain is permitted in route {}",
                                           route_config.name()));
        }
        default_virtual_host_ = virtual_host;
      } else if (!domain.empty() && '*' == domain[0]) {
        duplicate_found = !wildcard_virtual_host_suffixes_[domain.size() - 1]
                               .emplace(domain.substr(1), virtual_host)
                               .second;
      } else if (!domain.empty() && '*' == domain[domain.size() - 1]) {
        duplicate_found = !wildcard_virtual_host_prefixes_[domain.size() - 1]
                               .emplace(domain.substr(0, domain.size() - 1), virtual_host)
                               .second;
      } else {
        duplicate_found = !virtual_hosts_.emplace(domain, virtual_host).second;
      }
      if (duplicate_found) {
        throw EnvoyException(fmt::format("Only unique values for domains are permitted. Duplicate "
                                         "entry of domain {} in route {}",
                                         domain, route_config.name()));
      }
    }
  }
}

const VirtualHostImpl* RouteMatcher::findVirtualHost(const Http::RequestHeaderMap& headers) const {
  // Fast path the case where we only have a default virtual host.
  if (virtual_hosts_.empty() && wildcard_virtual_host_suffixes_.empty() &&
      wildcard_virtual_host_prefixes_.empty()) {
    return default_virtual_host_.get();
  }

  // There may be no authority in early reply paths in the HTTP connection manager.
  if (headers.Host() == nullptr) {
    return nullptr;
  }

  // If 'ignore_port_in_host_matching' is set, ignore the port number in the host header(if any).
  absl::string_view host_header_value = headers.getHostValue();
  if (ignorePortInHostMatching()) {
    if (const absl::string_view::size_type port_start =
            Http::HeaderUtility::getPortStart(host_header_value);
        port_start != absl::string_view::npos) {
      host_header_value = host_header_value.substr(0, port_start);
    }
  }
  // TODO (@rshriram) Match Origin header in WebSocket
  // request with VHost, using wildcard match
  // Lower-case the value of the host header, as hostnames are case insensitive.
  const std::string host = absl::AsciiStrToLower(host_header_value);
  const auto iter = virtual_hosts_.find(host);
  if (iter != virtual_hosts_.end()) {
    return iter->second.get();
  }
  if (!wildcard_virtual_host_suffixes_.empty()) {
    const VirtualHostImpl* vhost = findWildcardVirtualHost(
        host, wildcard_virtual_host_suffixes_,
        [](absl::string_view h, int l) -> absl::string_view { return h.substr(h.size() - l); });
    if (vhost != nullptr) {
      return vhost;
    }
  }
  if (!wildcard_virtual_host_prefixes_.empty()) {
    const VirtualHostImpl* vhost = findWildcardVirtualHost(
        host, wildcard_virtual_host_prefixes_,
        [](absl::string_view h, int l) -> absl::string_view { return h.substr(0, l); });
    if (vhost != nullptr) {
      return vhost;
    }
  }
  return default_virtual_host_.get();
}

RouteConstSharedPtr RouteMatcher::route(const RouteCallback& cb,
                                        const Http::RequestHeaderMap& headers,
                                        const StreamInfo::StreamInfo& stream_info,
                                        uint64_t random_value) const {
  const VirtualHostImpl* virtual_host = findVirtualHost(headers);
  if (virtual_host) {
    return virtual_host->getRouteFromEntries(cb, headers, stream_info, random_value);
  } else {
    return nullptr;
  }
}

const SslRedirector SslRedirectRoute::SSL_REDIRECTOR;
const envoy::config::core::v3::Metadata SslRedirectRoute::metadata_;
const Envoy::Config::TypedMetadataImpl<Envoy::Config::TypedMetadataFactory>
    SslRedirectRoute::typed_metadata_({});

const VirtualCluster*
CommonVirtualHostImpl::virtualClusterFromEntries(const Http::HeaderMap& headers) const {
  for (const VirtualClusterEntry& entry : virtual_clusters_) {
    if (Http::HeaderUtility::matchHeaders(headers, entry.headers_)) {
      return &entry;
    }
  }

  if (!virtual_clusters_.empty()) {
    return virtual_cluster_catch_all_.get();
  }

  return nullptr;
}

CommonConfigImpl::CommonConfigImpl(const envoy::config::route::v3::RouteConfiguration& config,
                                   const OptionalHttpFilters& optional_http_filters,
                                   Server::Configuration::ServerFactoryContext& factory_context,
                                   ProtobufMessage::ValidationVisitor& validator)
    : name_(config.name()), symbol_table_(factory_context.scope().symbolTable()),
      per_filter_configs_(config.typed_per_filter_config(), optional_http_filters, factory_context,
                          validator),
      max_direct_response_body_size_bytes_(
          PROTOBUF_GET_WRAPPED_OR_DEFAULT(config, max_direct_response_body_size_bytes,
                                          DEFAULT_MAX_DIRECT_RESPONSE_BODY_SIZE_BYTES)),
      uses_vhds_(config.has_vhds()),
      most_specific_header_mutations_wins_(config.most_specific_header_mutations_wins()),
      ignore_path_parameters_in_path_matching_(config.ignore_path_parameters_in_path_matching()) {
  if (!config.request_mirror_policies().empty()) {
    shadow_policies_.reserve(config.request_mirror_policies().size());
    for (const auto& mirror_policy_config : config.request_mirror_policies()) {
      shadow_policies_.push_back(std::make_shared<ShadowPolicyImpl>(mirror_policy_config));
    }
  }

  // Initialize all cluster specifier plugins before creating route matcher. Because the route may
  // reference it by name.
  for (const auto& plugin_proto : config.cluster_specifier_plugins()) {
    auto plugin = getClusterSpecifierPluginByTheProto(plugin_proto, validator, factory_context);
    cluster_specifier_plugins_.emplace(plugin_proto.extension().name(), std::move(plugin));
  }

  for (const std::string& header : config.internal_only_headers()) {
    internal_only_headers_.push_back(Http::LowerCaseString(header));
  }

  if (!config.request_headers_to_add().empty() || !config.request_headers_to_remove().empty()) {
    request_headers_parser_ = HeaderParser::configure(config.request_headers_to_add(),
                                                      config.request_headers_to_remove());
  }
  if (!config.response_headers_to_add().empty() || !config.response_headers_to_remove().empty()) {
    response_headers_parser_ = HeaderParser::configure(config.response_headers_to_add(),
                                                       config.response_headers_to_remove());
  }
}

ClusterSpecifierPluginSharedPtr
CommonConfigImpl::clusterSpecifierPlugin(absl::string_view provider) const {
  auto iter = cluster_specifier_plugins_.find(provider);
  if (iter == cluster_specifier_plugins_.end() || iter->second == nullptr) {
    throw EnvoyException(
        fmt::format("Unknown cluster specifier plugin name: {} is used in the route", provider));
  }
  return iter->second;
}

ConfigImpl::ConfigImpl(const envoy::config::route::v3::RouteConfiguration& config,
                       const OptionalHttpFilters& optional_http_filters,
                       Server::Configuration::ServerFactoryContext& factory_context,
                       ProtobufMessage::ValidationVisitor& validator,
                       bool validate_clusters_default) {

  shared_config_ =
      std::make_shared<CommonConfigImpl>(config, optional_http_filters, factory_context, validator);

  route_matcher_ = std::make_unique<RouteMatcher>(
      config, optional_http_filters, shared_config_, factory_context, validator,
      PROTOBUF_GET_WRAPPED_OR_DEFAULT(config, validate_clusters, validate_clusters_default));
}

RouteConstSharedPtr ConfigImpl::route(const RouteCallback& cb,
                                      const Http::RequestHeaderMap& headers,
                                      const StreamInfo::StreamInfo& stream_info,
                                      uint64_t random_value) const {
  return route_matcher_->route(cb, headers, stream_info, random_value);
}

RouteSpecificFilterConfigConstSharedPtr PerFilterConfigs::createRouteSpecificFilterConfig(
    const std::string& name, const ProtobufWkt::Any& typed_config, bool is_optional,
    Server::Configuration::ServerFactoryContext& factory_context,
    ProtobufMessage::ValidationVisitor& validator) {
<<<<<<< HEAD
=======

>>>>>>> 7731469d
  Server::Configuration::NamedHttpFilterConfigFactory* factory =
      Envoy::Config::Utility::getFactoryByType<Server::Configuration::NamedHttpFilterConfigFactory>(
          typed_config);
  if (factory == nullptr) {
    if (is_optional) {
      ENVOY_LOG(warn,
                "Can't find a registered implementation for http filter '{}' with type URL: '{}'",
                name, Envoy::Config::Utility::getFactoryType(typed_config));
      return nullptr;
    } else {
      throw EnvoyException(
          fmt::format("Didn't find a registered implementation for '{}' with type URL: '{}'", name,
                      Envoy::Config::Utility::getFactoryType(typed_config)));
    }
  }

  ProtobufTypes::MessagePtr proto_config = factory->createEmptyRouteConfigProto();
  Envoy::Config::Utility::translateOpaqueConfig(typed_config, validator, *proto_config);
  auto object = factory->createRouteSpecificFilterConfig(*proto_config, factory_context, validator);
  if (object == nullptr) {
    if (is_optional) {
      ENVOY_LOG(
          debug,
          "The filter {} doesn't support virtual host or route specific configurations, and it is "
          "optional, so ignore it.",
          name);
    } else {
      throw EnvoyException(fmt::format(
          "The filter {} doesn't support virtual host or route specific configurations", name));
    }
  }
  return object;
}

PerFilterConfigs::PerFilterConfigs(
    const Protobuf::Map<std::string, ProtobufWkt::Any>& typed_configs,
    const OptionalHttpFilters& optional_http_filters,
    Server::Configuration::ServerFactoryContext& factory_context,
    ProtobufMessage::ValidationVisitor& validator) {
<<<<<<< HEAD
  static absl::string_view filter_config_type =
=======

  const bool ignore_optional_option_from_hcm_for_route_config(Runtime::runtimeFeatureEnabled(
      "envoy.reloadable_features.ignore_optional_option_from_hcm_for_route_config"));

  absl::string_view filter_config_type =
>>>>>>> 7731469d
      envoy::config::route::v3::FilterConfig::default_instance().GetDescriptor()->full_name();

  for (const auto& per_filter_config : typed_configs) {
    const std::string& name = per_filter_config.first;
    RouteSpecificFilterConfigConstSharedPtr config;

<<<<<<< HEAD
=======
    // There are two ways to mark a route/virtual host per filter configuration as optional:
    // 1. Mark it as optional in the HTTP filter of HCM. This way is deprecated but still works
    //    when the runtime flag
    //    `envoy.reloadable_features.ignore_optional_option_from_hcm_for_route_config`
    //    is explicitly set to false.
    // 2. Mark it as optional in the route/virtual host per filter configuration. This way is
    //    recommended.
    //
    // We check the first way first to ensure if this filter configuration is marked as optional
    // or not. This will be true if the runtime flag is explicitly reverted to false and the
    // config name is in the optional http filter list.
    bool is_optional_by_hcm = !ignore_optional_option_from_hcm_for_route_config &&
                              (optional_http_filters.find(name) != optional_http_filters.end());

>>>>>>> 7731469d
    if (TypeUtil::typeUrlToDescriptorFullName(per_filter_config.second.type_url()) ==
        filter_config_type) {
      envoy::config::route::v3::FilterConfig filter_config;
      Envoy::Config::Utility::translateOpaqueConfig(per_filter_config.second, validator,
                                                    filter_config);

<<<<<<< HEAD
      if (filter_config.disabled()) {
        // Ignore disabled filters' configs.
        configs_.emplace(name, FilterConfig{nullptr, true});
        continue;
      }

      if (!filter_config.has_config()) {
        // The specific filter config is not set and disabled is not set to true, so we treat it
        // flag to enabled filter but without specific config.
        configs_.emplace(name, FilterConfig{nullptr, false});
        continue;
      }

      bool is_optional = filter_config.is_optional() ||
                         optional_http_filters.find(name) != optional_http_filters.end();
      config = createRouteSpecificFilterConfig(name, filter_config.config(), is_optional,
                                               factory_context, validator);
    } else {
      config = createRouteSpecificFilterConfig(name, per_filter_config.second,
                                               optional_http_filters.find(name) !=
                                                   optional_http_filters.end(),
                                               factory_context, validator);
=======
      if (!filter_config.has_config()) {
        throw EnvoyException(
            fmt::format("Empty route/virtual host per filter configuration for {} filter", name));
      }

      config = createRouteSpecificFilterConfig(name, filter_config.config(),
                                               is_optional_by_hcm || filter_config.is_optional(),
                                               factory_context, validator);
    } else {
      config = createRouteSpecificFilterConfig(name, per_filter_config.second, is_optional_by_hcm,
                                               factory_context, validator);
    }

    if (config != nullptr) {
      configs_[name] = std::move(config);
>>>>>>> 7731469d
    }

    // If a filter is explicitly configured we treat it as enabled.
    // The config may be nullptr because the filter could be optional.
    configs_.emplace(name, FilterConfig{std::move(config), false});
  }
}

const RouteSpecificFilterConfig* PerFilterConfigs::get(const std::string& name) const {
  auto it = configs_.find(name);
  return it == configs_.end() ? nullptr : it->second.config_.get();
}

absl::optional<bool> PerFilterConfigs::disabled(absl::string_view name) const {
  // Quick exit if there are no configs.
  if (configs_.empty()) {
    return absl::nullopt;
  }

  const auto it = configs_.find(name);
  return it != configs_.end() ? absl::optional<bool>{it->second.disabled_} : absl::nullopt;
}

Matcher::ActionFactoryCb RouteMatchActionFactory::createActionFactoryCb(
    const Protobuf::Message& config, RouteActionContext& context,
    ProtobufMessage::ValidationVisitor& validation_visitor) {
  const auto& route_config =
      MessageUtil::downcastAndValidate<const envoy::config::route::v3::Route&>(config,
                                                                               validation_visitor);
  auto route = createAndValidateRoute(route_config, context.vhost, context.optional_http_filters,
                                      context.factory_context, validation_visitor, absl::nullopt);

  return [route]() { return std::make_unique<RouteMatchAction>(route); };
}
REGISTER_FACTORY(RouteMatchActionFactory, Matcher::ActionFactory<RouteActionContext>);

Matcher::ActionFactoryCb RouteListMatchActionFactory::createActionFactoryCb(
    const Protobuf::Message& config, RouteActionContext& context,
    ProtobufMessage::ValidationVisitor& validation_visitor) {
  const auto& route_config =
      MessageUtil::downcastAndValidate<const envoy::config::route::v3::RouteList&>(
          config, validation_visitor);

  std::vector<RouteEntryImplBaseConstSharedPtr> routes;
  for (const auto& route : route_config.routes()) {
    routes.emplace_back(createAndValidateRoute(route, context.vhost, context.optional_http_filters,
                                               context.factory_context, validation_visitor,
                                               absl::nullopt));
  }
  return [routes]() { return std::make_unique<RouteListMatchAction>(routes); };
}
REGISTER_FACTORY(RouteListMatchActionFactory, Matcher::ActionFactory<RouteActionContext>);

} // namespace Router
} // namespace Envoy<|MERGE_RESOLUTION|>--- conflicted
+++ resolved
@@ -2123,10 +2123,6 @@
     const std::string& name, const ProtobufWkt::Any& typed_config, bool is_optional,
     Server::Configuration::ServerFactoryContext& factory_context,
     ProtobufMessage::ValidationVisitor& validator) {
-<<<<<<< HEAD
-=======
-
->>>>>>> 7731469d
   Server::Configuration::NamedHttpFilterConfigFactory* factory =
       Envoy::Config::Utility::getFactoryByType<Server::Configuration::NamedHttpFilterConfigFactory>(
           typed_config);
@@ -2166,23 +2162,17 @@
     const OptionalHttpFilters& optional_http_filters,
     Server::Configuration::ServerFactoryContext& factory_context,
     ProtobufMessage::ValidationVisitor& validator) {
-<<<<<<< HEAD
-  static absl::string_view filter_config_type =
-=======
 
   const bool ignore_optional_option_from_hcm_for_route_config(Runtime::runtimeFeatureEnabled(
       "envoy.reloadable_features.ignore_optional_option_from_hcm_for_route_config"));
 
   absl::string_view filter_config_type =
->>>>>>> 7731469d
       envoy::config::route::v3::FilterConfig::default_instance().GetDescriptor()->full_name();
 
   for (const auto& per_filter_config : typed_configs) {
     const std::string& name = per_filter_config.first;
     RouteSpecificFilterConfigConstSharedPtr config;
 
-<<<<<<< HEAD
-=======
     // There are two ways to mark a route/virtual host per filter configuration as optional:
     // 1. Mark it as optional in the HTTP filter of HCM. This way is deprecated but still works
     //    when the runtime flag
@@ -2197,37 +2187,12 @@
     bool is_optional_by_hcm = !ignore_optional_option_from_hcm_for_route_config &&
                               (optional_http_filters.find(name) != optional_http_filters.end());
 
->>>>>>> 7731469d
     if (TypeUtil::typeUrlToDescriptorFullName(per_filter_config.second.type_url()) ==
         filter_config_type) {
       envoy::config::route::v3::FilterConfig filter_config;
       Envoy::Config::Utility::translateOpaqueConfig(per_filter_config.second, validator,
                                                     filter_config);
 
-<<<<<<< HEAD
-      if (filter_config.disabled()) {
-        // Ignore disabled filters' configs.
-        configs_.emplace(name, FilterConfig{nullptr, true});
-        continue;
-      }
-
-      if (!filter_config.has_config()) {
-        // The specific filter config is not set and disabled is not set to true, so we treat it
-        // flag to enabled filter but without specific config.
-        configs_.emplace(name, FilterConfig{nullptr, false});
-        continue;
-      }
-
-      bool is_optional = filter_config.is_optional() ||
-                         optional_http_filters.find(name) != optional_http_filters.end();
-      config = createRouteSpecificFilterConfig(name, filter_config.config(), is_optional,
-                                               factory_context, validator);
-    } else {
-      config = createRouteSpecificFilterConfig(name, per_filter_config.second,
-                                               optional_http_filters.find(name) !=
-                                                   optional_http_filters.end(),
-                                               factory_context, validator);
-=======
       if (!filter_config.has_config()) {
         throw EnvoyException(
             fmt::format("Empty route/virtual host per filter configuration for {} filter", name));
@@ -2243,7 +2208,6 @@
 
     if (config != nullptr) {
       configs_[name] = std::move(config);
->>>>>>> 7731469d
     }
 
     // If a filter is explicitly configured we treat it as enabled.

#include "source/common/router/config_impl.h"

#include <algorithm>
#include <chrono>
#include <cstdint>
#include <map>
#include <memory>
#include <string>
#include <vector>

#include "envoy/config/common/matcher/v3/matcher.pb.h"
#include "envoy/config/common/matcher/v3/matcher.pb.validate.h"
#include "envoy/config/core/v3/base.pb.h"
#include "envoy/config/route/v3/route.pb.h"
#include "envoy/config/route/v3/route_components.pb.h"
#include "envoy/http/header_map.h"
#include "envoy/runtime/runtime.h"
#include "envoy/type/matcher/v3/http_inputs.pb.h"
#include "envoy/type/matcher/v3/http_inputs.pb.validate.h"
#include "envoy/type/matcher/v3/string.pb.h"
#include "envoy/type/v3/percent.pb.h"
#include "envoy/upstream/cluster_manager.h"
#include "envoy/upstream/upstream.h"

#include "source/common/common/assert.h"
#include "source/common/common/empty_string.h"
#include "source/common/common/fmt.h"
#include "source/common/common/hash.h"
#include "source/common/common/logger.h"
#include "source/common/common/regex.h"
#include "source/common/common/utility.h"
#include "source/common/config/metadata.h"
#include "source/common/config/utility.h"
#include "source/common/config/well_known_names.h"
#include "source/common/grpc/common.h"
#include "source/common/http/header_utility.h"
#include "source/common/http/headers.h"
#include "source/common/http/matching/data_impl.h"
#include "source/common/http/path_utility.h"
#include "source/common/http/utility.h"
#include "source/common/matcher/matcher.h"
#include "source/common/protobuf/protobuf.h"
#include "source/common/protobuf/utility.h"
#include "source/common/router/context_impl.h"
#include "source/common/router/header_cluster_specifier.h"
#include "source/common/router/matcher_visitor.h"
#include "source/common/router/reset_header_parser.h"
#include "source/common/router/retry_state_impl.h"
#include "source/common/router/weighted_cluster_specifier.h"
#include "source/common/runtime/runtime_features.h"
#include "source/common/tracing/custom_tag_impl.h"
#include "source/common/tracing/http_tracer_impl.h"
#include "source/common/upstream/retry_factory.h"
#include "source/extensions/early_data/default_early_data_policy.h"
#include "source/extensions/matching/network/common/inputs.h"
#include "source/extensions/path/match/uri_template/uri_template_match.h"
#include "source/extensions/path/rewrite/uri_template/uri_template_rewrite.h"

#include "absl/container/inlined_vector.h"
#include "absl/strings/match.h"

namespace Envoy {
namespace Router {
class RouteCreator {
public:
  static absl::StatusOr<RouteEntryImplBaseConstSharedPtr>
  createAndValidateRoute(const envoy::config::route::v3::Route& route_config,
                         const CommonVirtualHostSharedPtr& vhost,
                         Server::Configuration::ServerFactoryContext& factory_context,
                         ProtobufMessage::ValidationVisitor& validator, bool validate_clusters) {

    absl::Status creation_status = absl::OkStatus();
    RouteEntryImplBaseConstSharedPtr route;
    switch (route_config.match().path_specifier_case()) {
    case envoy::config::route::v3::RouteMatch::PathSpecifierCase::kPrefix:
      route.reset(new PrefixRouteEntryImpl(vhost, route_config, factory_context, validator,
                                           creation_status));
      break;
    case envoy::config::route::v3::RouteMatch::PathSpecifierCase::kPath:
      route.reset(
          new PathRouteEntryImpl(vhost, route_config, factory_context, validator, creation_status));
      break;
    case envoy::config::route::v3::RouteMatch::PathSpecifierCase::kSafeRegex:
      route.reset(new RegexRouteEntryImpl(vhost, route_config, factory_context, validator,
                                          creation_status));
      break;
    case envoy::config::route::v3::RouteMatch::PathSpecifierCase::kConnectMatcher:
      route.reset(new ConnectRouteEntryImpl(vhost, route_config, factory_context, validator,
                                            creation_status));
      break;
    case envoy::config::route::v3::RouteMatch::PathSpecifierCase::kPathSeparatedPrefix:
      route.reset(new PathSeparatedPrefixRouteEntryImpl(vhost, route_config, factory_context,
                                                        validator, creation_status));
      break;
    case envoy::config::route::v3::RouteMatch::PathSpecifierCase::kPathMatchPolicy:
      route.reset(new UriTemplateMatcherRouteEntryImpl(vhost, route_config, factory_context,
                                                       validator, creation_status));
      break;
    case envoy::config::route::v3::RouteMatch::PathSpecifierCase::PATH_SPECIFIER_NOT_SET:
      break; // return the error below.
    }
    if (!route) {
      return absl::InvalidArgumentError("Invalid route config");
    }
    RETURN_IF_NOT_OK(creation_status);

    if (validate_clusters) {
      const Upstream::ClusterManager& cluster_manager = factory_context.clusterManager();
      RETURN_IF_NOT_OK(route->validateClusters(cluster_manager));
      for (const auto& shadow_policy : route->shadowPolicies()) {
        if (!shadow_policy->cluster().empty()) {
          ASSERT(shadow_policy->clusterHeader().get().empty());
          // if (!validation_clusters->hasCluster(shadow_policy->cluster())) {
          if (!cluster_manager.hasCluster(shadow_policy->cluster())) {
            return absl::InvalidArgumentError(
                fmt::format("route: unknown shadow cluster '{}'", shadow_policy->cluster()));
          }
        }
      }
    }

    return route;
  }
};

namespace {

constexpr uint32_t DEFAULT_MAX_DIRECT_RESPONSE_BODY_SIZE_BYTES = 4096;

// Returns an array of header parsers, sorted by specificity. The `specificity_ascend` parameter
// specifies whether the returned parsers will be sorted from least specific to most specific
// (global connection manager level header parser, virtual host level header parser and finally
// route-level parser.) or the reverse.
std::array<const HeaderParser*, 3>
getHeaderParsers(const HeaderParser* global_route_config_header_parser,
                 const HeaderParser* vhost_header_parser, const HeaderParser* route_header_parser,
                 bool specificity_ascend) {
  if (specificity_ascend) {
    // Sorted from least to most specific: global connection manager level headers, virtual host
    // level headers and finally route-level headers.
    return {global_route_config_header_parser, vhost_header_parser, route_header_parser};
  } else {
    // Sorted from most to least specific.
    return {route_header_parser, vhost_header_parser, global_route_config_header_parser};
  }
}

// If the implementation of a cluster specifier plugin is not provided in current Envoy and the
// plugin is set to optional, then this null plugin will be used as a placeholder.
class NullClusterSpecifierPlugin : public ClusterSpecifierPlugin {
public:
  RouteConstSharedPtr route(RouteEntryAndRouteConstSharedPtr, const Http::RequestHeaderMap&,
                            const StreamInfo::StreamInfo&, uint64_t) const override {
    return nullptr;
  }
};

absl::StatusOr<ClusterSpecifierPluginSharedPtr>
getClusterSpecifierPluginByTheProto(const envoy::config::route::v3::ClusterSpecifierPlugin& plugin,
                                    ProtobufMessage::ValidationVisitor& validator,
                                    Server::Configuration::ServerFactoryContext& factory_context) {
  auto* factory =
      Envoy::Config::Utility::getFactory<ClusterSpecifierPluginFactoryConfig>(plugin.extension());
  if (factory == nullptr) {
    if (plugin.is_optional()) {
      return std::make_shared<NullClusterSpecifierPlugin>();
    }
    return absl::InvalidArgumentError(
        fmt::format("Didn't find a registered implementation for '{}' with type URL: '{}'",
                    plugin.extension().name(),
                    Envoy::Config::Utility::getFactoryType(plugin.extension().typed_config())));
  }
  ASSERT(factory != nullptr);
  auto config =
      Envoy::Config::Utility::translateToFactoryConfig(plugin.extension(), validator, *factory);
  return factory->createClusterSpecifierPlugin(*config, factory_context);
}

::Envoy::Http::Utility::RedirectConfig
createRedirectConfig(const envoy::config::route::v3::Route& route, Regex::Engine& regex_engine) {
  ::Envoy::Http::Utility::RedirectConfig redirect_config{
      route.redirect().scheme_redirect(),
      route.redirect().host_redirect(),
      route.redirect().port_redirect() ? ":" + std::to_string(route.redirect().port_redirect())
                                       : "",
      route.redirect().path_redirect(),
      route.redirect().prefix_rewrite(),
      route.redirect().has_regex_rewrite() ? route.redirect().regex_rewrite().substitution() : "",
      route.redirect().has_regex_rewrite()
          ? THROW_OR_RETURN_VALUE(Regex::Utility::parseRegex(
                                      route.redirect().regex_rewrite().pattern(), regex_engine),
                                  Regex::CompiledMatcherPtr)
          : nullptr,
      route.redirect().path_redirect().find('?') != absl::string_view::npos,
      route.redirect().https_redirect(),
      route.redirect().strip_query()};
  if (route.redirect().has_regex_rewrite()) {
    ASSERT(redirect_config.prefix_rewrite_redirect_.empty());
  }
  return redirect_config;
}

} // namespace

const std::string& OriginalConnectPort::key() {
  CONSTRUCT_ON_FIRST_USE(std::string, "envoy.router.original_connect_port");
}

std::string SslRedirector::newUri(const Http::RequestHeaderMap& headers) const {
  return Http::Utility::createSslRedirectPath(headers);
}

HedgePolicyImpl::HedgePolicyImpl(const envoy::config::route::v3::HedgePolicy& hedge_policy)
    : additional_request_chance_(hedge_policy.additional_request_chance()),
      initial_requests_(PROTOBUF_GET_WRAPPED_OR_DEFAULT(hedge_policy, initial_requests, 1)),
      hedge_on_per_try_timeout_(hedge_policy.hedge_on_per_try_timeout()) {}

HedgePolicyImpl::HedgePolicyImpl() : initial_requests_(1), hedge_on_per_try_timeout_(false) {}

absl::StatusOr<std::unique_ptr<RetryPolicyImpl>>
RetryPolicyImpl::create(const envoy::config::route::v3::RetryPolicy& retry_policy,
                        ProtobufMessage::ValidationVisitor& validation_visitor,
                        Upstream::RetryExtensionFactoryContext& factory_context,
                        Server::Configuration::CommonFactoryContext& common_context) {
  absl::Status creation_status = absl::OkStatus();
  auto ret = std::unique_ptr<RetryPolicyImpl>(new RetryPolicyImpl(
      retry_policy, validation_visitor, factory_context, common_context, creation_status));
  RETURN_IF_NOT_OK(creation_status);
  return ret;
}
RetryPolicyImpl::RetryPolicyImpl(const envoy::config::route::v3::RetryPolicy& retry_policy,
                                 ProtobufMessage::ValidationVisitor& validation_visitor,
                                 Upstream::RetryExtensionFactoryContext& factory_context,
                                 Server::Configuration::CommonFactoryContext& common_context,
                                 absl::Status& creation_status)
    : retriable_headers_(Http::HeaderUtility::buildHeaderMatcherVector(
          retry_policy.retriable_headers(), common_context)),
      retriable_request_headers_(Http::HeaderUtility::buildHeaderMatcherVector(
          retry_policy.retriable_request_headers(), common_context)),
      validation_visitor_(&validation_visitor) {
  per_try_timeout_ =
      std::chrono::milliseconds(PROTOBUF_GET_MS_OR_DEFAULT(retry_policy, per_try_timeout, 0));
  per_try_idle_timeout_ =
      std::chrono::milliseconds(PROTOBUF_GET_MS_OR_DEFAULT(retry_policy, per_try_idle_timeout, 0));
  num_retries_ = PROTOBUF_GET_WRAPPED_OR_DEFAULT(retry_policy, num_retries, 1);
  retry_on_ = RetryStateImpl::parseRetryOn(retry_policy.retry_on()).first;
  retry_on_ |= RetryStateImpl::parseRetryGrpcOn(retry_policy.retry_on()).first;

  for (const auto& host_predicate : retry_policy.retry_host_predicate()) {
    auto& factory = Envoy::Config::Utility::getAndCheckFactory<Upstream::RetryHostPredicateFactory>(
        host_predicate);
    auto config = Envoy::Config::Utility::translateToFactoryConfig(host_predicate,
                                                                   validation_visitor, factory);
    retry_host_predicate_configs_.emplace_back(factory, std::move(config));
  }

  const auto& retry_priority = retry_policy.retry_priority();
  if (!retry_priority.name().empty()) {
    auto& factory =
        Envoy::Config::Utility::getAndCheckFactory<Upstream::RetryPriorityFactory>(retry_priority);
    retry_priority_config_ =
        std::make_pair(&factory, Envoy::Config::Utility::translateToFactoryConfig(
                                     retry_priority, validation_visitor, factory));
  }

  for (const auto& options_predicate : retry_policy.retry_options_predicates()) {
    auto& factory =
        Envoy::Config::Utility::getAndCheckFactory<Upstream::RetryOptionsPredicateFactory>(
            options_predicate);
    retry_options_predicates_.emplace_back(
        factory.createOptionsPredicate(*Envoy::Config::Utility::translateToFactoryConfig(
                                           options_predicate, validation_visitor, factory),
                                       factory_context));
  }

  auto host_selection_attempts = retry_policy.host_selection_retry_max_attempts();
  if (host_selection_attempts) {
    host_selection_attempts_ = host_selection_attempts;
  }

  for (auto code : retry_policy.retriable_status_codes()) {
    retriable_status_codes_.emplace_back(code);
  }

  if (retry_policy.has_retry_back_off()) {
    base_interval_ = std::chrono::milliseconds(
        PROTOBUF_GET_MS_REQUIRED(retry_policy.retry_back_off(), base_interval));
    if ((*base_interval_).count() < 1) {
      base_interval_ = std::chrono::milliseconds(1);
    }

    max_interval_ = PROTOBUF_GET_OPTIONAL_MS(retry_policy.retry_back_off(), max_interval);
    if (max_interval_) {
      // Apply the same rounding to max interval in case both are set to sub-millisecond values.
      if ((*max_interval_).count() < 1) {
        max_interval_ = std::chrono::milliseconds(1);
      }

      if ((*max_interval_).count() < (*base_interval_).count()) {
        creation_status = absl::InvalidArgumentError(
            "retry_policy.max_interval must greater than or equal to the base_interval");
        return;
      }
    }
  }

  if (retry_policy.has_rate_limited_retry_back_off()) {
    reset_headers_ = ResetHeaderParserImpl::buildResetHeaderParserVector(
        retry_policy.rate_limited_retry_back_off().reset_headers());

    absl::optional<std::chrono::milliseconds> reset_max_interval =
        PROTOBUF_GET_OPTIONAL_MS(retry_policy.rate_limited_retry_back_off(), max_interval);
    if (reset_max_interval.has_value()) {
      std::chrono::milliseconds max_interval = reset_max_interval.value();
      if (max_interval.count() < 1) {
        max_interval = std::chrono::milliseconds(1);
      }
      reset_max_interval_ = max_interval;
    }
  }
}

std::vector<Upstream::RetryHostPredicateSharedPtr> RetryPolicyImpl::retryHostPredicates() const {
  std::vector<Upstream::RetryHostPredicateSharedPtr> predicates;
  predicates.reserve(retry_host_predicate_configs_.size());
  for (const auto& config : retry_host_predicate_configs_) {
    predicates.emplace_back(config.first.createHostPredicate(*config.second, num_retries_));
  }

  return predicates;
}

Upstream::RetryPrioritySharedPtr RetryPolicyImpl::retryPriority() const {
  if (retry_priority_config_.first == nullptr) {
    return nullptr;
  }

  return retry_priority_config_.first->createRetryPriority(*retry_priority_config_.second,
                                                           *validation_visitor_, num_retries_);
}

absl::StatusOr<std::unique_ptr<InternalRedirectPolicyImpl>> InternalRedirectPolicyImpl::create(
    const envoy::config::route::v3::InternalRedirectPolicy& policy_config,
    ProtobufMessage::ValidationVisitor& validator, absl::string_view current_route_name) {
  absl::Status creation_status = absl::OkStatus();
  auto ret = std::unique_ptr<InternalRedirectPolicyImpl>(new InternalRedirectPolicyImpl(
      policy_config, validator, current_route_name, creation_status));
  RETURN_IF_NOT_OK(creation_status);
  return ret;
}

InternalRedirectPolicyImpl::InternalRedirectPolicyImpl(
    const envoy::config::route::v3::InternalRedirectPolicy& policy_config,
    ProtobufMessage::ValidationVisitor& validator, absl::string_view current_route_name,
    absl::Status& creation_status)
    : current_route_name_(current_route_name),
      redirect_response_codes_(buildRedirectResponseCodes(policy_config)),
      max_internal_redirects_(
          PROTOBUF_GET_WRAPPED_OR_DEFAULT(policy_config, max_internal_redirects, 1)),
      enabled_(true), allow_cross_scheme_redirect_(policy_config.allow_cross_scheme_redirect()) {
  for (const auto& predicate : policy_config.predicates()) {
    auto& factory =
        Envoy::Config::Utility::getAndCheckFactory<InternalRedirectPredicateFactory>(predicate);
    auto config = factory.createEmptyConfigProto();
    SET_AND_RETURN_IF_NOT_OK(
        Envoy::Config::Utility::translateOpaqueConfig(predicate.typed_config(), validator, *config),
        creation_status);
    predicate_factories_.emplace_back(&factory, std::move(config));
  }
  for (const auto& header : policy_config.response_headers_to_copy()) {
    if (!Http::HeaderUtility::isModifiableHeader(header)) {
      creation_status =
          absl::InvalidArgumentError(":-prefixed headers or Hosts may not be specified here.");
      return;
    }
    response_headers_to_copy_.emplace_back(header);
  }
}

std::vector<InternalRedirectPredicateSharedPtr> InternalRedirectPolicyImpl::predicates() const {
  std::vector<InternalRedirectPredicateSharedPtr> predicates;
  predicates.reserve(predicate_factories_.size());
  for (const auto& predicate_factory : predicate_factories_) {
    predicates.emplace_back(predicate_factory.first->createInternalRedirectPredicate(
        *predicate_factory.second, current_route_name_));
  }
  return predicates;
}

const std::vector<Http::LowerCaseString>&
InternalRedirectPolicyImpl::responseHeadersToCopy() const {
  return response_headers_to_copy_;
}

absl::flat_hash_set<Http::Code> InternalRedirectPolicyImpl::buildRedirectResponseCodes(
    const envoy::config::route::v3::InternalRedirectPolicy& policy_config) const {
  if (policy_config.redirect_response_codes_size() == 0) {
    return absl::flat_hash_set<Http::Code>{Http::Code::Found};
  }
  absl::flat_hash_set<Http::Code> ret;
  std::for_each(policy_config.redirect_response_codes().begin(),
                policy_config.redirect_response_codes().end(), [&ret](uint32_t response_code) {
                  const absl::flat_hash_set<uint32_t> valid_redirect_response_code = {301, 302, 303,
                                                                                      307, 308};
                  if (valid_redirect_response_code.contains(response_code)) {
                    ret.insert(static_cast<Http::Code>(response_code));
                  }
                });
  return ret;
}

absl::Status validateMirrorClusterSpecifier(
    const envoy::config::route::v3::RouteAction::RequestMirrorPolicy& config) {
  if (!config.cluster().empty() && !config.cluster_header().empty()) {
    return absl::InvalidArgumentError(fmt::format("Only one of cluster '{}' or cluster_header '{}' "
                                                  "in request mirror policy can be specified",
                                                  config.cluster(), config.cluster_header()));
  } else if (config.cluster().empty() && config.cluster_header().empty()) {
    // For shadow policies with `cluster_header_`, we only verify that this field is not
    // empty because the cluster name is not set yet at config time.
    return absl::InvalidArgumentError(
        "Exactly one of cluster or cluster_header in request mirror policy need to be specified");
  }
  return absl::OkStatus();
}

absl::StatusOr<std::shared_ptr<ShadowPolicyImpl>>
ShadowPolicyImpl::create(const RequestMirrorPolicy& config) {
  absl::Status creation_status = absl::OkStatus();
  auto ret = std::shared_ptr<ShadowPolicyImpl>(new ShadowPolicyImpl(config, creation_status));
  RETURN_IF_NOT_OK(creation_status);
  return ret;
}

ShadowPolicyImpl::ShadowPolicyImpl(const RequestMirrorPolicy& config, absl::Status& creation_status)
    : cluster_(config.cluster()), cluster_header_(config.cluster_header()),
      disable_shadow_host_suffix_append_(config.disable_shadow_host_suffix_append()) {
  SET_AND_RETURN_IF_NOT_OK(validateMirrorClusterSpecifier(config), creation_status);

  if (config.has_runtime_fraction()) {
    runtime_key_ = config.runtime_fraction().runtime_key();
    default_value_ = config.runtime_fraction().default_value();
  } else {
    // If there is no runtime fraction specified, the default is 100% sampled. By leaving
    // runtime_key_ empty and forcing the default to 100% this will yield the expected behavior.
    default_value_.set_numerator(100);
    default_value_.set_denominator(envoy::type::v3::FractionalPercent::HUNDRED);
  }
  // If trace sampling is not explicitly configured in shadow_policy, we pass null optional to
  // inherit the parent's sampling decision. This prevents oversampling when runtime sampling is
  // disabled.
  trace_sampled_ = config.has_trace_sampled() ? absl::optional<bool>(config.trace_sampled().value())
                                              : absl::nullopt;
}

DecoratorImpl::DecoratorImpl(const envoy::config::route::v3::Decorator& decorator)
    : operation_(decorator.operation()),
      propagate_(PROTOBUF_GET_WRAPPED_OR_DEFAULT(decorator, propagate, true)) {}

void DecoratorImpl::apply(Tracing::Span& span) const {
  if (!operation_.empty()) {
    span.setOperation(operation_);
  }
}

const std::string& DecoratorImpl::getOperation() const { return operation_; }

bool DecoratorImpl::propagate() const { return propagate_; }

RouteTracingImpl::RouteTracingImpl(const envoy::config::route::v3::Tracing& tracing) {
  if (!tracing.has_client_sampling()) {
    client_sampling_.set_numerator(100);
    client_sampling_.set_denominator(envoy::type::v3::FractionalPercent::HUNDRED);
  } else {
    client_sampling_ = tracing.client_sampling();
  }
  if (!tracing.has_random_sampling()) {
    random_sampling_.set_numerator(100);
    random_sampling_.set_denominator(envoy::type::v3::FractionalPercent::HUNDRED);
  } else {
    random_sampling_ = tracing.random_sampling();
  }
  if (!tracing.has_overall_sampling()) {
    overall_sampling_.set_numerator(100);
    overall_sampling_.set_denominator(envoy::type::v3::FractionalPercent::HUNDRED);
  } else {
    overall_sampling_ = tracing.overall_sampling();
  }
  for (const auto& tag : tracing.custom_tags()) {
    custom_tags_.emplace(tag.tag(), Tracing::CustomTagUtility::createCustomTag(tag));
  }
}

const envoy::type::v3::FractionalPercent& RouteTracingImpl::getClientSampling() const {
  return client_sampling_;
}

const envoy::type::v3::FractionalPercent& RouteTracingImpl::getRandomSampling() const {
  return random_sampling_;
}

const envoy::type::v3::FractionalPercent& RouteTracingImpl::getOverallSampling() const {
  return overall_sampling_;
}
const Tracing::CustomTagMap& RouteTracingImpl::getCustomTags() const { return custom_tags_; }

RouteEntryImplBase::RouteEntryImplBase(const CommonVirtualHostSharedPtr& vhost,
                                       const envoy::config::route::v3::Route& route,
                                       Server::Configuration::ServerFactoryContext& factory_context,
                                       ProtobufMessage::ValidationVisitor& validator,
                                       absl::Status& creation_status)
    : prefix_rewrite_(route.route().prefix_rewrite()),
      path_matcher_(
          THROW_OR_RETURN_VALUE(buildPathMatcher(route, validator), PathMatcherSharedPtr)),
      path_rewriter_(
          THROW_OR_RETURN_VALUE(buildPathRewriter(route, validator), PathRewriterSharedPtr)),
      host_rewrite_(route.route().host_rewrite_literal()), vhost_(vhost), vhost_copy_(vhost),
      auto_host_rewrite_header_(!route.route().host_rewrite_header().empty()
                                    ? absl::optional<Http::LowerCaseString>(Http::LowerCaseString(
                                          route.route().host_rewrite_header()))
                                    : absl::nullopt),
      host_rewrite_path_regex_(
          route.route().has_host_rewrite_path_regex()
              ? THROW_OR_RETURN_VALUE(
                    Regex::Utility::parseRegex(route.route().host_rewrite_path_regex().pattern(),
                                               factory_context.regexEngine()),
                    Regex::CompiledMatcherPtr)
              : nullptr),
      host_rewrite_path_regex_substitution_(
          route.route().has_host_rewrite_path_regex()
              ? route.route().host_rewrite_path_regex().substitution()
              : ""),
      cluster_name_(route.route().cluster()),
      timeout_(PROTOBUF_GET_MS_OR_DEFAULT(route.route(), timeout, DEFAULT_ROUTE_TIMEOUT_MS)),
      optional_timeouts_(buildOptionalTimeouts(route.route())), loader_(factory_context.runtime()),
      runtime_(loadRuntimeData(route.match())),
      redirect_config_(route.has_redirect()
                           ? std::make_unique<::Envoy::Http::Utility::RedirectConfig>(
                                 createRedirectConfig(route, factory_context.regexEngine()))
                           : nullptr),
      hedge_policy_(buildHedgePolicy(vhost->hedgePolicy(), route.route())),
      internal_redirect_policy_(
          THROW_OR_RETURN_VALUE(buildInternalRedirectPolicy(route.route(), validator, route.name()),
                                std::unique_ptr<InternalRedirectPolicyImpl>)),
      config_headers_(
          Http::HeaderUtility::buildHeaderDataVector(route.match().headers(), factory_context)),
      dynamic_metadata_([&]() {
        std::vector<Envoy::Matchers::MetadataMatcher> vec;
        for (const auto& elt : route.match().dynamic_metadata()) {
          vec.emplace_back(elt, factory_context);
        }
        return vec;
      }()),
      filter_state_([&]() {
        std::vector<Envoy::Matchers::FilterStateMatcherPtr> vec;
        for (const auto& elt : route.match().filter_state()) {
          Envoy::Matchers::FilterStateMatcherPtr match = THROW_OR_RETURN_VALUE(
              Envoy::Matchers::FilterStateMatcher::create(elt, factory_context),
              Envoy::Matchers::FilterStateMatcherPtr);
          vec.push_back(std::move(match));
        }
        return vec;
      }()),
      opaque_config_(parseOpaqueConfig(route)), decorator_(parseDecorator(route)),
      route_tracing_(parseRouteTracing(route)), route_name_(route.name()),
      time_source_(factory_context.mainThreadDispatcher().timeSource()),
      retry_shadow_buffer_limit_(PROTOBUF_GET_WRAPPED_OR_DEFAULT(
          route, per_request_buffer_limit_bytes, vhost->retryShadowBufferLimit())),
      direct_response_code_(ConfigUtility::parseDirectResponseCode(route)),
      cluster_not_found_response_code_(ConfigUtility::parseClusterNotFoundResponseCode(
          route.route().cluster_not_found_response_code())),
      priority_(ConfigUtility::parsePriority(route.route().priority())),
      auto_host_rewrite_(PROTOBUF_GET_WRAPPED_OR_DEFAULT(route.route(), auto_host_rewrite, false)),
      append_xfh_(route.route().append_x_forwarded_host()),
      using_new_timeouts_(route.route().has_max_stream_duration()),
      match_grpc_(route.match().has_grpc()),
      case_sensitive_(PROTOBUF_GET_WRAPPED_OR_DEFAULT(route.match(), case_sensitive, true)) {
  auto config_or_error =
      PerFilterConfigs::create(route.typed_per_filter_config(), factory_context, validator);
  SET_AND_RETURN_IF_NOT_OK(config_or_error.status(), creation_status);
  per_filter_configs_ = std::move(config_or_error.value());

  auto policy_or_error =
      buildRetryPolicy(vhost->retryPolicy(), route.route(), validator, factory_context);
  SET_AND_RETURN_IF_NOT_OK(policy_or_error.status(), creation_status);
  retry_policy_ = std::move(policy_or_error.value());

  if (route.has_direct_response() && route.direct_response().has_body()) {
    auto provider_or_error = Envoy::Config::DataSource::DataSourceProvider::create(
        route.direct_response().body(), factory_context.mainThreadDispatcher(),
        factory_context.threadLocal(), factory_context.api(), true,
        vhost_->globalRouteConfig().maxDirectResponseBodySizeBytes());
    SET_AND_RETURN_IF_NOT_OK(provider_or_error.status(), creation_status);
    direct_response_body_provider_ = std::move(provider_or_error.value());
  }

  if (!route.request_headers_to_add().empty() || !route.request_headers_to_remove().empty()) {
    auto parser_or_error =
        HeaderParser::configure(route.request_headers_to_add(), route.request_headers_to_remove());
    SET_AND_RETURN_IF_NOT_OK(parser_or_error.status(), creation_status);
    request_headers_parser_ = std::move(parser_or_error.value());
  }
  if (!route.response_headers_to_add().empty() || !route.response_headers_to_remove().empty()) {
    auto parser_or_error = HeaderParser::configure(route.response_headers_to_add(),
                                                   route.response_headers_to_remove());
    SET_AND_RETURN_IF_NOT_OK(parser_or_error.status(), creation_status);
    response_headers_parser_ = std::move(parser_or_error.value());
  }
  if (route.has_metadata()) {
    metadata_ = std::make_unique<RouteMetadataPack>(route.metadata());
  }
  if (route.route().has_metadata_match()) {
    const auto filter_it = route.route().metadata_match().filter_metadata().find(
        Envoy::Config::MetadataFilters::get().ENVOY_LB);
    if (filter_it != route.route().metadata_match().filter_metadata().end()) {
      metadata_match_criteria_ = std::make_unique<MetadataMatchCriteriaImpl>(filter_it->second);
    }
  }

  shadow_policies_.reserve(route.route().request_mirror_policies().size());
  for (const auto& mirror_policy_config : route.route().request_mirror_policies()) {
    auto policy_or_error = ShadowPolicyImpl::create(mirror_policy_config);
    SET_AND_RETURN_IF_NOT_OK(policy_or_error.status(), creation_status);
    shadow_policies_.push_back(std::move(policy_or_error.value()));
  }

  // Inherit policies from the virtual host, which might be from the route config.
  if (shadow_policies_.empty()) {
    shadow_policies_ = vhost->shadowPolicies();
  }

  if (route.route().has_weighted_clusters()) {
    cluster_specifier_plugin_ = std::make_shared<WeightedClusterSpecifierPlugin>(
        route.route().weighted_clusters(), metadata_match_criteria_.get(), route_name_,
        factory_context, creation_status);
    RETURN_ONLY_IF_NOT_OK_REF(creation_status);
  } else if (route.route().has_inline_cluster_specifier_plugin()) {
    auto plugin_or_error = getClusterSpecifierPluginByTheProto(
        route.route().inline_cluster_specifier_plugin(), validator, factory_context);
    SET_AND_RETURN_IF_NOT_OK(plugin_or_error.status(), creation_status);
    cluster_specifier_plugin_ = std::move(plugin_or_error.value());
  } else if (route.route().has_cluster_specifier_plugin()) {
    auto plugin_or_error = vhost_->globalRouteConfig().clusterSpecifierPlugin(
        route.route().cluster_specifier_plugin());
    SET_AND_RETURN_IF_NOT_OK(plugin_or_error.status(), creation_status);
    cluster_specifier_plugin_ = std::move(plugin_or_error.value());
  } else if (route.route().has_cluster_header()) {
    cluster_specifier_plugin_ =
        std::make_shared<HeaderClusterSpecifierPlugin>(route.route().cluster_header());
  }

  for (const auto& query_parameter : route.match().query_parameters()) {
    config_query_parameters_.push_back(
        std::make_unique<ConfigUtility::QueryParameterMatcher>(query_parameter, factory_context));
  }

  if (!route.route().hash_policy().empty()) {
    hash_policy_ = THROW_OR_RETURN_VALUE(
        Http::HashPolicyImpl::create(route.route().hash_policy(), factory_context.regexEngine()),
        std::unique_ptr<Http::HashPolicyImpl>);
  }

  if (route.match().has_tls_context()) {
    tls_context_match_criteria_ =
        std::make_unique<TlsContextMatchCriteriaImpl>(route.match().tls_context());
  }

  if (!route.route().rate_limits().empty()) {
    rate_limit_policy_ = std::make_unique<RateLimitPolicyImpl>(route.route().rate_limits(),
                                                               factory_context, creation_status);
    if (!creation_status.ok()) {
      return;
    }
  }

  // Returns true if include_vh_rate_limits is explicitly set to true otherwise it defaults to false
  // which is similar to VhRateLimitOptions::Override and will only use virtual host rate limits if
  // the route is empty
  include_vh_rate_limits_ =
      PROTOBUF_GET_WRAPPED_OR_DEFAULT(route.route(), include_vh_rate_limits, false);

  if (route.route().has_cors()) {
    cors_policy_ = std::make_unique<CorsPolicyImpl>(route.route().cors(), factory_context);
  }
  for (const auto& upgrade_config : route.route().upgrade_configs()) {
    const bool enabled = upgrade_config.has_enabled() ? upgrade_config.enabled().value() : true;
    const bool success =
        upgrade_map_
            .emplace(std::make_pair(
                Envoy::Http::LowerCaseString(upgrade_config.upgrade_type()).get(), enabled))
            .second;
    if (!success) {
      creation_status = absl::InvalidArgumentError(
          absl::StrCat("Duplicate upgrade ", upgrade_config.upgrade_type()));
      return;
    }
    if (upgrade_config.has_connect_config()) {
      if (absl::EqualsIgnoreCase(upgrade_config.upgrade_type(),
                                 Http::Headers::get().MethodValues.Connect) ||
          absl::EqualsIgnoreCase(upgrade_config.upgrade_type(),
                                 Http::Headers::get().UpgradeValues.ConnectUdp)) {
        connect_config_ = std::make_unique<ConnectConfig>(upgrade_config.connect_config());
      } else {
        creation_status = absl::InvalidArgumentError(absl::StrCat(
            "Non-CONNECT upgrade type ", upgrade_config.upgrade_type(), " has ConnectConfig"));
        return;
      }
    }
  }

  int num_rewrite_polices = 0;
  if (path_rewriter_ != nullptr) {
    ++num_rewrite_polices;
  }

  if (!prefix_rewrite_.empty()) {
    ++num_rewrite_polices;
  }

  if (route.route().has_regex_rewrite()) {
    ++num_rewrite_polices;
  }

  if (num_rewrite_polices > 1) {
    creation_status = absl::InvalidArgumentError(
        "Specify only one of prefix_rewrite, regex_rewrite or path_rewrite_policy");
    return;
  }

  if (!prefix_rewrite_.empty() && path_matcher_ != nullptr) {
    creation_status =
        absl::InvalidArgumentError("Cannot use prefix_rewrite with matcher extension");
    return;
  }

  if (route.route().has_regex_rewrite()) {
    auto rewrite_spec = route.route().regex_rewrite();
    regex_rewrite_ = THROW_OR_RETURN_VALUE(
        Regex::Utility::parseRegex(rewrite_spec.pattern(), factory_context.regexEngine()),
        Regex::CompiledMatcherPtr);
    regex_rewrite_substitution_ = rewrite_spec.substitution();
  }

  if (path_rewriter_ != nullptr) {
    SET_AND_RETURN_IF_NOT_OK(path_rewriter_->isCompatiblePathMatcher(path_matcher_),
                             creation_status);
  }

  if (redirect_config_ != nullptr && redirect_config_->path_redirect_has_query_ &&
      redirect_config_->strip_query_) {
    ENVOY_LOG(debug,
              "`strip_query` is set to true, but `path_redirect` contains query string and it will "
              "not be stripped: {}",
              redirect_config_->path_redirect_);
  }
  if (!route.stat_prefix().empty()) {
    route_stats_context_ = std::make_unique<RouteStatsContextImpl>(
        factory_context.scope(), factory_context.routerContext().routeStatNames(),
        vhost->statName(), route.stat_prefix());
  }

  if (route.route().has_early_data_policy()) {
    auto& factory = Envoy::Config::Utility::getAndCheckFactory<EarlyDataPolicyFactory>(
        route.route().early_data_policy());
    auto message = Envoy::Config::Utility::translateToFactoryConfig(
        route.route().early_data_policy(), validator, factory);
    early_data_policy_ = factory.createEarlyDataPolicy(*message);
  } else {
    early_data_policy_ = std::make_unique<DefaultEarlyDataPolicy>(/*allow_safe_request*/ true);
  }
}

bool RouteEntryImplBase::evaluateRuntimeMatch(const uint64_t random_value) const {
  return runtime_ == nullptr
             ? true
             : loader_.snapshot().featureEnabled(runtime_->fractional_runtime_key_,
                                                 runtime_->fractional_runtime_default_,
                                                 random_value);
}

absl::string_view
RouteEntryImplBase::sanitizePathBeforePathMatching(const absl::string_view path) const {
  absl::string_view ret = path;
  if (vhost_->globalRouteConfig().ignorePathParametersInPathMatching()) {
    auto pos = ret.find_first_of(';');
    if (pos != absl::string_view::npos) {
      ret.remove_suffix(ret.length() - pos);
    }
  }
  return ret;
}

bool RouteEntryImplBase::evaluateTlsContextMatch(const StreamInfo::StreamInfo& stream_info) const {
  bool matches = true;

  if (!tlsContextMatchCriteria()) {
    return matches;
  }

  const TlsContextMatchCriteria& criteria = *tlsContextMatchCriteria();

  if (criteria.presented().has_value()) {
    const bool peer_presented =
        stream_info.downstreamAddressProvider().sslConnection() &&
        stream_info.downstreamAddressProvider().sslConnection()->peerCertificatePresented();
    matches &= criteria.presented().value() == peer_presented;
  }

  if (criteria.validated().has_value()) {
    const bool peer_validated =
        stream_info.downstreamAddressProvider().sslConnection() &&
        stream_info.downstreamAddressProvider().sslConnection()->peerCertificateValidated();
    matches &= criteria.validated().value() == peer_validated;
  }

  return matches;
}

bool RouteEntryImplBase::isRedirect() const {
  if (!isDirectResponse()) {
    return false;
  }
  if (redirect_config_ == nullptr) {
    return false;
  }
  return !redirect_config_->host_redirect_.empty() || !redirect_config_->path_redirect_.empty() ||
         !redirect_config_->prefix_rewrite_redirect_.empty() ||
         redirect_config_->regex_rewrite_redirect_ != nullptr;
}

bool RouteEntryImplBase::matchRoute(const Http::RequestHeaderMap& headers,
                                    const StreamInfo::StreamInfo& stream_info,
                                    uint64_t random_value) const {
  bool matches = true;

  matches &= evaluateRuntimeMatch(random_value);
  if (!matches) {
    // No need to waste further cycles calculating a route match.
    return false;
  }

  if (match_grpc_) {
    matches &= Grpc::Common::isGrpcRequestHeaders(headers);
    if (!matches) {
      return false;
    }
  }

  matches &= Http::HeaderUtility::matchHeaders(headers, config_headers_);
  if (!matches) {
    return false;
  }
  if (!config_query_parameters_.empty()) {
    auto query_parameters =
        Http::Utility::QueryParamsMulti::parseQueryString(headers.getPathValue());
    matches &= ConfigUtility::matchQueryParams(query_parameters, config_query_parameters_);
    if (!matches) {
      return false;
    }
  }

  matches &= evaluateTlsContextMatch(stream_info);

  for (const auto& m : dynamic_metadata_) {
    if (!matches) {
      // No need to check anymore as all dynamic metadata matchers must match for a match to occur.
      break;
    }
    matches &= m.match(stream_info.dynamicMetadata());
  }

  for (const auto& m : filter_state_) {
    if (!matches) {
      // No need to check anymore as all filter state matchers must match for a match to occur.
      break;
    }
    matches &= m->match(stream_info.filterState());
  }

  return matches;
}

const std::string& RouteEntryImplBase::clusterName() const { return cluster_name_; }

void RouteEntryImplBase::finalizeHostHeader(Http::RequestHeaderMap& headers,
                                            bool keep_old_host) const {
  absl::string_view hostname;
  std::string buffer;

  if (!host_rewrite_.empty()) {
    hostname = host_rewrite_;
  } else if (auto_host_rewrite_header_) {
    if (const auto header = headers.get(*auto_host_rewrite_header_); !header.empty()) {
      hostname = header[0]->value().getStringView();
    }
  } else if (host_rewrite_path_regex_) {
    absl::string_view path = headers.getPathValue();
    buffer = host_rewrite_path_regex_->replaceAll(Http::PathUtil::removeQueryAndFragment(path),
                                                  host_rewrite_path_regex_substitution_);
    hostname = buffer;
  }

  if (hostname.empty()) {
    return;
  }
  Http::Utility::updateAuthority(headers, hostname, append_xfh_, keep_old_host);
}

void RouteEntryImplBase::finalizeRequestHeaders(Http::RequestHeaderMap& headers,
                                                const StreamInfo::StreamInfo& stream_info,
                                                bool keep_original_host_or_path) const {
  for (const HeaderParser* header_parser : getRequestHeaderParsers(
           /*specificity_ascend=*/vhost_->globalRouteConfig().mostSpecificHeaderMutationsWins())) {
    // Later evaluated header parser wins.
    header_parser->evaluateHeaders(headers, stream_info);
  }

  // Restore the port if this was a CONNECT request.
  // Note this will restore the port for HTTP/2 CONNECT-upgrades as well as as HTTP/1.1 style
  // CONNECT requests.
  if (Http::HeaderUtility::getPortStart(headers.getHostValue()) == absl::string_view::npos) {
    if (auto typed_state = stream_info.filterState().getDataReadOnly<OriginalConnectPort>(
            OriginalConnectPort::key());
        typed_state != nullptr) {
      headers.setHost(absl::StrCat(headers.getHostValue(), ":", typed_state->value()));
    }
  }

  finalizeHostHeader(headers, keep_original_host_or_path);

  // Handle path rewrite
  absl::optional<std::string> container;
  if (!getPathRewrite(headers, container).empty() || regex_rewrite_ != nullptr ||
      path_rewriter_ != nullptr) {
    rewritePathHeader(headers, keep_original_host_or_path);
  }
}

void RouteEntryImplBase::finalizeResponseHeaders(Http::ResponseHeaderMap& headers,
                                                 const StreamInfo::StreamInfo& stream_info) const {
  for (const HeaderParser* header_parser : getResponseHeaderParsers(
           /*specificity_ascend=*/vhost_->globalRouteConfig().mostSpecificHeaderMutationsWins())) {
    // Later evaluated header parser wins.
    header_parser->evaluateHeaders(headers, {stream_info.getRequestHeaders(), &headers},
                                   stream_info);
  }
}

Http::HeaderTransforms
RouteEntryImplBase::responseHeaderTransforms(const StreamInfo::StreamInfo& stream_info,
                                             bool do_formatting) const {
  Http::HeaderTransforms transforms;
  for (const HeaderParser* header_parser : getResponseHeaderParsers(
           /*specificity_ascend=*/vhost_->globalRouteConfig().mostSpecificHeaderMutationsWins())) {
    // Later evaluated header parser wins.
    mergeTransforms(transforms, header_parser->getHeaderTransforms(stream_info, do_formatting));
  }
  return transforms;
}

Http::HeaderTransforms
RouteEntryImplBase::requestHeaderTransforms(const StreamInfo::StreamInfo& stream_info,
                                            bool do_formatting) const {
  Http::HeaderTransforms transforms;
  for (const HeaderParser* header_parser : getRequestHeaderParsers(
           /*specificity_ascend=*/vhost_->globalRouteConfig().mostSpecificHeaderMutationsWins())) {
    // Later evaluated header parser wins.
    mergeTransforms(transforms, header_parser->getHeaderTransforms(stream_info, do_formatting));
  }
  return transforms;
}

std::array<const HeaderParser*, 3>
RouteEntryImplBase::getRequestHeaderParsers(bool specificity_ascend) const {
  return getHeaderParsers(&vhost_->globalRouteConfig().requestHeaderParser(),
                          &vhost_->requestHeaderParser(), &requestHeaderParser(),
                          specificity_ascend);
}

std::array<const HeaderParser*, 3>
RouteEntryImplBase::getResponseHeaderParsers(bool specificity_ascend) const {
  return getHeaderParsers(&vhost_->globalRouteConfig().responseHeaderParser(),
                          &vhost_->responseHeaderParser(), &responseHeaderParser(),
                          specificity_ascend);
}

std::unique_ptr<const RouteEntryImplBase::RuntimeData>
RouteEntryImplBase::loadRuntimeData(const envoy::config::route::v3::RouteMatch& route_match) {
  if (route_match.has_runtime_fraction()) {
    auto runtime_data = std::make_unique<RouteEntryImplBase::RuntimeData>();
    runtime_data->fractional_runtime_default_ = route_match.runtime_fraction().default_value();
    runtime_data->fractional_runtime_key_ = route_match.runtime_fraction().runtime_key();
    return runtime_data;
  }
  return nullptr;
}

const std::string&
RouteEntryImplBase::getPathRewrite(const Http::RequestHeaderMap& headers,
                                   absl::optional<std::string>& container) const {
  // Just use the prefix rewrite if this isn't a redirect.
  if (!isRedirect()) {
    return prefix_rewrite_;
  }

  // Return the regex rewrite substitution for redirects, if set.
  // redirect_config_ is known to not be nullptr here, because of the isRedirect check above.
  ASSERT(redirect_config_ != nullptr);
  if (redirect_config_->regex_rewrite_redirect_ != nullptr) {
    // Copy just the path and rewrite it using the regex.
    //
    // Store the result in the output container, and return a reference to the underlying string.
    auto just_path(Http::PathUtil::removeQueryAndFragment(headers.getPathValue()));
    container = redirect_config_->regex_rewrite_redirect_->replaceAll(
        just_path, redirect_config_->regex_rewrite_redirect_substitution_);

    return container.value();
  }

  // Otherwise, return the prefix rewrite used for redirects.
  return redirect_config_->prefix_rewrite_redirect_;
}

void RouteEntryImplBase::finalizePathHeader(Http::RequestHeaderMap& headers,
                                            absl::string_view matched_path,
                                            bool insert_envoy_original_path) const {
  absl::optional<std::string> new_path =
      currentUrlPathAfterRewriteWithMatchedPath(headers, matched_path);
  if (!new_path.has_value()) {
    // There are no rewrites configured. Just return.
    return;
  }

  if (insert_envoy_original_path) {
    headers.setEnvoyOriginalPath(headers.getPathValue());
  }

  headers.setPath(new_path.value());
}

// currentUrlPathAfterRewriteWithMatchedPath does the "standard" path rewriting, meaning that it
// handles the "prefix_rewrite" and "regex_rewrite" route actions, only one of
// which can be specified. The "matched_path" argument applies only to the
// prefix rewriting, and describes the portion of the path (excluding query
// parameters) that should be replaced by the rewrite. A "regex_rewrite"
// applies to the entire path (excluding query parameters), regardless of what
// portion was matched.
absl::optional<std::string> RouteEntryImplBase::currentUrlPathAfterRewriteWithMatchedPath(
    const Http::RequestHeaderMap& headers, absl::string_view matched_path) const {
  absl::optional<std::string> container;
  const auto& rewrite = getPathRewrite(headers, container);
  if (rewrite.empty() && regex_rewrite_ == nullptr && path_rewriter_ == nullptr) {
    // There are no rewrites configured.
    return {};
  }

  // TODO(perf): can we avoid the string copy for the common case?
  std::string path(headers.getPathValue());
  if (!rewrite.empty()) {
    if (redirect_config_ != nullptr && redirect_config_->regex_rewrite_redirect_ != nullptr) {
      // As the rewrite constant may contain the result of a regex rewrite for a redirect, we must
      // replace the full path if this is the case. This is because the matched path does not need
      // to correspond to the full path, e.g. in the case of prefix matches.
      auto just_path(Http::PathUtil::removeQueryAndFragment(path));
      return path.replace(0, just_path.size(), rewrite);
    }
    ASSERT(case_sensitive() ? absl::StartsWith(path, matched_path)
                            : absl::StartsWithIgnoreCase(path, matched_path));
    return path.replace(0, matched_path.size(), rewrite);
  }

  if (regex_rewrite_ != nullptr) {
    // Replace the entire path, but preserve the query parameters
    auto just_path(Http::PathUtil::removeQueryAndFragment(path));
    return path.replace(0, just_path.size(),
                        regex_rewrite_->replaceAll(just_path, regex_rewrite_substitution_));
  }

  if (path_rewriter_ != nullptr) {
    absl::string_view just_path(Http::PathUtil::removeQueryAndFragment(headers.getPathValue()));

    absl::StatusOr<std::string> new_path = path_rewriter_->rewritePath(just_path, matched_path);

    // if rewrite fails return old path.
    if (!new_path.ok()) {
      return std::string(headers.getPathValue());
    }
    return path.replace(0, just_path.size(), new_path.value());
  }

  // There are no rewrites configured.
  return {};
}

std::string RouteEntryImplBase::newUri(const Http::RequestHeaderMap& headers) const {
  ASSERT(isDirectResponse());
  return ::Envoy::Http::Utility::newUri(
      ::Envoy::makeOptRefFromPtr(
          const_cast<const ::Envoy::Http::Utility::RedirectConfig*>(redirect_config_.get())),
      headers);
}

std::multimap<std::string, std::string>
RouteEntryImplBase::parseOpaqueConfig(const envoy::config::route::v3::Route& route) {
  std::multimap<std::string, std::string> ret;
  if (route.has_metadata()) {
    auto filter_metadata = route.metadata().filter_metadata().find("envoy.filters.http.router");
    if (filter_metadata == route.metadata().filter_metadata().end()) {
      return ret;
    }
    for (const auto& it : filter_metadata->second.fields()) {
      if (it.second.kind_case() == ProtobufWkt::Value::kStringValue) {
        ret.emplace(it.first, it.second.string_value());
      }
    }
  }
  return ret;
}

std::unique_ptr<HedgePolicyImpl> RouteEntryImplBase::buildHedgePolicy(
    HedgePolicyConstOptRef vhost_hedge_policy,
    const envoy::config::route::v3::RouteAction& route_config) const {
  // Route specific policy wins, if available.
  if (route_config.has_hedge_policy()) {
    return std::make_unique<HedgePolicyImpl>(route_config.hedge_policy());
  }

  // If not, we fall back to the virtual host policy if there is one.
  if (vhost_hedge_policy.has_value()) {
    return std::make_unique<HedgePolicyImpl>(*vhost_hedge_policy);
  }

  // Otherwise, an empty policy will do.
  return nullptr;
}

absl::StatusOr<std::unique_ptr<RetryPolicyImpl>> RouteEntryImplBase::buildRetryPolicy(
    RetryPolicyConstOptRef vhost_retry_policy,
    const envoy::config::route::v3::RouteAction& route_config,
    ProtobufMessage::ValidationVisitor& validation_visitor,
    Server::Configuration::ServerFactoryContext& factory_context) const {
  Upstream::RetryExtensionFactoryContextImpl retry_factory_context(
      factory_context.singletonManager());
  // Route specific policy wins, if available.
  if (route_config.has_retry_policy()) {
    return RetryPolicyImpl::create(route_config.retry_policy(), validation_visitor,
                                   retry_factory_context, factory_context);
  }

  // If not, we fallback to the virtual host policy if there is one.
  if (vhost_retry_policy.has_value()) {
    return RetryPolicyImpl::create(*vhost_retry_policy, validation_visitor, retry_factory_context,
                                   factory_context);
  }

  // Otherwise, an empty policy will do.
  return nullptr;
}

absl::StatusOr<std::unique_ptr<InternalRedirectPolicyImpl>>
RouteEntryImplBase::buildInternalRedirectPolicy(
    const envoy::config::route::v3::RouteAction& route_config,
    ProtobufMessage::ValidationVisitor& validator, absl::string_view current_route_name) const {
  if (route_config.has_internal_redirect_policy()) {
    return InternalRedirectPolicyImpl::create(route_config.internal_redirect_policy(), validator,
                                              current_route_name);
  }
  envoy::config::route::v3::InternalRedirectPolicy policy_config;
  switch (route_config.internal_redirect_action()) {
  case envoy::config::route::v3::RouteAction::HANDLE_INTERNAL_REDIRECT:
    break;
  case envoy::config::route::v3::RouteAction::PASS_THROUGH_INTERNAL_REDIRECT:
    FALLTHRU;
  default:
    return nullptr;
  }
  if (route_config.has_max_internal_redirects()) {
    *policy_config.mutable_max_internal_redirects() = route_config.max_internal_redirects();
  }
  return InternalRedirectPolicyImpl::create(policy_config, validator, current_route_name);
}

RouteEntryImplBase::OptionalTimeouts RouteEntryImplBase::buildOptionalTimeouts(
    const envoy::config::route::v3::RouteAction& route) const {
  // Calculate how many values are actually set, to initialize `OptionalTimeouts` packed_struct,
  // avoiding memory re-allocation on each set() call.
  int num_timeouts_set = route.has_idle_timeout() ? 1 : 0;
  num_timeouts_set += route.has_max_grpc_timeout() ? 1 : 0;
  num_timeouts_set += route.has_grpc_timeout_offset() ? 1 : 0;
  if (route.has_max_stream_duration()) {
    num_timeouts_set += route.max_stream_duration().has_max_stream_duration() ? 1 : 0;
    num_timeouts_set += route.max_stream_duration().has_grpc_timeout_header_max() ? 1 : 0;
    num_timeouts_set += route.max_stream_duration().has_grpc_timeout_header_offset() ? 1 : 0;
  }
  OptionalTimeouts timeouts(num_timeouts_set);
  if (route.has_idle_timeout()) {
    timeouts.set<OptionalTimeoutNames::IdleTimeout>(
        std::chrono::milliseconds(PROTOBUF_GET_MS_REQUIRED(route, idle_timeout)));
  }
  if (route.has_max_grpc_timeout()) {
    timeouts.set<OptionalTimeoutNames::MaxGrpcTimeout>(
        std::chrono::milliseconds(PROTOBUF_GET_MS_REQUIRED(route, max_grpc_timeout)));
  }
  if (route.has_grpc_timeout_offset()) {
    timeouts.set<OptionalTimeoutNames::GrpcTimeoutOffset>(
        std::chrono::milliseconds(PROTOBUF_GET_MS_REQUIRED(route, grpc_timeout_offset)));
  }
  if (route.has_max_stream_duration()) {
    if (route.max_stream_duration().has_max_stream_duration()) {
      timeouts.set<OptionalTimeoutNames::MaxStreamDuration>(std::chrono::milliseconds(
          PROTOBUF_GET_MS_REQUIRED(route.max_stream_duration(), max_stream_duration)));
    }
    if (route.max_stream_duration().has_grpc_timeout_header_max()) {
      timeouts.set<OptionalTimeoutNames::GrpcTimeoutHeaderMax>(std::chrono::milliseconds(
          PROTOBUF_GET_MS_REQUIRED(route.max_stream_duration(), grpc_timeout_header_max)));
    }
    if (route.max_stream_duration().has_grpc_timeout_header_offset()) {
      timeouts.set<OptionalTimeoutNames::GrpcTimeoutHeaderOffset>(std::chrono::milliseconds(
          PROTOBUF_GET_MS_REQUIRED(route.max_stream_duration(), grpc_timeout_header_offset)));
    }
  }
  return timeouts;
}

absl::StatusOr<PathRewriterSharedPtr>
RouteEntryImplBase::buildPathRewriter(const envoy::config::route::v3::Route& route,
                                      ProtobufMessage::ValidationVisitor& validator) const {
  if (!route.route().has_path_rewrite_policy()) {
    return nullptr;
  }

  auto& factory = Envoy::Config::Utility::getAndCheckFactory<PathRewriterFactory>(
      route.route().path_rewrite_policy());

  ProtobufTypes::MessagePtr config = Envoy::Config::Utility::translateAnyToFactoryConfig(
      route.route().path_rewrite_policy().typed_config(), validator, factory);

  absl::StatusOr<PathRewriterSharedPtr> rewriter = factory.createPathRewriter(*config);
  RETURN_IF_NOT_OK_REF(rewriter.status());

  return rewriter.value();
}

absl::StatusOr<PathMatcherSharedPtr>
RouteEntryImplBase::buildPathMatcher(const envoy::config::route::v3::Route& route,
                                     ProtobufMessage::ValidationVisitor& validator) const {
  if (!route.match().has_path_match_policy()) {
    return nullptr;
  }
  auto& factory = Envoy::Config::Utility::getAndCheckFactory<PathMatcherFactory>(
      route.match().path_match_policy());

  ProtobufTypes::MessagePtr config = Envoy::Config::Utility::translateAnyToFactoryConfig(
      route.match().path_match_policy().typed_config(), validator, factory);

  absl::StatusOr<PathMatcherSharedPtr> matcher = factory.createPathMatcher(*config);
  RETURN_IF_NOT_OK_REF(matcher.status());

  return matcher.value();
}

DecoratorConstPtr RouteEntryImplBase::parseDecorator(const envoy::config::route::v3::Route& route) {
  DecoratorConstPtr ret;
  if (route.has_decorator()) {
    ret = DecoratorConstPtr(new DecoratorImpl(route.decorator()));
  }
  return ret;
}

RouteTracingConstPtr
RouteEntryImplBase::parseRouteTracing(const envoy::config::route::v3::Route& route) {
  RouteTracingConstPtr ret;
  if (route.has_tracing()) {
    ret = RouteTracingConstPtr(new RouteTracingImpl(route.tracing()));
  }
  return ret;
}

const DirectResponseEntry* RouteEntryImplBase::directResponseEntry() const {
  // A route for a request can exclusively be a route entry, a direct response entry,
  // or a redirect entry.
  if (isDirectResponse()) {
    return this;
  } else {
    return nullptr;
  }
}

const RouteEntry* RouteEntryImplBase::routeEntry() const {
  // A route for a request can exclusively be a route entry, a direct response entry,
  // or a redirect entry.
  if (isDirectResponse()) {
    return nullptr;
  } else {
    return this;
  }
}

RouteConstSharedPtr RouteEntryImplBase::clusterEntry(const Http::RequestHeaderMap& headers,
                                                     const StreamInfo::StreamInfo& stream_info,
                                                     uint64_t random_value) const {
  if (cluster_specifier_plugin_ != nullptr) {
    return cluster_specifier_plugin_->route(shared_from_this(), headers, stream_info, random_value);
  }
  return shared_from_this();
}

absl::Status RouteEntryImplBase::validateClusters(const Upstream::ClusterManager& cm) const {
  if (!cluster_name_.empty()) {
    return !cm.hasCluster(cluster_name_) ? absl::InvalidArgumentError(fmt::format(
                                               "route: unknown cluster '{}'", cluster_name_))
                                         : absl::OkStatus();
  }
  if (cluster_specifier_plugin_ != nullptr) {
    return cluster_specifier_plugin_->validateClusters(cm);
  }
  return absl::OkStatus();
}

absl::optional<bool> RouteEntryImplBase::filterDisabled(absl::string_view config_name) const {
  absl::optional<bool> result = per_filter_configs_->disabled(config_name);
  if (result.has_value()) {
    return result.value();
  }
  return vhost_->filterDisabled(config_name);
}

RouteSpecificFilterConfigs
RouteEntryImplBase::perFilterConfigs(absl::string_view filter_name) const {
  auto result = vhost_->perFilterConfigs(filter_name);

  const auto* maybe_route_config = per_filter_configs_->get(filter_name);
  if (maybe_route_config != nullptr) {
    result.push_back(maybe_route_config);
  }
  return result;
}

const envoy::config::core::v3::Metadata& RouteEntryImplBase::metadata() const {
  return metadata_ != nullptr ? metadata_->proto_metadata_
                              : DefaultRouteMetadataPack::get().proto_metadata_;
}
const Envoy::Config::TypedMetadata& RouteEntryImplBase::typedMetadata() const {
  return metadata_ != nullptr ? metadata_->typed_metadata_
                              : DefaultRouteMetadataPack::get().typed_metadata_;
}

UriTemplateMatcherRouteEntryImpl::UriTemplateMatcherRouteEntryImpl(
    const CommonVirtualHostSharedPtr& vhost, const envoy::config::route::v3::Route& route,
    Server::Configuration::ServerFactoryContext& factory_context,
    ProtobufMessage::ValidationVisitor& validator, absl::Status& creation_status)
    : RouteEntryImplBase(vhost, route, factory_context, validator, creation_status),
      uri_template_(path_matcher_->uriTemplate()) {};

void UriTemplateMatcherRouteEntryImpl::rewritePathHeader(Http::RequestHeaderMap& headers,
                                                         bool insert_envoy_original_path) const {
  finalizePathHeader(headers, path_matcher_->uriTemplate(), insert_envoy_original_path);
}

absl::optional<std::string> UriTemplateMatcherRouteEntryImpl::currentUrlPathAfterRewrite(
    const Http::RequestHeaderMap& headers) const {
  return currentUrlPathAfterRewriteWithMatchedPath(headers, path_matcher_->uriTemplate());
}

RouteConstSharedPtr
UriTemplateMatcherRouteEntryImpl::matches(const Http::RequestHeaderMap& headers,
                                          const StreamInfo::StreamInfo& stream_info,
                                          uint64_t random_value) const {
  if (RouteEntryImplBase::matchRoute(headers, stream_info, random_value) &&
      path_matcher_->match(headers.getPathValue())) {
    return clusterEntry(headers, stream_info, random_value);
  }
  return nullptr;
}

PrefixRouteEntryImpl::PrefixRouteEntryImpl(
    const CommonVirtualHostSharedPtr& vhost, const envoy::config::route::v3::Route& route,
    Server::Configuration::ServerFactoryContext& factory_context,
    ProtobufMessage::ValidationVisitor& validator, absl::Status& creation_status)
    : RouteEntryImplBase(vhost, route, factory_context, validator, creation_status),
      path_matcher_(Matchers::PathMatcher::createPrefix(route.match().prefix(), !case_sensitive(),
                                                        factory_context)) {
  // The createPrefix function never returns nullptr.
  ASSERT(path_matcher_ != nullptr);
}

void PrefixRouteEntryImpl::rewritePathHeader(Http::RequestHeaderMap& headers,
                                             bool insert_envoy_original_path) const {
  finalizePathHeader(headers, matcher(), insert_envoy_original_path);
}

absl::optional<std::string>
PrefixRouteEntryImpl::currentUrlPathAfterRewrite(const Http::RequestHeaderMap& headers) const {
  return currentUrlPathAfterRewriteWithMatchedPath(headers, matcher());
}

RouteConstSharedPtr PrefixRouteEntryImpl::matches(const Http::RequestHeaderMap& headers,
                                                  const StreamInfo::StreamInfo& stream_info,
                                                  uint64_t random_value) const {
  if (RouteEntryImplBase::matchRoute(headers, stream_info, random_value) &&
      path_matcher_->match(sanitizePathBeforePathMatching(headers.getPathValue()))) {
    return clusterEntry(headers, stream_info, random_value);
  }
  return nullptr;
}

PathRouteEntryImpl::PathRouteEntryImpl(const CommonVirtualHostSharedPtr& vhost,
                                       const envoy::config::route::v3::Route& route,
                                       Server::Configuration::ServerFactoryContext& factory_context,
                                       ProtobufMessage::ValidationVisitor& validator,
                                       absl::Status& creation_status)
    : RouteEntryImplBase(vhost, route, factory_context, validator, creation_status),
      path_matcher_(Matchers::PathMatcher::createExact(route.match().path(), !case_sensitive(),
                                                       factory_context)) {
  // The createExact function never returns nullptr.
  ASSERT(path_matcher_ != nullptr);
}

void PathRouteEntryImpl::rewritePathHeader(Http::RequestHeaderMap& headers,
                                           bool insert_envoy_original_path) const {
  finalizePathHeader(headers, matcher(), insert_envoy_original_path);
}

absl::optional<std::string>
PathRouteEntryImpl::currentUrlPathAfterRewrite(const Http::RequestHeaderMap& headers) const {
  return currentUrlPathAfterRewriteWithMatchedPath(headers, matcher());
}

RouteConstSharedPtr PathRouteEntryImpl::matches(const Http::RequestHeaderMap& headers,
                                                const StreamInfo::StreamInfo& stream_info,
                                                uint64_t random_value) const {
  if (RouteEntryImplBase::matchRoute(headers, stream_info, random_value) &&
      path_matcher_->match(sanitizePathBeforePathMatching(headers.getPathValue()))) {
    return clusterEntry(headers, stream_info, random_value);
  }

  return nullptr;
}

RegexRouteEntryImpl::RegexRouteEntryImpl(
    const CommonVirtualHostSharedPtr& vhost, const envoy::config::route::v3::Route& route,
    Server::Configuration::ServerFactoryContext& factory_context,
    ProtobufMessage::ValidationVisitor& validator, absl::Status& creation_status)
    : RouteEntryImplBase(vhost, route, factory_context, validator, creation_status),
      path_matcher_(
          Matchers::PathMatcher::createSafeRegex(route.match().safe_regex(), factory_context)) {
  ASSERT(route.match().path_specifier_case() ==
         envoy::config::route::v3::RouteMatch::PathSpecifierCase::kSafeRegex);
  // The createSafeRegex function never returns nullptr.
  ASSERT(path_matcher_ != nullptr);
}

void RegexRouteEntryImpl::rewritePathHeader(Http::RequestHeaderMap& headers,
                                            bool insert_envoy_original_path) const {
  absl::string_view path = Http::PathUtil::removeQueryAndFragment(headers.getPathValue());
  // TODO(yuval-k): This ASSERT can happen if the path was changed by a filter without clearing
  // the route cache. We should consider if ASSERT-ing is the desired behavior in this case.
  ASSERT(path_matcher_->match(sanitizePathBeforePathMatching(path)));
  finalizePathHeader(headers, path, insert_envoy_original_path);
}

absl::optional<std::string>
RegexRouteEntryImpl::currentUrlPathAfterRewrite(const Http::RequestHeaderMap& headers) const {
  const absl::string_view path = Http::PathUtil::removeQueryAndFragment(headers.getPathValue());
  return currentUrlPathAfterRewriteWithMatchedPath(headers, path);
}

RouteConstSharedPtr RegexRouteEntryImpl::matches(const Http::RequestHeaderMap& headers,
                                                 const StreamInfo::StreamInfo& stream_info,
                                                 uint64_t random_value) const {
  if (RouteEntryImplBase::matchRoute(headers, stream_info, random_value)) {
    if (path_matcher_->match(sanitizePathBeforePathMatching(headers.getPathValue()))) {
      return clusterEntry(headers, stream_info, random_value);
    }
  }
  return nullptr;
}

ConnectRouteEntryImpl::ConnectRouteEntryImpl(
    const CommonVirtualHostSharedPtr& vhost, const envoy::config::route::v3::Route& route,
    Server::Configuration::ServerFactoryContext& factory_context,
    ProtobufMessage::ValidationVisitor& validator, absl::Status& creation_status)
    : RouteEntryImplBase(vhost, route, factory_context, validator, creation_status) {}

void ConnectRouteEntryImpl::rewritePathHeader(Http::RequestHeaderMap& headers,
                                              bool insert_envoy_original_path) const {
  const absl::string_view path = Http::PathUtil::removeQueryAndFragment(headers.getPathValue());
  finalizePathHeader(headers, path, insert_envoy_original_path);
}

absl::optional<std::string>
ConnectRouteEntryImpl::currentUrlPathAfterRewrite(const Http::RequestHeaderMap& headers) const {
  const absl::string_view path = Http::PathUtil::removeQueryAndFragment(headers.getPathValue());
  return currentUrlPathAfterRewriteWithMatchedPath(headers, path);
}

RouteConstSharedPtr ConnectRouteEntryImpl::matches(const Http::RequestHeaderMap& headers,
                                                   const StreamInfo::StreamInfo& stream_info,
                                                   uint64_t random_value) const {
  if ((Http::HeaderUtility::isConnect(headers) ||
       Http::HeaderUtility::isConnectUdpRequest(headers)) &&
      RouteEntryImplBase::matchRoute(headers, stream_info, random_value)) {
    return clusterEntry(headers, stream_info, random_value);
  }
  return nullptr;
}

PathSeparatedPrefixRouteEntryImpl::PathSeparatedPrefixRouteEntryImpl(
    const CommonVirtualHostSharedPtr& vhost, const envoy::config::route::v3::Route& route,
    Server::Configuration::ServerFactoryContext& factory_context,
    ProtobufMessage::ValidationVisitor& validator, absl::Status& creation_status)
    : RouteEntryImplBase(vhost, route, factory_context, validator, creation_status),
      path_matcher_(Matchers::PathMatcher::createPrefix(route.match().path_separated_prefix(),
                                                        !case_sensitive(), factory_context)) {
  // The createPrefix function never returns nullptr.
  ASSERT(path_matcher_ != nullptr);
}

void PathSeparatedPrefixRouteEntryImpl::rewritePathHeader(Http::RequestHeaderMap& headers,
                                                          bool insert_envoy_original_path) const {
  finalizePathHeader(headers, matcher(), insert_envoy_original_path);
}

absl::optional<std::string> PathSeparatedPrefixRouteEntryImpl::currentUrlPathAfterRewrite(
    const Http::RequestHeaderMap& headers) const {
  return currentUrlPathAfterRewriteWithMatchedPath(headers, matcher());
}

RouteConstSharedPtr
PathSeparatedPrefixRouteEntryImpl::matches(const Http::RequestHeaderMap& headers,
                                           const StreamInfo::StreamInfo& stream_info,
                                           uint64_t random_value) const {
  if (!RouteEntryImplBase::matchRoute(headers, stream_info, random_value)) {
    return nullptr;
  }
  absl::string_view sanitized_path = sanitizePathBeforePathMatching(
      Http::PathUtil::removeQueryAndFragment(headers.getPathValue()));
  const size_t sanitized_size = sanitized_path.size();
  const size_t matcher_size = matcher().size();
  if (sanitized_size >= matcher_size && path_matcher_->match(sanitized_path) &&
      (sanitized_size == matcher_size || sanitized_path[matcher_size] == '/')) {
    return clusterEntry(headers, stream_info, random_value);
  }
  return nullptr;
}

CommonVirtualHostImpl::CommonVirtualHostImpl(
    const envoy::config::route::v3::VirtualHost& virtual_host,
    const CommonConfigSharedPtr& global_route_config,
    Server::Configuration::ServerFactoryContext& factory_context, Stats::Scope& scope,
    ProtobufMessage::ValidationVisitor& validator, absl::Status& creation_status)
    : name_(virtual_host.name()),
      stat_name_storage_(virtual_host.name(), factory_context.scope().symbolTable()),
      global_route_config_(global_route_config),
      per_filter_configs_(
          THROW_OR_RETURN_VALUE(PerFilterConfigs::create(virtual_host.typed_per_filter_config(),
                                                         factory_context, validator),
                                std::unique_ptr<PerFilterConfigs>)),
      retry_shadow_buffer_limit_(PROTOBUF_GET_WRAPPED_OR_DEFAULT(
          virtual_host, per_request_buffer_limit_bytes, std::numeric_limits<uint32_t>::max())),
      include_attempt_count_in_request_(virtual_host.include_request_attempt_count()),
      include_attempt_count_in_response_(virtual_host.include_attempt_count_in_response()),
      include_is_timeout_retry_header_(virtual_host.include_is_timeout_retry_header()) {
  if (!virtual_host.request_headers_to_add().empty() ||
      !virtual_host.request_headers_to_remove().empty()) {
    request_headers_parser_ =
        THROW_OR_RETURN_VALUE(HeaderParser::configure(virtual_host.request_headers_to_add(),
                                                      virtual_host.request_headers_to_remove()),
                              Router::HeaderParserPtr);
  }
  if (!virtual_host.response_headers_to_add().empty() ||
      !virtual_host.response_headers_to_remove().empty()) {
    response_headers_parser_ =
        THROW_OR_RETURN_VALUE(HeaderParser::configure(virtual_host.response_headers_to_add(),
                                                      virtual_host.response_headers_to_remove()),
                              Router::HeaderParserPtr);
  }

  // Retry and Hedge policies must be set before routes, since they may use them.
  if (virtual_host.has_retry_policy()) {
    retry_policy_ = std::make_unique<envoy::config::route::v3::RetryPolicy>();
    retry_policy_->CopyFrom(virtual_host.retry_policy());
  }
  if (virtual_host.has_hedge_policy()) {
    hedge_policy_ = std::make_unique<envoy::config::route::v3::HedgePolicy>();
    hedge_policy_->CopyFrom(virtual_host.hedge_policy());
  }

  if (!virtual_host.rate_limits().empty()) {
    rate_limit_policy_ = std::make_unique<RateLimitPolicyImpl>(virtual_host.rate_limits(),
                                                               factory_context, creation_status);
    SET_AND_RETURN_IF_NOT_OK(creation_status, creation_status);
  }

  shadow_policies_.reserve(virtual_host.request_mirror_policies().size());
  for (const auto& mirror_policy_config : virtual_host.request_mirror_policies()) {
    auto policy_or_error = ShadowPolicyImpl::create(mirror_policy_config);
    SET_AND_RETURN_IF_NOT_OK(policy_or_error.status(), creation_status);
    shadow_policies_.push_back(std::move(policy_or_error.value()));
  }

  // Inherit policies from the global config.
  if (shadow_policies_.empty()) {
    shadow_policies_ = global_route_config_->shadowPolicies();
  }

  if (virtual_host.has_matcher() && !virtual_host.routes().empty()) {
    creation_status =
        absl::InvalidArgumentError("cannot set both matcher and routes on virtual host");
    return;
  }

  if (!virtual_host.virtual_clusters().empty()) {
    vcluster_scope_ = Stats::Utility::scopeFromStatNames(
        scope, {stat_name_storage_.statName(),
                factory_context.routerContext().virtualClusterStatNames().vcluster_});
    virtual_cluster_catch_all_ = std::make_unique<CatchAllVirtualCluster>(
        *vcluster_scope_, factory_context.routerContext().virtualClusterStatNames());
    virtual_clusters_.reserve(virtual_host.virtual_clusters().size());
    for (const auto& virtual_cluster : virtual_host.virtual_clusters()) {
      if (virtual_cluster.headers().empty()) {
        creation_status = absl::InvalidArgumentError("virtual clusters must define 'headers'");
        return;
      }

      virtual_clusters_.emplace_back(virtual_cluster, *vcluster_scope_, factory_context,
                                     factory_context.routerContext().virtualClusterStatNames());
    }
  }

  if (virtual_host.has_cors()) {
    cors_policy_ = std::make_unique<CorsPolicyImpl>(virtual_host.cors(), factory_context);
  }

  if (virtual_host.has_metadata()) {
    metadata_ = std::make_unique<RouteMetadataPack>(virtual_host.metadata());
  }
}

CommonVirtualHostImpl::VirtualClusterEntry::VirtualClusterEntry(
    const envoy::config::route::v3::VirtualCluster& virtual_cluster, Stats::Scope& scope,
    Server::Configuration::CommonFactoryContext& context, const VirtualClusterStatNames& stat_names)
    : StatNameProvider(virtual_cluster.name(), scope.symbolTable()),
      VirtualClusterBase(virtual_cluster.name(), stat_name_storage_.statName(),
                         scope.scopeFromStatName(stat_name_storage_.statName()), stat_names) {
  ASSERT(!virtual_cluster.headers().empty());
  headers_ = Http::HeaderUtility::buildHeaderDataVector(virtual_cluster.headers(), context);
}

const CommonConfig& CommonVirtualHostImpl::routeConfig() const { return *global_route_config_; }

absl::optional<bool> CommonVirtualHostImpl::filterDisabled(absl::string_view config_name) const {
  absl::optional<bool> result = per_filter_configs_->disabled(config_name);
  if (result.has_value()) {
    return result.value();
  }
  return global_route_config_->filterDisabled(config_name);
}

const RouteSpecificFilterConfig*
CommonVirtualHostImpl::mostSpecificPerFilterConfig(absl::string_view name) const {
  auto* per_filter_config = per_filter_configs_->get(name);
  return per_filter_config != nullptr ? per_filter_config
                                      : global_route_config_->perFilterConfig(name);
}
RouteSpecificFilterConfigs
CommonVirtualHostImpl::perFilterConfigs(absl::string_view filter_name) const {
  RouteSpecificFilterConfigs result;

  // Parent first.
  if (auto* maybe_rc_config = global_route_config_->perFilterConfig(filter_name);
      maybe_rc_config != nullptr) {
    result.push_back(maybe_rc_config);
  }
  if (auto* maybe_vhost_config = per_filter_configs_->get(filter_name);
      maybe_vhost_config != nullptr) {
    result.push_back(maybe_vhost_config);
  }
  return result;
}

const envoy::config::core::v3::Metadata& CommonVirtualHostImpl::metadata() const {
  return metadata_ != nullptr ? metadata_->proto_metadata_
                              : DefaultRouteMetadataPack::get().proto_metadata_;
}
const Envoy::Config::TypedMetadata& CommonVirtualHostImpl::typedMetadata() const {
  return metadata_ != nullptr ? metadata_->typed_metadata_
                              : DefaultRouteMetadataPack::get().typed_metadata_;
}

absl::StatusOr<std::shared_ptr<CommonVirtualHostImpl>>
CommonVirtualHostImpl::create(const envoy::config::route::v3::VirtualHost& virtual_host,
                              const CommonConfigSharedPtr& global_route_config,
                              Server::Configuration::ServerFactoryContext& factory_context,
                              Stats::Scope& scope, ProtobufMessage::ValidationVisitor& validator) {
  absl::Status creation_status = absl::OkStatus();
  auto ret = std::shared_ptr<CommonVirtualHostImpl>(new CommonVirtualHostImpl(
      virtual_host, global_route_config, factory_context, scope, validator, creation_status));
  RETURN_IF_NOT_OK(creation_status);
  return ret;
}

VirtualHostImpl::VirtualHostImpl(const envoy::config::route::v3::VirtualHost& virtual_host,
                                 const CommonConfigSharedPtr& global_route_config,
                                 Server::Configuration::ServerFactoryContext& factory_context,
                                 Stats::Scope& scope, ProtobufMessage::ValidationVisitor& validator,
                                 bool validate_clusters, absl::Status& creation_status) {

  auto host_or_error = CommonVirtualHostImpl::create(virtual_host, global_route_config,
                                                     factory_context, scope, validator);
  SET_AND_RETURN_IF_NOT_OK(host_or_error.status(), creation_status);
  shared_virtual_host_ = std::move(host_or_error.value());

  switch (virtual_host.require_tls()) {
    PANIC_ON_PROTO_ENUM_SENTINEL_VALUES;
  case envoy::config::route::v3::VirtualHost::NONE:
    ssl_requirements_ = SslRequirements::None;
    break;
  case envoy::config::route::v3::VirtualHost::EXTERNAL_ONLY:
    ssl_requirements_ = SslRequirements::ExternalOnly;
    break;
  case envoy::config::route::v3::VirtualHost::ALL:
    ssl_requirements_ = SslRequirements::All;
    break;
  }
  ssl_redirect_route_ = std::make_shared<SslRedirectRoute>(shared_virtual_host_);

  if (virtual_host.has_matcher()) {
    RouteActionContext context{shared_virtual_host_, factory_context};
    RouteActionValidationVisitor validation_visitor;
    Matcher::MatchTreeFactory<Http::HttpMatchingData, RouteActionContext> factory(
        context, factory_context, validation_visitor);

    matcher_ = factory.create(virtual_host.matcher())();

    if (!validation_visitor.errors().empty()) {
      // TODO(snowp): Output all violations.
      creation_status = absl::InvalidArgumentError(
          fmt::format("requirement violation while creating route match tree: {}",
                      validation_visitor.errors()[0]));
      return;
    }
  } else {
    for (const auto& route : virtual_host.routes()) {
      auto route_or_error = RouteCreator::createAndValidateRoute(
          route, shared_virtual_host_, factory_context, validator, validate_clusters);
      SET_AND_RETURN_IF_NOT_OK(route_or_error.status(), creation_status);
      routes_.emplace_back(route_or_error.value());
    }
  }
}

RouteConstSharedPtr VirtualHostImpl::getRouteFromRoutes(
    const RouteCallback& cb, const Http::RequestHeaderMap& headers,
    const StreamInfo::StreamInfo& stream_info, uint64_t random_value,
    absl::Span<const RouteEntryImplBaseConstSharedPtr> routes) const {
  for (auto route = routes.begin(); route != routes.end(); ++route) {
    if (!headers.Path() && !(*route)->supportsPathlessHeaders()) {
      continue;
    }

    RouteConstSharedPtr route_entry = (*route)->matches(headers, stream_info, random_value);
    if (route_entry == nullptr) {
      continue;
    }

    if (cb == nullptr) {
      return route_entry;
    }

    RouteEvalStatus eval_status = (std::next(route) == routes.end())
                                      ? RouteEvalStatus::NoMoreRoutes
                                      : RouteEvalStatus::HasMoreRoutes;
    RouteMatchStatus match_status = cb(route_entry, eval_status);
    if (match_status == RouteMatchStatus::Accept) {
      return route_entry;
    }
    if (match_status == RouteMatchStatus::Continue &&
        eval_status == RouteEvalStatus::NoMoreRoutes) {
      ENVOY_LOG(debug,
                "return null when route match status is Continue but there is no more routes");
      return nullptr;
    }
  }

  ENVOY_LOG(debug, "route was resolved but final route list did not match incoming request");
  return nullptr;
}

RouteConstSharedPtr VirtualHostImpl::getRouteFromEntries(const RouteCallback& cb,
                                                         const Http::RequestHeaderMap& headers,
                                                         const StreamInfo::StreamInfo& stream_info,
                                                         uint64_t random_value) const {
  // In the rare case that X-Forwarded-Proto and scheme disagree (say http URL over an HTTPS
  // connection), force a redirect based on underlying protocol, rather than URL
  // scheme, so don't force a redirect for a http:// url served over a TLS
  // connection.
  const absl::string_view scheme = headers.getForwardedProtoValue();
  if (scheme.empty()) {
    // No scheme header. This normally only happens when ActiveStream::decodeHeaders
    // bails early (as it rejects a request), or a buggy filter removes the :scheme header.
    return nullptr;
  }

  // First check for ssl redirect.
  if (ssl_requirements_ == SslRequirements::All && scheme != "https") {
    return ssl_redirect_route_;
  } else if (ssl_requirements_ == SslRequirements::ExternalOnly && scheme != "https" &&
             !Http::HeaderUtility::isEnvoyInternalRequest(headers)) {
    return ssl_redirect_route_;
  }

  if (matcher_) {
    Http::Matching::HttpMatchingDataImpl data(stream_info);
    data.onRequestHeaders(headers);

    Matcher::MatchResult match_result =
        Matcher::evaluateMatch<Http::HttpMatchingData>(*matcher_, data);

    if (match_result.isMatch()) {
      const auto result = match_result.actionByMove();
      if (result->typeUrl() == RouteMatchAction::staticTypeUrl()) {
        return getRouteFromRoutes(
            cb, headers, stream_info, random_value,
            {std::dynamic_pointer_cast<const RouteEntryImplBase>(std::move(result))});
      } else if (result->typeUrl() == RouteListMatchAction::staticTypeUrl()) {
        const RouteListMatchAction& action = result->getTyped<RouteListMatchAction>();
        return getRouteFromRoutes(cb, headers, stream_info, random_value, action.routes());
      }
      PANIC("Action in router matcher should be Route or RouteList");
    }

    ENVOY_LOG(debug, "failed to match incoming request: {}",
              match_result.isNoMatch() ? "no match" : "insufficient data");

    return nullptr;
  }

  // Check for a route that matches the request.
  return getRouteFromRoutes(cb, headers, stream_info, random_value, routes_);
}

const VirtualHostImpl* RouteMatcher::findWildcardVirtualHost(
    absl::string_view host, const RouteMatcher::WildcardVirtualHosts& wildcard_virtual_hosts,
    RouteMatcher::SubstringFunction substring_function) const {
  // We do a longest wildcard match against the host that's passed in
  // (e.g. "foo-bar.baz.com" should match "*-bar.baz.com" before matching "*.baz.com" for suffix
  // wildcards). This is done by scanning the length => wildcards map looking for every wildcard
  // whose size is < length.
  for (const auto& iter : wildcard_virtual_hosts) {
    const uint32_t wildcard_length = iter.first;
    const auto& wildcard_map = iter.second;
    // >= because *.foo.com shouldn't match .foo.com.
    if (wildcard_length >= host.size()) {
      continue;
    }
    const auto match = wildcard_map.find(substring_function(host, wildcard_length));
    if (match != wildcard_map.end()) {
      return match->second.get();
    }
  }
  return nullptr;
}
absl::StatusOr<std::unique_ptr<RouteMatcher>>
RouteMatcher::create(const envoy::config::route::v3::RouteConfiguration& route_config,
                     const CommonConfigSharedPtr& global_route_config,
                     Server::Configuration::ServerFactoryContext& factory_context,
                     ProtobufMessage::ValidationVisitor& validator, bool validate_clusters) {
  absl::Status creation_status = absl::OkStatus();
  auto ret = std::unique_ptr<RouteMatcher>{new RouteMatcher(route_config, global_route_config,
                                                            factory_context, validator,
                                                            validate_clusters, creation_status)};
  RETURN_IF_NOT_OK(creation_status);
  return ret;
}
RouteMatcher::RouteMatcher(const envoy::config::route::v3::RouteConfiguration& route_config,
                           const CommonConfigSharedPtr& global_route_config,
                           Server::Configuration::ServerFactoryContext& factory_context,
                           ProtobufMessage::ValidationVisitor& validator, bool validate_clusters,
                           absl::Status& creation_status)
    : vhost_scope_(factory_context.scope().scopeFromStatName(
          factory_context.routerContext().virtualClusterStatNames().vhost_)),
      ignore_port_in_host_matching_(route_config.ignore_port_in_host_matching()) {
  for (const auto& virtual_host_config : route_config.virtual_hosts()) {
    VirtualHostImplSharedPtr virtual_host = std::make_shared<VirtualHostImpl>(
        virtual_host_config, global_route_config, factory_context, *vhost_scope_, validator,
        validate_clusters, creation_status);
    SET_AND_RETURN_IF_NOT_OK(creation_status, creation_status);
    for (const std::string& domain_name : virtual_host_config.domains()) {
      const Http::LowerCaseString lower_case_domain_name(domain_name);
      absl::string_view domain = lower_case_domain_name;
      bool duplicate_found = false;
      if ("*" == domain) {
        if (default_virtual_host_) {
          creation_status = absl::InvalidArgumentError(fmt::format(
              "Only a single wildcard domain is permitted in route {}", route_config.name()));
          return;
        }
        default_virtual_host_ = virtual_host;
      } else if (!domain.empty() && '*' == domain[0]) {
        duplicate_found = !wildcard_virtual_host_suffixes_[domain.size() - 1]
                               .emplace(domain.substr(1), virtual_host)
                               .second;
      } else if (!domain.empty() && '*' == domain[domain.size() - 1]) {
        duplicate_found = !wildcard_virtual_host_prefixes_[domain.size() - 1]
                               .emplace(domain.substr(0, domain.size() - 1), virtual_host)
                               .second;
      } else {
        duplicate_found = !virtual_hosts_.emplace(domain, virtual_host).second;
      }
      if (duplicate_found) {
        creation_status = absl::InvalidArgumentError(
            fmt::format("Only unique values for domains are permitted. Duplicate "
                        "entry of domain {} in route {}",
                        domain, route_config.name()));
        return;
      }
    }
  }
}

const VirtualHostImpl* RouteMatcher::findVirtualHost(const Http::RequestHeaderMap& headers) const {
  // Fast path the case where we only have a default virtual host.
  if (virtual_hosts_.empty() && wildcard_virtual_host_suffixes_.empty() &&
      wildcard_virtual_host_prefixes_.empty()) {
    return default_virtual_host_.get();
  }

  // There may be no authority in early reply paths in the HTTP connection manager.
  if (headers.Host() == nullptr) {
    return nullptr;
  }

  // If 'ignore_port_in_host_matching' is set, ignore the port number in the host header(if any).
  absl::string_view host_header_value = headers.getHostValue();
  if (ignorePortInHostMatching()) {
    if (const absl::string_view::size_type port_start =
            Http::HeaderUtility::getPortStart(host_header_value);
        port_start != absl::string_view::npos) {
      host_header_value = host_header_value.substr(0, port_start);
    }
  }
  // TODO (@rshriram) Match Origin header in WebSocket
  // request with VHost, using wildcard match
  // Lower-case the value of the host header, as hostnames are case insensitive.
  const std::string host = absl::AsciiStrToLower(host_header_value);
  const auto iter = virtual_hosts_.find(host);
  if (iter != virtual_hosts_.end()) {
    return iter->second.get();
  }
  if (!wildcard_virtual_host_suffixes_.empty()) {
    const VirtualHostImpl* vhost = findWildcardVirtualHost(
        host, wildcard_virtual_host_suffixes_,
        [](absl::string_view h, int l) -> absl::string_view { return h.substr(h.size() - l); });
    if (vhost != nullptr) {
      return vhost;
    }
  }
  if (!wildcard_virtual_host_prefixes_.empty()) {
    const VirtualHostImpl* vhost = findWildcardVirtualHost(
        host, wildcard_virtual_host_prefixes_,
        [](absl::string_view h, int l) -> absl::string_view { return h.substr(0, l); });
    if (vhost != nullptr) {
      return vhost;
    }
  }
  return default_virtual_host_.get();
}

VirtualHostRoute RouteMatcher::route(const RouteCallback& cb, const Http::RequestHeaderMap& headers,
                                     const StreamInfo::StreamInfo& stream_info,
                                     uint64_t random_value) const {
  VirtualHostRoute route_result;
  const VirtualHostImpl* virtual_host = findVirtualHost(headers);
  if (virtual_host) {
    route_result.vhost = virtual_host->virtualHost();
    route_result.route = virtual_host->getRouteFromEntries(cb, headers, stream_info, random_value);
  }

  return route_result;
}

const SslRedirector SslRedirectRoute::SSL_REDIRECTOR;
const envoy::config::core::v3::Metadata SslRedirectRoute::metadata_;
const Envoy::Config::TypedMetadataImpl<Envoy::Config::TypedMetadataFactory>
    SslRedirectRoute::typed_metadata_({});

const VirtualCluster*
CommonVirtualHostImpl::virtualClusterFromEntries(const Http::HeaderMap& headers) const {
  for (const VirtualClusterEntry& entry : virtual_clusters_) {
    if (Http::HeaderUtility::matchHeaders(headers, entry.headers_)) {
      return &entry;
    }
  }

  if (!virtual_clusters_.empty()) {
    return virtual_cluster_catch_all_.get();
  }

  return nullptr;
}

absl::StatusOr<std::shared_ptr<CommonConfigImpl>>
CommonConfigImpl::create(const envoy::config::route::v3::RouteConfiguration& config,
                         Server::Configuration::ServerFactoryContext& factory_context,
                         ProtobufMessage::ValidationVisitor& validator) {
  absl::Status creation_status = absl::OkStatus();
  auto ret = std::shared_ptr<CommonConfigImpl>(
      new CommonConfigImpl(config, factory_context, validator, creation_status));
  RETURN_IF_NOT_OK(creation_status);
  return ret;
}

CommonConfigImpl::CommonConfigImpl(const envoy::config::route::v3::RouteConfiguration& config,
                                   Server::Configuration::ServerFactoryContext& factory_context,
                                   ProtobufMessage::ValidationVisitor& validator,
                                   absl::Status& creation_status)
    : name_(config.name()), symbol_table_(factory_context.scope().symbolTable()),
      per_filter_configs_(THROW_OR_RETURN_VALUE(
          PerFilterConfigs::create(config.typed_per_filter_config(), factory_context, validator),
          std::unique_ptr<PerFilterConfigs>)),
      max_direct_response_body_size_bytes_(
          PROTOBUF_GET_WRAPPED_OR_DEFAULT(config, max_direct_response_body_size_bytes,
                                          DEFAULT_MAX_DIRECT_RESPONSE_BODY_SIZE_BYTES)),
      uses_vhds_(config.has_vhds()),
      most_specific_header_mutations_wins_(config.most_specific_header_mutations_wins()),
      ignore_path_parameters_in_path_matching_(config.ignore_path_parameters_in_path_matching()) {
  if (!config.request_mirror_policies().empty()) {
    shadow_policies_.reserve(config.request_mirror_policies().size());
    for (const auto& mirror_policy_config : config.request_mirror_policies()) {
      auto policy_or_error = ShadowPolicyImpl::create(mirror_policy_config);
      SET_AND_RETURN_IF_NOT_OK(policy_or_error.status(), creation_status);
      shadow_policies_.push_back(std::move(policy_or_error.value()));
    }
  }

  // Initialize all cluster specifier plugins before creating route matcher. Because the route may
  // reference it by name.
  for (const auto& plugin_proto : config.cluster_specifier_plugins()) {
    auto plugin = THROW_OR_RETURN_VALUE(
        getClusterSpecifierPluginByTheProto(plugin_proto, validator, factory_context),
        ClusterSpecifierPluginSharedPtr);
    cluster_specifier_plugins_.emplace(plugin_proto.extension().name(), std::move(plugin));
  }

  for (const std::string& header : config.internal_only_headers()) {
    internal_only_headers_.push_back(Http::LowerCaseString(header));
  }

  if (!config.request_headers_to_add().empty() || !config.request_headers_to_remove().empty()) {
    request_headers_parser_ =
        THROW_OR_RETURN_VALUE(HeaderParser::configure(config.request_headers_to_add(),
                                                      config.request_headers_to_remove()),
                              Router::HeaderParserPtr);
  }
  if (!config.response_headers_to_add().empty() || !config.response_headers_to_remove().empty()) {
    response_headers_parser_ =
        THROW_OR_RETURN_VALUE(HeaderParser::configure(config.response_headers_to_add(),
                                                      config.response_headers_to_remove()),
                              Router::HeaderParserPtr);
  }

  if (config.has_metadata()) {
    metadata_ = std::make_unique<RouteMetadataPack>(config.metadata());
  }
}

absl::StatusOr<ClusterSpecifierPluginSharedPtr>
CommonConfigImpl::clusterSpecifierPlugin(absl::string_view provider) const {
  auto iter = cluster_specifier_plugins_.find(provider);
  if (iter == cluster_specifier_plugins_.end() || iter->second == nullptr) {
    return absl::InvalidArgumentError(
        fmt::format("Unknown cluster specifier plugin name: {} is used in the route", provider));
  }
  return iter->second;
}

const envoy::config::core::v3::Metadata& CommonConfigImpl::metadata() const {
  return metadata_ != nullptr ? metadata_->proto_metadata_
                              : DefaultRouteMetadataPack::get().proto_metadata_;
}
const Envoy::Config::TypedMetadata& CommonConfigImpl::typedMetadata() const {
  return metadata_ != nullptr ? metadata_->typed_metadata_
                              : DefaultRouteMetadataPack::get().typed_metadata_;
}

absl::StatusOr<std::shared_ptr<CommonConfigImpl>>
create(const envoy::config::route::v3::RouteConfiguration& config,
       Server::Configuration::ServerFactoryContext& factory_context,
       ProtobufMessage::ValidationVisitor& validator) {
  auto config_or_error = CommonConfigImpl::create(config, factory_context, validator);
  RETURN_IF_NOT_OK(config_or_error.status());
  return config_or_error.value();
}

absl::StatusOr<std::shared_ptr<ConfigImpl>>
ConfigImpl::create(const envoy::config::route::v3::RouteConfiguration& config,
                   Server::Configuration::ServerFactoryContext& factory_context,
                   ProtobufMessage::ValidationVisitor& validator, bool validate_clusters_default) {
  absl::Status creation_status = absl::OkStatus();
  auto ret = std::shared_ptr<ConfigImpl>(new ConfigImpl(
      config, factory_context, validator, validate_clusters_default, creation_status));
  RETURN_IF_NOT_OK(creation_status);
  return ret;
}

ConfigImpl::ConfigImpl(const envoy::config::route::v3::RouteConfiguration& config,
                       Server::Configuration::ServerFactoryContext& factory_context,
                       ProtobufMessage::ValidationVisitor& validator,
                       bool validate_clusters_default, absl::Status& creation_status) {
  auto config_or_error = CommonConfigImpl::create(config, factory_context, validator);
  SET_AND_RETURN_IF_NOT_OK(config_or_error.status(), creation_status);
  shared_config_ = std::move(config_or_error.value());

  auto matcher_or_error = RouteMatcher::create(
      config, shared_config_, factory_context, validator,
      PROTOBUF_GET_WRAPPED_OR_DEFAULT(config, validate_clusters, validate_clusters_default));
  SET_AND_RETURN_IF_NOT_OK(matcher_or_error.status(), creation_status);
  route_matcher_ = std::move(matcher_or_error.value());
}

VirtualHostRoute ConfigImpl::route(const RouteCallback& cb, const Http::RequestHeaderMap& headers,
                                   const StreamInfo::StreamInfo& stream_info,
                                   uint64_t random_value) const {
  return route_matcher_->route(cb, headers, stream_info, random_value);
}

const envoy::config::core::v3::Metadata& NullConfigImpl::metadata() const {
  return DefaultRouteMetadataPack::get().proto_metadata_;
}
const Envoy::Config::TypedMetadata& NullConfigImpl::typedMetadata() const {
  return DefaultRouteMetadataPack::get().typed_metadata_;
}

<<<<<<< HEAD
absl::StatusOr<std::unique_ptr<PerFilterConfigs>>
PerFilterConfigs::create(const Protobuf::Map<std::string, ProtobufWkt::Any>& typed_configs,
                         Server::Configuration::ServerFactoryContext& factory_context,
                         ProtobufMessage::ValidationVisitor& validator) {
  absl::Status creation_status = absl::OkStatus();
  auto ret = std::unique_ptr<PerFilterConfigs>(
      new PerFilterConfigs(typed_configs, factory_context, validator, creation_status));
  RETURN_IF_NOT_OK(creation_status);
  return ret;
}

absl::StatusOr<RouteSpecificFilterConfigConstSharedPtr>
PerFilterConfigs::createRouteSpecificFilterConfig(
    const std::string& name, const ProtobufWkt::Any& typed_config, bool is_optional,
    Server::Configuration::ServerFactoryContext& factory_context,
    ProtobufMessage::ValidationVisitor& validator) {
  Server::Configuration::NamedHttpFilterConfigFactory* factory =
      Envoy::Config::Utility::getFactoryByType<Server::Configuration::NamedHttpFilterConfigFactory>(
          typed_config);
  if (factory == nullptr) {
    if (is_optional) {
      ENVOY_LOG(warn,
                "Can't find a registered implementation for http filter '{}' with type URL: '{}'",
                name, Envoy::Config::Utility::getFactoryType(typed_config));
      return nullptr;
    } else {
      return absl::InvalidArgumentError(
          fmt::format("Didn't find a registered implementation for '{}' with type URL: '{}'", name,
                      Envoy::Config::Utility::getFactoryType(typed_config)));
    }
  }

  ProtobufTypes::MessagePtr proto_config = factory->createEmptyRouteConfigProto();
  Envoy::Config::Utility::translateOpaqueConfig(typed_config, validator, *proto_config);
  auto object = factory->createRouteSpecificFilterConfig(*proto_config, factory_context, validator);
  if (object == nullptr) {
    if (is_optional) {
      ENVOY_LOG(
          debug,
          "The filter {} doesn't support virtual host or route specific configurations, and it is "
          "optional, so ignore it.",
          name);
    } else {
      return absl::InvalidArgumentError(fmt::format(
          "The filter {} doesn't support virtual host or route specific configurations", name));
    }
  }
  return object;
}

PerFilterConfigs::PerFilterConfigs(
    const Protobuf::Map<std::string, ProtobufWkt::Any>& typed_configs,
    Server::Configuration::ServerFactoryContext& factory_context,
    ProtobufMessage::ValidationVisitor& validator, absl::Status& creation_status)
    : runtime_(factory_context.runtime()) {

  std::string filter_config_type =
      envoy::config::route::v3::FilterConfig::default_instance().GetTypeName();

  for (const auto& per_filter_config : typed_configs) {
    const std::string& name = per_filter_config.first;
    absl::StatusOr<RouteSpecificFilterConfigConstSharedPtr> config_or_error;
    absl::optional<envoy::config::core::v3::RuntimeFractionalPercent> filter_enabled;
    envoy::config::route::v3::FilterConfig filter_config;

    if (TypeUtil::typeUrlToDescriptorFullName(per_filter_config.second.type_url()) ==
        filter_config_type) {
      envoy::config::route::v3::FilterConfig filter_config;
      Envoy::Config::Utility::translateOpaqueConfig(per_filter_config.second, validator,
                                                    filter_config);

      // The filter is marked as disabled explicitly and the config is ignored directly.
      if (filter_config.disabled()) {
        configs_.emplace(name, FilterConfig{nullptr, filter_config, runtime_});
        continue;
      }

      // If the field `config` is not configured, we treat it as configuration error.
      if (!filter_config.has_config()) {
        creation_status = absl::InvalidArgumentError(
            fmt::format("Empty route/virtual host per filter configuration for {} filter", name));
        return;
      }

      // If the field `config` is configured but is empty, we treat the filter is enabled
      // explicitly.
      if (filter_config.config().type_url().empty()) {
        configs_.emplace(name, FilterConfig{nullptr, filter_config, runtime_});
        continue;
      }

      config_or_error = createRouteSpecificFilterConfig(
          name, filter_config.config(), filter_config.is_optional(), factory_context, validator);
    } else {
      // For non-filter config types, we try to create the config first
      config_or_error = createRouteSpecificFilterConfig(name, per_filter_config.second, false,
                                                        factory_context, validator);
    }
    SET_AND_RETURN_IF_NOT_OK(config_or_error.status(), creation_status);

    // If a filter is explicitly configured we treat it as enabled.
    // The config may be nullptr because the filter could be optional.
    configs_.emplace(name,
                     FilterConfig{std::move(config_or_error.value()), filter_config, runtime_});
  }
}

const RouteSpecificFilterConfig* PerFilterConfigs::get(const std::string& name) const {
  auto it = configs_.find(name);
  return it == configs_.end() ? nullptr : it->second.config_.get();
}

absl::optional<bool> PerFilterConfigs::disabled(absl::string_view name) const {
  // Quick exit if there are no configs.
  if (configs_.empty()) {
    return absl::nullopt;
  }

  const auto it = configs_.find(name);
  return it != configs_.end() ? absl::optional<bool>{!it->second.isEnabled()} : absl::nullopt;
}

PerFilterConfigs::FilterConfig::FilterConfig(
    RouteSpecificFilterConfigConstSharedPtr route_specific_config,
    const envoy::config::route::v3::FilterConfig& filter_config, Runtime::Loader& runtime)
    : config_(std::move(route_specific_config)),
      filter_enabled_(filter_config.has_filter_enabled()
                          ? absl::optional<Runtime::FractionalPercent>(
                                Runtime::FractionalPercent(filter_config.filter_enabled(), runtime))
                          : absl::nullopt),
      disabled_(filter_config.disabled()) {}

bool PerFilterConfigs::FilterConfig::isEnabled() const {
  if (disabled_) {
    return false;
  }
  return filter_enabled_.has_value() ? filter_enabled_->enabled() : true;
}

Matcher::ActionFactoryCb RouteMatchActionFactory::createActionFactoryCb(
    const Protobuf::Message& config, RouteActionContext& context,
    ProtobufMessage::ValidationVisitor& validation_visitor) {
=======
Matcher::ActionConstSharedPtr
RouteMatchActionFactory::createAction(const Protobuf::Message& config, RouteActionContext& context,
                                      ProtobufMessage::ValidationVisitor& validation_visitor) {
>>>>>>> 3f45d4e4
  const auto& route_config =
      MessageUtil::downcastAndValidate<const envoy::config::route::v3::Route&>(config,
                                                                               validation_visitor);
  auto route = THROW_OR_RETURN_VALUE(
      RouteCreator::createAndValidateRoute(route_config, context.vhost, context.factory_context,
                                           validation_visitor, false),
      RouteEntryImplBaseConstSharedPtr);
  return route;
}
REGISTER_FACTORY(RouteMatchActionFactory, Matcher::ActionFactory<RouteActionContext>);

Matcher::ActionConstSharedPtr
RouteListMatchActionFactory::createAction(const Protobuf::Message& config,
                                          RouteActionContext& context,
                                          ProtobufMessage::ValidationVisitor& validation_visitor) {
  const auto& route_config =
      MessageUtil::downcastAndValidate<const envoy::config::route::v3::RouteList&>(
          config, validation_visitor);

  std::vector<RouteEntryImplBaseConstSharedPtr> routes;
  for (const auto& route : route_config.routes()) {
    routes.emplace_back(THROW_OR_RETURN_VALUE(
        RouteCreator::createAndValidateRoute(route, context.vhost, context.factory_context,
                                             validation_visitor, false),
        RouteEntryImplBaseConstSharedPtr));
  }
  return std::make_shared<RouteListMatchAction>(std::move(routes));
}
REGISTER_FACTORY(RouteListMatchActionFactory, Matcher::ActionFactory<RouteActionContext>);

} // namespace Router
} // namespace Envoy<|MERGE_RESOLUTION|>--- conflicted
+++ resolved
@@ -2132,154 +2132,9 @@
   return DefaultRouteMetadataPack::get().typed_metadata_;
 }
 
-<<<<<<< HEAD
-absl::StatusOr<std::unique_ptr<PerFilterConfigs>>
-PerFilterConfigs::create(const Protobuf::Map<std::string, ProtobufWkt::Any>& typed_configs,
-                         Server::Configuration::ServerFactoryContext& factory_context,
-                         ProtobufMessage::ValidationVisitor& validator) {
-  absl::Status creation_status = absl::OkStatus();
-  auto ret = std::unique_ptr<PerFilterConfigs>(
-      new PerFilterConfigs(typed_configs, factory_context, validator, creation_status));
-  RETURN_IF_NOT_OK(creation_status);
-  return ret;
-}
-
-absl::StatusOr<RouteSpecificFilterConfigConstSharedPtr>
-PerFilterConfigs::createRouteSpecificFilterConfig(
-    const std::string& name, const ProtobufWkt::Any& typed_config, bool is_optional,
-    Server::Configuration::ServerFactoryContext& factory_context,
-    ProtobufMessage::ValidationVisitor& validator) {
-  Server::Configuration::NamedHttpFilterConfigFactory* factory =
-      Envoy::Config::Utility::getFactoryByType<Server::Configuration::NamedHttpFilterConfigFactory>(
-          typed_config);
-  if (factory == nullptr) {
-    if (is_optional) {
-      ENVOY_LOG(warn,
-                "Can't find a registered implementation for http filter '{}' with type URL: '{}'",
-                name, Envoy::Config::Utility::getFactoryType(typed_config));
-      return nullptr;
-    } else {
-      return absl::InvalidArgumentError(
-          fmt::format("Didn't find a registered implementation for '{}' with type URL: '{}'", name,
-                      Envoy::Config::Utility::getFactoryType(typed_config)));
-    }
-  }
-
-  ProtobufTypes::MessagePtr proto_config = factory->createEmptyRouteConfigProto();
-  Envoy::Config::Utility::translateOpaqueConfig(typed_config, validator, *proto_config);
-  auto object = factory->createRouteSpecificFilterConfig(*proto_config, factory_context, validator);
-  if (object == nullptr) {
-    if (is_optional) {
-      ENVOY_LOG(
-          debug,
-          "The filter {} doesn't support virtual host or route specific configurations, and it is "
-          "optional, so ignore it.",
-          name);
-    } else {
-      return absl::InvalidArgumentError(fmt::format(
-          "The filter {} doesn't support virtual host or route specific configurations", name));
-    }
-  }
-  return object;
-}
-
-PerFilterConfigs::PerFilterConfigs(
-    const Protobuf::Map<std::string, ProtobufWkt::Any>& typed_configs,
-    Server::Configuration::ServerFactoryContext& factory_context,
-    ProtobufMessage::ValidationVisitor& validator, absl::Status& creation_status)
-    : runtime_(factory_context.runtime()) {
-
-  std::string filter_config_type =
-      envoy::config::route::v3::FilterConfig::default_instance().GetTypeName();
-
-  for (const auto& per_filter_config : typed_configs) {
-    const std::string& name = per_filter_config.first;
-    absl::StatusOr<RouteSpecificFilterConfigConstSharedPtr> config_or_error;
-    absl::optional<envoy::config::core::v3::RuntimeFractionalPercent> filter_enabled;
-    envoy::config::route::v3::FilterConfig filter_config;
-
-    if (TypeUtil::typeUrlToDescriptorFullName(per_filter_config.second.type_url()) ==
-        filter_config_type) {
-      envoy::config::route::v3::FilterConfig filter_config;
-      Envoy::Config::Utility::translateOpaqueConfig(per_filter_config.second, validator,
-                                                    filter_config);
-
-      // The filter is marked as disabled explicitly and the config is ignored directly.
-      if (filter_config.disabled()) {
-        configs_.emplace(name, FilterConfig{nullptr, filter_config, runtime_});
-        continue;
-      }
-
-      // If the field `config` is not configured, we treat it as configuration error.
-      if (!filter_config.has_config()) {
-        creation_status = absl::InvalidArgumentError(
-            fmt::format("Empty route/virtual host per filter configuration for {} filter", name));
-        return;
-      }
-
-      // If the field `config` is configured but is empty, we treat the filter is enabled
-      // explicitly.
-      if (filter_config.config().type_url().empty()) {
-        configs_.emplace(name, FilterConfig{nullptr, filter_config, runtime_});
-        continue;
-      }
-
-      config_or_error = createRouteSpecificFilterConfig(
-          name, filter_config.config(), filter_config.is_optional(), factory_context, validator);
-    } else {
-      // For non-filter config types, we try to create the config first
-      config_or_error = createRouteSpecificFilterConfig(name, per_filter_config.second, false,
-                                                        factory_context, validator);
-    }
-    SET_AND_RETURN_IF_NOT_OK(config_or_error.status(), creation_status);
-
-    // If a filter is explicitly configured we treat it as enabled.
-    // The config may be nullptr because the filter could be optional.
-    configs_.emplace(name,
-                     FilterConfig{std::move(config_or_error.value()), filter_config, runtime_});
-  }
-}
-
-const RouteSpecificFilterConfig* PerFilterConfigs::get(const std::string& name) const {
-  auto it = configs_.find(name);
-  return it == configs_.end() ? nullptr : it->second.config_.get();
-}
-
-absl::optional<bool> PerFilterConfigs::disabled(absl::string_view name) const {
-  // Quick exit if there are no configs.
-  if (configs_.empty()) {
-    return absl::nullopt;
-  }
-
-  const auto it = configs_.find(name);
-  return it != configs_.end() ? absl::optional<bool>{!it->second.isEnabled()} : absl::nullopt;
-}
-
-PerFilterConfigs::FilterConfig::FilterConfig(
-    RouteSpecificFilterConfigConstSharedPtr route_specific_config,
-    const envoy::config::route::v3::FilterConfig& filter_config, Runtime::Loader& runtime)
-    : config_(std::move(route_specific_config)),
-      filter_enabled_(filter_config.has_filter_enabled()
-                          ? absl::optional<Runtime::FractionalPercent>(
-                                Runtime::FractionalPercent(filter_config.filter_enabled(), runtime))
-                          : absl::nullopt),
-      disabled_(filter_config.disabled()) {}
-
-bool PerFilterConfigs::FilterConfig::isEnabled() const {
-  if (disabled_) {
-    return false;
-  }
-  return filter_enabled_.has_value() ? filter_enabled_->enabled() : true;
-}
-
-Matcher::ActionFactoryCb RouteMatchActionFactory::createActionFactoryCb(
-    const Protobuf::Message& config, RouteActionContext& context,
-    ProtobufMessage::ValidationVisitor& validation_visitor) {
-=======
 Matcher::ActionConstSharedPtr
 RouteMatchActionFactory::createAction(const Protobuf::Message& config, RouteActionContext& context,
                                       ProtobufMessage::ValidationVisitor& validation_visitor) {
->>>>>>> 3f45d4e4
   const auto& route_config =
       MessageUtil::downcastAndValidate<const envoy::config::route::v3::Route&>(config,
                                                                                validation_visitor);

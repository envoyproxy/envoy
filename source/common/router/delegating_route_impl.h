#pragma once

#include "envoy/router/router.h"

#include "source/common/config/metadata.h"

namespace Envoy {
namespace Router {

/**
 * Wrapper class around Router::Route that delegates all method calls to the RouteConstSharedPtr
 * base route it wraps around.
 *
 * Intended to be used as a route mutability mechanism, where a filter can create a derived class of
 * DelegatingRoute and override specific methods (e.g. routeEntry) while preserving the rest of the
 * properties/behavior of the base route.
 */
class DelegatingRoute : public Router::Route {
public:
  explicit DelegatingRoute(Router::RouteConstSharedPtr route) : base_route_(std::move(route)) {
    ASSERT(base_route_ != nullptr);
  }

  // Router::Route
  const Router::DirectResponseEntry* directResponseEntry() const override;
  const Router::RouteEntry* routeEntry() const override;
  const Router::Decorator* decorator() const override;
  const Router::RouteTracing* tracingConfig() const override;
<<<<<<< HEAD

  const RouteSpecificFilterConfig*
  mostSpecificPerFilterConfig(const std::string& name) const override {
    return base_route_->mostSpecificPerFilterConfig(name);
  }
  void traversePerFilterConfig(
      const std::string& filter_name,
      std::function<void(const Router::RouteSpecificFilterConfig&)> cb) const override {
    base_route_->traversePerFilterConfig(filter_name, cb);
=======
  const Router::RouteSpecificFilterConfig* perFilterConfig(const std::string&) const override;
  const envoy::config::core::v3::Metadata& metadata() const override {
    return base_route_->metadata();
  }
  const Envoy::Config::TypedMetadata& typedMetadata() const override {
    return base_route_->typedMetadata();
>>>>>>> 50b79e42
  }

private:
  const Router::RouteConstSharedPtr base_route_;
};

/**
 * Wrapper class around Router::RouteEntry that delegates all method calls to the
 * RouteConstSharedPtr base route it wraps around.
 *
 * Intended to be used with DelegatingRoute when a filter wants to override the routeEntry() method.
 * See example with SetRouteFilter in test/integration/filters.
 */
class DelegatingRouteEntry : public Router::RouteEntry {
public:
  explicit DelegatingRouteEntry(Router::RouteConstSharedPtr route) : base_route_(std::move(route)) {
    ASSERT(base_route_ != nullptr);
  }

  // Router::ResponseEntry
  void finalizeResponseHeaders(Http::ResponseHeaderMap& headers,
                               const StreamInfo::StreamInfo& stream_info) const override;
  Http::HeaderTransforms responseHeaderTransforms(const StreamInfo::StreamInfo& stream_info,
                                                  bool do_formatting = true) const override;

  // Router::RouteEntry
  const std::string& clusterName() const override;
  Http::Code clusterNotFoundResponseCode() const override;
  const CorsPolicy* corsPolicy() const override;
  absl::optional<std::string>
  currentUrlPathAfterRewrite(const Http::RequestHeaderMap& headers) const override;
  void finalizeRequestHeaders(Http::RequestHeaderMap& headers,
                              const StreamInfo::StreamInfo& stream_info,
                              bool insert_envoy_original_path) const override;
  const Http::HashPolicy* hashPolicy() const override;
  const HedgePolicy& hedgePolicy() const override;
  Upstream::ResourcePriority priority() const override;
  const RateLimitPolicy& rateLimitPolicy() const override;
  const RetryPolicy& retryPolicy() const override;
  const InternalRedirectPolicy& internalRedirectPolicy() const override;
  uint32_t retryShadowBufferLimit() const override;
  const std::vector<Router::ShadowPolicyPtr>& shadowPolicies() const override;
  std::chrono::milliseconds timeout() const override;
  absl::optional<std::chrono::milliseconds> idleTimeout() const override;
  bool usingNewTimeouts() const override;
  absl::optional<std::chrono::milliseconds> maxStreamDuration() const override;
  absl::optional<std::chrono::milliseconds> grpcTimeoutHeaderMax() const override;
  absl::optional<std::chrono::milliseconds> grpcTimeoutHeaderOffset() const override;
  absl::optional<std::chrono::milliseconds> maxGrpcTimeout() const override;
  absl::optional<std::chrono::milliseconds> grpcTimeoutOffset() const override;
  const VirtualCluster* virtualCluster(const Http::HeaderMap& headers) const override;
  const VirtualHost& virtualHost() const override;
  bool autoHostRewrite() const override;
  const MetadataMatchCriteria* metadataMatchCriteria() const override;
  const std::multimap<std::string, std::string>& opaqueConfig() const override;
  bool includeVirtualHostRateLimits() const override;
  const TlsContextMatchCriteria* tlsContextMatchCriteria() const override;
  const PathMatchCriterion& pathMatchCriterion() const override;
  bool includeAttemptCountInRequest() const override;
  bool includeAttemptCountInResponse() const override;
  const UpgradeMap& upgradeMap() const override;
  const absl::optional<ConnectConfig>& connectConfig() const override;
  const std::string& routeName() const override;

private:
  const Router::RouteConstSharedPtr base_route_;
};

} // namespace Router
} // namespace Envoy<|MERGE_RESOLUTION|>--- conflicted
+++ resolved
@@ -26,7 +26,6 @@
   const Router::RouteEntry* routeEntry() const override;
   const Router::Decorator* decorator() const override;
   const Router::RouteTracing* tracingConfig() const override;
-<<<<<<< HEAD
 
   const RouteSpecificFilterConfig*
   mostSpecificPerFilterConfig(const std::string& name) const override {
@@ -36,14 +35,13 @@
       const std::string& filter_name,
       std::function<void(const Router::RouteSpecificFilterConfig&)> cb) const override {
     base_route_->traversePerFilterConfig(filter_name, cb);
-=======
-  const Router::RouteSpecificFilterConfig* perFilterConfig(const std::string&) const override;
+  }
+
   const envoy::config::core::v3::Metadata& metadata() const override {
     return base_route_->metadata();
   }
   const Envoy::Config::TypedMetadata& typedMetadata() const override {
     return base_route_->typedMetadata();
->>>>>>> 50b79e42
   }
 
 private:

#include "source/common/router/rds_impl.h"

#include <chrono>
#include <cstdint>
#include <memory>
#include <string>

#include "envoy/admin/v3/config_dump.pb.h"
#include "envoy/config/core/v3/config_source.pb.h"
#include "envoy/extensions/filters/network/http_connection_manager/v3/http_connection_manager.pb.h"
#include "envoy/service/discovery/v3/discovery.pb.h"

#include "source/common/common/assert.h"
#include "source/common/common/fmt.h"
#include "source/common/config/api_version.h"
#include "source/common/config/utility.h"
#include "source/common/http/header_map_impl.h"
#include "source/common/protobuf/utility.h"
#include "source/common/router/config_impl.h"
#include "source/common/router/route_config_update_receiver_impl.h"

namespace Envoy {
namespace Router {

RouteConfigProviderSharedPtr RouteConfigProviderUtil::create(
    const envoy::extensions::filters::network::http_connection_manager::v3::HttpConnectionManager&
        config,
    Server::Configuration::ServerFactoryContext& factory_context,
    ProtobufMessage::ValidationVisitor& validator, Init::Manager& init_manager,
    const std::string& stat_prefix, RouteConfigProviderManager& route_config_provider_manager) {
  OptionalHttpFilters optional_http_filters;
  auto& filters = config.http_filters();
  for (const auto& filter : filters) {
    if (filter.is_optional()) {
      optional_http_filters.insert(filter.name());
    }
  }
  switch (config.route_specifier_case()) {
  case envoy::extensions::filters::network::http_connection_manager::v3::HttpConnectionManager::
      RouteSpecifierCase::kRouteConfig:
    return route_config_provider_manager.createStaticRouteConfigProvider(
        config.route_config(), optional_http_filters, factory_context, validator);
  case envoy::extensions::filters::network::http_connection_manager::v3::HttpConnectionManager::
      RouteSpecifierCase::kRds:
    return route_config_provider_manager.createRdsRouteConfigProvider(
        // At the creation of a RDS route config provider, the factory_context's initManager is
        // always valid, though the init manager may go away later when the listener goes away.
        config.rds(), optional_http_filters, factory_context, stat_prefix, init_manager);
  case envoy::extensions::filters::network::http_connection_manager::v3::HttpConnectionManager::
      RouteSpecifierCase::kScopedRoutes:
    FALLTHRU; // PANIC
  case envoy::extensions::filters::network::http_connection_manager::v3::HttpConnectionManager::
      RouteSpecifierCase::ROUTE_SPECIFIER_NOT_SET:
    PANIC("not implemented");
  }
  PANIC_DUE_TO_CORRUPT_ENUM;
}

StaticRouteConfigProviderImpl::StaticRouteConfigProviderImpl(
    const envoy::config::route::v3::RouteConfiguration& config, Rds::ConfigTraits& config_traits,
    Server::Configuration::ServerFactoryContext& factory_context,
    Rds::RouteConfigProviderManager& route_config_provider_manager)
    : base_(config, config_traits, factory_context, route_config_provider_manager),
      route_config_provider_manager_(route_config_provider_manager) {}

StaticRouteConfigProviderImpl::~StaticRouteConfigProviderImpl() {
  route_config_provider_manager_.eraseStaticProvider(this);
}

<<<<<<< HEAD
ConfigConstSharedPtr StaticRouteConfigProviderImpl::configCast() {
  ASSERT(dynamic_cast<const Config*>(base_.config().get()));
  return std::static_pointer_cast<const Config>(base_.config());
=======
ConfigConstSharedPtr StaticRouteConfigProviderImpl::configCast() const {
  ASSERT(dynamic_cast<const Config*>(StaticRouteConfigProviderImpl::config().get()));
  return std::static_pointer_cast<const Config>(StaticRouteConfigProviderImpl::config());
>>>>>>> 4cc75b95
}

// TODO(htuch): If support for multiple clusters is added per #1170 cluster_name_
RdsRouteConfigSubscription::RdsRouteConfigSubscription(
<<<<<<< HEAD
    RouteConfigUpdateReceiver* config_update,
    Envoy::Config::OpaqueResourceDecoder* resource_decoder,
    const envoy::extensions::filters::network::http_connection_manager::v3::Rds& rds,
    const uint64_t manager_identifier, Server::Configuration::ServerFactoryContext& factory_context,
    const std::string& stat_prefix, Rds::RouteConfigProviderManager& route_config_provider_manager)
    : Rds::RdsRouteConfigSubscription(
          RouteConfigUpdatePtr(config_update),
          std::unique_ptr<Envoy::Config::OpaqueResourceDecoder>(resource_decoder),
          rds.config_source(), rds.route_config_name(), manager_identifier, factory_context,
          stat_prefix, route_config_provider_manager),
      config_update_info_(config_update) {}

void RdsRouteConfigSubscription::beforeProviderUpdate() {
  if (config_update_info_->protobufConfigurationCast().has_vhds() &&
      config_update_info_->vhdsConfigurationChanged()) {
    std::unique_ptr<Init::ManagerImpl> noop_init_manager;
    std::unique_ptr<Cleanup> resume_rds;
    ENVOY_LOG(debug,
              "rds: vhds configuration present/changed, (re)starting vhds: config_name={} hash={}",
              route_config_name_, config_update_info_->configHash());
    maybeCreateInitManager(config_update_info_->configVersion(), noop_init_manager, resume_rds);
=======
    RouteConfigUpdatePtr&& config_update,
    std::unique_ptr<Envoy::Config::OpaqueResourceDecoder>&& resource_decoder,
    const envoy::extensions::filters::network::http_connection_manager::v3::Rds& rds,
    const uint64_t manager_identifier, Server::Configuration::ServerFactoryContext& factory_context,
    const std::string& stat_prefix, Rds::RouteConfigProviderManager& route_config_provider_manager)
    : Rds::RdsRouteConfigSubscription(std::move(config_update), std::move(resource_decoder),
                                      rds.config_source(), rds.route_config_name(),
                                      manager_identifier, factory_context, stat_prefix + "rds.",
                                      "RDS", route_config_provider_manager),
      config_update_info_(static_cast<RouteConfigUpdateReceiver*>(
          Rds::RdsRouteConfigSubscription::config_update_info_.get())) {}

RdsRouteConfigSubscription::~RdsRouteConfigSubscription() { config_update_info_.release(); }

void RdsRouteConfigSubscription::beforeProviderUpdate(
    std::unique_ptr<Init::ManagerImpl>& noop_init_manager, std::unique_ptr<Cleanup>& resume_rds) {
  if (config_update_info_->protobufConfigurationCast().has_vhds() &&
      config_update_info_->vhdsConfigurationChanged()) {
    ENVOY_LOG(debug,
              "rds: vhds configuration present/changed, (re)starting vhds: config_name={} hash={}",
              route_config_name_, routeConfigUpdate()->configHash());
    ASSERT(config_update_info_->configInfo().has_value());
    maybeCreateInitManager(routeConfigUpdate()->configInfo().value().version_, noop_init_manager,
                           resume_rds);
>>>>>>> 4cc75b95
    vhds_subscription_ = std::make_unique<VhdsSubscription>(
        config_update_info_, factory_context_, stat_prefix_, route_config_provider_opt_);
    vhds_subscription_->registerInitTargetWithInitManager(
        noop_init_manager == nullptr ? local_init_manager_ : *noop_init_manager);
  }
}

void RdsRouteConfigSubscription::afterProviderUpdate() {
  // RDS update removed VHDS configuration
  if (!config_update_info_->protobufConfigurationCast().has_vhds()) {
    vhds_subscription_.release();
  }

  update_callback_manager_.runCallbacks();
}

// Initialize a no-op InitManager in case the one in the factory_context has completed
// initialization. This can happen if an RDS config update for an already established RDS
// subscription contains VHDS configuration.
void RdsRouteConfigSubscription::maybeCreateInitManager(
    const std::string& version_info, std::unique_ptr<Init::ManagerImpl>& init_manager,
    std::unique_ptr<Cleanup>& init_vhds) {
  if (local_init_manager_.state() == Init::Manager::State::Initialized) {
    init_manager = std::make_unique<Init::ManagerImpl>(
        fmt::format("VHDS {}:{}", route_config_name_, version_info));
    init_vhds = std::make_unique<Cleanup>([this, &init_manager, version_info] {
      // For new RDS subscriptions created after listener warming up, we don't wait for them to warm
      // up.
      Init::WatcherImpl noop_watcher(
          // Note: we just throw it away.
          fmt::format("VHDS ConfigUpdate watcher {}:{}", route_config_name_, version_info),
          []() { /*Do nothing.*/ });
      init_manager->initialize(noop_watcher);
    });
  }
}

void RdsRouteConfigSubscription::updateOnDemand(const std::string& aliases) {
  if (vhds_subscription_.get() == nullptr) {
    return;
  }
  vhds_subscription_->updateOnDemand(aliases);
}

RdsRouteConfigProviderImpl::RdsRouteConfigProviderImpl(
<<<<<<< HEAD
    RdsRouteConfigSubscription* subscription,
    Server::Configuration::ServerFactoryContext& factory_context)
    : base_(RdsRouteConfigSubscriptionSharedPtr(subscription), factory_context),
      subscription_(subscription), config_update_info_(subscription->routeConfigUpdate()),
      factory_context_(factory_context) {
  // The subscription referenced by the 'base_' and by 'this' is the same.
  // But the subscription contains two references back to the provider.
  // One is in Rds::RdsRouteConfigSubscription other in RdsRouteConfigSubscription part.
  // The first is already initialized by the 'base_' so need to set back to 'this'.
  base_.subscription().routeConfigProvider().emplace(this);
  subscription_->routeConfigProvider().emplace(this);
=======
    RdsRouteConfigSubscriptionSharedPtr&& subscription,
    Server::Configuration::ServerFactoryContext& factory_context)
    : base_(subscription, factory_context), config_update_info_(subscription->routeConfigUpdate()),
      factory_context_(factory_context) {
  // The subscription referenced by the 'base_' and by 'this' is the same.
  // In it the provider is already set by the 'base_' so it points to that.
  // Need to set again to point to 'this'.
  base_.subscription().routeConfigProvider().emplace(this);
>>>>>>> 4cc75b95
}

RdsRouteConfigSubscription& RdsRouteConfigProviderImpl::subscription() {
  return static_cast<RdsRouteConfigSubscription&>(base_.subscription());
}

void RdsRouteConfigProviderImpl::onConfigUpdate() {
  base_.onConfigUpdate();

  const auto aliases = config_update_info_->resourceIdsInLastVhdsUpdate();
  // Regular (non-VHDS) RDS updates don't populate aliases fields in resources.
  if (aliases.empty()) {
    return;
  }

  const auto config =
      std::static_pointer_cast<const ConfigImpl>(config_update_info_->parsedConfiguration());
  // Notifies connections that RouteConfiguration update has been propagated.
  // Callbacks processing is performed in FIFO order. The callback is skipped if alias used in
  // the VHDS update request do not match the aliases in the update response
  for (auto it = config_update_callbacks_.begin(); it != config_update_callbacks_.end();) {
    auto found = aliases.find(it->alias_);
    if (found != aliases.end()) {
      // TODO(dmitri-d) HeaderMapImpl is expensive, need to profile this
      auto host_header = Http::RequestHeaderMapImpl::create();
      host_header->setHost(VhdsSubscription::aliasToDomainName(it->alias_));
      const bool host_exists = config->virtualHostExists(*host_header);
      std::weak_ptr<Http::RouteConfigUpdatedCallback> current_cb(it->cb_);
      it->thread_local_dispatcher_.post([current_cb, host_exists] {
        if (auto cb = current_cb.lock()) {
          (*cb)(host_exists);
        }
      });
      it = config_update_callbacks_.erase(it);
    } else {
      it++;
    }
  }
}

<<<<<<< HEAD
ConfigConstSharedPtr RdsRouteConfigProviderImpl::configCast() {
  ASSERT(dynamic_cast<const Config*>(base_.config().get()));
  return std::static_pointer_cast<const Config>(base_.config());
=======
ConfigConstSharedPtr RdsRouteConfigProviderImpl::configCast() const {
  ASSERT(dynamic_cast<const Config*>(RdsRouteConfigProviderImpl::config().get()));
  return std::static_pointer_cast<const Config>(RdsRouteConfigProviderImpl::config());
>>>>>>> 4cc75b95
}

// Schedules a VHDS request on the main thread and queues up the callback to use when the VHDS
// response has been propagated to the worker thread that was the request origin.
void RdsRouteConfigProviderImpl::requestVirtualHostsUpdate(
    const std::string& for_domain, Event::Dispatcher& thread_local_dispatcher,
    std::weak_ptr<Http::RouteConfigUpdatedCallback> route_config_updated_cb) {
  auto alias = VhdsSubscription::domainNameToAlias(
      config_update_info_->protobufConfigurationCast().name(), for_domain);
  // The RdsRouteConfigProviderImpl instance can go away before the dispatcher has a chance to
  // execute the callback. still_alive shared_ptr will be deallocated when the current instance of
  // the RdsRouteConfigProviderImpl is deallocated; we rely on a weak_ptr to still_alive flag to
  // determine if the RdsRouteConfigProviderImpl instance is still valid.
  factory_context_.mainThreadDispatcher().post([this,
                                                maybe_still_alive =
                                                    std::weak_ptr<bool>(still_alive_),
                                                alias, &thread_local_dispatcher,
                                                route_config_updated_cb]() -> void {
    if (maybe_still_alive.lock()) {
      subscription().updateOnDemand(alias);
      config_update_callbacks_.push_back({alias, thread_local_dispatcher, route_config_updated_cb});
    }
  });
}

<<<<<<< HEAD
RouteConfigProviderManagerImpl::RouteConfigProviderManagerImpl(Server::Admin& admin)
    : Rds::RouteConfigProviderManagerImpl(admin) {}
=======
ProtoTraitsImpl::ProtoTraitsImpl()
    : resource_type_(
          Envoy::Config::getResourceName<envoy::config::route::v3::RouteConfiguration>()) {}

ProtobufTypes::MessagePtr ProtoTraitsImpl::createEmptyProto() const {
  return std::make_unique<envoy::config::route::v3::RouteConfiguration>();
}
>>>>>>> 4cc75b95

RouteConfigProviderManagerImpl::RouteConfigProviderManagerImpl(Server::Admin& admin)
    : manager_(admin, "routes", proto_traits_) {}

Router::RouteConfigProviderSharedPtr RouteConfigProviderManagerImpl::createRdsRouteConfigProvider(
    const envoy::extensions::filters::network::http_connection_manager::v3::Rds& rds,
    const OptionalHttpFilters& optional_http_filters,
    Server::Configuration::ServerFactoryContext& factory_context, const std::string& stat_prefix,
    Init::Manager& init_manager) {
<<<<<<< HEAD
  // RdsRouteConfigSubscriptions are unique based on their serialized RDS config.
  const uint64_t manager_identifier = MessageUtil::hash(rds);
  auto existing_provider =
      reuseDynamicProvider(manager_identifier, init_manager, rds.route_config_name());

  if (existing_provider) {
    ASSERT(dynamic_cast<RouteConfigProvider*>(existing_provider.get()));
    return std::static_pointer_cast<RouteConfigProvider>(existing_provider);
  }
  auto config_update = new RouteConfigUpdateReceiverImpl(factory_context, optional_http_filters);
  auto resource_decoder =
      new Envoy::Config::OpaqueResourceDecoderImpl<envoy::config::route::v3::RouteConfiguration>(
          factory_context.messageValidationContext().dynamicValidationVisitor(), "name");
  auto subscription =
      new RdsRouteConfigSubscription(config_update, resource_decoder, rds, manager_identifier,
                                     factory_context, stat_prefix, *this);
  auto new_provider = std::make_shared<RdsRouteConfigProviderImpl>(subscription, factory_context);
  insertDynamicProvider(manager_identifier, new_provider,
                        &new_provider->subscription().initTarget(), init_manager);
  return new_provider;
=======
  auto provider = manager_.addDynamicProvider(
      rds, rds.route_config_name(), init_manager,
      [&optional_http_filters, &factory_context, &rds, &stat_prefix,
       this](uint64_t manager_identifier) {
        auto config_update = std::make_unique<RouteConfigUpdateReceiverImpl>(
            proto_traits_, factory_context, optional_http_filters);
        auto resource_decoder = std::make_unique<
            Envoy::Config::OpaqueResourceDecoderImpl<envoy::config::route::v3::RouteConfiguration>>(
            factory_context.messageValidationContext().dynamicValidationVisitor(), "name");
        auto subscription = std::make_shared<RdsRouteConfigSubscription>(
            std::move(config_update), std::move(resource_decoder), rds, manager_identifier,
            factory_context, stat_prefix, manager_);
        auto provider =
            std::make_shared<RdsRouteConfigProviderImpl>(std::move(subscription), factory_context);
        return std::make_pair(provider, &provider->subscription().initTarget());
      });
  ASSERT(dynamic_cast<RouteConfigProvider*>(provider.get()));
  return std::static_pointer_cast<RouteConfigProvider>(provider);
>>>>>>> 4cc75b95
}

RouteConfigProviderPtr RouteConfigProviderManagerImpl::createStaticRouteConfigProvider(
    const envoy::config::route::v3::RouteConfiguration& route_config,
    const OptionalHttpFilters& optional_http_filters,
    Server::Configuration::ServerFactoryContext& factory_context,
    ProtobufMessage::ValidationVisitor& validator) {
<<<<<<< HEAD
  ConfigTraitsImpl config_traits(optional_http_filters, factory_context, validator, true);
  auto provider = std::make_unique<StaticRouteConfigProviderImpl>(route_config, config_traits,
                                                                  factory_context, *this);
  insertStaticProvider(provider.get());
  return provider;
=======
  auto provider = manager_.addStaticProvider(
      [&optional_http_filters, &factory_context, &validator, &route_config, this]() {
        ConfigTraitsImpl config_traits(optional_http_filters, factory_context, validator, true);
        return std::make_unique<StaticRouteConfigProviderImpl>(route_config, config_traits,
                                                               factory_context, manager_);
      });
  ASSERT(dynamic_cast<RouteConfigProvider*>(provider.get()));
  return RouteConfigProviderPtr(static_cast<RouteConfigProvider*>(provider.release()));
>>>>>>> 4cc75b95
}

} // namespace Router
} // namespace Envoy<|MERGE_RESOLUTION|>--- conflicted
+++ resolved
@@ -67,42 +67,13 @@
   route_config_provider_manager_.eraseStaticProvider(this);
 }
 
-<<<<<<< HEAD
-ConfigConstSharedPtr StaticRouteConfigProviderImpl::configCast() {
-  ASSERT(dynamic_cast<const Config*>(base_.config().get()));
-  return std::static_pointer_cast<const Config>(base_.config());
-=======
 ConfigConstSharedPtr StaticRouteConfigProviderImpl::configCast() const {
   ASSERT(dynamic_cast<const Config*>(StaticRouteConfigProviderImpl::config().get()));
   return std::static_pointer_cast<const Config>(StaticRouteConfigProviderImpl::config());
->>>>>>> 4cc75b95
 }
 
 // TODO(htuch): If support for multiple clusters is added per #1170 cluster_name_
 RdsRouteConfigSubscription::RdsRouteConfigSubscription(
-<<<<<<< HEAD
-    RouteConfigUpdateReceiver* config_update,
-    Envoy::Config::OpaqueResourceDecoder* resource_decoder,
-    const envoy::extensions::filters::network::http_connection_manager::v3::Rds& rds,
-    const uint64_t manager_identifier, Server::Configuration::ServerFactoryContext& factory_context,
-    const std::string& stat_prefix, Rds::RouteConfigProviderManager& route_config_provider_manager)
-    : Rds::RdsRouteConfigSubscription(
-          RouteConfigUpdatePtr(config_update),
-          std::unique_ptr<Envoy::Config::OpaqueResourceDecoder>(resource_decoder),
-          rds.config_source(), rds.route_config_name(), manager_identifier, factory_context,
-          stat_prefix, route_config_provider_manager),
-      config_update_info_(config_update) {}
-
-void RdsRouteConfigSubscription::beforeProviderUpdate() {
-  if (config_update_info_->protobufConfigurationCast().has_vhds() &&
-      config_update_info_->vhdsConfigurationChanged()) {
-    std::unique_ptr<Init::ManagerImpl> noop_init_manager;
-    std::unique_ptr<Cleanup> resume_rds;
-    ENVOY_LOG(debug,
-              "rds: vhds configuration present/changed, (re)starting vhds: config_name={} hash={}",
-              route_config_name_, config_update_info_->configHash());
-    maybeCreateInitManager(config_update_info_->configVersion(), noop_init_manager, resume_rds);
-=======
     RouteConfigUpdatePtr&& config_update,
     std::unique_ptr<Envoy::Config::OpaqueResourceDecoder>&& resource_decoder,
     const envoy::extensions::filters::network::http_connection_manager::v3::Rds& rds,
@@ -127,7 +98,6 @@
     ASSERT(config_update_info_->configInfo().has_value());
     maybeCreateInitManager(routeConfigUpdate()->configInfo().value().version_, noop_init_manager,
                            resume_rds);
->>>>>>> 4cc75b95
     vhds_subscription_ = std::make_unique<VhdsSubscription>(
         config_update_info_, factory_context_, stat_prefix_, route_config_provider_opt_);
     vhds_subscription_->registerInitTargetWithInitManager(
@@ -173,19 +143,6 @@
 }
 
 RdsRouteConfigProviderImpl::RdsRouteConfigProviderImpl(
-<<<<<<< HEAD
-    RdsRouteConfigSubscription* subscription,
-    Server::Configuration::ServerFactoryContext& factory_context)
-    : base_(RdsRouteConfigSubscriptionSharedPtr(subscription), factory_context),
-      subscription_(subscription), config_update_info_(subscription->routeConfigUpdate()),
-      factory_context_(factory_context) {
-  // The subscription referenced by the 'base_' and by 'this' is the same.
-  // But the subscription contains two references back to the provider.
-  // One is in Rds::RdsRouteConfigSubscription other in RdsRouteConfigSubscription part.
-  // The first is already initialized by the 'base_' so need to set back to 'this'.
-  base_.subscription().routeConfigProvider().emplace(this);
-  subscription_->routeConfigProvider().emplace(this);
-=======
     RdsRouteConfigSubscriptionSharedPtr&& subscription,
     Server::Configuration::ServerFactoryContext& factory_context)
     : base_(subscription, factory_context), config_update_info_(subscription->routeConfigUpdate()),
@@ -194,7 +151,6 @@
   // In it the provider is already set by the 'base_' so it points to that.
   // Need to set again to point to 'this'.
   base_.subscription().routeConfigProvider().emplace(this);
->>>>>>> 4cc75b95
 }
 
 RdsRouteConfigSubscription& RdsRouteConfigProviderImpl::subscription() {
@@ -235,15 +191,9 @@
   }
 }
 
-<<<<<<< HEAD
-ConfigConstSharedPtr RdsRouteConfigProviderImpl::configCast() {
-  ASSERT(dynamic_cast<const Config*>(base_.config().get()));
-  return std::static_pointer_cast<const Config>(base_.config());
-=======
 ConfigConstSharedPtr RdsRouteConfigProviderImpl::configCast() const {
   ASSERT(dynamic_cast<const Config*>(RdsRouteConfigProviderImpl::config().get()));
   return std::static_pointer_cast<const Config>(RdsRouteConfigProviderImpl::config());
->>>>>>> 4cc75b95
 }
 
 // Schedules a VHDS request on the main thread and queues up the callback to use when the VHDS
@@ -269,10 +219,6 @@
   });
 }
 
-<<<<<<< HEAD
-RouteConfigProviderManagerImpl::RouteConfigProviderManagerImpl(Server::Admin& admin)
-    : Rds::RouteConfigProviderManagerImpl(admin) {}
-=======
 ProtoTraitsImpl::ProtoTraitsImpl()
     : resource_type_(
           Envoy::Config::getResourceName<envoy::config::route::v3::RouteConfiguration>()) {}
@@ -280,7 +226,6 @@
 ProtobufTypes::MessagePtr ProtoTraitsImpl::createEmptyProto() const {
   return std::make_unique<envoy::config::route::v3::RouteConfiguration>();
 }
->>>>>>> 4cc75b95
 
 RouteConfigProviderManagerImpl::RouteConfigProviderManagerImpl(Server::Admin& admin)
     : manager_(admin, "routes", proto_traits_) {}
@@ -290,28 +235,6 @@
     const OptionalHttpFilters& optional_http_filters,
     Server::Configuration::ServerFactoryContext& factory_context, const std::string& stat_prefix,
     Init::Manager& init_manager) {
-<<<<<<< HEAD
-  // RdsRouteConfigSubscriptions are unique based on their serialized RDS config.
-  const uint64_t manager_identifier = MessageUtil::hash(rds);
-  auto existing_provider =
-      reuseDynamicProvider(manager_identifier, init_manager, rds.route_config_name());
-
-  if (existing_provider) {
-    ASSERT(dynamic_cast<RouteConfigProvider*>(existing_provider.get()));
-    return std::static_pointer_cast<RouteConfigProvider>(existing_provider);
-  }
-  auto config_update = new RouteConfigUpdateReceiverImpl(factory_context, optional_http_filters);
-  auto resource_decoder =
-      new Envoy::Config::OpaqueResourceDecoderImpl<envoy::config::route::v3::RouteConfiguration>(
-          factory_context.messageValidationContext().dynamicValidationVisitor(), "name");
-  auto subscription =
-      new RdsRouteConfigSubscription(config_update, resource_decoder, rds, manager_identifier,
-                                     factory_context, stat_prefix, *this);
-  auto new_provider = std::make_shared<RdsRouteConfigProviderImpl>(subscription, factory_context);
-  insertDynamicProvider(manager_identifier, new_provider,
-                        &new_provider->subscription().initTarget(), init_manager);
-  return new_provider;
-=======
   auto provider = manager_.addDynamicProvider(
       rds, rds.route_config_name(), init_manager,
       [&optional_http_filters, &factory_context, &rds, &stat_prefix,
@@ -330,7 +253,6 @@
       });
   ASSERT(dynamic_cast<RouteConfigProvider*>(provider.get()));
   return std::static_pointer_cast<RouteConfigProvider>(provider);
->>>>>>> 4cc75b95
 }
 
 RouteConfigProviderPtr RouteConfigProviderManagerImpl::createStaticRouteConfigProvider(
@@ -338,13 +260,6 @@
     const OptionalHttpFilters& optional_http_filters,
     Server::Configuration::ServerFactoryContext& factory_context,
     ProtobufMessage::ValidationVisitor& validator) {
-<<<<<<< HEAD
-  ConfigTraitsImpl config_traits(optional_http_filters, factory_context, validator, true);
-  auto provider = std::make_unique<StaticRouteConfigProviderImpl>(route_config, config_traits,
-                                                                  factory_context, *this);
-  insertStaticProvider(provider.get());
-  return provider;
-=======
   auto provider = manager_.addStaticProvider(
       [&optional_http_filters, &factory_context, &validator, &route_config, this]() {
         ConfigTraitsImpl config_traits(optional_http_filters, factory_context, validator, true);
@@ -353,7 +268,6 @@
       });
   ASSERT(dynamic_cast<RouteConfigProvider*>(provider.get()));
   return RouteConfigProviderPtr(static_cast<RouteConfigProvider*>(provider.release()));
->>>>>>> 4cc75b95
 }
 
 } // namespace Router

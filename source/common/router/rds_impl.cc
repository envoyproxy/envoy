--- conflicted
+++ resolved
@@ -57,11 +57,7 @@
     const uint64_t manager_identifier, Server::Configuration::FactoryContext& factory_context,
     const std::string& stat_prefix,
     Envoy::Router::RouteConfigProviderManagerImpl& route_config_provider_manager)
-<<<<<<< HEAD
-    : factory_context_(factory_context), route_config_name_(rds.route_config_name()),
-=======
     : route_config_name_(rds.route_config_name()), factory_context_(factory_context),
->>>>>>> cc0f6dbf
       init_target_(fmt::format("RdsRouteConfigSubscription {}", route_config_name_),
                    [this]() { subscription_->start({route_config_name_}, *this); }),
       scope_(factory_context.scope().createScope(stat_prefix + "rds." + route_config_name_ + ".")),
@@ -79,11 +75,7 @@
       factory_context.api());
 
   config_update_info_ =
-<<<<<<< HEAD
-      std::make_unique<RdsConfigUpdateInfo>(route_config_proto_, last_updated_, config_info_);
-=======
       std::make_unique<RouteConfigUpdateReceiverImpl>(factory_context.timeSource());
->>>>>>> cc0f6dbf
 }
 
 RdsRouteConfigSubscription::~RdsRouteConfigSubscription() {
@@ -120,19 +112,6 @@
   if (config_update_info_->onRdsUpdate(route_config, version_info)) {
     stats_.config_reload_.inc();
 
-<<<<<<< HEAD
-    if (route_config_proto_.has_vhds()) {
-      vhds_subscription_ = std::make_unique<VhdsSubscription>(
-          route_config_proto_, factory_context_, stat_prefix_, route_config_providers_);
-      vhds_subscription_->registerInitTargetWithInitManager(factory_context_.initManager());
-      config_update_info_ = std::make_unique<VhdsConfigUpdateInfo>(*vhds_subscription_);
-    } else {
-      ENVOY_LOG(debug, "rds: loading new configuration: config_name={} hash={}", route_config_name_,
-                new_hash);
-
-      config_update_info_ =
-          std::make_unique<RdsConfigUpdateInfo>(route_config_proto_, last_updated_, config_info_);
-=======
     if (config_update_info_->routeConfiguration().has_vhds()) {
       ENVOY_LOG(debug, "rds: vhds configuration present, starting vhds: config_name={} hash={}",
                 route_config_name_, config_update_info_->configHash());
@@ -143,7 +122,6 @@
       ENVOY_LOG(debug, "rds: loading new configuration: config_name={} hash={}", route_config_name_,
                 config_update_info_->configHash());
 
->>>>>>> cc0f6dbf
       for (auto* provider : route_config_providers_) {
         provider->onConfigUpdate();
       }
@@ -169,37 +147,23 @@
 RdsRouteConfigProviderImpl::RdsRouteConfigProviderImpl(
     RdsRouteConfigSubscriptionSharedPtr&& subscription,
     Server::Configuration::FactoryContext& factory_context)
-<<<<<<< HEAD
-    : subscription_(std::move(subscription)), factory_context_(factory_context),
-      tls_(factory_context.threadLocal().allocateSlot()),
-      config_update_callbacks_(factory_context.threadLocal().allocateSlot()) {
-  ConfigConstSharedPtr initial_config;
-  if (subscription_->configInfo().has_value()) {
-    initial_config =
-        std::make_shared<ConfigImpl>(subscription_->routeConfiguration(), factory_context_, false);
-=======
     : subscription_(std::move(subscription)),
       config_update_info_(subscription_->routeConfigUpdate()), factory_context_(factory_context),
-      tls_(factory_context.threadLocal().allocateSlot()) {
+      tls_(factory_context.threadLocal().allocateSlot(), config_update_callbacks_(factory_context.threadLocal().allocateSlot()) {
   ConfigConstSharedPtr initial_config;
   if (config_update_info_->configInfo().has_value()) {
     initial_config = std::make_shared<ConfigImpl>(config_update_info_->routeConfiguration(),
                                                   factory_context_, false);
->>>>>>> cc0f6dbf
   } else {
     initial_config = std::make_shared<NullConfigImpl>();
   }
   tls_->set([initial_config](Event::Dispatcher&) -> ThreadLocal::ThreadLocalObjectSharedPtr {
     return std::make_shared<ThreadLocalConfig>(initial_config);
   });
-<<<<<<< HEAD
   config_update_callbacks_->set([](Event::Dispatcher&) -> ThreadLocal::ThreadLocalObjectSharedPtr {
     return std::make_shared<ThreadLocalCallbacks>();
   });
-  subscription_->route_config_providers_.insert(this);
-=======
   subscription_->routeConfigProviders().insert(this);
->>>>>>> cc0f6dbf
 }
 
 RdsRouteConfigProviderImpl::~RdsRouteConfigProviderImpl() {
@@ -208,30 +172,6 @@
 
 Router::ConfigConstSharedPtr RdsRouteConfigProviderImpl::config() {
   return tls_->getTyped<ThreadLocalConfig>().config_;
-}
-
-<<<<<<< HEAD
-absl::optional<RouteConfigProvider::ConfigInfo> RdsRouteConfigProviderImpl::configInfo() const {
-  if (!subscription_->configInfo()) {
-    return {};
-  } else {
-    return ConfigInfo{subscription_->routeConfiguration(),
-                      subscription_->configInfo().value().last_config_version_};
-  }
-}
-
-void RdsRouteConfigProviderImpl::onConfigUpdate() {
-  ConfigConstSharedPtr new_config(
-      new ConfigImpl(subscription_->routeConfiguration(), factory_context_, false));
-  tls_->runOnAllThreads([this, new_config]() -> void {
-    tls_->getTyped<ThreadLocalConfig>().config_ = new_config;
-    auto callbacks = config_update_callbacks_->getTyped<ThreadLocalCallbacks>().callbacks_;
-    if (!callbacks.empty()) {
-      auto cb = callbacks.front();
-      callbacks.pop();
-      cb();
-    }
-  });
 }
 
 bool RdsRouteConfigProviderImpl::requestConfigUpdate(const std::string for_domain,
@@ -241,17 +181,17 @@
   }
   // TODO check for an empty header?
   factory_context_.dispatcher().post(
-      [this, for_domain]() -> void { subscription_->ondemandUpdate({for_domain}); });
+          [this, for_domain]() -> void { subscription_->ondemandUpdate({for_domain}); });
   config_update_callbacks_->getTyped<ThreadLocalCallbacks>().callbacks_.push(cb);
 
   return true;
-=======
+}
+
 void RdsRouteConfigProviderImpl::onConfigUpdate() {
   ConfigConstSharedPtr new_config(
       new ConfigImpl(config_update_info_->routeConfiguration(), factory_context_, false));
   tls_->runOnAllThreads(
       [this, new_config]() -> void { tls_->getTyped<ThreadLocalConfig>().config_ = new_config; });
->>>>>>> cc0f6dbf
 }
 
 RouteConfigProviderManagerImpl::RouteConfigProviderManagerImpl(Server::Admin& admin) {

--- conflicted
+++ resolved
@@ -220,10 +220,6 @@
   struct VirtualClusterEntry : public StatNameProvider, public VirtualClusterBase {
     VirtualClusterEntry(const envoy::config::route::v3::VirtualCluster& virtual_cluster,
                         Stats::Scope& scope, const VirtualClusterStatNames& stat_names);
-<<<<<<< HEAD
-
-=======
->>>>>>> b1530ace
     std::vector<Http::HeaderUtility::HeaderDataPtr> headers_;
   };
 

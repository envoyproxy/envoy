#pragma once

#include <chrono>
#include <cstdint>
#include <list>
#include <map>
#include <memory>
#include <regex>
#include <string>
#include <unordered_map>
#include <vector>

#include "envoy/common/optional.h"
#include "envoy/router/router.h"
#include "envoy/runtime/runtime.h"
#include "envoy/upstream/cluster_manager.h"

#include "common/router/config_utility.h"
#include "common/router/req_header_formatter.h"
#include "common/router/router_ratelimit.h"

#include "api/rds.pb.h"

namespace Envoy {
namespace Router {

/**
 * Base interface for something that matches a header.
 */
class Matchable {
public:
  virtual ~Matchable() {}

  /**
   * See if this object matches the incoming headers.
   * @param headers supplies the headers to match.
   * @param random_value supplies the random seed to use if a runtime choice is required. This
   *        allows stable choices between calls if desired.
   * @return true if input headers match this object.
   */
  virtual RouteConstSharedPtr matches(const Http::HeaderMap& headers,
                                      uint64_t random_value) const PURE;
};

class RouteEntryImplBase;
typedef std::shared_ptr<const RouteEntryImplBase> RouteEntryImplBaseConstSharedPtr;

/**
 * Redirect entry that does an SSL redirect.
 */
class SslRedirector : public RedirectEntry {
public:
  // Router::RedirectEntry
  std::string newPath(const Http::HeaderMap& headers) const override;
};

class SslRedirectRoute : public Route {
public:
  // Router::Route
  const RedirectEntry* redirectEntry() const override { return &SSL_REDIRECTOR; }
  const RouteEntry* routeEntry() const override { return nullptr; }

private:
  static const SslRedirector SSL_REDIRECTOR;
};

/**
 * Implementation of CorsPolicy that reads from the proto route and virtual host config.
 */
class CorsPolicyImpl : public CorsPolicy {
public:
  CorsPolicyImpl(const envoy::api::v2::CorsPolicy& config);

  // Router::CorsPolicy
  const std::list<std::string>& allowOrigins() const override { return allow_origin_; };
  const std::string& allowMethods() const override { return allow_methods_; };
  const std::string& allowHeaders() const override { return allow_headers_; };
  const std::string& exposeHeaders() const override { return expose_headers_; };
  const std::string& maxAge() const override { return max_age_; };
  const Optional<bool>& allowCredentials() const override { return allow_credentials_; };
  bool enabled() const override { return enabled_; };

private:
  std::list<std::string> allow_origin_;
  std::string allow_methods_;
  std::string allow_headers_;
  std::string expose_headers_;
  std::string max_age_{};
  Optional<bool> allow_credentials_{};
  bool enabled_;
};

class ConfigImpl;
/**
 * Holds all routing configuration for an entire virtual host.
 */
class VirtualHostImpl : public VirtualHost {
public:
  VirtualHostImpl(const envoy::api::v2::VirtualHost& virtual_host,
                  const ConfigImpl& global_route_config, Runtime::Loader& runtime,
                  Upstream::ClusterManager& cm, bool validate_clusters);

  RouteConstSharedPtr getRouteFromEntries(const Http::HeaderMap& headers,
                                          uint64_t random_value) const;
  bool usesRuntime() const;
  const VirtualCluster* virtualClusterFromEntries(const Http::HeaderMap& headers) const;
  const std::list<std::pair<Http::LowerCaseString, std::string>>& requestHeadersToAdd() const {
    return request_headers_to_add_;
  }
  const ConfigImpl& globalRouteConfig() const { return global_route_config_; }
  const RequestHeaderParser& requestHeaderParser() const { return *request_headers_parser_; };

  // Router::VirtualHost
  const CorsPolicy* corsPolicy() const override { return cors_policy_.get(); }
  const std::string& name() const override { return name_; }
  const RateLimitPolicy& rateLimitPolicy() const override { return rate_limit_policy_; }

private:
  enum class SslRequirements { NONE, EXTERNAL_ONLY, ALL };

  struct VirtualClusterEntry : public VirtualCluster {
    VirtualClusterEntry(const envoy::api::v2::VirtualCluster& virtual_cluster);

    // Router::VirtualCluster
    const std::string& name() const override { return name_; }

    std::regex pattern_;
    Optional<std::string> method_;
    std::string name_;
  };

  struct CatchAllVirtualCluster : public VirtualCluster {
    // Router::VirtualCluster
    const std::string& name() const override { return name_; }

    std::string name_{"other"};
  };

  static const CatchAllVirtualCluster VIRTUAL_CLUSTER_CATCH_ALL;
  static const std::shared_ptr<const SslRedirectRoute> SSL_REDIRECT_ROUTE;

  const std::string name_;
  std::vector<RouteEntryImplBaseConstSharedPtr> routes_;
  std::vector<VirtualClusterEntry> virtual_clusters_;
  SslRequirements ssl_requirements_;
  const RateLimitPolicyImpl rate_limit_policy_;
  std::unique_ptr<const CorsPolicyImpl> cors_policy_;
  const ConfigImpl& global_route_config_; // See note in RouteEntryImplBase::clusterEntry() on why
                                          // raw ref to the top level config is currently safe.
  std::list<std::pair<Http::LowerCaseString, std::string>> request_headers_to_add_;
  RequestHeaderParserPtr request_headers_parser_;
};

typedef std::shared_ptr<VirtualHostImpl> VirtualHostSharedPtr;

/**
 * Implementation of RetryPolicy that reads from the proto route config.
 */
class RetryPolicyImpl : public RetryPolicy {
public:
  RetryPolicyImpl(const envoy::api::v2::RouteAction& config);

  // Router::RetryPolicy
  std::chrono::milliseconds perTryTimeout() const override { return per_try_timeout_; }
  uint32_t numRetries() const override { return num_retries_; }
  uint32_t retryOn() const override { return retry_on_; }

private:
  std::chrono::milliseconds per_try_timeout_{0};
  uint32_t num_retries_{};
  uint32_t retry_on_{};
};

/**
 * Implementation of ShadowPolicy that reads from the proto route config.
 */
class ShadowPolicyImpl : public ShadowPolicy {
public:
  ShadowPolicyImpl(const envoy::api::v2::RouteAction& config);

  // Router::ShadowPolicy
  const std::string& cluster() const override { return cluster_; }
  const std::string& runtimeKey() const override { return runtime_key_; }

private:
  std::string cluster_;
  std::string runtime_key_;
};

/**
 * Implementation of HashPolicy that reads from the proto route config and only currently supports
 * hashing on an HTTP header.
 */
class HashPolicyImpl : public HashPolicy {
public:
  HashPolicyImpl(
      const Protobuf::RepeatedPtrField<envoy::api::v2::RouteAction::HashPolicy>& hash_policy);

  // Router::HashPolicy
  Optional<uint64_t> generateHash(const Http::HeaderMap& headers) const override;

private:
  const Http::LowerCaseString header_name_;
};

/**
 * Base implementation for all route entries.
 */
class RouteEntryImplBase : public RouteEntry,
                           public Matchable,
                           public RedirectEntry,
                           public Route,
                           public std::enable_shared_from_this<RouteEntryImplBase> {
public:
  RouteEntryImplBase(const VirtualHostImpl& vhost, const envoy::api::v2::Route& route,
                     Runtime::Loader& loader);

  bool isRedirect() const { return !host_redirect_.empty() || !path_redirect_.empty(); }
  bool usesRuntime() const { return runtime_.valid(); }

  bool matchRoute(const Http::HeaderMap& headers, uint64_t random_value) const;
  void validateClusters(Upstream::ClusterManager& cm) const;
  const std::list<std::pair<Http::LowerCaseString, std::string>>& requestHeadersToAdd() const {
    return request_headers_to_add_;
  }

  // Router::RouteEntry
  const std::string& clusterName() const override;
<<<<<<< HEAD
  void finalizeRequestHeaders(Http::HeaderMap& headers,
                              const Http::AccessLog::RequestInfo& request_info) const override;

=======
  const CorsPolicy* corsPolicy() const override { return cors_policy_.get(); }
  void finalizeRequestHeaders(Http::HeaderMap& headers) const override;
>>>>>>> ec3446e9
  const HashPolicy* hashPolicy() const override { return hash_policy_.get(); }
  Upstream::ResourcePriority priority() const override { return priority_; }
  const RateLimitPolicy& rateLimitPolicy() const override { return rate_limit_policy_; }
  const RetryPolicy& retryPolicy() const override { return retry_policy_; }
  const ShadowPolicy& shadowPolicy() const override { return shadow_policy_; }
  const VirtualCluster* virtualCluster(const Http::HeaderMap& headers) const override {
    return vhost_.virtualClusterFromEntries(headers);
  }
  std::chrono::milliseconds timeout() const override { return timeout_; }
  const VirtualHost& virtualHost() const override { return vhost_; }
  bool autoHostRewrite() const override { return auto_host_rewrite_; }
  bool useWebSocket() const override { return use_websocket_; }
  const std::multimap<std::string, std::string>& opaqueConfig() const override {
    return opaque_config_;
  }
  bool includeVirtualHostRateLimits() const override { return include_vh_rate_limits_; }

  // Router::RedirectEntry
  std::string newPath(const Http::HeaderMap& headers) const override;

  // Router::Route
  const RedirectEntry* redirectEntry() const override;
  const RouteEntry* routeEntry() const override;

protected:
  const bool case_sensitive_;
  const std::string prefix_rewrite_;
  const std::string host_rewrite_;
  bool include_vh_rate_limits_;

  RouteConstSharedPtr clusterEntry(const Http::HeaderMap& headers, uint64_t random_value) const;
  void finalizePathHeader(Http::HeaderMap& headers, const std::string& matched_path) const;
  const RequestHeaderParser& requestHeaderParser() const { return *request_headers_parser_; };

private:
  struct RuntimeData {
    std::string key_;
    uint64_t default_;
  };

  class DynamicRouteEntry : public RouteEntry, public Route {
  public:
    DynamicRouteEntry(const RouteEntryImplBase* parent, const std::string& name)
        : parent_(parent), cluster_name_(name) {}

    // Router::RouteEntry
    const std::string& clusterName() const override { return cluster_name_; }

    void finalizeRequestHeaders(Http::HeaderMap& headers,
                                const Http::AccessLog::RequestInfo& request_info) const override {
      return parent_->finalizeRequestHeaders(headers, request_info);
    }

    const CorsPolicy* corsPolicy() const override { return parent_->corsPolicy(); }
    const HashPolicy* hashPolicy() const override { return parent_->hashPolicy(); }
    Upstream::ResourcePriority priority() const override { return parent_->priority(); }
    const RateLimitPolicy& rateLimitPolicy() const override { return parent_->rateLimitPolicy(); }
    const RetryPolicy& retryPolicy() const override { return parent_->retryPolicy(); }
    const ShadowPolicy& shadowPolicy() const override { return parent_->shadowPolicy(); }
    std::chrono::milliseconds timeout() const override { return parent_->timeout(); }

    const VirtualCluster* virtualCluster(const Http::HeaderMap& headers) const override {
      return parent_->virtualCluster(headers);
    }

    const std::multimap<std::string, std::string>& opaqueConfig() const override {
      return parent_->opaqueConfig();
    }

    const VirtualHost& virtualHost() const override { return parent_->virtualHost(); }
    bool autoHostRewrite() const override { return parent_->autoHostRewrite(); }
    bool useWebSocket() const override { return parent_->useWebSocket(); }
    bool includeVirtualHostRateLimits() const override {
      return parent_->includeVirtualHostRateLimits();
    }

    // Router::Route
    const RedirectEntry* redirectEntry() const override { return nullptr; }
    const RouteEntry* routeEntry() const override { return this; }

  private:
    const RouteEntryImplBase* parent_;
    const std::string cluster_name_;
  };

  /**
   * Route entry implementation for weighted clusters. The RouteEntryImplBase object holds
   * one or more weighted cluster objects, where each object has a back pointer to the parent
   * RouteEntryImplBase object. Almost all functions in this class forward calls back to the
   * parent, with the exception of clusterName and routeEntry.
   */
  class WeightedClusterEntry : public DynamicRouteEntry {
  public:
    WeightedClusterEntry(const RouteEntryImplBase* parent, const std::string runtime_key,
                         Runtime::Loader& loader, const std::string& name, uint64_t weight)
        : DynamicRouteEntry(parent, name), runtime_key_(runtime_key), loader_(loader),
          cluster_weight_(weight) {}

    uint64_t clusterWeight() const {
      return loader_.snapshot().getInteger(runtime_key_, cluster_weight_);
    }

    static const uint64_t MAX_CLUSTER_WEIGHT;

  private:
    const std::string runtime_key_;
    Runtime::Loader& loader_;
    const uint64_t cluster_weight_;
  };

  typedef std::shared_ptr<WeightedClusterEntry> WeightedClusterEntrySharedPtr;

  static Optional<RuntimeData> loadRuntimeData(const envoy::api::v2::RouteMatch& route);

  static std::multimap<std::string, std::string>
  parseOpaqueConfig(const envoy::api::v2::Route& route);

  // Default timeout is 15s if nothing is specified in the route config.
  static const uint64_t DEFAULT_ROUTE_TIMEOUT_MS = 15000;

  std::unique_ptr<const CorsPolicyImpl> cors_policy_;
  const VirtualHostImpl& vhost_; // See note in RouteEntryImplBase::clusterEntry() on why raw ref
                                 // to virtual host is currently safe.
  const bool auto_host_rewrite_;
  const bool use_websocket_;
  const std::string cluster_name_;
  const Http::LowerCaseString cluster_header_name_;
  const std::chrono::milliseconds timeout_;
  const Optional<RuntimeData> runtime_;
  Runtime::Loader& loader_;
  const std::string host_redirect_;
  const std::string path_redirect_;
  const RetryPolicyImpl retry_policy_;
  const RateLimitPolicyImpl rate_limit_policy_;
  const ShadowPolicyImpl shadow_policy_;
  const Upstream::ResourcePriority priority_;
  std::vector<ConfigUtility::HeaderData> config_headers_;
  std::vector<WeightedClusterEntrySharedPtr> weighted_clusters_;
  std::unique_ptr<const HashPolicyImpl> hash_policy_;
  std::list<std::pair<Http::LowerCaseString, std::string>> request_headers_to_add_;
  RequestHeaderParserPtr request_headers_parser_;

  // TODO(danielhochman): refactor multimap into unordered_map since JSON is unordered map.
  const std::multimap<std::string, std::string> opaque_config_;
};

/**
 * Route entry implementation for prefix path match routing.
 */
class PrefixRouteEntryImpl : public RouteEntryImplBase {
public:
  PrefixRouteEntryImpl(const VirtualHostImpl& vhost, const envoy::api::v2::Route& route,
                       Runtime::Loader& loader);

  // Router::RouteEntry
  void finalizeRequestHeaders(Http::HeaderMap& headers,
                              const Http::AccessLog::RequestInfo& request_info) const override;

  // Router::Matchable
  RouteConstSharedPtr matches(const Http::HeaderMap& headers, uint64_t random_value) const override;

private:
  const std::string prefix_;
};

/**
 * Route entry implementation for exact path match routing.
 */
class PathRouteEntryImpl : public RouteEntryImplBase {
public:
  PathRouteEntryImpl(const VirtualHostImpl& vhost, const envoy::api::v2::Route& route,
                     Runtime::Loader& loader);

  // Router::RouteEntry
  void finalizeRequestHeaders(Http::HeaderMap& headers,
                              const Http::AccessLog::RequestInfo& request_info) const override;

  // Router::Matchable
  RouteConstSharedPtr matches(const Http::HeaderMap& headers, uint64_t random_value) const override;

private:
  const std::string path_;
};

/**
 * Route entry implementation for regular expression match routing.
 */
class RegexRouteEntryImpl : public RouteEntryImplBase {
public:
  RegexRouteEntryImpl(const VirtualHostImpl& vhost, const envoy::api::v2::Route& route,
                      Runtime::Loader& loader);

  // Router::RouteEntry
  void finalizeRequestHeaders(Http::HeaderMap& headers) const override;

  // Router::Matchable
  RouteConstSharedPtr matches(const Http::HeaderMap& headers, uint64_t random_value) const override;

private:
  const std::regex regex_;
};

/**
 * Wraps the route configuration which matches an incoming request headers to a backend cluster.
 * This is split out mainly to help with unit testing.
 */
class RouteMatcher {
public:
  RouteMatcher(const envoy::api::v2::RouteConfiguration& config,
               const ConfigImpl& global_http_config, Runtime::Loader& runtime,
               Upstream::ClusterManager& cm, bool validate_clusters);

  RouteConstSharedPtr route(const Http::HeaderMap& headers, uint64_t random_value) const;
  bool usesRuntime() const { return uses_runtime_; }

private:
  const VirtualHostImpl* findVirtualHost(const Http::HeaderMap& headers) const;
  const VirtualHostImpl* findWildcardVirtualHost(const std::string& host) const;

  std::unordered_map<std::string, VirtualHostSharedPtr> virtual_hosts_;
  // std::greater as a minor optimization to iterate from more to less specific
  //
  // A note on using an unordered_map versus a vector of (string, VirtualHostSharedPtr) pairs:
  //
  // Based on local benchmarks, each vector entry costs around 20ns for recall and (string)
  // comparison with a fixed cost of about 25ns. For unordered_map, the empty map costs about 65ns
  // and climbs to about 110ns once there are any entries.
  //
  // The break-even is 4 entries.
  std::map<int64_t, std::unordered_map<std::string, VirtualHostSharedPtr>, std::greater<int64_t>>
      wildcard_virtual_host_suffixes_;
  VirtualHostSharedPtr default_virtual_host_;
  bool uses_runtime_{};
};

/**
 * Implementation of Config that reads from a proto file.
 */
class ConfigImpl : public Config {
public:
  ConfigImpl(const envoy::api::v2::RouteConfiguration& config, Runtime::Loader& runtime,
             Upstream::ClusterManager& cm, bool validate_clusters_default);

  const std::list<std::pair<Http::LowerCaseString, std::string>>& requestHeadersToAdd() const {
    return request_headers_to_add_;
  }

  const RequestHeaderParser& requestHeaderParser() const { return *request_headers_parser_; };

  // Router::Config
  RouteConstSharedPtr route(const Http::HeaderMap& headers, uint64_t random_value) const override {
    return route_matcher_->route(headers, random_value);
  }

  const std::list<Http::LowerCaseString>& internalOnlyHeaders() const override {
    return internal_only_headers_;
  }

  const std::list<std::pair<Http::LowerCaseString, std::string>>&
  responseHeadersToAdd() const override {
    return response_headers_to_add_;
  }

  const std::list<Http::LowerCaseString>& responseHeadersToRemove() const override {
    return response_headers_to_remove_;
  }

  bool usesRuntime() const override { return route_matcher_->usesRuntime(); }

private:
  std::unique_ptr<RouteMatcher> route_matcher_;
  std::list<Http::LowerCaseString> internal_only_headers_;
  std::list<std::pair<Http::LowerCaseString, std::string>> response_headers_to_add_;
  std::list<Http::LowerCaseString> response_headers_to_remove_;
  std::list<std::pair<Http::LowerCaseString, std::string>> request_headers_to_add_;
  RequestHeaderParserPtr request_headers_parser_;
};

/**
 * Implementation of Config that is empty.
 */
class NullConfigImpl : public Config {
public:
  // Router::Config
  RouteConstSharedPtr route(const Http::HeaderMap&, uint64_t) const override { return nullptr; }

  const std::list<Http::LowerCaseString>& internalOnlyHeaders() const override {
    return internal_only_headers_;
  }

  const std::list<std::pair<Http::LowerCaseString, std::string>>&
  responseHeadersToAdd() const override {
    return response_headers_to_add_;
  }

  const std::list<Http::LowerCaseString>& responseHeadersToRemove() const override {
    return response_headers_to_remove_;
  }

  bool usesRuntime() const override { return false; }

private:
  std::list<Http::LowerCaseString> internal_only_headers_;
  std::list<std::pair<Http::LowerCaseString, std::string>> response_headers_to_add_;
  std::list<Http::LowerCaseString> response_headers_to_remove_;
};

} // namespace Router
} // namespace Envoy<|MERGE_RESOLUTION|>--- conflicted
+++ resolved
@@ -226,14 +226,9 @@
 
   // Router::RouteEntry
   const std::string& clusterName() const override;
-<<<<<<< HEAD
+  const CorsPolicy* corsPolicy() const override { return cors_policy_.get(); }
   void finalizeRequestHeaders(Http::HeaderMap& headers,
                               const Http::AccessLog::RequestInfo& request_info) const override;
-
-=======
-  const CorsPolicy* corsPolicy() const override { return cors_policy_.get(); }
-  void finalizeRequestHeaders(Http::HeaderMap& headers) const override;
->>>>>>> ec3446e9
   const HashPolicy* hashPolicy() const override { return hash_policy_.get(); }
   Upstream::ResourcePriority priority() const override { return priority_; }
   const RateLimitPolicy& rateLimitPolicy() const override { return rate_limit_policy_; }
@@ -427,7 +422,8 @@
                       Runtime::Loader& loader);
 
   // Router::RouteEntry
-  void finalizeRequestHeaders(Http::HeaderMap& headers) const override;
+  void finalizeRequestHeaders(Http::HeaderMap& headers, 
+                              const Http::AccessLog::RequestInfo& request_info) const override;
 
   // Router::Matchable
   RouteConstSharedPtr matches(const Http::HeaderMap& headers, uint64_t random_value) const override;

#pragma once

#include <chrono>
#include <cstdint>
#include <iterator>
#include <map>
#include <memory>
#include <regex>
#include <string>
#include <vector>

#include "envoy/config/core/v3/base.pb.h"
#include "envoy/config/route/v3/route.pb.h"
#include "envoy/config/route/v3/route_components.pb.h"
#include "envoy/config/route/v3/route_components.pb.validate.h"
#include "envoy/registry/registry.h"
#include "envoy/router/cluster_specifier_plugin.h"
#include "envoy/router/router.h"
#include "envoy/runtime/runtime.h"
#include "envoy/server/filter_config.h"
#include "envoy/type/v3/percent.pb.h"
#include "envoy/upstream/cluster_manager.h"

#include "source/common/common/matchers.h"
#include "source/common/common/packed_struct.h"
#include "source/common/config/datasource.h"
#include "source/common/config/metadata.h"
#include "source/common/http/hash_policy.h"
#include "source/common/http/header_mutation.h"
#include "source/common/http/header_utility.h"
#include "source/common/matcher/matcher.h"
#include "source/common/router/config_utility.h"
#include "source/common/router/header_parser.h"
#include "source/common/router/metadatamatchcriteria_impl.h"
#include "source/common/router/per_filter_config.h"
#include "source/common/router/retry_policy_impl.h"
#include "source/common/router/router_ratelimit.h"
#include "source/common/router/tls_context_match_criteria_impl.h"
#include "source/common/stats/symbol_table.h"

#include "absl/container/node_hash_map.h"
#include "absl/types/optional.h"

namespace Envoy {
namespace Router {

using RouteMetadataPack = Envoy::Config::MetadataPack<HttpRouteTypedMetadataFactory>;
using RouteMetadataPackPtr = Envoy::Config::MetadataPackPtr<HttpRouteTypedMetadataFactory>;
using DefaultRouteMetadataPack = ConstSingleton<RouteMetadataPack>;

/**
 * Original port from the authority header.
 */
class OriginalConnectPort : public StreamInfo::FilterState::Object {
public:
  explicit OriginalConnectPort(uint32_t port) : port_(port) {}
  const uint32_t& value() const { return port_; }
  static const std::string& key();

private:
  const uint32_t port_;
};

/**
 * Base interface for something that matches a header.
 */
class Matchable {
public:
  virtual ~Matchable() = default;

  /**
   * See if this object matches the incoming headers.
   * @param headers supplies the headers to match.
   * @param random_value supplies the random seed to use if a runtime choice is required. This
   *        allows stable choices between calls if desired.
   * @return true if input headers match this object.
   */
  virtual RouteConstSharedPtr matches(const Http::RequestHeaderMap& headers,
                                      const StreamInfo::StreamInfo& stream_info,
                                      uint64_t random_value) const PURE;

  // By default, matchers do not support null Path headers.
  virtual bool supportsPathlessHeaders() const { return false; }
};

class RouteEntryImplBase;
using RouteEntryImplBaseConstSharedPtr = std::shared_ptr<const RouteEntryImplBase>;

/**
 * Direct response entry that does an SSL redirect.
 */
class SslRedirector : public DirectResponseEntry {
public:
  // Router::DirectResponseEntry
  void finalizeResponseHeaders(Http::ResponseHeaderMap&, const Formatter::Context&,
                               const StreamInfo::StreamInfo&) const override {}
  Http::HeaderTransforms responseHeaderTransforms(const StreamInfo::StreamInfo&,
                                                  bool) const override {
    return {};
  }
  std::string newUri(const Http::RequestHeaderMap& headers) const override;
  void rewritePathHeader(Http::RequestHeaderMap&, bool) const override {}
  Http::Code responseCode() const override { return Http::Code::MovedPermanently; }
  absl::string_view formatBody(const Http::RequestHeaderMap&, const Http::ResponseHeaderMap&,
                               const StreamInfo::StreamInfo&, std::string&) const override {
    return EMPTY_STRING;
  };
};

class CommonVirtualHostImpl;
using CommonVirtualHostSharedPtr = std::shared_ptr<CommonVirtualHostImpl>;

class SslRedirectRoute : public Route {
public:
  SslRedirectRoute(VirtualHostConstSharedPtr virtual_host)
      : virtual_host_(std::move(virtual_host)) {}

  // Router::Route
  const DirectResponseEntry* directResponseEntry() const override { return &SSL_REDIRECTOR; }
  const RouteEntry* routeEntry() const override { return nullptr; }
  const Decorator* decorator() const override { return nullptr; }
  const RouteTracing* tracingConfig() const override { return nullptr; }
  const RouteSpecificFilterConfig* mostSpecificPerFilterConfig(absl::string_view) const override {
    return nullptr;
  }
  absl::optional<bool> filterDisabled(absl::string_view) const override { return {}; }
  RouteSpecificFilterConfigs perFilterConfigs(absl::string_view) const override { return {}; }
  const envoy::config::core::v3::Metadata& metadata() const override { return metadata_; }
  const Envoy::Config::TypedMetadata& typedMetadata() const override { return typed_metadata_; }
  const std::string& routeName() const override { return EMPTY_STRING; }
  const VirtualHostConstSharedPtr& virtualHost() const override { return virtual_host_; }

private:
  const VirtualHostConstSharedPtr virtual_host_;

  static const SslRedirector SSL_REDIRECTOR;
  static const envoy::config::core::v3::Metadata metadata_;
  static const Envoy::Config::TypedMetadataImpl<Envoy::Config::TypedMetadataFactory>
      typed_metadata_;
};

/**
 * Implementation of CorsPolicy that reads from the proto route and virtual host config.
 * TODO(wbpcode): move all cors interfaces and implementation to 'extensions/filters/http/cors'.
 */
template <class ProtoType> class CorsPolicyImplBase : public CorsPolicy {
public:
  CorsPolicyImplBase(const ProtoType& config,
                     Server::Configuration::CommonFactoryContext& factory_context)
      : filter_enabled_(
            config.has_filter_enabled()
                ? std::make_unique<const envoy::config::core::v3::RuntimeFractionalPercent>(
                      config.filter_enabled())
                : nullptr),
        shadow_enabled_(
            config.has_shadow_enabled()
                ? std::make_unique<const envoy::config::core::v3::RuntimeFractionalPercent>(
                      config.shadow_enabled())
                : nullptr),
        loader_(factory_context.runtime()), allow_methods_(config.allow_methods()),
        allow_headers_(config.allow_headers()), expose_headers_(config.expose_headers()),
        max_age_(config.max_age()),
        allow_credentials_(PROTOBUF_GET_OPTIONAL_WRAPPED(config, allow_credentials)),
        allow_private_network_access_(
            PROTOBUF_GET_OPTIONAL_WRAPPED(config, allow_private_network_access)),
        forward_not_matching_preflights_(
            PROTOBUF_GET_OPTIONAL_WRAPPED(config, forward_not_matching_preflights)) {
    allow_origins_.reserve(config.allow_origin_string_match().size());
    for (const auto& string_match : config.allow_origin_string_match()) {
      allow_origins_.emplace_back(
          std::make_unique<Matchers::StringMatcherImpl>(string_match, factory_context));
    }
  }

  // Router::CorsPolicy
  const std::vector<Matchers::StringMatcherPtr>& allowOrigins() const override {
    return allow_origins_;
  };
  const std::string& allowMethods() const override { return allow_methods_; };
  const std::string& allowHeaders() const override { return allow_headers_; };
  const std::string& exposeHeaders() const override { return expose_headers_; };
  const std::string& maxAge() const override { return max_age_; };
  const absl::optional<bool>& allowCredentials() const override { return allow_credentials_; };
  const absl::optional<bool>& allowPrivateNetworkAccess() const override {
    return allow_private_network_access_;
  };
  bool enabled() const override {
    if (filter_enabled_ != nullptr) {
      return loader_.snapshot().featureEnabled(filter_enabled_->runtime_key(),
                                               filter_enabled_->default_value());
    }
    return true;
  };
  bool shadowEnabled() const override {
    if (shadow_enabled_ != nullptr) {
      return loader_.snapshot().featureEnabled(shadow_enabled_->runtime_key(),
                                               shadow_enabled_->default_value());
    }
    return false;
  };
  const absl::optional<bool>& forwardNotMatchingPreflights() const override {
    return forward_not_matching_preflights_;
  }

private:
  const std::unique_ptr<const envoy::config::core::v3::RuntimeFractionalPercent> filter_enabled_;
  const std::unique_ptr<const envoy::config::core::v3::RuntimeFractionalPercent> shadow_enabled_;
  Runtime::Loader& loader_;
  std::vector<Matchers::StringMatcherPtr> allow_origins_;
  const std::string allow_methods_;
  const std::string allow_headers_;
  const std::string expose_headers_;
  const std::string max_age_;
  absl::optional<bool> allow_credentials_;
  absl::optional<bool> allow_private_network_access_;
  absl::optional<bool> forward_not_matching_preflights_;
};
using CorsPolicyImpl = CorsPolicyImplBase<envoy::config::route::v3::CorsPolicy>;

using RetryPolicyConstOptRef = const OptRef<const envoy::config::route::v3::RetryPolicy>;
using HedgePolicyConstOptRef = const OptRef<const envoy::config::route::v3::HedgePolicy>;

class ConfigImpl;
class CommonConfigImpl;
using CommonConfigSharedPtr = std::shared_ptr<CommonConfigImpl>;

/**
 * Implementation of VirtualHost that reads from the proto config. This class holds all shared
 * data for all routes in the virtual host.
 */
class CommonVirtualHostImpl : public VirtualHost, Logger::Loggable<Logger::Id::router> {
public:
  static absl::StatusOr<std::shared_ptr<CommonVirtualHostImpl>>
  create(const envoy::config::route::v3::VirtualHost& virtual_host,
         const CommonConfigSharedPtr& global_route_config,
         Server::Configuration::ServerFactoryContext& factory_context, Stats::Scope& scope,
         ProtobufMessage::ValidationVisitor& validator);

  const VirtualCluster* virtualClusterFromEntries(const Http::HeaderMap& headers) const;
  const CommonConfigImpl& globalRouteConfig() const { return *global_route_config_; }
  const HeaderParser& requestHeaderParser() const {
    if (request_headers_parser_ != nullptr) {
      return *request_headers_parser_;
    }
    return HeaderParser::defaultParser();
  }
  const HeaderParser& responseHeaderParser() const {
    if (response_headers_parser_ != nullptr) {
      return *response_headers_parser_;
    }
    return HeaderParser::defaultParser();
  }
  absl::optional<bool> filterDisabled(absl::string_view config_name) const;

  // Router::VirtualHost
  const CorsPolicy* corsPolicy() const override { return cors_policy_.get(); }
  const std::string& name() const override { return name_; }
  Stats::StatName statName() const override { return stat_name_storage_.statName(); }
  const RateLimitPolicy& rateLimitPolicy() const override {
    if (rate_limit_policy_ != nullptr) {
      return *rate_limit_policy_;
    }
    return DefaultRateLimitPolicy::get();
  }
  const CommonConfig& routeConfig() const override;
  const RouteSpecificFilterConfig* mostSpecificPerFilterConfig(absl::string_view) const override;
  bool includeAttemptCountInRequest() const override { return include_attempt_count_in_request_; }
  bool includeAttemptCountInResponse() const override { return include_attempt_count_in_response_; }
  bool includeIsTimeoutRetryHeader() const override { return include_is_timeout_retry_header_; }
  const std::vector<ShadowPolicyPtr>& shadowPolicies() const { return shadow_policies_; }
  const RetryPolicyConstSharedPtr& retryPolicy() const { return retry_policy_; }
  HedgePolicyConstOptRef hedgePolicy() const {
    if (hedge_policy_ != nullptr) {
      return *hedge_policy_;
    }
    return absl::nullopt;
  }
  uint64_t requestBodyBufferLimit() const override {
    // Return the new field if set, otherwise return the legacy field.
    if (request_body_buffer_limit_ != std::numeric_limits<uint64_t>::max()) {
      return request_body_buffer_limit_;
    }
    if (per_request_buffer_limit_ != std::numeric_limits<uint32_t>::max()) {
      return static_cast<uint64_t>(per_request_buffer_limit_);
    }
    return std::numeric_limits<uint64_t>::max();
  }

  RouteSpecificFilterConfigs perFilterConfigs(absl::string_view) const override;
  const envoy::config::core::v3::Metadata& metadata() const override;
  const Envoy::Config::TypedMetadata& typedMetadata() const override;
  const VirtualCluster* virtualCluster(const Http::HeaderMap& headers) const override {
    return virtualClusterFromEntries(headers);
  }

private:
  CommonVirtualHostImpl(const envoy::config::route::v3::VirtualHost& virtual_host,
                        const CommonConfigSharedPtr& global_route_config,
                        Server::Configuration::ServerFactoryContext& factory_context,
                        Stats::Scope& scope, ProtobufMessage::ValidationVisitor& validator,
                        absl::Status& creation_status);
  struct StatNameProvider {
    StatNameProvider(absl::string_view name, Stats::SymbolTable& symbol_table)
        : stat_name_storage_(name, symbol_table) {}
    Stats::StatNameManagedStorage stat_name_storage_;
  };

  struct VirtualClusterBase : public VirtualCluster {
  public:
    VirtualClusterBase(const absl::optional<std::string>& name, Stats::StatName stat_name,
                       Stats::ScopeSharedPtr&& scope, const VirtualClusterStatNames& stat_names)
        : name_(name), stat_name_(stat_name), scope_(std::move(scope)),
          stats_(generateStats(*scope_, stat_names)) {}

    // Router::VirtualCluster
    // name_ and stat_name_ are two different representations for the same string, retained in
    // memory to avoid symbol-table locks that would be needed when converting on-the-fly.
    const absl::optional<std::string>& name() const override { return name_; }
    Stats::StatName statName() const override { return stat_name_; }
    VirtualClusterStats& stats() const override { return stats_; }

  private:
    const absl::optional<std::string> name_;
    const Stats::StatName stat_name_;
    Stats::ScopeSharedPtr scope_;
    mutable VirtualClusterStats stats_;
  };

  struct VirtualClusterEntry : public StatNameProvider, public VirtualClusterBase {
    VirtualClusterEntry(const envoy::config::route::v3::VirtualCluster& virtual_cluster,
                        Stats::Scope& scope, Server::Configuration::CommonFactoryContext& context,
                        const VirtualClusterStatNames& stat_names);
    std::vector<Http::HeaderUtility::HeaderDataPtr> headers_;
  };

  struct CatchAllVirtualCluster : public VirtualClusterBase {
    CatchAllVirtualCluster(Stats::Scope& scope, const VirtualClusterStatNames& stat_names)
        : VirtualClusterBase(absl::nullopt, stat_names.other_,
                             scope.scopeFromStatName(stat_names.other_), stat_names) {}
  };

  const std::string name_;
  const Stats::StatNameManagedStorage stat_name_storage_;
  Stats::ScopeSharedPtr vcluster_scope_;
  std::vector<VirtualClusterEntry> virtual_clusters_;
  std::unique_ptr<const RateLimitPolicyImpl> rate_limit_policy_;
  std::vector<ShadowPolicyPtr> shadow_policies_;
  std::unique_ptr<const CorsPolicyImpl> cors_policy_;
  // Keep an copy of the shared pointer to the shared part of the route config. This is needed
  // to keep the shared part alive while the virtual host is alive.
  const CommonConfigSharedPtr global_route_config_;
  HeaderParserPtr request_headers_parser_;
  HeaderParserPtr response_headers_parser_;
  std::unique_ptr<PerFilterConfigs> per_filter_configs_;
  RetryPolicyConstSharedPtr retry_policy_;
  std::unique_ptr<envoy::config::route::v3::HedgePolicy> hedge_policy_;
  std::unique_ptr<const CatchAllVirtualCluster> virtual_cluster_catch_all_;
  RouteMetadataPackPtr metadata_;
  // Keep small members (bools and enums) at the end of class, to reduce alignment overhead.
  uint32_t per_request_buffer_limit_{std::numeric_limits<uint32_t>::max()};
  uint64_t request_body_buffer_limit_{std::numeric_limits<uint64_t>::max()};
  const bool include_attempt_count_in_request_ : 1;
  const bool include_attempt_count_in_response_ : 1;
  const bool include_is_timeout_retry_header_ : 1;
};

/**
 * Virtual host that holds a collection of routes.
 */
class VirtualHostImpl : Logger::Loggable<Logger::Id::router> {
public:
  VirtualHostImpl(const envoy::config::route::v3::VirtualHost& virtual_host,
                  const CommonConfigSharedPtr& global_route_config,
                  Server::Configuration::ServerFactoryContext& factory_context, Stats::Scope& scope,
                  ProtobufMessage::ValidationVisitor& validator, bool validate_clusters,
                  absl::Status& creation_status);

  RouteConstSharedPtr getRouteFromEntries(const RouteCallback& cb,
                                          const Http::RequestHeaderMap& headers,
                                          const StreamInfo::StreamInfo& stream_info,
                                          uint64_t random_value) const;

  RouteConstSharedPtr
  getRouteFromRoutes(const RouteCallback& cb, const Http::RequestHeaderMap& headers,
                     const StreamInfo::StreamInfo& stream_info, uint64_t random_value,
                     absl::Span<const RouteEntryImplBaseConstSharedPtr> routes) const;

  VirtualHostConstSharedPtr virtualHost() const { return shared_virtual_host_; }

private:
  enum class SslRequirements : uint8_t { None, ExternalOnly, All };

  CommonVirtualHostSharedPtr shared_virtual_host_;

  std::shared_ptr<const SslRedirectRoute> ssl_redirect_route_;
  SslRequirements ssl_requirements_;

  std::vector<RouteEntryImplBaseConstSharedPtr> routes_;
  Matcher::MatchTreeSharedPtr<Http::HttpMatchingData> matcher_;
};

using VirtualHostImplSharedPtr = std::shared_ptr<VirtualHostImpl>;
using HeaderMutationsPtr = std::unique_ptr<Http::HeaderMutations>;

/**
 * Implementation of ShadowPolicy that reads from the proto route config.
 */
class ShadowPolicyImpl : public ShadowPolicy {
public:
  using RequestMirrorPolicy = envoy::config::route::v3::RouteAction::RequestMirrorPolicy;

  static absl::StatusOr<std::shared_ptr<ShadowPolicyImpl>>
  create(const RequestMirrorPolicy& config,
         Server::Configuration::CommonFactoryContext& factory_context);

  // Router::ShadowPolicy
  const std::string& cluster() const override { return cluster_; }
  const Http::LowerCaseString& clusterHeader() const override { return cluster_header_; }
  const std::string& runtimeKey() const override { return runtime_key_; }
  const envoy::type::v3::FractionalPercent& defaultValue() const override { return default_value_; }
  absl::optional<bool> traceSampled() const override { return trace_sampled_; }
  bool disableShadowHostSuffixAppend() const override {
    return disable_shadow_host_suffix_append_ || !host_rewrite_literal_.empty();
  }
  const Http::HeaderEvaluator& headerEvaluator() const override;
  absl::string_view hostRewriteLiteral() const override { return host_rewrite_literal_; }

private:
  explicit ShadowPolicyImpl(const RequestMirrorPolicy& config,
                            Server::Configuration::CommonFactoryContext& factory_context,
                            absl::Status& creation_status);

  const std::string cluster_;
  const Http::LowerCaseString cluster_header_;
  std::string runtime_key_;
  envoy::type::v3::FractionalPercent default_value_;
  absl::optional<bool> trace_sampled_;
  const bool disable_shadow_host_suffix_append_;
  const std::string host_rewrite_literal_;
  HeaderMutationsPtr request_headers_mutations_;
};

/**
 * Implementation of HedgePolicy that reads from the proto route or virtual host config.
 */
class HedgePolicyImpl : public HedgePolicy {

public:
  explicit HedgePolicyImpl(const envoy::config::route::v3::HedgePolicy& hedge_policy);
  HedgePolicyImpl();

  // Router::HedgePolicy
  uint32_t initialRequests() const override { return initial_requests_; }
  const envoy::type::v3::FractionalPercent& additionalRequestChance() const override {
    return additional_request_chance_;
  }
  bool hedgeOnPerTryTimeout() const override { return hedge_on_per_try_timeout_; }

private:
  const envoy::type::v3::FractionalPercent additional_request_chance_;
  // Keep small members (bools and enums) at the end of class, to reduce alignment overhead.
  const uint32_t initial_requests_;
  const bool hedge_on_per_try_timeout_;
};
using DefaultHedgePolicy = ConstSingleton<HedgePolicyImpl>;

/**
 * Implementation of Decorator that reads from the proto route decorator.
 */
class DecoratorImpl : public Decorator {
public:
  explicit DecoratorImpl(const envoy::config::route::v3::Decorator& decorator);

  // Decorator::apply
  void apply(Tracing::Span& span) const override;

  // Decorator::getOperation
  const std::string& getOperation() const override;

  // Decorator::getOperation
  bool propagate() const override;

private:
  const std::string operation_;
  const bool propagate_;
};

/**
 * Implementation of RouteTracing that reads from the proto route tracing.
 */
class RouteTracingImpl : public RouteTracing {
public:
  explicit RouteTracingImpl(const envoy::config::route::v3::Tracing& tracing);

  // Tracing::getClientSampling
  const envoy::type::v3::FractionalPercent& getClientSampling() const override;

  // Tracing::getRandomSampling
  const envoy::type::v3::FractionalPercent& getRandomSampling() const override;

  // Tracing::getOverallSampling
  const envoy::type::v3::FractionalPercent& getOverallSampling() const override;

  const Tracing::CustomTagMap& getCustomTags() const override;

private:
  envoy::type::v3::FractionalPercent client_sampling_;
  envoy::type::v3::FractionalPercent random_sampling_;
  envoy::type::v3::FractionalPercent overall_sampling_;
  Tracing::CustomTagMap custom_tags_;
};

/**
 * Implementation of InternalRedirectPolicy that reads from the proto
 * InternalRedirectPolicy of the RouteAction.
 */
class InternalRedirectPolicyImpl : public InternalRedirectPolicy {
public:
  static absl::StatusOr<std::unique_ptr<InternalRedirectPolicyImpl>>
  create(const envoy::config::route::v3::InternalRedirectPolicy& policy_config,
         ProtobufMessage::ValidationVisitor& validator, absl::string_view current_route_name);
  // Constructor that enables internal redirect with policy_config controlling the configurable
  // behaviors.
  // Default constructor that disables internal redirect.
  InternalRedirectPolicyImpl() = default;

  bool enabled() const override { return enabled_; }

  bool shouldRedirectForResponseCode(const Http::Code& response_code) const override {
    return redirect_response_codes_.contains(response_code);
  }

  std::vector<InternalRedirectPredicateSharedPtr> predicates() const override;
  const std::vector<Http::LowerCaseString>& responseHeadersToCopy() const override;

  uint32_t maxInternalRedirects() const override { return max_internal_redirects_; }

  bool isCrossSchemeRedirectAllowed() const override { return allow_cross_scheme_redirect_; }

private:
  InternalRedirectPolicyImpl(const envoy::config::route::v3::InternalRedirectPolicy& policy_config,
                             ProtobufMessage::ValidationVisitor& validator,
                             absl::string_view current_route_name, absl::Status& creation_status);
  absl::flat_hash_set<Http::Code> buildRedirectResponseCodes(
      const envoy::config::route::v3::InternalRedirectPolicy& policy_config) const;

  const std::string current_route_name_;
  const absl::flat_hash_set<Http::Code> redirect_response_codes_;
  std::vector<std::pair<InternalRedirectPredicateFactory*, ProtobufTypes::MessagePtr>>
      predicate_factories_;
  // Vector of header names (as a lower case string to simplify use
  // later on), to copy from the response that triggers the redirect
  // into the following request.
  std::vector<Http::LowerCaseString> response_headers_to_copy_;
  // Keep small members (bools and enums) at the end of class, to reduce alignment overhead.
  const uint32_t max_internal_redirects_{1};
  const bool enabled_{false};
  const bool allow_cross_scheme_redirect_{false};
};
using DefaultInternalRedirectPolicy = ConstSingleton<InternalRedirectPolicyImpl>;

/**
 * Base implementation for all route entries.q
 */
class RouteEntryImplBase : public RouteEntryAndRoute,
                           public Matchable,
                           public DirectResponseEntry,
                           public PathMatchCriterion,
                           public Matcher::ActionBase<envoy::config::route::v3::Route>,
                           public std::enable_shared_from_this<RouteEntryImplBase>,
                           Logger::Loggable<Logger::Id::router> {
protected:
  /**
   * @throw EnvoyException or sets creation_status if the route configuration contains any errors
   */
  RouteEntryImplBase(const CommonVirtualHostSharedPtr& vhost,
                     const envoy::config::route::v3::Route& route,
                     Server::Configuration::ServerFactoryContext& factory_context,
                     ProtobufMessage::ValidationVisitor& validator, absl::Status& creation_status);

public:
  bool isDirectResponse() const { return direct_response_code_.has_value(); }

  bool isRedirect() const;

  bool matchRoute(const Http::RequestHeaderMap& headers, const StreamInfo::StreamInfo& stream_info,
                  uint64_t random_value) const;
  absl::Status validateClusters(const Upstream::ClusterManager& cluster_manager) const;

  // Router::RouteEntry
  const std::string& clusterName() const override;
  void refreshRouteCluster(const Http::RequestHeaderMap&,
                           const StreamInfo::StreamInfo&) const override {}
  const RouteStatsContextOptRef routeStatsContext() const override {
    if (route_stats_context_ != nullptr) {
      return *route_stats_context_;
    }
    return RouteStatsContextOptRef();
  }
  Http::Code clusterNotFoundResponseCode() const override {
    return cluster_not_found_response_code_;
  }
  const CorsPolicy* corsPolicy() const override { return cors_policy_.get(); }
  const HeaderParser& requestHeaderParser() const {
    if (request_headers_parser_ != nullptr) {
      return *request_headers_parser_;
    }
    return HeaderParser::defaultParser();
  }
  const HeaderParser& responseHeaderParser() const {
    if (response_headers_parser_ != nullptr) {
      return *response_headers_parser_;
    }
    return HeaderParser::defaultParser();
  }
  void finalizeRequestHeaders(Http::RequestHeaderMap& headers, const Formatter::Context& context,
                              const StreamInfo::StreamInfo& stream_info,
                              bool keep_original_host_or_path) const override;

  Http::HeaderTransforms requestHeaderTransforms(const StreamInfo::StreamInfo& stream_info,
                                                 bool do_formatting = true) const override;
  void finalizeResponseHeaders(Http::ResponseHeaderMap& headers, const Formatter::Context& context,
                               const StreamInfo::StreamInfo& stream_info) const override;
  Http::HeaderTransforms responseHeaderTransforms(const StreamInfo::StreamInfo& stream_info,
                                                  bool do_formatting = true) const override;
  const Http::HashPolicy* hashPolicy() const override { return hash_policy_.get(); }

  const HedgePolicy& hedgePolicy() const override {
    if (hedge_policy_ != nullptr) {
      return *hedge_policy_;
    }
    return DefaultHedgePolicy::get();
  }

  const MetadataMatchCriteria* metadataMatchCriteria() const override {
    return metadata_match_criteria_.get();
  }
  const TlsContextMatchCriteria* tlsContextMatchCriteria() const override {
    return tls_context_match_criteria_.get();
  }
  Upstream::ResourcePriority priority() const override { return priority_; }
  const RateLimitPolicy& rateLimitPolicy() const override {
    if (rate_limit_policy_ != nullptr) {
      return *rate_limit_policy_;
    }
    return DefaultRateLimitPolicy::get();
  }
  const RetryPolicyConstSharedPtr& retryPolicy() const override {
    ASSERT(retry_policy_ != nullptr);
    return retry_policy_;
  }
  const InternalRedirectPolicy& internalRedirectPolicy() const override {
    if (internal_redirect_policy_ != nullptr) {
      return *internal_redirect_policy_;
    }
    return DefaultInternalRedirectPolicy::get();
  }

  const PathMatcherSharedPtr& pathMatcher() const override { return path_matcher_; }
  const PathRewriterSharedPtr& pathRewriter() const override { return path_rewriter_; }

  uint64_t requestBodyBufferLimit() const override {
    // Return the new field if set, otherwise return the legacy field.
    if (request_body_buffer_limit_ != std::numeric_limits<uint64_t>::max()) {
      return request_body_buffer_limit_;
    }
    if (per_request_buffer_limit_ != std::numeric_limits<uint32_t>::max()) {
      return static_cast<uint64_t>(per_request_buffer_limit_);
    }
    return std::numeric_limits<uint64_t>::max();
  }
  const std::vector<ShadowPolicyPtr>& shadowPolicies() const override { return shadow_policies_; }
  std::chrono::milliseconds timeout() const override { return timeout_; }
  bool usingNewTimeouts() const override { return using_new_timeouts_; }

  // `OptionalTimeouts` manages various `optional` values. We pack them in a
  // separate data structure for memory efficiency -- avoiding overhead of
  // `absl::optional` per variable, and avoiding overhead of storing unset
  // timeouts.
  enum class OptionalTimeoutNames {
    IdleTimeout = 0,
    MaxStreamDuration,
    GrpcTimeoutHeaderMax,
    GrpcTimeoutHeaderOffset,
    MaxGrpcTimeout,
    GrpcTimeoutOffset,
    FlushTimeout,
  };
  using OptionalTimeouts = PackedStruct<std::chrono::milliseconds, 7, OptionalTimeoutNames>;

  absl::optional<std::chrono::milliseconds> idleTimeout() const override {
    return getOptionalTimeout<OptionalTimeoutNames::IdleTimeout>();
  }
  absl::optional<std::chrono::milliseconds> flushTimeout() const override {
    return getOptionalTimeout<OptionalTimeoutNames::FlushTimeout>();
  }
  absl::optional<std::chrono::milliseconds> maxStreamDuration() const override {
    return getOptionalTimeout<OptionalTimeoutNames::MaxStreamDuration>();
  }
  absl::optional<std::chrono::milliseconds> grpcTimeoutHeaderMax() const override {
    return getOptionalTimeout<OptionalTimeoutNames::GrpcTimeoutHeaderMax>();
  }
  absl::optional<std::chrono::milliseconds> grpcTimeoutHeaderOffset() const override {
    return getOptionalTimeout<OptionalTimeoutNames::GrpcTimeoutHeaderOffset>();
  }
  absl::optional<std::chrono::milliseconds> maxGrpcTimeout() const override {
    return getOptionalTimeout<OptionalTimeoutNames::MaxGrpcTimeout>();
  }
  absl::optional<std::chrono::milliseconds> grpcTimeoutOffset() const override {
    return getOptionalTimeout<OptionalTimeoutNames::GrpcTimeoutOffset>();
  }

  const VirtualHostConstSharedPtr& virtualHost() const override {
    // The method cannot return the vhost_ directly because the vhost_ has different type with
    // the VirtualHostConstSharedPtr and will create a temporary copy implicitly and result in error
    // of returning reference to local temporary object.
    return vhost_copy_;
  }
  bool autoHostRewrite() const override { return auto_host_rewrite_; }
  bool appendXfh() const override { return append_xfh_; }
  const std::multimap<std::string, std::string>& opaqueConfig() const override {
    return opaque_config_;
  }
  bool includeVirtualHostRateLimits() const override { return include_vh_rate_limits_; }
  const envoy::config::core::v3::Metadata& metadata() const override;
  const Envoy::Config::TypedMetadata& typedMetadata() const override;
  const PathMatchCriterion& pathMatchCriterion() const override { return *this; }
  bool includeAttemptCountInRequest() const override {
    return vhost_->includeAttemptCountInRequest();
  }
  bool includeAttemptCountInResponse() const override {
    return vhost_->includeAttemptCountInResponse();
  }
  const ConnectConfigOptRef connectConfig() const override {
    if (connect_config_ != nullptr) {
      return *connect_config_;
    }
    return absl::nullopt;
  }
  const UpgradeMap& upgradeMap() const override { return upgrade_map_; }
  const EarlyDataPolicy& earlyDataPolicy() const override { return *early_data_policy_; }

  // Router::DirectResponseEntry
  std::string newUri(const Http::RequestHeaderMap& headers) const override;
  void rewritePathHeader(Http::RequestHeaderMap&, bool) const override {}
  Http::Code responseCode() const override { return direct_response_code_.value(); }
<<<<<<< HEAD
  const std::string& responseBody() const override {
    return (direct_response_body_provider_ != nullptr &&
            direct_response_body_provider_->data() != nullptr)
               ? *direct_response_body_provider_->data()
               : EMPTY_STRING;
  }
=======
  absl::string_view formatBody(const Http::RequestHeaderMap& request_headers,
                               const Http::ResponseHeaderMap& response_headers,
                               const StreamInfo::StreamInfo& stream_info,
                               std::string& body_out) const override;
>>>>>>> bebda0a9

  // Router::Route
  const DirectResponseEntry* directResponseEntry() const override;
  const RouteEntry* routeEntry() const override;
  const Decorator* decorator() const override { return decorator_.get(); }
  const RouteTracing* tracingConfig() const override { return route_tracing_.get(); }
  absl::optional<bool> filterDisabled(absl::string_view config_name) const override;
  const RouteSpecificFilterConfig*
  mostSpecificPerFilterConfig(absl::string_view name) const override {
    auto* config = per_filter_configs_->get(name);
    return config ? config : vhost_->mostSpecificPerFilterConfig(name);
  }
  RouteSpecificFilterConfigs perFilterConfigs(absl::string_view) const override;
  const std::string& routeName() const override { return route_name_; }

  // Sanitizes the |path| before passing it to PathMatcher, if configured, this method makes the
  // path matching to ignore the path-parameters.
  absl::string_view sanitizePathBeforePathMatching(const absl::string_view path) const;

protected:
  const PathMatcherSharedPtr path_matcher_;

  // Path rewrite related members.
  const std::string prefix_rewrite_;
  Regex::CompiledMatcherPtr regex_rewrite_;
  std::string regex_rewrite_substitution_;
  const PathRewriterSharedPtr path_rewriter_;
  Formatter::FormatterPtr path_rewrite_formatter_;

  // Host rewrite related members.
  const std::string host_rewrite_;
  const Http::LowerCaseString host_rewrite_header_;
  const Regex::CompiledMatcherPtr host_rewrite_path_regex_;
  const std::string host_rewrite_path_regex_substitution_;
  Formatter::FormatterPtr host_rewrite_formatter_;

  std::unique_ptr<ConnectConfig> connect_config_;

  bool case_sensitive() const { return case_sensitive_; }
  RouteConstSharedPtr clusterEntry(const Http::RequestHeaderMap& headers,
                                   const StreamInfo::StreamInfo& stream_info,
                                   uint64_t random_value) const;

  // Common logic for rewritePathHeader() of DirectResponseEntry.
  void finalizePathHeaderForRedirect(Http::RequestHeaderMap& headers,
                                     absl::string_view matched_path, bool keep_old_path) const;

  void finalizePathHeader(Http::RequestHeaderMap& headers, const Formatter::Context& context,
                          const StreamInfo::StreamInfo& stream_info, bool keep_old_host) const;
  void finalizeHostHeader(Http::RequestHeaderMap& headers, const Formatter::Context& context,
                          const StreamInfo::StreamInfo& stream_info, bool keep_old_host) const;

  std::string currentUrlPathAfterRewriteWithMatchedPath(const Http::RequestHeaderMap& headers,
                                                        const Formatter::Context& context,
                                                        const StreamInfo::StreamInfo& stream_info,
                                                        absl::string_view matched_path) const;

private:
  struct RuntimeData {
    std::string fractional_runtime_key_;
    envoy::type::v3::FractionalPercent fractional_runtime_default_;
  };

  /**
   * Returns an array of request header parsers which applied or will apply header transformations
   * to the request in this route.
   * @param specificity_ascend specifies whether the returned parsers will be sorted from least
   *        specific to most specific (global connection manager level header parser, virtual host
   *        level header parser and finally route-level parser.) or the reverse.
   * @return an array of request header parsers.
   */
  std::array<const HeaderParser*, 3> getRequestHeaderParsers(bool specificity_ascend) const;

  /**
   * Returns an array of response header parsers which applied or will apply header transformations
   * to the response in this route.
   * @param specificity_ascend specifies whether the returned parsers will be sorted from least
   *        specific to most specific (global connection manager level header parser, virtual host
   *        level header parser and finally route-level parser.) or the reverse.
   * @return an array of request header parsers.
   */
  std::array<const HeaderParser*, 3> getResponseHeaderParsers(bool specificity_ascend) const;

  std::unique_ptr<const RuntimeData>
  loadRuntimeData(const envoy::config::route::v3::RouteMatch& route);

  static std::multimap<std::string, std::string>
  parseOpaqueConfig(const envoy::config::route::v3::Route& route);

  static DecoratorConstPtr parseDecorator(const envoy::config::route::v3::Route& route);

  static RouteTracingConstPtr parseRouteTracing(const envoy::config::route::v3::Route& route);

  bool evaluateRuntimeMatch(const uint64_t random_value) const;

  bool evaluateTlsContextMatch(const StreamInfo::StreamInfo& stream_info) const;

  std::unique_ptr<HedgePolicyImpl>
  buildHedgePolicy(HedgePolicyConstOptRef vhost_hedge_policy,
                   const envoy::config::route::v3::RouteAction& route_config) const;

  absl::StatusOr<RetryPolicyConstSharedPtr>
  buildRetryPolicy(const RetryPolicyConstSharedPtr& vhost_retry_policy,
                   const envoy::config::route::v3::RouteAction& route_config,
                   ProtobufMessage::ValidationVisitor& validation_visitor,
                   Server::Configuration::CommonFactoryContext& factory_context) const;

  absl::StatusOr<std::unique_ptr<InternalRedirectPolicyImpl>>
  buildInternalRedirectPolicy(const envoy::config::route::v3::RouteAction& route_config,
                              ProtobufMessage::ValidationVisitor& validator,
                              absl::string_view current_route_name) const;

  OptionalTimeouts buildOptionalTimeouts(const envoy::config::route::v3::RouteAction& route) const;
  template <OptionalTimeoutNames timeout_name>
  absl::optional<std::chrono::milliseconds> getOptionalTimeout() const {
    const auto timeout = optional_timeouts_.get<timeout_name>();
    if (timeout.has_value()) {
      return *timeout;
    }
    return absl::nullopt;
  }

  absl::StatusOr<PathMatcherSharedPtr>
  buildPathMatcher(const envoy::config::route::v3::Route& route,
                   ProtobufMessage::ValidationVisitor& validator) const;

  absl::StatusOr<PathRewriterSharedPtr>
  buildPathRewriter(const envoy::config::route::v3::Route& route,
                    ProtobufMessage::ValidationVisitor& validator) const;

  // Default timeout is 15s if nothing is specified in the route config.
  static const uint64_t DEFAULT_ROUTE_TIMEOUT_MS = 15000;

  std::unique_ptr<const CorsPolicyImpl> cors_policy_;
  // Keep an copy of the shared pointer to the shared part of the virtual host. This is needed
  // to keep the shared part alive while the route is alive.
  const CommonVirtualHostSharedPtr vhost_;
  // Same with vhost_ but this could be returned as reference. vhost_ is kept to access the
  // methods that not exposed in the VirtualHost.
  const VirtualHostConstSharedPtr vhost_copy_;
  const std::string cluster_name_;
  RouteStatsContextPtr route_stats_context_;
  ClusterSpecifierPluginSharedPtr cluster_specifier_plugin_;
  const std::chrono::milliseconds timeout_;
  const OptionalTimeouts optional_timeouts_;
  Runtime::Loader& loader_;
  std::unique_ptr<const RuntimeData> runtime_;
  std::unique_ptr<const ::Envoy::Http::Utility::RedirectConfig> redirect_config_;
  std::unique_ptr<const HedgePolicyImpl> hedge_policy_;
  RetryPolicyConstSharedPtr retry_policy_;
  std::unique_ptr<const InternalRedirectPolicyImpl> internal_redirect_policy_;
  std::unique_ptr<const RateLimitPolicyImpl> rate_limit_policy_;
  std::vector<ShadowPolicyPtr> shadow_policies_;
  std::vector<Http::HeaderUtility::HeaderDataPtr> config_headers_;
  std::vector<ConfigUtility::QueryParameterMatcherPtr> config_query_parameters_;

  UpgradeMap upgrade_map_;
  std::unique_ptr<const Http::HashPolicyImpl> hash_policy_;
  MetadataMatchCriteriaConstPtr metadata_match_criteria_;
  TlsContextMatchCriteriaConstPtr tls_context_match_criteria_;
  HeaderParserPtr request_headers_parser_;
  HeaderParserPtr response_headers_parser_;
  RouteMetadataPackPtr metadata_;
  const std::vector<Envoy::Matchers::MetadataMatcher> dynamic_metadata_;
  const std::vector<Envoy::Matchers::FilterStateMatcher> filter_state_;

  // TODO(danielhochman): refactor multimap into unordered_map since JSON is unordered map.
  const std::multimap<std::string, std::string> opaque_config_;

  const DecoratorConstPtr decorator_;
  const RouteTracingConstPtr route_tracing_;
<<<<<<< HEAD
  Envoy::Config::DataSource::DataSourceProviderPtr<std::string> direct_response_body_provider_;
=======
  Envoy::Config::DataSource::DataSourceProviderPtr direct_response_body_provider_;
  Formatter::FormatterPtr direct_response_body_formatter_;
>>>>>>> bebda0a9
  std::unique_ptr<PerFilterConfigs> per_filter_configs_;
  const std::string route_name_;
  TimeSource& time_source_;
  EarlyDataPolicyPtr early_data_policy_;

  // Keep small members (bools and enums) at the end of class, to reduce alignment overhead.
  uint32_t per_request_buffer_limit_{std::numeric_limits<uint32_t>::max()};
  uint64_t request_body_buffer_limit_{std::numeric_limits<uint64_t>::max()};
  const absl::optional<Http::Code> direct_response_code_;
  const Http::Code cluster_not_found_response_code_;
  const Upstream::ResourcePriority priority_;
  const bool auto_host_rewrite_ : 1;
  const bool append_xfh_ : 1;
  const bool using_new_timeouts_ : 1;
  const bool match_grpc_ : 1;
  const bool case_sensitive_ : 1;
  bool include_vh_rate_limits_ : 1;
};

/**
 * Route entry implementation for uri template match based routing.
 */
class UriTemplateMatcherRouteEntryImpl : public RouteEntryImplBase {
public:
  // Router::PathMatchCriterion
  const std::string& matcher() const override { return uri_template_; }
  PathMatchType matchType() const override { return PathMatchType::Template; }

  // Router::Matchable
  RouteConstSharedPtr matches(const Http::RequestHeaderMap& headers,
                              const StreamInfo::StreamInfo& stream_info,
                              uint64_t random_value) const override;

  // Router::DirectResponseEntry
  void rewritePathHeader(Http::RequestHeaderMap& headers,
                         bool insert_envoy_original_path) const override;

  // Router::RouteEntry
  std::string currentUrlPathAfterRewrite(const Http::RequestHeaderMap& headers,
                                         const Formatter::Context& context,
                                         const StreamInfo::StreamInfo& stream_info) const override;

private:
  friend class RouteCreator;

  UriTemplateMatcherRouteEntryImpl(const CommonVirtualHostSharedPtr& vhost,
                                   const envoy::config::route::v3::Route& route,
                                   Server::Configuration::ServerFactoryContext& factory_context,
                                   ProtobufMessage::ValidationVisitor& validator,
                                   absl::Status& creation_status);

  const std::string uri_template_;
};

/**
 * Route entry implementation for prefix path match routing.
 */
class PrefixRouteEntryImpl : public RouteEntryImplBase {
public:
  // Router::PathMatchCriterion
  const std::string& matcher() const override { return path_matcher_->stringRepresentation(); }
  PathMatchType matchType() const override { return PathMatchType::Prefix; }

  // Router::Matchable
  RouteConstSharedPtr matches(const Http::RequestHeaderMap& headers,
                              const StreamInfo::StreamInfo& stream_info,
                              uint64_t random_value) const override;

  // Router::DirectResponseEntry
  void rewritePathHeader(Http::RequestHeaderMap& headers,
                         bool insert_envoy_original_path) const override;

  // Router::RouteEntry
  std::string currentUrlPathAfterRewrite(const Http::RequestHeaderMap& headers,
                                         const Formatter::Context& context,
                                         const StreamInfo::StreamInfo& stream_info) const override;

private:
  friend class RouteCreator;
  PrefixRouteEntryImpl(const CommonVirtualHostSharedPtr& vhost,
                       const envoy::config::route::v3::Route& route,
                       Server::Configuration::ServerFactoryContext& factory_context,
                       ProtobufMessage::ValidationVisitor& validator,
                       absl::Status& creation_status);

  const Matchers::PathMatcherConstSharedPtr path_matcher_;
};

/**
 * Route entry implementation for exact path match routing.
 */
class PathRouteEntryImpl : public RouteEntryImplBase {
public:
  // Router::PathMatchCriterion
  const std::string& matcher() const override { return path_matcher_->stringRepresentation(); }
  PathMatchType matchType() const override { return PathMatchType::Exact; }

  // Router::Matchable
  RouteConstSharedPtr matches(const Http::RequestHeaderMap& headers,
                              const StreamInfo::StreamInfo& stream_info,
                              uint64_t random_value) const override;

  // Router::DirectResponseEntry
  void rewritePathHeader(Http::RequestHeaderMap& headers,
                         bool insert_envoy_original_path) const override;

  // Router::RouteEntry
  std::string currentUrlPathAfterRewrite(const Http::RequestHeaderMap& headers,
                                         const Formatter::Context& context,
                                         const StreamInfo::StreamInfo& stream_info) const override;

private:
  friend class RouteCreator;
  PathRouteEntryImpl(const CommonVirtualHostSharedPtr& vhost,
                     const envoy::config::route::v3::Route& route,
                     Server::Configuration::ServerFactoryContext& factory_context,
                     ProtobufMessage::ValidationVisitor& validator, absl::Status& creation_status);

  const Matchers::PathMatcherConstSharedPtr path_matcher_;
};

/**
 * Route entry implementation for regular expression match routing.
 */
class RegexRouteEntryImpl : public RouteEntryImplBase {
public:
  // Router::PathMatchCriterion
  const std::string& matcher() const override { return path_matcher_->stringRepresentation(); }
  PathMatchType matchType() const override { return PathMatchType::Regex; }

  // Router::Matchable
  RouteConstSharedPtr matches(const Http::RequestHeaderMap& headers,
                              const StreamInfo::StreamInfo& stream_info,
                              uint64_t random_value) const override;

  // Router::DirectResponseEntry
  void rewritePathHeader(Http::RequestHeaderMap& headers,
                         bool insert_envoy_original_path) const override;

  // Router::RouteEntry
  std::string currentUrlPathAfterRewrite(const Http::RequestHeaderMap& headers,
                                         const Formatter::Context& context,
                                         const StreamInfo::StreamInfo& stream_info) const override;

private:
  friend class RouteCreator;
  RegexRouteEntryImpl(const CommonVirtualHostSharedPtr& vhost,
                      const envoy::config::route::v3::Route& route,
                      Server::Configuration::ServerFactoryContext& factory_context,
                      ProtobufMessage::ValidationVisitor& validator, absl::Status& creation_status);

  const Matchers::PathMatcherConstSharedPtr path_matcher_;
};

/**
 * Route entry implementation for CONNECT requests.
 */
class ConnectRouteEntryImpl : public RouteEntryImplBase {
public:
  // Router::PathMatchCriterion
  const std::string& matcher() const override { return EMPTY_STRING; }
  PathMatchType matchType() const override { return PathMatchType::None; }

  // Router::Matchable
  RouteConstSharedPtr matches(const Http::RequestHeaderMap& headers,
                              const StreamInfo::StreamInfo& stream_info,
                              uint64_t random_value) const override;

  // Router::DirectResponseEntry
  void rewritePathHeader(Http::RequestHeaderMap&, bool) const override;

  // Router::RouteEntry
  std::string currentUrlPathAfterRewrite(const Http::RequestHeaderMap& headers,
                                         const Formatter::Context& context,
                                         const StreamInfo::StreamInfo& stream_info) const override;

  bool supportsPathlessHeaders() const override { return true; }

private:
  friend class RouteCreator;
  ConnectRouteEntryImpl(const CommonVirtualHostSharedPtr& vhost,
                        const envoy::config::route::v3::Route& route,
                        Server::Configuration::ServerFactoryContext& factory_context,
                        ProtobufMessage::ValidationVisitor& validator,
                        absl::Status& creation_status);
};

/**
 * Route entry implementation for path separated prefix match routing.
 */
class PathSeparatedPrefixRouteEntryImpl : public RouteEntryImplBase {
public:
  // Router::PathMatchCriterion
  const std::string& matcher() const override { return path_matcher_->stringRepresentation(); }
  PathMatchType matchType() const override { return PathMatchType::PathSeparatedPrefix; }

  // Router::Matchable
  RouteConstSharedPtr matches(const Http::RequestHeaderMap& headers,
                              const StreamInfo::StreamInfo& stream_info,
                              uint64_t random_value) const override;

  // Router::DirectResponseEntry
  void rewritePathHeader(Http::RequestHeaderMap& headers,
                         bool insert_envoy_original_path) const override;

  // Router::RouteEntry
  std::string currentUrlPathAfterRewrite(const Http::RequestHeaderMap& headers,
                                         const Formatter::Context& context,
                                         const StreamInfo::StreamInfo& stream_info) const override;

private:
  friend class RouteCreator;
  PathSeparatedPrefixRouteEntryImpl(const CommonVirtualHostSharedPtr& vhost,
                                    const envoy::config::route::v3::Route& route,
                                    Server::Configuration::ServerFactoryContext& factory_context,
                                    ProtobufMessage::ValidationVisitor& validator,
                                    absl::Status& creation_status);

  const Matchers::PathMatcherConstSharedPtr path_matcher_;
};

// Contextual information used to construct the route actions for a match tree.
struct RouteActionContext {
  const CommonVirtualHostSharedPtr& vhost;
  Server::Configuration::ServerFactoryContext& factory_context;
};

// Action used with the matching tree to specify route to use for an incoming stream.
class RouteMatchAction : public Matcher::ActionBase<envoy::config::route::v3::Route> {
public:
  explicit RouteMatchAction(RouteEntryImplBaseConstSharedPtr route) : route_(std::move(route)) {}

  RouteEntryImplBaseConstSharedPtr route() const { return route_; }

private:
  const RouteEntryImplBaseConstSharedPtr route_;
};

// Registered factory for RouteMatchAction.
class RouteMatchActionFactory : public Matcher::ActionFactory<RouteActionContext> {
public:
  Matcher::ActionConstSharedPtr
  createAction(const Protobuf::Message& config, RouteActionContext& context,
               ProtobufMessage::ValidationVisitor& validation_visitor) override;
  std::string name() const override { return "route"; }
  ProtobufTypes::MessagePtr createEmptyConfigProto() override {
    return std::make_unique<envoy::config::route::v3::Route>();
  }
};

DECLARE_FACTORY(RouteMatchActionFactory);

// Similar to RouteMatchAction, but accepts v3::RouteList instead of v3::Route.
class RouteListMatchAction : public Matcher::ActionBase<envoy::config::route::v3::RouteList> {
public:
  explicit RouteListMatchAction(std::vector<RouteEntryImplBaseConstSharedPtr> routes)
      : routes_(std::move(routes)) {}

  const std::vector<RouteEntryImplBaseConstSharedPtr>& routes() const { return routes_; }

private:
  const std::vector<RouteEntryImplBaseConstSharedPtr> routes_;
};

// Registered factory for RouteListMatchAction.
class RouteListMatchActionFactory : public Matcher::ActionFactory<RouteActionContext> {
public:
  Matcher::ActionConstSharedPtr
  createAction(const Protobuf::Message& config, RouteActionContext& context,
               ProtobufMessage::ValidationVisitor& validation_visitor) override;
  std::string name() const override { return "route_match_action"; }
  ProtobufTypes::MessagePtr createEmptyConfigProto() override {
    return std::make_unique<envoy::config::route::v3::RouteList>();
  }
};

DECLARE_FACTORY(RouteListMatchActionFactory);

/**
 * Wraps the route configuration which matches an incoming request headers to a backend cluster.
 * This is split out mainly to help with unit testing.
 */
class RouteMatcher {
public:
  static absl::StatusOr<std::unique_ptr<RouteMatcher>>
  create(const envoy::config::route::v3::RouteConfiguration& config,
         const CommonConfigSharedPtr& global_route_config,
         Server::Configuration::ServerFactoryContext& factory_context,
         ProtobufMessage::ValidationVisitor& validator, bool validate_clusters);

  VirtualHostRoute route(const RouteCallback& cb, const Http::RequestHeaderMap& headers,
                         const StreamInfo::StreamInfo& stream_info, uint64_t random_value) const;

  const VirtualHostImpl* findVirtualHost(const Http::RequestHeaderMap& headers) const;

private:
  RouteMatcher(const envoy::config::route::v3::RouteConfiguration& config,
               const CommonConfigSharedPtr& global_route_config,
               Server::Configuration::ServerFactoryContext& factory_context,
               ProtobufMessage::ValidationVisitor& validator, bool validate_clusters,
               absl::Status& creation_status);

  using WildcardVirtualHosts =
      std::map<int64_t, absl::node_hash_map<std::string, VirtualHostImplSharedPtr>, std::greater<>>;
  using SubstringFunction = std::function<absl::string_view(absl::string_view, int)>;
  const VirtualHostImpl* findWildcardVirtualHost(absl::string_view host,
                                                 const WildcardVirtualHosts& wildcard_virtual_hosts,
                                                 SubstringFunction substring_function) const;
  bool ignorePortInHostMatching() const { return ignore_port_in_host_matching_; }

  Stats::ScopeSharedPtr vhost_scope_;
  absl::node_hash_map<std::string, VirtualHostImplSharedPtr> virtual_hosts_;
  // std::greater as a minor optimization to iterate from more to less specific
  //
  // A note on using an unordered_map versus a vector of (string, VirtualHostImplSharedPtr) pairs:
  //
  // Based on local benchmarks, each vector entry costs around 20ns for recall and (string)
  // comparison with a fixed cost of about 25ns. For unordered_map, the empty map costs about 65ns
  // and climbs to about 110ns once there are any entries.
  //
  // The break-even is 4 entries.
  WildcardVirtualHosts wildcard_virtual_host_suffixes_;
  WildcardVirtualHosts wildcard_virtual_host_prefixes_;

  VirtualHostImplSharedPtr default_virtual_host_;
  const bool ignore_port_in_host_matching_{false};
  const Http::LowerCaseString vhost_header_;
};

/**
 * Shared part of the route configuration implementation.
 */
class CommonConfigImpl : public CommonConfig {
public:
  static absl::StatusOr<std::shared_ptr<CommonConfigImpl>>
  create(const envoy::config::route::v3::RouteConfiguration& config,
         Server::Configuration::ServerFactoryContext& factory_context,
         ProtobufMessage::ValidationVisitor& validator);

  const HeaderParser& requestHeaderParser() const {
    if (request_headers_parser_ != nullptr) {
      return *request_headers_parser_;
    }
    return HeaderParser::defaultParser();
  }
  const HeaderParser& responseHeaderParser() const {
    if (response_headers_parser_ != nullptr) {
      return *response_headers_parser_;
    }
    return HeaderParser::defaultParser();
  }

  const RouteSpecificFilterConfig* perFilterConfig(absl::string_view name) const {
    return per_filter_configs_->get(name);
  }
  absl::optional<bool> filterDisabled(absl::string_view config_name) const {
    return per_filter_configs_->disabled(config_name);
  }

  // Router::CommonConfig
  const std::vector<Http::LowerCaseString>& internalOnlyHeaders() const override {
    return internal_only_headers_;
  }
  const std::string& name() const override { return name_; }
  bool usesVhds() const override { return uses_vhds_; }
  bool mostSpecificHeaderMutationsWins() const override {
    return most_specific_header_mutations_wins_;
  }
  uint32_t maxDirectResponseBodySizeBytes() const override {
    return max_direct_response_body_size_bytes_;
  }
  const std::vector<ShadowPolicyPtr>& shadowPolicies() const { return shadow_policies_; }
  absl::StatusOr<ClusterSpecifierPluginSharedPtr>
  clusterSpecifierPlugin(absl::string_view provider) const;
  bool ignorePathParametersInPathMatching() const {
    return ignore_path_parameters_in_path_matching_;
  }
  const envoy::config::core::v3::Metadata& metadata() const override;
  const Envoy::Config::TypedMetadata& typedMetadata() const override;

private:
  CommonConfigImpl(const envoy::config::route::v3::RouteConfiguration& config,
                   Server::Configuration::ServerFactoryContext& factory_context,
                   ProtobufMessage::ValidationVisitor& validator, absl::Status& creation_status);
  std::vector<Http::LowerCaseString> internal_only_headers_;
  HeaderParserPtr request_headers_parser_;
  HeaderParserPtr response_headers_parser_;
  const std::string name_;
  Stats::SymbolTable& symbol_table_;
  std::vector<ShadowPolicyPtr> shadow_policies_;
  // Cluster specifier plugins/providers.
  absl::flat_hash_map<std::string, ClusterSpecifierPluginSharedPtr> cluster_specifier_plugins_;
  std::unique_ptr<PerFilterConfigs> per_filter_configs_;
  RouteMetadataPackPtr metadata_;
  // Keep small members (bools and enums) at the end of class, to reduce alignment overhead.
  const uint32_t max_direct_response_body_size_bytes_;
  const bool uses_vhds_ : 1;
  const bool most_specific_header_mutations_wins_ : 1;
  const bool ignore_path_parameters_in_path_matching_ : 1;
};

/**
 * Implementation of Config that reads from a proto file.
 */
class ConfigImpl : public Config {
public:
  static absl::StatusOr<std::shared_ptr<ConfigImpl>>
  create(const envoy::config::route::v3::RouteConfiguration& config,
         Server::Configuration::ServerFactoryContext& factory_context,
         ProtobufMessage::ValidationVisitor& validator, bool validate_clusters_default);

  bool virtualHostExists(const Http::RequestHeaderMap& headers) const {
    return route_matcher_->findVirtualHost(headers) != nullptr;
  }

  // Router::Config
  VirtualHostRoute route(const Http::RequestHeaderMap& headers,
                         const StreamInfo::StreamInfo& stream_info,
                         uint64_t random_value) const override {
    return route(nullptr, headers, stream_info, random_value);
  }
  VirtualHostRoute route(const RouteCallback& cb, const Http::RequestHeaderMap& headers,
                         const StreamInfo::StreamInfo& stream_info,
                         uint64_t random_value) const override;
  const std::vector<Http::LowerCaseString>& internalOnlyHeaders() const override {
    return shared_config_->internalOnlyHeaders();
  }
  const std::string& name() const override { return shared_config_->name(); }
  bool usesVhds() const override { return shared_config_->usesVhds(); }
  bool mostSpecificHeaderMutationsWins() const override {
    return shared_config_->mostSpecificHeaderMutationsWins();
  }
  uint32_t maxDirectResponseBodySizeBytes() const override {
    return shared_config_->maxDirectResponseBodySizeBytes();
  }
  const std::vector<ShadowPolicyPtr>& shadowPolicies() const {
    return shared_config_->shadowPolicies();
  }
  bool ignorePathParametersInPathMatching() const {
    return shared_config_->ignorePathParametersInPathMatching();
  }
  const envoy::config::core::v3::Metadata& metadata() const override {
    return shared_config_->metadata();
  }
  const Envoy::Config::TypedMetadata& typedMetadata() const override {
    return shared_config_->typedMetadata();
  }

protected:
  ConfigImpl(const envoy::config::route::v3::RouteConfiguration& config,
             Server::Configuration::ServerFactoryContext& factory_context,
             ProtobufMessage::ValidationVisitor& validator, bool validate_clusters_default,
             absl::Status& creation_status);

private:
  CommonConfigSharedPtr shared_config_;
  std::unique_ptr<RouteMatcher> route_matcher_;
};

/**
 * Implementation of Config that is empty.
 */
class NullConfigImpl : public Config {
public:
  // Router::Config
  VirtualHostRoute route(const Http::RequestHeaderMap&, const StreamInfo::StreamInfo&,
                         uint64_t) const override {
    return {};
  }

  VirtualHostRoute route(const RouteCallback&, const Http::RequestHeaderMap&,
                         const StreamInfo::StreamInfo&, uint64_t) const override {
    return {};
  }

  const std::vector<Http::LowerCaseString>& internalOnlyHeaders() const override {
    return internal_only_headers_;
  }

  const std::string& name() const override { return name_; }
  bool usesVhds() const override { return false; }
  bool mostSpecificHeaderMutationsWins() const override { return false; }
  uint32_t maxDirectResponseBodySizeBytes() const override { return 0; }
  const envoy::config::core::v3::Metadata& metadata() const override;
  const Envoy::Config::TypedMetadata& typedMetadata() const override;

private:
  std::vector<Http::LowerCaseString> internal_only_headers_;
  const std::string name_;
};

} // namespace Router
} // namespace Envoy<|MERGE_RESOLUTION|>--- conflicted
+++ resolved
@@ -744,19 +744,10 @@
   std::string newUri(const Http::RequestHeaderMap& headers) const override;
   void rewritePathHeader(Http::RequestHeaderMap&, bool) const override {}
   Http::Code responseCode() const override { return direct_response_code_.value(); }
-<<<<<<< HEAD
-  const std::string& responseBody() const override {
-    return (direct_response_body_provider_ != nullptr &&
-            direct_response_body_provider_->data() != nullptr)
-               ? *direct_response_body_provider_->data()
-               : EMPTY_STRING;
-  }
-=======
   absl::string_view formatBody(const Http::RequestHeaderMap& request_headers,
                                const Http::ResponseHeaderMap& response_headers,
                                const StreamInfo::StreamInfo& stream_info,
                                std::string& body_out) const override;
->>>>>>> bebda0a9
 
   // Router::Route
   const DirectResponseEntry* directResponseEntry() const override;
@@ -928,12 +919,8 @@
 
   const DecoratorConstPtr decorator_;
   const RouteTracingConstPtr route_tracing_;
-<<<<<<< HEAD
   Envoy::Config::DataSource::DataSourceProviderPtr<std::string> direct_response_body_provider_;
-=======
-  Envoy::Config::DataSource::DataSourceProviderPtr direct_response_body_provider_;
   Formatter::FormatterPtr direct_response_body_formatter_;
->>>>>>> bebda0a9
   std::unique_ptr<PerFilterConfigs> per_filter_configs_;
   const std::string route_name_;
   TimeSource& time_source_;

--- conflicted
+++ resolved
@@ -130,14 +130,11 @@
   const RouteSpecificFilterConfig* mostSpecificPerFilterConfig(const std::string&) const override {
     return nullptr;
   }
-<<<<<<< HEAD
   void traversePerFilterConfig(
       const std::string&,
       std::function<void(const Router::RouteSpecificFilterConfig&)>) const override {}
-=======
   const envoy::config::core::v3::Metadata& metadata() const override { return metadata_; }
   const Envoy::Config::TypedMetadata& typedMetadata() const override { return typed_metadata_; }
->>>>>>> 50b79e42
 
 private:
   static const SslRedirector SSL_REDIRECTOR;

#include "common/router/upstream_request.h"

#include <chrono>
#include <cstdint>
#include <functional>
#include <limits>
#include <memory>
#include <string>

#include "envoy/event/dispatcher.h"
#include "envoy/event/timer.h"
#include "envoy/grpc/status.h"
#include "envoy/http/conn_pool.h"
#include "envoy/http/filter.h"
#include "envoy/http/header_map.h"
#include "envoy/http/metadata_interface.h"
#include "envoy/runtime/runtime.h"
#include "envoy/stream_info/filter_state.h"
#include "envoy/upstream/cluster_manager.h"
#include "envoy/upstream/upstream.h"

#include "common/common/assert.h"
#include "common/common/empty_string.h"
#include "common/common/enum_to_int.h"
#include "common/common/scope_tracker.h"
#include "common/common/utility.h"
#include "common/grpc/common.h"
#include "common/http/codes.h"
#include "common/http/header_map_impl.h"
#include "common/http/headers.h"
#include "common/http/message_impl.h"
#include "common/http/utility.h"
#include "common/network/application_protocol.h"
#include "common/network/transport_socket_options_impl.h"
#include "common/network/upstream_server_name.h"
#include "common/network/upstream_subject_alt_names.h"
#include "common/router/config_impl.h"
#include "common/router/debug_config.h"
#include "common/router/router.h"
#include "common/stream_info/uint32_accessor_impl.h"
#include "common/tracing/http_tracer_impl.h"

#include "extensions/common/proxy_protocol/proxy_protocol_header.h"
#include "extensions/filters/http/well_known_names.h"

namespace Envoy {
namespace Router {

UpstreamRequestFilter::UpstreamRequestFilter(UpstreamRequest& parent,
                                             std::unique_ptr<GenericConnPool>&& conn_pool)
    : parent_(parent), conn_pool_(std::move(conn_pool)),
      start_time_(parent_.parent().callbacks()->dispatcher().timeSource().monotonicTime()),
      paused_for_connect_(false), calling_encode_headers_(false), 
      decoding_headers_(false), 
      encoding_headers_only_(false),
      await_stream_(true) {}

UpstreamRequestFilter::~UpstreamRequestFilter() {
  clearRequestEncoder();

  // If desired, fire the per-try histogram when the UpstreamRequest
  // completes.
  if (parent_.record_timeout_budget_) {
    Event::Dispatcher& dispatcher = parent_.parent_.callbacks()->dispatcher();
    const MonotonicTime end_time = dispatcher.timeSource().monotonicTime();
    const std::chrono::milliseconds response_time =
        std::chrono::duration_cast<std::chrono::milliseconds>(end_time - start_time_);
    Upstream::ClusterTimeoutBudgetStatsOptRef tb_stats =
        parent_.parent_.cluster()->timeoutBudgetStats();
    tb_stats->get().upstream_rq_timeout_budget_per_try_percent_used_.recordValue(
        FilterUtility::percentageOfTimeout(response_time,
                                           parent_.parent_.timeout().per_try_timeout_));
  }
}
UpstreamRequest::UpstreamRequest(RouterFilterInterface& parent,
                                 std::unique_ptr<GenericConnPool>&& conn_pool)
    : parent_(parent), outlier_detection_timeout_recorded_(false), retried_(false),
      grpc_rq_success_deferred_(false), upstream_canary_(false), awaiting_headers_(true),
      encode_complete_(false), decode_complete_(false),
      record_timeout_budget_(parent_.cluster()->timeoutBudgetStats().has_value()),
      filter_manager_(*this, parent_.callbacks()->dispatcher(), *parent_.callbacks()->connection(),
                      parent_.callbacks()->streamId(), false,
                      parent_.callbacks()->decoderBufferLimit(), filter_factory_, noopLocalReply(),
                      conn_pool->protocol().value(), parent_.callbacks()->dispatcher().timeSource(),
                      nullptr, StreamInfo::FilterState::FilterChain) {
  filter_manager_.addStreamDecoderFilter(
      std::make_shared<UpstreamRequestFilter>(*this, std::move(conn_pool)));
  if (parent_.config().start_child_span_) {
    span_ = parent_.callbacks()->activeSpan().spawnChild(
        parent_.callbacks()->tracingConfig(), "router " + parent.cluster()->name() + " egress",
        parent.timeSource().systemTime());
    if (parent.attemptCount() != 1) {
      // This is a retry request, add this metadata to span.
      span_->setTag(Tracing::Tags::get().RetryCount, std::to_string(parent.attemptCount() - 1));
    }
  }

  filter_manager_.streamInfo().healthCheck(parent_.callbacks()->streamInfo().healthCheck());
}

UpstreamRequest::~UpstreamRequest() {
  if (per_try_timeout_ != nullptr) {
    // Allows for testing.
    per_try_timeout_->disableTimer();
  }

  if (span_ != nullptr) {
    Tracing::HttpTracerUtility::finalizeUpstreamSpan(
        *span_, responseHeaders() ? &responseHeaders()->get() : nullptr,
        responseTrailers() ? &responseTrailers()->get() : nullptr, filter_manager_.streamInfo(),
        Tracing::EgressConfig::get());
  }

  if (max_stream_duration_timer_ != nullptr) {
    max_stream_duration_timer_->disableTimer();
  }

  filter_manager_.streamInfo().setUpstreamTiming(upstream_timing_);
  filter_manager_.streamInfo().onRequestComplete();
  for (const auto& upstream_log : parent_.config().upstream_logs_) {
    upstream_log->log(
        parent_.downstreamHeaders(), responseHeaders() ? &responseHeaders()->get() : nullptr,
        responseTrailers() ? &responseTrailers()->get() : nullptr, filter_manager_.streamInfo());
  }

  filter_manager_.destroyFilters();
}

void UpstreamRequest::onDecoderFilterBelowWriteBufferLowWatermark() {
  parent_.cluster()->stats().upstream_flow_control_drained_total_.inc();
  parent_.callbacks()->onDecoderFilterBelowWriteBufferLowWatermark();
}
void UpstreamRequest::onDecoderFilterAboveWriteBufferHighWatermark() {
  parent_.callbacks()->onDecoderFilterBelowWriteBufferLowWatermark();
}
void UpstreamRequest::setContinueHeaders(Http::ResponseHeaderMapPtr&& response_headers) {
  continue_to_encode_ = std::move(response_headers);
}
void UpstreamRequest::setResponseHeaders(Http::ResponseHeaderMapPtr&& response_headers) {
  headers_to_encode_ = std::move(response_headers);
}
void UpstreamRequest::setResponseTrailers(Http::ResponseTrailerMapPtr&& response_trailers) {
  trailers_to_encode_ = std::move(response_trailers);
}
Http::RequestHeaderMapOptRef UpstreamRequest::requestHeaders() {
  return parent_.downstreamHeaders() ? std::make_optional(std::ref(*parent_.downstreamHeaders()))
                                     : absl::nullopt;
}
Http::RequestTrailerMapOptRef UpstreamRequest::requestTrailers() {
  return parent_.downstreamTrailers() ? std::make_optional(std::ref(*parent_.downstreamTrailers()))
                                      : absl::nullopt;
}

Http::ResponseHeaderMapOptRef UpstreamRequest::continueHeaders() {
  return continue_to_encode_ ? std::make_optional(std::ref(*continue_to_encode_))
                             : parent_.callbacks()->continueHeaders();
}
Http::ResponseHeaderMapOptRef UpstreamRequest::responseHeaders() {
  return headers_to_encode_ ? std::make_optional(std::ref(*headers_to_encode_))
                            : parent_.callbacks()->responseHeaders();
}
Http::ResponseTrailerMapOptRef UpstreamRequest::responseTrailers() {
  return trailers_to_encode_ ? std::make_optional(std::ref(*trailers_to_encode_))
                             : parent_.callbacks()->responseTrailers();
}

void UpstreamRequest::encode100ContinueHeaders(Http::ResponseHeaderMap& headers) {
  ScopeTrackerScopeState scope(&parent_.callbacks()->scope(), parent_.callbacks()->dispatcher());

  ASSERT(100 == Http::Utility::getResponseStatus(headers));
  parent_.onUpstream100ContinueHeaders(headers, *this);
}

void UpstreamRequest::encodeData(Buffer::Instance& data, bool end_stream) {
  // TODO probably missing something here.
  parent_.onUpstreamData(data, *this, end_stream);
}

void UpstreamRequest::encodeHeaders(Http::ResponseHeaderMap& headers, bool end_stream) {
  ScopeTrackerScopeState scope(&parent_.callbacks()->scope(), parent_.callbacks()->dispatcher());

  // We drop 1xx other than 101 on the floor; 101 upgrade headers need to be passed to the client as
  // part of the final response. 100-continue headers are handled in onUpstream100ContinueHeaders.
  //
  // We could in principle handle other headers here, but this might result in the double invocation
  // of decodeHeaders() (once for informational, again for non-informational), which is likely an
  // easy to miss corner case in the filter and HCM contract.
  //
  // This filtering is done early in upstream request, unlike 100 coalescing which is performed in
  // the router filter, since the filtering only depends on the state of a single upstream, and we
  // don't want to confuse accounting such as onFirstUpstreamRxByteReceived() with informational
  // headers.
  const uint64_t response_code = Http::Utility::getResponseStatus(headers);
  if (Http::CodeUtility::is1xx(response_code) &&
      response_code != enumToInt(Http::Code::SwitchingProtocols)) {
    return;
  }

  // TODO(rodaine): This is actually measuring after the headers are parsed and not the first
  // byte.
  upstream_timing_.onFirstUpstreamRxByteReceived(parent_.callbacks()->dispatcher().timeSource());
  // maybeEndDecode(end_stream);

  awaiting_headers_ = false;
  if (!parent_.config().upstream_logs_.empty()) {
    upstream_headers_ = Http::createHeaderMap<Http::ResponseHeaderMapImpl>(headers);
  }
  filter_manager_.streamInfo().response_code_ = static_cast<uint32_t>(response_code);

  // if (paused_for_connect_ && response_code == 200) {
  //   encodeBodyAndTrailers();
  //   paused_for_connect_ = false;
  // }

  // Transfer the headers to the HCM at this point, as the router will destroy the upstream request before passing it along.
  parent_.callbacks()->setResponseHeaders(std::move(headers_to_encode_));
  parent_.onUpstreamHeaders(response_code, parent_.callbacks()->responseHeaders()->get(), *this, end_stream);
}

void UpstreamRequest::encodeTrailers(Http::ResponseTrailerMap& trailers) {
  parent_.onUpstreamTrailers(trailers, *this);
}
void UpstreamRequest::encodeMetadata(Http::MetadataMapVector& metadata) {
  parent_.onUpstreamMetadata(metadata);
}

void UpstreamRequestFilter::ActiveUpstreamRequest::decode100ContinueHeaders(
    Http::ResponseHeaderMapPtr&& headers) {
  ScopeTrackerScopeState scope(&parent_.parent_.parent_.callbacks()->scope(),
                               parent_.parent_.parent_.callbacks()->dispatcher());

  parent_.decoder_callbacks_->encode100ContinueHeaders(std::move(headers));
}

void UpstreamRequestFilter::disableDataFromDownstreamForFlowControl() {
  // If there is only one upstream request, we can be assured that
  // disabling reads will not slow down other upstream requests. If we've
  // already seen the full downstream request (downstream_end_stream_) then
  // disabling reads is a noop.
  // This assert condition must be true because
  // parent_.upstreamRequests().size() can only be greater than 1 in the
  // case of a per-try-timeout with hedge_on_per_try_timeout enabled, and
  // the per try timeout timer is started only after downstream_end_stream_
  // is true.
  ASSERT(parent_.parent_.upstreamRequests().size() == 1 || parent_.parent_.downstreamEndStream());
  parent_.parent_.cluster()->stats().upstream_flow_control_backed_up_total_.inc();
  parent_.parent_.callbacks()->onDecoderFilterAboveWriteBufferHighWatermark();
  ++downstream_data_disabled_;
}
void UpstreamRequestFilter::enableDataFromDownstreamForFlowControl() {
  // If there is only one upstream request, we can be assured that
  // disabling reads will not overflow any write buffers in other upstream
  // requests. If we've already seen the full downstream request
  // (downstream_end_stream_) then enabling reads is a noop.
  // This assert condition must be true because
  // parent_.upstreamRequests().size() can only be greater than 1 in the
  // case of a per-try-timeout with hedge_on_per_try_timeout enabled, and
  // the per try timeout timer is started only after downstream_end_stream_
  // is true.
  ASSERT(parent_.parent_.upstreamRequests().size() == 1 || parent_.parent_.downstreamEndStream());
  parent_.parent_.cluster()->stats().upstream_flow_control_drained_total_.inc();
  parent_.parent_.callbacks()->onDecoderFilterBelowWriteBufferLowWatermark();
  ASSERT(downstream_data_disabled_ != 0);
  if (downstream_data_disabled_ > 0) {
    --downstream_data_disabled_;
  }
}
void UpstreamRequestFilter::onDestroy() {
  if (!parent_.decode_complete_) {
    if (conn_pool_->cancelAnyPendingRequest()) {
      ENVOY_STREAM_LOG(debug, "canceled pool request", *parent_.parent_.callbacks());
      // ASSERT(!upstream_);
    }
  }
}

void UpstreamRequestFilter::ActiveUpstreamRequest::decodeHeaders(
    Http::ResponseHeaderMapPtr&& headers, bool end_stream) {
  ScopeTrackerScopeState scope(&parent_.parent_.parent_.callbacks()->scope(),
                               parent_.parent_.parent_.callbacks()->dispatcher());

  if (!parent_.parent_.parent_.config().upstream_logs_.empty()) {
    parent_.parent_.upstream_headers_ =
        Http::createHeaderMap<Http::ResponseHeaderMapImpl>(*headers);
  }
  parent_.decoder_callbacks_->encodeHeaders(std::move(headers), end_stream);
}

void UpstreamRequestFilter::ActiveUpstreamRequest::decodeData(Buffer::Instance& data,
                                                              bool end_stream) {
                                                                ENVOY_LOG_MISC(info, "SEEING UPSTRAEM DECODE DATA {}", data.length());
  ScopeTrackerScopeState scope(&parent_.decoder_callbacks_->scope(),
                               parent_.decoder_callbacks_->dispatcher());

  parent_.maybeEndDecode(end_stream);
  parent_.parent_.filter_manager_.streamInfo().addBytesReceived(data.length());
  parent_.decoder_callbacks_->encodeData(data, end_stream);
  // parent_.parent_.filter_manager_.decodeData(data, end_stream);
  // parent_.parent_.encodeUpstreamData(data, end_stream);
}

void UpstreamRequestFilter::ActiveUpstreamRequest::decodeTrailers(
    Http::ResponseTrailerMapPtr&& trailers) {
  ScopeTrackerScopeState scope(&parent_.parent_.parent_.callbacks()->scope(),
                               parent_.parent_.parent_.callbacks()->dispatcher());

  // parent_.maybeEndDecode(true);
  if (!parent_.parent_.parent_.config().upstream_logs_.empty()) {
    parent_.parent_.upstream_trailers_ =
        Http::createHeaderMap<Http::ResponseTrailerMapImpl>(*trailers);
  }
  parent_.decoder_callbacks_->encodeTrailers(std::move(trailers));
  // parent_.onUpstreamTrailers(trailers, *this);
}
const RouteEntry& UpstreamRequestFilter::ActiveUpstreamRequest::routeEntry() const {
  return *parent_.parent_.parent_.routeEntry();
}

const Network::Connection& UpstreamRequestFilter::ActiveUpstreamRequest::connection() const {
  return *parent_.parent_.parent_.callbacks()->connection();
}

void UpstreamRequestFilter::ActiveUpstreamRequest::decodeMetadata(
    Http::MetadataMapPtr&& metadata_map) {
  parent_.decoder_callbacks_->encodeMetadata(std::move(metadata_map));
  // parent_.onUpstreamMetadata(std::move(metadata_map));
}

Http::FilterDataStatus UpstreamRequestFilter::decodeData(Buffer::Instance& data, bool end_stream) {
                                                                ENVOY_LOG_MISC(info, "SEEING DOWNSTREAM DECODE DATA {} {}", data.length(), end_stream);
  ENVOY_STREAM_LOG(trace, "proxying {} bytes", *parent_.parent_.callbacks(), data.length());
  decoder_callbacks_->streamInfo().addBytesSent(data.length());
  upstream_->encodeData(data, end_stream);
  if (end_stream) {
    parent_.upstream_timing_.onLastUpstreamTxByteSent(
        parent_.parent_.callbacks()->dispatcher().timeSource());
  }
  return Http::FilterDataStatus::StopIterationNoBuffer;
}
Http::FilterTrailersStatus
UpstreamRequestFilter::decodeTrailers(Http::RequestTrailerMap& trailers) {
  ENVOY_STREAM_LOG(trace, "proxying trailers", *parent_.parent_.callbacks());
  upstream_->encodeTrailers(trailers);
  parent_.upstream_timing_.onLastUpstreamTxByteSent(
      parent_.parent_.callbacks()->dispatcher().timeSource());
  return Http::FilterTrailersStatus::StopIteration;
}

Http::FilterMetadataStatus UpstreamRequestFilter::decodeMetadata(Http::MetadataMap& metadata_map) {
  ENVOY_STREAM_LOG(trace, "Encode metadata: {}", *parent_.parent_.callbacks(), metadata_map);
  // TODO(snowp): This introduces a copy , fix
  Http::MetadataMapVector metadata_map_vector;
  metadata_map_vector.emplace_back(std::make_unique<Http::MetadataMap>(metadata_map));
  upstream_->encodeMetadata(metadata_map_vector);

  return Http::FilterMetadataStatus::Continue;
}
void UpstreamRequestFilter::maybeEndDecode(bool end_stream) {
  if (end_stream) {
    parent_.upstream_timing_.onLastUpstreamRxByteReceived(parent_.parent_.callbacks()->dispatcher().timeSource());
    parent_.decode_complete_ = true;
  }
}

void UpstreamRequest::onUpstreamHostSelected(Upstream::HostDescriptionConstSharedPtr host) {
  filter_manager_.streamInfo().onUpstreamHostSelected(host);
  upstream_host_ = host;
  parent_.callbacks()->streamInfo().onUpstreamHostSelected(host);
  parent_.onUpstreamHostSelected(host);
}

void UpstreamRequest::encodeUpstreamHeaders(bool end_stream) {
  ASSERT(!encode_complete_);
  encode_complete_ = end_stream;

  filter_manager_.decodeHeaders(*parent_.downstreamHeaders(), end_stream);

  // conn_pool_->newStream(this);
}

void UpstreamRequest::encodeUpstreamData(Buffer::Instance& data, bool end_stream) {
  ASSERT(!encode_complete_);
  encode_complete_ = end_stream;

  filter_manager_.decodeData(data, end_stream);
}

void UpstreamRequest::encodeUpstreamTrailers(Http::RequestTrailerMap& trailers) {
  filter_manager_.decodeTrailers(trailers);
}

void UpstreamRequest::encodeUpstreamMetadata(Http::MetadataMapPtr&& metadata_map_ptr) {
  filter_manager_.decodeMetadata(*metadata_map_ptr);
  // if (!upstream_) {
  //   ENVOY_STREAM_LOG(trace, "upstream_ not ready. Store metadata_map to encode later: {}",
  //                    *parent_.callbacks(), *metadata_map_ptr);
  //   downstream_metadata_map_vector_.emplace_back(std::move(metadata_map_ptr));
  // } else {
}

void UpstreamRequestFilter::ActiveUpstreamRequest::onResetStream(
    Http::StreamResetReason reason, absl::string_view transport_failure_reason) {
  ScopeTrackerScopeState scope(&parent_.parent_.parent_.callbacks()->scope(),
                               parent_.parent_.parent_.callbacks()->dispatcher());

  if (parent_.parent_.span_ != nullptr) {
    // Add tags about reset.
    parent_.parent_.span_->setTag(Tracing::Tags::get().Error, Tracing::Tags::get().True);
    parent_.parent_.span_->setTag(Tracing::Tags::get().ErrorReason,
                                  Http::Utility::resetReasonToString(reason));
  }

  if (parent_.conn_pool_->cancelAnyPendingRequest()) {
    ENVOY_STREAM_LOG(debug, "canceled pool request", *parent_.parent_.parent_.callbacks());
    ASSERT(!parent_.upstream_);
  }
  parent_.clearRequestEncoder();
  parent_.parent_.awaiting_headers_ = false;
  if (!parent_.calling_encode_headers_) {
    parent_.parent_.filter_manager_.streamInfo().setResponseFlag(
        Filter::streamResetReasonToResponseFlag(reason));
    parent_.parent_.parent_.onUpstreamReset(reason, transport_failure_reason, parent_.parent_);
  } else {
    parent_.deferred_reset_reason_ = reason;
  }
}

void UpstreamRequest::resetStream() {
  // Don't reset the stream if we're already done with it.
  if (encode_complete_ && decode_complete_) {
    return;
  }

  if (span_ != nullptr) {
    // Add tags about the cancellation.
    span_->setTag(Tracing::Tags::get().Canceled, Tracing::Tags::get().True);
  }

<<<<<<< HEAD
  // TODO(snowp): We need some weay of calling into the filters to notify them about the reset.
  // Let's add a way to reset the filters. if (conn_pool_->cancelAnyPendingRequest()) {
  //   ENVOY_STREAM_LOG(debug, "canceled pool request", *parent_.callbacks());
  //   ASSERT(!upstream_);
  // }
=======
  if (conn_pool_->cancelAnyPendingStream()) {
    ENVOY_STREAM_LOG(debug, "canceled pool request", *parent_.callbacks());
    ASSERT(!upstream_);
  }
>>>>>>> 308619fc

  // if (upstream_) {
  //   ENVOY_STREAM_LOG(debug, "resetting pool request", *parent_.callbacks());
  //   // upstream_->resetStream();
  //   // clearRequestEncoder();
  // }
}

void UpstreamRequest::setupPerTryTimeout() {
  ASSERT(!per_try_timeout_);
  if (parent_.timeout().per_try_timeout_.count() > 0) {
    per_try_timeout_ =
        parent_.callbacks()->dispatcher().createTimer([this]() -> void { onPerTryTimeout(); });
    per_try_timeout_->enableTimer(parent_.timeout().per_try_timeout_);
  }
}

void UpstreamRequest::onPerTryTimeout() {
  // If we've sent anything downstream, ignore the per try timeout and let the response continue
  // up to the global timeout
  if (!parent_.downstreamResponseStarted()) {
    ENVOY_STREAM_LOG(debug, "upstream per try timeout", *parent_.callbacks());

    filter_manager_.streamInfo().setResponseFlag(StreamInfo::ResponseFlag::UpstreamRequestTimeout);
    parent_.onPerTryTimeout(*this);
  } else {
    ENVOY_STREAM_LOG(debug,
                     "ignored upstream per try timeout due to already started downstream response",
                     *parent_.callbacks());
  }
}

void UpstreamRequestFilter::onPoolFailure(ConnectionPool::PoolFailureReason reason,
                                          absl::string_view transport_failure_reason,
                                          Upstream::HostDescriptionConstSharedPtr host) {
  Http::StreamResetReason reset_reason = Http::StreamResetReason::ConnectionFailure;
  switch (reason) {
  case ConnectionPool::PoolFailureReason::Overflow:
    reset_reason = Http::StreamResetReason::Overflow;
    break;
  case ConnectionPool::PoolFailureReason::RemoteConnectionFailure:
    FALLTHRU;
  case ConnectionPool::PoolFailureReason::LocalConnectionFailure:
    reset_reason = Http::StreamResetReason::ConnectionFailure;
    break;
  case ConnectionPool::PoolFailureReason::Timeout:
    reset_reason = Http::StreamResetReason::LocalReset;
  }

  // Mimic an upstream reset.
  parent_.onUpstreamHostSelected(host);
  active_request_.onResetStream(reset_reason, transport_failure_reason);
}

void UpstreamRequestFilter::onPoolReady(
    std::unique_ptr<GenericUpstream>&& upstream, Upstream::HostDescriptionConstSharedPtr host,
    const Network::Address::InstanceConstSharedPtr& upstream_local_address,
    const StreamInfo::StreamInfo& info) {
  // This may be called under an existing ScopeTrackerScopeState but it will unwind correctly.
  ScopeTrackerScopeState scope(&decoder_callbacks_->scope(), decoder_callbacks_->dispatcher());
  ENVOY_STREAM_LOG(debug, "pool ready", *decoder_callbacks_);
  upstream_ = std::move(upstream);

  if (parent_.parent_.requestVcluster()) {
    // The cluster increases its upstream_rq_total_ counter right before firing this onPoolReady
    // callback. Hence, the upstream request increases the virtual cluster's upstream_rq_total_ stat
    // here.
    parent_.parent_.requestVcluster()->stats().upstream_rq_total_.inc();
  }

  host->outlierDetector().putResult(Upstream::Outlier::Result::LocalOriginConnectSuccess);

  parent_.onUpstreamHostSelected(host);

  decoder_callbacks_->streamInfo().setUpstreamFilterState(
      std::make_shared<StreamInfo::FilterStateImpl>(info.filterState().parent()->parent(),
                                                    StreamInfo::FilterState::LifeSpan::Request));
  decoder_callbacks_->streamInfo().setUpstreamLocalAddress(upstream_local_address);
  parent_.parent_.callbacks()->streamInfo().setUpstreamLocalAddress(upstream_local_address);

  decoder_callbacks_->streamInfo().setUpstreamSslConnection(info.downstreamSslConnection());
  parent_.parent_.callbacks()->streamInfo().setUpstreamSslConnection(
      info.downstreamSslConnection());

  if (parent_.parent_.downstreamEndStream()) {
    parent_.setupPerTryTimeout();
  } else {
    parent_.create_per_try_timeout_on_request_complete_ = true;
  }

  // Make sure the connection manager will inform the downstream watermark manager when the
  // downstream buffers are overrun. This may result in immediate watermark callbacks referencing
  // the encoder.
  parent_.parent_.callbacks()->addDownstreamWatermarkCallbacks(downstream_watermark_manager_);

  auto headers = parent_.requestHeaders();
  if (parent_.parent_.routeEntry()->autoHostRewrite() && !host->hostname().empty()) {
    parent_.parent_.downstreamHeaders()->setHost(host->hostname());
  }

  if (parent_.span_ != nullptr) {
    parent_.span_->injectContext(*parent_.requestHeaders());
  }

  parent_.upstream_timing_.onFirstUpstreamTxByteSent(
      parent_.parent_.callbacks()->dispatcher().timeSource());

  // Make sure that when we are forwarding CONNECT payload we do not do so until
  // the upstream has accepted the CONNECT request.
  if (conn_pool_->protocol().has_value() &&
      headers->get().getMethodValue() == Http::Headers::get().MethodValues.Connect) {
    paused_for_connect_ = true;
  }

  if (parent_.upstream_host_->cluster().commonHttpProtocolOptions().has_max_stream_duration()) {
    const auto max_stream_duration = std::chrono::milliseconds(DurationUtil::durationToMilliseconds(
        parent_.upstream_host_->cluster().commonHttpProtocolOptions().max_stream_duration()));
    if (max_stream_duration.count()) {
      parent_.max_stream_duration_timer_ = parent_.parent_.callbacks()->dispatcher().createTimer(
          [this]() -> void { parent_.onStreamMaxDurationReached(); });
      parent_.max_stream_duration_timer_->enableTimer(max_stream_duration);
    }
  }

  calling_encode_headers_ = true;
  upstream_->encodeHeaders(*parent_.requestHeaders(), encoding_headers_only_);
  calling_encode_headers_ = false;

  if (!paused_for_connect_ && !decoding_headers_) {
    ENVOY_LOG_MISC(info, "CONTINUING DECODING");
    decoder_callbacks_->continueDecoding();
  }

  await_stream_ = false;
}

// void UpstreamRequest::encodeBodyAndTrailers() {
//   // It is possible to get reset in the middle of an encodeHeaders() call. This happens for
//   // example in the HTTP/2 codec if the frame cannot be encoded for some reason. This should
//   never
//   // happen but it's unclear if we have covered all cases so protect against it and test for it.
//   // One specific example of a case where this happens is if we try to encode a total header size
//   // that is too big in HTTP/2 (64K currently).
//   if (parent_.deferred_reset_reason_) {
//     onResetStream(deferred_reset_reason_.value(), absl::string_view());
//   } else {
//     // Encode metadata after headers and before any other frame type.
//     if (!downstream_metadata_map_vector_.empty()) {
//       ENVOY_STREAM_LOG(debug, "Send metadata onPoolReady. {}", *parent_.callbacks(),
//                        downstream_metadata_map_vector_);
//       upstream_->encodeMetadata(downstream_metadata_map_vector_);
//       downstream_metadata_map_vector_.clear();
//       if (shouldSendEndStream()) {
//         Buffer::OwnedImpl empty_data("");
//         upstream_->encodeData(empty_data, true);
//       }
//     }

//     if (buffered_request_body_) {
//       stream_info_.addBytesSent(buffered_request_body_->length());
//       upstream_->encodeData(*buffered_request_body_, encode_complete_ && !encode_trailers_);
//     }

//     if (encode_trailers_) {
//       upstream_->encodeTrailers(*parent_.downstreamTrailers());
//     }

//     if (encode_complete_) {
//       upstream_timing_.onLastUpstreamTxByteSent(parent_.callbacks()->dispatcher().timeSource());
//     }
//   }
// }

const ScopeTrackedObject& UpstreamRequest::scope() { return parent_.callbacks()->scope(); }

void UpstreamRequest::onStreamMaxDurationReached() {
  upstream_host_->cluster().stats().upstream_rq_max_duration_reached_.inc();

  // The upstream had closed then try to retry along with retry policy.
  parent_.onStreamMaxDurationReached(*this);
}

void UpstreamRequestFilter::clearRequestEncoder() {
  // Before clearing the encoder, unsubscribe from callbacks.
  if (upstream_) {
    parent_.parent_.callbacks()->removeDownstreamWatermarkCallbacks(downstream_watermark_manager_);
  }
  upstream_.reset();
}

void UpstreamRequestFilter::DownstreamWatermarkManager::onAboveWriteBufferHighWatermark() {
  ASSERT(parent_.upstream_);

  // There are two states we should get this callback in: 1) the watermark was
  // hit due to writes from a different filter instance over a shared
  // downstream connection, or 2) the watermark was hit due to THIS filter
  // instance writing back the "winning" upstream request. In either case we
  // can disable reads from upstream.
  ASSERT(!parent_.parent_.parent_.finalUpstreamRequest() ||
         &parent_.parent_ == parent_.parent_.parent_.finalUpstreamRequest());
  // The downstream connection is overrun. Pause reads from upstream.
  // If there are multiple calls to readDisable either the codec (H2) or the underlying
  // Network::Connection (H1) will handle reference counting.
  parent_.parent_.parent_.cluster()->stats().upstream_flow_control_paused_reading_total_.inc();
  parent_.upstream_->readDisable(true);
}

void UpstreamRequestFilter::DownstreamWatermarkManager::onBelowWriteBufferLowWatermark() {
  ASSERT(parent_.upstream_);

  // One source of connection blockage has buffer available. Pass this on to the stream, which
  // will resume reads if this was the last remaining high watermark.
  parent_.parent_.parent_.cluster()->stats().upstream_flow_control_resumed_reading_total_.inc();
  parent_.upstream_->readDisable(false);
}

} // namespace Router
} // namespace Envoy<|MERGE_RESOLUTION|>--- conflicted
+++ resolved
@@ -436,18 +436,11 @@
     span_->setTag(Tracing::Tags::get().Canceled, Tracing::Tags::get().True);
   }
 
-<<<<<<< HEAD
-  // TODO(snowp): We need some weay of calling into the filters to notify them about the reset.
-  // Let's add a way to reset the filters. if (conn_pool_->cancelAnyPendingRequest()) {
+  // TODO(snowp): blla
+  // if (conn_pool_->cancelAnyPendingStream()) {
   //   ENVOY_STREAM_LOG(debug, "canceled pool request", *parent_.callbacks());
   //   ASSERT(!upstream_);
   // }
-=======
-  if (conn_pool_->cancelAnyPendingStream()) {
-    ENVOY_STREAM_LOG(debug, "canceled pool request", *parent_.callbacks());
-    ASSERT(!upstream_);
-  }
->>>>>>> 308619fc
 
   // if (upstream_) {
   //   ENVOY_STREAM_LOG(debug, "resetting pool request", *parent_.callbacks());

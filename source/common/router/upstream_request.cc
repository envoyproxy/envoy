--- conflicted
+++ resolved
@@ -206,14 +206,7 @@
   }
 
   stream_info_.onRequestComplete();
-<<<<<<< HEAD
-  for (const auto& upstream_log : parent_.config().upstream_logs_) {
-    upstream_log->log(parent_.downstreamHeaders(), upstream_headers_.get(),
-                      upstream_trailers_.get(), stream_info_, AccessLog::AccessLogType::Type1);
-  }
-=======
-  upstreamLog();
->>>>>>> faed4f06
+  upstreamLog(AccessLog::AccessLogType::Type1);
 
   while (downstream_data_disabled_ != 0) {
     parent_.callbacks()->onDecoderFilterBelowWriteBufferLowWatermark();
@@ -228,10 +221,10 @@
   }
 }
 
-void UpstreamRequest::upstreamLog() {
+void UpstreamRequest::upstreamLog(AccessLog::AccessLogType access_log_type) {
   for (const auto& upstream_log : parent_.config().upstream_logs_) {
     upstream_log->log(parent_.downstreamHeaders(), upstream_headers_.get(),
-                      upstream_trailers_.get(), stream_info_);
+                      upstream_trailers_.get(), stream_info_, access_log_type);
   }
 }
 
@@ -725,7 +718,7 @@
   stream_info_.setRequestHeaders(*parent_.downstreamHeaders());
 
   if (parent_.config().flush_upstream_log_on_upstream_stream_) {
-    upstreamLog();
+    upstreamLog(AccessLog::AccessLogType::Type1);
   }
 
   for (auto* callback : upstream_callbacks_) {

--- conflicted
+++ resolved
@@ -1141,14 +1141,9 @@
 Filter::UpstreamRequest::UpstreamRequest(Filter& parent, Http::ConnectionPool::Instance& pool)
     : parent_(parent), conn_pool_(pool), grpc_rq_success_deferred_(false),
       stream_info_(pool.protocol(), parent_.callbacks_->dispatcher().timeSource()),
-<<<<<<< HEAD
       calling_encode_headers_(false), upstream_canary_(false), decode_complete_(false),
       encode_complete_(false), encode_trailers_(false), retried_(false),
-      outlier_detection_timeout_recorded_(false) {
-=======
-      calling_encode_headers_(false), upstream_canary_(false), encode_complete_(false),
-      encode_trailers_(false), create_per_try_timeout_on_request_complete_(false) {
->>>>>>> 32e4d286
+      outlier_detection_timeout_recorded_(false), create_per_try_timeout_on_request_complete_(false) {
 
   if (parent_.config_.start_child_span_) {
     span_ = parent_.callbacks_->activeSpan().spawnChild(

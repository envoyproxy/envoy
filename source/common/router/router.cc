#include "source/common/router/router.h"

#include <chrono>
#include <cstdint>
#include <functional>
#include <memory>
#include <string>

#include "envoy/event/dispatcher.h"
#include "envoy/event/timer.h"
#include "envoy/grpc/status.h"
#include "envoy/http/conn_pool.h"
#include "envoy/runtime/runtime.h"
#include "envoy/upstream/cluster_manager.h"
#include "envoy/upstream/health_check_host_monitor.h"
#include "envoy/upstream/upstream.h"

#include "source/common/common/assert.h"
#include "source/common/common/cleanup.h"
#include "source/common/common/empty_string.h"
#include "source/common/common/enum_to_int.h"
#include "source/common/common/scope_tracker.h"
#include "source/common/common/utility.h"
#include "source/common/config/utility.h"
#include "source/common/grpc/common.h"
#include "source/common/http/codes.h"
#include "source/common/http/header_map_impl.h"
#include "source/common/http/headers.h"
#include "source/common/http/message_impl.h"
#include "source/common/http/utility.h"
#include "source/common/network/application_protocol.h"
#include "source/common/network/socket_option_factory.h"
#include "source/common/network/transport_socket_options_impl.h"
#include "source/common/network/upstream_server_name.h"
#include "source/common/network/upstream_socket_options_filter_state.h"
#include "source/common/network/upstream_subject_alt_names.h"
#include "source/common/router/config_impl.h"
#include "source/common/router/debug_config.h"
#include "source/common/router/retry_state_impl.h"
#include "source/common/runtime/runtime_features.h"
#include "source/common/stream_info/uint32_accessor_impl.h"
#include "source/common/tracing/http_tracer_impl.h"

namespace Envoy {
namespace Router {
namespace {
constexpr char NumInternalRedirectsFilterStateName[] = "num_internal_redirects";

uint32_t getLength(const Buffer::Instance* instance) { return instance ? instance->length() : 0; }

bool schemeIsHttp(const Http::RequestHeaderMap& downstream_headers,
                  OptRef<const Network::Connection> connection) {
  if (downstream_headers.getSchemeValue() == Http::Headers::get().SchemeValues.Http) {
    return true;
  }
  if (connection.has_value() && !connection->ssl()) {
    return true;
  }
  return false;
}

constexpr uint64_t TimeoutPrecisionFactor = 100;

} // namespace

// Express percentage as [0, TimeoutPrecisionFactor] because stats do not accept floating point
// values, and getting multiple significant figures on the histogram would be nice.
uint64_t FilterUtility::percentageOfTimeout(const std::chrono::milliseconds response_time,
                                            const std::chrono::milliseconds timeout) {
  // Timeouts of 0 are considered infinite. Any portion of an infinite timeout used is still
  // none of it.
  if (timeout.count() == 0) {
    return 0;
  }

  return static_cast<uint64_t>(response_time.count() * TimeoutPrecisionFactor / timeout.count());
}

void FilterUtility::setUpstreamScheme(Http::RequestHeaderMap& headers, bool downstream_secure) {
  if (Http::HeaderUtility::schemeIsValid(headers.getSchemeValue())) {
    return;
  }
  // After all the changes in https://github.com/envoyproxy/envoy/issues/14587
  // this path should only occur if a buggy filter has removed the :scheme
  // header. In that case best-effort set from X-Forwarded-Proto.
  absl::string_view xfp = headers.getForwardedProtoValue();
  if (Http::HeaderUtility::schemeIsValid(xfp)) {
    headers.setScheme(xfp);
    return;
  }

  if (downstream_secure) {
    headers.setReferenceScheme(Http::Headers::get().SchemeValues.Https);
  } else {
    headers.setReferenceScheme(Http::Headers::get().SchemeValues.Http);
  }
}

bool FilterUtility::shouldShadow(const ShadowPolicy& policy, Runtime::Loader& runtime,
                                 uint64_t stable_random) {

  // The policy's default value is set correctly regardless of whether there is a runtime key
  // or not, thus this call is sufficient for all cases (100% if no runtime set, otherwise
  // using the default value within the runtime fractional percent setting).
  return runtime.snapshot().featureEnabled(policy.runtimeKey(), policy.defaultValue(),
                                           stable_random);
}

FilterUtility::TimeoutData
FilterUtility::finalTimeout(const RouteEntry& route, Http::RequestHeaderMap& request_headers,
                            bool insert_envoy_expected_request_timeout_ms, bool grpc_request,
                            bool per_try_timeout_hedging_enabled,
                            bool respect_expected_rq_timeout) {
  // See if there is a user supplied timeout in a request header. If there is we take that.
  // Otherwise if the request is gRPC and a maximum gRPC timeout is configured we use the timeout
  // in the gRPC headers (or infinity when gRPC headers have no timeout), but cap that timeout to
  // the configured maximum gRPC timeout (which may also be infinity, represented by a 0 value),
  // or the default from the route config otherwise.
  TimeoutData timeout;
  if (!route.usingNewTimeouts()) {
    if (grpc_request && route.maxGrpcTimeout()) {
      const std::chrono::milliseconds max_grpc_timeout = route.maxGrpcTimeout().value();
      auto header_timeout = Grpc::Common::getGrpcTimeout(request_headers);
      std::chrono::milliseconds grpc_timeout =
          header_timeout ? header_timeout.value() : std::chrono::milliseconds(0);
      if (route.grpcTimeoutOffset()) {
        // We only apply the offset if it won't result in grpc_timeout hitting 0 or below, as
        // setting it to 0 means infinity and a negative timeout makes no sense.
        const auto offset = *route.grpcTimeoutOffset();
        if (offset < grpc_timeout) {
          grpc_timeout -= offset;
        }
      }

      // Cap gRPC timeout to the configured maximum considering that 0 means infinity.
      if (max_grpc_timeout != std::chrono::milliseconds(0) &&
          (grpc_timeout == std::chrono::milliseconds(0) || grpc_timeout > max_grpc_timeout)) {
        grpc_timeout = max_grpc_timeout;
      }
      timeout.global_timeout_ = grpc_timeout;
    } else {
      timeout.global_timeout_ = route.timeout();
    }
  }
  timeout.per_try_timeout_ = route.retryPolicy().perTryTimeout();
  timeout.per_try_idle_timeout_ = route.retryPolicy().perTryIdleTimeout();

  uint64_t header_timeout;

  if (respect_expected_rq_timeout) {
    // Check if there is timeout set by egress Envoy.
    // If present, use that value as route timeout and don't override
    // *x-envoy-expected-rq-timeout-ms* header. At this point *x-envoy-upstream-rq-timeout-ms*
    // header should have been sanitized by egress Envoy.
    const Http::HeaderEntry* header_expected_timeout_entry =
        request_headers.EnvoyExpectedRequestTimeoutMs();
    if (header_expected_timeout_entry) {
      trySetGlobalTimeout(*header_expected_timeout_entry, timeout);
    } else {
      const Http::HeaderEntry* header_timeout_entry =
          request_headers.EnvoyUpstreamRequestTimeoutMs();

      if (header_timeout_entry) {
        trySetGlobalTimeout(*header_timeout_entry, timeout);
        request_headers.removeEnvoyUpstreamRequestTimeoutMs();
      }
    }
  } else {
    const Http::HeaderEntry* header_timeout_entry = request_headers.EnvoyUpstreamRequestTimeoutMs();

    if (header_timeout_entry) {
      trySetGlobalTimeout(*header_timeout_entry, timeout);
      request_headers.removeEnvoyUpstreamRequestTimeoutMs();
    }
  }

  // See if there is a per try/retry timeout. If it's >= global we just ignore it.
  const absl::string_view per_try_timeout_entry =
      request_headers.getEnvoyUpstreamRequestPerTryTimeoutMsValue();
  if (!per_try_timeout_entry.empty()) {
    if (absl::SimpleAtoi(per_try_timeout_entry, &header_timeout)) {
      timeout.per_try_timeout_ = std::chrono::milliseconds(header_timeout);
    }
    request_headers.removeEnvoyUpstreamRequestPerTryTimeoutMs();
  }

  if (timeout.per_try_timeout_ >= timeout.global_timeout_ && timeout.global_timeout_.count() != 0) {
    timeout.per_try_timeout_ = std::chrono::milliseconds(0);
  }

  setTimeoutHeaders(0, timeout, route, request_headers, insert_envoy_expected_request_timeout_ms,
                    grpc_request, per_try_timeout_hedging_enabled);

  return timeout;
}

void FilterUtility::setTimeoutHeaders(uint64_t elapsed_time,
                                      const FilterUtility::TimeoutData& timeout,
                                      const RouteEntry& route,
                                      Http::RequestHeaderMap& request_headers,
                                      bool insert_envoy_expected_request_timeout_ms,
                                      bool grpc_request, bool per_try_timeout_hedging_enabled) {

  const uint64_t global_timeout = timeout.global_timeout_.count();

  // See if there is any timeout to write in the expected timeout header.
  uint64_t expected_timeout = timeout.per_try_timeout_.count();

  // Use the global timeout if no per try timeout was specified or if we're
  // doing hedging when there are per try timeouts. Either of these scenarios
  // mean that the upstream server can use the full global timeout.
  if (per_try_timeout_hedging_enabled || expected_timeout == 0) {
    expected_timeout = global_timeout;
  }

  // If the expected timeout is 0 set no timeout, as Envoy treats 0 as infinite timeout.
  if (expected_timeout > 0) {

    if (global_timeout > 0) {
      if (elapsed_time >= global_timeout) {
        // We are out of time, but 0 would be an infinite timeout. So instead we send a 1ms timeout
        // and assume the timers armed by onRequestComplete() will fire very soon.
        expected_timeout = 1;
      } else {
        expected_timeout = std::min(expected_timeout, global_timeout - elapsed_time);
      }
    }

    if (insert_envoy_expected_request_timeout_ms) {
      request_headers.setEnvoyExpectedRequestTimeoutMs(expected_timeout);
    }

    // If we've configured max_grpc_timeout, override the grpc-timeout header with
    // the expected timeout. This ensures that the optional per try timeout is reflected
    // in grpc-timeout, ensuring that the upstream gRPC server is aware of the actual timeout.
    if (grpc_request && !route.usingNewTimeouts() && route.maxGrpcTimeout()) {
      Grpc::Common::toGrpcTimeout(std::chrono::milliseconds(expected_timeout), request_headers);
    }
  }
}

absl::optional<std::chrono::milliseconds>
FilterUtility::tryParseHeaderTimeout(const Http::HeaderEntry& header_timeout_entry) {
  uint64_t header_timeout;
  if (absl::SimpleAtoi(header_timeout_entry.value().getStringView(), &header_timeout)) {
    return std::chrono::milliseconds(header_timeout);
  }
  return absl::nullopt;
}

void FilterUtility::trySetGlobalTimeout(const Http::HeaderEntry& header_timeout_entry,
                                        TimeoutData& timeout) {
  const auto timeout_ms = tryParseHeaderTimeout(header_timeout_entry);
  if (timeout_ms.has_value()) {
    timeout.global_timeout_ = timeout_ms.value();
  }
}

FilterUtility::HedgingParams
FilterUtility::finalHedgingParams(const RouteEntry& route,
                                  Http::RequestHeaderMap& request_headers) {
  HedgingParams hedging_params;
  hedging_params.hedge_on_per_try_timeout_ = route.hedgePolicy().hedgeOnPerTryTimeout();

  const Http::HeaderEntry* hedge_on_per_try_timeout_entry =
      request_headers.EnvoyHedgeOnPerTryTimeout();
  if (hedge_on_per_try_timeout_entry) {
    if (hedge_on_per_try_timeout_entry->value() == "true") {
      hedging_params.hedge_on_per_try_timeout_ = true;
    }
    if (hedge_on_per_try_timeout_entry->value() == "false") {
      hedging_params.hedge_on_per_try_timeout_ = false;
    }

    request_headers.removeEnvoyHedgeOnPerTryTimeout();
  }

  return hedging_params;
}

Filter::~Filter() {
  // Upstream resources should already have been cleaned.
  ASSERT(upstream_requests_.empty());
  ASSERT(!retry_state_);
}

const FilterUtility::StrictHeaderChecker::HeaderCheckResult
FilterUtility::StrictHeaderChecker::checkHeader(Http::RequestHeaderMap& headers,
                                                const Http::LowerCaseString& target_header) {
  if (target_header == Http::Headers::get().EnvoyUpstreamRequestTimeoutMs) {
    return isInteger(headers.EnvoyUpstreamRequestTimeoutMs());
  } else if (target_header == Http::Headers::get().EnvoyUpstreamRequestPerTryTimeoutMs) {
    return isInteger(headers.EnvoyUpstreamRequestPerTryTimeoutMs());
  } else if (target_header == Http::Headers::get().EnvoyMaxRetries) {
    return isInteger(headers.EnvoyMaxRetries());
  } else if (target_header == Http::Headers::get().EnvoyRetryOn) {
    return hasValidRetryFields(headers.EnvoyRetryOn(), &Router::RetryStateImpl::parseRetryOn);
  } else if (target_header == Http::Headers::get().EnvoyRetryGrpcOn) {
    return hasValidRetryFields(headers.EnvoyRetryGrpcOn(),
                               &Router::RetryStateImpl::parseRetryGrpcOn);
  }
  // Should only validate headers for which we have implemented a validator.
  PANIC("unexpectedly reached");
}

Stats::StatName Filter::upstreamZone(Upstream::HostDescriptionConstSharedPtr upstream_host) {
  return upstream_host ? upstream_host->localityZoneStatName() : config_.empty_stat_name_;
}

void Filter::chargeUpstreamCode(uint64_t response_status_code,
                                const Http::ResponseHeaderMap& response_headers,
                                Upstream::HostDescriptionConstSharedPtr upstream_host,
                                bool dropped) {
  // Passing the response_status_code explicitly is an optimization to avoid
  // multiple calls to slow Http::Utility::getResponseStatus.
  ASSERT(response_status_code == Http::Utility::getResponseStatus(response_headers));
  if (config_.emit_dynamic_stats_ && !callbacks_->streamInfo().healthCheck()) {
    const Http::HeaderEntry* upstream_canary_header = response_headers.EnvoyUpstreamCanary();
    const bool is_canary = (upstream_canary_header && upstream_canary_header->value() == "true") ||
                           (upstream_host ? upstream_host->canary() : false);
    const bool internal_request = Http::HeaderUtility::isEnvoyInternalRequest(*downstream_headers_);

    Stats::StatName upstream_zone = upstreamZone(upstream_host);
    Http::CodeStats::ResponseStatInfo info{
        config_.scope_,
        cluster_->statsScope(),
        config_.empty_stat_name_,
        response_status_code,
        internal_request,
        route_entry_->virtualHost().statName(),
        request_vcluster_ ? request_vcluster_->statName() : config_.empty_stat_name_,
        route_stats_context_.has_value() ? route_stats_context_->statName()
                                         : config_.empty_stat_name_,
        config_.zone_name_,
        upstream_zone,
        is_canary};

    Http::CodeStats& code_stats = httpContext().codeStats();
    code_stats.chargeResponseStat(info, exclude_http_code_stats_);

    if (alt_stat_prefix_ != nullptr) {
      Http::CodeStats::ResponseStatInfo alt_info{config_.scope_,
                                                 cluster_->statsScope(),
                                                 alt_stat_prefix_->statName(),
                                                 response_status_code,
                                                 internal_request,
                                                 config_.empty_stat_name_,
                                                 config_.empty_stat_name_,
                                                 config_.empty_stat_name_,
                                                 config_.zone_name_,
                                                 upstream_zone,
                                                 is_canary};
      code_stats.chargeResponseStat(alt_info, exclude_http_code_stats_);
    }

    if (dropped) {
      cluster_->loadReportStats().upstream_rq_dropped_.inc();
    }
    if (upstream_host && Http::CodeUtility::is5xx(response_status_code)) {
      upstream_host->stats().rq_error_.inc();
    }
  }
}

void Filter::chargeUpstreamCode(Http::Code code,
                                Upstream::HostDescriptionConstSharedPtr upstream_host,
                                bool dropped) {
  const uint64_t response_status_code = enumToInt(code);
  const auto fake_response_headers = Http::createHeaderMap<Http::ResponseHeaderMapImpl>(
      {{Http::Headers::get().Status, std::to_string(response_status_code)}});
  chargeUpstreamCode(response_status_code, *fake_response_headers, upstream_host, dropped);
}

Http::FilterHeadersStatus Filter::decodeHeaders(Http::RequestHeaderMap& headers, bool end_stream) {
  downstream_headers_ = &headers;

  // Extract debug configuration from filter state. This is used further along to determine whether
  // we should append cluster and host headers to the response, and whether to forward the request
  // upstream.
  const StreamInfo::FilterStateSharedPtr& filter_state = callbacks_->streamInfo().filterState();
  const DebugConfig* debug_config = filter_state->getDataReadOnly<DebugConfig>(DebugConfig::key());

  // TODO: Maybe add a filter API for this.
  grpc_request_ = Grpc::Common::isGrpcRequestHeaders(headers);
  exclude_http_code_stats_ = grpc_request_ && config_.suppress_grpc_request_failure_code_stats_;

  // Only increment rq total stat if we actually decode headers here. This does not count requests
  // that get handled by earlier filters.
  stats_.rq_total_.inc();

  // Initialize the `modify_headers` function as a no-op (so we don't have to remember to check it
  // against nullptr before calling it), and feed it behavior later if/when we have cluster info
  // headers to append.
  std::function<void(Http::ResponseHeaderMap&)> modify_headers = [](Http::ResponseHeaderMap&) {};

  // Determine if there is a route entry or a direct response for the request.
  route_ = callbacks_->route();
  if (!route_) {
    stats_.no_route_.inc();
    ENVOY_STREAM_LOG(debug, "no route match for URL '{}'", *callbacks_, headers.getPathValue());

    callbacks_->streamInfo().setResponseFlag(StreamInfo::ResponseFlag::NoRouteFound);
    callbacks_->sendLocalReply(Http::Code::NotFound, "", modify_headers, absl::nullopt,
                               StreamInfo::ResponseCodeDetails::get().RouteNotFound);
    return Http::FilterHeadersStatus::StopIteration;
  }

  // Determine if there is a direct response for the request.
  const auto* direct_response = route_->directResponseEntry();
  if (direct_response != nullptr) {
    stats_.rq_direct_response_.inc();
    direct_response->rewritePathHeader(headers, !config_.suppress_envoy_headers_);
    callbacks_->streamInfo().setRouteName(direct_response->routeName());
    callbacks_->sendLocalReply(
        direct_response->responseCode(), direct_response->responseBody(),
        [this, direct_response,
         &request_headers = headers](Http::ResponseHeaderMap& response_headers) -> void {
          std::string new_path;
          if (request_headers.Path()) {
            new_path = direct_response->newPath(request_headers);
          }
          // See https://tools.ietf.org/html/rfc7231#section-7.1.2.
          const auto add_location =
              direct_response->responseCode() == Http::Code::Created ||
              Http::CodeUtility::is3xx(enumToInt(direct_response->responseCode()));
          if (!new_path.empty() && add_location) {
            response_headers.addReferenceKey(Http::Headers::get().Location, new_path);
          }
          direct_response->finalizeResponseHeaders(response_headers, callbacks_->streamInfo());
        },
        absl::nullopt, StreamInfo::ResponseCodeDetails::get().DirectResponse);
    return Http::FilterHeadersStatus::StopIteration;
  }

  // A route entry matches for the request.
  route_entry_ = route_->routeEntry();
  // If there's a route specific limit and it's smaller than general downstream
  // limits, apply the new cap.
  retry_shadow_buffer_limit_ =
      std::min(retry_shadow_buffer_limit_, route_entry_->retryShadowBufferLimit());
  callbacks_->streamInfo().setRouteName(route_entry_->routeName());
  if (debug_config && debug_config->append_cluster_) {
    // The cluster name will be appended to any local or upstream responses from this point.
    modify_headers = [this, debug_config](Http::ResponseHeaderMap& headers) {
      headers.addCopy(debug_config->cluster_header_.value_or(Http::Headers::get().EnvoyCluster),
                      route_entry_->clusterName());
    };
  }
  Upstream::ThreadLocalCluster* cluster =
      config_.cm_.getThreadLocalCluster(route_entry_->clusterName());
  if (!cluster) {
    stats_.no_cluster_.inc();
    ENVOY_STREAM_LOG(debug, "unknown cluster '{}'", *callbacks_, route_entry_->clusterName());

    callbacks_->streamInfo().setResponseFlag(StreamInfo::ResponseFlag::NoClusterFound);
    callbacks_->sendLocalReply(route_entry_->clusterNotFoundResponseCode(), "", modify_headers,
                               absl::nullopt,
                               StreamInfo::ResponseCodeDetails::get().ClusterNotFound);
    return Http::FilterHeadersStatus::StopIteration;
  }
  cluster_ = cluster->info();

  // Set up stat prefixes, etc.
  request_vcluster_ = route_entry_->virtualCluster(headers);
  if (request_vcluster_ != nullptr) {
    callbacks_->streamInfo().setVirtualClusterName(request_vcluster_->name());
  }
  route_stats_context_ = route_entry_->routeStatsContext();
  ENVOY_STREAM_LOG(debug, "cluster '{}' match for URL '{}'", *callbacks_,
                   route_entry_->clusterName(), headers.getPathValue());

  if (config_.strict_check_headers_ != nullptr) {
    for (const auto& header : *config_.strict_check_headers_) {
      const auto res = FilterUtility::StrictHeaderChecker::checkHeader(headers, header);
      if (!res.valid_) {
        callbacks_->streamInfo().setResponseFlag(
            StreamInfo::ResponseFlag::InvalidEnvoyRequestHeaders);
        const std::string body = fmt::format("invalid header '{}' with value '{}'",
                                             std::string(res.entry_->key().getStringView()),
                                             std::string(res.entry_->value().getStringView()));
        const std::string details =
            absl::StrCat(StreamInfo::ResponseCodeDetails::get().InvalidEnvoyRequestHeaders, "{",
                         StringUtil::replaceAllEmptySpace(res.entry_->key().getStringView()), "}");
        callbacks_->sendLocalReply(Http::Code::BadRequest, body, nullptr, absl::nullopt, details);
        return Http::FilterHeadersStatus::StopIteration;
      }
    }
  }

  const Http::HeaderEntry* request_alt_name = headers.EnvoyUpstreamAltStatName();
  if (request_alt_name) {
    alt_stat_prefix_ = std::make_unique<Stats::StatNameDynamicStorage>(
        request_alt_name->value().getStringView(), config_.scope_.symbolTable());
    headers.removeEnvoyUpstreamAltStatName();
  }

  // See if we are supposed to immediately kill some percentage of this cluster's traffic.
  if (cluster_->maintenanceMode()) {
    callbacks_->streamInfo().setResponseFlag(StreamInfo::ResponseFlag::UpstreamOverflow);
    chargeUpstreamCode(Http::Code::ServiceUnavailable, nullptr, true);
    callbacks_->sendLocalReply(
        Http::Code::ServiceUnavailable, "maintenance mode",
        [modify_headers, this](Http::ResponseHeaderMap& headers) {
          if (!config_.suppress_envoy_headers_) {
            headers.addReference(Http::Headers::get().EnvoyOverloaded,
                                 Http::Headers::get().EnvoyOverloadedValues.True);
          }
          // Note: append_cluster_info does not respect suppress_envoy_headers.
          modify_headers(headers);
        },
        absl::nullopt, StreamInfo::ResponseCodeDetails::get().MaintenanceMode);
    cluster_->stats().upstream_rq_maintenance_mode_.inc();
    return Http::FilterHeadersStatus::StopIteration;
  }

  // Fetch a connection pool for the upstream cluster.
  const auto& upstream_http_protocol_options = cluster_->upstreamHttpProtocolOptions();

  if (upstream_http_protocol_options.has_value() &&
      (upstream_http_protocol_options.value().auto_sni() ||
       upstream_http_protocol_options.value().auto_san_validation())) {
    // Default the header to Host/Authority header.
    absl::string_view header_value = headers.getHostValue();

    // Check whether `override_auto_sni_header` is specified.
    const auto override_auto_sni_header =
        upstream_http_protocol_options.value().override_auto_sni_header();
    if (!override_auto_sni_header.empty()) {
      // Use the header value from `override_auto_sni_header` to set the SNI value.
      const auto overridden_header_value = Http::HeaderUtility::getAllOfHeaderAsString(
          headers, Http::LowerCaseString(override_auto_sni_header));
      if (overridden_header_value.result().has_value() &&
          !overridden_header_value.result().value().empty()) {
        header_value = overridden_header_value.result().value();
      }
    }
    const auto parsed_authority = Http::Utility::parseAuthority(header_value);
    bool should_set_sni = !parsed_authority.is_ip_address_;
    // `host_` returns a string_view so doing this should be safe.
    absl::string_view sni_value = parsed_authority.host_;

    if (should_set_sni && upstream_http_protocol_options.value().auto_sni()) {
      callbacks_->streamInfo().filterState()->setData(
          Network::UpstreamServerName::key(),
          std::make_unique<Network::UpstreamServerName>(sni_value),
          StreamInfo::FilterState::StateType::Mutable);
    }

    if (upstream_http_protocol_options.value().auto_san_validation()) {
      callbacks_->streamInfo().filterState()->setData(
          Network::UpstreamSubjectAltNames::key(),
          std::make_unique<Network::UpstreamSubjectAltNames>(
              std::vector<std::string>{std::string(sni_value)}),
          StreamInfo::FilterState::StateType::Mutable);
    }
  }

  transport_socket_options_ = Network::TransportSocketOptionsUtility::fromFilterState(
      *callbacks_->streamInfo().filterState());

  if (auto downstream_connection = downstreamConnection(); downstream_connection != nullptr) {
    if (auto typed_state = downstream_connection->streamInfo()
                               .filterState()
                               .getDataReadOnly<Network::UpstreamSocketOptionsFilterState>(
                                   Network::UpstreamSocketOptionsFilterState::key());
        typed_state != nullptr) {
      auto downstream_options = typed_state->value();
      if (!upstream_options_) {
        upstream_options_ = std::make_shared<Network::Socket::Options>();
      }
      Network::Socket::appendOptions(upstream_options_, downstream_options);
    }
  }

  if (upstream_options_ && callbacks_->getUpstreamSocketOptions()) {
    Network::Socket::appendOptions(upstream_options_, callbacks_->getUpstreamSocketOptions());
  }

  std::unique_ptr<GenericConnPool> generic_conn_pool = createConnPool(*cluster);

  if (!generic_conn_pool) {
    sendNoHealthyUpstreamResponse();
    return Http::FilterHeadersStatus::StopIteration;
  }
  Upstream::HostDescriptionConstSharedPtr host = generic_conn_pool->host();

  if (debug_config && debug_config->append_upstream_host_) {
    // The hostname and address will be appended to any local or upstream responses from this point,
    // possibly in addition to the cluster name.
    modify_headers = [modify_headers, debug_config, host](Http::ResponseHeaderMap& headers) {
      modify_headers(headers);
      headers.addCopy(
          debug_config->hostname_header_.value_or(Http::Headers::get().EnvoyUpstreamHostname),
          host->hostname());
      headers.addCopy(debug_config->host_address_header_.value_or(
                          Http::Headers::get().EnvoyUpstreamHostAddress),
                      host->address()->asString());
    };
  }

  // If we've been instructed not to forward the request upstream, send an empty local response.
  if (debug_config && debug_config->do_not_forward_) {
    modify_headers = [modify_headers, debug_config](Http::ResponseHeaderMap& headers) {
      modify_headers(headers);
      headers.addCopy(
          debug_config->not_forwarded_header_.value_or(Http::Headers::get().EnvoyNotForwarded),
          "true");
    };
    callbacks_->sendLocalReply(Http::Code::NoContent, "", modify_headers, absl::nullopt, "");
    return Http::FilterHeadersStatus::StopIteration;
  }

  hedging_params_ = FilterUtility::finalHedgingParams(*route_entry_, headers);

  timeout_ = FilterUtility::finalTimeout(*route_entry_, headers, !config_.suppress_envoy_headers_,
                                         grpc_request_, hedging_params_.hedge_on_per_try_timeout_,
                                         config_.respect_expected_rq_timeout_);

  const Http::HeaderEntry* header_max_stream_duration_entry =
      headers.EnvoyUpstreamStreamDurationMs();
  if (header_max_stream_duration_entry) {
    dynamic_max_stream_duration_ =
        FilterUtility::tryParseHeaderTimeout(*header_max_stream_duration_entry);
    headers.removeEnvoyUpstreamStreamDurationMs();
  }

  // If this header is set with any value, use an alternate response code on timeout
  if (headers.EnvoyUpstreamRequestTimeoutAltResponse()) {
    timeout_response_code_ = Http::Code::NoContent;
    headers.removeEnvoyUpstreamRequestTimeoutAltResponse();
  }

  include_attempt_count_in_request_ = route_entry_->includeAttemptCountInRequest();
  if (include_attempt_count_in_request_) {
    headers.setEnvoyAttemptCount(attempt_count_);
  }

  // The router has reached a point where it is going to try to send a request upstream,
  // so now modify_headers should attach x-envoy-attempt-count to the downstream response if the
  // config flag is true.
  if (route_entry_->includeAttemptCountInResponse()) {
    modify_headers = [modify_headers, this](Http::ResponseHeaderMap& headers) {
      modify_headers(headers);

      // This header is added without checking for config_.suppress_envoy_headers_ to mirror what is
      // done for upstream requests.
      headers.setEnvoyAttemptCount(attempt_count_);
    };
  }
  callbacks_->streamInfo().setAttemptCount(attempt_count_);

  route_entry_->finalizeRequestHeaders(headers, callbacks_->streamInfo(),
                                       !config_.suppress_envoy_headers_);
  FilterUtility::setUpstreamScheme(
      headers, callbacks_->streamInfo().downstreamAddressProvider().sslConnection() != nullptr);

  // Ensure an http transport scheme is selected before continuing with decoding.
  ASSERT(headers.Scheme());

  retry_state_ =
      createRetryState(route_entry_->retryPolicy(), headers, *cluster_, request_vcluster_,
                       route_stats_context_, config_.runtime_, config_.random_,
                       callbacks_->dispatcher(), config_.timeSource(), route_entry_->priority());

  // Determine which shadow policies to use. It's possible that we don't do any shadowing due to
  // runtime keys. Also the method CONNECT doesn't support shadowing.
  auto method = headers.getMethodValue();
  if (method != Http::Headers::get().MethodValues.Connect) {
    for (const auto& shadow_policy : route_entry_->shadowPolicies()) {
      const auto& policy_ref = *shadow_policy;
      if (FilterUtility::shouldShadow(policy_ref, config_.runtime_, callbacks_->streamId())) {
        active_shadow_policies_.push_back(std::cref(policy_ref));
        shadow_headers_ = Http::createHeaderMap<Http::RequestHeaderMapImpl>(*downstream_headers_);
      }
    }
  }

  ENVOY_STREAM_LOG(debug, "router decoding headers:\n{}", *callbacks_, headers);

  // Hang onto the modify_headers function for later use in handling upstream responses.
  modify_headers_ = modify_headers;

  conn_pool_new_stream_with_early_data_and_http3_ =
      Runtime::runtimeFeatureEnabled(Runtime::conn_pool_new_stream_with_early_data_and_http3);
  const bool can_send_early_data =
      conn_pool_new_stream_with_early_data_and_http3_ &&
      route_entry_->earlyDataPolicy().allowsEarlyDataForRequest(*downstream_headers_);
  // Set initial HTTP/3 use based on the presence of HTTP/1.1 proxy config.
  // For retries etc, HTTP/3 usability may transition from true to false, but
  // will never transition from false to true.
  bool can_use_http3 =
      !transport_socket_options_ || !transport_socket_options_->http11ProxyInfo().has_value();
  UpstreamRequestPtr upstream_request = std::make_unique<UpstreamRequest>(
      *this, std::move(generic_conn_pool), can_send_early_data, can_use_http3);
  LinkedList::moveIntoList(std::move(upstream_request), upstream_requests_);
  upstream_requests_.front()->acceptHeadersFromRouter(end_stream);
  if (end_stream) {
    onRequestComplete();
  }

  return Http::FilterHeadersStatus::StopIteration;
}

std::unique_ptr<GenericConnPool>
Filter::createConnPool(Upstream::ThreadLocalCluster& thread_local_cluster) {
  GenericConnPoolFactory* factory = nullptr;
  if (cluster_->upstreamConfig().has_value()) {
    factory = Envoy::Config::Utility::getFactory<GenericConnPoolFactory>(
        cluster_->upstreamConfig().value());
    ENVOY_BUG(factory != nullptr,
              fmt::format("invalid factory type '{}', failing over to default upstream",
                          cluster_->upstreamConfig().value().DebugString()));
  }
  if (!factory) {
    factory = &config_.router_context_.genericConnPoolFactory();
  }

  bool should_tcp_proxy = false;

  if (route_entry_->connectConfig().has_value()) {
    auto method = downstream_headers_->getMethodValue();
    should_tcp_proxy = (method == Http::Headers::get().MethodValues.Connect);

    // Allow POST for proxying raw TCP if it is configured.
    if (!should_tcp_proxy && route_entry_->connectConfig().value().allow_post()) {
      should_tcp_proxy = (method == Http::Headers::get().MethodValues.Post);
    }
  }
  return factory->createGenericConnPool(thread_local_cluster, should_tcp_proxy, *route_entry_,
                                        callbacks_->streamInfo().protocol(), this);
}

void Filter::sendNoHealthyUpstreamResponse() {
  callbacks_->streamInfo().setResponseFlag(StreamInfo::ResponseFlag::NoHealthyUpstream);
  chargeUpstreamCode(Http::Code::ServiceUnavailable, nullptr, false);
  callbacks_->sendLocalReply(Http::Code::ServiceUnavailable, "no healthy upstream", modify_headers_,
                             absl::nullopt,
                             StreamInfo::ResponseCodeDetails::get().NoHealthyUpstream);
}

Http::FilterDataStatus Filter::decodeData(Buffer::Instance& data, bool end_stream) {
  // upstream_requests_.size() cannot be > 1 because that only happens when a per
  // try timeout occurs with hedge_on_per_try_timeout enabled but the per
  // try timeout timer is not started until onRequestComplete(). It could be zero
  // if the first request attempt has already failed and a retry is waiting for
  // a backoff timer.
  ASSERT(upstream_requests_.size() <= 1);

  bool buffering = (retry_state_ && retry_state_->enabled()) || !active_shadow_policies_.empty() ||
                   (route_entry_ && route_entry_->internalRedirectPolicy().enabled());
  if (buffering &&
      getLength(callbacks_->decodingBuffer()) + data.length() > retry_shadow_buffer_limit_) {
    ENVOY_LOG(debug,
              "The request payload has at least {} bytes data which exceeds buffer limit {}. Give "
              "up on the retry/shadow.",
              getLength(callbacks_->decodingBuffer()) + data.length(), retry_shadow_buffer_limit_);
    cluster_->stats().retry_or_shadow_abandoned_.inc();
    retry_state_.reset();
    buffering = false;
    active_shadow_policies_.clear();
    request_buffer_overflowed_ = true;

    // If we had to abandon buffering and there's no request in progress, abort the request and
    // clean up. This happens if the initial upstream request failed, and we are currently waiting
    // for a backoff timer before starting the next upstream attempt.
    if (upstream_requests_.empty()) {
      cleanup();
      callbacks_->sendLocalReply(
          Http::Code::InsufficientStorage, "exceeded request buffer limit while retrying upstream",
          modify_headers_, absl::nullopt,
          StreamInfo::ResponseCodeDetails::get().RequestPayloadExceededRetryBufferLimit);
      return Http::FilterDataStatus::StopIterationNoBuffer;
    }
  }

  // If we aren't buffering and there is no active request, an abort should have occurred
  // already.
  ASSERT(buffering || !upstream_requests_.empty());

  if (buffering) {
    // If we are going to buffer for retries or shadowing, we need to make a copy before encoding
    // since it's all moves from here on.
    if (!upstream_requests_.empty()) {
      Buffer::OwnedImpl copy(data);
      upstream_requests_.front()->acceptDataFromRouter(copy, end_stream);
    }

    // If we are potentially going to retry or shadow this request we need to buffer.
    // This will not cause the connection manager to 413 because before we hit the
    // buffer limit we give up on retries and buffering. We must buffer using addDecodedData()
    // so that all buffered data is available by the time we do request complete processing and
    // potentially shadow.
    callbacks_->addDecodedData(data, true);
  } else {
    upstream_requests_.front()->acceptDataFromRouter(data, end_stream);
  }

  if (end_stream) {
    onRequestComplete();
  }

  return Http::FilterDataStatus::StopIterationNoBuffer;
}

Http::FilterTrailersStatus Filter::decodeTrailers(Http::RequestTrailerMap& trailers) {
  ENVOY_STREAM_LOG(debug, "router decoding trailers:\n{}", *callbacks_, trailers);

  if (shadow_headers_) {
    shadow_trailers_ = Http::createHeaderMap<Http::RequestTrailerMapImpl>(trailers);
  }

  // upstream_requests_.size() cannot be > 1 because that only happens when a per
  // try timeout occurs with hedge_on_per_try_timeout enabled but the per
  // try timeout timer is not started until onRequestComplete(). It could be zero
  // if the first request attempt has already failed and a retry is waiting for
  // a backoff timer.
  ASSERT(upstream_requests_.size() <= 1);
  downstream_trailers_ = &trailers;
  if (!upstream_requests_.empty()) {
    upstream_requests_.front()->acceptTrailersFromRouter(trailers);
  }
  onRequestComplete();
  return Http::FilterTrailersStatus::StopIteration;
}

Http::FilterMetadataStatus Filter::decodeMetadata(Http::MetadataMap& metadata_map) {
  Http::MetadataMapPtr metadata_map_ptr = std::make_unique<Http::MetadataMap>(metadata_map);
  if (!upstream_requests_.empty()) {
    // TODO(soya3129): Save metadata for retry, redirect and shadowing case.
    upstream_requests_.front()->acceptMetadataFromRouter(std::move(metadata_map_ptr));
  }
  return Http::FilterMetadataStatus::Continue;
}

void Filter::setDecoderFilterCallbacks(Http::StreamDecoderFilterCallbacks& callbacks) {
  callbacks_ = &callbacks;
  // As the decoder filter only pushes back via watermarks once data has reached
  // it, it can latch the current buffer limit and does not need to update the
  // limit if another filter increases it.
  //
  // The default is "do not limit". If there are configured (non-zero) buffer
  // limits, apply them here.
  if (callbacks_->decoderBufferLimit() != 0) {
    retry_shadow_buffer_limit_ = callbacks_->decoderBufferLimit();
  }
}

void Filter::cleanup() {
  // All callers of cleanup() should have cleaned out the upstream_requests_
  // list as appropriate.
  ASSERT(upstream_requests_.empty());

  retry_state_.reset();
  if (response_timeout_) {
    response_timeout_->disableTimer();
    response_timeout_.reset();
  }
}

absl::optional<absl::string_view> Filter::getShadowCluster(const ShadowPolicy& policy,
                                                           const Http::HeaderMap& headers) const {
  if (!policy.cluster().empty()) {
    return policy.cluster();
  } else {
    ASSERT(!policy.clusterHeader().get().empty());
    const auto entry = headers.get(policy.clusterHeader());
    if (!entry.empty() && !entry[0]->value().empty()) {
      return entry[0]->value().getStringView();
    }
    ENVOY_STREAM_LOG(debug, "There is no cluster name in header: {}", *callbacks_,
                     policy.clusterHeader());
    return absl::nullopt;
  }
}

void Filter::maybeDoShadowing() {
  for (const auto& shadow_policy_wrapper : active_shadow_policies_) {
    const auto& shadow_policy = shadow_policy_wrapper.get();

    const absl::optional<absl::string_view> cluster_name =
        getShadowCluster(shadow_policy, *downstream_headers_);

    // The cluster name got from headers is empty.
    if (!cluster_name.has_value()) {
      continue;
    }

    Http::RequestMessagePtr request(new Http::RequestMessageImpl(
        Http::createHeaderMap<Http::RequestHeaderMapImpl>(*shadow_headers_)));
    if (callbacks_->decodingBuffer()) {
      request->body().add(*callbacks_->decodingBuffer());
    }
    if (shadow_trailers_) {
      request->trailers(Http::createHeaderMap<Http::RequestTrailerMapImpl>(*shadow_trailers_));
    }

    auto options = Http::AsyncClient::RequestOptions()
                       .setTimeout(timeout_.global_timeout_)
                       .setParentSpan(callbacks_->activeSpan())
                       .setChildSpanName("mirror")
<<<<<<< HEAD
                       .setSampled(shadow_policy.traceSampled());
    if (Runtime::runtimeFeatureEnabled("envoy.reloadable_features.closer_shadow_behavior")) {
      options.setFilterConfig(config_);
    }
=======
                       .setSampled(shadow_policy.traceSampled())
                       .setIsShadow(true);
>>>>>>> 0a0fc44f
    config_.shadowWriter().shadow(std::string(cluster_name.value()), std::move(request), options);
  }
}

void Filter::onRequestComplete() {
  // This should be called exactly once, when the downstream request has been received in full.
  ASSERT(!downstream_end_stream_);
  downstream_end_stream_ = true;
  Event::Dispatcher& dispatcher = callbacks_->dispatcher();
  downstream_request_complete_time_ = dispatcher.timeSource().monotonicTime();

  // Possible that we got an immediate reset.
  if (!upstream_requests_.empty()) {
    // Even if we got an immediate reset, we could still shadow, but that is a riskier change and
    // seems unnecessary right now.
    maybeDoShadowing();

    if (timeout_.global_timeout_.count() > 0) {
      response_timeout_ = dispatcher.createTimer([this]() -> void { onResponseTimeout(); });
      response_timeout_->enableTimer(timeout_.global_timeout_);
    }

    for (auto& upstream_request : upstream_requests_) {
      if (upstream_request->createPerTryTimeoutOnRequestComplete()) {
        upstream_request->setupPerTryTimeout();
      }
    }
  }
}

void Filter::onDestroy() {
  // Reset any in-flight upstream requests.
  resetAll();
  cleanup();
}

void Filter::onResponseTimeout() {
  ENVOY_STREAM_LOG(debug, "upstream timeout", *callbacks_);

  // Reset any upstream requests that are still in flight.
  while (!upstream_requests_.empty()) {
    UpstreamRequestPtr upstream_request =
        upstream_requests_.back()->removeFromList(upstream_requests_);

    // We want to record the upstream timeouts and increase the stats counters in all the cases.
    // For example, we also want to record the stats in the case of BiDi streaming APIs where we
    // might have already seen the headers.
    // If desired, the old behavior to not do any work for those upstream requests we've already
    // seen the headers for can be achieved by overloading the runtime guard
    // `do_not_await_headers_on_upstream_timeout_to_emit_stats` to false.
    if (Runtime::runtimeFeatureEnabled(
            "envoy.reloadable_features.do_not_await_headers_on_upstream_timeout_to_emit_stats") ||
        upstream_request->awaitingHeaders()) {
      cluster_->stats().upstream_rq_timeout_.inc();
      if (request_vcluster_) {
        request_vcluster_->stats().upstream_rq_timeout_.inc();
      }
      if (route_stats_context_.has_value()) {
        route_stats_context_->stats().upstream_rq_timeout_.inc();
      }

      if (upstream_request->upstreamHost()) {
        upstream_request->upstreamHost()->stats().rq_timeout_.inc();
      }
    }

    if (upstream_request->awaitingHeaders()) {
      if (cluster_->timeoutBudgetStats().has_value()) {
        // Cancel firing per-try timeout information, because the per-try timeout did not come into
        // play when the global timeout was hit.
        upstream_request->recordTimeoutBudget(false);
      }

      // If this upstream request already hit a "soft" timeout, then it
      // already recorded a timeout into outlier detection. Don't do it again.
      if (!upstream_request->outlierDetectionTimeoutRecorded()) {
        updateOutlierDetection(Upstream::Outlier::Result::LocalOriginTimeout, *upstream_request,
                               absl::optional<uint64_t>(enumToInt(timeout_response_code_)));
      }

      chargeUpstreamAbort(timeout_response_code_, false, *upstream_request);
    }
    upstream_request->resetStream();
  }

  onUpstreamTimeoutAbort(StreamInfo::ResponseFlag::UpstreamRequestTimeout,
                         StreamInfo::ResponseCodeDetails::get().ResponseTimeout);
}

// Called when the per try timeout is hit but we didn't reset the request
// (hedge_on_per_try_timeout enabled).
void Filter::onSoftPerTryTimeout(UpstreamRequest& upstream_request) {
  // Track this as a timeout for outlier detection purposes even though we didn't
  // cancel the request yet and might get a 2xx later.
  updateOutlierDetection(Upstream::Outlier::Result::LocalOriginTimeout, upstream_request,
                         absl::optional<uint64_t>(enumToInt(timeout_response_code_)));
  upstream_request.outlierDetectionTimeoutRecorded(true);

  if (!downstream_response_started_ && retry_state_) {
    RetryStatus retry_status = retry_state_->shouldHedgeRetryPerTryTimeout(
        [this, can_use_http3 = upstream_request.upstreamStreamOptions().can_use_http3_]() -> void {
          // Without any knowledge about what's going on in the connection pool, retry the request
          // with the safest settings which is no early data but keep using or not using alt-svc as
          // before. In this way, QUIC won't be falsely marked as broken.
          doRetry(/*can_send_early_data*/ false, can_use_http3);
        });

    if (retry_status == RetryStatus::Yes) {
      runRetryOptionsPredicates(upstream_request);
      pending_retries_++;

      // Don't increment upstream_host->stats().rq_error_ here, we'll do that
      // later if 1) we hit global timeout or 2) we get bad response headers
      // back.
      upstream_request.retried(true);

      // TODO: cluster stat for hedge attempted.
    } else if (retry_status == RetryStatus::NoOverflow) {
      callbacks_->streamInfo().setResponseFlag(StreamInfo::ResponseFlag::UpstreamOverflow);
    } else if (retry_status == RetryStatus::NoRetryLimitExceeded) {
      callbacks_->streamInfo().setResponseFlag(
          StreamInfo::ResponseFlag::UpstreamRetryLimitExceeded);
    }
  }
}

void Filter::onPerTryIdleTimeout(UpstreamRequest& upstream_request) {
  onPerTryTimeoutCommon(upstream_request, cluster_->stats().upstream_rq_per_try_idle_timeout_,
                        StreamInfo::ResponseCodeDetails::get().UpstreamPerTryIdleTimeout);
}

void Filter::onPerTryTimeout(UpstreamRequest& upstream_request) {
  onPerTryTimeoutCommon(upstream_request, cluster_->stats().upstream_rq_per_try_timeout_,
                        StreamInfo::ResponseCodeDetails::get().UpstreamPerTryTimeout);
}

void Filter::onPerTryTimeoutCommon(UpstreamRequest& upstream_request, Stats::Counter& error_counter,
                                   const std::string& response_code_details) {
  if (hedging_params_.hedge_on_per_try_timeout_) {
    onSoftPerTryTimeout(upstream_request);
    return;
  }

  error_counter.inc();
  if (upstream_request.upstreamHost()) {
    upstream_request.upstreamHost()->stats().rq_timeout_.inc();
  }

  upstream_request.resetStream();

  updateOutlierDetection(Upstream::Outlier::Result::LocalOriginTimeout, upstream_request,
                         absl::optional<uint64_t>(enumToInt(timeout_response_code_)));

  if (maybeRetryReset(Http::StreamResetReason::LocalReset, upstream_request)) {
    return;
  }

  chargeUpstreamAbort(timeout_response_code_, false, upstream_request);

  // Remove this upstream request from the list now that we're done with it.
  upstream_request.removeFromList(upstream_requests_);
  onUpstreamTimeoutAbort(StreamInfo::ResponseFlag::UpstreamRequestTimeout, response_code_details);
}

void Filter::onStreamMaxDurationReached(UpstreamRequest& upstream_request) {
  upstream_request.resetStream();

  if (maybeRetryReset(Http::StreamResetReason::LocalReset, upstream_request)) {
    return;
  }

  upstream_request.removeFromList(upstream_requests_);
  cleanup();

  callbacks_->streamInfo().setResponseFlag(
      StreamInfo::ResponseFlag::UpstreamMaxStreamDurationReached);
  // Grab the const ref to call the const method of StreamInfo.
  const auto& stream_info = callbacks_->streamInfo();
  const bool downstream_decode_complete =
      stream_info.downstreamTiming().has_value() &&
      stream_info.downstreamTiming().value().get().lastDownstreamRxByteReceived().has_value();

  // sendLocalReply may instead reset the stream if downstream_response_started_ is true.
  callbacks_->sendLocalReply(
      Http::Utility::maybeRequestTimeoutCode(downstream_decode_complete),
      "upstream max stream duration reached", modify_headers_, absl::nullopt,
      StreamInfo::ResponseCodeDetails::get().UpstreamMaxStreamDurationReached);
}

void Filter::updateOutlierDetection(Upstream::Outlier::Result result,
                                    UpstreamRequest& upstream_request,
                                    absl::optional<uint64_t> code) {
  if (upstream_request.upstreamHost()) {
    upstream_request.upstreamHost()->outlierDetector().putResult(result, code);
  }
}

void Filter::chargeUpstreamAbort(Http::Code code, bool dropped, UpstreamRequest& upstream_request) {
  if (downstream_response_started_) {
    if (upstream_request.grpcRqSuccessDeferred()) {
      upstream_request.upstreamHost()->stats().rq_error_.inc();
      stats_.rq_reset_after_downstream_response_started_.inc();
    }
  } else {
    Upstream::HostDescriptionConstSharedPtr upstream_host = upstream_request.upstreamHost();

    chargeUpstreamCode(code, upstream_host, dropped);
    // If we had non-5xx but still have been reset by backend or timeout before
    // starting response, we treat this as an error. We only get non-5xx when
    // timeout_response_code_ is used for code above, where this member can
    // assume values such as 204 (NoContent).
    if (upstream_host != nullptr && !Http::CodeUtility::is5xx(enumToInt(code))) {
      upstream_host->stats().rq_error_.inc();
    }
  }
}

void Filter::onUpstreamTimeoutAbort(StreamInfo::ResponseFlag response_flags,
                                    absl::string_view details) {
  Upstream::ClusterTimeoutBudgetStatsOptRef tb_stats = cluster()->timeoutBudgetStats();
  if (tb_stats.has_value()) {
    Event::Dispatcher& dispatcher = callbacks_->dispatcher();
    std::chrono::milliseconds response_time = std::chrono::duration_cast<std::chrono::milliseconds>(
        dispatcher.timeSource().monotonicTime() - downstream_request_complete_time_);

    tb_stats->get().upstream_rq_timeout_budget_percent_used_.recordValue(
        FilterUtility::percentageOfTimeout(response_time, timeout_.global_timeout_));
  }

  const absl::string_view body =
      timeout_response_code_ == Http::Code::GatewayTimeout ? "upstream request timeout" : "";
  onUpstreamAbort(timeout_response_code_, response_flags, body, false, details);
}

void Filter::onUpstreamAbort(Http::Code code, StreamInfo::ResponseFlag response_flags,
                             absl::string_view body, bool dropped, absl::string_view details) {
  // If we have not yet sent anything downstream, send a response with an appropriate status code.
  // Otherwise just reset the ongoing response.
  callbacks_->streamInfo().setResponseFlag(response_flags);
  // This will destroy any created retry timers.
  cleanup();
  // sendLocalReply may instead reset the stream if downstream_response_started_ is true.
  callbacks_->sendLocalReply(
      code, body,
      [dropped, this](Http::ResponseHeaderMap& headers) {
        if (dropped && !config_.suppress_envoy_headers_) {
          headers.addReference(Http::Headers::get().EnvoyOverloaded,
                               Http::Headers::get().EnvoyOverloadedValues.True);
        }
        modify_headers_(headers);
      },
      absl::nullopt, details);
}

bool Filter::maybeRetryReset(Http::StreamResetReason reset_reason,
                             UpstreamRequest& upstream_request) {
  // We don't retry if we already started the response, don't have a retry policy defined,
  // or if we've already retried this upstream request (currently only possible if a per
  // try timeout occurred and hedge_on_per_try_timeout is enabled).
  if (downstream_response_started_ || !retry_state_ || upstream_request.retried()) {
    return false;
  }
  RetryState::Http3Used was_using_http3 = RetryState::Http3Used::Unknown;
  if (conn_pool_new_stream_with_early_data_and_http3_ && upstream_request.hadUpstream()) {
    was_using_http3 = (upstream_request.streamInfo().protocol().has_value() &&
                       upstream_request.streamInfo().protocol().value() == Http::Protocol::Http3)
                          ? RetryState::Http3Used::Yes
                          : RetryState::Http3Used::No;
  }
  const RetryStatus retry_status = retry_state_->shouldRetryReset(
      reset_reason, was_using_http3,
      [this, can_send_early_data = upstream_request.upstreamStreamOptions().can_send_early_data_,
       can_use_http3 =
           upstream_request.upstreamStreamOptions().can_use_http3_](bool disable_http3) -> void {
        // This retry might be because of ConnectionFailure of 0-RTT handshake. In this case, though
        // the original request is retried with the same can_send_early_data setting, it will not be
        // sent as early data by the underlying connection pool grid.
        doRetry(can_send_early_data, disable_http3 ? false : can_use_http3);
      });
  if (retry_status == RetryStatus::Yes) {
    runRetryOptionsPredicates(upstream_request);
    pending_retries_++;

    if (upstream_request.upstreamHost()) {
      upstream_request.upstreamHost()->stats().rq_error_.inc();
    }

    auto request_ptr = upstream_request.removeFromList(upstream_requests_);
    if (Runtime::runtimeFeatureEnabled("envoy.reloadable_features.allow_upstream_inline_write")) {
      callbacks_->dispatcher().deferredDelete(std::move(request_ptr));
    }
    return true;
  } else if (retry_status == RetryStatus::NoOverflow) {
    callbacks_->streamInfo().setResponseFlag(StreamInfo::ResponseFlag::UpstreamOverflow);
  } else if (retry_status == RetryStatus::NoRetryLimitExceeded) {
    callbacks_->streamInfo().setResponseFlag(StreamInfo::ResponseFlag::UpstreamRetryLimitExceeded);
  }

  return false;
}

void Filter::onUpstreamReset(Http::StreamResetReason reset_reason,
                             absl::string_view transport_failure_reason,
                             UpstreamRequest& upstream_request) {
  ENVOY_STREAM_LOG(debug, "upstream reset: reset reason: {}, transport failure reason: {}",
                   *callbacks_, Http::Utility::resetReasonToString(reset_reason),
                   transport_failure_reason);

  // TODO: The reset may also come from upstream over the wire. In this case it should be
  // treated as external origin error and distinguished from local origin error.
  // This matters only when running OutlierDetection with split_external_local_origin_errors
  // config param set to true.
  updateOutlierDetection(Upstream::Outlier::Result::LocalOriginConnectFailed, upstream_request,
                         absl::nullopt);

  if (maybeRetryReset(reset_reason, upstream_request)) {
    return;
  }

  const bool dropped = reset_reason == Http::StreamResetReason::Overflow;
  const Http::Code error_code = (reset_reason == Http::StreamResetReason::ProtocolError)
                                    ? Http::Code::BadGateway
                                    : Http::Code::ServiceUnavailable;
  chargeUpstreamAbort(error_code, dropped, upstream_request);
  auto request_ptr = upstream_request.removeFromList(upstream_requests_);
  if (Runtime::runtimeFeatureEnabled("envoy.reloadable_features.allow_upstream_inline_write")) {
    callbacks_->dispatcher().deferredDelete(std::move(request_ptr));
  }

  // If there are other in-flight requests that might see an upstream response,
  // don't return anything downstream.
  if (numRequestsAwaitingHeaders() > 0 || pending_retries_ > 0) {
    return;
  }

  const StreamInfo::ResponseFlag response_flags = streamResetReasonToResponseFlag(reset_reason);

  const std::string body =
      absl::StrCat("upstream connect error or disconnect/reset before headers. ",
                   (is_retry_ ? "retried and the latest " : ""),
                   "reset reason: ", Http::Utility::resetReasonToString(reset_reason),
                   !transport_failure_reason.empty() ? ", transport failure reason: " : "",
                   transport_failure_reason);
  const std::string& basic_details =
      downstream_response_started_ ? StreamInfo::ResponseCodeDetails::get().LateUpstreamReset
                                   : StreamInfo::ResponseCodeDetails::get().EarlyUpstreamReset;
  const std::string details = StringUtil::replaceAllEmptySpace(absl::StrCat(
      basic_details, "{", Http::Utility::resetReasonToString(reset_reason),
      transport_failure_reason.empty() ? "" : absl::StrCat(",", transport_failure_reason), "}"));
  onUpstreamAbort(error_code, response_flags, body, dropped, details);
}

void Filter::onUpstreamHostSelected(Upstream::HostDescriptionConstSharedPtr host) {
  if (retry_state_ && host) {
    retry_state_->onHostAttempted(host);
  }
}

StreamInfo::ResponseFlag
Filter::streamResetReasonToResponseFlag(Http::StreamResetReason reset_reason) {
  switch (reset_reason) {
  case Http::StreamResetReason::ConnectionFailure:
    return StreamInfo::ResponseFlag::UpstreamConnectionFailure;
  case Http::StreamResetReason::ConnectionTermination:
    return StreamInfo::ResponseFlag::UpstreamConnectionTermination;
  case Http::StreamResetReason::LocalReset:
  case Http::StreamResetReason::LocalRefusedStreamReset:
    return StreamInfo::ResponseFlag::LocalReset;
  case Http::StreamResetReason::Overflow:
    return StreamInfo::ResponseFlag::UpstreamOverflow;
  case Http::StreamResetReason::RemoteReset:
  case Http::StreamResetReason::RemoteRefusedStreamReset:
  case Http::StreamResetReason::ConnectError:
    return StreamInfo::ResponseFlag::UpstreamRemoteReset;
  case Http::StreamResetReason::ProtocolError:
    return StreamInfo::ResponseFlag::UpstreamProtocolError;
  case Http::StreamResetReason::OverloadManager:
    return StreamInfo::ResponseFlag::OverloadManager;
  }

  PANIC_DUE_TO_CORRUPT_ENUM;
}

void Filter::handleNon5xxResponseHeaders(absl::optional<Grpc::Status::GrpcStatus> grpc_status,
                                         UpstreamRequest& upstream_request, bool end_stream,
                                         uint64_t grpc_to_http_status) {
  // We need to defer gRPC success until after we have processed grpc-status in
  // the trailers.
  if (grpc_request_) {
    if (end_stream) {
      if (grpc_status && !Http::CodeUtility::is5xx(grpc_to_http_status)) {
        upstream_request.upstreamHost()->stats().rq_success_.inc();
      } else {
        upstream_request.upstreamHost()->stats().rq_error_.inc();
      }
    } else {
      upstream_request.grpcRqSuccessDeferred(true);
    }
  } else {
    upstream_request.upstreamHost()->stats().rq_success_.inc();
  }
}

void Filter::onUpstream1xxHeaders(Http::ResponseHeaderMapPtr&& headers,
                                  UpstreamRequest& upstream_request) {
  const uint64_t response_code = Http::Utility::getResponseStatus(*headers);
  chargeUpstreamCode(response_code, *headers, upstream_request.upstreamHost(), false);
  ENVOY_STREAM_LOG(debug, "upstream 1xx ({}).", *callbacks_, response_code);

  downstream_response_started_ = true;
  final_upstream_request_ = &upstream_request;
  resetOtherUpstreams(upstream_request);

  // Don't send retries after 100-Continue has been sent on. Arguably we could attempt to do a
  // retry, assume the next upstream would also send an 100-Continue and swallow the second one
  // but it's sketchy (as the subsequent upstream might not send a 100-Continue) and not worth
  // the complexity until someone asks for it.
  retry_state_.reset();

  // We coalesce 1xx headers here, to prevent encoder filters and HCM from having to worry
  // about this. This is done in the router filter, rather than UpstreamRequest, since we want to
  // potentially coalesce across retries and multiple upstream requests in the future, even though
  // we currently don't support retry after 1xx.
  // It's plausible that this functionality might need to move to HCM in the future for internal
  // redirects, but we would need to maintain the "only call encode1xxHeaders() once"
  // invariant.
  if (!downstream_1xx_headers_encoded_) {
    downstream_1xx_headers_encoded_ = true;
    callbacks_->encode1xxHeaders(std::move(headers));
  }
}

void Filter::resetAll() {
  while (!upstream_requests_.empty()) {
    auto request_ptr = upstream_requests_.back()->removeFromList(upstream_requests_);
    request_ptr->resetStream();
    if (Runtime::runtimeFeatureEnabled("envoy.reloadable_features.allow_upstream_inline_write")) {
      callbacks_->dispatcher().deferredDelete(std::move(request_ptr));
    }
  }
}

void Filter::resetOtherUpstreams(UpstreamRequest& upstream_request) {
  // Pop each upstream request on the list and reset it if it's not the one
  // provided. At the end we'll move it back into the list.
  UpstreamRequestPtr final_upstream_request;
  while (!upstream_requests_.empty()) {
    UpstreamRequestPtr upstream_request_tmp =
        upstream_requests_.back()->removeFromList(upstream_requests_);
    if (upstream_request_tmp.get() != &upstream_request) {
      upstream_request_tmp->resetStream();
      // TODO: per-host stat for hedge abandoned.
      // TODO: cluster stat for hedge abandoned.
    } else {
      final_upstream_request = std::move(upstream_request_tmp);
    }
  }

  ASSERT(final_upstream_request);
  // Now put the final request back on this list.
  LinkedList::moveIntoList(std::move(final_upstream_request), upstream_requests_);
}

void Filter::onUpstreamHeaders(uint64_t response_code, Http::ResponseHeaderMapPtr&& headers,
                               UpstreamRequest& upstream_request, bool end_stream) {
  ENVOY_STREAM_LOG(debug, "upstream headers complete: end_stream={}", *callbacks_, end_stream);

  modify_headers_(*headers);
  // When grpc-status appears in response headers, convert grpc-status to HTTP status code
  // for outlier detection. This does not currently change any stats or logging and does not
  // handle the case when an error grpc-status is sent as a trailer.
  absl::optional<Grpc::Status::GrpcStatus> grpc_status;
  uint64_t grpc_to_http_status = 0;
  if (grpc_request_) {
    grpc_status = Grpc::Common::getGrpcStatus(*headers);
    if (grpc_status.has_value()) {
      grpc_to_http_status = Grpc::Utility::grpcToHttpStatus(grpc_status.value());
    }
  }

  if (grpc_status.has_value()) {
    upstream_request.upstreamHost()->outlierDetector().putHttpResponseCode(grpc_to_http_status);
  } else {
    upstream_request.upstreamHost()->outlierDetector().putHttpResponseCode(response_code);
  }

  if (headers->EnvoyImmediateHealthCheckFail() != nullptr) {
    upstream_request.upstreamHost()->healthChecker().setUnhealthy(
        Upstream::HealthCheckHostMonitor::UnhealthyType::ImmediateHealthCheckFail);
  }

  bool could_not_retry = false;

  // Check if this upstream request was already retried, for instance after
  // hitting a per try timeout. Don't retry it if we already have.
  if (retry_state_) {
    if (upstream_request.retried()) {
      // We already retried this request (presumably for a per try timeout) so
      // we definitely won't retry it again. Check if we would have retried it
      // if we could.
      bool retry_as_early_data; // Not going to be used as we are not retrying.
      could_not_retry = retry_state_->wouldRetryFromHeaders(*headers, *downstream_headers_,
                                                            retry_as_early_data) !=
                        RetryState::RetryDecision::NoRetry;
    } else {
      const RetryStatus retry_status = retry_state_->shouldRetryHeaders(
          *headers, *downstream_headers_,
          [this, can_use_http3 = upstream_request.upstreamStreamOptions().can_use_http3_,
           had_early_data = upstream_request.upstreamStreamOptions().can_send_early_data_](
              bool disable_early_data) -> void {
            doRetry((disable_early_data ? false : had_early_data), can_use_http3);
          });
      if (retry_status == RetryStatus::Yes) {
        runRetryOptionsPredicates(upstream_request);
        pending_retries_++;
        upstream_request.upstreamHost()->stats().rq_error_.inc();
        Http::CodeStats& code_stats = httpContext().codeStats();
        code_stats.chargeBasicResponseStat(cluster_->statsScope(), stats_.stat_names_.retry_,
                                           static_cast<Http::Code>(response_code),
                                           exclude_http_code_stats_);

        if (!end_stream || !upstream_request.encodeComplete()) {
          upstream_request.resetStream();
        }
        auto request_ptr = upstream_request.removeFromList(upstream_requests_);
        if (Runtime::runtimeFeatureEnabled(
                "envoy.reloadable_features.allow_upstream_inline_write")) {
          callbacks_->dispatcher().deferredDelete(std::move(request_ptr));
        }
        return;
      } else if (retry_status == RetryStatus::NoOverflow) {
        callbacks_->streamInfo().setResponseFlag(StreamInfo::ResponseFlag::UpstreamOverflow);
        could_not_retry = true;
      } else if (retry_status == RetryStatus::NoRetryLimitExceeded) {
        callbacks_->streamInfo().setResponseFlag(
            StreamInfo::ResponseFlag::UpstreamRetryLimitExceeded);
        could_not_retry = true;
      }
    }
  }

  if (route_entry_->internalRedirectPolicy().enabled() &&
      route_entry_->internalRedirectPolicy().shouldRedirectForResponseCode(
          static_cast<Http::Code>(response_code)) &&
      setupRedirect(*headers)) {
    return;
    // If the redirect could not be handled, fail open and let it pass to the
    // next downstream.
  }

  // Check if we got a "bad" response, but there are still upstream requests in
  // flight awaiting headers or scheduled retries. If so, exit to give them a
  // chance to return before returning a response downstream.
  if (could_not_retry && (numRequestsAwaitingHeaders() > 0 || pending_retries_ > 0)) {
    upstream_request.upstreamHost()->stats().rq_error_.inc();

    // Reset the stream because there are other in-flight requests that we'll
    // wait around for and we're not interested in consuming any body/trailers.
    auto request_ptr = upstream_request.removeFromList(upstream_requests_);
    request_ptr->resetStream();
    if (Runtime::runtimeFeatureEnabled("envoy.reloadable_features.allow_upstream_inline_write")) {
      callbacks_->dispatcher().deferredDelete(std::move(request_ptr));
    }
    return;
  }

  // Make sure any retry timers are destroyed since we may not call cleanup() if end_stream is
  // false.
  if (retry_state_) {
    retry_state_.reset();
  }

  // Only send upstream service time if we received the complete request and this is not a
  // premature response.
  if (DateUtil::timePointValid(downstream_request_complete_time_)) {
    Event::Dispatcher& dispatcher = callbacks_->dispatcher();
    MonotonicTime response_received_time = dispatcher.timeSource().monotonicTime();
    std::chrono::milliseconds ms = std::chrono::duration_cast<std::chrono::milliseconds>(
        response_received_time - downstream_request_complete_time_);
    if (!config_.suppress_envoy_headers_) {
      headers->setEnvoyUpstreamServiceTime(ms.count());
    }
  }

  upstream_request.upstreamCanary(
      (headers->EnvoyUpstreamCanary() && headers->EnvoyUpstreamCanary()->value() == "true") ||
      upstream_request.upstreamHost()->canary());
  chargeUpstreamCode(response_code, *headers, upstream_request.upstreamHost(), false);
  if (!Http::CodeUtility::is5xx(response_code)) {
    handleNon5xxResponseHeaders(grpc_status, upstream_request, end_stream, grpc_to_http_status);
  }

  // Append routing cookies
  for (const auto& header_value : downstream_set_cookies_) {
    headers->addReferenceKey(Http::Headers::get().SetCookie, header_value);
  }

  callbacks_->streamInfo().setResponseCodeDetails(
      StreamInfo::ResponseCodeDetails::get().ViaUpstream);

  // TODO(zuercher): If access to response_headers_to_add (at any level) is ever needed outside
  // Router::Filter we'll need to find a better location for this work. One possibility is to
  // provide finalizeResponseHeaders functions on the Router::Config and VirtualHost interfaces.
  route_entry_->finalizeResponseHeaders(*headers, callbacks_->streamInfo());

  downstream_response_started_ = true;
  final_upstream_request_ = &upstream_request;
  // Make sure that for request hedging, we end up with the correct final upstream info.
  callbacks_->streamInfo().setUpstreamInfo(final_upstream_request_->streamInfo().upstreamInfo());
  resetOtherUpstreams(upstream_request);
  if (end_stream) {
    onUpstreamComplete(upstream_request);
  }

  callbacks_->encodeHeaders(std::move(headers), end_stream,
                            StreamInfo::ResponseCodeDetails::get().ViaUpstream);
}

void Filter::onUpstreamData(Buffer::Instance& data, UpstreamRequest& upstream_request,
                            bool end_stream) {
  // This should be true because when we saw headers we either reset the stream
  // (hence wouldn't have made it to onUpstreamData) or all other in-flight
  // streams.
  ASSERT(upstream_requests_.size() == 1);
  if (end_stream) {
    // gRPC request termination without trailers is an error.
    if (upstream_request.grpcRqSuccessDeferred()) {
      upstream_request.upstreamHost()->stats().rq_error_.inc();
    }
    onUpstreamComplete(upstream_request);
  }

  callbacks_->encodeData(data, end_stream);
}

void Filter::onUpstreamTrailers(Http::ResponseTrailerMapPtr&& trailers,
                                UpstreamRequest& upstream_request) {
  // This should be true because when we saw headers we either reset the stream
  // (hence wouldn't have made it to onUpstreamTrailers) or all other in-flight
  // streams.
  ASSERT(upstream_requests_.size() == 1);

  if (upstream_request.grpcRqSuccessDeferred()) {
    absl::optional<Grpc::Status::GrpcStatus> grpc_status = Grpc::Common::getGrpcStatus(*trailers);
    if (grpc_status &&
        !Http::CodeUtility::is5xx(Grpc::Utility::grpcToHttpStatus(grpc_status.value()))) {
      upstream_request.upstreamHost()->stats().rq_success_.inc();
    } else {
      upstream_request.upstreamHost()->stats().rq_error_.inc();
    }
  }

  onUpstreamComplete(upstream_request);

  callbacks_->encodeTrailers(std::move(trailers));
}

void Filter::onUpstreamMetadata(Http::MetadataMapPtr&& metadata_map) {
  callbacks_->encodeMetadata(std::move(metadata_map));
}

void Filter::onUpstreamComplete(UpstreamRequest& upstream_request) {
  if (!downstream_end_stream_) {
    upstream_request.resetStream();
  }
  Event::Dispatcher& dispatcher = callbacks_->dispatcher();
  std::chrono::milliseconds response_time = std::chrono::duration_cast<std::chrono::milliseconds>(
      dispatcher.timeSource().monotonicTime() - downstream_request_complete_time_);

  Upstream::ClusterTimeoutBudgetStatsOptRef tb_stats = cluster()->timeoutBudgetStats();
  if (tb_stats.has_value()) {
    tb_stats->get().upstream_rq_timeout_budget_percent_used_.recordValue(
        FilterUtility::percentageOfTimeout(response_time, timeout_.global_timeout_));
  }

  if (config_.emit_dynamic_stats_ && !callbacks_->streamInfo().healthCheck() &&
      DateUtil::timePointValid(downstream_request_complete_time_)) {
    upstream_request.upstreamHost()->outlierDetector().putResponseTime(response_time);
    const bool internal_request = Http::HeaderUtility::isEnvoyInternalRequest(*downstream_headers_);

    Http::CodeStats& code_stats = httpContext().codeStats();
    Http::CodeStats::ResponseTimingInfo info{
        config_.scope_,
        cluster_->statsScope(),
        config_.empty_stat_name_,
        response_time,
        upstream_request.upstreamCanary(),
        internal_request,
        route_entry_->virtualHost().statName(),
        request_vcluster_ ? request_vcluster_->statName() : config_.empty_stat_name_,
        route_stats_context_.has_value() ? route_stats_context_->statName()
                                         : config_.empty_stat_name_,
        config_.zone_name_,
        upstreamZone(upstream_request.upstreamHost())};

    code_stats.chargeResponseTiming(info);

    if (alt_stat_prefix_ != nullptr) {
      Http::CodeStats::ResponseTimingInfo info{config_.scope_,
                                               cluster_->statsScope(),
                                               alt_stat_prefix_->statName(),
                                               response_time,
                                               upstream_request.upstreamCanary(),
                                               internal_request,
                                               config_.empty_stat_name_,
                                               config_.empty_stat_name_,
                                               config_.empty_stat_name_,
                                               config_.zone_name_,
                                               upstreamZone(upstream_request.upstreamHost())};

      code_stats.chargeResponseTiming(info);
    }
  }

  // Defer deletion as this is generally called under the stack of the upstream
  // request, and immediate deletion is dangerous.
  callbacks_->dispatcher().deferredDelete(upstream_request.removeFromList(upstream_requests_));
  cleanup();
}

bool Filter::setupRedirect(const Http::ResponseHeaderMap& headers) {
  ENVOY_STREAM_LOG(debug, "attempting internal redirect", *callbacks_);
  const Http::HeaderEntry* location = headers.Location();

  const uint64_t status_code = Http::Utility::getResponseStatus(headers);

  // Redirects are not supported for streaming requests yet.
  if (downstream_end_stream_ && (!request_buffer_overflowed_ || !callbacks_->decodingBuffer()) &&
      location != nullptr &&
      convertRequestHeadersForInternalRedirect(*downstream_headers_, *location, status_code) &&
      callbacks_->recreateStream(&headers)) {
    ENVOY_STREAM_LOG(debug, "Internal redirect succeeded", *callbacks_);
    cluster_->stats().upstream_internal_redirect_succeeded_total_.inc();
    return true;
  }
  // convertRequestHeadersForInternalRedirect logs failure reasons but log
  // details for other failure modes here.
  if (!downstream_end_stream_) {
    ENVOY_STREAM_LOG(trace, "Internal redirect failed: request incomplete", *callbacks_);
  } else if (request_buffer_overflowed_) {
    ENVOY_STREAM_LOG(trace, "Internal redirect failed: request body overflow", *callbacks_);
  } else if (location == nullptr) {
    ENVOY_STREAM_LOG(trace, "Internal redirect failed: missing location header", *callbacks_);
  }

  cluster_->stats().upstream_internal_redirect_failed_total_.inc();
  return false;
}

bool Filter::convertRequestHeadersForInternalRedirect(Http::RequestHeaderMap& downstream_headers,
                                                      const Http::HeaderEntry& internal_redirect,
                                                      uint64_t status_code) {
  if (!downstream_headers.Path()) {
    ENVOY_STREAM_LOG(trace, "Internal redirect failed: no path in downstream_headers", *callbacks_);
    return false;
  }

  absl::string_view redirect_url = internal_redirect.value().getStringView();
  // Make sure the redirect response contains a URL to redirect to.
  if (redirect_url.empty()) {
    stats_.passthrough_internal_redirect_bad_location_.inc();
    ENVOY_STREAM_LOG(trace, "Internal redirect failed: empty location", *callbacks_);
    return false;
  }
  Http::Utility::Url absolute_url;
  if (!absolute_url.initialize(redirect_url, false)) {
    stats_.passthrough_internal_redirect_bad_location_.inc();
    ENVOY_STREAM_LOG(trace, "Internal redirect failed: invalid location {}", *callbacks_,
                     redirect_url);
    return false;
  }

  const auto& policy = route_entry_->internalRedirectPolicy();
  // Don't change the scheme from the original request
  const bool scheme_is_http = schemeIsHttp(downstream_headers, callbacks_->connection());
  const bool target_is_http = absolute_url.scheme() == Http::Headers::get().SchemeValues.Http;
  if (!policy.isCrossSchemeRedirectAllowed() && scheme_is_http != target_is_http) {
    ENVOY_STREAM_LOG(trace, "Internal redirect failed: incorrect scheme for {}", *callbacks_,
                     redirect_url);
    stats_.passthrough_internal_redirect_unsafe_scheme_.inc();
    return false;
  }

  const StreamInfo::FilterStateSharedPtr& filter_state = callbacks_->streamInfo().filterState();
  // Make sure that performing the redirect won't result in exceeding the configured number of
  // redirects allowed for this route.
  StreamInfo::UInt32Accessor* num_internal_redirect{};

  if (num_internal_redirect = filter_state->getDataMutable<StreamInfo::UInt32Accessor>(
          NumInternalRedirectsFilterStateName);
      num_internal_redirect == nullptr) {
    auto state = std::make_shared<StreamInfo::UInt32AccessorImpl>(0);
    num_internal_redirect = state.get();

    filter_state->setData(NumInternalRedirectsFilterStateName, std::move(state),
                          StreamInfo::FilterState::StateType::Mutable,
                          StreamInfo::FilterState::LifeSpan::Request);
  }

  if (num_internal_redirect->value() >= policy.maxInternalRedirects()) {
    ENVOY_STREAM_LOG(trace, "Internal redirect failed: redirect limits exceeded.", *callbacks_);
    stats_.passthrough_internal_redirect_too_many_redirects_.inc();
    return false;
  }
  // Copy the old values, so they can be restored if the redirect fails.
  const std::string original_host(downstream_headers.getHostValue());
  const std::string original_path(downstream_headers.getPathValue());
  const bool scheme_is_set = (downstream_headers.Scheme() != nullptr);
  Cleanup restore_original_headers(
      [&downstream_headers, original_host, original_path, scheme_is_set, scheme_is_http]() {
        downstream_headers.setHost(original_host);
        downstream_headers.setPath(original_path);
        if (scheme_is_set) {
          downstream_headers.setScheme(scheme_is_http ? Http::Headers::get().SchemeValues.Http
                                                      : Http::Headers::get().SchemeValues.Https);
        }
      });

  // Replace the original host, scheme and path.
  downstream_headers.setScheme(absolute_url.scheme());
  downstream_headers.setHost(absolute_url.hostAndPort());

  auto path_and_query = absolute_url.pathAndQueryParams();
  if (Runtime::runtimeFeatureEnabled("envoy.reloadable_features.http_reject_path_with_fragment")) {
    // Envoy treats internal redirect as a new request and will reject it if URI path
    // contains #fragment. However the Location header is allowed to have #fragment in URI path. To
    // prevent Envoy from rejecting internal redirect, strip the #fragment from Location URI if it
    // is present.
    auto fragment_pos = path_and_query.find('#');
    path_and_query = path_and_query.substr(0, fragment_pos);
  }
  downstream_headers.setPath(path_and_query);

  // Only clear the route cache if there are downstream callbacks. There aren't, for example,
  // for async connections.
  if (callbacks_->downstreamCallbacks()) {
    callbacks_->downstreamCallbacks()->clearRouteCache();
  }
  const auto route = callbacks_->route();
  // Don't allow a redirect to a non existing route.
  if (!route) {
    stats_.passthrough_internal_redirect_no_route_.inc();
    ENVOY_STREAM_LOG(trace, "Internal redirect failed: no route found", *callbacks_);
    return false;
  }

  const auto& route_name = route->directResponseEntry() ? route->directResponseEntry()->routeName()
                                                        : route->routeEntry()->routeName();
  for (const auto& predicate : policy.predicates()) {
    if (!predicate->acceptTargetRoute(*filter_state, route_name, !scheme_is_http,
                                      !target_is_http)) {
      stats_.passthrough_internal_redirect_predicate_.inc();
      ENVOY_STREAM_LOG(trace,
                       "Internal redirect failed: rejecting redirect targeting {}, by {} predicate",
                       *callbacks_, route_name, predicate->name());
      return false;
    }
  }

  // See https://tools.ietf.org/html/rfc7231#section-6.4.4.
  if (status_code == enumToInt(Http::Code::SeeOther) &&
      downstream_headers.getMethodValue() != Http::Headers::get().MethodValues.Get &&
      downstream_headers.getMethodValue() != Http::Headers::get().MethodValues.Head) {
    downstream_headers.setMethod(Http::Headers::get().MethodValues.Get);
    downstream_headers.remove(Http::Headers::get().ContentLength);
    callbacks_->modifyDecodingBuffer([](Buffer::Instance& data) { data.drain(data.length()); });
  }

  num_internal_redirect->increment();
  restore_original_headers.cancel();
  // Preserve the original request URL for the second pass.
  downstream_headers.setEnvoyOriginalUrl(absl::StrCat(scheme_is_http
                                                          ? Http::Headers::get().SchemeValues.Http
                                                          : Http::Headers::get().SchemeValues.Https,
                                                      "://", original_host, original_path));
  return true;
}

void Filter::runRetryOptionsPredicates(UpstreamRequest& retriable_request) {
  for (const auto& options_predicate : route_entry_->retryPolicy().retryOptionsPredicates()) {
    const Upstream::RetryOptionsPredicate::UpdateOptionsParameters parameters{
        retriable_request.streamInfo(), upstreamSocketOptions()};
    auto ret = options_predicate->updateOptions(parameters);
    if (ret.new_upstream_socket_options_.has_value()) {
      upstream_options_ = ret.new_upstream_socket_options_.value();
    }
  }
}

void Filter::doRetry(bool can_send_early_data, bool can_use_http3) {
  ENVOY_STREAM_LOG(debug, "performing retry", *callbacks_);

  is_retry_ = true;
  attempt_count_++;
  callbacks_->streamInfo().setAttemptCount(attempt_count_);
  ASSERT(pending_retries_ > 0);
  pending_retries_--;

  // Clusters can technically get removed by CDS during a retry. Make sure it still exists.
  const auto cluster = config_.cm_.getThreadLocalCluster(route_entry_->clusterName());
  std::unique_ptr<GenericConnPool> generic_conn_pool;
  if (cluster != nullptr) {
    cluster_ = cluster->info();
    generic_conn_pool = createConnPool(*cluster);
  }

  if (!generic_conn_pool) {
    sendNoHealthyUpstreamResponse();
    cleanup();
    return;
  }
  UpstreamRequestPtr upstream_request = std::make_unique<UpstreamRequest>(
      *this, std::move(generic_conn_pool), can_send_early_data, can_use_http3);

  if (include_attempt_count_in_request_) {
    downstream_headers_->setEnvoyAttemptCount(attempt_count_);
  }

  // The request timeouts only account for time elapsed since the downstream request completed
  // which might not have happened yet (in which case zero time has elapsed.)
  std::chrono::milliseconds elapsed_time = std::chrono::milliseconds::zero();

  if (DateUtil::timePointValid(downstream_request_complete_time_)) {
    Event::Dispatcher& dispatcher = callbacks_->dispatcher();
    elapsed_time = std::chrono::duration_cast<std::chrono::milliseconds>(
        dispatcher.timeSource().monotonicTime() - downstream_request_complete_time_);
  }

  FilterUtility::setTimeoutHeaders(elapsed_time.count(), timeout_, *route_entry_,
                                   *downstream_headers_, !config_.suppress_envoy_headers_,
                                   grpc_request_, hedging_params_.hedge_on_per_try_timeout_);

  UpstreamRequest* upstream_request_tmp = upstream_request.get();
  LinkedList::moveIntoList(std::move(upstream_request), upstream_requests_);
  upstream_requests_.front()->acceptHeadersFromRouter(
      !callbacks_->decodingBuffer() && !downstream_trailers_ && downstream_end_stream_);
  // It's possible we got immediately reset which means the upstream request we just
  // added to the front of the list might have been removed, so we need to check to make
  // sure we don't send data on the wrong request.
  if (!upstream_requests_.empty() && (upstream_requests_.front().get() == upstream_request_tmp)) {
    if (callbacks_->decodingBuffer()) {
      // If we are doing a retry we need to make a copy.
      Buffer::OwnedImpl copy(*callbacks_->decodingBuffer());
      upstream_requests_.front()->acceptDataFromRouter(copy, !downstream_trailers_ &&
                                                                 downstream_end_stream_);
    }

    if (downstream_trailers_) {
      upstream_requests_.front()->acceptTrailersFromRouter(*downstream_trailers_);
    }
  }
}

uint32_t Filter::numRequestsAwaitingHeaders() {
  return std::count_if(upstream_requests_.begin(), upstream_requests_.end(),
                       [](const auto& req) -> bool { return req->awaitingHeaders(); });
}

RetryStatePtr
ProdFilter::createRetryState(const RetryPolicy& policy, Http::RequestHeaderMap& request_headers,
                             const Upstream::ClusterInfo& cluster, const VirtualCluster* vcluster,
                             RouteStatsContextOptRef route_stats_context, Runtime::Loader& runtime,
                             Random::RandomGenerator& random, Event::Dispatcher& dispatcher,
                             TimeSource& time_source, Upstream::ResourcePriority priority) {
  std::unique_ptr<RetryStateImpl> retry_state =
      RetryStateImpl::create(policy, request_headers, cluster, vcluster, route_stats_context,
                             runtime, random, dispatcher, time_source, priority);
  if (retry_state != nullptr && retry_state->isAutomaticallyConfiguredForHttp3()) {
    // Since doing retry will make Envoy to buffer the request body, if upstream using HTTP/3 is the
    // only reason for doing retry, set the retry shadow buffer limit to 0 so that we don't retry or
    // buffer safe requests with body which is not common.
    setRetryShadownBufferLimit(0);
  }
  return retry_state;
}

} // namespace Router
} // namespace Envoy<|MERGE_RESOLUTION|>--- conflicted
+++ resolved
@@ -898,15 +898,11 @@
                        .setTimeout(timeout_.global_timeout_)
                        .setParentSpan(callbacks_->activeSpan())
                        .setChildSpanName("mirror")
-<<<<<<< HEAD
-                       .setSampled(shadow_policy.traceSampled());
+                       .setSampled(shadow_policy.traceSampled())
+                       .setIsShadow(true);
     if (Runtime::runtimeFeatureEnabled("envoy.reloadable_features.closer_shadow_behavior")) {
       options.setFilterConfig(config_);
     }
-=======
-                       .setSampled(shadow_policy.traceSampled())
-                       .setIsShadow(true);
->>>>>>> 0a0fc44f
     config_.shadowWriter().shadow(std::string(cluster_name.value()), std::move(request), options);
   }
 }

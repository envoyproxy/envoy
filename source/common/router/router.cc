--- conflicted
+++ resolved
@@ -649,15 +649,6 @@
   }
   callbacks_->streamInfo().setAttemptCount(attempt_count_);
 
-<<<<<<< HEAD
-  // Inject the active span's tracing context into the request headers.
-  const auto upstream = callbacks_->streamInfo().upstreamInfo() != nullptr
-                            ? callbacks_->streamInfo().upstreamInfo()->upstreamHost()
-                            : nullptr;
-  callbacks_->activeSpan().injectContext(headers, host);
-
-=======
->>>>>>> 80c7e5bb
   route_entry_->finalizeRequestHeaders(headers, callbacks_->streamInfo(),
                                        !config_.suppress_envoy_headers_);
   FilterUtility::setUpstreamScheme(

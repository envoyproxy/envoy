#include "source/common/router/router.h"

#include <algorithm>
#include <chrono>
#include <cstdint>
#include <functional>
#include <memory>
#include <string>

#include "envoy/config/common/matcher/v3/matcher.pb.h"
#include "envoy/event/dispatcher.h"
#include "envoy/event/timer.h"
#include "envoy/grpc/status.h"
#include "envoy/http/conn_pool.h"
#include "envoy/runtime/runtime.h"
#include "envoy/upstream/cluster_manager.h"
#include "envoy/upstream/health_check_host_monitor.h"
#include "envoy/upstream/upstream.h"

#include "source/common/common/assert.h"
#include "source/common/common/cleanup.h"
#include "source/common/common/empty_string.h"
#include "source/common/common/enum_to_int.h"
#include "source/common/common/scope_tracker.h"
#include "source/common/common/utility.h"
#include "source/common/config/utility.h"
#include "source/common/grpc/common.h"
#include "source/common/http/codes.h"
#include "source/common/http/header_map_impl.h"
#include "source/common/http/headers.h"
#include "source/common/http/message_impl.h"
#include "source/common/http/utility.h"
#include "source/common/network/application_protocol.h"
#include "source/common/network/socket_option_factory.h"
#include "source/common/network/transport_socket_options_impl.h"
#include "source/common/network/upstream_server_name.h"
#include "source/common/network/upstream_socket_options_filter_state.h"
#include "source/common/network/upstream_subject_alt_names.h"
#include "source/common/orca/orca_load_metrics.h"
#include "source/common/orca/orca_parser.h"
#include "source/common/router/config_impl.h"
#include "source/common/router/debug_config.h"
#include "source/common/router/retry_state_impl.h"
#include "source/common/runtime/runtime_features.h"
#include "source/common/stream_info/uint32_accessor_impl.h"
#include "source/common/tracing/http_tracer_impl.h"

namespace Envoy {
namespace Router {
namespace {
constexpr char NumInternalRedirectsFilterStateName[] = "num_internal_redirects";

uint32_t getLength(const Buffer::Instance* instance) { return instance ? instance->length() : 0; }

bool schemeIsHttp(const Http::RequestHeaderMap& downstream_headers,
                  OptRef<const Network::Connection> connection) {
  if (Http::Utility::schemeIsHttp(downstream_headers.getSchemeValue())) {
    return true;
  }
  if (connection.has_value() && !connection->ssl()) {
    return true;
  }
  return false;
}

constexpr uint64_t TimeoutPrecisionFactor = 100;

} // namespace

absl::StatusOr<std::unique_ptr<FilterConfig>>
FilterConfig::create(Stats::StatName stat_prefix, Server::Configuration::FactoryContext& context,
                     ShadowWriterPtr&& shadow_writer,
                     const envoy::extensions::filters::http::router::v3::Router& config) {
  absl::Status creation_status = absl::OkStatus();
  auto ret = std::unique_ptr<FilterConfig>(
      new FilterConfig(stat_prefix, context, std::move(shadow_writer), config, creation_status));
  RETURN_IF_NOT_OK(creation_status);
  return ret;
}

FilterConfig::FilterConfig(Stats::StatName stat_prefix,
                           Server::Configuration::FactoryContext& context,
                           ShadowWriterPtr&& shadow_writer,
                           const envoy::extensions::filters::http::router::v3::Router& config,
                           absl::Status& creation_status)
    : FilterConfig(
          context.serverFactoryContext(), stat_prefix, context.serverFactoryContext().localInfo(),
          context.scope(), context.serverFactoryContext().clusterManager(),
          context.serverFactoryContext().runtime(),
          context.serverFactoryContext().api().randomGenerator(), std::move(shadow_writer),
          PROTOBUF_GET_WRAPPED_OR_DEFAULT(config, dynamic_stats, true), config.start_child_span(),
          config.suppress_envoy_headers(), config.respect_expected_rq_timeout(),
          config.suppress_grpc_request_failure_code_stats(),
          config.has_upstream_log_options()
              ? config.upstream_log_options().flush_upstream_log_on_upstream_stream()
              : false,
          config.strict_check_headers(), context.serverFactoryContext().api().timeSource(),
          context.serverFactoryContext().httpContext(),
          context.serverFactoryContext().routerContext()) {
  for (const auto& upstream_log : config.upstream_log()) {
    upstream_logs_.push_back(AccessLog::AccessLogFactory::fromProto(upstream_log, context));
  }

  if (config.has_upstream_log_options() &&
      config.upstream_log_options().has_upstream_log_flush_interval()) {
    upstream_log_flush_interval_ = std::chrono::milliseconds(DurationUtil::durationToMilliseconds(
        config.upstream_log_options().upstream_log_flush_interval()));
  }

  if (!config.upstream_http_filters().empty()) {
    // TODO(wbpcode): To validate the terminal filter is upstream codec filter by the proto.
    Server::Configuration::ServerFactoryContext& server_factory_ctx =
        context.serverFactoryContext();
    std::shared_ptr<Http::UpstreamFilterConfigProviderManager> filter_config_provider_manager =
        Http::FilterChainUtility::createSingletonUpstreamFilterConfigProviderManager(
            server_factory_ctx);
    std::string prefix = context.scope().symbolTable().toString(context.scope().prefix());
    upstream_ctx_ = std::make_unique<Upstream::UpstreamFactoryContextImpl>(
        server_factory_ctx, context.initManager(), context.scope());
    Http::FilterChainHelper<Server::Configuration::UpstreamFactoryContext,
                            Server::Configuration::UpstreamHttpFilterConfigFactory>
        helper(*filter_config_provider_manager, server_factory_ctx,
               context.serverFactoryContext().clusterManager(), *upstream_ctx_, prefix);
    SET_AND_RETURN_IF_NOT_OK(helper.processFilters(config.upstream_http_filters(),
                                                   "router upstream http", "router upstream http",
                                                   upstream_http_filter_factories_),
                             creation_status);
  }
}

// Express percentage as [0, TimeoutPrecisionFactor] because stats do not accept floating point
// values, and getting multiple significant figures on the histogram would be nice.
uint64_t FilterUtility::percentageOfTimeout(const std::chrono::milliseconds response_time,
                                            const std::chrono::milliseconds timeout) {
  // Timeouts of 0 are considered infinite. Any portion of an infinite timeout used is still
  // none of it.
  if (timeout.count() == 0) {
    return 0;
  }

  return static_cast<uint64_t>(response_time.count() * TimeoutPrecisionFactor / timeout.count());
}

void FilterUtility::setUpstreamScheme(Http::RequestHeaderMap& headers, bool downstream_ssl,
                                      bool upstream_ssl, bool use_upstream) {
  if (use_upstream) {
    if (upstream_ssl) {
      headers.setReferenceScheme(Http::Headers::get().SchemeValues.Https);
    } else {
      headers.setReferenceScheme(Http::Headers::get().SchemeValues.Http);
    }
    return;
  }

  if (Http::Utility::schemeIsValid(headers.getSchemeValue())) {
    return;
  }
  // After all the changes in https://github.com/envoyproxy/envoy/issues/14587
  // this path should only occur if a buggy filter has removed the :scheme
  // header. In that case best-effort set from X-Forwarded-Proto.
  absl::string_view xfp = headers.getForwardedProtoValue();
  if (Http::Utility::schemeIsValid(xfp)) {
    headers.setScheme(xfp);
    return;
  }

  if (downstream_ssl) {
    headers.setReferenceScheme(Http::Headers::get().SchemeValues.Https);
  } else {
    headers.setReferenceScheme(Http::Headers::get().SchemeValues.Http);
  }
}

bool FilterUtility::shouldShadow(const ShadowPolicy& policy, Runtime::Loader& runtime,
                                 uint64_t stable_random) {

  // The policy's default value is set correctly regardless of whether there is a runtime key
  // or not, thus this call is sufficient for all cases (100% if no runtime set, otherwise
  // using the default value within the runtime fractional percent setting).
  return runtime.snapshot().featureEnabled(policy.runtimeKey(), policy.defaultValue(),
                                           stable_random);
}

TimeoutData FilterUtility::finalTimeout(const RouteEntry& route,
                                        Http::RequestHeaderMap& request_headers,
                                        bool insert_envoy_expected_request_timeout_ms,
                                        bool grpc_request, bool per_try_timeout_hedging_enabled,
                                        bool respect_expected_rq_timeout) {
  // See if there is a user supplied timeout in a request header. If there is we take that.
  // Otherwise if the request is gRPC and a maximum gRPC timeout is configured we use the timeout
  // in the gRPC headers (or infinity when gRPC headers have no timeout), but cap that timeout to
  // the configured maximum gRPC timeout (which may also be infinity, represented by a 0 value),
  // or the default from the route config otherwise.
  TimeoutData timeout;
  if (!route.usingNewTimeouts()) {
    if (grpc_request && route.maxGrpcTimeout()) {
      const std::chrono::milliseconds max_grpc_timeout = route.maxGrpcTimeout().value();
      auto header_timeout = Grpc::Common::getGrpcTimeout(request_headers);
      std::chrono::milliseconds grpc_timeout =
          header_timeout ? header_timeout.value() : std::chrono::milliseconds(0);
      if (route.grpcTimeoutOffset()) {
        // We only apply the offset if it won't result in grpc_timeout hitting 0 or below, as
        // setting it to 0 means infinity and a negative timeout makes no sense.
        const auto offset = *route.grpcTimeoutOffset();
        if (offset < grpc_timeout) {
          grpc_timeout -= offset;
        }
      }

      // Cap gRPC timeout to the configured maximum considering that 0 means infinity.
      if (max_grpc_timeout != std::chrono::milliseconds(0) &&
          (grpc_timeout == std::chrono::milliseconds(0) || grpc_timeout > max_grpc_timeout)) {
        grpc_timeout = max_grpc_timeout;
      }
      timeout.global_timeout_ = grpc_timeout;
    } else {
      timeout.global_timeout_ = route.timeout();
    }
  }
  timeout.per_try_timeout_ = route.retryPolicy().perTryTimeout();
  timeout.per_try_idle_timeout_ = route.retryPolicy().perTryIdleTimeout();

  uint64_t header_timeout;

  if (respect_expected_rq_timeout) {
    // Check if there is timeout set by egress Envoy.
    // If present, use that value as route timeout and don't override
    // *x-envoy-expected-rq-timeout-ms* header. At this point *x-envoy-upstream-rq-timeout-ms*
    // header should have been sanitized by egress Envoy.
    const Http::HeaderEntry* header_expected_timeout_entry =
        request_headers.EnvoyExpectedRequestTimeoutMs();
    if (header_expected_timeout_entry) {
      trySetGlobalTimeout(*header_expected_timeout_entry, timeout);
    } else {
      const Http::HeaderEntry* header_timeout_entry =
          request_headers.EnvoyUpstreamRequestTimeoutMs();

      if (header_timeout_entry) {
        trySetGlobalTimeout(*header_timeout_entry, timeout);
        request_headers.removeEnvoyUpstreamRequestTimeoutMs();
      }
    }
  } else {
    const Http::HeaderEntry* header_timeout_entry = request_headers.EnvoyUpstreamRequestTimeoutMs();

    if (header_timeout_entry) {
      trySetGlobalTimeout(*header_timeout_entry, timeout);
      request_headers.removeEnvoyUpstreamRequestTimeoutMs();
    }
  }

  // See if there is a per try/retry timeout. If it's >= global we just ignore it.
  const absl::string_view per_try_timeout_entry =
      request_headers.getEnvoyUpstreamRequestPerTryTimeoutMsValue();
  if (!per_try_timeout_entry.empty()) {
    if (absl::SimpleAtoi(per_try_timeout_entry, &header_timeout)) {
      timeout.per_try_timeout_ = std::chrono::milliseconds(header_timeout);
    }
    request_headers.removeEnvoyUpstreamRequestPerTryTimeoutMs();
  }

  if (timeout.per_try_timeout_ >= timeout.global_timeout_ && timeout.global_timeout_.count() != 0) {
    timeout.per_try_timeout_ = std::chrono::milliseconds(0);
  }

  setTimeoutHeaders(0, timeout, route, request_headers, insert_envoy_expected_request_timeout_ms,
                    grpc_request, per_try_timeout_hedging_enabled);

  return timeout;
}

void FilterUtility::setTimeoutHeaders(uint64_t elapsed_time, const TimeoutData& timeout,
                                      const RouteEntry& route,
                                      Http::RequestHeaderMap& request_headers,
                                      bool insert_envoy_expected_request_timeout_ms,
                                      bool grpc_request, bool per_try_timeout_hedging_enabled) {

  const uint64_t global_timeout = timeout.global_timeout_.count();

  // See if there is any timeout to write in the expected timeout header.
  uint64_t expected_timeout = timeout.per_try_timeout_.count();

  // Use the global timeout if no per try timeout was specified or if we're
  // doing hedging when there are per try timeouts. Either of these scenarios
  // mean that the upstream server can use the full global timeout.
  if (per_try_timeout_hedging_enabled || expected_timeout == 0) {
    expected_timeout = global_timeout;
  }

  // If the expected timeout is 0 set no timeout, as Envoy treats 0 as infinite timeout.
  if (expected_timeout > 0) {

    if (global_timeout > 0) {
      if (elapsed_time >= global_timeout) {
        // We are out of time, but 0 would be an infinite timeout. So instead we send a 1ms timeout
        // and assume the timers armed by onRequestComplete() will fire very soon.
        expected_timeout = 1;
      } else {
        expected_timeout = std::min(expected_timeout, global_timeout - elapsed_time);
      }
    }

    if (insert_envoy_expected_request_timeout_ms) {
      request_headers.setEnvoyExpectedRequestTimeoutMs(expected_timeout);
    }

    // If we've configured max_grpc_timeout, override the grpc-timeout header with
    // the expected timeout. This ensures that the optional per try timeout is reflected
    // in grpc-timeout, ensuring that the upstream gRPC server is aware of the actual timeout.
    if (grpc_request && !route.usingNewTimeouts() && route.maxGrpcTimeout()) {
      Grpc::Common::toGrpcTimeout(std::chrono::milliseconds(expected_timeout), request_headers);
    }
  }
}

absl::optional<std::chrono::milliseconds>
FilterUtility::tryParseHeaderTimeout(const Http::HeaderEntry& header_timeout_entry) {
  uint64_t header_timeout;
  if (absl::SimpleAtoi(header_timeout_entry.value().getStringView(), &header_timeout)) {
    return std::chrono::milliseconds(header_timeout);
  }
  return absl::nullopt;
}

void FilterUtility::trySetGlobalTimeout(const Http::HeaderEntry& header_timeout_entry,
                                        TimeoutData& timeout) {
  const auto timeout_ms = tryParseHeaderTimeout(header_timeout_entry);
  if (timeout_ms.has_value()) {
    timeout.global_timeout_ = timeout_ms.value();
  }
}

FilterUtility::HedgingParams
FilterUtility::finalHedgingParams(const RouteEntry& route,
                                  Http::RequestHeaderMap& request_headers) {
  HedgingParams hedging_params;
  hedging_params.hedge_on_per_try_timeout_ = route.hedgePolicy().hedgeOnPerTryTimeout();

  const Http::HeaderEntry* hedge_on_per_try_timeout_entry =
      request_headers.EnvoyHedgeOnPerTryTimeout();
  if (hedge_on_per_try_timeout_entry) {
    if (hedge_on_per_try_timeout_entry->value() == "true") {
      hedging_params.hedge_on_per_try_timeout_ = true;
    }
    if (hedge_on_per_try_timeout_entry->value() == "false") {
      hedging_params.hedge_on_per_try_timeout_ = false;
    }

    request_headers.removeEnvoyHedgeOnPerTryTimeout();
  }

  return hedging_params;
}

Filter::~Filter() {
  // Upstream resources should already have been cleaned.
  ASSERT(upstream_requests_.empty());
  ASSERT(!retry_state_);
}

const FilterUtility::StrictHeaderChecker::HeaderCheckResult
FilterUtility::StrictHeaderChecker::checkHeader(Http::RequestHeaderMap& headers,
                                                const Http::LowerCaseString& target_header) {
  if (target_header == Http::Headers::get().EnvoyUpstreamRequestTimeoutMs) {
    return isInteger(headers.EnvoyUpstreamRequestTimeoutMs());
  } else if (target_header == Http::Headers::get().EnvoyUpstreamRequestPerTryTimeoutMs) {
    return isInteger(headers.EnvoyUpstreamRequestPerTryTimeoutMs());
  } else if (target_header == Http::Headers::get().EnvoyMaxRetries) {
    return isInteger(headers.EnvoyMaxRetries());
  } else if (target_header == Http::Headers::get().EnvoyRetryOn) {
    return hasValidRetryFields(headers.EnvoyRetryOn(), &Router::RetryStateImpl::parseRetryOn);
  } else if (target_header == Http::Headers::get().EnvoyRetryGrpcOn) {
    return hasValidRetryFields(headers.EnvoyRetryGrpcOn(),
                               &Router::RetryStateImpl::parseRetryGrpcOn);
  }
  // Should only validate headers for which we have implemented a validator.
  PANIC("unexpectedly reached");
}

Stats::StatName Filter::upstreamZone(Upstream::HostDescriptionOptConstRef upstream_host) {
  return upstream_host ? upstream_host->localityZoneStatName() : config_->empty_stat_name_;
}

void Filter::chargeUpstreamCode(uint64_t response_status_code,
                                const Http::ResponseHeaderMap& response_headers,
                                Upstream::HostDescriptionOptConstRef upstream_host, bool dropped) {
  // Passing the response_status_code explicitly is an optimization to avoid
  // multiple calls to slow Http::Utility::getResponseStatus.
  ASSERT(response_status_code == Http::Utility::getResponseStatus(response_headers));
  if (config_->emit_dynamic_stats_ && !callbacks_->streamInfo().healthCheck()) {
    const Http::HeaderEntry* upstream_canary_header = response_headers.EnvoyUpstreamCanary();
    const bool is_canary = (upstream_canary_header && upstream_canary_header->value() == "true") ||
                           (upstream_host ? upstream_host->canary() : false);
    const bool internal_request = Http::HeaderUtility::isEnvoyInternalRequest(*downstream_headers_);

    Stats::StatName upstream_zone = upstreamZone(upstream_host);
    Http::CodeStats::ResponseStatInfo info{
        config_->scope_,
        cluster_->statsScope(),
        config_->empty_stat_name_,
        response_status_code,
        internal_request,
        route_->virtualHost().statName(),
        request_vcluster_ ? request_vcluster_->statName() : config_->empty_stat_name_,
        route_stats_context_.has_value() ? route_stats_context_->statName()
                                         : config_->empty_stat_name_,
        config_->zone_name_,
        upstream_zone,
        is_canary};

    Http::CodeStats& code_stats = httpContext().codeStats();
    code_stats.chargeResponseStat(info, exclude_http_code_stats_);

    if (alt_stat_prefix_ != nullptr) {
      Http::CodeStats::ResponseStatInfo alt_info{config_->scope_,
                                                 cluster_->statsScope(),
                                                 alt_stat_prefix_->statName(),
                                                 response_status_code,
                                                 internal_request,
                                                 config_->empty_stat_name_,
                                                 config_->empty_stat_name_,
                                                 config_->empty_stat_name_,
                                                 config_->zone_name_,
                                                 upstream_zone,
                                                 is_canary};
      code_stats.chargeResponseStat(alt_info, exclude_http_code_stats_);
    }

    if (dropped) {
      cluster_->loadReportStats().upstream_rq_dropped_.inc();
    }
    if (upstream_host && Http::CodeUtility::is5xx(response_status_code)) {
      upstream_host->stats().rq_error_.inc();
    }
  }
}

void Filter::chargeUpstreamCode(Http::Code code, Upstream::HostDescriptionOptConstRef upstream_host,
                                bool dropped) {
  const uint64_t response_status_code = enumToInt(code);
  const auto fake_response_headers = Http::createHeaderMap<Http::ResponseHeaderMapImpl>(
      {{Http::Headers::get().Status, std::to_string(response_status_code)}});
  chargeUpstreamCode(response_status_code, *fake_response_headers, upstream_host, dropped);
}

Http::FilterHeadersStatus Filter::decodeHeaders(Http::RequestHeaderMap& headers, bool end_stream) {
  downstream_headers_ = &headers;

  // Initialize the `modify_headers_` function that will be used to modify the response headers for
  // all upstream responses or local responses.
  modify_headers_ = [this](Http::ResponseHeaderMap& headers) {
    if (route_entry_ == nullptr) {
      return;
    }

    if (modify_headers_from_upstream_lb_) {
      modify_headers_from_upstream_lb_(headers);
    }

    route_entry_->finalizeResponseHeaders(headers, callbacks_->streamInfo());

    if (attempt_count_ == 0 || !route_entry_->includeAttemptCountInResponse()) {
      return;
    }
    // This header is added without checking for config_->suppress_envoy_headers_ to mirror what
    // is done for upstream requests.
    headers.setEnvoyAttemptCount(attempt_count_);
  };

  // TODO: Maybe add a filter API for this.
  grpc_request_ = Grpc::Common::isGrpcRequestHeaders(headers);
  exclude_http_code_stats_ = grpc_request_ && config_->suppress_grpc_request_failure_code_stats_;

  // Only increment rq total stat if we actually decode headers here. This does not count requests
  // that get handled by earlier filters.
  stats_.rq_total_.inc();

  // Determine if there is a route entry or a direct response for the request.
  route_ = callbacks_->route();
  if (!route_) {
    stats_.no_route_.inc();
    ENVOY_STREAM_LOG(debug, "no route match for URL '{}'", *callbacks_, headers.getPathValue());

    callbacks_->streamInfo().setResponseFlag(StreamInfo::CoreResponseFlag::NoRouteFound);
    callbacks_->sendLocalReply(Http::Code::NotFound, "", nullptr, absl::nullopt,
                               StreamInfo::ResponseCodeDetails::get().RouteNotFound);
    return Http::FilterHeadersStatus::StopIteration;
  }

  // Determine if there is a direct response for the request.
  const auto* direct_response = route_->directResponseEntry();
  if (direct_response != nullptr) {
    stats_.rq_direct_response_.inc();
    direct_response->rewritePathHeader(headers, !config_->suppress_envoy_headers_);
    callbacks_->sendLocalReply(
        direct_response->responseCode(), direct_response->responseBody(),
        [this, direct_response,
         &request_headers = headers](Http::ResponseHeaderMap& response_headers) -> void {
          std::string new_uri;
          if (request_headers.Path()) {
            new_uri = direct_response->newUri(request_headers);
          }
          // See https://tools.ietf.org/html/rfc7231#section-7.1.2.
          const auto add_location =
              direct_response->responseCode() == Http::Code::Created ||
              Http::CodeUtility::is3xx(enumToInt(direct_response->responseCode()));
          if (!new_uri.empty() && add_location) {
            response_headers.addReferenceKey(Http::Headers::get().Location, new_uri);
          }
          direct_response->finalizeResponseHeaders(response_headers, callbacks_->streamInfo());
        },
        absl::nullopt, StreamInfo::ResponseCodeDetails::get().DirectResponse);
    return Http::FilterHeadersStatus::StopIteration;
  }

  // A route entry matches for the request.
  route_entry_ = route_->routeEntry();
  // If there's a route specific limit and it's smaller than general downstream
  // limits, apply the new cap.
  retry_shadow_buffer_limit_ =
      std::min(retry_shadow_buffer_limit_, route_entry_->retryShadowBufferLimit());
  Upstream::ThreadLocalCluster* cluster =
      config_->cm_.getThreadLocalCluster(route_entry_->clusterName());
  if (!cluster) {
    stats_.no_cluster_.inc();
    ENVOY_STREAM_LOG(debug, "unknown cluster '{}'", *callbacks_, route_entry_->clusterName());

    callbacks_->streamInfo().setResponseFlag(StreamInfo::CoreResponseFlag::NoClusterFound);
    callbacks_->sendLocalReply(route_entry_->clusterNotFoundResponseCode(), "", modify_headers_,
                               absl::nullopt,
                               StreamInfo::ResponseCodeDetails::get().ClusterNotFound);
    return Http::FilterHeadersStatus::StopIteration;
  }
  cluster_ = cluster->info();

  // Set up stat prefixes, etc.
  request_vcluster_ = route_->virtualHost().virtualCluster(headers);
  if (request_vcluster_ != nullptr) {
    callbacks_->streamInfo().setVirtualClusterName(request_vcluster_->name());
  }
  route_stats_context_ = route_entry_->routeStatsContext();
  ENVOY_STREAM_LOG(debug, "cluster '{}' match for URL '{}'", *callbacks_,
                   route_entry_->clusterName(), headers.getPathValue());

  if (config_->strict_check_headers_ != nullptr) {
    for (const auto& header : *config_->strict_check_headers_) {
      const auto res = FilterUtility::StrictHeaderChecker::checkHeader(headers, header);
      if (!res.valid_) {
        callbacks_->streamInfo().setResponseFlag(
            StreamInfo::CoreResponseFlag::InvalidEnvoyRequestHeaders);
        const std::string body = fmt::format("invalid header '{}' with value '{}'",
                                             std::string(res.entry_->key().getStringView()),
                                             std::string(res.entry_->value().getStringView()));
        const std::string details =
            absl::StrCat(StreamInfo::ResponseCodeDetails::get().InvalidEnvoyRequestHeaders, "{",
                         StringUtil::replaceAllEmptySpace(res.entry_->key().getStringView()), "}");
        callbacks_->sendLocalReply(Http::Code::BadRequest, body, modify_headers_, absl::nullopt,
                                   details);
        return Http::FilterHeadersStatus::StopIteration;
      }
    }
  }

  const Http::HeaderEntry* request_alt_name = headers.EnvoyUpstreamAltStatName();
  if (request_alt_name) {
    alt_stat_prefix_ = std::make_unique<Stats::StatNameDynamicStorage>(
        request_alt_name->value().getStringView(), config_->scope_.symbolTable());
    headers.removeEnvoyUpstreamAltStatName();
  }

  // See if we are supposed to immediately kill some percentage of this cluster's traffic.
  if (cluster_->maintenanceMode()) {
    callbacks_->streamInfo().setResponseFlag(StreamInfo::CoreResponseFlag::UpstreamOverflow);
    chargeUpstreamCode(Http::Code::ServiceUnavailable, {}, true);
    callbacks_->sendLocalReply(
        Http::Code::ServiceUnavailable, "maintenance mode",
        [this](Http::ResponseHeaderMap& headers) {
          if (!config_->suppress_envoy_headers_) {
            headers.addReference(Http::Headers::get().EnvoyOverloaded,
                                 Http::Headers::get().EnvoyOverloadedValues.True);
          }
          // Note: append_cluster_info does not respect suppress_envoy_headers.
          modify_headers_(headers);
        },
        absl::nullopt, StreamInfo::ResponseCodeDetails::get().MaintenanceMode);
    cluster_->trafficStats()->upstream_rq_maintenance_mode_.inc();
    return Http::FilterHeadersStatus::StopIteration;
  }

  // Support DROP_OVERLOAD config from control plane to drop certain percentage of traffic.
  if (checkDropOverload(*cluster)) {
    return Http::FilterHeadersStatus::StopIteration;
  }

  // Increment the attempt count from 0 to 1 at the first upstream request.
  attempt_count_++;
  callbacks_->streamInfo().setAttemptCount(attempt_count_);

  // Finalize the request headers before the host selection.
  route_entry_->finalizeRequestHeaders(headers, callbacks_->streamInfo(),
                                       !config_->suppress_envoy_headers_);

  // Fetch a connection pool for the upstream cluster.
  const auto& upstream_http_protocol_options = cluster_->upstreamHttpProtocolOptions();
  if (upstream_http_protocol_options && (upstream_http_protocol_options->auto_sni() ||
                                         upstream_http_protocol_options->auto_san_validation())) {
    // Default the header to Host/Authority header.
    absl::string_view header_value = headers.getHostValue();

    // Check whether `override_auto_sni_header` is specified.
    if (const auto& override_header = upstream_http_protocol_options->override_auto_sni_header();
        !override_header.empty()) {
      // Use the header value from `override_auto_sni_header` to set the SNI value.
      const auto override_header_value = headers.get(Http::LowerCaseString(override_header));
      if (override_header_value.size() > 1) {
        ENVOY_STREAM_LOG(info, "Multiple values for auto sni header '{}' and use the first one",
                         *callbacks_, override_header);
      }
      if (!override_header_value.empty() && !override_header_value[0]->value().empty()) {
        header_value = override_header_value[0]->value().getStringView();
      }
    }

    auto& filter_state = callbacks_->streamInfo().filterState();

    // Parse the authority header value to extract the host and check if it's an IP address.
    const auto parsed_authority = Http::Utility::parseAuthority(header_value);

    if (!parsed_authority.is_ip_address_ && upstream_http_protocol_options->auto_sni() &&
        !filter_state->hasDataWithName(Network::UpstreamServerName::key())) {
      filter_state->setData(Network::UpstreamServerName::key(),
                            std::make_unique<Network::UpstreamServerName>(parsed_authority.host_),
                            StreamInfo::FilterState::StateType::Mutable);
    }

    if (upstream_http_protocol_options->auto_san_validation() &&
        !filter_state->hasDataWithName(Network::UpstreamSubjectAltNames::key())) {
      filter_state->setData(Network::UpstreamSubjectAltNames::key(),
                            std::make_unique<Network::UpstreamSubjectAltNames>(
                                std::vector<std::string>{std::string(parsed_authority.host_)}),
                            StreamInfo::FilterState::StateType::Mutable);
    }
  }

  transport_socket_options_ = Network::TransportSocketOptionsUtility::fromFilterState(
      *callbacks_->streamInfo().filterState());

  if (auto downstream_connection = downstreamConnection(); downstream_connection != nullptr) {
    if (auto typed_state = downstream_connection->streamInfo()
                               .filterState()
                               .getDataReadOnly<Network::UpstreamSocketOptionsFilterState>(
                                   Network::UpstreamSocketOptionsFilterState::key());
        typed_state != nullptr) {
      auto downstream_options = typed_state->value();
      if (!upstream_options_) {
        upstream_options_ = std::make_shared<Network::Socket::Options>();
      }
      Network::Socket::appendOptions(upstream_options_, downstream_options);
    }
  }

  if (upstream_options_ && callbacks_->getUpstreamSocketOptions()) {
    Network::Socket::appendOptions(upstream_options_, callbacks_->getUpstreamSocketOptions());
  }

  callbacks_->streamInfo().downstreamTiming().setValue(
      "envoy.router.host_selection_start_ms",
      callbacks_->dispatcher().timeSource().monotonicTime());

  auto host_selection_response = cluster->chooseHost(this);
  if (!host_selection_response.cancelable ||
      !Runtime::runtimeFeatureEnabled("envoy.reloadable_features.async_host_selection")) {
    if (host_selection_response.cancelable) {
      host_selection_response.cancelable->cancel();
    }
    // This branch handles the common case of synchronous host selection, as
    // well as handling unsupported asynchronous host selection by treating it
    // as host selection failure and calling sendNoHealthyUpstreamResponse.
    continueDecodeHeaders(cluster, headers, end_stream, std::move(host_selection_response.host),
                          std::string(host_selection_response.details));
    return Http::FilterHeadersStatus::StopIteration;
  }

  ENVOY_STREAM_LOG(debug, "Doing asynchronous host selection\n", *callbacks_);
  // Latch the cancel handle and call it in Filter::onDestroy to avoid any use-after-frees for cases
  // like stream timeout.
  host_selection_cancelable_ = std::move(host_selection_response.cancelable);
  // Configure a callback to be called on asynchronous host selection.
  on_host_selected_ = ([this, cluster, end_stream](Upstream::HostConstSharedPtr&& host,
                                                   std::string host_selection_details) -> void {
    // It should always be safe to call continueDecodeHeaders. In the case the
    // stream had a local reply before host selection completed,
    // the lookup should be canceled.
    const bool should_continue_decoding = continueDecodeHeaders(
        cluster, *downstream_headers_, end_stream, std::move(host), host_selection_details);
    // continueDecodeHeaders can itself send a local reply, in which case should_continue_decoding
    // should be false. If this is not the case, we can continue the filter chain due to successful
    // asynchronous host selection.
    if (should_continue_decoding) {
      ENVOY_STREAM_LOG(debug, "Continuing stream now that host resolution is complete\n",
                       *callbacks_);
      callbacks_->continueDecoding();
    } else {
      ENVOY_STREAM_LOG(debug, "Aborting stream after host resolution is complete\n", *callbacks_);
    }
  });
  return Http::FilterHeadersStatus::StopAllIterationAndWatermark;
}

// When asynchronous host selection is complete, call the pre-configured on_host_selected_function.
void Filter::onAsyncHostSelection(Upstream::HostConstSharedPtr&& host, std::string&& details) {
  ENVOY_STREAM_LOG(debug, "Completing asynchronous host selection [{}]\n", *callbacks_, details);
  std::unique_ptr<Upstream::AsyncHostSelectionHandle> local_scope =
      std::move(host_selection_cancelable_);
  on_host_selected_(std::move(host), details);
}

bool Filter::continueDecodeHeaders(Upstream::ThreadLocalCluster* cluster,
                                   Http::RequestHeaderMap& headers, bool end_stream,
                                   Upstream::HostConstSharedPtr&& selected_host,
                                   absl::optional<std::string> host_selection_details) {
  callbacks_->streamInfo().downstreamTiming().setValue(
      "envoy.router.host_selection_end_ms", callbacks_->dispatcher().timeSource().monotonicTime());

  std::unique_ptr<GenericConnPool> generic_conn_pool = createConnPool(*cluster, selected_host);
  if (!generic_conn_pool) {
    sendNoHealthyUpstreamResponse(host_selection_details);
    return false;
  }
  Upstream::HostDescriptionConstSharedPtr host = generic_conn_pool->host();

  // If we've been instructed not to forward the request upstream, send an empty local response.
  if (auto* debug_config =
          callbacks_->streamInfo().filterState()->getDataReadOnly<DebugConfig>(DebugConfig::key());
      debug_config != nullptr && debug_config->do_not_forward_) {
    callbacks_->sendLocalReply(
        Http::Code::NoContent, "",
        [this](Http::ResponseHeaderMap& headers) {
          headers.addReference(Http::Headers::get().EnvoyNotForwarded, "true");
          modify_headers_(headers);
        },
        absl::nullopt, "");
    return false;
  }

  if (callbacks_->shouldLoadShed()) {
    callbacks_->sendLocalReply(Http::Code::ServiceUnavailable, "envoy overloaded", modify_headers_,
                               absl::nullopt, StreamInfo::ResponseCodeDetails::get().Overload);
    stats_.rq_overload_local_reply_.inc();
    return false;
  }

  hedging_params_ = FilterUtility::finalHedgingParams(*route_entry_, headers);

  timeout_ = FilterUtility::finalTimeout(*route_entry_, headers, !config_->suppress_envoy_headers_,
                                         grpc_request_, hedging_params_.hedge_on_per_try_timeout_,
                                         config_->respect_expected_rq_timeout_);

  const Http::HeaderEntry* header_max_stream_duration_entry =
      headers.EnvoyUpstreamStreamDurationMs();
  if (header_max_stream_duration_entry) {
    dynamic_max_stream_duration_ =
        FilterUtility::tryParseHeaderTimeout(*header_max_stream_duration_entry);
    headers.removeEnvoyUpstreamStreamDurationMs();
  }

  // If this header is set with any value, use an alternate response code on timeout
  if (headers.EnvoyUpstreamRequestTimeoutAltResponse()) {
    timeout_response_code_ = Http::Code::NoContent;
    headers.removeEnvoyUpstreamRequestTimeoutAltResponse();
  }

  include_attempt_count_in_request_ = route_entry_->includeAttemptCountInRequest();
  if (include_attempt_count_in_request_) {
    headers.setEnvoyAttemptCount(attempt_count_);
  }

  FilterUtility::setUpstreamScheme(
      headers, callbacks_->streamInfo().downstreamAddressProvider().sslConnection() != nullptr,
      host->transportSocketFactory().sslCtx() != nullptr,
      callbacks_->streamInfo().shouldSchemeMatchUpstream());

  // Ensure an http transport scheme is selected before continuing with decoding.
  ASSERT(headers.Scheme());

  retry_state_ = createRetryState(
      route_entry_->retryPolicy(), headers, *cluster_, request_vcluster_, route_stats_context_,
      config_->factory_context_, callbacks_->dispatcher(), route_entry_->priority());

  // Determine which shadow policies to use. It's possible that we don't do any shadowing due to
  // runtime keys. Also the method CONNECT doesn't support shadowing.
  auto method = headers.getMethodValue();
  if (method != Http::Headers::get().MethodValues.Connect) {
    for (const auto& shadow_policy : route_entry_->shadowPolicies()) {
      const auto& policy_ref = *shadow_policy;
      if (FilterUtility::shouldShadow(policy_ref, config_->runtime_, callbacks_->streamId())) {
        active_shadow_policies_.push_back(std::cref(policy_ref));
        shadow_headers_ = Http::createHeaderMap<Http::RequestHeaderMapImpl>(*downstream_headers_);
      }
    }
  }

  ENVOY_STREAM_LOG(debug, "router decoding headers:\n{}", *callbacks_, headers);

  const bool can_send_early_data =
      route_entry_->earlyDataPolicy().allowsEarlyDataForRequest(*downstream_headers_);

  include_timeout_retry_header_in_request_ = route_->virtualHost().includeIsTimeoutRetryHeader();

  // Set initial HTTP/3 use based on the presence of HTTP/1.1 proxy config.
  // For retries etc, HTTP/3 usability may transition from true to false, but
  // will never transition from false to true.
  bool can_use_http3 =
      !transport_socket_options_ || !transport_socket_options_->http11ProxyInfo().has_value();
  UpstreamRequestPtr upstream_request = std::make_unique<UpstreamRequest>(
      *this, std::move(generic_conn_pool), can_send_early_data, can_use_http3,
      allow_multiplexed_upstream_half_close_ /*enable_half_close*/);
  LinkedList::moveIntoList(std::move(upstream_request), upstream_requests_);
  upstream_requests_.front()->acceptHeadersFromRouter(end_stream);
  if (streaming_shadows_) {
    // start the shadow streams.
    for (const auto& shadow_policy_wrapper : active_shadow_policies_) {
      const auto& shadow_policy = shadow_policy_wrapper.get();
      const absl::optional<absl::string_view> shadow_cluster_name =
          getShadowCluster(shadow_policy, *downstream_headers_);
      if (!shadow_cluster_name.has_value()) {
        continue;
      }
      auto shadow_headers = Http::createHeaderMap<Http::RequestHeaderMapImpl>(*shadow_headers_);
      const auto options =
          Http::AsyncClient::RequestOptions()
              .setTimeout(timeout_.global_timeout_)
              .setParentSpan(callbacks_->activeSpan())
              .setChildSpanName("mirror")
              .setSampled(shadow_policy.traceSampled())
              .setIsShadow(true)
              .setIsShadowSuffixDisabled(shadow_policy.disableShadowHostSuffixAppend())
              .setBufferAccount(callbacks_->account())
              // A buffer limit of 1 is set in the case that retry_shadow_buffer_limit_ == 0,
              // because a buffer limit of zero on async clients is interpreted as no buffer limit.
              .setBufferLimit(1 > retry_shadow_buffer_limit_ ? 1 : retry_shadow_buffer_limit_)
              .setDiscardResponseBody(true)
              .setFilterConfig(config_)
              .setParentContext(Http::AsyncClient::ParentContext{&callbacks_->streamInfo()});
      if (end_stream) {
        // This is a header-only request, and can be dispatched immediately to the shadow
        // without waiting.
        Http::RequestMessagePtr request(new Http::RequestMessageImpl(
            Http::createHeaderMap<Http::RequestHeaderMapImpl>(*shadow_headers_)));
        config_->shadowWriter().shadow(std::string(shadow_cluster_name.value()), std::move(request),
                                       options);
      } else {
        Http::AsyncClient::OngoingRequest* shadow_stream = config_->shadowWriter().streamingShadow(
            std::string(shadow_cluster_name.value()), std::move(shadow_headers), options);
        if (shadow_stream != nullptr) {
          shadow_streams_.insert(shadow_stream);
          shadow_stream->setDestructorCallback(
              [this, shadow_stream]() { shadow_streams_.erase(shadow_stream); });
          shadow_stream->setWatermarkCallbacks(watermark_callbacks_);
        }
      }
    }
  }
  if (end_stream) {
    onRequestComplete();
  }

  // If this was called due to asynchronous host selection, the caller should continueDecoding.
  return true;
}

std::unique_ptr<GenericConnPool> Filter::createConnPool(Upstream::ThreadLocalCluster& cluster,
                                                        Upstream::HostConstSharedPtr host) {
  if (host == nullptr) {
    return nullptr;
  }
  GenericConnPoolFactory* factory = nullptr;
  ProtobufTypes::MessagePtr message;
  if (cluster_->upstreamConfig().has_value()) {
    factory = Envoy::Config::Utility::getFactory<GenericConnPoolFactory>(
        cluster_->upstreamConfig().ref());
    ENVOY_BUG(factory != nullptr,
              fmt::format("invalid factory type '{}', failing over to default upstream",
                          cluster_->upstreamConfig().ref().DebugString()));
    if (!cluster_->upstreamConfig()->typed_config().value().empty()) {
      message = Envoy::Config::Utility::translateToFactoryConfig(
          *cluster_->upstreamConfig(), config_->factory_context_.messageValidationVisitor(),
          *factory);
    }
  }
  if (!factory) {
    factory = &config_->router_context_.genericConnPoolFactory();
  }

  if (!message) {
    message = factory->createEmptyConfigProto();
  }

  using UpstreamProtocol = Envoy::Router::GenericConnPoolFactory::UpstreamProtocol;
  UpstreamProtocol upstream_protocol = UpstreamProtocol::HTTP;
  if (route_entry_->connectConfig().has_value()) {
    auto method = downstream_headers_->getMethodValue();
    if (Http::HeaderUtility::isConnectUdpRequest(*downstream_headers_)) {
      upstream_protocol = UpstreamProtocol::UDP;
    } else if (method == Http::Headers::get().MethodValues.Connect ||
               (route_entry_->connectConfig()->allow_post() &&
                method == Http::Headers::get().MethodValues.Post)) {
      // Allow POST for proxying raw TCP if it is configured.
      upstream_protocol = UpstreamProtocol::TCP;
    }
  }

  return factory->createGenericConnPool(host, cluster, upstream_protocol, route_entry_->priority(),
                                        callbacks_->streamInfo().protocol(), this, *message);
}

void Filter::sendNoHealthyUpstreamResponse(absl::optional<std::string> optional_details) {
  callbacks_->streamInfo().setResponseFlag(StreamInfo::CoreResponseFlag::NoHealthyUpstream);
  chargeUpstreamCode(Http::Code::ServiceUnavailable, {}, false);
  absl::string_view details = (optional_details.has_value() && !optional_details->empty())
                                  ? absl::string_view(*optional_details)
                                  : StreamInfo::ResponseCodeDetails::get().NoHealthyUpstream;
  callbacks_->sendLocalReply(Http::Code::ServiceUnavailable, "no healthy upstream", modify_headers_,
                             absl::nullopt, details);
}

Http::FilterDataStatus Filter::decodeData(Buffer::Instance& data, bool end_stream) {
  // upstream_requests_.size() cannot be > 1 because that only happens when a per
  // try timeout occurs with hedge_on_per_try_timeout enabled but the per
  // try timeout timer is not started until onRequestComplete(). It could be zero
  // if the first request attempt has already failed and a retry is waiting for
  // a backoff timer.
  ASSERT(upstream_requests_.size() <= 1);

  bool buffering = (retry_state_ && retry_state_->enabled()) ||
                   (!active_shadow_policies_.empty() && !streaming_shadows_) ||
                   (route_entry_ && route_entry_->internalRedirectPolicy().enabled());
  if (buffering &&
      getLength(callbacks_->decodingBuffer()) + data.length() > retry_shadow_buffer_limit_) {
    ENVOY_LOG(debug,
              "The request payload has at least {} bytes data which exceeds buffer limit {}. Give "
              "up on the retry/shadow.",
              getLength(callbacks_->decodingBuffer()) + data.length(), retry_shadow_buffer_limit_);
    cluster_->trafficStats()->retry_or_shadow_abandoned_.inc();
    retry_state_.reset();
    buffering = false;
    active_shadow_policies_.clear();
    request_buffer_overflowed_ = true;

    // If we had to abandon buffering and there's no request in progress, abort the request and
    // clean up. This happens if the initial upstream request failed, and we are currently waiting
    // for a backoff timer before starting the next upstream attempt.
    if (upstream_requests_.empty()) {
      cleanup();
      callbacks_->sendLocalReply(
          Http::Code::InsufficientStorage, "exceeded request buffer limit while retrying upstream",
          modify_headers_, absl::nullopt,
          StreamInfo::ResponseCodeDetails::get().RequestPayloadExceededRetryBufferLimit);
      return Http::FilterDataStatus::StopIterationNoBuffer;
    }
  }

  for (auto* shadow_stream : shadow_streams_) {
    if (end_stream) {
      shadow_stream->removeDestructorCallback();
      shadow_stream->removeWatermarkCallbacks();
    }
    Buffer::OwnedImpl copy(data);
    shadow_stream->sendData(copy, end_stream);
  }
  if (end_stream) {
    shadow_streams_.clear();
  }
  if (buffering) {
    if (!upstream_requests_.empty()) {
      Buffer::OwnedImpl copy(data);
      upstream_requests_.front()->acceptDataFromRouter(copy, end_stream);
    }

    // If we are potentially going to retry or buffer shadow this request we need to buffer.
    // This will not cause the connection manager to 413 because before we hit the
    // buffer limit we give up on retries and buffering. We must buffer using addDecodedData()
    // so that all buffered data is available by the time we do request complete processing and
    // potentially shadow. Additionally, we can't do a copy here because there's a check down
    // this stack for whether `data` is the same buffer as already buffered data.
    callbacks_->addDecodedData(data, true);
  } else {
    if (!upstream_requests_.empty()) {
      upstream_requests_.front()->acceptDataFromRouter(data, end_stream);
    } else {
      // not buffering any data for retry, shadow, and internal redirect, and there will be
      // no more upstream request, abort the request and clean up.
      cleanup();
      callbacks_->sendLocalReply(
          Http::Code::ServiceUnavailable,
          "upstream is closed prematurely during decoding data from downstream", modify_headers_,
          absl::nullopt, StreamInfo::ResponseCodeDetails::get().EarlyUpstreamReset);
      return Http::FilterDataStatus::StopIterationNoBuffer;
    }
  }

  if (end_stream) {
    onRequestComplete();
  }

  return Http::FilterDataStatus::StopIterationNoBuffer;
}

Http::FilterTrailersStatus Filter::decodeTrailers(Http::RequestTrailerMap& trailers) {
  ENVOY_STREAM_LOG(debug, "router decoding trailers:\n{}", *callbacks_, trailers);

  if (shadow_headers_) {
    shadow_trailers_ = Http::createHeaderMap<Http::RequestTrailerMapImpl>(trailers);
  }

  // upstream_requests_.size() cannot be > 1 because that only happens when a per
  // try timeout occurs with hedge_on_per_try_timeout enabled but the per
  // try timeout timer is not started until onRequestComplete(). It could be zero
  // if the first request attempt has already failed and a retry is waiting for
  // a backoff timer.
  ASSERT(upstream_requests_.size() <= 1);
  downstream_trailers_ = &trailers;
  if (!upstream_requests_.empty()) {
    upstream_requests_.front()->acceptTrailersFromRouter(trailers);
  }
  for (auto* shadow_stream : shadow_streams_) {
    shadow_stream->removeDestructorCallback();
    shadow_stream->removeWatermarkCallbacks();
    shadow_stream->captureAndSendTrailers(
        Http::createHeaderMap<Http::RequestTrailerMapImpl>(*shadow_trailers_));
  }
  shadow_streams_.clear();

  onRequestComplete();
  return Http::FilterTrailersStatus::StopIteration;
}

Http::FilterMetadataStatus Filter::decodeMetadata(Http::MetadataMap& metadata_map) {
  Http::MetadataMapPtr metadata_map_ptr = std::make_unique<Http::MetadataMap>(metadata_map);
  if (!upstream_requests_.empty()) {
    // TODO(soya3129): Save metadata for retry, redirect and shadowing case.
    upstream_requests_.front()->acceptMetadataFromRouter(std::move(metadata_map_ptr));
  }
  return Http::FilterMetadataStatus::Continue;
}

void Filter::setDecoderFilterCallbacks(Http::StreamDecoderFilterCallbacks& callbacks) {
  callbacks_ = &callbacks;
  // As the decoder filter only pushes back via watermarks once data has reached
  // it, it can latch the current buffer limit and does not need to update the
  // limit if another filter increases it.
  //
  // The default is "do not limit". If there are configured (non-zero) buffer
  // limits, apply them here.
  if (callbacks_->decoderBufferLimit() != 0) {
    retry_shadow_buffer_limit_ = callbacks_->decoderBufferLimit();
  }

  watermark_callbacks_.setDecoderFilterCallbacks(callbacks_);
}

void Filter::cleanup() {
  // All callers of cleanup() should have cleaned out the upstream_requests_
  // list as appropriate.
  ASSERT(upstream_requests_.empty());

  retry_state_.reset();
  if (response_timeout_) {
    response_timeout_->disableTimer();
    response_timeout_.reset();
  }
}

absl::optional<absl::string_view> Filter::getShadowCluster(const ShadowPolicy& policy,
                                                           const Http::HeaderMap& headers) const {
  if (!policy.cluster().empty()) {
    return policy.cluster();
  } else {
    ASSERT(!policy.clusterHeader().get().empty());
    const auto entry = headers.get(policy.clusterHeader());
    if (!entry.empty() && !entry[0]->value().empty()) {
      return entry[0]->value().getStringView();
    }
    ENVOY_STREAM_LOG(debug, "There is no cluster name in header: {}", *callbacks_,
                     policy.clusterHeader());
    return absl::nullopt;
  }
}

void Filter::maybeDoShadowing() {
  for (const auto& shadow_policy_wrapper : active_shadow_policies_) {
    const auto& shadow_policy = shadow_policy_wrapper.get();

    const absl::optional<absl::string_view> shadow_cluster_name =
        getShadowCluster(shadow_policy, *downstream_headers_);

    // The cluster name got from headers is empty.
    if (!shadow_cluster_name.has_value()) {
      continue;
    }

    Http::RequestMessagePtr request(new Http::RequestMessageImpl(
        Http::createHeaderMap<Http::RequestHeaderMapImpl>(*shadow_headers_)));
    if (callbacks_->decodingBuffer()) {
      request->body().add(*callbacks_->decodingBuffer());
    }
    if (shadow_trailers_) {
      request->trailers(Http::createHeaderMap<Http::RequestTrailerMapImpl>(*shadow_trailers_));
    }
    const auto options =
        Http::AsyncClient::RequestOptions()
            .setTimeout(timeout_.global_timeout_)
            .setParentSpan(callbacks_->activeSpan())
            .setChildSpanName("mirror")
            .setSampled(shadow_policy.traceSampled())
            .setIsShadow(true)
            .setIsShadowSuffixDisabled(shadow_policy.disableShadowHostSuffixAppend())
            .setFilterConfig(config_)
            .setParentContext(Http::AsyncClient::ParentContext{&callbacks_->streamInfo()});
    config_->shadowWriter().shadow(std::string(shadow_cluster_name.value()), std::move(request),
                                   options);
  }
}

void Filter::onRequestComplete() {
  // This should be called exactly once, when the downstream request has been received in full.
  ASSERT(!downstream_end_stream_);
  downstream_end_stream_ = true;
  Event::Dispatcher& dispatcher = callbacks_->dispatcher();
  downstream_request_complete_time_ = dispatcher.timeSource().monotonicTime();

  // Possible that we got an immediate reset.
  if (!upstream_requests_.empty()) {
    // Even if we got an immediate reset, we could still shadow, but that is a riskier change and
    // seems unnecessary right now.
    if (!streaming_shadows_) {
      maybeDoShadowing();
    }

    if (timeout_.global_timeout_.count() > 0) {
      response_timeout_ = dispatcher.createTimer([this]() -> void { onResponseTimeout(); });
      response_timeout_->enableTimer(timeout_.global_timeout_);
    }

    for (auto& upstream_request : upstream_requests_) {
      if (upstream_request->createPerTryTimeoutOnRequestComplete()) {
        upstream_request->setupPerTryTimeout();
      }
    }
  }
}

void Filter::onDestroy() {
  // Cancel any in-flight host selection
  if (host_selection_cancelable_) {
    host_selection_cancelable_->cancel();
  }

  // Reset any in-flight upstream requests.
  resetAll();

  // Unregister from shadow stream notifications and cancel active streams.
  for (auto* shadow_stream : shadow_streams_) {
    shadow_stream->removeDestructorCallback();
    shadow_stream->removeWatermarkCallbacks();
    shadow_stream->cancel();
  }

  cleanup();
}

void Filter::onResponseTimeout() {
  ENVOY_STREAM_LOG(debug, "upstream timeout", *callbacks_);

  // Reset any upstream requests that are still in flight.
  while (!upstream_requests_.empty()) {
    UpstreamRequestPtr upstream_request =
        upstream_requests_.back()->removeFromList(upstream_requests_);

    // We want to record the upstream timeouts and increase the stats counters in all the cases.
    // For example, we also want to record the stats in the case of BiDi streaming APIs where we
    // might have already seen the headers.
    cluster_->trafficStats()->upstream_rq_timeout_.inc();
    if (request_vcluster_) {
      request_vcluster_->stats().upstream_rq_timeout_.inc();
    }
    if (route_stats_context_.has_value()) {
      route_stats_context_->stats().upstream_rq_timeout_.inc();
    }

    if (upstream_request->upstreamHost()) {
      upstream_request->upstreamHost()->stats().rq_timeout_.inc();
    }

    if (upstream_request->awaitingHeaders()) {
      if (cluster_->timeoutBudgetStats().has_value()) {
        // Cancel firing per-try timeout information, because the per-try timeout did not come into
        // play when the global timeout was hit.
        upstream_request->recordTimeoutBudget(false);
      }

      // If this upstream request already hit a "soft" timeout, then it
      // already recorded a timeout into outlier detection. Don't do it again.
      if (!upstream_request->outlierDetectionTimeoutRecorded()) {
        updateOutlierDetection(Upstream::Outlier::Result::LocalOriginTimeout, *upstream_request,
                               absl::optional<uint64_t>(enumToInt(timeout_response_code_)));
      }

      chargeUpstreamAbort(timeout_response_code_, false, *upstream_request);
    }
    upstream_request->resetStream();
  }

  onUpstreamTimeoutAbort(StreamInfo::CoreResponseFlag::UpstreamRequestTimeout,
                         StreamInfo::ResponseCodeDetails::get().ResponseTimeout);
}

// Called when the per try timeout is hit but we didn't reset the request
// (hedge_on_per_try_timeout enabled).
void Filter::onSoftPerTryTimeout(UpstreamRequest& upstream_request) {
  ASSERT(!upstream_request.retried());
  // Track this as a timeout for outlier detection purposes even though we didn't
  // cancel the request yet and might get a 2xx later.
  updateOutlierDetection(Upstream::Outlier::Result::LocalOriginTimeout, upstream_request,
                         absl::optional<uint64_t>(enumToInt(timeout_response_code_)));
  upstream_request.outlierDetectionTimeoutRecorded(true);

  if (!downstream_response_started_ && retry_state_) {
    RetryStatus retry_status = retry_state_->shouldHedgeRetryPerTryTimeout(
        [this, can_use_http3 = upstream_request.upstreamStreamOptions().can_use_http3_]() -> void {
          // Without any knowledge about what's going on in the connection pool, retry the request
          // with the safest settings which is no early data but keep using or not using alt-svc as
          // before. In this way, QUIC won't be falsely marked as broken.
          doRetry(/*can_send_early_data*/ false, can_use_http3, TimeoutRetry::Yes);
        });

    if (retry_status == RetryStatus::Yes) {
      runRetryOptionsPredicates(upstream_request);
      pending_retries_++;

      // Don't increment upstream_host->stats().rq_error_ here, we'll do that
      // later if 1) we hit global timeout or 2) we get bad response headers
      // back.
      upstream_request.retried(true);

      // TODO: cluster stat for hedge attempted.
    } else if (retry_status == RetryStatus::NoOverflow) {
      callbacks_->streamInfo().setResponseFlag(StreamInfo::CoreResponseFlag::UpstreamOverflow);
    } else if (retry_status == RetryStatus::NoRetryLimitExceeded) {
      callbacks_->streamInfo().setResponseFlag(
          StreamInfo::CoreResponseFlag::UpstreamRetryLimitExceeded);
    }
  }
}

void Filter::onPerTryIdleTimeout(UpstreamRequest& upstream_request) {
  onPerTryTimeoutCommon(upstream_request,
                        cluster_->trafficStats()->upstream_rq_per_try_idle_timeout_,
                        StreamInfo::ResponseCodeDetails::get().UpstreamPerTryIdleTimeout);
}

void Filter::onPerTryTimeout(UpstreamRequest& upstream_request) {
  onPerTryTimeoutCommon(upstream_request, cluster_->trafficStats()->upstream_rq_per_try_timeout_,
                        StreamInfo::ResponseCodeDetails::get().UpstreamPerTryTimeout);
}

void Filter::onPerTryTimeoutCommon(UpstreamRequest& upstream_request, Stats::Counter& error_counter,
                                   const std::string& response_code_details) {
  if (hedging_params_.hedge_on_per_try_timeout_) {
    onSoftPerTryTimeout(upstream_request);
    return;
  }

  error_counter.inc();
  if (upstream_request.upstreamHost()) {
    upstream_request.upstreamHost()->stats().rq_timeout_.inc();
  }

  upstream_request.resetStream();

  updateOutlierDetection(Upstream::Outlier::Result::LocalOriginTimeout, upstream_request,
                         absl::optional<uint64_t>(enumToInt(timeout_response_code_)));

  if (maybeRetryReset(Http::StreamResetReason::LocalReset, upstream_request, TimeoutRetry::Yes)) {
    return;
  }

  chargeUpstreamAbort(timeout_response_code_, false, upstream_request);

  // Remove this upstream request from the list now that we're done with it.
  upstream_request.removeFromList(upstream_requests_);
  onUpstreamTimeoutAbort(StreamInfo::CoreResponseFlag::UpstreamRequestTimeout,
                         response_code_details);
}

void Filter::onStreamMaxDurationReached(UpstreamRequest& upstream_request) {
  upstream_request.resetStream();

  if (maybeRetryReset(Http::StreamResetReason::LocalReset, upstream_request, TimeoutRetry::No)) {
    return;
  }

  upstream_request.removeFromList(upstream_requests_);
  cleanup();

  callbacks_->streamInfo().setResponseFlag(
      StreamInfo::CoreResponseFlag::UpstreamMaxStreamDurationReached);
  // Grab the const ref to call the const method of StreamInfo.
  const auto& stream_info = callbacks_->streamInfo();
  const bool downstream_decode_complete =
      stream_info.downstreamTiming().has_value() &&
      stream_info.downstreamTiming().value().get().lastDownstreamRxByteReceived().has_value();

  // sendLocalReply may instead reset the stream if downstream_response_started_ is true.
  callbacks_->sendLocalReply(
      Http::Utility::maybeRequestTimeoutCode(downstream_decode_complete),
      "upstream max stream duration reached", modify_headers_, absl::nullopt,
      StreamInfo::ResponseCodeDetails::get().UpstreamMaxStreamDurationReached);
}

void Filter::updateOutlierDetection(Upstream::Outlier::Result result,
                                    UpstreamRequest& upstream_request,
                                    absl::optional<uint64_t> code) {
  if (upstream_request.upstreamHost()) {
    updateOutlierDetection(result, upstream_request.upstreamHost().ref(), code);
  }
}

void Filter::updateOutlierDetection(Upstream::Outlier::Result result,
                                    const Upstream::HostDescription& host,
                                    absl::optional<uint64_t> code) {
  host.outlierDetector().putResult(result, code);

  // Forward to outlier detection extensions
  auto outlier = cluster_->processLocallyOriginatedEventForOutlierDetection(result);
  if (outlier.has_value()) {
    host.outlierDetector().reportResult(outlier.value());
  }
}

void Filter::chargeUpstreamAbort(Http::Code code, bool dropped, UpstreamRequest& upstream_request) {
  if (downstream_response_started_) {
    if (upstream_request.grpcRqSuccessDeferred()) {
      upstream_request.upstreamHost()->stats().rq_error_.inc();
      stats_.rq_reset_after_downstream_response_started_.inc();
    }
  } else {
    Upstream::HostDescriptionOptConstRef upstream_host = upstream_request.upstreamHost();

    chargeUpstreamCode(code, upstream_host, dropped);
    // If we had non-5xx but still have been reset by backend or timeout before
    // starting response, we treat this as an error. We only get non-5xx when
    // timeout_response_code_ is used for code above, where this member can
    // assume values such as 204 (NoContent).
    if (upstream_host.has_value() && !Http::CodeUtility::is5xx(enumToInt(code))) {
      upstream_host->stats().rq_error_.inc();
    }
  }
}

void Filter::onUpstreamTimeoutAbort(StreamInfo::CoreResponseFlag response_flags,
                                    absl::string_view details) {
  Upstream::ClusterTimeoutBudgetStatsOptRef tb_stats = cluster()->timeoutBudgetStats();
  if (tb_stats.has_value()) {
    Event::Dispatcher& dispatcher = callbacks_->dispatcher();
    std::chrono::milliseconds response_time = std::chrono::duration_cast<std::chrono::milliseconds>(
        dispatcher.timeSource().monotonicTime() - downstream_request_complete_time_);

    tb_stats->get().upstream_rq_timeout_budget_percent_used_.recordValue(
        FilterUtility::percentageOfTimeout(response_time, timeout_.global_timeout_));
  }

  const absl::string_view body =
      timeout_response_code_ == Http::Code::GatewayTimeout ? "upstream request timeout" : "";
  onUpstreamAbort(timeout_response_code_, response_flags, body, false, details);
}

void Filter::onUpstreamAbort(Http::Code code, StreamInfo::CoreResponseFlag response_flags,
                             absl::string_view body, bool dropped, absl::string_view details) {
  // If we have not yet sent anything downstream, send a response with an appropriate status code.
  // Otherwise just reset the ongoing response.
  callbacks_->streamInfo().setResponseFlag(response_flags);
  // This will destroy any created retry timers.
  cleanup();
  // sendLocalReply may instead reset the stream if downstream_response_started_ is true.
  callbacks_->sendLocalReply(
      code, body,
      [dropped, this](Http::ResponseHeaderMap& headers) {
        if (dropped && !config_->suppress_envoy_headers_) {
          headers.addReference(Http::Headers::get().EnvoyOverloaded,
                               Http::Headers::get().EnvoyOverloadedValues.True);
        }
        modify_headers_(headers);
      },
      absl::nullopt, details);
}

bool Filter::maybeRetryReset(Http::StreamResetReason reset_reason,
                             UpstreamRequest& upstream_request, TimeoutRetry is_timeout_retry) {
  // We don't retry if we already started the response, don't have a retry policy defined,
  // or if we've already retried this upstream request (currently only possible if a per
  // try timeout occurred and hedge_on_per_try_timeout is enabled).
  if (downstream_response_started_ || !retry_state_ || upstream_request.retried()) {
    return false;
  }
  RetryState::Http3Used was_using_http3 = RetryState::Http3Used::Unknown;
  if (upstream_request.hadUpstream()) {
    was_using_http3 = (upstream_request.streamInfo().protocol().has_value() &&
                       upstream_request.streamInfo().protocol().value() == Http::Protocol::Http3)
                          ? RetryState::Http3Used::Yes
                          : RetryState::Http3Used::No;
  }

  // If the current request in this router has sent data to the upstream, we consider the request
  // started.
  upstream_request_started_ |= upstream_request.streamInfo()
                                   .upstreamInfo()
                                   ->upstreamTiming()
                                   .first_upstream_tx_byte_sent_.has_value();

  const RetryStatus retry_status = retry_state_->shouldRetryReset(
      reset_reason, was_using_http3,
      [this, can_send_early_data = upstream_request.upstreamStreamOptions().can_send_early_data_,
       can_use_http3 = upstream_request.upstreamStreamOptions().can_use_http3_,
       is_timeout_retry](bool disable_http3) -> void {
        // This retry might be because of ConnectionFailure of 0-RTT handshake. In this case, though
        // the original request is retried with the same can_send_early_data setting, it will not be
        // sent as early data by the underlying connection pool grid.
        doRetry(can_send_early_data, disable_http3 ? false : can_use_http3, is_timeout_retry);
      },
      upstream_request_started_);
  if (retry_status == RetryStatus::Yes) {
    runRetryOptionsPredicates(upstream_request);
    pending_retries_++;

    if (upstream_request.upstreamHost()) {
      upstream_request.upstreamHost()->stats().rq_error_.inc();
    }

    auto request_ptr = upstream_request.removeFromList(upstream_requests_);
    callbacks_->dispatcher().deferredDelete(std::move(request_ptr));
    return true;
  } else if (retry_status == RetryStatus::NoOverflow) {
    callbacks_->streamInfo().setResponseFlag(StreamInfo::CoreResponseFlag::UpstreamOverflow);
  } else if (retry_status == RetryStatus::NoRetryLimitExceeded) {
    callbacks_->streamInfo().setResponseFlag(
        StreamInfo::CoreResponseFlag::UpstreamRetryLimitExceeded);
  }

  return false;
}

void Filter::onUpstreamReset(Http::StreamResetReason reset_reason,
                             absl::string_view transport_failure_reason,
                             UpstreamRequest& upstream_request) {
  ENVOY_STREAM_LOG(debug, "upstream reset: reset reason: {}, transport failure reason: {}",
                   *callbacks_, Http::Utility::resetReasonToString(reset_reason),
                   transport_failure_reason);

  const bool dropped = reset_reason == Http::StreamResetReason::Overflow;

  // Ignore upstream reset caused by a resource overflow.
  // Currently, circuit breakers can only produce this reset reason.
  // It means that this reason is cluster-wise, not upstream-related.
  // Therefore removing an upstream in the case of an overloaded cluster
  // would make the situation even worse.
  // https://github.com/envoyproxy/envoy/issues/25487
  if (!dropped) {
    // TODO: The reset may also come from upstream over the wire. In this case it should be
    // treated as external origin error and distinguished from local origin error.
    // This matters only when running OutlierDetection with split_external_local_origin_errors
    // config param set to true.
    updateOutlierDetection(Upstream::Outlier::Result::LocalOriginConnectFailed, upstream_request,
                           absl::nullopt);
  }

  if (maybeRetryReset(reset_reason, upstream_request, TimeoutRetry::No)) {
    return;
  }

  const Http::Code error_code = (reset_reason == Http::StreamResetReason::ProtocolError)
                                    ? Http::Code::BadGateway
                                    : Http::Code::ServiceUnavailable;
  chargeUpstreamAbort(error_code, dropped, upstream_request);
  auto request_ptr = upstream_request.removeFromList(upstream_requests_);
  callbacks_->dispatcher().deferredDelete(std::move(request_ptr));

  // If there are other in-flight requests that might see an upstream response,
  // don't return anything downstream.
  if (numRequestsAwaitingHeaders() > 0 || pending_retries_ > 0) {
    return;
  }

  const StreamInfo::CoreResponseFlag response_flags = streamResetReasonToResponseFlag(reset_reason);

  const std::string body =
      absl::StrCat("upstream connect error or disconnect/reset before headers. ",
                   (is_retry_ ? "retried and the latest " : ""),
                   "reset reason: ", Http::Utility::resetReasonToString(reset_reason),
                   !transport_failure_reason.empty() ? ", transport failure reason: " : "",
                   transport_failure_reason);
  const std::string& basic_details =
      downstream_response_started_ ? StreamInfo::ResponseCodeDetails::get().LateUpstreamReset
                                   : StreamInfo::ResponseCodeDetails::get().EarlyUpstreamReset;
  const std::string details = StringUtil::replaceAllEmptySpace(absl::StrCat(
      basic_details, "{", Http::Utility::resetReasonToString(reset_reason),
      transport_failure_reason.empty() ? "" : absl::StrCat("|", transport_failure_reason), "}"));
  onUpstreamAbort(error_code, response_flags, body, dropped, details);
}

void Filter::onUpstreamHostSelected(Upstream::HostDescriptionConstSharedPtr host,
                                    bool pool_success) {
  if (retry_state_ && host) {
    retry_state_->onHostAttempted(host);
  }

  if (!pool_success) {
    return;
  }

  // Forward to extensions.
  updateOutlierDetection(Upstream::Outlier::Result::LocalOriginConnectSuccess, *host,
                         absl::nullopt);

  if (request_vcluster_) {
    // The cluster increases its upstream_rq_total_ counter right before firing this onPoolReady
    // callback. Hence, the upstream request increases the virtual cluster's upstream_rq_total_ stat
    // here.
    request_vcluster_->stats().upstream_rq_total_.inc();
  }
  if (route_stats_context_.has_value()) {
    // The cluster increases its upstream_rq_total_ counter right before firing this onPoolReady
    // callback. Hence, the upstream request increases the route level upstream_rq_total_ stat
    // here.
    route_stats_context_->stats().upstream_rq_total_.inc();
  }
}

StreamInfo::CoreResponseFlag
Filter::streamResetReasonToResponseFlag(Http::StreamResetReason reset_reason) {
  switch (reset_reason) {
  case Http::StreamResetReason::LocalConnectionFailure:
  case Http::StreamResetReason::RemoteConnectionFailure:
  case Http::StreamResetReason::ConnectionTimeout:
    return StreamInfo::CoreResponseFlag::UpstreamConnectionFailure;
  case Http::StreamResetReason::ConnectionTermination:
    return StreamInfo::CoreResponseFlag::UpstreamConnectionTermination;
  case Http::StreamResetReason::LocalReset:
  case Http::StreamResetReason::LocalRefusedStreamReset:
  case Http::StreamResetReason::Http1PrematureUpstreamHalfClose:
    return StreamInfo::CoreResponseFlag::LocalReset;
  case Http::StreamResetReason::Overflow:
    return StreamInfo::CoreResponseFlag::UpstreamOverflow;
  case Http::StreamResetReason::RemoteReset:
  case Http::StreamResetReason::RemoteRefusedStreamReset:
  case Http::StreamResetReason::ConnectError:
    return StreamInfo::CoreResponseFlag::UpstreamRemoteReset;
  case Http::StreamResetReason::ProtocolError:
    return StreamInfo::CoreResponseFlag::UpstreamProtocolError;
  case Http::StreamResetReason::OverloadManager:
    return StreamInfo::CoreResponseFlag::OverloadManager;
  }

  PANIC_DUE_TO_CORRUPT_ENUM;
}

void Filter::handleNon5xxResponseHeaders(absl::optional<Grpc::Status::GrpcStatus> grpc_status,
                                         UpstreamRequest& upstream_request, bool end_stream,
                                         uint64_t grpc_to_http_status) {
  // We need to defer gRPC success until after we have processed grpc-status in
  // the trailers.
  if (grpc_request_) {
    if (end_stream) {
      if (grpc_status && !Http::CodeUtility::is5xx(grpc_to_http_status)) {
        upstream_request.upstreamHost()->stats().rq_success_.inc();
      } else {
        upstream_request.upstreamHost()->stats().rq_error_.inc();
      }
    } else {
      upstream_request.grpcRqSuccessDeferred(true);
    }
  } else {
    upstream_request.upstreamHost()->stats().rq_success_.inc();
  }
}

void Filter::onUpstream1xxHeaders(Http::ResponseHeaderMapPtr&& headers,
                                  UpstreamRequest& upstream_request) {
  const uint64_t response_code = Http::Utility::getResponseStatus(*headers);
  chargeUpstreamCode(response_code, *headers, upstream_request.upstreamHost(), false);
  ENVOY_STREAM_LOG(debug, "upstream 1xx ({}).", *callbacks_, response_code);

  downstream_response_started_ = true;
  final_upstream_request_ = &upstream_request;
  resetOtherUpstreams(upstream_request);

  // Don't send retries after 100-Continue has been sent on. Arguably we could attempt to do a
  // retry, assume the next upstream would also send an 100-Continue and swallow the second one
  // but it's sketchy (as the subsequent upstream might not send a 100-Continue) and not worth
  // the complexity until someone asks for it.
  retry_state_.reset();

  callbacks_->encode1xxHeaders(std::move(headers));
}

void Filter::resetAll() {
  while (!upstream_requests_.empty()) {
    auto request_ptr = upstream_requests_.back()->removeFromList(upstream_requests_);
    request_ptr->resetStream();
    callbacks_->dispatcher().deferredDelete(std::move(request_ptr));
  }
}

void Filter::resetOtherUpstreams(UpstreamRequest& upstream_request) {
  // Pop each upstream request on the list and reset it if it's not the one
  // provided. At the end we'll move it back into the list.
  UpstreamRequestPtr final_upstream_request;
  while (!upstream_requests_.empty()) {
    UpstreamRequestPtr upstream_request_tmp =
        upstream_requests_.back()->removeFromList(upstream_requests_);
    if (upstream_request_tmp.get() != &upstream_request) {
      upstream_request_tmp->resetStream();
      // TODO: per-host stat for hedge abandoned.
      // TODO: cluster stat for hedge abandoned.
    } else {
      final_upstream_request = std::move(upstream_request_tmp);
    }
  }

  ASSERT(final_upstream_request);
  // Now put the final request back on this list.
  LinkedList::moveIntoList(std::move(final_upstream_request), upstream_requests_);
}

void Filter::onUpstreamHeaders(uint64_t response_code, Http::ResponseHeaderMapPtr&& headers,
                               UpstreamRequest& upstream_request, bool end_stream) {
  ENVOY_STREAM_LOG(debug, "upstream headers complete: end_stream={}", *callbacks_, end_stream);

  ASSERT(!host_selection_cancelable_);

  // When grpc-status appears in response headers, convert grpc-status to HTTP status code
  // for outlier detection. This does not currently change any stats or logging and does not
  // handle the case when an error grpc-status is sent as a trailer.
  absl::optional<Grpc::Status::GrpcStatus> grpc_status;
  uint64_t grpc_to_http_status = 0;
  if (grpc_request_) {
    grpc_status = Grpc::Common::getGrpcStatus(*headers);
    if (grpc_status.has_value()) {
      grpc_to_http_status = Grpc::Utility::grpcToHttpStatus(grpc_status.value());
    }
  }

  maybeProcessOrcaLoadReport(*headers, upstream_request);

<<<<<<< HEAD
  if (grpc_status.has_value()) {
    upstream_request.upstreamHost()->outlierDetector().putHttpResponseCode(grpc_to_http_status);
  } else {
    upstream_request.upstreamHost()->outlierDetector().putHttpResponseCode(response_code);

    auto outlier = cluster_->processHttpForOutlierDetection(*headers);
    if (outlier.has_value()) {
      upstream_request.upstreamHost()->outlierDetector().reportResult(outlier.value());
    }
  }
=======
  const uint64_t put_result_code = grpc_status.has_value() ? grpc_to_http_status : response_code;
  upstream_request.upstreamHost()->outlierDetector().putResult(
      put_result_code >= 500 ? Upstream::Outlier::Result::ExtOriginRequestFailed
                             : Upstream::Outlier::Result::ExtOriginRequestSuccess,
      put_result_code);
>>>>>>> f5280097

  if (headers->EnvoyImmediateHealthCheckFail() != nullptr) {
    upstream_request.upstreamHost()->healthChecker().setUnhealthy(
        Upstream::HealthCheckHostMonitor::UnhealthyType::ImmediateHealthCheckFail);
  }

  bool could_not_retry = false;

  // Check if this upstream request was already retried, for instance after
  // hitting a per try timeout. Don't retry it if we already have.
  if (retry_state_) {
    if (upstream_request.retried()) {
      // We already retried this request (presumably for a per try timeout) so
      // we definitely won't retry it again. Check if we would have retried it
      // if we could.
      bool retry_as_early_data; // Not going to be used as we are not retrying.
      could_not_retry = retry_state_->wouldRetryFromHeaders(*headers, *downstream_headers_,
                                                            retry_as_early_data) !=
                        RetryState::RetryDecision::NoRetry;
    } else {
      const RetryStatus retry_status = retry_state_->shouldRetryHeaders(
          *headers, *downstream_headers_,
          [this, can_use_http3 = upstream_request.upstreamStreamOptions().can_use_http3_,
           had_early_data = upstream_request.upstreamStreamOptions().can_send_early_data_](
              bool disable_early_data) -> void {
            doRetry((disable_early_data ? false : had_early_data), can_use_http3, TimeoutRetry::No);
          });
      if (retry_status == RetryStatus::Yes) {
        runRetryOptionsPredicates(upstream_request);
        pending_retries_++;
        upstream_request.upstreamHost()->stats().rq_error_.inc();
        Http::CodeStats& code_stats = httpContext().codeStats();
        code_stats.chargeBasicResponseStat(cluster_->statsScope(), stats_.stat_names_.retry_,
                                           static_cast<Http::Code>(response_code),
                                           exclude_http_code_stats_);

        if (!end_stream || !upstream_request.encodeComplete()) {
          upstream_request.resetStream();
        }
        auto request_ptr = upstream_request.removeFromList(upstream_requests_);
        callbacks_->dispatcher().deferredDelete(std::move(request_ptr));
        return;
      } else if (retry_status == RetryStatus::NoOverflow) {
        callbacks_->streamInfo().setResponseFlag(StreamInfo::CoreResponseFlag::UpstreamOverflow);
        could_not_retry = true;
      } else if (retry_status == RetryStatus::NoRetryLimitExceeded) {
        callbacks_->streamInfo().setResponseFlag(
            StreamInfo::CoreResponseFlag::UpstreamRetryLimitExceeded);
        could_not_retry = true;
      }
    }
  }

  if (route_entry_->internalRedirectPolicy().enabled() &&
      route_entry_->internalRedirectPolicy().shouldRedirectForResponseCode(
          static_cast<Http::Code>(response_code)) &&
      setupRedirect(*headers)) {
    return;
    // If the redirect could not be handled, fail open and let it pass to the
    // next downstream.
  }

  // Check if we got a "bad" response, but there are still upstream requests in
  // flight awaiting headers or scheduled retries. If so, exit to give them a
  // chance to return before returning a response downstream.
  if (could_not_retry && (numRequestsAwaitingHeaders() > 0 || pending_retries_ > 0)) {
    upstream_request.upstreamHost()->stats().rq_error_.inc();

    // Reset the stream because there are other in-flight requests that we'll
    // wait around for and we're not interested in consuming any body/trailers.
    auto request_ptr = upstream_request.removeFromList(upstream_requests_);
    request_ptr->resetStream();
    callbacks_->dispatcher().deferredDelete(std::move(request_ptr));
    return;
  }

  // Make sure any retry timers are destroyed since we may not call cleanup() if end_stream is
  // false.
  if (retry_state_) {
    retry_state_.reset();
  }

  // Only send upstream service time if we received the complete request and this is not a
  // premature response.
  if (DateUtil::timePointValid(downstream_request_complete_time_)) {
    Event::Dispatcher& dispatcher = callbacks_->dispatcher();
    MonotonicTime response_received_time = dispatcher.timeSource().monotonicTime();
    std::chrono::milliseconds ms = std::chrono::duration_cast<std::chrono::milliseconds>(
        response_received_time - downstream_request_complete_time_);
    if (!config_->suppress_envoy_headers_) {
      headers->setEnvoyUpstreamServiceTime(ms.count());
    }
  }

  upstream_request.upstreamCanary(
      (headers->EnvoyUpstreamCanary() && headers->EnvoyUpstreamCanary()->value() == "true") ||
      upstream_request.upstreamHost()->canary());
  chargeUpstreamCode(response_code, *headers, upstream_request.upstreamHost(), false);
  if (!Http::CodeUtility::is5xx(response_code)) {
    handleNon5xxResponseHeaders(grpc_status, upstream_request, end_stream, grpc_to_http_status);
  }

  // Append routing cookies
  for (const auto& header_value : downstream_set_cookies_) {
    headers->addReferenceKey(Http::Headers::get().SetCookie, header_value);
  }

  callbacks_->streamInfo().setResponseCodeDetails(
      StreamInfo::ResponseCodeDetails::get().ViaUpstream);

  callbacks_->streamInfo().setResponseCode(response_code);
  downstream_response_started_ = true;
  final_upstream_request_ = &upstream_request;
  // Make sure that for request hedging, we end up with the correct final upstream info.
  callbacks_->streamInfo().setUpstreamInfo(final_upstream_request_->streamInfo().upstreamInfo());
  resetOtherUpstreams(upstream_request);

  // Modify response headers after we have set the final upstream info because we may need to
  // modify the headers based on the upstream host.
  modify_headers_(*headers);

  if (end_stream) {
    onUpstreamComplete(upstream_request);
  }

  callbacks_->encodeHeaders(std::move(headers), end_stream,
                            StreamInfo::ResponseCodeDetails::get().ViaUpstream);
}

void Filter::onUpstreamData(Buffer::Instance& data, UpstreamRequest& upstream_request,
                            bool end_stream) {
  // This should be true because when we saw headers we either reset the stream
  // (hence wouldn't have made it to onUpstreamData) or all other in-flight
  // streams.
  ASSERT(upstream_requests_.size() == 1);
  if (end_stream) {
    // gRPC request termination without trailers is an error.
    if (upstream_request.grpcRqSuccessDeferred()) {
      upstream_request.upstreamHost()->stats().rq_error_.inc();
    }
    onUpstreamComplete(upstream_request);
  }

  callbacks_->encodeData(data, end_stream);
}

void Filter::onUpstreamTrailers(Http::ResponseTrailerMapPtr&& trailers,
                                UpstreamRequest& upstream_request) {
  // This should be true because when we saw headers we either reset the stream
  // (hence wouldn't have made it to onUpstreamTrailers) or all other in-flight
  // streams.
  ASSERT(upstream_requests_.size() == 1);

  if (upstream_request.grpcRqSuccessDeferred()) {
    absl::optional<Grpc::Status::GrpcStatus> grpc_status = Grpc::Common::getGrpcStatus(*trailers);
    if (grpc_status &&
        !Http::CodeUtility::is5xx(Grpc::Utility::grpcToHttpStatus(grpc_status.value()))) {
      upstream_request.upstreamHost()->stats().rq_success_.inc();
    } else {
      upstream_request.upstreamHost()->stats().rq_error_.inc();
    }
  }

  maybeProcessOrcaLoadReport(*trailers, upstream_request);

  onUpstreamComplete(upstream_request);

  callbacks_->encodeTrailers(std::move(trailers));
}

void Filter::onUpstreamMetadata(Http::MetadataMapPtr&& metadata_map) {
  callbacks_->encodeMetadata(std::move(metadata_map));
}

void Filter::onUpstreamComplete(UpstreamRequest& upstream_request) {
  if (!downstream_end_stream_) {
    if (allow_multiplexed_upstream_half_close_) {
      // Continue request if downstream is not done yet.
      return;
    }
    upstream_request.resetStream();
  }
  Event::Dispatcher& dispatcher = callbacks_->dispatcher();
  std::chrono::milliseconds response_time = std::chrono::duration_cast<std::chrono::milliseconds>(
      dispatcher.timeSource().monotonicTime() - downstream_request_complete_time_);

  Upstream::ClusterTimeoutBudgetStatsOptRef tb_stats = cluster()->timeoutBudgetStats();
  if (tb_stats.has_value()) {
    tb_stats->get().upstream_rq_timeout_budget_percent_used_.recordValue(
        FilterUtility::percentageOfTimeout(response_time, timeout_.global_timeout_));
  }

  if (config_->emit_dynamic_stats_ && !callbacks_->streamInfo().healthCheck() &&
      DateUtil::timePointValid(downstream_request_complete_time_)) {
    upstream_request.upstreamHost()->outlierDetector().putResponseTime(response_time);
    const bool internal_request = Http::HeaderUtility::isEnvoyInternalRequest(*downstream_headers_);

    Http::CodeStats& code_stats = httpContext().codeStats();
    Http::CodeStats::ResponseTimingInfo info{
        config_->scope_,
        cluster_->statsScope(),
        config_->empty_stat_name_,
        response_time,
        upstream_request.upstreamCanary(),
        internal_request,
        route_->virtualHost().statName(),
        request_vcluster_ ? request_vcluster_->statName() : config_->empty_stat_name_,
        route_stats_context_.has_value() ? route_stats_context_->statName()
                                         : config_->empty_stat_name_,
        config_->zone_name_,
        upstreamZone(upstream_request.upstreamHost())};

    code_stats.chargeResponseTiming(info);

    if (alt_stat_prefix_ != nullptr) {
      Http::CodeStats::ResponseTimingInfo info{config_->scope_,
                                               cluster_->statsScope(),
                                               alt_stat_prefix_->statName(),
                                               response_time,
                                               upstream_request.upstreamCanary(),
                                               internal_request,
                                               config_->empty_stat_name_,
                                               config_->empty_stat_name_,
                                               config_->empty_stat_name_,
                                               config_->zone_name_,
                                               upstreamZone(upstream_request.upstreamHost())};

      code_stats.chargeResponseTiming(info);
    }
  }

  // Defer deletion as this is generally called under the stack of the upstream
  // request, and immediate deletion is dangerous.
  callbacks_->dispatcher().deferredDelete(upstream_request.removeFromList(upstream_requests_));
  cleanup();
}

bool Filter::setupRedirect(const Http::ResponseHeaderMap& headers) {
  ENVOY_STREAM_LOG(debug, "attempting internal redirect", *callbacks_);
  const Http::HeaderEntry* location = headers.Location();

  const uint64_t status_code = Http::Utility::getResponseStatus(headers);

  // Redirects are not supported for streaming requests yet.
  if (downstream_end_stream_ && (!request_buffer_overflowed_ || !callbacks_->decodingBuffer()) &&
      location != nullptr &&
      convertRequestHeadersForInternalRedirect(*downstream_headers_, headers, *location,
                                               status_code) &&
      callbacks_->recreateStream(&headers)) {
    ENVOY_STREAM_LOG(debug, "Internal redirect succeeded", *callbacks_);
    cluster_->trafficStats()->upstream_internal_redirect_succeeded_total_.inc();
    return true;
  }
  // convertRequestHeadersForInternalRedirect logs failure reasons but log
  // details for other failure modes here.
  if (!downstream_end_stream_) {
    ENVOY_STREAM_LOG(trace, "Internal redirect failed: request incomplete", *callbacks_);
  } else if (request_buffer_overflowed_) {
    ENVOY_STREAM_LOG(trace, "Internal redirect failed: request body overflow", *callbacks_);
  } else if (location == nullptr) {
    ENVOY_STREAM_LOG(trace, "Internal redirect failed: missing location header", *callbacks_);
  }

  cluster_->trafficStats()->upstream_internal_redirect_failed_total_.inc();
  return false;
}

bool Filter::convertRequestHeadersForInternalRedirect(
    Http::RequestHeaderMap& downstream_headers, const Http::ResponseHeaderMap& upstream_headers,
    const Http::HeaderEntry& internal_redirect, uint64_t status_code) {
  if (!downstream_headers.Path()) {
    ENVOY_STREAM_LOG(trace, "Internal redirect failed: no path in downstream_headers", *callbacks_);
    return false;
  }

  absl::string_view redirect_url = internal_redirect.value().getStringView();
  // Make sure the redirect response contains a URL to redirect to.
  if (redirect_url.empty()) {
    stats_.passthrough_internal_redirect_bad_location_.inc();
    ENVOY_STREAM_LOG(trace, "Internal redirect failed: empty location", *callbacks_);
    return false;
  }
  Http::Utility::Url absolute_url;
  if (!absolute_url.initialize(redirect_url, false)) {
    stats_.passthrough_internal_redirect_bad_location_.inc();
    ENVOY_STREAM_LOG(trace, "Internal redirect failed: invalid location {}", *callbacks_,
                     redirect_url);
    return false;
  }

  const auto& policy = route_entry_->internalRedirectPolicy();
  // Don't change the scheme from the original request
  const bool scheme_is_http = schemeIsHttp(downstream_headers, callbacks_->connection());
  const bool target_is_http = Http::Utility::schemeIsHttp(absolute_url.scheme());
  if (!policy.isCrossSchemeRedirectAllowed() && scheme_is_http != target_is_http) {
    ENVOY_STREAM_LOG(trace, "Internal redirect failed: incorrect scheme for {}", *callbacks_,
                     redirect_url);
    stats_.passthrough_internal_redirect_unsafe_scheme_.inc();
    return false;
  }

  const StreamInfo::FilterStateSharedPtr& filter_state = callbacks_->streamInfo().filterState();
  // Make sure that performing the redirect won't result in exceeding the configured number of
  // redirects allowed for this route.
  StreamInfo::UInt32Accessor* num_internal_redirect{};

  if (num_internal_redirect = filter_state->getDataMutable<StreamInfo::UInt32Accessor>(
          NumInternalRedirectsFilterStateName);
      num_internal_redirect == nullptr) {
    auto state = std::make_shared<StreamInfo::UInt32AccessorImpl>(0);
    num_internal_redirect = state.get();

    filter_state->setData(NumInternalRedirectsFilterStateName, std::move(state),
                          StreamInfo::FilterState::StateType::Mutable,
                          StreamInfo::FilterState::LifeSpan::Request);
  }

  if (num_internal_redirect->value() >= policy.maxInternalRedirects()) {
    ENVOY_STREAM_LOG(trace, "Internal redirect failed: redirect limits exceeded.", *callbacks_);
    stats_.passthrough_internal_redirect_too_many_redirects_.inc();
    return false;
  }
  // Copy the old values, so they can be restored if the redirect fails.
  const bool scheme_is_set = (downstream_headers.Scheme() != nullptr);

  std::unique_ptr<Http::RequestHeaderMapImpl> saved_headers = Http::RequestHeaderMapImpl::create();
  Http::RequestHeaderMapImpl::copyFrom(*saved_headers, downstream_headers);

  for (const Http::LowerCaseString& header :
       route_entry_->internalRedirectPolicy().responseHeadersToCopy()) {
    Http::HeaderMap::GetResult result = upstream_headers.get(header);
    Http::HeaderMap::GetResult downstream_result = downstream_headers.get(header);
    if (result.empty()) {
      // Clear headers if present, else do nothing:
      if (downstream_result.empty()) {
        continue;
      }
      downstream_headers.remove(header);
    } else {
      // The header exists in the response, copy into the downstream headers
      if (!downstream_result.empty()) {
        downstream_headers.remove(header);
      }
      for (size_t idx = 0; idx < result.size(); idx++) {
        downstream_headers.addCopy(header, result[idx]->value().getStringView());
      }
    }
  }

  Cleanup restore_original_headers(
      [&downstream_headers, scheme_is_set, scheme_is_http, &saved_headers]() {
        downstream_headers.clear();
        if (scheme_is_set) {
          downstream_headers.setScheme(scheme_is_http ? Http::Headers::get().SchemeValues.Http
                                                      : Http::Headers::get().SchemeValues.Https);
        }

        Http::RequestHeaderMapImpl::copyFrom(downstream_headers, *saved_headers);
      });

  // Replace the original host, scheme and path.
  downstream_headers.setScheme(absolute_url.scheme());
  downstream_headers.setHost(absolute_url.hostAndPort());

  auto path_and_query = absolute_url.pathAndQueryParams();
  if (Runtime::runtimeFeatureEnabled("envoy.reloadable_features.http_reject_path_with_fragment")) {
    // Envoy treats internal redirect as a new request and will reject it if URI path
    // contains #fragment. However the Location header is allowed to have #fragment in URI path. To
    // prevent Envoy from rejecting internal redirect, strip the #fragment from Location URI if it
    // is present.
    auto fragment_pos = path_and_query.find('#');
    path_and_query = path_and_query.substr(0, fragment_pos);
  }
  downstream_headers.setPath(path_and_query);

  // Only clear the route cache if there are downstream callbacks. There aren't, for example,
  // for async connections.
  if (callbacks_->downstreamCallbacks()) {
    callbacks_->downstreamCallbacks()->clearRouteCache();
  }
  const auto route = callbacks_->route();
  // Don't allow a redirect to a non existing route.
  if (!route) {
    stats_.passthrough_internal_redirect_no_route_.inc();
    ENVOY_STREAM_LOG(trace, "Internal redirect failed: no route found", *callbacks_);
    return false;
  }

  const auto& route_name = route->routeName();
  for (const auto& predicate : policy.predicates()) {
    if (!predicate->acceptTargetRoute(*filter_state, route_name, !scheme_is_http,
                                      !target_is_http)) {
      stats_.passthrough_internal_redirect_predicate_.inc();
      ENVOY_STREAM_LOG(trace,
                       "Internal redirect failed: rejecting redirect targeting {}, by {} predicate",
                       *callbacks_, route_name, predicate->name());
      return false;
    }
  }

  // See https://tools.ietf.org/html/rfc7231#section-6.4.4.
  if (status_code == enumToInt(Http::Code::SeeOther) &&
      downstream_headers.getMethodValue() != Http::Headers::get().MethodValues.Get &&
      downstream_headers.getMethodValue() != Http::Headers::get().MethodValues.Head) {
    downstream_headers.setMethod(Http::Headers::get().MethodValues.Get);
    downstream_headers.remove(Http::Headers::get().ContentLength);
    callbacks_->modifyDecodingBuffer([](Buffer::Instance& data) { data.drain(data.length()); });
  }

  num_internal_redirect->increment();
  restore_original_headers.cancel();
  // Preserve the original request URL for the second pass.
  downstream_headers.setEnvoyOriginalUrl(
      absl::StrCat(scheme_is_http ? Http::Headers::get().SchemeValues.Http
                                  : Http::Headers::get().SchemeValues.Https,
                   "://", saved_headers->getHostValue(), saved_headers->getPathValue()));
  return true;
}

void Filter::runRetryOptionsPredicates(UpstreamRequest& retriable_request) {
  for (const auto& options_predicate : route_entry_->retryPolicy().retryOptionsPredicates()) {
    const Upstream::RetryOptionsPredicate::UpdateOptionsParameters parameters{
        retriable_request.streamInfo(), upstreamSocketOptions()};
    auto ret = options_predicate->updateOptions(parameters);
    if (ret.new_upstream_socket_options_.has_value()) {
      upstream_options_ = ret.new_upstream_socket_options_.value();
    }
  }
}

void Filter::doRetry(bool can_send_early_data, bool can_use_http3, TimeoutRetry is_timeout_retry) {
  ENVOY_STREAM_LOG(debug, "performing retry", *callbacks_);

  is_retry_ = true;
  attempt_count_++;
  callbacks_->streamInfo().setAttemptCount(attempt_count_);
  ASSERT(pending_retries_ > 0);
  pending_retries_--;
  if (host_selection_cancelable_) {
    // If there was a timeout during host selection, cancel this selection
    // attempt before potentially creating a new one.
    host_selection_cancelable_->cancel();
    host_selection_cancelable_.reset();
  }

  // Clusters can technically get removed by CDS during a retry. Make sure it still exists.
  const auto cluster = config_->cm_.getThreadLocalCluster(route_entry_->clusterName());
  std::unique_ptr<GenericConnPool> generic_conn_pool;
  if (cluster == nullptr) {
    sendNoHealthyUpstreamResponse({});
    cleanup();
    return;
  }

  callbacks_->streamInfo().downstreamTiming().setValue(
      "envoy.router.host_selection_start_ms",
      callbacks_->dispatcher().timeSource().monotonicTime());
  auto host_selection_response = cluster->chooseHost(this);
  if (!host_selection_response.cancelable ||
      !Runtime::runtimeFeatureEnabled("envoy.reloadable_features.async_host_selection")) {
    if (host_selection_response.cancelable) {
      host_selection_response.cancelable->cancel();
    }
    // This branch handles the common case of synchronous host selection, as
    // well as handling unsupported asynchronous host selection (by treating it
    // as host selection failure).
    continueDoRetry(can_send_early_data, can_use_http3, is_timeout_retry,
                    std::move(host_selection_response.host), *cluster,
                    std::string(host_selection_response.details));
  }

  ENVOY_STREAM_LOG(debug, "Handling asynchronous host selection for retry\n", *callbacks_);
  // Again latch the cancel handle, and set up the callback to be called when host
  // selection is complete.
  host_selection_cancelable_ = std::move(host_selection_response.cancelable);
  on_host_selected_ =
      ([this, can_send_early_data, can_use_http3, is_timeout_retry,
        cluster](Upstream::HostConstSharedPtr&& host, std::string host_selection_details) -> void {
        continueDoRetry(can_send_early_data, can_use_http3, is_timeout_retry, std::move(host),
                        *cluster, host_selection_details);
      });
}

void Filter::continueDoRetry(bool can_send_early_data, bool can_use_http3,
                             TimeoutRetry is_timeout_retry, Upstream::HostConstSharedPtr&& host,
                             Upstream::ThreadLocalCluster& cluster,
                             absl::optional<std::string> host_selection_details) {
  callbacks_->streamInfo().downstreamTiming().setValue(
      "envoy.router.host_selection_end_ms", callbacks_->dispatcher().timeSource().monotonicTime());
  std::unique_ptr<GenericConnPool> generic_conn_pool = createConnPool(cluster, host);
  if (!generic_conn_pool) {
    sendNoHealthyUpstreamResponse(host_selection_details);
    cleanup();
    return;
  }
  UpstreamRequestPtr upstream_request = std::make_unique<UpstreamRequest>(
      *this, std::move(generic_conn_pool), can_send_early_data, can_use_http3,
      allow_multiplexed_upstream_half_close_ /*enable_half_close*/);

  if (include_attempt_count_in_request_) {
    downstream_headers_->setEnvoyAttemptCount(attempt_count_);
  }

  if (include_timeout_retry_header_in_request_) {
    downstream_headers_->setEnvoyIsTimeoutRetry(is_timeout_retry == TimeoutRetry::Yes ? "true"
                                                                                      : "false");
  }

  // The request timeouts only account for time elapsed since the downstream request completed
  // which might not have happened yet (in which case zero time has elapsed.)
  std::chrono::milliseconds elapsed_time = std::chrono::milliseconds::zero();

  if (DateUtil::timePointValid(downstream_request_complete_time_)) {
    Event::Dispatcher& dispatcher = callbacks_->dispatcher();
    elapsed_time = std::chrono::duration_cast<std::chrono::milliseconds>(
        dispatcher.timeSource().monotonicTime() - downstream_request_complete_time_);
  }

  FilterUtility::setTimeoutHeaders(elapsed_time.count(), timeout_, *route_entry_,
                                   *downstream_headers_, !config_->suppress_envoy_headers_,
                                   grpc_request_, hedging_params_.hedge_on_per_try_timeout_);

  UpstreamRequest* upstream_request_tmp = upstream_request.get();
  LinkedList::moveIntoList(std::move(upstream_request), upstream_requests_);
  upstream_requests_.front()->acceptHeadersFromRouter(
      !callbacks_->decodingBuffer() && !downstream_trailers_ && downstream_end_stream_);
  // It's possible we got immediately reset which means the upstream request we just
  // added to the front of the list might have been removed, so we need to check to make
  // sure we don't send data on the wrong request.
  if (!upstream_requests_.empty() && (upstream_requests_.front().get() == upstream_request_tmp)) {
    if (callbacks_->decodingBuffer()) {
      // If we are doing a retry we need to make a copy.
      Buffer::OwnedImpl copy(*callbacks_->decodingBuffer());
      upstream_requests_.front()->acceptDataFromRouter(copy, !downstream_trailers_ &&
                                                                 downstream_end_stream_);
    }

    if (downstream_trailers_) {
      upstream_requests_.front()->acceptTrailersFromRouter(*downstream_trailers_);
    }
  }
}

uint32_t Filter::numRequestsAwaitingHeaders() {
  return std::count_if(upstream_requests_.begin(), upstream_requests_.end(),
                       [](const auto& req) -> bool { return req->awaitingHeaders(); });
}

bool Filter::checkDropOverload(Upstream::ThreadLocalCluster& cluster) {
  if (cluster.dropOverload().value()) {
    ENVOY_STREAM_LOG(debug, "Router filter: cluster DROP_OVERLOAD configuration: {}", *callbacks_,
                     cluster.dropOverload().value());

    if (cluster.dropOverload().value() == 1.0) {
      ENVOY_STREAM_LOG(
          debug, "The configured DROP_OVERLOAD ratio is 100%, drop everything unconditionally.",
          *callbacks_);
      callbacks_->streamInfo().setResponseFlag(
          StreamInfo::CoreResponseFlag::UnconditionalDropOverload);
      chargeUpstreamCode(Http::Code::ServiceUnavailable, {}, true);
      callbacks_->sendLocalReply(
          Http::Code::ServiceUnavailable, "unconditional drop overload",
          [this](Http::ResponseHeaderMap& headers) {
            if (!config_->suppress_envoy_headers_) {
              headers.addReference(Http::Headers::get().EnvoyUnconditionalDropOverload,
                                   Http::Headers::get().EnvoyUnconditionalDropOverloadValues.True);
            }
            modify_headers_(headers);
          },
          absl::nullopt, StreamInfo::ResponseCodeDetails::get().UnconditionalDropOverload);

      cluster.info()->loadReportStats().upstream_rq_drop_overload_.inc();
      return true;
    }

    if (config_->random_.bernoulli(cluster.dropOverload())) {
      ENVOY_STREAM_LOG(debug, "The request is dropped by DROP_OVERLOAD", *callbacks_);
      callbacks_->streamInfo().setResponseFlag(StreamInfo::CoreResponseFlag::DropOverLoad);
      chargeUpstreamCode(Http::Code::ServiceUnavailable, {}, true);
      callbacks_->sendLocalReply(
          Http::Code::ServiceUnavailable, "drop overload",
          [this](Http::ResponseHeaderMap& headers) {
            if (!config_->suppress_envoy_headers_) {
              headers.addReference(Http::Headers::get().EnvoyDropOverload,
                                   Http::Headers::get().EnvoyDropOverloadValues.True);
            }
            modify_headers_(headers);
          },
          absl::nullopt, StreamInfo::ResponseCodeDetails::get().DropOverload);

      cluster.info()->loadReportStats().upstream_rq_drop_overload_.inc();
      return true;
    }
  }
  return false;
}

void Filter::maybeProcessOrcaLoadReport(const Envoy::Http::HeaderMap& headers_or_trailers,
                                        UpstreamRequest& upstream_request) {
  // Process the load report only once, so if response has report in headers,
  // then don't process it in trailers.
  if (orca_load_report_received_) {
    return;
  }
  // Check whether we need to send the load report to the LRS or invoke the ORCA
  // callbacks.
  Upstream::HostDescriptionOptConstRef upstream_host = upstream_request.upstreamHost();

  // The upstream host should always be available because the upstream request has got
  // the response headers/trailers from the upstream host.
  ASSERT(upstream_host.has_value(), "upstream host is not available for upstream request");

  OptRef<Upstream::HostLbPolicyData> host_lb_policy_data = upstream_host->lbPolicyData();

  if (!cluster_->lrsReportMetricNames().has_value() && !host_lb_policy_data.has_value()) {
    // If the cluster doesn't have LRS metric names configured then there is no need to
    // extract the stats for LRS.
    // If the host doesn't have LB policy data then that means the LB policy doesn't care
    // about the ORCA load report.
    // Return early here to avoid parsing the ORCA load report because no one is interested
    // in it.
    return;
  }

  absl::StatusOr<xds::data::orca::v3::OrcaLoadReport> orca_load_report =
      Envoy::Orca::parseOrcaLoadReportHeaders(headers_or_trailers);
  if (!orca_load_report.ok()) {
    ENVOY_STREAM_LOG(trace, "Headers don't have orca load report: {}", *callbacks_,
                     orca_load_report.status().message());
    return;
  }

  orca_load_report_received_ = true;

  if (cluster_->lrsReportMetricNames().has_value()) {
    ENVOY_STREAM_LOG(trace, "Adding ORCA load report {} to load metrics", *callbacks_,
                     orca_load_report->DebugString());
    Envoy::Orca::addOrcaLoadReportToLoadMetricStats(
        *cluster_->lrsReportMetricNames(), *orca_load_report, upstream_host->loadMetricStats());
  }
  if (host_lb_policy_data.has_value()) {
    ENVOY_LOG(trace, "orca_load_report for {} report = {}", upstream_host->address()->asString(),
              (*orca_load_report).DebugString());
    const absl::Status status = host_lb_policy_data->onOrcaLoadReport(*orca_load_report);
    if (!status.ok()) {
      ENVOY_STREAM_LOG(error, "Failed to invoke OrcaLoadReportCallbacks: {}", *callbacks_,
                       status.message());
    }
  }
}

RetryStatePtr
ProdFilter::createRetryState(const RetryPolicy& policy, Http::RequestHeaderMap& request_headers,
                             const Upstream::ClusterInfo& cluster, const VirtualCluster* vcluster,
                             RouteStatsContextOptRef route_stats_context,
                             Server::Configuration::CommonFactoryContext& context,
                             Event::Dispatcher& dispatcher, Upstream::ResourcePriority priority) {
  std::unique_ptr<RetryStateImpl> retry_state =
      RetryStateImpl::create(policy, request_headers, cluster, vcluster, route_stats_context,
                             context, dispatcher, priority);
  if (retry_state != nullptr && retry_state->isAutomaticallyConfiguredForHttp3()) {
    // Since doing retry will make Envoy to buffer the request body, if upstream using HTTP/3 is the
    // only reason for doing retry, set the retry shadow buffer limit to 0 so that we don't retry or
    // buffer safe requests with body which is not common.
    setRetryShadowBufferLimit(0);
  }
  return retry_state;
}

} // namespace Router
} // namespace Envoy<|MERGE_RESOLUTION|>--- conflicted
+++ resolved
@@ -1652,24 +1652,18 @@
 
   maybeProcessOrcaLoadReport(*headers, upstream_request);
 
-<<<<<<< HEAD
-  if (grpc_status.has_value()) {
-    upstream_request.upstreamHost()->outlierDetector().putHttpResponseCode(grpc_to_http_status);
-  } else {
-    upstream_request.upstreamHost()->outlierDetector().putHttpResponseCode(response_code);
-
-    auto outlier = cluster_->processHttpForOutlierDetection(*headers);
-    if (outlier.has_value()) {
-      upstream_request.upstreamHost()->outlierDetector().reportResult(outlier.value());
-    }
-  }
-=======
   const uint64_t put_result_code = grpc_status.has_value() ? grpc_to_http_status : response_code;
   upstream_request.upstreamHost()->outlierDetector().putResult(
       put_result_code >= 500 ? Upstream::Outlier::Result::ExtOriginRequestFailed
                              : Upstream::Outlier::Result::ExtOriginRequestSuccess,
       put_result_code);
->>>>>>> f5280097
+
+  if (!grpc_status.has_value()) {
+    auto outlier = cluster_->processHttpForOutlierDetection(*headers);
+    if (outlier.has_value()) {
+      upstream_request.upstreamHost()->outlierDetector().reportResult(outlier.value());
+    }
+  }
 
   if (headers->EnvoyImmediateHealthCheckFail() != nullptr) {
     upstream_request.upstreamHost()->healthChecker().setUnhealthy(

#include "source/common/router/router.h"

#include <chrono>
#include <cstdint>
#include <functional>
#include <memory>
#include <string>

#include "envoy/event/dispatcher.h"
#include "envoy/event/timer.h"
#include "envoy/grpc/status.h"
#include "envoy/http/conn_pool.h"
#include "envoy/runtime/runtime.h"
#include "envoy/upstream/cluster_manager.h"
#include "envoy/upstream/health_check_host_monitor.h"
#include "envoy/upstream/upstream.h"

#include "source/common/common/assert.h"
#include "source/common/common/cleanup.h"
#include "source/common/common/empty_string.h"
#include "source/common/common/enum_to_int.h"
#include "source/common/common/scope_tracker.h"
#include "source/common/common/utility.h"
#include "source/common/config/utility.h"
#include "source/common/grpc/common.h"
#include "source/common/http/codes.h"
#include "source/common/http/header_map_impl.h"
#include "source/common/http/headers.h"
#include "source/common/http/message_impl.h"
#include "source/common/http/utility.h"
#include "source/common/network/application_protocol.h"
#include "source/common/network/socket_option_factory.h"
#include "source/common/network/transport_socket_options_impl.h"
#include "source/common/network/upstream_server_name.h"
#include "source/common/network/upstream_socket_options_filter_state.h"
#include "source/common/network/upstream_subject_alt_names.h"
#include "source/common/router/config_impl.h"
#include "source/common/router/debug_config.h"
#include "source/common/router/retry_state_impl.h"
#include "source/common/router/upstream_request.h"
#include "source/common/runtime/runtime_features.h"
#include "source/common/stream_info/uint32_accessor_impl.h"
#include "source/common/tracing/http_tracer_impl.h"

namespace Envoy {
namespace Router {
namespace {
constexpr char NumInternalRedirectsFilterStateName[] = "num_internal_redirects";

uint32_t getLength(const Buffer::Instance* instance) { return instance ? instance->length() : 0; }

bool schemeIsHttp(const Http::RequestHeaderMap& downstream_headers,
                  const Network::Connection& connection) {
  if (Http::Utility::getScheme(downstream_headers) == Http::Headers::get().SchemeValues.Http) {
    return true;
  }
  if (!connection.ssl()) {
    return true;
  }
  return false;
}

constexpr uint64_t TimeoutPrecisionFactor = 100;

} // namespace

// Express percentage as [0, TimeoutPrecisionFactor] because stats do not accept floating point
// values, and getting multiple significant figures on the histogram would be nice.
uint64_t FilterUtility::percentageOfTimeout(const std::chrono::milliseconds response_time,
                                            const std::chrono::milliseconds timeout) {
  // Timeouts of 0 are considered infinite. Any portion of an infinite timeout used is still
  // none of it.
  if (timeout.count() == 0) {
    return 0;
  }

  return static_cast<uint64_t>(response_time.count() * TimeoutPrecisionFactor / timeout.count());
}

void FilterUtility::setUpstreamScheme(Http::RequestHeaderMap& headers, bool downstream_secure) {
  if (Http::HeaderUtility::schemeIsValid(headers.getSchemeValue())) {
    return;
  }
  // After all the changes in https://github.com/envoyproxy/envoy/issues/14587
  // this path should only occur if a buggy filter has removed the :scheme
  // header. In that case best-effort set from X-Forwarded-Proto.
  absl::string_view xfp = headers.getForwardedProtoValue();
  if (Http::HeaderUtility::schemeIsValid(xfp)) {
    headers.setScheme(xfp);
    return;
  }

  if (downstream_secure) {
    headers.setReferenceScheme(Http::Headers::get().SchemeValues.Https);
  } else {
    headers.setReferenceScheme(Http::Headers::get().SchemeValues.Http);
  }
}

bool FilterUtility::shouldShadow(const ShadowPolicy& policy, Runtime::Loader& runtime,
                                 uint64_t stable_random) {
  if (policy.cluster().empty()) {
    return false;
  }

  if (policy.defaultValue().numerator() > 0) {
    return runtime.snapshot().featureEnabled(policy.runtimeKey(), policy.defaultValue(),
                                             stable_random);
  }

  if (!policy.runtimeKey().empty() &&
      !runtime.snapshot().featureEnabled(policy.runtimeKey(), 0, stable_random, 10000UL)) {
    return false;
  }

  return true;
}

FilterUtility::TimeoutData
FilterUtility::finalTimeout(const RouteEntry& route, Http::RequestHeaderMap& request_headers,
                            bool insert_envoy_expected_request_timeout_ms, bool grpc_request,
                            bool per_try_timeout_hedging_enabled,
                            bool respect_expected_rq_timeout) {
  // See if there is a user supplied timeout in a request header. If there is we take that.
  // Otherwise if the request is gRPC and a maximum gRPC timeout is configured we use the timeout
  // in the gRPC headers (or infinity when gRPC headers have no timeout), but cap that timeout to
  // the configured maximum gRPC timeout (which may also be infinity, represented by a 0 value),
  // or the default from the route config otherwise.
  TimeoutData timeout;
  if (!route.usingNewTimeouts()) {
    if (grpc_request && route.maxGrpcTimeout()) {
      const std::chrono::milliseconds max_grpc_timeout = route.maxGrpcTimeout().value();
      auto header_timeout = Grpc::Common::getGrpcTimeout(request_headers);
      std::chrono::milliseconds grpc_timeout =
          header_timeout ? header_timeout.value() : std::chrono::milliseconds(0);
      if (route.grpcTimeoutOffset()) {
        // We only apply the offset if it won't result in grpc_timeout hitting 0 or below, as
        // setting it to 0 means infinity and a negative timeout makes no sense.
        const auto offset = *route.grpcTimeoutOffset();
        if (offset < grpc_timeout) {
          grpc_timeout -= offset;
        }
      }

      // Cap gRPC timeout to the configured maximum considering that 0 means infinity.
      if (max_grpc_timeout != std::chrono::milliseconds(0) &&
          (grpc_timeout == std::chrono::milliseconds(0) || grpc_timeout > max_grpc_timeout)) {
        grpc_timeout = max_grpc_timeout;
      }
      timeout.global_timeout_ = grpc_timeout;
    } else {
      timeout.global_timeout_ = route.timeout();
    }
  }
  timeout.per_try_timeout_ = route.retryPolicy().perTryTimeout();
  timeout.per_try_idle_timeout_ = route.retryPolicy().perTryIdleTimeout();

  uint64_t header_timeout;

  if (respect_expected_rq_timeout) {
    // Check if there is timeout set by egress Envoy.
    // If present, use that value as route timeout and don't override
    // *x-envoy-expected-rq-timeout-ms* header. At this point *x-envoy-upstream-rq-timeout-ms*
    // header should have been sanitized by egress Envoy.
    const Http::HeaderEntry* header_expected_timeout_entry =
        request_headers.EnvoyExpectedRequestTimeoutMs();
    if (header_expected_timeout_entry) {
      trySetGlobalTimeout(*header_expected_timeout_entry, timeout);
    } else {
      const Http::HeaderEntry* header_timeout_entry =
          request_headers.EnvoyUpstreamRequestTimeoutMs();

      if (header_timeout_entry) {
        trySetGlobalTimeout(*header_timeout_entry, timeout);
        request_headers.removeEnvoyUpstreamRequestTimeoutMs();
      }
    }
  } else {
    const Http::HeaderEntry* header_timeout_entry = request_headers.EnvoyUpstreamRequestTimeoutMs();

    if (header_timeout_entry) {
      trySetGlobalTimeout(*header_timeout_entry, timeout);
      request_headers.removeEnvoyUpstreamRequestTimeoutMs();
    }
  }

  // See if there is a per try/retry timeout. If it's >= global we just ignore it.
  const absl::string_view per_try_timeout_entry =
      request_headers.getEnvoyUpstreamRequestPerTryTimeoutMsValue();
  if (!per_try_timeout_entry.empty()) {
    if (absl::SimpleAtoi(per_try_timeout_entry, &header_timeout)) {
      timeout.per_try_timeout_ = std::chrono::milliseconds(header_timeout);
    }
    request_headers.removeEnvoyUpstreamRequestPerTryTimeoutMs();
  }

  if (timeout.per_try_timeout_ >= timeout.global_timeout_ && timeout.global_timeout_.count() != 0) {
    timeout.per_try_timeout_ = std::chrono::milliseconds(0);
  }

  setTimeoutHeaders(0, timeout, route, request_headers, insert_envoy_expected_request_timeout_ms,
                    grpc_request, per_try_timeout_hedging_enabled);

  return timeout;
}

void FilterUtility::setTimeoutHeaders(uint64_t elapsed_time,
                                      const FilterUtility::TimeoutData& timeout,
                                      const RouteEntry& route,
                                      Http::RequestHeaderMap& request_headers,
                                      bool insert_envoy_expected_request_timeout_ms,
                                      bool grpc_request, bool per_try_timeout_hedging_enabled) {

  const uint64_t global_timeout = timeout.global_timeout_.count();

  // See if there is any timeout to write in the expected timeout header.
  uint64_t expected_timeout = timeout.per_try_timeout_.count();

  // Use the global timeout if no per try timeout was specified or if we're
  // doing hedging when there are per try timeouts. Either of these scenarios
  // mean that the upstream server can use the full global timeout.
  if (per_try_timeout_hedging_enabled || expected_timeout == 0) {
    expected_timeout = global_timeout;
  }

  // If the expected timeout is 0 set no timeout, as Envoy treats 0 as infinite timeout.
  if (expected_timeout > 0) {

    if (global_timeout > 0) {
      if (elapsed_time >= global_timeout) {
        // We are out of time, but 0 would be an infinite timeout. So instead we send a 1ms timeout
        // and assume the timers armed by onRequestComplete() will fire very soon.
        expected_timeout = 1;
      } else {
        expected_timeout = std::min(expected_timeout, global_timeout - elapsed_time);
      }
    }

    if (insert_envoy_expected_request_timeout_ms) {
      request_headers.setEnvoyExpectedRequestTimeoutMs(expected_timeout);
    }

    // If we've configured max_grpc_timeout, override the grpc-timeout header with
    // the expected timeout. This ensures that the optional per try timeout is reflected
    // in grpc-timeout, ensuring that the upstream gRPC server is aware of the actual timeout.
    if (grpc_request && !route.usingNewTimeouts() && route.maxGrpcTimeout()) {
      Grpc::Common::toGrpcTimeout(std::chrono::milliseconds(expected_timeout), request_headers);
    }
  }
}

absl::optional<std::chrono::milliseconds>
FilterUtility::tryParseHeaderTimeout(const Http::HeaderEntry& header_timeout_entry) {
  uint64_t header_timeout;
  if (absl::SimpleAtoi(header_timeout_entry.value().getStringView(), &header_timeout)) {
    return std::chrono::milliseconds(header_timeout);
  }
  return absl::nullopt;
}

void FilterUtility::trySetGlobalTimeout(const Http::HeaderEntry& header_timeout_entry,
                                        TimeoutData& timeout) {
  const auto timeout_ms = tryParseHeaderTimeout(header_timeout_entry);
  if (timeout_ms.has_value()) {
    timeout.global_timeout_ = timeout_ms.value();
  }
}

FilterUtility::HedgingParams
FilterUtility::finalHedgingParams(const RouteEntry& route,
                                  Http::RequestHeaderMap& request_headers) {
  HedgingParams hedging_params;
  hedging_params.hedge_on_per_try_timeout_ = route.hedgePolicy().hedgeOnPerTryTimeout();

  const Http::HeaderEntry* hedge_on_per_try_timeout_entry =
      request_headers.EnvoyHedgeOnPerTryTimeout();
  if (hedge_on_per_try_timeout_entry) {
    if (hedge_on_per_try_timeout_entry->value() == "true") {
      hedging_params.hedge_on_per_try_timeout_ = true;
    }
    if (hedge_on_per_try_timeout_entry->value() == "false") {
      hedging_params.hedge_on_per_try_timeout_ = false;
    }

    request_headers.removeEnvoyHedgeOnPerTryTimeout();
  }

  return hedging_params;
}

Filter::~Filter() {
  // Upstream resources should already have been cleaned.
  ASSERT(upstream_requests_.empty());
  ASSERT(!retry_state_);
}

const FilterUtility::StrictHeaderChecker::HeaderCheckResult
FilterUtility::StrictHeaderChecker::checkHeader(Http::RequestHeaderMap& headers,
                                                const Http::LowerCaseString& target_header) {
  if (target_header == Http::Headers::get().EnvoyUpstreamRequestTimeoutMs) {
    return isInteger(headers.EnvoyUpstreamRequestTimeoutMs());
  } else if (target_header == Http::Headers::get().EnvoyUpstreamRequestPerTryTimeoutMs) {
    return isInteger(headers.EnvoyUpstreamRequestPerTryTimeoutMs());
  } else if (target_header == Http::Headers::get().EnvoyMaxRetries) {
    return isInteger(headers.EnvoyMaxRetries());
  } else if (target_header == Http::Headers::get().EnvoyRetryOn) {
    return hasValidRetryFields(headers.EnvoyRetryOn(), &Router::RetryStateImpl::parseRetryOn);
  } else if (target_header == Http::Headers::get().EnvoyRetryGrpcOn) {
    return hasValidRetryFields(headers.EnvoyRetryGrpcOn(),
                               &Router::RetryStateImpl::parseRetryGrpcOn);
  }
  // Should only validate headers for which we have implemented a validator.
  PANIC("unexpectedly reached");
}

Stats::StatName Filter::upstreamZone(Upstream::HostDescriptionConstSharedPtr upstream_host) {
  return upstream_host ? upstream_host->localityZoneStatName() : config_.empty_stat_name_;
}

void Filter::chargeUpstreamCode(uint64_t response_status_code,
                                const Http::ResponseHeaderMap& response_headers,
                                Upstream::HostDescriptionConstSharedPtr upstream_host,
                                bool dropped) {
  // Passing the response_status_code explicitly is an optimization to avoid
  // multiple calls to slow Http::Utility::getResponseStatus.
  ASSERT(response_status_code == Http::Utility::getResponseStatus(response_headers));
  if (config_.emit_dynamic_stats_ && !callbacks_->streamInfo().healthCheck()) {
    const Http::HeaderEntry* upstream_canary_header = response_headers.EnvoyUpstreamCanary();
    const bool is_canary = (upstream_canary_header && upstream_canary_header->value() == "true") ||
                           (upstream_host ? upstream_host->canary() : false);
    const bool internal_request = Http::HeaderUtility::isEnvoyInternalRequest(*downstream_headers_);

    Stats::StatName upstream_zone = upstreamZone(upstream_host);
    Http::CodeStats::ResponseStatInfo info{config_.scope_,
                                           cluster_->statsScope(),
                                           config_.empty_stat_name_,
                                           response_status_code,
                                           internal_request,
                                           route_entry_->virtualHost().statName(),
                                           request_vcluster_ ? request_vcluster_->statName()
                                                             : config_.empty_stat_name_,
                                           config_.zone_name_,
                                           upstream_zone,
                                           is_canary};

    Http::CodeStats& code_stats = httpContext().codeStats();
    code_stats.chargeResponseStat(info, exclude_http_code_stats_);

    if (alt_stat_prefix_ != nullptr) {
      Http::CodeStats::ResponseStatInfo alt_info{config_.scope_,
                                                 cluster_->statsScope(),
                                                 alt_stat_prefix_->statName(),
                                                 response_status_code,
                                                 internal_request,
                                                 config_.empty_stat_name_,
                                                 config_.empty_stat_name_,
                                                 config_.zone_name_,
                                                 upstream_zone,
                                                 is_canary};
      code_stats.chargeResponseStat(alt_info, exclude_http_code_stats_);
    }

    if (dropped) {
      cluster_->loadReportStats().upstream_rq_dropped_.inc();
    }
    if (upstream_host && Http::CodeUtility::is5xx(response_status_code)) {
      upstream_host->stats().rq_error_.inc();
    }
  }
}

void Filter::chargeUpstreamCode(Http::Code code,
                                Upstream::HostDescriptionConstSharedPtr upstream_host,
                                bool dropped) {
  const uint64_t response_status_code = enumToInt(code);
  const auto fake_response_headers = Http::createHeaderMap<Http::ResponseHeaderMapImpl>(
      {{Http::Headers::get().Status, std::to_string(response_status_code)}});
  chargeUpstreamCode(response_status_code, *fake_response_headers, upstream_host, dropped);
}

Http::FilterHeadersStatus Filter::decodeHeaders(Http::RequestHeaderMap& headers, bool end_stream) {
  downstream_headers_ = &headers;

  // Extract debug configuration from filter state. This is used further along to determine whether
  // we should append cluster and host headers to the response, and whether to forward the request
  // upstream.
  const StreamInfo::FilterStateSharedPtr& filter_state = callbacks_->streamInfo().filterState();
  const DebugConfig* debug_config = filter_state->getDataReadOnly<DebugConfig>(DebugConfig::key());

  // TODO: Maybe add a filter API for this.
  grpc_request_ = Grpc::Common::isGrpcRequestHeaders(headers);
  exclude_http_code_stats_ = grpc_request_ && config_.suppress_grpc_request_failure_code_stats_;

  // Only increment rq total stat if we actually decode headers here. This does not count requests
  // that get handled by earlier filters.
  config_.stats_.rq_total_.inc();

  // Initialize the `modify_headers` function as a no-op (so we don't have to remember to check it
  // against nullptr before calling it), and feed it behavior later if/when we have cluster info
  // headers to append.
  std::function<void(Http::ResponseHeaderMap&)> modify_headers = [](Http::ResponseHeaderMap&) {};

  // Determine if there is a route entry or a direct response for the request.
  route_ = callbacks_->route();
  if (!route_) {
    config_.stats_.no_route_.inc();
    ENVOY_STREAM_LOG(debug, "no route match for URL '{}'", *callbacks_, headers.getPathValue());

    callbacks_->streamInfo().setResponseFlag(StreamInfo::ResponseFlag::NoRouteFound);
    callbacks_->sendLocalReply(Http::Code::NotFound, "", modify_headers, absl::nullopt,
                               StreamInfo::ResponseCodeDetails::get().RouteNotFound);
    return Http::FilterHeadersStatus::StopIteration;
  }

  // Determine if there is a direct response for the request.
  const auto* direct_response = route_->directResponseEntry();
  if (direct_response != nullptr) {
    config_.stats_.rq_direct_response_.inc();
    direct_response->rewritePathHeader(headers, !config_.suppress_envoy_headers_);
    callbacks_->streamInfo().setRouteName(direct_response->routeName());
    callbacks_->sendLocalReply(
        direct_response->responseCode(), direct_response->responseBody(),
        [this, direct_response,
         &request_headers = headers](Http::ResponseHeaderMap& response_headers) -> void {
          std::string new_path;
          if (request_headers.Path()) {
            new_path = direct_response->newPath(request_headers);
          }
          // See https://tools.ietf.org/html/rfc7231#section-7.1.2.
          const auto add_location =
              direct_response->responseCode() == Http::Code::Created ||
              Http::CodeUtility::is3xx(enumToInt(direct_response->responseCode()));
          if (!new_path.empty() && add_location) {
            response_headers.addReferenceKey(Http::Headers::get().Location, new_path);
          }
          direct_response->finalizeResponseHeaders(response_headers, callbacks_->streamInfo());
        },
        absl::nullopt, StreamInfo::ResponseCodeDetails::get().DirectResponse);
    return Http::FilterHeadersStatus::StopIteration;
  }

  // A route entry matches for the request.
  route_entry_ = route_->routeEntry();
  // If there's a route specific limit and it's smaller than general downstream
  // limits, apply the new cap.
  retry_shadow_buffer_limit_ =
      std::min(retry_shadow_buffer_limit_, route_entry_->retryShadowBufferLimit());
  callbacks_->streamInfo().setRouteName(route_entry_->routeName());
  if (debug_config && debug_config->append_cluster_) {
    // The cluster name will be appended to any local or upstream responses from this point.
    modify_headers = [this, debug_config](Http::ResponseHeaderMap& headers) {
      headers.addCopy(debug_config->cluster_header_.value_or(Http::Headers::get().EnvoyCluster),
                      route_entry_->clusterName());
    };
  }
  Upstream::ThreadLocalCluster* cluster =
      config_.cm_.getThreadLocalCluster(route_entry_->clusterName());
  if (!cluster) {
    config_.stats_.no_cluster_.inc();
    ENVOY_STREAM_LOG(debug, "unknown cluster '{}'", *callbacks_, route_entry_->clusterName());

    callbacks_->streamInfo().setResponseFlag(StreamInfo::ResponseFlag::NoClusterFound);
    callbacks_->sendLocalReply(route_entry_->clusterNotFoundResponseCode(), "", modify_headers,
                               absl::nullopt,
                               StreamInfo::ResponseCodeDetails::get().ClusterNotFound);
    return Http::FilterHeadersStatus::StopIteration;
  }
  cluster_ = cluster->info();

  // Set up stat prefixes, etc.
  request_vcluster_ = route_entry_->virtualCluster(headers);
  if (request_vcluster_ != nullptr) {
    callbacks_->streamInfo().setVirtualClusterName(request_vcluster_->name());
  }
  ENVOY_STREAM_LOG(debug, "cluster '{}' match for URL '{}'", *callbacks_,
                   route_entry_->clusterName(), headers.getPathValue());

  if (config_.strict_check_headers_ != nullptr) {
    for (const auto& header : *config_.strict_check_headers_) {
      const auto res = FilterUtility::StrictHeaderChecker::checkHeader(headers, header);
      if (!res.valid_) {
        callbacks_->streamInfo().setResponseFlag(
            StreamInfo::ResponseFlag::InvalidEnvoyRequestHeaders);
        const std::string body = fmt::format("invalid header '{}' with value '{}'",
                                             std::string(res.entry_->key().getStringView()),
                                             std::string(res.entry_->value().getStringView()));
        const std::string details =
            absl::StrCat(StreamInfo::ResponseCodeDetails::get().InvalidEnvoyRequestHeaders, "{",
                         StringUtil::replaceAllEmptySpace(res.entry_->key().getStringView()), "}");
        callbacks_->sendLocalReply(Http::Code::BadRequest, body, nullptr, absl::nullopt, details);
        return Http::FilterHeadersStatus::StopIteration;
      }
    }
  }

  const Http::HeaderEntry* request_alt_name = headers.EnvoyUpstreamAltStatName();
  if (request_alt_name) {
    alt_stat_prefix_ = std::make_unique<Stats::StatNameDynamicStorage>(
        request_alt_name->value().getStringView(), config_.scope_.symbolTable());
    headers.removeEnvoyUpstreamAltStatName();
  }

  // See if we are supposed to immediately kill some percentage of this cluster's traffic.
  if (cluster_->maintenanceMode()) {
    callbacks_->streamInfo().setResponseFlag(StreamInfo::ResponseFlag::UpstreamOverflow);
    chargeUpstreamCode(Http::Code::ServiceUnavailable, nullptr, true);
    callbacks_->sendLocalReply(
        Http::Code::ServiceUnavailable, "maintenance mode",
        [modify_headers, this](Http::ResponseHeaderMap& headers) {
          if (!config_.suppress_envoy_headers_) {
            headers.addReference(Http::Headers::get().EnvoyOverloaded,
                                 Http::Headers::get().EnvoyOverloadedValues.True);
          }
          // Note: append_cluster_info does not respect suppress_envoy_headers.
          modify_headers(headers);
        },
        absl::nullopt, StreamInfo::ResponseCodeDetails::get().MaintenanceMode);
    cluster_->stats().upstream_rq_maintenance_mode_.inc();
    return Http::FilterHeadersStatus::StopIteration;
  }

  // Fetch a connection pool for the upstream cluster.
  const auto& upstream_http_protocol_options = cluster_->upstreamHttpProtocolOptions();

  if (upstream_http_protocol_options.has_value() &&
      (upstream_http_protocol_options.value().auto_sni() ||
       upstream_http_protocol_options.value().auto_san_validation())) {
    // Default the header to Host/Authority header.
    absl::string_view header_value = headers.getHostValue();

    // Check whether `override_auto_sni_header` is specified.
    const auto override_auto_sni_header =
        upstream_http_protocol_options.value().override_auto_sni_header();
    if (!override_auto_sni_header.empty()) {
      // Use the header value from `override_auto_sni_header` to set the SNI value.
      const auto overridden_header_value = Http::HeaderUtility::getAllOfHeaderAsString(
          headers, Http::LowerCaseString(override_auto_sni_header));
      if (overridden_header_value.result().has_value() &&
          !overridden_header_value.result().value().empty()) {
        header_value = overridden_header_value.result().value();
      }
    }
    const auto parsed_authority = Http::Utility::parseAuthority(header_value);
    bool should_set_sni = !parsed_authority.is_ip_address_;
    // `host_` returns a string_view so doing this should be safe.
    absl::string_view sni_value = parsed_authority.host_;

    if (should_set_sni && upstream_http_protocol_options.value().auto_sni()) {
      callbacks_->streamInfo().filterState()->setData(
          Network::UpstreamServerName::key(),
          std::make_unique<Network::UpstreamServerName>(sni_value),
          StreamInfo::FilterState::StateType::Mutable);
    }

    if (upstream_http_protocol_options.value().auto_san_validation()) {
      callbacks_->streamInfo().filterState()->setData(
          Network::UpstreamSubjectAltNames::key(),
          std::make_unique<Network::UpstreamSubjectAltNames>(
              std::vector<std::string>{std::string(sni_value)}),
          StreamInfo::FilterState::StateType::Mutable);
    }
  }

  transport_socket_options_ = Network::TransportSocketOptionsUtility::fromFilterState(
      *callbacks_->streamInfo().filterState());

  if (auto downstream_connection = downstreamConnection(); downstream_connection != nullptr) {
    if (auto typed_state = downstream_connection->streamInfo()
                               .filterState()
                               .getDataReadOnly<Network::UpstreamSocketOptionsFilterState>(
                                   Network::UpstreamSocketOptionsFilterState::key());
        typed_state != nullptr) {
      auto downstream_options = typed_state->value();
      if (!upstream_options_) {
        upstream_options_ = std::make_shared<Network::Socket::Options>();
      }
      Network::Socket::appendOptions(upstream_options_, downstream_options);
    }
  }

  if (upstream_options_ && callbacks_->getUpstreamSocketOptions()) {
    Network::Socket::appendOptions(upstream_options_, callbacks_->getUpstreamSocketOptions());
  }

  std::unique_ptr<GenericConnPool> generic_conn_pool = createConnPool(*cluster);

  if (!generic_conn_pool) {
    sendNoHealthyUpstreamResponse();
    return Http::FilterHeadersStatus::StopIteration;
  }
  Upstream::HostDescriptionConstSharedPtr host = generic_conn_pool->host();

  if (debug_config && debug_config->append_upstream_host_) {
    // The hostname and address will be appended to any local or upstream responses from this point,
    // possibly in addition to the cluster name.
    modify_headers = [modify_headers, debug_config, host](Http::ResponseHeaderMap& headers) {
      modify_headers(headers);
      headers.addCopy(
          debug_config->hostname_header_.value_or(Http::Headers::get().EnvoyUpstreamHostname),
          host->hostname());
      headers.addCopy(debug_config->host_address_header_.value_or(
                          Http::Headers::get().EnvoyUpstreamHostAddress),
                      host->address()->asString());
    };
  }

  // If we've been instructed not to forward the request upstream, send an empty local response.
  if (debug_config && debug_config->do_not_forward_) {
    modify_headers = [modify_headers, debug_config](Http::ResponseHeaderMap& headers) {
      modify_headers(headers);
      headers.addCopy(
          debug_config->not_forwarded_header_.value_or(Http::Headers::get().EnvoyNotForwarded),
          "true");
    };
    callbacks_->sendLocalReply(Http::Code::NoContent, "", modify_headers, absl::nullopt, "");
    return Http::FilterHeadersStatus::StopIteration;
  }

  hedging_params_ = FilterUtility::finalHedgingParams(*route_entry_, headers);

  timeout_ = FilterUtility::finalTimeout(*route_entry_, headers, !config_.suppress_envoy_headers_,
                                         grpc_request_, hedging_params_.hedge_on_per_try_timeout_,
                                         config_.respect_expected_rq_timeout_);

  const Http::HeaderEntry* header_max_stream_duration_entry =
      headers.EnvoyUpstreamStreamDurationMs();
  if (header_max_stream_duration_entry) {
    dynamic_max_stream_duration_ =
        FilterUtility::tryParseHeaderTimeout(*header_max_stream_duration_entry);
    headers.removeEnvoyUpstreamStreamDurationMs();
  }

  // If this header is set with any value, use an alternate response code on timeout
  if (headers.EnvoyUpstreamRequestTimeoutAltResponse()) {
    timeout_response_code_ = Http::Code::NoContent;
    headers.removeEnvoyUpstreamRequestTimeoutAltResponse();
  }

  include_attempt_count_in_request_ = route_entry_->includeAttemptCountInRequest();
  if (include_attempt_count_in_request_) {
    headers.setEnvoyAttemptCount(attempt_count_);
  }

  // The router has reached a point where it is going to try to send a request upstream,
  // so now modify_headers should attach x-envoy-attempt-count to the downstream response if the
  // config flag is true.
  if (route_entry_->includeAttemptCountInResponse()) {
    modify_headers = [modify_headers, this](Http::ResponseHeaderMap& headers) {
      modify_headers(headers);

      // This header is added without checking for config_.suppress_envoy_headers_ to mirror what is
      // done for upstream requests.
      headers.setEnvoyAttemptCount(attempt_count_);
    };
  }
  callbacks_->streamInfo().setAttemptCount(attempt_count_);

  // Inject the active span's tracing context into the request headers.
  callbacks_->activeSpan().injectContext(headers);

  route_entry_->finalizeRequestHeaders(headers, callbacks_->streamInfo(),
                                       !config_.suppress_envoy_headers_);
  FilterUtility::setUpstreamScheme(
      headers, callbacks_->streamInfo().downstreamAddressProvider().sslConnection() != nullptr);

  // Ensure an http transport scheme is selected before continuing with decoding.
  ASSERT(headers.Scheme());

  retry_state_ = createRetryState(
      route_entry_->retryPolicy(), headers, *cluster_, request_vcluster_, config_.runtime_,
      config_.random_, callbacks_->dispatcher(), config_.timeSource(), route_entry_->priority());

  // Determine which shadow policies to use. It's possible that we don't do any shadowing due to
  // runtime keys.
  for (const auto& shadow_policy : route_entry_->shadowPolicies()) {
    const auto& policy_ref = *shadow_policy;
    if (FilterUtility::shouldShadow(policy_ref, config_.runtime_, callbacks_->streamId())) {
      active_shadow_policies_.push_back(std::cref(policy_ref));
    }
  }

  internal_redirects_with_body_enabled_ =
      Runtime::runtimeFeatureEnabled("envoy.reloadable_features.internal_redirects_with_body");

  ENVOY_STREAM_LOG(debug, "router decoding headers:\n{}", *callbacks_, headers);

  // Hang onto the modify_headers function for later use in handling upstream responses.
  modify_headers_ = modify_headers;

  UpstreamRequestPtr upstream_request =
      std::make_unique<UpstreamRequest>(*this, std::move(generic_conn_pool));
  LinkedList::moveIntoList(std::move(upstream_request), upstream_requests_);
  upstream_requests_.front()->encodeHeaders(end_stream);
  if (end_stream) {
    onRequestComplete();
  }

  return Http::FilterHeadersStatus::StopIteration;
}

std::unique_ptr<GenericConnPool>
Filter::createConnPool(Upstream::ThreadLocalCluster& thread_local_cluster) {
  GenericConnPoolFactory* factory = nullptr;
  if (cluster_->upstreamConfig().has_value()) {
    factory = Envoy::Config::Utility::getFactory<GenericConnPoolFactory>(
        cluster_->upstreamConfig().value());
    ENVOY_BUG(factory != nullptr,
              fmt::format("invalid factory type '{}', failing over to default upstream",
                          cluster_->upstreamConfig().value().DebugString()));
  }
  if (!factory) {
    factory = &config_.router_context_.genericConnPoolFactory();
  }

  bool should_tcp_proxy = false;

  if (route_entry_->connectConfig().has_value()) {
    auto method = downstream_headers_->getMethodValue();
    should_tcp_proxy = (method == Http::Headers::get().MethodValues.Connect);

    // Allow POST for proxying raw TCP if it is configured.
    if (!should_tcp_proxy && route_entry_->connectConfig().value().allow_post()) {
      should_tcp_proxy = (method == Http::Headers::get().MethodValues.Post);
    }
  }
  return factory->createGenericConnPool(thread_local_cluster, should_tcp_proxy, *route_entry_,
                                        callbacks_->streamInfo().protocol(), this);
}

void Filter::sendNoHealthyUpstreamResponse() {
  callbacks_->streamInfo().setResponseFlag(StreamInfo::ResponseFlag::NoHealthyUpstream);
  chargeUpstreamCode(Http::Code::ServiceUnavailable, nullptr, false);
  callbacks_->sendLocalReply(Http::Code::ServiceUnavailable, "no healthy upstream", modify_headers_,
                             absl::nullopt,
                             StreamInfo::ResponseCodeDetails::get().NoHealthyUpstream);
}

Http::FilterDataStatus Filter::decodeData(Buffer::Instance& data, bool end_stream) {
  // upstream_requests_.size() cannot be > 1 because that only happens when a per
  // try timeout occurs with hedge_on_per_try_timeout enabled but the per
  // try timeout timer is not started until onRequestComplete(). It could be zero
  // if the first request attempt has already failed and a retry is waiting for
  // a backoff timer.
  ASSERT(upstream_requests_.size() <= 1);

  bool buffering = (retry_state_ && retry_state_->enabled()) || !active_shadow_policies_.empty() ||
                   (internal_redirects_with_body_enabled_ && route_entry_ &&
                    route_entry_->internalRedirectPolicy().enabled());
  if (buffering &&
      getLength(callbacks_->decodingBuffer()) + data.length() > retry_shadow_buffer_limit_) {
    // The request is larger than we should buffer. Give up on the retry/shadow
    cluster_->stats().retry_or_shadow_abandoned_.inc();
    retry_state_.reset();
    buffering = false;
    active_shadow_policies_.clear();
    request_buffer_overflowed_ = true;

    // If we had to abandon buffering and there's no request in progress, abort the request and
    // clean up. This happens if the initial upstream request failed, and we are currently waiting
    // for a backoff timer before starting the next upstream attempt.
    if (upstream_requests_.empty()) {
      cleanup();
      callbacks_->sendLocalReply(
          Http::Code::InsufficientStorage, "exceeded request buffer limit while retrying upstream",
          modify_headers_, absl::nullopt,
          StreamInfo::ResponseCodeDetails::get().RequestPayloadExceededRetryBufferLimit);
      return Http::FilterDataStatus::StopIterationNoBuffer;
    }
  }

  // If we aren't buffering and there is no active request, an abort should have occurred
  // already.
  ASSERT(buffering || !upstream_requests_.empty());

  if (buffering) {
    // If we are going to buffer for retries or shadowing, we need to make a copy before encoding
    // since it's all moves from here on.
    if (!upstream_requests_.empty()) {
      Buffer::OwnedImpl copy(data);
      upstream_requests_.front()->encodeData(copy, end_stream);
    }

    // If we are potentially going to retry or shadow this request we need to buffer.
    // This will not cause the connection manager to 413 because before we hit the
    // buffer limit we give up on retries and buffering. We must buffer using addDecodedData()
    // so that all buffered data is available by the time we do request complete processing and
    // potentially shadow.
    callbacks_->addDecodedData(data, true);
  } else {
    upstream_requests_.front()->encodeData(data, end_stream);
  }

  if (end_stream) {
    onRequestComplete();
  }

  return Http::FilterDataStatus::StopIterationNoBuffer;
}

Http::FilterTrailersStatus Filter::decodeTrailers(Http::RequestTrailerMap& trailers) {
  ENVOY_STREAM_LOG(debug, "router decoding trailers:\n{}", *callbacks_, trailers);

  // upstream_requests_.size() cannot be > 1 because that only happens when a per
  // try timeout occurs with hedge_on_per_try_timeout enabled but the per
  // try timeout timer is not started until onRequestComplete(). It could be zero
  // if the first request attempt has already failed and a retry is waiting for
  // a backoff timer.
  ASSERT(upstream_requests_.size() <= 1);
  downstream_trailers_ = &trailers;
  for (auto& upstream_request : upstream_requests_) {
    upstream_request->encodeTrailers(trailers);
  }
  onRequestComplete();
  return Http::FilterTrailersStatus::StopIteration;
}

Http::FilterMetadataStatus Filter::decodeMetadata(Http::MetadataMap& metadata_map) {
  Http::MetadataMapPtr metadata_map_ptr = std::make_unique<Http::MetadataMap>(metadata_map);
  if (!upstream_requests_.empty()) {
    // TODO(soya3129): Save metadata for retry, redirect and shadowing case.
    upstream_requests_.front()->encodeMetadata(std::move(metadata_map_ptr));
  }
  return Http::FilterMetadataStatus::Continue;
}

void Filter::setDecoderFilterCallbacks(Http::StreamDecoderFilterCallbacks& callbacks) {
  callbacks_ = &callbacks;
  // As the decoder filter only pushes back via watermarks once data has reached
  // it, it can latch the current buffer limit and does not need to update the
  // limit if another filter increases it.
  //
  // The default is "do not limit". If there are configured (non-zero) buffer
  // limits, apply them here.
  if (callbacks_->decoderBufferLimit() != 0) {
    retry_shadow_buffer_limit_ = callbacks_->decoderBufferLimit();
  }
}

void Filter::cleanup() {
  // All callers of cleanup() should have cleaned out the upstream_requests_
  // list as appropriate.
  ASSERT(upstream_requests_.empty());

  retry_state_.reset();
  if (response_timeout_) {
    response_timeout_->disableTimer();
    response_timeout_.reset();
  }
}

void Filter::maybeDoShadowing() {
  for (const auto& shadow_policy_wrapper : active_shadow_policies_) {
    const auto& shadow_policy = shadow_policy_wrapper.get();

    ASSERT(!shadow_policy.cluster().empty());
    Http::RequestMessagePtr request(new Http::RequestMessageImpl(
        Http::createHeaderMap<Http::RequestHeaderMapImpl>(*downstream_headers_)));
    if (callbacks_->decodingBuffer()) {
      request->body().add(*callbacks_->decodingBuffer());
    }
    if (downstream_trailers_) {
      request->trailers(Http::createHeaderMap<Http::RequestTrailerMapImpl>(*downstream_trailers_));
    }

    auto options = Http::AsyncClient::RequestOptions()
                       .setTimeout(timeout_.global_timeout_)
                       .setParentSpan(callbacks_->activeSpan())
                       .setChildSpanName("mirror")
                       .setSampled(shadow_policy.traceSampled());
    config_.shadowWriter().shadow(shadow_policy.cluster(), std::move(request), options);
  }
}

void Filter::onRequestComplete() {
  // This should be called exactly once, when the downstream request has been received in full.
  ASSERT(!downstream_end_stream_);
  downstream_end_stream_ = true;
  Event::Dispatcher& dispatcher = callbacks_->dispatcher();
  downstream_request_complete_time_ = dispatcher.timeSource().monotonicTime();

  // Possible that we got an immediate reset.
  if (!upstream_requests_.empty()) {
    // Even if we got an immediate reset, we could still shadow, but that is a riskier change and
    // seems unnecessary right now.
    maybeDoShadowing();

    if (timeout_.global_timeout_.count() > 0) {
      response_timeout_ = dispatcher.createTimer([this]() -> void { onResponseTimeout(); });
      response_timeout_->enableTimer(timeout_.global_timeout_);
    }

    for (auto& upstream_request : upstream_requests_) {
      if (upstream_request->createPerTryTimeoutOnRequestComplete()) {
        upstream_request->setupPerTryTimeout();
      }
    }
  }
}

void Filter::onDestroy() {
  // Reset any in-flight upstream requests.
  resetAll();
  cleanup();
}

void Filter::onResponseTimeout() {
  ENVOY_STREAM_LOG(debug, "upstream timeout", *callbacks_);

  // Reset any upstream requests that are still in flight.
  while (!upstream_requests_.empty()) {
    UpstreamRequestPtr upstream_request =
        upstream_requests_.back()->removeFromList(upstream_requests_);

    // Don't do work for upstream requests we've already seen headers for.
    if (upstream_request->awaitingHeaders()) {
      cluster_->stats().upstream_rq_timeout_.inc();
      if (request_vcluster_) {
        request_vcluster_->stats().upstream_rq_timeout_.inc();
      }

      if (cluster_->timeoutBudgetStats().has_value()) {
        // Cancel firing per-try timeout information, because the per-try timeout did not come into
        // play when the global timeout was hit.
        upstream_request->recordTimeoutBudget(false);
      }

      if (upstream_request->upstreamHost()) {
        upstream_request->upstreamHost()->stats().rq_timeout_.inc();
      }

      // If this upstream request already hit a "soft" timeout, then it
      // already recorded a timeout into outlier detection. Don't do it again.
      if (!upstream_request->outlierDetectionTimeoutRecorded()) {
        updateOutlierDetection(Upstream::Outlier::Result::LocalOriginTimeout, *upstream_request,
                               absl::optional<uint64_t>(enumToInt(timeout_response_code_)));
      }

      chargeUpstreamAbort(timeout_response_code_, false, *upstream_request);
    }
    upstream_request->resetStream();
  }

  onUpstreamTimeoutAbort(StreamInfo::ResponseFlag::UpstreamRequestTimeout,
                         StreamInfo::ResponseCodeDetails::get().UpstreamTimeout);
}

// Called when the per try timeout is hit but we didn't reset the request
// (hedge_on_per_try_timeout enabled).
void Filter::onSoftPerTryTimeout(UpstreamRequest& upstream_request) {
  // Track this as a timeout for outlier detection purposes even though we didn't
  // cancel the request yet and might get a 2xx later.
  updateOutlierDetection(Upstream::Outlier::Result::LocalOriginTimeout, upstream_request,
                         absl::optional<uint64_t>(enumToInt(timeout_response_code_)));
  upstream_request.outlierDetectionTimeoutRecorded(true);

  if (!downstream_response_started_ && retry_state_) {
    RetryStatus retry_status =
        retry_state_->shouldHedgeRetryPerTryTimeout([this]() -> void { doRetry(); });

    if (retry_status == RetryStatus::Yes) {
      runRetryOptionsPredicates(upstream_request);
      pending_retries_++;

      // Don't increment upstream_host->stats().rq_error_ here, we'll do that
      // later if 1) we hit global timeout or 2) we get bad response headers
      // back.
      upstream_request.retried(true);

      // TODO: cluster stat for hedge attempted.
    } else if (retry_status == RetryStatus::NoOverflow) {
      callbacks_->streamInfo().setResponseFlag(StreamInfo::ResponseFlag::UpstreamOverflow);
    } else if (retry_status == RetryStatus::NoRetryLimitExceeded) {
      callbacks_->streamInfo().setResponseFlag(
          StreamInfo::ResponseFlag::UpstreamRetryLimitExceeded);
    }
  }
}

void Filter::onPerTryIdleTimeout(UpstreamRequest& upstream_request) {
  onPerTryTimeoutCommon(upstream_request, cluster_->stats().upstream_rq_per_try_idle_timeout_,
                        StreamInfo::ResponseCodeDetails::get().UpstreamPerTryIdleTimeout);
}

void Filter::onPerTryTimeout(UpstreamRequest& upstream_request) {
  onPerTryTimeoutCommon(upstream_request, cluster_->stats().upstream_rq_per_try_timeout_,
                        StreamInfo::ResponseCodeDetails::get().UpstreamPerTryTimeout);
}

void Filter::onPerTryTimeoutCommon(UpstreamRequest& upstream_request, Stats::Counter& error_counter,
                                   const std::string& response_code_details) {
  if (hedging_params_.hedge_on_per_try_timeout_) {
    onSoftPerTryTimeout(upstream_request);
    return;
  }

  error_counter.inc();
  if (upstream_request.upstreamHost()) {
    upstream_request.upstreamHost()->stats().rq_timeout_.inc();
  }

  upstream_request.resetStream();

  updateOutlierDetection(Upstream::Outlier::Result::LocalOriginTimeout, upstream_request,
                         absl::optional<uint64_t>(enumToInt(timeout_response_code_)));

  if (maybeRetryReset(Http::StreamResetReason::LocalReset, upstream_request)) {
    return;
  }

  chargeUpstreamAbort(timeout_response_code_, false, upstream_request);

  // Remove this upstream request from the list now that we're done with it.
  upstream_request.removeFromList(upstream_requests_);
  onUpstreamTimeoutAbort(StreamInfo::ResponseFlag::UpstreamRequestTimeout, response_code_details);
}

void Filter::onStreamMaxDurationReached(UpstreamRequest& upstream_request) {
  upstream_request.resetStream();

  if (maybeRetryReset(Http::StreamResetReason::LocalReset, upstream_request)) {
    return;
  }

  upstream_request.removeFromList(upstream_requests_);
  cleanup();

  callbacks_->streamInfo().setResponseFlag(
      StreamInfo::ResponseFlag::UpstreamMaxStreamDurationReached);
  // sendLocalReply may instead reset the stream if downstream_response_started_ is true.
  callbacks_->sendLocalReply(
      Http::Code::RequestTimeout, "upstream max stream duration reached", modify_headers_,
      absl::nullopt, StreamInfo::ResponseCodeDetails::get().UpstreamMaxStreamDurationReached);
}

void Filter::updateOutlierDetection(Upstream::Outlier::Result result,
                                    UpstreamRequest& upstream_request,
                                    absl::optional<uint64_t> code) {
  if (upstream_request.upstreamHost()) {
    upstream_request.upstreamHost()->outlierDetector().putResult(result, code);
  }
}

void Filter::chargeUpstreamAbort(Http::Code code, bool dropped, UpstreamRequest& upstream_request) {
  if (downstream_response_started_) {
    if (upstream_request.grpcRqSuccessDeferred()) {
      upstream_request.upstreamHost()->stats().rq_error_.inc();
      config_.stats_.rq_reset_after_downstream_response_started_.inc();
    }
  } else {
    Upstream::HostDescriptionConstSharedPtr upstream_host = upstream_request.upstreamHost();

    chargeUpstreamCode(code, upstream_host, dropped);
    // If we had non-5xx but still have been reset by backend or timeout before
    // starting response, we treat this as an error. We only get non-5xx when
    // timeout_response_code_ is used for code above, where this member can
    // assume values such as 204 (NoContent).
    if (upstream_host != nullptr && !Http::CodeUtility::is5xx(enumToInt(code))) {
      upstream_host->stats().rq_error_.inc();
    }
  }
}

void Filter::onUpstreamTimeoutAbort(StreamInfo::ResponseFlag response_flags,
                                    absl::string_view details) {
  Upstream::ClusterTimeoutBudgetStatsOptRef tb_stats = cluster()->timeoutBudgetStats();
  if (tb_stats.has_value()) {
    Event::Dispatcher& dispatcher = callbacks_->dispatcher();
    std::chrono::milliseconds response_time = std::chrono::duration_cast<std::chrono::milliseconds>(
        dispatcher.timeSource().monotonicTime() - downstream_request_complete_time_);

    tb_stats->get().upstream_rq_timeout_budget_percent_used_.recordValue(
        FilterUtility::percentageOfTimeout(response_time, timeout_.global_timeout_));
  }

  const absl::string_view body =
      timeout_response_code_ == Http::Code::GatewayTimeout ? "upstream request timeout" : "";
  onUpstreamAbort(timeout_response_code_, response_flags, body, false, details);
}

void Filter::onUpstreamAbort(Http::Code code, StreamInfo::ResponseFlag response_flags,
                             absl::string_view body, bool dropped, absl::string_view details) {
  // If we have not yet sent anything downstream, send a response with an appropriate status code.
  // Otherwise just reset the ongoing response.
  callbacks_->streamInfo().setResponseFlag(response_flags);
  // This will destroy any created retry timers.
  cleanup();
  // sendLocalReply may instead reset the stream if downstream_response_started_ is true.
  callbacks_->sendLocalReply(
      code, body,
      [dropped, this](Http::ResponseHeaderMap& headers) {
        if (dropped && !config_.suppress_envoy_headers_) {
          headers.addReference(Http::Headers::get().EnvoyOverloaded,
                               Http::Headers::get().EnvoyOverloadedValues.True);
        }
        modify_headers_(headers);
      },
      absl::nullopt, details);
}

bool Filter::maybeRetryReset(Http::StreamResetReason reset_reason,
                             UpstreamRequest& upstream_request) {
  // We don't retry if we already started the response, don't have a retry policy defined,
  // or if we've already retried this upstream request (currently only possible if a per
  // try timeout occurred and hedge_on_per_try_timeout is enabled).
  if (downstream_response_started_ || !retry_state_ || upstream_request.retried()) {
    return false;
  }

  const RetryStatus retry_status =
      retry_state_->shouldRetryReset(reset_reason, [this]() -> void { doRetry(); });
  if (retry_status == RetryStatus::Yes) {
    runRetryOptionsPredicates(upstream_request);
    pending_retries_++;

    if (upstream_request.upstreamHost()) {
      upstream_request.upstreamHost()->stats().rq_error_.inc();
    }

    auto request_ptr = upstream_request.removeFromList(upstream_requests_);
    if (Runtime::runtimeFeatureEnabled("envoy.reloadable_features.allow_upstream_inline_write")) {
      request_ptr->cleanUp();
      callbacks_->dispatcher().deferredDelete(std::move(request_ptr));
    }
    return true;
  } else if (retry_status == RetryStatus::NoOverflow) {
    callbacks_->streamInfo().setResponseFlag(StreamInfo::ResponseFlag::UpstreamOverflow);
  } else if (retry_status == RetryStatus::NoRetryLimitExceeded) {
    callbacks_->streamInfo().setResponseFlag(StreamInfo::ResponseFlag::UpstreamRetryLimitExceeded);
  }

  return false;
}

void Filter::onUpstreamReset(Http::StreamResetReason reset_reason,
                             absl::string_view transport_failure_reason,
                             UpstreamRequest& upstream_request) {
  ENVOY_STREAM_LOG(debug, "upstream reset: reset reason: {}, transport failure reason: {}",
                   *callbacks_, Http::Utility::resetReasonToString(reset_reason),
                   transport_failure_reason);

  // TODO: The reset may also come from upstream over the wire. In this case it should be
  // treated as external origin error and distinguished from local origin error.
  // This matters only when running OutlierDetection with split_external_local_origin_errors
  // config param set to true.
  updateOutlierDetection(Upstream::Outlier::Result::LocalOriginConnectFailed, upstream_request,
                         absl::nullopt);

  if (maybeRetryReset(reset_reason, upstream_request)) {
    return;
  }

  const bool dropped = reset_reason == Http::StreamResetReason::Overflow;
  const Http::Code error_code = (reset_reason == Http::StreamResetReason::ProtocolError)
                                    ? Http::Code::BadGateway
                                    : Http::Code::ServiceUnavailable;
  chargeUpstreamAbort(error_code, dropped, upstream_request);
  auto request_ptr = upstream_request.removeFromList(upstream_requests_);
  if (Runtime::runtimeFeatureEnabled("envoy.reloadable_features.allow_upstream_inline_write")) {
    request_ptr->cleanUp();
    callbacks_->dispatcher().deferredDelete(std::move(request_ptr));
  }

  // If there are other in-flight requests that might see an upstream response,
  // don't return anything downstream.
  if (numRequestsAwaitingHeaders() > 0 || pending_retries_ > 0) {
    return;
  }

  const StreamInfo::ResponseFlag response_flags = streamResetReasonToResponseFlag(reset_reason);

  const std::string body =
      absl::StrCat("upstream connect error or disconnect/reset before headers. reset reason: ",
                   Http::Utility::resetReasonToString(reset_reason),

                   !transport_failure_reason.empty() ? ", transport failure reason: " : "",
                   transport_failure_reason);
  const std::string& basic_details =
      downstream_response_started_ ? StreamInfo::ResponseCodeDetails::get().LateUpstreamReset
                                   : StreamInfo::ResponseCodeDetails::get().EarlyUpstreamReset;
  const std::string details = StringUtil::replaceAllEmptySpace(absl::StrCat(
      basic_details, "{", Http::Utility::resetReasonToString(reset_reason),
      transport_failure_reason.empty() ? "" : absl::StrCat(",", transport_failure_reason), "}"));
  onUpstreamAbort(error_code, response_flags, body, dropped, details);
}

void Filter::onUpstreamHostSelected(Upstream::HostDescriptionConstSharedPtr host) {
  if (retry_state_ && host) {
    retry_state_->onHostAttempted(host);
  }
}

StreamInfo::ResponseFlag
Filter::streamResetReasonToResponseFlag(Http::StreamResetReason reset_reason) {
  switch (reset_reason) {
  case Http::StreamResetReason::ConnectionFailure:
    return StreamInfo::ResponseFlag::UpstreamConnectionFailure;
  case Http::StreamResetReason::ConnectionTermination:
    return StreamInfo::ResponseFlag::UpstreamConnectionTermination;
  case Http::StreamResetReason::LocalReset:
  case Http::StreamResetReason::LocalRefusedStreamReset:
    return StreamInfo::ResponseFlag::LocalReset;
  case Http::StreamResetReason::Overflow:
    return StreamInfo::ResponseFlag::UpstreamOverflow;
  case Http::StreamResetReason::RemoteReset:
  case Http::StreamResetReason::RemoteRefusedStreamReset:
  case Http::StreamResetReason::ConnectError:
    return StreamInfo::ResponseFlag::UpstreamRemoteReset;
  case Http::StreamResetReason::ProtocolError:
    return StreamInfo::ResponseFlag::UpstreamProtocolError;
  case Http::StreamResetReason::OverloadManager:
    return StreamInfo::ResponseFlag::OverloadManager;
  }

  PANIC_DUE_TO_CORRUPT_ENUM;
}

void Filter::handleNon5xxResponseHeaders(absl::optional<Grpc::Status::GrpcStatus> grpc_status,
                                         UpstreamRequest& upstream_request, bool end_stream,
                                         uint64_t grpc_to_http_status) {
  // We need to defer gRPC success until after we have processed grpc-status in
  // the trailers.
  if (grpc_request_) {
    if (end_stream) {
      if (grpc_status && !Http::CodeUtility::is5xx(grpc_to_http_status)) {
        upstream_request.upstreamHost()->stats().rq_success_.inc();
      } else {
        upstream_request.upstreamHost()->stats().rq_error_.inc();
      }
    } else {
      upstream_request.grpcRqSuccessDeferred(true);
    }
  } else {
    upstream_request.upstreamHost()->stats().rq_success_.inc();
  }
}

void Filter::onUpstream1xxHeaders(Http::ResponseHeaderMapPtr&& headers,
                                  UpstreamRequest& upstream_request) {
  const uint64_t response_code = Http::Utility::getResponseStatus(*headers);
  chargeUpstreamCode(response_code, *headers, upstream_request.upstreamHost(), false);
  ENVOY_STREAM_LOG(debug, "upstream 1xx ({}).", *callbacks_, response_code);

  downstream_response_started_ = true;
  final_upstream_request_ = &upstream_request;
  resetOtherUpstreams(upstream_request);

  // Don't send retries after 100-Continue has been sent on. Arguably we could attempt to do a
  // retry, assume the next upstream would also send an 100-Continue and swallow the second one
  // but it's sketchy (as the subsequent upstream might not send a 100-Continue) and not worth
  // the complexity until someone asks for it.
  retry_state_.reset();

  // We coalesce 1xx headers here, to prevent encoder filters and HCM from having to worry
  // about this. This is done in the router filter, rather than UpstreamRequest, since we want to
  // potentially coalesce across retries and multiple upstream requests in the future, even though
  // we currently don't support retry after 1xx.
  // It's plausible that this functionality might need to move to HCM in the future for internal
  // redirects, but we would need to maintain the "only call encode1xxHeaders() once"
  // invariant.
  if (!downstream_1xx_headers_encoded_) {
    downstream_1xx_headers_encoded_ = true;
    callbacks_->encode1xxHeaders(std::move(headers));
  }
}

void Filter::resetAll() {
  while (!upstream_requests_.empty()) {
    auto request_ptr = upstream_requests_.back()->removeFromList(upstream_requests_);
    request_ptr->resetStream();
    if (Runtime::runtimeFeatureEnabled("envoy.reloadable_features.allow_upstream_inline_write")) {
      request_ptr->cleanUp();
      callbacks_->dispatcher().deferredDelete(std::move(request_ptr));
    }
  }
}

void Filter::resetOtherUpstreams(UpstreamRequest& upstream_request) {
  // Pop each upstream request on the list and reset it if it's not the one
  // provided. At the end we'll move it back into the list.
  UpstreamRequestPtr final_upstream_request;
  while (!upstream_requests_.empty()) {
    UpstreamRequestPtr upstream_request_tmp =
        upstream_requests_.back()->removeFromList(upstream_requests_);
    if (upstream_request_tmp.get() != &upstream_request) {
      upstream_request_tmp->resetStream();
      // TODO: per-host stat for hedge abandoned.
      // TODO: cluster stat for hedge abandoned.
    } else {
      final_upstream_request = std::move(upstream_request_tmp);
    }
  }

  ASSERT(final_upstream_request);
  // Now put the final request back on this list.
  LinkedList::moveIntoList(std::move(final_upstream_request), upstream_requests_);
}

void Filter::onUpstreamHeaders(uint64_t response_code, Http::ResponseHeaderMapPtr&& headers,
                               UpstreamRequest& upstream_request, bool end_stream) {
  ENVOY_STREAM_LOG(debug, "upstream headers complete: end_stream={}", *callbacks_, end_stream);

  modify_headers_(*headers);
  // When grpc-status appears in response headers, convert grpc-status to HTTP status code
  // for outlier detection. This does not currently change any stats or logging and does not
  // handle the case when an error grpc-status is sent as a trailer.
  absl::optional<Grpc::Status::GrpcStatus> grpc_status;
  uint64_t grpc_to_http_status = 0;
  if (grpc_request_) {
    grpc_status = Grpc::Common::getGrpcStatus(*headers);
    if (grpc_status.has_value()) {
      grpc_to_http_status = Grpc::Utility::grpcToHttpStatus(grpc_status.value());
    }
  }

  if (grpc_status.has_value()) {
    upstream_request.upstreamHost()->outlierDetector().putHttpResponseCode(grpc_to_http_status);
  } else {
    upstream_request.upstreamHost()->outlierDetector().putHttpResponseCode(response_code);
  }

  if (headers->EnvoyImmediateHealthCheckFail() != nullptr) {
    upstream_request.upstreamHost()->healthChecker().setUnhealthy(
        Upstream::HealthCheckHostMonitor::UnhealthyType::ImmediateHealthCheckFail);
  }

  bool could_not_retry = false;

  // Check if this upstream request was already retried, for instance after
  // hitting a per try timeout. Don't retry it if we already have.
  if (retry_state_) {
    if (upstream_request.retried()) {
      // We already retried this request (presumably for a per try timeout) so
      // we definitely won't retry it again. Check if we would have retried it
      // if we could.
      could_not_retry = retry_state_->wouldRetryFromHeaders(*headers);
    } else {
      const RetryStatus retry_status =
          retry_state_->shouldRetryHeaders(*headers, [this]() -> void { doRetry(); });
      if (retry_status == RetryStatus::Yes) {
        runRetryOptionsPredicates(upstream_request);
        pending_retries_++;
        upstream_request.upstreamHost()->stats().rq_error_.inc();
        Http::CodeStats& code_stats = httpContext().codeStats();
        code_stats.chargeBasicResponseStat(
            cluster_->statsScope(), config_.stats_.stat_names_.retry_,
            static_cast<Http::Code>(response_code), exclude_http_code_stats_);

        if (!end_stream || !upstream_request.encodeComplete()) {
          upstream_request.resetStream();
        }
        auto request_ptr = upstream_request.removeFromList(upstream_requests_);
        if (Runtime::runtimeFeatureEnabled(
                "envoy.reloadable_features.allow_upstream_inline_write")) {
          request_ptr->cleanUp();
          callbacks_->dispatcher().deferredDelete(std::move(request_ptr));
        }
        return;
      } else if (retry_status == RetryStatus::NoOverflow) {
        callbacks_->streamInfo().setResponseFlag(StreamInfo::ResponseFlag::UpstreamOverflow);
        could_not_retry = true;
      } else if (retry_status == RetryStatus::NoRetryLimitExceeded) {
        callbacks_->streamInfo().setResponseFlag(
            StreamInfo::ResponseFlag::UpstreamRetryLimitExceeded);
        could_not_retry = true;
      }
    }
  }

  if (route_entry_->internalRedirectPolicy().enabled() &&
      route_entry_->internalRedirectPolicy().shouldRedirectForResponseCode(
          static_cast<Http::Code>(response_code)) &&
      setupRedirect(*headers)) {
    return;
    // If the redirect could not be handled, fail open and let it pass to the
    // next downstream.
  }

  // Check if we got a "bad" response, but there are still upstream requests in
  // flight awaiting headers or scheduled retries. If so, exit to give them a
  // chance to return before returning a response downstream.
  if (could_not_retry && (numRequestsAwaitingHeaders() > 0 || pending_retries_ > 0)) {
    upstream_request.upstreamHost()->stats().rq_error_.inc();

    // Reset the stream because there are other in-flight requests that we'll
    // wait around for and we're not interested in consuming any body/trailers.
    auto request_ptr = upstream_request.removeFromList(upstream_requests_);
    request_ptr->resetStream();
    if (Runtime::runtimeFeatureEnabled("envoy.reloadable_features.allow_upstream_inline_write")) {
      request_ptr->cleanUp();
      callbacks_->dispatcher().deferredDelete(std::move(request_ptr));
    }
    return;
  }

  // Make sure any retry timers are destroyed since we may not call cleanup() if end_stream is
  // false.
  if (retry_state_) {
    retry_state_.reset();
  }

  // Only send upstream service time if we received the complete request and this is not a
  // premature response.
  if (DateUtil::timePointValid(downstream_request_complete_time_)) {
    Event::Dispatcher& dispatcher = callbacks_->dispatcher();
    MonotonicTime response_received_time = dispatcher.timeSource().monotonicTime();
    std::chrono::milliseconds ms = std::chrono::duration_cast<std::chrono::milliseconds>(
        response_received_time - downstream_request_complete_time_);
    if (!config_.suppress_envoy_headers_) {
      headers->setEnvoyUpstreamServiceTime(ms.count());
    }
  }

  upstream_request.upstreamCanary(
      (headers->EnvoyUpstreamCanary() && headers->EnvoyUpstreamCanary()->value() == "true") ||
      upstream_request.upstreamHost()->canary());
  chargeUpstreamCode(response_code, *headers, upstream_request.upstreamHost(), false);
  if (!Http::CodeUtility::is5xx(response_code)) {
    handleNon5xxResponseHeaders(grpc_status, upstream_request, end_stream, grpc_to_http_status);
  }

  // Append routing cookies
  for (const auto& header_value : downstream_set_cookies_) {
    headers->addReferenceKey(Http::Headers::get().SetCookie, header_value);
  }

  // TODO(zuercher): If access to response_headers_to_add (at any level) is ever needed outside
  // Router::Filter we'll need to find a better location for this work. One possibility is to
  // provide finalizeResponseHeaders functions on the Router::Config and VirtualHost interfaces.
  route_entry_->finalizeResponseHeaders(*headers, callbacks_->streamInfo());

  downstream_response_started_ = true;
  final_upstream_request_ = &upstream_request;
  // Make sure that for request hedging, we end up with the correct final upstream info.
  callbacks_->streamInfo().setUpstreamInfo(final_upstream_request_->streamInfo().upstreamInfo());
  resetOtherUpstreams(upstream_request);
  if (end_stream) {
    onUpstreamComplete(upstream_request);
  }

  callbacks_->encodeHeaders(std::move(headers), end_stream,
                            StreamInfo::ResponseCodeDetails::get().ViaUpstream);
}

void Filter::onUpstreamData(Buffer::Instance& data, UpstreamRequest& upstream_request,
                            bool end_stream) {
  // This should be true because when we saw headers we either reset the stream
  // (hence wouldn't have made it to onUpstreamData) or all other in-flight
  // streams.
  ASSERT(upstream_requests_.size() == 1);
  if (end_stream) {
    // gRPC request termination without trailers is an error.
    if (upstream_request.grpcRqSuccessDeferred()) {
      upstream_request.upstreamHost()->stats().rq_error_.inc();
    }
    onUpstreamComplete(upstream_request);
  }

  callbacks_->encodeData(data, end_stream);
}

void Filter::onUpstreamTrailers(Http::ResponseTrailerMapPtr&& trailers,
                                UpstreamRequest& upstream_request) {
  // This should be true because when we saw headers we either reset the stream
  // (hence wouldn't have made it to onUpstreamTrailers) or all other in-flight
  // streams.
  ASSERT(upstream_requests_.size() == 1);

  if (upstream_request.grpcRqSuccessDeferred()) {
    absl::optional<Grpc::Status::GrpcStatus> grpc_status = Grpc::Common::getGrpcStatus(*trailers);
    if (grpc_status &&
        !Http::CodeUtility::is5xx(Grpc::Utility::grpcToHttpStatus(grpc_status.value()))) {
      upstream_request.upstreamHost()->stats().rq_success_.inc();
    } else {
      upstream_request.upstreamHost()->stats().rq_error_.inc();
    }
  }

  onUpstreamComplete(upstream_request);

  callbacks_->encodeTrailers(std::move(trailers));
}

void Filter::onUpstreamMetadata(Http::MetadataMapPtr&& metadata_map) {
  callbacks_->encodeMetadata(std::move(metadata_map));
}

void Filter::onUpstreamComplete(UpstreamRequest& upstream_request) {
  if (!downstream_end_stream_) {
    upstream_request.resetStream();
  }
  Event::Dispatcher& dispatcher = callbacks_->dispatcher();
  std::chrono::milliseconds response_time = std::chrono::duration_cast<std::chrono::milliseconds>(
      dispatcher.timeSource().monotonicTime() - downstream_request_complete_time_);

  Upstream::ClusterTimeoutBudgetStatsOptRef tb_stats = cluster()->timeoutBudgetStats();
  if (tb_stats.has_value()) {
    tb_stats->get().upstream_rq_timeout_budget_percent_used_.recordValue(
        FilterUtility::percentageOfTimeout(response_time, timeout_.global_timeout_));
  }

  if (config_.emit_dynamic_stats_ && !callbacks_->streamInfo().healthCheck() &&
      DateUtil::timePointValid(downstream_request_complete_time_)) {
    upstream_request.upstreamHost()->outlierDetector().putResponseTime(response_time);
    const bool internal_request = Http::HeaderUtility::isEnvoyInternalRequest(*downstream_headers_);

    Http::CodeStats& code_stats = httpContext().codeStats();
    Http::CodeStats::ResponseTimingInfo info{config_.scope_,
                                             cluster_->statsScope(),
                                             config_.empty_stat_name_,
                                             response_time,
                                             upstream_request.upstreamCanary(),
                                             internal_request,
                                             route_entry_->virtualHost().statName(),
                                             request_vcluster_ ? request_vcluster_->statName()
                                                               : config_.empty_stat_name_,
                                             config_.zone_name_,
                                             upstreamZone(upstream_request.upstreamHost())};

    code_stats.chargeResponseTiming(info);

    if (alt_stat_prefix_ != nullptr) {
      Http::CodeStats::ResponseTimingInfo info{config_.scope_,
                                               cluster_->statsScope(),
                                               alt_stat_prefix_->statName(),
                                               response_time,
                                               upstream_request.upstreamCanary(),
                                               internal_request,
                                               config_.empty_stat_name_,
                                               config_.empty_stat_name_,
                                               config_.zone_name_,
                                               upstreamZone(upstream_request.upstreamHost())};

      code_stats.chargeResponseTiming(info);
    }
  }

  upstream_request.removeFromList(upstream_requests_);
  cleanup();
}

bool Filter::setupRedirect(const Http::ResponseHeaderMap& headers) {
  ENVOY_STREAM_LOG(debug, "attempting internal redirect", *callbacks_);
  const Http::HeaderEntry* location = headers.Location();

  const uint64_t status_code = Http::Utility::getResponseStatus(headers);

  // Redirects are not supported for streaming requests yet.
  if (downstream_end_stream_ &&
      ((internal_redirects_with_body_enabled_ && !request_buffer_overflowed_) ||
       !callbacks_->decodingBuffer()) &&
      location != nullptr &&
      convertRequestHeadersForInternalRedirect(*downstream_headers_, *location, status_code) &&
      callbacks_->recreateStream(&headers)) {
    ENVOY_STREAM_LOG(debug, "Internal redirect succeeded", *callbacks_);
    cluster_->stats().upstream_internal_redirect_succeeded_total_.inc();
    return true;
  }
  // convertRequestHeadersForInternalRedirect logs failure reasons but log
  // details for other failure modes here.
  if (!downstream_end_stream_) {
    ENVOY_STREAM_LOG(trace, "Internal redirect failed: request incomplete", *callbacks_);
  } else if (internal_redirects_with_body_enabled_ && request_buffer_overflowed_) {
    ENVOY_STREAM_LOG(trace, "Internal redirect failed: request body overflow", *callbacks_);
  } else if (location == nullptr) {
    ENVOY_STREAM_LOG(trace, "Internal redirect failed: missing location header", *callbacks_);
  }

  cluster_->stats().upstream_internal_redirect_failed_total_.inc();
  return false;
}

bool Filter::convertRequestHeadersForInternalRedirect(Http::RequestHeaderMap& downstream_headers,
                                                      const Http::HeaderEntry& internal_redirect,
                                                      uint64_t status_code) {
  if (!downstream_headers.Path()) {
    ENVOY_STREAM_LOG(trace, "Internal redirect failed: no path in downstream_headers", *callbacks_);
    return false;
  }

  absl::string_view redirect_url = internal_redirect.value().getStringView();
  // Make sure the redirect response contains a URL to redirect to.
  if (redirect_url.empty()) {
    config_.stats_.passthrough_internal_redirect_bad_location_.inc();
    ENVOY_STREAM_LOG(trace, "Internal redirect failed: empty location", *callbacks_);
    return false;
  }
  Http::Utility::Url absolute_url;
  if (!absolute_url.initialize(redirect_url, false)) {
    config_.stats_.passthrough_internal_redirect_bad_location_.inc();
    ENVOY_STREAM_LOG(trace, "Internal redirect failed: invalid location {}", *callbacks_,
                     redirect_url);
    return false;
  }

  const auto& policy = route_entry_->internalRedirectPolicy();
  // Don't change the scheme from the original request
  const bool scheme_is_http = schemeIsHttp(downstream_headers, *callbacks_->connection());
  const bool target_is_http = absolute_url.scheme() == Http::Headers::get().SchemeValues.Http;
  if (!policy.isCrossSchemeRedirectAllowed() && scheme_is_http != target_is_http) {
    ENVOY_STREAM_LOG(trace, "Internal redirect failed: incorrect scheme for {}", *callbacks_,
                     redirect_url);
    config_.stats_.passthrough_internal_redirect_unsafe_scheme_.inc();
    return false;
  }

  const StreamInfo::FilterStateSharedPtr& filter_state = callbacks_->streamInfo().filterState();
  // Make sure that performing the redirect won't result in exceeding the configured number of
  // redirects allowed for this route.
  StreamInfo::UInt32Accessor* num_internal_redirect{};

  if (num_internal_redirect = filter_state->getDataMutable<StreamInfo::UInt32Accessor>(
          NumInternalRedirectsFilterStateName);
      num_internal_redirect == nullptr) {
    auto state = std::make_shared<StreamInfo::UInt32AccessorImpl>(0);
    num_internal_redirect = state.get();

    filter_state->setData(NumInternalRedirectsFilterStateName, std::move(state),
                          StreamInfo::FilterState::StateType::Mutable,
                          StreamInfo::FilterState::LifeSpan::Request);
  }

<<<<<<< HEAD
  if (num_internal_redirect->value() >= policy.maxInternalRedirects()) {
=======
  if (num_internal_redirect.value() >= policy.maxInternalRedirects()) {
    ENVOY_STREAM_LOG(trace, "Internal redirect failed: redirect limits exceeded.", *callbacks_);
>>>>>>> 4e486e1d
    config_.stats_.passthrough_internal_redirect_too_many_redirects_.inc();
    return false;
  }
  // Copy the old values, so they can be restored if the redirect fails.
  const std::string original_host(downstream_headers.getHostValue());
  const std::string original_path(downstream_headers.getPathValue());
  const bool scheme_is_set = (downstream_headers.Scheme() != nullptr);
  Cleanup restore_original_headers(
      [&downstream_headers, original_host, original_path, scheme_is_set, scheme_is_http]() {
        downstream_headers.setHost(original_host);
        downstream_headers.setPath(original_path);
        if (scheme_is_set) {
          downstream_headers.setScheme(scheme_is_http ? Http::Headers::get().SchemeValues.Http
                                                      : Http::Headers::get().SchemeValues.Https);
        }
      });

  // Replace the original host, scheme and path.
  downstream_headers.setScheme(absolute_url.scheme());
  downstream_headers.setHost(absolute_url.hostAndPort());

  auto path_and_query = absolute_url.pathAndQueryParams();
  if (Runtime::runtimeFeatureEnabled("envoy.reloadable_features.http_reject_path_with_fragment")) {
    // Envoy treats internal redirect as a new request and will reject it if URI path
    // contains #fragment. However the Location header is allowed to have #fragment in URI path. To
    // prevent Envoy from rejecting internal redirect, strip the #fragment from Location URI if it
    // is present.
    auto fragment_pos = path_and_query.find('#');
    path_and_query = path_and_query.substr(0, fragment_pos);
  }
  downstream_headers.setPath(path_and_query);

  callbacks_->clearRouteCache();
  const auto route = callbacks_->route();
  // Don't allow a redirect to a non existing route.
  if (!route) {
    config_.stats_.passthrough_internal_redirect_no_route_.inc();
    ENVOY_STREAM_LOG(trace, "Internal redirect failed: no route found", *callbacks_);
    return false;
  }

  const auto& route_name = route->routeEntry()->routeName();
  for (const auto& predicate : policy.predicates()) {
    if (!predicate->acceptTargetRoute(*filter_state, route_name, !scheme_is_http,
                                      !target_is_http)) {
      config_.stats_.passthrough_internal_redirect_predicate_.inc();
      ENVOY_STREAM_LOG(trace,
                       "Internal redirect failed: rejecting redirect targeting {}, by {} predicate",
                       *callbacks_, route_name, predicate->name());
      return false;
    }
  }

  // See https://tools.ietf.org/html/rfc7231#section-6.4.4.
  if (status_code == enumToInt(Http::Code::SeeOther) &&
      downstream_headers.getMethodValue() != Http::Headers::get().MethodValues.Get &&
      downstream_headers.getMethodValue() != Http::Headers::get().MethodValues.Head) {
    downstream_headers.setMethod(Http::Headers::get().MethodValues.Get);
    downstream_headers.remove(Http::Headers::get().ContentLength);
    callbacks_->modifyDecodingBuffer([](Buffer::Instance& data) { data.drain(data.length()); });
  }

  num_internal_redirect->increment();
  restore_original_headers.cancel();
  // Preserve the original request URL for the second pass.
  downstream_headers.setEnvoyOriginalUrl(absl::StrCat(scheme_is_http
                                                          ? Http::Headers::get().SchemeValues.Http
                                                          : Http::Headers::get().SchemeValues.Https,
                                                      "://", original_host, original_path));
  return true;
}

void Filter::runRetryOptionsPredicates(UpstreamRequest& retriable_request) {
  for (const auto& options_predicate : route_entry_->retryPolicy().retryOptionsPredicates()) {
    const Upstream::RetryOptionsPredicate::UpdateOptionsParameters parameters{
        retriable_request.streamInfo(), upstreamSocketOptions()};
    auto ret = options_predicate->updateOptions(parameters);
    if (ret.new_upstream_socket_options_.has_value()) {
      upstream_options_ = ret.new_upstream_socket_options_.value();
    }
  }
}

void Filter::doRetry() {
  ENVOY_STREAM_LOG(debug, "performing retry", *callbacks_);

  is_retry_ = true;
  attempt_count_++;
  callbacks_->streamInfo().setAttemptCount(attempt_count_);
  ASSERT(pending_retries_ > 0);
  pending_retries_--;

  // Clusters can technically get removed by CDS during a retry. Make sure it still exists.
  const auto cluster = config_.cm_.getThreadLocalCluster(route_entry_->clusterName());
  std::unique_ptr<GenericConnPool> generic_conn_pool;
  if (cluster != nullptr) {
    cluster_ = cluster->info();
    generic_conn_pool = createConnPool(*cluster);
  }

  if (!generic_conn_pool) {
    sendNoHealthyUpstreamResponse();
    cleanup();
    return;
  }
  UpstreamRequestPtr upstream_request =
      std::make_unique<UpstreamRequest>(*this, std::move(generic_conn_pool));

  if (include_attempt_count_in_request_) {
    downstream_headers_->setEnvoyAttemptCount(attempt_count_);
  }

  if (Runtime::runtimeFeatureEnabled(
          "envoy.reloadable_features.update_expected_rq_timeout_on_retry")) {
    // If not enabled, then it will re-use the previous headers (if any.)

    // The request timeouts only account for time elapsed since the downstream request completed
    // which might not have happened yet (in which case zero time has elapsed.)
    std::chrono::milliseconds elapsed_time = std::chrono::milliseconds::zero();

    if (DateUtil::timePointValid(downstream_request_complete_time_)) {
      Event::Dispatcher& dispatcher = callbacks_->dispatcher();
      elapsed_time = std::chrono::duration_cast<std::chrono::milliseconds>(
          dispatcher.timeSource().monotonicTime() - downstream_request_complete_time_);
    }

    FilterUtility::setTimeoutHeaders(elapsed_time.count(), timeout_, *route_entry_,
                                     *downstream_headers_, !config_.suppress_envoy_headers_,
                                     grpc_request_, hedging_params_.hedge_on_per_try_timeout_);
  }

  UpstreamRequest* upstream_request_tmp = upstream_request.get();
  LinkedList::moveIntoList(std::move(upstream_request), upstream_requests_);
  upstream_requests_.front()->encodeHeaders(!callbacks_->decodingBuffer() &&
                                            !downstream_trailers_ && downstream_end_stream_);
  // It's possible we got immediately reset which means the upstream request we just
  // added to the front of the list might have been removed, so we need to check to make
  // sure we don't encodeData on the wrong request.
  if (!upstream_requests_.empty() && (upstream_requests_.front().get() == upstream_request_tmp)) {
    if (callbacks_->decodingBuffer()) {
      // If we are doing a retry we need to make a copy.
      Buffer::OwnedImpl copy(*callbacks_->decodingBuffer());
      upstream_requests_.front()->encodeData(copy, !downstream_trailers_ && downstream_end_stream_);
    }

    if (downstream_trailers_) {
      upstream_requests_.front()->encodeTrailers(*downstream_trailers_);
    }
  }
}

uint32_t Filter::numRequestsAwaitingHeaders() {
  return std::count_if(upstream_requests_.begin(), upstream_requests_.end(),
                       [](const auto& req) -> bool { return req->awaitingHeaders(); });
}

RetryStatePtr ProdFilter::createRetryState(const RetryPolicy& policy,
                                           Http::RequestHeaderMap& request_headers,
                                           const Upstream::ClusterInfo& cluster,
                                           const VirtualCluster* vcluster, Runtime::Loader& runtime,
                                           Random::RandomGenerator& random,
                                           Event::Dispatcher& dispatcher, TimeSource& time_source,
                                           Upstream::ResourcePriority priority) {
  return RetryStateImpl::create(policy, request_headers, cluster, vcluster, runtime, random,
                                dispatcher, time_source, priority);
}

} // namespace Router
} // namespace Envoy<|MERGE_RESOLUTION|>--- conflicted
+++ resolved
@@ -1619,12 +1619,8 @@
                           StreamInfo::FilterState::LifeSpan::Request);
   }
 
-<<<<<<< HEAD
   if (num_internal_redirect->value() >= policy.maxInternalRedirects()) {
-=======
-  if (num_internal_redirect.value() >= policy.maxInternalRedirects()) {
     ENVOY_STREAM_LOG(trace, "Internal redirect failed: redirect limits exceeded.", *callbacks_);
->>>>>>> 4e486e1d
     config_.stats_.passthrough_internal_redirect_too_many_redirects_.inc();
     return false;
   }

#include "common/router/router.h"

#include <chrono>
#include <cstdint>
#include <memory>
#include <string>

#include "envoy/event/dispatcher.h"
#include "envoy/event/timer.h"
#include "envoy/grpc/status.h"
#include "envoy/http/conn_pool.h"
#include "envoy/runtime/runtime.h"
#include "envoy/upstream/cluster_manager.h"
#include "envoy/upstream/upstream.h"

#include "common/common/assert.h"
#include "common/common/empty_string.h"
#include "common/common/enum_to_int.h"
#include "common/common/utility.h"
#include "common/grpc/common.h"
#include "common/http/codes.h"
#include "common/http/header_map_impl.h"
#include "common/http/headers.h"
#include "common/http/message_impl.h"
#include "common/http/utility.h"
#include "common/router/config_impl.h"
#include "common/router/retry_state_impl.h"
#include "common/tracing/http_tracer_impl.h"

namespace Envoy {
namespace Router {
namespace {
uint32_t getLength(const Buffer::Instance* instance) { return instance ? instance->length() : 0; }

bool schemeIsHttp(const Http::HeaderMap& downstream_headers,
                  const Network::Connection& connection) {
  if (downstream_headers.ForwardedProto() && downstream_headers.ForwardedProto()->value().c_str() ==
                                                 Http::Headers::get().SchemeValues.Http) {
    return true;
  }
  if (!connection.ssl()) {
    return true;
  }
  return false;
}

bool convertRequestHeadersForInternalRedirect(Http::HeaderMap& downstream_headers,
                                              const Http::HeaderEntry& internal_redirect,
                                              const Network::Connection& connection) {
  // Envoy does not currently support multiple rounds of redirects.
  if (downstream_headers.EnvoyOriginalUrl()) {
    return false;
  }
  // Make sure the redirect response contains a URL to redirect to.
  if (internal_redirect.value().getStringView().length() == 0) {
    return false;
  }

  Http::Utility::Url absolute_url;
  if (!absolute_url.initialize(internal_redirect.value().getStringView())) {
    return false;
  }

  bool scheme_is_http = schemeIsHttp(downstream_headers, connection);
  if (scheme_is_http && absolute_url.scheme() == Http::Headers::get().SchemeValues.Https) {
    // Don't allow serving TLS responses over plaintext.
    return false;
  }

  // Preserve the original request URL for the second pass.
  downstream_headers.insertEnvoyOriginalUrl().value(
      absl::StrCat(scheme_is_http ? Http::Headers::get().SchemeValues.Http
                                  : Http::Headers::get().SchemeValues.Https,
                   "://", downstream_headers.Host()->value().getStringView(),
                   downstream_headers.Path()->value().getStringView()));

  // Replace the original host, scheme and path.
  downstream_headers.insertScheme().value(std::string(absolute_url.scheme()));
  downstream_headers.insertHost().value(std::string(absolute_url.host_and_port()));
  downstream_headers.insertPath().value(std::string(absolute_url.path_and_query_params()));

  return true;
}

} // namespace

void FilterUtility::setUpstreamScheme(Http::HeaderMap& headers,
                                      const Upstream::ClusterInfo& cluster) {
  if (cluster.transportSocketFactory().implementsSecureTransport()) {
    headers.insertScheme().value().setReference(Http::Headers::get().SchemeValues.Https);
  } else {
    headers.insertScheme().value().setReference(Http::Headers::get().SchemeValues.Http);
  }
}

bool FilterUtility::shouldShadow(const ShadowPolicy& policy, Runtime::Loader& runtime,
                                 uint64_t stable_random) {
  if (policy.cluster().empty()) {
    return false;
  }

  if (policy.defaultValue().numerator() > 0) {
    return runtime.snapshot().featureEnabled(policy.runtimeKey(), policy.defaultValue(),
                                             stable_random);
  }

  if (!policy.runtimeKey().empty() &&
      !runtime.snapshot().featureEnabled(policy.runtimeKey(), 0, stable_random, 10000UL)) {
    return false;
  }

  return true;
}

FilterUtility::TimeoutData
FilterUtility::finalTimeout(const RouteEntry& route, Http::HeaderMap& request_headers,
                            bool insert_envoy_expected_request_timeout_ms, bool grpc_request) {
  // See if there is a user supplied timeout in a request header. If there is we take that.
  // Otherwise if the request is gRPC and a maximum gRPC timeout is configured we use the timeout
  // in the gRPC headers (or infinity when gRPC headers have no timeout), but cap that timeout to
  // the configured maximum gRPC timeout (which may also be infinity, represented by a 0 value),
  // or the default from the route config otherwise.
  TimeoutData timeout;
  if (grpc_request && route.maxGrpcTimeout()) {
    const std::chrono::milliseconds max_grpc_timeout = route.maxGrpcTimeout().value();
    std::chrono::milliseconds grpc_timeout = Grpc::Common::getGrpcTimeout(request_headers);
    // Cap gRPC timeout to the configured maximum considering that 0 means infinity.
    if (max_grpc_timeout != std::chrono::milliseconds(0) &&
        (grpc_timeout == std::chrono::milliseconds(0) || grpc_timeout > max_grpc_timeout)) {
      grpc_timeout = max_grpc_timeout;
    }
    timeout.global_timeout_ = grpc_timeout;
  } else {
    timeout.global_timeout_ = route.timeout();
  }
  timeout.per_try_timeout_ = route.retryPolicy().perTryTimeout();

  Http::HeaderEntry* header_timeout_entry = request_headers.EnvoyUpstreamRequestTimeoutMs();
  uint64_t header_timeout;
  if (header_timeout_entry) {
    if (StringUtil::atoull(header_timeout_entry->value().c_str(), header_timeout)) {
      timeout.global_timeout_ = std::chrono::milliseconds(header_timeout);
    }
    request_headers.removeEnvoyUpstreamRequestTimeoutMs();
  }

  // See if there is a per try/retry timeout. If it's >= global we just ignore it.
  Http::HeaderEntry* per_try_timeout_entry = request_headers.EnvoyUpstreamRequestPerTryTimeoutMs();
  if (per_try_timeout_entry) {
    if (StringUtil::atoull(per_try_timeout_entry->value().c_str(), header_timeout)) {
      timeout.per_try_timeout_ = std::chrono::milliseconds(header_timeout);
    }
    request_headers.removeEnvoyUpstreamRequestPerTryTimeoutMs();
  }

  if (timeout.per_try_timeout_ >= timeout.global_timeout_) {
    timeout.per_try_timeout_ = std::chrono::milliseconds(0);
  }

  // See if there is any timeout to write in the expected timeout header.
  uint64_t expected_timeout = timeout.per_try_timeout_.count();
  if (expected_timeout == 0) {
    expected_timeout = timeout.global_timeout_.count();
  }

  if (insert_envoy_expected_request_timeout_ms && expected_timeout > 0) {
    request_headers.insertEnvoyExpectedRequestTimeoutMs().value(expected_timeout);
  }

  // If we've configured max_grpc_timeout, override the grpc-timeout header with
  // the expected timeout. This ensures that the optional per try timeout is reflected
  // in grpc-timeout, ensuring that the upstream gRPC server is aware of the actual timeout.
  // If the expected timeout is 0 set no timeout, as Envoy treats 0 as infinite timeout.
  if (grpc_request && route.maxGrpcTimeout() && expected_timeout != 0) {
    Grpc::Common::toGrpcTimeout(std::chrono::milliseconds(expected_timeout),
                                request_headers.insertGrpcTimeout().value());
  }

  return timeout;
}

FilterUtility::HedgingParams FilterUtility::finalHedgingParams(const RouteEntry& route,
                                                               Http::HeaderMap& request_headers,
                                                               uint64_t random_value) {
  HedgingParams hedgingParams;
  hedgingParams.initial_requests_ = route.hedgePolicy().initialRequests();
  hedgingParams.hedge_on_per_try_timeout_ = route.hedgePolicy().hedgeOnPerTryTimeout();

  if (ProtobufPercentHelper::evaluateFractionalPercent(
          route.hedgePolicy().additionalRequestChance(), random_value)) {
    hedgingParams.initial_requests_++;
  }

  Http::HeaderEntry* hedge_on_per_try_timeout_entry = request_headers.EnvoyHedgeOnPerTryTimeout();
  if (hedge_on_per_try_timeout_entry) {
    if (hedge_on_per_try_timeout_entry->value() == "true") {
      hedgingParams.hedge_on_per_try_timeout_ = true;
    }
    if (hedge_on_per_try_timeout_entry->value() == "false") {
      hedgingParams.hedge_on_per_try_timeout_ = false;
    }

    request_headers.removeEnvoyHedgeOnPerTryTimeout();
  }

  return hedgingParams;
}

Filter::~Filter() {
  // Upstream resources should already have been cleaned.
  ASSERT(upstream_requests_.empty());
  ASSERT(!retry_state_);
}

const std::string Filter::upstreamZone(Upstream::HostDescriptionConstSharedPtr upstream_host) {
  // TODO(PiotrSikora): Switch back to std::string& when string == std::string.
  return upstream_host ? upstream_host->locality().zone() : "";
}

void Filter::chargeUpstreamCode(uint64_t response_status_code,
                                const Http::HeaderMap& response_headers,
                                Upstream::HostDescriptionConstSharedPtr upstream_host,
                                bool dropped) {
  // Passing the response_status_code explicitly is an optimization to avoid
  // multiple calls to slow Http::Utility::getResponseStatus.
  ASSERT(response_status_code == Http::Utility::getResponseStatus(response_headers));
  if (config_.emit_dynamic_stats_ && !callbacks_->streamInfo().healthCheck()) {
    const Http::HeaderEntry* upstream_canary_header = response_headers.EnvoyUpstreamCanary();
    const Http::HeaderEntry* internal_request_header = downstream_headers_->EnvoyInternalRequest();

    const bool is_canary = (upstream_canary_header && upstream_canary_header->value() == "true") ||
                           (upstream_host ? upstream_host->canary() : false);
    const bool internal_request =
        internal_request_header && internal_request_header->value() == "true";

    // TODO(mattklein123): Remove copy when G string compat issues are fixed.
    const std::string zone_name = config_.local_info_.zoneName();
    const std::string upstream_zone = upstreamZone(upstream_host);

    Http::CodeStats::ResponseStatInfo info{config_.scope_,
                                           cluster_->statsScope(),
                                           EMPTY_STRING,
                                           response_status_code,
                                           internal_request,
                                           route_entry_->virtualHost().name(),
                                           request_vcluster_ ? request_vcluster_->name()
                                                             : EMPTY_STRING,
                                           zone_name,
                                           upstream_zone,
                                           is_canary};

    Http::CodeStats& code_stats = httpContext().codeStats();
    code_stats.chargeResponseStat(info);

    if (!alt_stat_prefix_.empty()) {
      Http::CodeStats::ResponseStatInfo info{config_.scope_,   cluster_->statsScope(),
                                             alt_stat_prefix_, response_status_code,
                                             internal_request, EMPTY_STRING,
                                             EMPTY_STRING,     zone_name,
                                             upstream_zone,    is_canary};

      code_stats.chargeResponseStat(info);
    }

    if (dropped) {
      cluster_->loadReportStats().upstream_rq_dropped_.inc();
    }
    if (upstream_host && Http::CodeUtility::is5xx(response_status_code)) {
      upstream_host->stats().rq_error_.inc();
    }
  }
}

void Filter::chargeUpstreamCode(Http::Code code,
                                Upstream::HostDescriptionConstSharedPtr upstream_host,
                                bool dropped) {
  const uint64_t response_status_code = enumToInt(code);
  Http::HeaderMapImpl fake_response_headers{
      {Http::Headers::get().Status, std::to_string(response_status_code)}};
  chargeUpstreamCode(response_status_code, fake_response_headers, upstream_host, dropped);
}

Http::FilterHeadersStatus Filter::decodeHeaders(Http::HeaderMap& headers, bool end_stream) {
  // Do a common header check. We make sure that all outgoing requests have all HTTP/2 headers.
  // These get stripped by HTTP/1 codec where applicable.
  ASSERT(headers.Path());
  ASSERT(headers.Method());
  ASSERT(headers.Host());

  downstream_headers_ = &headers;

  // TODO: Maybe add a filter API for this.
  grpc_request_ = Grpc::Common::hasGrpcContentType(headers);

  // Only increment rq total stat if we actually decode headers here. This does not count requests
  // that get handled by earlier filters.
  config_.stats_.rq_total_.inc();

  // Determine if there is a route entry or a direct response for the request.
  route_ = callbacks_->route();
  if (!route_) {
    config_.stats_.no_route_.inc();
    ENVOY_STREAM_LOG(debug, "no cluster match for URL '{}'", *callbacks_,
                     headers.Path()->value().c_str());

    callbacks_->streamInfo().setResponseFlag(StreamInfo::ResponseFlag::NoRouteFound);
    callbacks_->sendLocalReply(Http::Code::NotFound, "", nullptr, absl::nullopt);
    return Http::FilterHeadersStatus::StopIteration;
  }

  // Determine if there is a direct response for the request.
  const auto* direct_response = route_->directResponseEntry();
  if (direct_response != nullptr) {
    config_.stats_.rq_direct_response_.inc();
    direct_response->rewritePathHeader(headers, !config_.suppress_envoy_headers_);
    callbacks_->sendLocalReply(
        direct_response->responseCode(), direct_response->responseBody(),
        [this, direct_response,
         &request_headers = headers](Http::HeaderMap& response_headers) -> void {
          const auto new_path = direct_response->newPath(request_headers);
          if (!new_path.empty()) {
            response_headers.addReferenceKey(Http::Headers::get().Location, new_path);
          }
          direct_response->finalizeResponseHeaders(response_headers, callbacks_->streamInfo());
        },
        absl::nullopt);
    return Http::FilterHeadersStatus::StopIteration;
  }

  // A route entry matches for the request.
  route_entry_ = route_->routeEntry();
  Upstream::ThreadLocalCluster* cluster = config_.cm_.get(route_entry_->clusterName());
  if (!cluster) {
    config_.stats_.no_cluster_.inc();
    ENVOY_STREAM_LOG(debug, "unknown cluster '{}'", *callbacks_, route_entry_->clusterName());

    callbacks_->streamInfo().setResponseFlag(StreamInfo::ResponseFlag::NoRouteFound);
    callbacks_->sendLocalReply(route_entry_->clusterNotFoundResponseCode(), "", nullptr,
                               absl::nullopt);
    return Http::FilterHeadersStatus::StopIteration;
  }
  cluster_ = cluster->info();

  // Set up stat prefixes, etc.
  request_vcluster_ = route_entry_->virtualCluster(headers);
  ENVOY_STREAM_LOG(debug, "cluster '{}' match for URL '{}'", *callbacks_,
                   route_entry_->clusterName(), headers.Path()->value().c_str());

  const Http::HeaderEntry* request_alt_name = headers.EnvoyUpstreamAltStatName();
  if (request_alt_name) {
    alt_stat_prefix_ = std::string(request_alt_name->value().c_str()) + ".";
    headers.removeEnvoyUpstreamAltStatName();
  }

  // See if we are supposed to immediately kill some percentage of this cluster's traffic.
  if (cluster_->maintenanceMode()) {
    callbacks_->streamInfo().setResponseFlag(StreamInfo::ResponseFlag::UpstreamOverflow);
    chargeUpstreamCode(Http::Code::ServiceUnavailable, nullptr, true);
    callbacks_->sendLocalReply(
        Http::Code::ServiceUnavailable, "maintenance mode",
        [this](Http::HeaderMap& headers) {
          if (!config_.suppress_envoy_headers_) {
            headers.insertEnvoyOverloaded().value(Http::Headers::get().EnvoyOverloadedValues.True);
          }
        },
        absl::nullopt);
    cluster_->stats().upstream_rq_maintenance_mode_.inc();
    return Http::FilterHeadersStatus::StopIteration;
  }

  // Fetch a connection pool for the upstream cluster.
  Http::ConnectionPool::Instance* conn_pool = getConnPool();
  if (!conn_pool) {
    sendNoHealthyUpstreamResponse();
    return Http::FilterHeadersStatus::StopIteration;
  }

  timeout_ = FilterUtility::finalTimeout(*route_entry_, headers, !config_.suppress_envoy_headers_,
                                         grpc_request_);

  // If this header is set with any value, use an alternate response code on timeout
  if (headers.EnvoyUpstreamRequestTimeoutAltResponse()) {
    timeout_response_code_ = Http::Code::NoContent;
    headers.removeEnvoyUpstreamRequestTimeoutAltResponse();
  }

  include_attempt_count_ = route_entry_->includeAttemptCount();
  if (include_attempt_count_) {
    headers.insertEnvoyAttemptCount().value(attempt_count_);
  }

  // Inject the active span's tracing context into the request headers.
  callbacks_->activeSpan().injectContext(headers);

  route_entry_->finalizeRequestHeaders(headers, callbacks_->streamInfo(),
                                       !config_.suppress_envoy_headers_);
  FilterUtility::setUpstreamScheme(headers, *cluster_);

  // Ensure an http transport scheme is selected before continuing with decoding.
  ASSERT(headers.Scheme());

  hedging_params_ =
      FilterUtility::finalHedgingParams(*route_entry_, headers, callbacks_->streamId());

  retry_state_ =
      createRetryState(route_entry_->retryPolicy(), headers, *cluster_, config_.runtime_,
                       config_.random_, callbacks_->dispatcher(), route_entry_->priority());
  do_shadowing_ = FilterUtility::shouldShadow(route_entry_->shadowPolicy(), config_.runtime_,
                                              callbacks_->streamId());

  ENVOY_STREAM_LOG(debug, "router decoding headers:\n{}", *callbacks_, headers);

  UpstreamRequestPtr upstream_request = std::make_unique<UpstreamRequest>(*this, *conn_pool);
  upstream_request->moveIntoList(std::move(upstream_request), upstream_requests_);
  upstream_requests_.front()->encodeHeaders(end_stream);
  if (end_stream) {
    onRequestComplete();
  }

  return Http::FilterHeadersStatus::StopIteration;
}

Http::ConnectionPool::Instance* Filter::getConnPool() {
  // Choose protocol based on cluster configuration and downstream connection
  // Note: Cluster may downgrade HTTP2 to HTTP1 based on runtime configuration.
  auto features = cluster_->features();

  Http::Protocol protocol;
  if (features & Upstream::ClusterInfo::Features::USE_DOWNSTREAM_PROTOCOL) {
    protocol = callbacks_->streamInfo().protocol().value();
  } else {
    protocol = (features & Upstream::ClusterInfo::Features::HTTP2) ? Http::Protocol::Http2
                                                                   : Http::Protocol::Http11;
  }
  return config_.cm_.httpConnPoolForCluster(route_entry_->clusterName(), route_entry_->priority(),
                                            protocol, this);
}

void Filter::sendNoHealthyUpstreamResponse() {
  callbacks_->streamInfo().setResponseFlag(StreamInfo::ResponseFlag::NoHealthyUpstream);
  chargeUpstreamCode(Http::Code::ServiceUnavailable, nullptr, false);
  callbacks_->sendLocalReply(Http::Code::ServiceUnavailable, "no healthy upstream", nullptr,
                             absl::nullopt);
}

Http::FilterDataStatus Filter::decodeData(Buffer::Instance& data, bool end_stream) {
  bool buffering =
      (retry_state_ && retry_state_->enabled()) || do_shadowing_;
  if (buffering && buffer_limit_ > 0 &&
      getLength(callbacks_->decodingBuffer()) + data.length() > buffer_limit_) {
    // The request is larger than we should buffer. Give up on the retry/shadow
    cluster_->stats().retry_or_shadow_abandoned_.inc();
    retry_state_.reset();
    buffering = false;
    do_shadowing_ = false;
  }

  for (auto& upstream_request : upstream_requests_) {
    if (buffering) {
      // We need to make a copy before encoding since it's all moves from here
      // on if we might have multiple upstream requests or traffic
      // shadowing/retries.
      Buffer::OwnedImpl copy(data);
      upstream_request->encodeData(copy, end_stream);
    } else {
      upstream_request->encodeData(data, end_stream);
    }
  }

  if (buffering) {
    // If we are potentially going to retry or shadow this request we need to buffer.
    // This will not cause the connection manager to 413 because before we hit the
    // buffer limit we give up on retries and buffering. We must buffer using addDecodedData()
    // so that all buffered data is available by the time we do request complete processing and
    // potentially shadow.
    callbacks_->addDecodedData(data, true);
  }

  if (end_stream) {
    onRequestComplete();
  }

  return Http::FilterDataStatus::StopIterationNoBuffer;
}

Http::FilterTrailersStatus Filter::decodeTrailers(Http::HeaderMap& trailers) {
  ENVOY_STREAM_LOG(debug, "router decoding trailers:\n{}", *callbacks_, trailers);
  downstream_trailers_ = &trailers;
  for (auto& upstream_request : upstream_requests_) {
    upstream_request->encodeTrailers(trailers);
  }
  onRequestComplete();
  return Http::FilterTrailersStatus::StopIteration;
}

void Filter::setDecoderFilterCallbacks(Http::StreamDecoderFilterCallbacks& callbacks) {
  callbacks_ = &callbacks;
  // As the decoder filter only pushes back via watermarks once data has reached
  // it, it can latch the current buffer limit and does not need to update the
  // limit if another filter increases it.
  buffer_limit_ = callbacks_->decoderBufferLimit();
}

void Filter::cleanup() {
  while (!upstream_requests_.empty()) {
    UpstreamRequestPtr upstream_request =
        upstream_requests_.back()->removeFromList(upstream_requests_);
    if (upstream_request.get() == final_upstream_request_) {
      callbacks_->streamInfo().setUpstreamTiming(final_upstream_request_->upstream_timing_);
    }
    upstream_request->resetStream(); // Idempotent.
  }
  retry_state_.reset();
  if (response_timeout_) {
    response_timeout_->disableTimer();
    response_timeout_.reset();
  }
}

void Filter::maybeDoShadowing() {
  if (!do_shadowing_) {
    return;
  }

  ASSERT(!route_entry_->shadowPolicy().cluster().empty());
  Http::MessagePtr request(new Http::RequestMessageImpl(
      Http::HeaderMapPtr{new Http::HeaderMapImpl(*downstream_headers_)}));
  if (callbacks_->decodingBuffer()) {
    request->body() = std::make_unique<Buffer::OwnedImpl>(*callbacks_->decodingBuffer());
  }
  if (downstream_trailers_) {
    request->trailers(Http::HeaderMapPtr{new Http::HeaderMapImpl(*downstream_trailers_)});
  }

  config_.shadowWriter().shadow(route_entry_->shadowPolicy().cluster(), std::move(request),
                                timeout_.global_timeout_);
}

void Filter::onRequestComplete() {
  downstream_end_stream_ = true;
  Event::Dispatcher& dispatcher = callbacks_->dispatcher();
  downstream_request_complete_time_ = dispatcher.timeSource().monotonicTime();

  // Possible that we got an immediate reset.
  if (!upstream_requests_.empty()) {
    // Even if we got an immediate reset, we could still shadow, but that is a riskier change and
    // seems unnecessary right now.
    maybeDoShadowing();

    if (timeout_.global_timeout_.count() > 0) {
      response_timeout_ = dispatcher.createTimer([this]() -> void { onResponseTimeout(); });
      response_timeout_->enableTimer(timeout_.global_timeout_);
    }
  }
}

void Filter::onDestroy() { cleanup(); }

void Filter::onResponseTimeout() {
  ENVOY_STREAM_LOG(debug, "upstream timeout", *callbacks_);

  // Reset any upstream requests that are still in flight.
  for (auto& upstream_request : upstream_requests_) {
    // Don't record a timeout for upstream requests we've already seen headers
    // for.
    if (!upstream_request->upstream_headers_) {
      cluster_->stats().upstream_rq_timeout_.inc();
      if (upstream_request->upstream_host_) {
        upstream_request->upstream_host_->stats().rq_timeout_.inc();
      }

      // If this upstream request already hit a "soft" timeout, then it
      // already recorded a timeout into outlier detection. Don't do it again.
      if (!upstream_request->outlier_detection_timeout_recorded_) {
        updateOutlierDetection(timeout_response_code_, *upstream_request);
      }
      upstream_request->resetStream();

      chargeUpstreamAbort(timeout_response_code_, false, *upstream_request);
    }
  }

  onUpstreamTimeoutAbort(StreamInfo::ResponseFlag::UpstreamRequestTimeout);
}

// Called when the per try timeout is hit but we didn't reset the request
// (hedge_on_per_try_timeout enabled).
void Filter::onSoftPerTryTimeout(UpstreamRequest& upstream_request) {
  // Even though we didn't cancel the request yet we still want to track it
  // in outlier detection.
  // TODO(mpuncel) is it weird to have a pretend response code here? we might
  // get a 200 back from this request later.
  updateOutlierDetection(timeout_response_code_, upstream_request);
  upstream_request.outlier_detection_timeout_recorded_ = true;

  if (!downstream_response_started_ && retry_state_) {
    RetryStatus retry_status =
        retry_state_->shouldHedgeRetryPerTryTimeout([this]() -> void { doRetry(); });

    if (retry_status == RetryStatus::Yes && setupRetry()) {
      setupRetry();
      // Don't increment upstream_host->stats().rq_error_ here, we'll do that
      // later if 1) we hit global timeout or 2) we get bad response headers
      // back.
      upstream_request.retried_ = true;
    } else if (retry_status == RetryStatus::NoOverflow) {
      callbacks_->streamInfo().setResponseFlag(StreamInfo::ResponseFlag::UpstreamOverflow);
    } else if (retry_status == RetryStatus::NoRetryLimitExceeded) {
      callbacks_->streamInfo().setResponseFlag(
          StreamInfo::ResponseFlag::UpstreamRetryLimitExceeded);
    }
  }
}

void Filter::onPerTryTimeout(UpstreamRequest& upstream_request) {
  if (hedging_params_.hedge_on_per_try_timeout_) {
    onSoftPerTryTimeout(upstream_request);
    return;
  }

  cluster_->stats().upstream_rq_per_try_timeout_.inc();
  if (upstream_request.upstream_host_) {
    upstream_request.upstream_host_->stats().rq_timeout_.inc();
  }

  upstream_request.resetStream();

  updateOutlierDetection(timeout_response_code_, upstream_request);

  if (maybeRetryReset(Http::StreamResetReason::LocalReset, upstream_request)) {
    upstream_request.removeFromList(upstream_requests_);
    return;
  }

  chargeUpstreamAbort(timeout_response_code_, false, upstream_request);
  onUpstreamTimeoutAbort(StreamInfo::ResponseFlag::UpstreamRequestTimeout);
}

void Filter::updateOutlierDetection(Http::Code code, UpstreamRequest& upstream_request) {
  if (upstream_request.upstream_host_) {
    upstream_request.upstream_host_->outlierDetector().putHttpResponseCode(enumToInt(code));
  }
}

void Filter::chargeUpstreamAbort(Http::Code code, bool dropped, UpstreamRequest& upstream_request) {
  if (downstream_response_started_) {
    if (upstream_request.grpc_rq_success_deferred_) {
      upstream_request.upstream_host_->stats().rq_error_.inc();
      config_.stats_.rq_reset_after_downstream_response_started_.inc();
    }
  } else {
    Upstream::HostDescriptionConstSharedPtr upstream_host = upstream_request.upstream_host_;

    chargeUpstreamCode(code, upstream_host, dropped);
    // If we had non-5xx but still have been reset by backend or timeout before
    // starting response, we treat this as an error. We only get non-5xx when
    // timeout_response_code_ is used for code above, where this member can
    // assume values such as 204 (NoContent).
    if (upstream_host != nullptr && !Http::CodeUtility::is5xx(enumToInt(code))) {
      upstream_host->stats().rq_error_.inc();
    }
  }
}

void Filter::onUpstreamTimeoutAbort(StreamInfo::ResponseFlag response_flags) {
  const absl::string_view body =
      timeout_response_code_ == Http::Code::GatewayTimeout ? "upstream request timeout" : "";
  onUpstreamAbort(timeout_response_code_, response_flags, body, false);
}

void Filter::onUpstreamAbort(Http::Code code, StreamInfo::ResponseFlag response_flags,
                             absl::string_view body, bool dropped) {
  // If we have not yet sent anything downstream, send a response with an appropriate status code.
  // Otherwise just reset the ongoing response.
  if (downstream_response_started_) {
    // This will destroy any created retry timers.
    cleanup();
    callbacks_->resetStream();
  } else {
    // This will destroy any created retry timers.
    cleanup();

    callbacks_->streamInfo().setResponseFlag(response_flags);

<<<<<<< HEAD
    callbacks_->sendLocalReply(code, body,
                               [dropped, this](Http::HeaderMap& headers) {
                                 if (dropped && !config_.suppress_envoy_headers_) {
                                   headers.insertEnvoyOverloaded().value(
                                       Http::Headers::get().EnvoyOverloadedValues.True);
                                 }
                               },
                               absl::nullopt);
=======
    chargeUpstreamCode(code, upstream_host, dropped);
    // If we had non-5xx but still have been reset by backend or timeout before
    // starting response, we treat this as an error. We only get non-5xx when
    // timeout_response_code_ is used for code above, where this member can
    // assume values such as 204 (NoContent).
    if (upstream_host != nullptr && !Http::CodeUtility::is5xx(enumToInt(code))) {
      upstream_host->stats().rq_error_.inc();
    }
    callbacks_->sendLocalReply(
        code, body,
        [dropped, this](Http::HeaderMap& headers) {
          if (dropped && !config_.suppress_envoy_headers_) {
            headers.insertEnvoyOverloaded().value(Http::Headers::get().EnvoyOverloadedValues.True);
          }
        },
        absl::nullopt);
>>>>>>> 553e9aec
  }
}

bool Filter::maybeRetryReset(Http::StreamResetReason reset_reason,
                             UpstreamRequest& upstream_request) {
  // We don't retry if we already started the response.
  if (downstream_response_started_ || !retry_state_) {
    return false;
  }

  const RetryStatus retry_status =
      retry_state_->shouldRetryReset(reset_reason, [this]() -> void { doRetry(); });
  if (retry_status == RetryStatus::Yes && setupRetry()) {
    if (upstream_request.upstream_host_) {
      upstream_request.upstream_host_->stats().rq_error_.inc();
    }
    return true;
  } else if (retry_status == RetryStatus::NoOverflow) {
    callbacks_->streamInfo().setResponseFlag(StreamInfo::ResponseFlag::UpstreamOverflow);
  } else if (retry_status == RetryStatus::NoRetryLimitExceeded) {
    callbacks_->streamInfo().setResponseFlag(StreamInfo::ResponseFlag::UpstreamRetryLimitExceeded);
  }

  return false;
}

void Filter::onUpstreamReset(Http::StreamResetReason reset_reason,
                             absl::string_view transport_failure_reason,
                             UpstreamRequest& upstream_request) {
  ENVOY_STREAM_LOG(debug, "upstream reset: reset reason {}", *callbacks_,
                   Http::Utility::resetReasonToString(reset_reason));

  updateOutlierDetection(Http::Code::ServiceUnavailable, upstream_request);

  if (maybeRetryReset(reset_reason, upstream_request)) {
    return;
  }

  const bool dropped = reset_reason == Http::StreamResetReason::Overflow;
  chargeUpstreamAbort(Http::Code::ServiceUnavailable, dropped, upstream_request);

  const StreamInfo::ResponseFlag response_flags = streamResetReasonToResponseFlag(reset_reason);
  const std::string body =
      absl::StrCat("upstream connect error or disconnect/reset before headers. reset reason: ",
                   Http::Utility::resetReasonToString(reset_reason));

  callbacks_->streamInfo().setUpstreamTransportFailureReason(transport_failure_reason);
  onUpstreamAbort(Http::Code::ServiceUnavailable, response_flags, body, dropped);
}

StreamInfo::ResponseFlag
Filter::streamResetReasonToResponseFlag(Http::StreamResetReason reset_reason) {
  switch (reset_reason) {
  case Http::StreamResetReason::ConnectionFailure:
    return StreamInfo::ResponseFlag::UpstreamConnectionFailure;
  case Http::StreamResetReason::ConnectionTermination:
    return StreamInfo::ResponseFlag::UpstreamConnectionTermination;
  case Http::StreamResetReason::LocalReset:
  case Http::StreamResetReason::LocalRefusedStreamReset:
    return StreamInfo::ResponseFlag::LocalReset;
  case Http::StreamResetReason::Overflow:
    return StreamInfo::ResponseFlag::UpstreamOverflow;
  case Http::StreamResetReason::RemoteReset:
  case Http::StreamResetReason::RemoteRefusedStreamReset:
    return StreamInfo::ResponseFlag::UpstreamRemoteReset;
  }

  NOT_REACHED_GCOVR_EXCL_LINE;
}

void Filter::handleNon5xxResponseHeaders(const Http::HeaderMap& headers,
                                         UpstreamRequest& upstream_request, bool end_stream) {
  // We need to defer gRPC success until after we have processed grpc-status in
  // the trailers.
  if (grpc_request_) {
    if (end_stream) {
      absl::optional<Grpc::Status::GrpcStatus> grpc_status = Grpc::Common::getGrpcStatus(headers);
      if (grpc_status &&
          !Http::CodeUtility::is5xx(Grpc::Utility::grpcToHttpStatus(grpc_status.value()))) {
        upstream_request.upstream_host_->stats().rq_success_.inc();
      } else {
        upstream_request.upstream_host_->stats().rq_error_.inc();
      }
    } else {
      upstream_request.grpc_rq_success_deferred_ = true;
    }
  } else {
    upstream_request.upstream_host_->stats().rq_success_.inc();
  }
}

void Filter::onUpstream100ContinueHeaders(Http::HeaderMapPtr&& headers,
                                          UpstreamRequest& upstream_request) {
  ENVOY_STREAM_LOG(debug, "upstream 100 continue", *callbacks_);

  if (!downstream_response_started_) {
    downstream_response_started_ = true;
    final_upstream_request_ = &upstream_request;
    resetOtherUpstreams(upstream_request);
  }
  // Don't send retries after 100-Continue has been sent on. Arguably we could attempt to do a
  // retry, assume the next upstream would also send an 100-Continue and swallow the second one
  // but it's sketchy (as the subsequent upstream might not send a 100-Continue) and not worth
  // the complexity until someone asks for it.
  retry_state_.reset();

  if (final_upstream_request_ == &upstream_request) {
    callbacks_->encode100ContinueHeaders(std::move(headers));
  }
}

void Filter::resetOtherUpstreams(UpstreamRequest& upstream_request) {
  for (auto& upstream_request_tmp : upstream_requests_) {
    if (upstream_request_tmp.get() != &upstream_request) {
      upstream_request_tmp->resetStream();
      if (upstream_request_tmp->upstream_host_) {
        upstream_request_tmp->upstream_host_->stats().rq_hedge_abandoned_.inc();
      }
      cluster_->stats().upstream_rq_hedge_abandoned_.inc();
    }
  }
}

void Filter::onUpstreamHeaders(uint64_t response_code, Http::HeaderMapPtr&& headers,
                               UpstreamRequest& upstream_request, bool end_stream) {
  ENVOY_STREAM_LOG(debug, "upstream headers complete: end_stream={}", *callbacks_, end_stream);

  upstream_request.upstream_host_->outlierDetector().putHttpResponseCode(response_code);

  if (headers->EnvoyImmediateHealthCheckFail() != nullptr) {
    upstream_request.upstream_host_->healthChecker().setUnhealthy();
  }

  bool could_not_retry = false;

  // Check if this upstream request was already retried, for instance after
  // hitting a per try timeout. Don't retry it if we already have.
  if (retry_state_) {
    if (upstream_request.retried_) {
      // We already retried this request (presumably for a per try timeout) so
      // we definitely won't retry it again. Check if we would have retried it
      // if we could.
      could_not_retry = retry_state_->wouldRetryFromHeaders(*headers);
    } else {
      const RetryStatus retry_status =
          retry_state_->shouldRetryHeaders(*headers, [this]() -> void { doRetry(); });
      // Capture upstream_host since setupRetry() in the following line will clear
      // upstream_request.
      const auto upstream_host = upstream_request.upstream_host_;
      if (retry_status == RetryStatus::Yes && setupRetry()) {
        if (!end_stream) {
          upstream_request.resetStream();
        }
        upstream_request.removeFromList(upstream_requests_);

        Http::CodeStats& code_stats = httpContext().codeStats();
        code_stats.chargeBasicResponseStat(cluster_->statsScope(), "retry.",
                                           static_cast<Http::Code>(response_code));
        upstream_host->stats().rq_error_.inc();
        return;
      } else if (retry_status == RetryStatus::NoOverflow) {
        callbacks_->streamInfo().setResponseFlag(StreamInfo::ResponseFlag::UpstreamOverflow);
        could_not_retry = true;
      } else if (retry_status == RetryStatus::NoRetryLimitExceeded) {
        callbacks_->streamInfo().setResponseFlag(
            StreamInfo::ResponseFlag::UpstreamRetryLimitExceeded);
        could_not_retry = true;
      }
    }
  }

  if (static_cast<Http::Code>(response_code) == Http::Code::Found &&
      route_entry_->internalRedirectAction() == InternalRedirectAction::Handle &&
      setupRedirect(*headers, upstream_request)) {
    return;
    // If the redirect could not be handled, fail open and let it pass to the
    // next downstream.
  }

  // Check if we got a "bad" response, but there are still upstream requests in
  // flight awaiting headers or scheduled retries. If so, exit to give them a
  // chance to return before returning a response downstream.
  if (could_not_retry && (numRequestsAwaitingHeaders() > 0 || pending_retries_ > 0)) {
    return;
  }

  // Make sure any retry timers are destroyed since we may not call cleanup() if end_stream is
  // false.
  if (retry_state_) {
    retry_state_.reset();
  }

  // Only send upstream service time if we received the complete request and this is not a
  // premature response.
  if (DateUtil::timePointValid(downstream_request_complete_time_)) {
    Event::Dispatcher& dispatcher = callbacks_->dispatcher();
    MonotonicTime response_received_time = dispatcher.timeSource().monotonicTime();
    std::chrono::milliseconds ms = std::chrono::duration_cast<std::chrono::milliseconds>(
        response_received_time - downstream_request_complete_time_);
    if (!config_.suppress_envoy_headers_) {
      headers->insertEnvoyUpstreamServiceTime().value(ms.count());
    }
  }

  upstream_request.upstream_canary_ =
      (headers->EnvoyUpstreamCanary() && headers->EnvoyUpstreamCanary()->value() == "true") ||
      upstream_request.upstream_host_->canary();
  chargeUpstreamCode(response_code, *headers, upstream_request.upstream_host_, false);
  if (!Http::CodeUtility::is5xx(response_code)) {
    handleNon5xxResponseHeaders(*headers, upstream_request, end_stream);
  }

  // Append routing cookies
  for (const auto& header_value : downstream_set_cookies_) {
    headers->addReferenceKey(Http::Headers::get().SetCookie, header_value);
  }

  // TODO(zuercher): If access to response_headers_to_add (at any level) is ever needed outside
  // Router::Filter we'll need to find a better location for this work. One possibility is to
  // provide finalizeResponseHeaders functions on the Router::Config and VirtualHost interfaces.
  route_entry_->finalizeResponseHeaders(*headers, callbacks_->streamInfo());

  if (!downstream_response_started_) {
    downstream_response_started_ = true;
    final_upstream_request_ = &upstream_request;
    resetOtherUpstreams(upstream_request);
  }
  if (end_stream) {
    onUpstreamComplete(upstream_request);
  }

  if (final_upstream_request_ == &upstream_request) {
    callbacks_->encodeHeaders(std::move(headers), end_stream);
  }
}

void Filter::onUpstreamData(Buffer::Instance& data, UpstreamRequest& upstream_request,
                            bool end_stream) {
  if (end_stream) {
    // gRPC request termination without trailers is an error.
    if (upstream_request.grpc_rq_success_deferred_) {
      upstream_request.upstream_host_->stats().rq_error_.inc();
    }
    onUpstreamComplete(upstream_request);
  }

  if (final_upstream_request_ == &upstream_request) {
    callbacks_->encodeData(data, end_stream);
  }
}

void Filter::onUpstreamTrailers(Http::HeaderMapPtr&& trailers, UpstreamRequest& upstream_request) {
  if (upstream_request.grpc_rq_success_deferred_) {
    absl::optional<Grpc::Status::GrpcStatus> grpc_status = Grpc::Common::getGrpcStatus(*trailers);
    if (grpc_status &&
        !Http::CodeUtility::is5xx(Grpc::Utility::grpcToHttpStatus(grpc_status.value()))) {
      upstream_request.upstream_host_->stats().rq_success_.inc();
    } else {
      upstream_request.upstream_host_->stats().rq_error_.inc();
    }
  }
  onUpstreamComplete(upstream_request);
  if (final_upstream_request_ == &upstream_request) {
    callbacks_->encodeTrailers(std::move(trailers));
  }
}

void Filter::onUpstreamMetadata(Http::MetadataMapPtr&& metadata_map) {
  callbacks_->encodeMetadata(std::move(metadata_map));
}

void Filter::onUpstreamComplete(UpstreamRequest& upstream_request) {
  if (!downstream_end_stream_) {
    upstream_request.resetStream();
  }

  if (config_.emit_dynamic_stats_ && !callbacks_->streamInfo().healthCheck() &&
      DateUtil::timePointValid(downstream_request_complete_time_)) {
    Event::Dispatcher& dispatcher = callbacks_->dispatcher();
    std::chrono::milliseconds response_time = std::chrono::duration_cast<std::chrono::milliseconds>(
        dispatcher.timeSource().monotonicTime() - downstream_request_complete_time_);

    upstream_request.upstream_host_->outlierDetector().putResponseTime(response_time);

    const Http::HeaderEntry* internal_request_header = downstream_headers_->EnvoyInternalRequest();
    const bool internal_request =
        internal_request_header && internal_request_header->value() == "true";

    // TODO(mattklein123): Remove copy when G string compat issues are fixed.
    const std::string zone_name = config_.local_info_.zoneName();

    Http::CodeStats& code_stats = httpContext().codeStats();
    Http::CodeStats::ResponseTimingInfo info{config_.scope_,
                                             cluster_->statsScope(),
                                             EMPTY_STRING,
                                             response_time,
                                             upstream_request.upstream_canary_,
                                             internal_request,
                                             route_entry_->virtualHost().name(),
                                             request_vcluster_ ? request_vcluster_->name()
                                                               : EMPTY_STRING,
                                             zone_name,
                                             upstreamZone(upstream_request.upstream_host_)};

    code_stats.chargeResponseTiming(info);

    if (!alt_stat_prefix_.empty()) {
      Http::CodeStats::ResponseTimingInfo info{config_.scope_,
                                               cluster_->statsScope(),
                                               alt_stat_prefix_,
                                               response_time,
                                               upstream_request.upstream_canary_,
                                               internal_request,
                                               EMPTY_STRING,
                                               EMPTY_STRING,
                                               zone_name,
                                               upstreamZone(upstream_request.upstream_host_)};

      code_stats.chargeResponseTiming(info);
    }
  }

  cleanup();
}

bool Filter::setupRetry() {
  pending_retries_++;
  // If we responded before the request was complete we don't bother doing a retry. This may not
  // catch certain cases where we are in full streaming mode and we have a connect timeout or an
  // overflow of some kind. However, in many cases deployments will use the buffer filter before
  // this filter which will make this a non-issue. The implementation of supporting retry in cases
  // where the request is not complete is more complicated so we will start with this for now.
  if (!downstream_end_stream_) {
    return false;
  }

  ENVOY_STREAM_LOG(debug, "performing retry", *callbacks_);

  return true;
}

bool Filter::setupRedirect(const Http::HeaderMap& headers, UpstreamRequest& upstream_request) {
  ENVOY_STREAM_LOG(debug, "attempting internal redirect", *callbacks_);
  const Http::HeaderEntry* location = headers.Location();

  // If the internal redirect succeeds, callbacks_->recreateStream() will result in the destruction
  // of this filter before the stream is marked as complete, and onDestroy will reset the stream.
  //
  // Normally when a stream is complete we signal this by resetting the upstream but this cam not be
  // done in this case because if recreateStream fails, the "failure" path continues to call code
  // in onUpstreamHeaders which requires the upstream *not* be reset. To avoid onDestroy performing
  // a spurious stream reset in the case recreateStream() succeeds, we explicitly track stream
  // completion here and check it in onDestroy. This is annoyingly complicated but is better than
  // needlessly resetting streams.
  attempting_internal_redirect_with_complete_stream_ =
      upstream_request.upstream_timing_.last_upstream_rx_byte_received_ && downstream_end_stream_;

  // As with setupRetry, redirects are not supported for streaming requests yet.
  if (downstream_end_stream_ &&
      !callbacks_->decodingBuffer() && // Redirects with body not yet supported.
      location != nullptr &&
      convertRequestHeadersForInternalRedirect(*downstream_headers_, *location,
                                               *callbacks_->connection()) &&
      callbacks_->recreateStream()) {
    cluster_->stats().upstream_internal_redirect_succeeded_total_.inc();
    return true;
  }

  attempting_internal_redirect_with_complete_stream_ = false;

  ENVOY_STREAM_LOG(debug, "Internal redirect failed", *callbacks_);
  cluster_->stats().upstream_internal_redirect_failed_total_.inc();
  return false;
}

void Filter::doRetry() {
  is_retry_ = true;
  attempt_count_++;
  ASSERT(pending_retries_ > 0);
  pending_retries_--;
  Http::ConnectionPool::Instance* conn_pool = getConnPool();
  if (!conn_pool) {
    sendNoHealthyUpstreamResponse();
    cleanup();
    return;
  }

  if (include_attempt_count_) {
    downstream_headers_->insertEnvoyAttemptCount().value(attempt_count_);
  }

  ASSERT(response_timeout_ || timeout_.global_timeout_.count() == 0);
  UpstreamRequestPtr upstream_request = std::make_unique<UpstreamRequest>(*this, *conn_pool);
  upstream_request->moveIntoList(std::move(upstream_request), upstream_requests_);
  upstream_requests_.front()->encodeHeaders(!callbacks_->decodingBuffer() && !downstream_trailers_);
  // It's possible we got immediately reset.
  if (upstream_requests_.front()) {
    if (callbacks_->decodingBuffer()) {
      // If we are doing a retry we need to make a copy.
      Buffer::OwnedImpl copy(*callbacks_->decodingBuffer());
      upstream_requests_.front()->encodeData(copy, !downstream_trailers_);
    }

    if (downstream_trailers_) {
      upstream_requests_.front()->encodeTrailers(*downstream_trailers_);
    }
  }
}

uint32_t Filter::numRequestsAwaitingHeaders() {
  uint32_t ret = 0;
  for (auto& upstream_request : upstream_requests_) {
    if (!upstream_request->upstream_headers_) {
      ret++;
    }
  }

  return ret;
}

Filter::UpstreamRequest::UpstreamRequest(Filter& parent, Http::ConnectionPool::Instance& pool)
    : parent_(parent), conn_pool_(pool), grpc_rq_success_deferred_(false),
      stream_info_(pool.protocol(), parent_.callbacks_->dispatcher().timeSource()),
      calling_encode_headers_(false), upstream_canary_(false), decode_complete_(false),
      encode_complete_(false), encode_trailers_(false), retried_(false),
      outlier_detection_timeout_recorded_(false) {

  if (parent_.config_.start_child_span_) {
    span_ = parent_.callbacks_->activeSpan().spawnChild(
        parent_.callbacks_->tracingConfig(), "router " + parent.cluster_->name() + " egress",
        parent.timeSource().systemTime());
    span_->setTag(Tracing::Tags::get().Component, Tracing::Tags::get().Proxy);
  }

  stream_info_.healthCheck(parent_.callbacks_->streamInfo().healthCheck());
}

Filter::UpstreamRequest::~UpstreamRequest() {
  if (span_ != nullptr) {
    // TODO(mattklein123): Add tags based on what happened to this request (retries, reset, etc.).
    span_->finishSpan();
  }
  if (per_try_timeout_ != nullptr) {
    // Allows for testing.
    per_try_timeout_->disableTimer();
  }
  clearRequestEncoder();

  stream_info_.setUpstreamTiming(upstream_timing_);
  stream_info_.onRequestComplete();
  for (const auto& upstream_log : parent_.config_.upstream_logs_) {
    upstream_log->log(parent_.downstream_headers_, upstream_headers_, upstream_trailers_,
                      stream_info_);
  }
}

void Filter::UpstreamRequest::decode100ContinueHeaders(Http::HeaderMapPtr&& headers) {
  ASSERT(100 == Http::Utility::getResponseStatus(*headers));
  parent_.onUpstream100ContinueHeaders(std::move(headers), *this);
}

void Filter::UpstreamRequest::decodeHeaders(Http::HeaderMapPtr&& headers, bool end_stream) {
  // TODO(rodaine): This is actually measuring after the headers are parsed and not the first byte.
  upstream_timing_.onFirstUpstreamRxByteReceived(parent_.callbacks_->dispatcher().timeSource());
  maybeEndDecode(end_stream);

  upstream_headers_ = headers.get();
  const uint64_t response_code = Http::Utility::getResponseStatus(*headers);
  stream_info_.response_code_ = static_cast<uint32_t>(response_code);
  parent_.onUpstreamHeaders(response_code, std::move(headers), *this, end_stream);
}

void Filter::UpstreamRequest::decodeData(Buffer::Instance& data, bool end_stream) {
  maybeEndDecode(end_stream);
  stream_info_.addBytesReceived(data.length());
  parent_.onUpstreamData(data, *this, end_stream);
}

void Filter::UpstreamRequest::decodeTrailers(Http::HeaderMapPtr&& trailers) {
  maybeEndDecode(true);
  upstream_trailers_ = trailers.get();
  parent_.onUpstreamTrailers(std::move(trailers), *this);
}

void Filter::UpstreamRequest::decodeMetadata(Http::MetadataMapPtr&& metadata_map) {
  parent_.onUpstreamMetadata(std::move(metadata_map));
}

void Filter::UpstreamRequest::maybeEndDecode(bool end_stream) {
  if (end_stream) {
    upstream_timing_.onLastUpstreamRxByteReceived(parent_.callbacks_->dispatcher().timeSource());
    decode_complete_ = true;
  }
}

void Filter::UpstreamRequest::encodeHeaders(bool end_stream) {
  ASSERT(!encode_complete_);
  encode_complete_ = end_stream;

  // It's possible for a reset to happen inline within the newStream() call. In this case, we might
  // get deleted inline as well. Only write the returned handle out if it is not nullptr to deal
  // with this case.
  Http::ConnectionPool::Cancellable* handle = conn_pool_.newStream(*this, *this);
  if (handle) {
    conn_pool_stream_handle_ = handle;
  }
}

void Filter::UpstreamRequest::encodeData(Buffer::Instance& data, bool end_stream) {
  ASSERT(!encode_complete_);
  encode_complete_ = end_stream;

  if (!request_encoder_) {
    ENVOY_STREAM_LOG(trace, "buffering {} bytes", *parent_.callbacks_, data.length());
    if (!buffered_request_body_) {
      buffered_request_body_ = std::make_unique<Buffer::WatermarkBuffer>(
          [this]() -> void { this->enableDataFromDownstream(); },
          [this]() -> void { this->disableDataFromDownstream(); });
      buffered_request_body_->setWatermarks(parent_.buffer_limit_);
    }

    buffered_request_body_->move(data);
  } else {
    ENVOY_STREAM_LOG(trace, "proxying {} bytes", *parent_.callbacks_, data.length());
    stream_info_.addBytesSent(data.length());
    request_encoder_->encodeData(data, end_stream);
    if (end_stream) {
      upstream_timing_.onLastUpstreamTxByteSent(parent_.callbacks_->dispatcher().timeSource());
    }
  }
}

void Filter::UpstreamRequest::encodeTrailers(const Http::HeaderMap& trailers) {
  ASSERT(!encode_complete_);
  encode_complete_ = true;
  encode_trailers_ = true;

  if (!request_encoder_) {
    ENVOY_STREAM_LOG(trace, "buffering trailers", *parent_.callbacks_);
  } else {
    ENVOY_STREAM_LOG(trace, "proxying trailers", *parent_.callbacks_);
    request_encoder_->encodeTrailers(trailers);
    upstream_timing_.onLastUpstreamTxByteSent(parent_.callbacks_->dispatcher().timeSource());
  }
}

void Filter::UpstreamRequest::onResetStream(Http::StreamResetReason reason,
                                            absl::string_view transport_failure_reason) {
  clearRequestEncoder();
  if (!calling_encode_headers_) {
    stream_info_.setResponseFlag(parent_.streamResetReasonToResponseFlag(reason));
    parent_.onUpstreamReset(reason, transport_failure_reason, *this);
  } else {
    deferred_reset_reason_ = reason;
  }
}

void Filter::UpstreamRequest::resetStream() {
  // Don't reset the stream if we're already done with it.
  if (encode_complete_ && decode_complete_) {
    return;
  }

  if (conn_pool_stream_handle_) {
    ENVOY_STREAM_LOG(debug, "cancelling pool request", *parent_.callbacks_);
    ASSERT(!request_encoder_);
    conn_pool_stream_handle_->cancel();
    conn_pool_stream_handle_ = nullptr;
  }

  if (request_encoder_) {
    ENVOY_STREAM_LOG(debug, "resetting pool request", *parent_.callbacks_);
    request_encoder_->getStream().removeCallbacks(*this);
    request_encoder_->getStream().resetStream(Http::StreamResetReason::LocalReset);
    clearRequestEncoder();
  }
}

void Filter::UpstreamRequest::setupPerTryTimeout() {
  ASSERT(!per_try_timeout_);
  if (parent_.timeout_.per_try_timeout_.count() > 0) {
    per_try_timeout_ =
        parent_.callbacks_->dispatcher().createTimer([this]() -> void { onPerTryTimeout(); });
    per_try_timeout_->enableTimer(parent_.timeout_.per_try_timeout_);
  }
}

void Filter::UpstreamRequest::onPerTryTimeout() {
  // If we've sent anything downstream, ignore the per try timeout and let the response continue up
  // to the global timeout
  if (!parent_.downstream_response_started_) {
    ENVOY_STREAM_LOG(debug, "upstream per try timeout", *parent_.callbacks_);

    // Set response flag to UT for now, but it might be overwritten if a
    // response arrives later and hedge_on_per_try_timeout_ is set
    stream_info_.setResponseFlag(StreamInfo::ResponseFlag::UpstreamRequestTimeout);
    parent_.onPerTryTimeout(*this);
  } else {
    ENVOY_STREAM_LOG(debug,
                     "ignored upstream per try timeout due to already started downstream response",
                     *parent_.callbacks_);
  }
}

void Filter::UpstreamRequest::onPoolFailure(Http::ConnectionPool::PoolFailureReason reason,
                                            absl::string_view transport_failure_reason,
                                            Upstream::HostDescriptionConstSharedPtr host) {
  Http::StreamResetReason reset_reason = Http::StreamResetReason::ConnectionFailure;
  conn_pool_stream_handle_ = nullptr;
  switch (reason) {
  case Http::ConnectionPool::PoolFailureReason::Overflow:
    reset_reason = Http::StreamResetReason::Overflow;
    break;
  case Http::ConnectionPool::PoolFailureReason::ConnectionFailure:
    reset_reason = Http::StreamResetReason::ConnectionFailure;
    break;
  }

  // Mimic an upstream reset.
  onUpstreamHostSelected(host);
  onResetStream(reset_reason, transport_failure_reason);
}

void Filter::UpstreamRequest::onPoolReady(Http::StreamEncoder& request_encoder,
                                          Upstream::HostDescriptionConstSharedPtr host) {
  ENVOY_STREAM_LOG(debug, "pool ready", *parent_.callbacks_);

  // TODO(ggreenway): set upstream local address in the StreamInfo.
  onUpstreamHostSelected(host);
  request_encoder.getStream().addCallbacks(*this);

  setupPerTryTimeout();

  conn_pool_stream_handle_ = nullptr;
  setRequestEncoder(request_encoder);
  calling_encode_headers_ = true;
  if (parent_.route_entry_->autoHostRewrite() && !host->hostname().empty()) {
    parent_.downstream_headers_->Host()->value(host->hostname());
  }

  if (span_ != nullptr) {
    span_->injectContext(*parent_.downstream_headers_);
  }

  upstream_timing_.onFirstUpstreamTxByteSent(parent_.callbacks_->dispatcher().timeSource());
  request_encoder.encodeHeaders(*parent_.downstream_headers_,
                                !buffered_request_body_ && encode_complete_ && !encode_trailers_);
  calling_encode_headers_ = false;

  // It is possible to get reset in the middle of an encodeHeaders() call. This happens for example
  // in the HTTP/2 codec if the frame cannot be encoded for some reason. This should never happen
  // but it's unclear if we have covered all cases so protect against it and test for it. One
  // specific example of a case where this happens is if we try to encode a total header size that
  // is too big in HTTP/2 (64K currently).
  if (deferred_reset_reason_) {
    onResetStream(deferred_reset_reason_.value(), absl::string_view());
  } else {
    if (buffered_request_body_) {
      stream_info_.addBytesSent(buffered_request_body_->length());
      request_encoder.encodeData(*buffered_request_body_, encode_complete_ && !encode_trailers_);
    }

    if (encode_trailers_) {
      request_encoder.encodeTrailers(*parent_.downstream_trailers_);
    }

    if (encode_complete_) {
      upstream_timing_.onLastUpstreamTxByteSent(parent_.callbacks_->dispatcher().timeSource());
    }
  }
}

RetryStatePtr
ProdFilter::createRetryState(const RetryPolicy& policy, Http::HeaderMap& request_headers,
                             const Upstream::ClusterInfo& cluster, Runtime::Loader& runtime,
                             Runtime::RandomGenerator& random, Event::Dispatcher& dispatcher,
                             Upstream::ResourcePriority priority) {
  return RetryStateImpl::create(policy, request_headers, cluster, runtime, random, dispatcher,
                                priority);
}

void Filter::UpstreamRequest::setRequestEncoder(Http::StreamEncoder& request_encoder) {
  request_encoder_ = &request_encoder;
  // Now that there is an encoder, have the connection manager inform the manager when the
  // downstream buffers are overrun. This may result in immediate watermark callbacks referencing
  // the encoder.
  parent_.callbacks_->addDownstreamWatermarkCallbacks(downstream_watermark_manager_);
}

void Filter::UpstreamRequest::clearRequestEncoder() {
  // Before clearing the encoder, unsubscribe from callbacks.
  if (request_encoder_) {
    parent_.callbacks_->removeDownstreamWatermarkCallbacks(downstream_watermark_manager_);
  }
  request_encoder_ = nullptr;
}

void Filter::UpstreamRequest::DownstreamWatermarkManager::onAboveWriteBufferHighWatermark() {
  ASSERT(parent_.request_encoder_);
  // The downstream connection is overrun. Pause reads from upstream.
  parent_.parent_.cluster_->stats().upstream_flow_control_paused_reading_total_.inc();
  parent_.request_encoder_->getStream().readDisable(true);
}

void Filter::UpstreamRequest::DownstreamWatermarkManager::onBelowWriteBufferLowWatermark() {
  ASSERT(parent_.request_encoder_);
  // The downstream connection has buffer available. Resume reads from upstream.
  parent_.parent_.cluster_->stats().upstream_flow_control_resumed_reading_total_.inc();
  parent_.request_encoder_->getStream().readDisable(false);
}

} // namespace Router
} // namespace Envoy<|MERGE_RESOLUTION|>--- conflicted
+++ resolved
@@ -444,8 +444,7 @@
 }
 
 Http::FilterDataStatus Filter::decodeData(Buffer::Instance& data, bool end_stream) {
-  bool buffering =
-      (retry_state_ && retry_state_->enabled()) || do_shadowing_;
+  bool buffering = (retry_state_ && retry_state_->enabled()) || do_shadowing_;
   if (buffering && buffer_limit_ > 0 &&
       getLength(callbacks_->decodingBuffer()) + data.length() > buffer_limit_) {
     // The request is larger than we should buffer. Give up on the retry/shadow
@@ -682,24 +681,6 @@
 
     callbacks_->streamInfo().setResponseFlag(response_flags);
 
-<<<<<<< HEAD
-    callbacks_->sendLocalReply(code, body,
-                               [dropped, this](Http::HeaderMap& headers) {
-                                 if (dropped && !config_.suppress_envoy_headers_) {
-                                   headers.insertEnvoyOverloaded().value(
-                                       Http::Headers::get().EnvoyOverloadedValues.True);
-                                 }
-                               },
-                               absl::nullopt);
-=======
-    chargeUpstreamCode(code, upstream_host, dropped);
-    // If we had non-5xx but still have been reset by backend or timeout before
-    // starting response, we treat this as an error. We only get non-5xx when
-    // timeout_response_code_ is used for code above, where this member can
-    // assume values such as 204 (NoContent).
-    if (upstream_host != nullptr && !Http::CodeUtility::is5xx(enumToInt(code))) {
-      upstream_host->stats().rq_error_.inc();
-    }
     callbacks_->sendLocalReply(
         code, body,
         [dropped, this](Http::HeaderMap& headers) {
@@ -708,7 +689,6 @@
           }
         },
         absl::nullopt);
->>>>>>> 553e9aec
   }
 }
 

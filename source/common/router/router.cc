--- conflicted
+++ resolved
@@ -287,16 +287,12 @@
     headers.removeEnvoyUpstreamRequestTimeoutAltResponse();
   }
 
-<<<<<<< HEAD
   include_attempt_count_ = route_entry_->includeAttemptCount();
   if (include_attempt_count_) {
     headers.insertEnvoyAttemptCount().value(1);
   }
 
-  route_entry_->finalizeRequestHeaders(headers, callbacks_->requestInfo(),
-=======
   route_entry_->finalizeRequestHeaders(headers, callbacks_->streamInfo(),
->>>>>>> ce634f4b
                                        !config_.suppress_envoy_headers_);
   FilterUtility::setUpstreamScheme(headers, *cluster_);
 

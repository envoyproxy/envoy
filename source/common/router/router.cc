#include "source/common/router/router.h"

#include <algorithm>
#include <chrono>
#include <cstdint>
#include <functional>
#include <memory>
#include <string>

#include "envoy/event/dispatcher.h"
#include "envoy/event/timer.h"
#include "envoy/grpc/status.h"
#include "envoy/http/conn_pool.h"
#include "envoy/runtime/runtime.h"
#include "envoy/upstream/cluster_manager.h"
#include "envoy/upstream/health_check_host_monitor.h"
#include "envoy/upstream/upstream.h"

#include "source/common/access_log/access_log_impl.h"
#include "source/common/common/assert.h"
#include "source/common/common/cleanup.h"
#include "source/common/common/enum_to_int.h"
#include "source/common/common/utility.h"
#include "source/common/config/utility.h"
#include "source/common/grpc/common.h"
#include "source/common/http/codes.h"
#include "source/common/http/header_map_impl.h"
#include "source/common/http/headers.h"
#include "source/common/http/message_impl.h"
#include "source/common/http/utility.h"
#include "source/common/network/transport_socket_options_impl.h"
#include "source/common/network/upstream_server_name.h"
#include "source/common/network/upstream_socket_options_filter_state.h"
#include "source/common/network/upstream_subject_alt_names.h"
#include "source/common/orca/orca_load_metrics.h"
#include "source/common/orca/orca_parser.h"
#include "source/common/router/debug_config.h"
#include "source/common/router/retry_state_impl.h"
#include "source/common/runtime/runtime_features.h"
#include "source/common/stream_info/uint32_accessor_impl.h"

namespace Envoy {
namespace Router {
namespace {
constexpr absl::string_view NumInternalRedirectsFilterStateName = "num_internal_redirects";

uint32_t getLength(const Buffer::Instance* instance) { return instance ? instance->length() : 0; }

bool schemeIsHttp(const Http::RequestHeaderMap& downstream_headers,
                  OptRef<const Network::Connection> connection) {
  if (Http::Utility::schemeIsHttp(downstream_headers.getSchemeValue())) {
    return true;
  }
  if (connection.has_value() && !connection->ssl()) {
    return true;
  }
  return false;
}

constexpr uint64_t TimeoutPrecisionFactor = 100;

} // namespace

absl::StatusOr<std::unique_ptr<FilterConfig>>
FilterConfig::create(Stats::StatName stat_prefix, Server::Configuration::FactoryContext& context,
                     ShadowWriterPtr&& shadow_writer,
                     const envoy::extensions::filters::http::router::v3::Router& config) {
  absl::Status creation_status = absl::OkStatus();
  auto ret = std::unique_ptr<FilterConfig>(
      new FilterConfig(stat_prefix, context, std::move(shadow_writer), config, creation_status));
  RETURN_IF_NOT_OK(creation_status);
  return ret;
}

FilterConfig::FilterConfig(Stats::StatName stat_prefix,
                           Server::Configuration::FactoryContext& context,
                           ShadowWriterPtr&& shadow_writer,
                           const envoy::extensions::filters::http::router::v3::Router& config,
                           absl::Status& creation_status)
    : FilterConfig(
          context.serverFactoryContext(), stat_prefix, context.scope(),
          context.serverFactoryContext().clusterManager(), context.serverFactoryContext().runtime(),
          context.serverFactoryContext().api().randomGenerator(), std::move(shadow_writer),
          PROTOBUF_GET_WRAPPED_OR_DEFAULT(config, dynamic_stats, true), config.start_child_span(),
          config.suppress_envoy_headers(), config.respect_expected_rq_timeout(),
          config.suppress_grpc_request_failure_code_stats(),
          config.has_upstream_log_options()
              ? config.upstream_log_options().flush_upstream_log_on_upstream_stream()
              : false,
          config.strict_check_headers(), context.serverFactoryContext().api().timeSource(),
          context.serverFactoryContext().httpContext(),
          context.serverFactoryContext().routerContext()) {
  for (const auto& upstream_log : config.upstream_log()) {
    upstream_logs_.push_back(AccessLog::AccessLogFactory::fromProto(upstream_log, context));
  }

  if (config.has_upstream_log_options() &&
      config.upstream_log_options().has_upstream_log_flush_interval()) {
    upstream_log_flush_interval_ = std::chrono::milliseconds(DurationUtil::durationToMilliseconds(
        config.upstream_log_options().upstream_log_flush_interval()));
  }

  if (!config.upstream_http_filters().empty()) {
    // TODO(wbpcode): To validate the terminal filter is upstream codec filter by the proto.
    Server::Configuration::ServerFactoryContext& server_factory_ctx =
        context.serverFactoryContext();
    std::shared_ptr<Http::UpstreamFilterConfigProviderManager> filter_config_provider_manager =
        Http::FilterChainUtility::createSingletonUpstreamFilterConfigProviderManager(
            server_factory_ctx);
    std::string prefix = context.scope().symbolTable().toString(context.scope().prefix());
    upstream_ctx_ = std::make_unique<Upstream::UpstreamFactoryContextImpl>(
        server_factory_ctx, context.initManager(), context.scope());
    Http::FilterChainHelper<Server::Configuration::UpstreamFactoryContext,
                            Server::Configuration::UpstreamHttpFilterConfigFactory>
        helper(*filter_config_provider_manager, server_factory_ctx,
               context.serverFactoryContext().clusterManager(), *upstream_ctx_, prefix);
    SET_AND_RETURN_IF_NOT_OK(helper.processFilters(config.upstream_http_filters(),
                                                   "router upstream http", "router upstream http",
                                                   upstream_http_filter_factories_),
                             creation_status);
  }
}

// Express percentage as [0, TimeoutPrecisionFactor] because stats do not accept floating point
// values, and getting multiple significant figures on the histogram would be nice.
uint64_t FilterUtility::percentageOfTimeout(const std::chrono::milliseconds response_time,
                                            const std::chrono::milliseconds timeout) {
  // Timeouts of 0 are considered infinite. Any portion of an infinite timeout used is still
  // none of it.
  if (timeout.count() == 0) {
    return 0;
  }

  return static_cast<uint64_t>(response_time.count() * TimeoutPrecisionFactor / timeout.count());
}

void FilterUtility::setUpstreamScheme(Http::RequestHeaderMap& headers, bool downstream_ssl,
                                      bool upstream_ssl, bool use_upstream) {
  if (use_upstream) {
    if (upstream_ssl) {
      headers.setReferenceScheme(Http::Headers::get().SchemeValues.Https);
    } else {
      headers.setReferenceScheme(Http::Headers::get().SchemeValues.Http);
    }
    return;
  }

  if (Http::Utility::schemeIsValid(headers.getSchemeValue())) {
    return;
  }
  // After all the changes in https://github.com/envoyproxy/envoy/issues/14587
  // this path should only occur if a buggy filter has removed the :scheme
  // header. In that case best-effort set from X-Forwarded-Proto.
  absl::string_view xfp = headers.getForwardedProtoValue();
  if (Http::Utility::schemeIsValid(xfp)) {
    headers.setScheme(xfp);
    return;
  }

  if (downstream_ssl) {
    headers.setReferenceScheme(Http::Headers::get().SchemeValues.Https);
  } else {
    headers.setReferenceScheme(Http::Headers::get().SchemeValues.Http);
  }
}

bool FilterUtility::shouldShadow(const ShadowPolicy& policy, Runtime::Loader& runtime,
                                 uint64_t stable_random) {

  // The policy's default value is set correctly regardless of whether there is a runtime key
  // or not, thus this call is sufficient for all cases (100% if no runtime set, otherwise
  // using the default value within the runtime fractional percent setting).
  return runtime.snapshot().featureEnabled(policy.runtimeKey(), policy.defaultValue(),
                                           stable_random);
}

TimeoutData FilterUtility::finalTimeout(const RouteEntry& route,
                                        Http::RequestHeaderMap& request_headers,
                                        bool insert_envoy_expected_request_timeout_ms,
                                        bool grpc_request, bool per_try_timeout_hedging_enabled,
                                        bool respect_expected_rq_timeout) {
  // See if there is a user supplied timeout in a request header. If there is we take that.
  // Otherwise if the request is gRPC and a maximum gRPC timeout is configured we use the timeout
  // in the gRPC headers (or infinity when gRPC headers have no timeout), but cap that timeout to
  // the configured maximum gRPC timeout (which may also be infinity, represented by a 0 value),
  // or the default from the route config otherwise.
  TimeoutData timeout;
  if (!route.usingNewTimeouts()) {
    if (grpc_request && route.maxGrpcTimeout()) {
      const std::chrono::milliseconds max_grpc_timeout = route.maxGrpcTimeout().value();
      auto header_timeout = Grpc::Common::getGrpcTimeout(request_headers);
      std::chrono::milliseconds grpc_timeout =
          header_timeout ? header_timeout.value() : std::chrono::milliseconds(0);
      if (route.grpcTimeoutOffset()) {
        // We only apply the offset if it won't result in grpc_timeout hitting 0 or below, as
        // setting it to 0 means infinity and a negative timeout makes no sense.
        const auto offset = *route.grpcTimeoutOffset();
        if (offset < grpc_timeout) {
          grpc_timeout -= offset;
        }
      }

      // Cap gRPC timeout to the configured maximum considering that 0 means infinity.
      if (max_grpc_timeout != std::chrono::milliseconds(0) &&
          (grpc_timeout == std::chrono::milliseconds(0) || grpc_timeout > max_grpc_timeout)) {
        grpc_timeout = max_grpc_timeout;
      }
      timeout.global_timeout_ = grpc_timeout;
    } else {
      timeout.global_timeout_ = route.timeout();
    }
  }
  timeout.per_try_timeout_ = route.retryPolicy().perTryTimeout();
  timeout.per_try_idle_timeout_ = route.retryPolicy().perTryIdleTimeout();

  uint64_t header_timeout;

  if (respect_expected_rq_timeout) {
    // Check if there is timeout set by egress Envoy.
    // If present, use that value as route timeout and don't override
    // *x-envoy-expected-rq-timeout-ms* header. At this point *x-envoy-upstream-rq-timeout-ms*
    // header should have been sanitized by egress Envoy.
    const Http::HeaderEntry* header_expected_timeout_entry =
        request_headers.EnvoyExpectedRequestTimeoutMs();
    if (header_expected_timeout_entry) {
      trySetGlobalTimeout(*header_expected_timeout_entry, timeout);
    } else {
      const Http::HeaderEntry* header_timeout_entry =
          request_headers.EnvoyUpstreamRequestTimeoutMs();

      if (header_timeout_entry) {
        trySetGlobalTimeout(*header_timeout_entry, timeout);
        request_headers.removeEnvoyUpstreamRequestTimeoutMs();
      }
    }
  } else {
    const Http::HeaderEntry* header_timeout_entry = request_headers.EnvoyUpstreamRequestTimeoutMs();

    if (header_timeout_entry) {
      trySetGlobalTimeout(*header_timeout_entry, timeout);
      request_headers.removeEnvoyUpstreamRequestTimeoutMs();
    }
  }

  // See if there is a per try/retry timeout. If it's >= global we just ignore it.
  const absl::string_view per_try_timeout_entry =
      request_headers.getEnvoyUpstreamRequestPerTryTimeoutMsValue();
  if (!per_try_timeout_entry.empty()) {
    if (absl::SimpleAtoi(per_try_timeout_entry, &header_timeout)) {
      timeout.per_try_timeout_ = std::chrono::milliseconds(header_timeout);
    }
    request_headers.removeEnvoyUpstreamRequestPerTryTimeoutMs();
  }

  if (timeout.per_try_timeout_ >= timeout.global_timeout_ && timeout.global_timeout_.count() != 0) {
    timeout.per_try_timeout_ = std::chrono::milliseconds(0);
  }

  setTimeoutHeaders(0, timeout, route, request_headers, insert_envoy_expected_request_timeout_ms,
                    grpc_request, per_try_timeout_hedging_enabled);

  return timeout;
}

void FilterUtility::setTimeoutHeaders(uint64_t elapsed_time, const TimeoutData& timeout,
                                      const RouteEntry& route,
                                      Http::RequestHeaderMap& request_headers,
                                      bool insert_envoy_expected_request_timeout_ms,
                                      bool grpc_request, bool per_try_timeout_hedging_enabled) {

  const uint64_t global_timeout = timeout.global_timeout_.count();

  // See if there is any timeout to write in the expected timeout header.
  uint64_t expected_timeout = timeout.per_try_timeout_.count();

  // Use the global timeout if no per try timeout was specified or if we're
  // doing hedging when there are per try timeouts. Either of these scenarios
  // mean that the upstream server can use the full global timeout.
  if (per_try_timeout_hedging_enabled || expected_timeout == 0) {
    expected_timeout = global_timeout;
  }

  // If the expected timeout is 0 set no timeout, as Envoy treats 0 as infinite timeout.
  if (expected_timeout > 0) {

    if (global_timeout > 0) {
      if (elapsed_time >= global_timeout) {
        // We are out of time, but 0 would be an infinite timeout. So instead we send a 1ms timeout
        // and assume the timers armed by onRequestComplete() will fire very soon.
        expected_timeout = 1;
      } else {
        expected_timeout = std::min(expected_timeout, global_timeout - elapsed_time);
      }
    }

    if (insert_envoy_expected_request_timeout_ms) {
      request_headers.setEnvoyExpectedRequestTimeoutMs(expected_timeout);
    }

    // If we've configured max_grpc_timeout, override the grpc-timeout header with
    // the expected timeout. This ensures that the optional per try timeout is reflected
    // in grpc-timeout, ensuring that the upstream gRPC server is aware of the actual timeout.
    if (grpc_request && !route.usingNewTimeouts() && route.maxGrpcTimeout()) {
      Grpc::Common::toGrpcTimeout(std::chrono::milliseconds(expected_timeout), request_headers);
    }
  }
}

absl::optional<std::chrono::milliseconds>
FilterUtility::tryParseHeaderTimeout(const Http::HeaderEntry& header_timeout_entry) {
  uint64_t header_timeout;
  if (absl::SimpleAtoi(header_timeout_entry.value().getStringView(), &header_timeout)) {
    return std::chrono::milliseconds(header_timeout);
  }
  return absl::nullopt;
}

void FilterUtility::trySetGlobalTimeout(const Http::HeaderEntry& header_timeout_entry,
                                        TimeoutData& timeout) {
  const auto timeout_ms = tryParseHeaderTimeout(header_timeout_entry);
  if (timeout_ms.has_value()) {
    timeout.global_timeout_ = timeout_ms.value();
  }
}

FilterUtility::HedgingParams
FilterUtility::finalHedgingParams(const RouteEntry& route,
                                  Http::RequestHeaderMap& request_headers) {
  HedgingParams hedging_params;
  hedging_params.hedge_on_per_try_timeout_ = route.hedgePolicy().hedgeOnPerTryTimeout();

  const Http::HeaderEntry* hedge_on_per_try_timeout_entry =
      request_headers.EnvoyHedgeOnPerTryTimeout();
  if (hedge_on_per_try_timeout_entry) {
    if (hedge_on_per_try_timeout_entry->value() == "true") {
      hedging_params.hedge_on_per_try_timeout_ = true;
    }
    if (hedge_on_per_try_timeout_entry->value() == "false") {
      hedging_params.hedge_on_per_try_timeout_ = false;
    }

    request_headers.removeEnvoyHedgeOnPerTryTimeout();
  }

  return hedging_params;
}

Filter::~Filter() {
  // Upstream resources should already have been cleaned.
  ASSERT(upstream_requests_.empty());
  ASSERT(!retry_state_);
}

const FilterUtility::StrictHeaderChecker::HeaderCheckResult
FilterUtility::StrictHeaderChecker::checkHeader(Http::RequestHeaderMap& headers,
                                                const Http::LowerCaseString& target_header) {
  if (target_header == Http::Headers::get().EnvoyUpstreamRequestTimeoutMs) {
    return isInteger(headers.EnvoyUpstreamRequestTimeoutMs());
  } else if (target_header == Http::Headers::get().EnvoyUpstreamRequestPerTryTimeoutMs) {
    return isInteger(headers.EnvoyUpstreamRequestPerTryTimeoutMs());
  } else if (target_header == Http::Headers::get().EnvoyMaxRetries) {
    return isInteger(headers.EnvoyMaxRetries());
  } else if (target_header == Http::Headers::get().EnvoyRetryOn) {
    return hasValidRetryFields(headers.EnvoyRetryOn(), &Router::RetryStateImpl::parseRetryOn);
  } else if (target_header == Http::Headers::get().EnvoyRetryGrpcOn) {
    return hasValidRetryFields(headers.EnvoyRetryGrpcOn(),
                               &Router::RetryStateImpl::parseRetryGrpcOn);
  }
  // Should only validate headers for which we have implemented a validator.
  PANIC("unexpectedly reached");
}

Stats::StatName Filter::upstreamZone(Upstream::HostDescriptionOptConstRef upstream_host) {
  return upstream_host ? upstream_host->localityZoneStatName() : config_->empty_stat_name_;
}

void Filter::chargeUpstreamCode(uint64_t response_status_code,
                                const Http::ResponseHeaderMap& response_headers,
                                Upstream::HostDescriptionOptConstRef upstream_host, bool dropped) {
  // Passing the response_status_code explicitly is an optimization to avoid
  // multiple calls to slow Http::Utility::getResponseStatus.
  ASSERT(response_status_code == Http::Utility::getResponseStatus(response_headers));
  if (config_->emit_dynamic_stats_ && !callbacks_->streamInfo().healthCheck()) {
    const Http::HeaderEntry* upstream_canary_header = response_headers.EnvoyUpstreamCanary();
    const bool is_canary = (upstream_canary_header && upstream_canary_header->value() == "true") ||
                           (upstream_host ? upstream_host->canary() : false);
    const bool internal_request = Http::HeaderUtility::isEnvoyInternalRequest(*downstream_headers_);

    Stats::StatName upstream_zone = upstreamZone(upstream_host);
    Http::CodeStats::ResponseStatInfo info{
        config_->scope_,
        cluster_->statsScope(),
        config_->empty_stat_name_,
        response_status_code,
        internal_request,
        route_->virtualHost()->statName(),
        request_vcluster_ ? request_vcluster_->statName() : config_->empty_stat_name_,
        route_stats_context_.has_value() ? route_stats_context_->statName()
                                         : config_->empty_stat_name_,
        config_->zone_name_,
        upstream_zone,
        is_canary};

    Http::CodeStats& code_stats = httpContext().codeStats();
    code_stats.chargeResponseStat(info, exclude_http_code_stats_);

    if (alt_stat_prefix_ != nullptr) {
      Http::CodeStats::ResponseStatInfo alt_info{config_->scope_,
                                                 cluster_->statsScope(),
                                                 alt_stat_prefix_->statName(),
                                                 response_status_code,
                                                 internal_request,
                                                 config_->empty_stat_name_,
                                                 config_->empty_stat_name_,
                                                 config_->empty_stat_name_,
                                                 config_->zone_name_,
                                                 upstream_zone,
                                                 is_canary};
      code_stats.chargeResponseStat(alt_info, exclude_http_code_stats_);
    }

    if (dropped) {
      cluster_->loadReportStats().upstream_rq_dropped_.inc();
    }
    if (upstream_host && Http::CodeUtility::is5xx(response_status_code)) {
      upstream_host->stats().rq_error_.inc();
    }
  }
}

void Filter::chargeUpstreamCode(Http::Code code, Upstream::HostDescriptionOptConstRef upstream_host,
                                bool dropped) {
  const uint64_t response_status_code = enumToInt(code);
  const auto fake_response_headers = Http::createHeaderMap<Http::ResponseHeaderMapImpl>(
      {{Http::Headers::get().Status, std::to_string(response_status_code)}});
  chargeUpstreamCode(response_status_code, *fake_response_headers, upstream_host, dropped);
}

Http::FilterHeadersStatus Filter::decodeHeaders(Http::RequestHeaderMap& headers, bool end_stream) {
  downstream_headers_ = &headers;

  // Initialize the `modify_headers_` function that will be used to modify the response headers for
  // all upstream responses or local responses.
  modify_headers_ = [this](Http::ResponseHeaderMap& headers) {
    if (route_entry_ == nullptr) {
      return;
    }

    if (modify_headers_from_upstream_lb_) {
      modify_headers_from_upstream_lb_(headers);
    }

<<<<<<< HEAD
    const Formatter::HttpFormatterContext formatter_context(downstream_headers_, &headers, nullptr,
                                                            {}, {}, &callbacks_->activeSpan());
    route_entry_->finalizeResponseHeaders(headers, formatter_context, callbacks_->streamInfo());

=======
>>>>>>> f384ab2b
    if (attempt_count_ == 0 || !route_entry_->includeAttemptCountInResponse()) {
      return;
    }
    // This header is added without checking for config_->suppress_envoy_headers_ to mirror what
    // is done for upstream requests.
    headers.setEnvoyAttemptCount(attempt_count_);
  };

  // TODO: Maybe add a filter API for this.
  grpc_request_ = Grpc::Common::isGrpcRequestHeaders(headers);
  exclude_http_code_stats_ = grpc_request_ && config_->suppress_grpc_request_failure_code_stats_;

  // Only increment rq total stat if we actually decode headers here. This does not count requests
  // that get handled by earlier filters.
  stats_.rq_total_.inc();

  // Determine if there is a route entry or a direct response for the request.
  route_ = callbacks_->route();
  if (!route_) {
    stats_.no_route_.inc();
    ENVOY_STREAM_LOG(debug, "no route match for URL '{}'", *callbacks_, headers.getPathValue());

    callbacks_->streamInfo().setResponseFlag(StreamInfo::CoreResponseFlag::NoRouteFound);
    callbacks_->sendLocalReply(Http::Code::NotFound, "", nullptr, absl::nullopt,
                               StreamInfo::ResponseCodeDetails::get().RouteNotFound);
    return Http::FilterHeadersStatus::StopIteration;
  }

  // Determine if there is a direct response for the request.
  const auto* direct_response = route_->directResponseEntry();
  if (direct_response != nullptr) {
    stats_.rq_direct_response_.inc();
    direct_response->rewritePathHeader(headers, !config_->suppress_envoy_headers_);
    callbacks_->sendLocalReply(
        direct_response->responseCode(), direct_response->responseBody(),
        [this, direct_response](Http::ResponseHeaderMap& response_headers) -> void {
          std::string new_uri;
          ASSERT(downstream_headers_ != nullptr);
          if (downstream_headers_->Path()) {
            new_uri = direct_response->newUri(*downstream_headers_);
          }
          // See https://tools.ietf.org/html/rfc7231#section-7.1.2.
          const auto add_location =
              direct_response->responseCode() == Http::Code::Created ||
              Http::CodeUtility::is3xx(enumToInt(direct_response->responseCode()));
          if (!new_uri.empty() && add_location) {
            response_headers.addReferenceKey(Http::Headers::get().Location, new_uri);
          }
          const Formatter::HttpFormatterContext formatter_context(
              downstream_headers_, &response_headers, nullptr, {}, {}, &callbacks_->activeSpan());
          direct_response->finalizeResponseHeaders(response_headers, formatter_context,
                                                   callbacks_->streamInfo());
        },
        absl::nullopt, StreamInfo::ResponseCodeDetails::get().DirectResponse);
    return Http::FilterHeadersStatus::StopIteration;
  }

  // A route entry matches for the request.
  route_entry_ = route_->routeEntry();
  // Store buffer limits from the route entry.
  // The requestBodyBufferLimit() method handles both legacy per_request_buffer_limit_bytes
  // and new request_body_buffer_limit configurations automatically.
  request_body_buffer_limit_ = route_entry_->requestBodyBufferLimit();
  Upstream::ThreadLocalCluster* cluster =
      config_->cm_.getThreadLocalCluster(route_entry_->clusterName());
  if (!cluster) {
    stats_.no_cluster_.inc();
    ENVOY_STREAM_LOG(debug, "unknown cluster '{}'", *callbacks_, route_entry_->clusterName());

    callbacks_->streamInfo().setResponseFlag(StreamInfo::CoreResponseFlag::NoClusterFound);
    callbacks_->sendLocalReply(route_entry_->clusterNotFoundResponseCode(), "", modify_headers_,
                               absl::nullopt,
                               StreamInfo::ResponseCodeDetails::get().ClusterNotFound);
    return Http::FilterHeadersStatus::StopIteration;
  }
  cluster_ = cluster->info();

  // Set up stat prefixes, etc.
  request_vcluster_ = route_->virtualHost()->virtualCluster(headers);
  if (request_vcluster_ != nullptr) {
    callbacks_->streamInfo().setVirtualClusterName(request_vcluster_->name());
  }
  route_stats_context_ = route_entry_->routeStatsContext();
  ENVOY_STREAM_LOG(debug, "cluster '{}' match for URL '{}'", *callbacks_,
                   route_entry_->clusterName(), headers.getPathValue());

  if (config_->strict_check_headers_ != nullptr) {
    for (const auto& header : *config_->strict_check_headers_) {
      const auto res = FilterUtility::StrictHeaderChecker::checkHeader(headers, header);
      if (!res.valid_) {
        callbacks_->streamInfo().setResponseFlag(
            StreamInfo::CoreResponseFlag::InvalidEnvoyRequestHeaders);
        const std::string body = fmt::format("invalid header '{}' with value '{}'",
                                             std::string(res.entry_->key().getStringView()),
                                             std::string(res.entry_->value().getStringView()));
        const std::string details =
            absl::StrCat(StreamInfo::ResponseCodeDetails::get().InvalidEnvoyRequestHeaders, "{",
                         StringUtil::replaceAllEmptySpace(res.entry_->key().getStringView()), "}");
        callbacks_->sendLocalReply(Http::Code::BadRequest, body, modify_headers_, absl::nullopt,
                                   details);
        return Http::FilterHeadersStatus::StopIteration;
      }
    }
  }

  const Http::HeaderEntry* request_alt_name = headers.EnvoyUpstreamAltStatName();
  if (request_alt_name) {
    alt_stat_prefix_ = std::make_unique<Stats::StatNameDynamicStorage>(
        request_alt_name->value().getStringView(), config_->scope_.symbolTable());
    headers.removeEnvoyUpstreamAltStatName();
  }

  // See if we are supposed to immediately kill some percentage of this cluster's traffic.
  if (cluster_->maintenanceMode()) {
    callbacks_->streamInfo().setResponseFlag(StreamInfo::CoreResponseFlag::UpstreamOverflow);
    chargeUpstreamCode(Http::Code::ServiceUnavailable, {}, true);
    callbacks_->sendLocalReply(
        Http::Code::ServiceUnavailable, "maintenance mode",
        [this](Http::ResponseHeaderMap& headers) {
          if (!config_->suppress_envoy_headers_) {
            headers.addReference(Http::Headers::get().EnvoyOverloaded,
                                 Http::Headers::get().EnvoyOverloadedValues.True);
          }
          // Note: append_cluster_info does not respect suppress_envoy_headers.
          modify_headers_(headers);
        },
        absl::nullopt, StreamInfo::ResponseCodeDetails::get().MaintenanceMode);
    cluster_->trafficStats()->upstream_rq_maintenance_mode_.inc();
    return Http::FilterHeadersStatus::StopIteration;
  }

  // Support DROP_OVERLOAD config from control plane to drop certain percentage of traffic.
  if (checkDropOverload(*cluster)) {
    return Http::FilterHeadersStatus::StopIteration;
  }

  // If large request buffering is enabled and its size is more than current buffer limit, update
  // the buffer limit to a new larger value.
  uint64_t effective_buffer_limit = calculateEffectiveBufferLimit();
  if (effective_buffer_limit != std::numeric_limits<uint64_t>::max() &&
      effective_buffer_limit > callbacks_->decoderBufferLimit()) {
    ENVOY_STREAM_LOG(debug, "Setting new filter manager buffer limit: {}", *callbacks_,
                     effective_buffer_limit);
    callbacks_->setDecoderBufferLimit(effective_buffer_limit);
  }

  // Increment the attempt count from 0 to 1 at the first upstream request.
  attempt_count_++;
  callbacks_->streamInfo().setAttemptCount(attempt_count_);

  // Finalize the request headers before the host selection.
  Formatter::HttpFormatterContext formatter_context(&headers, nullptr, nullptr, {}, {},
                                                    &callbacks_->activeSpan());
  route_entry_->finalizeRequestHeaders(headers, formatter_context, callbacks_->streamInfo(),
                                       !config_->suppress_envoy_headers_);

  // Fetch a connection pool for the upstream cluster.
  const auto& upstream_http_protocol_options = cluster_->upstreamHttpProtocolOptions();
  if (upstream_http_protocol_options && (upstream_http_protocol_options->auto_sni() ||
                                         upstream_http_protocol_options->auto_san_validation())) {
    // Default the header to Host/Authority header.
    absl::string_view header_value = headers.getHostValue();

    // Check whether `override_auto_sni_header` is specified.
    if (const auto& override_header = upstream_http_protocol_options->override_auto_sni_header();
        !override_header.empty()) {
      // Use the header value from `override_auto_sni_header` to set the SNI value.
      const auto override_header_value = headers.get(Http::LowerCaseString(override_header));
      if (override_header_value.size() > 1) {
        ENVOY_STREAM_LOG(info, "Multiple values for auto sni header '{}' and use the first one",
                         *callbacks_, override_header);
      }
      if (!override_header_value.empty() && !override_header_value[0]->value().empty()) {
        header_value = override_header_value[0]->value().getStringView();
      }
    }

    auto& filter_state = callbacks_->streamInfo().filterState();

    // Parse the authority header value to extract the host and check if it's an IP address.
    const auto parsed_authority = Http::Utility::parseAuthority(header_value);

    if (!parsed_authority.is_ip_address_ && upstream_http_protocol_options->auto_sni() &&
        !filter_state->hasDataWithName(Network::UpstreamServerName::key())) {
      filter_state->setData(Network::UpstreamServerName::key(),
                            std::make_unique<Network::UpstreamServerName>(parsed_authority.host_),
                            StreamInfo::FilterState::StateType::Mutable);
    }

    if (upstream_http_protocol_options->auto_san_validation() &&
        !filter_state->hasDataWithName(Network::UpstreamSubjectAltNames::key())) {
      filter_state->setData(Network::UpstreamSubjectAltNames::key(),
                            std::make_unique<Network::UpstreamSubjectAltNames>(
                                std::vector<std::string>{std::string(parsed_authority.host_)}),
                            StreamInfo::FilterState::StateType::Mutable);
    }
  }

  transport_socket_options_ = Network::TransportSocketOptionsUtility::fromFilterState(
      *callbacks_->streamInfo().filterState());

  if (auto downstream_connection = downstreamConnection(); downstream_connection != nullptr) {
    if (auto typed_state = downstream_connection->streamInfo()
                               .filterState()
                               .getDataReadOnly<Network::UpstreamSocketOptionsFilterState>(
                                   Network::UpstreamSocketOptionsFilterState::key());
        typed_state != nullptr) {
      auto downstream_options = typed_state->value();
      if (!upstream_options_) {
        upstream_options_ = std::make_shared<Network::Socket::Options>();
      }
      Network::Socket::appendOptions(upstream_options_, downstream_options);
    }
  }

  if (upstream_options_ && callbacks_->getUpstreamSocketOptions()) {
    Network::Socket::appendOptions(upstream_options_, callbacks_->getUpstreamSocketOptions());
  }

  callbacks_->streamInfo().downstreamTiming().setValue(
      "envoy.router.host_selection_start_ms",
      callbacks_->dispatcher().timeSource().monotonicTime());

  auto host_selection_response = cluster->chooseHost(this);
  if (!host_selection_response.cancelable ||
      !Runtime::runtimeFeatureEnabled("envoy.reloadable_features.async_host_selection")) {
    if (host_selection_response.cancelable) {
      host_selection_response.cancelable->cancel();
    }
    // This branch handles the common case of synchronous host selection, as
    // well as handling unsupported asynchronous host selection by treating it
    // as host selection failure and calling sendNoHealthyUpstreamResponse.
    continueDecodeHeaders(cluster, headers, end_stream, std::move(host_selection_response.host),
                          std::string(host_selection_response.details));
    return Http::FilterHeadersStatus::StopIteration;
  }

  ENVOY_STREAM_LOG(debug, "Doing asynchronous host selection\n", *callbacks_);
  // Latch the cancel handle and call it in Filter::onDestroy to avoid any use-after-frees for cases
  // like stream timeout.
  host_selection_cancelable_ = std::move(host_selection_response.cancelable);
  // Configure a callback to be called on asynchronous host selection.
  on_host_selected_ = ([this, cluster, end_stream](Upstream::HostConstSharedPtr&& host,
                                                   std::string host_selection_details) -> void {
    // It should always be safe to call continueDecodeHeaders. In the case the
    // stream had a local reply before host selection completed,
    // the lookup should be canceled.
    const bool should_continue_decoding = continueDecodeHeaders(
        cluster, *downstream_headers_, end_stream, std::move(host), host_selection_details);
    // continueDecodeHeaders can itself send a local reply, in which case should_continue_decoding
    // should be false. If this is not the case, we can continue the filter chain due to successful
    // asynchronous host selection.
    if (should_continue_decoding) {
      ENVOY_STREAM_LOG(debug, "Continuing stream now that host resolution is complete\n",
                       *callbacks_);
      callbacks_->continueDecoding();
    } else {
      ENVOY_STREAM_LOG(debug, "Aborting stream after host resolution is complete\n", *callbacks_);
    }
  });
  return Http::FilterHeadersStatus::StopAllIterationAndWatermark;
}

// When asynchronous host selection is complete, call the pre-configured on_host_selected_function.
void Filter::onAsyncHostSelection(Upstream::HostConstSharedPtr&& host, std::string&& details) {
  ENVOY_STREAM_LOG(debug, "Completing asynchronous host selection [{}]\n", *callbacks_, details);
  std::unique_ptr<Upstream::AsyncHostSelectionHandle> local_scope =
      std::move(host_selection_cancelable_);
  on_host_selected_(std::move(host), details);
}

bool Filter::continueDecodeHeaders(Upstream::ThreadLocalCluster* cluster,
                                   Http::RequestHeaderMap& headers, bool end_stream,
                                   Upstream::HostConstSharedPtr&& selected_host,
                                   absl::optional<std::string> host_selection_details) {
  callbacks_->streamInfo().downstreamTiming().setValue(
      "envoy.router.host_selection_end_ms", callbacks_->dispatcher().timeSource().monotonicTime());

  std::unique_ptr<GenericConnPool> generic_conn_pool = createConnPool(*cluster, selected_host);
  if (!generic_conn_pool) {
    sendNoHealthyUpstreamResponse(host_selection_details);
    return false;
  }
  Upstream::HostDescriptionConstSharedPtr host = generic_conn_pool->host();

  // If we've been instructed not to forward the request upstream, send an empty local response.
  if (auto* debug_config =
          callbacks_->streamInfo().filterState()->getDataReadOnly<DebugConfig>(DebugConfig::key());
      debug_config != nullptr && debug_config->do_not_forward_) {
    callbacks_->sendLocalReply(
        Http::Code::NoContent, "",
        [this](Http::ResponseHeaderMap& headers) {
          headers.addReference(Http::Headers::get().EnvoyNotForwarded, "true");
          modify_headers_(headers);
        },
        absl::nullopt, "");
    return false;
  }

  if (callbacks_->shouldLoadShed()) {
    callbacks_->sendLocalReply(Http::Code::ServiceUnavailable, "envoy overloaded", modify_headers_,
                               absl::nullopt, StreamInfo::ResponseCodeDetails::get().Overload);
    stats_.rq_overload_local_reply_.inc();
    return false;
  }

  hedging_params_ = FilterUtility::finalHedgingParams(*route_entry_, headers);

  timeout_ = FilterUtility::finalTimeout(*route_entry_, headers, !config_->suppress_envoy_headers_,
                                         grpc_request_, hedging_params_.hedge_on_per_try_timeout_,
                                         config_->respect_expected_rq_timeout_);

  const Http::HeaderEntry* header_max_stream_duration_entry =
      headers.EnvoyUpstreamStreamDurationMs();
  if (header_max_stream_duration_entry) {
    dynamic_max_stream_duration_ =
        FilterUtility::tryParseHeaderTimeout(*header_max_stream_duration_entry);
    headers.removeEnvoyUpstreamStreamDurationMs();
  }

  // If this header is set with any value, use an alternate response code on timeout
  if (headers.EnvoyUpstreamRequestTimeoutAltResponse()) {
    timeout_response_code_ = Http::Code::NoContent;
    headers.removeEnvoyUpstreamRequestTimeoutAltResponse();
  }

  include_attempt_count_in_request_ = route_entry_->includeAttemptCountInRequest();
  if (include_attempt_count_in_request_) {
    headers.setEnvoyAttemptCount(attempt_count_);
  }

  FilterUtility::setUpstreamScheme(
      headers, callbacks_->streamInfo().downstreamAddressProvider().sslConnection() != nullptr,
      host->transportSocketFactory().sslCtx() != nullptr,
      callbacks_->streamInfo().shouldSchemeMatchUpstream());

  // Ensure an http transport scheme is selected before continuing with decoding.
  ASSERT(headers.Scheme());

  retry_state_ = createRetryState(
      route_entry_->retryPolicy(), headers, *cluster_, request_vcluster_, route_stats_context_,
      config_->factory_context_, callbacks_->dispatcher(), route_entry_->priority());

  // Determine which shadow policies to use. It's possible that we don't do any shadowing due to
  // runtime keys. Also the method CONNECT doesn't support shadowing.
  auto method = headers.getMethodValue();
  if (method != Http::Headers::get().MethodValues.Connect) {
    for (const auto& shadow_policy : route_entry_->shadowPolicies()) {
      const auto& policy_ref = *shadow_policy;
      if (FilterUtility::shouldShadow(policy_ref, config_->runtime_, callbacks_->streamId())) {
        active_shadow_policies_.push_back(std::cref(policy_ref));
        shadow_headers_ = Http::createHeaderMap<Http::RequestHeaderMapImpl>(*downstream_headers_);
      }
    }
  }

  ENVOY_STREAM_LOG(debug, "router decoding headers:\n{}", *callbacks_, headers);

  const bool can_send_early_data =
      route_entry_->earlyDataPolicy().allowsEarlyDataForRequest(*downstream_headers_);

  include_timeout_retry_header_in_request_ = route_->virtualHost()->includeIsTimeoutRetryHeader();

  // Set initial HTTP/3 use based on the presence of HTTP/1.1 proxy config.
  // For retries etc, HTTP/3 usability may transition from true to false, but
  // will never transition from false to true.
  bool can_use_http3 =
      !transport_socket_options_ || !transport_socket_options_->http11ProxyInfo().has_value();
  UpstreamRequestPtr upstream_request = std::make_unique<UpstreamRequest>(
      *this, std::move(generic_conn_pool), can_send_early_data, can_use_http3,
      allow_multiplexed_upstream_half_close_ /*enable_half_close*/);
  LinkedList::moveIntoList(std::move(upstream_request), upstream_requests_);
  upstream_requests_.front()->acceptHeadersFromRouter(end_stream);
  // Start the shadow streams.
  for (const auto& shadow_policy_wrapper : active_shadow_policies_) {
    const auto& shadow_policy = shadow_policy_wrapper.get();
    const absl::optional<absl::string_view> shadow_cluster_name =
        getShadowCluster(shadow_policy, *downstream_headers_);
    if (!shadow_cluster_name.has_value()) {
      continue;
    }
    auto shadow_headers = Http::createHeaderMap<Http::RequestHeaderMapImpl>(*shadow_headers_);
    const auto options =
        Http::AsyncClient::RequestOptions()
            .setTimeout(timeout_.global_timeout_)
            .setParentSpan(callbacks_->activeSpan())
            .setChildSpanName("mirror")
            .setSampled(shadow_policy.traceSampled())
            .setIsShadow(true)
            .setIsShadowSuffixDisabled(shadow_policy.disableShadowHostSuffixAppend())
            .setBufferAccount(callbacks_->account())
            // Calculate effective buffer limit for shadow streams using the same logic as main
            // request. A buffer limit of 1 is set in the case that the effective limit == 0,
            // because a buffer limit of zero on async clients is interpreted as no buffer limit.
            .setBufferLimit([this]() -> uint32_t {
              uint64_t effective_limit = calculateEffectiveBufferLimit();
              // Convert to uint32_t for AsyncClient, clamping to max uint32_t if needed
              uint32_t shadow_limit = static_cast<uint32_t>(std::min(
                  effective_limit, static_cast<uint64_t>(std::numeric_limits<uint32_t>::max())));
              return shadow_limit == 0 ? 1 : shadow_limit;
            }())
            .setDiscardResponseBody(true)
            .setFilterConfig(config_)
            .setParentContext(Http::AsyncClient::ParentContext{&callbacks_->streamInfo()});
    if (end_stream) {
      // This is a header-only request, and can be dispatched immediately to the shadow
      // without waiting.
      Http::RequestMessagePtr request(new Http::RequestMessageImpl(
          Http::createHeaderMap<Http::RequestHeaderMapImpl>(*shadow_headers_)));
      config_->shadowWriter().shadow(std::string(shadow_cluster_name.value()), std::move(request),
                                     options);
    } else {
      Http::AsyncClient::OngoingRequest* shadow_stream = config_->shadowWriter().streamingShadow(
          std::string(shadow_cluster_name.value()), std::move(shadow_headers), options);
      if (shadow_stream != nullptr) {
        shadow_streams_.insert(shadow_stream);
        shadow_stream->setDestructorCallback(
            [this, shadow_stream]() { shadow_streams_.erase(shadow_stream); });
        shadow_stream->setWatermarkCallbacks(watermark_callbacks_);
      }
    }
  }
  if (end_stream) {
    onRequestComplete();
  }

  // If this was called due to asynchronous host selection, the caller should continueDecoding.
  return true;
}

std::unique_ptr<GenericConnPool> Filter::createConnPool(Upstream::ThreadLocalCluster& cluster,
                                                        Upstream::HostConstSharedPtr host) {
  if (host == nullptr) {
    return nullptr;
  }
  GenericConnPoolFactory* factory = nullptr;
  ProtobufTypes::MessagePtr message;
  if (cluster_->upstreamConfig().has_value()) {
    factory = Envoy::Config::Utility::getFactory<GenericConnPoolFactory>(
        cluster_->upstreamConfig().ref());
    ENVOY_BUG(factory != nullptr,
              fmt::format("invalid factory type '{}', failing over to default upstream",
                          cluster_->upstreamConfig().ref().DebugString()));
    if (!cluster_->upstreamConfig()->typed_config().value().empty()) {
      message = Envoy::Config::Utility::translateToFactoryConfig(
          *cluster_->upstreamConfig(), config_->factory_context_.messageValidationVisitor(),
          *factory);
    }
  }
  if (!factory) {
    factory = &config_->router_context_.genericConnPoolFactory();
  }

  if (!message) {
    message = factory->createEmptyConfigProto();
  }

  using UpstreamProtocol = Envoy::Router::GenericConnPoolFactory::UpstreamProtocol;
  UpstreamProtocol upstream_protocol = UpstreamProtocol::HTTP;
  if (route_entry_->connectConfig().has_value()) {
    auto method = downstream_headers_->getMethodValue();
    if (Http::HeaderUtility::isConnectUdpRequest(*downstream_headers_)) {
      upstream_protocol = UpstreamProtocol::UDP;
    } else if (method == Http::Headers::get().MethodValues.Connect ||
               (route_entry_->connectConfig()->allow_post() &&
                method == Http::Headers::get().MethodValues.Post)) {
      // Allow POST for proxying raw TCP if it is configured.
      upstream_protocol = UpstreamProtocol::TCP;
    }
  }

  return factory->createGenericConnPool(host, cluster, upstream_protocol, route_entry_->priority(),
                                        callbacks_->streamInfo().protocol(), this, *message);
}

void Filter::sendNoHealthyUpstreamResponse(absl::optional<std::string> optional_details) {
  callbacks_->streamInfo().setResponseFlag(StreamInfo::CoreResponseFlag::NoHealthyUpstream);
  chargeUpstreamCode(Http::Code::ServiceUnavailable, {}, false);
  absl::string_view details = (optional_details.has_value() && !optional_details->empty())
                                  ? absl::string_view(*optional_details)
                                  : StreamInfo::ResponseCodeDetails::get().NoHealthyUpstream;
  callbacks_->sendLocalReply(Http::Code::ServiceUnavailable, "no healthy upstream", modify_headers_,
                             absl::nullopt, details);
}

uint64_t Filter::calculateEffectiveBufferLimit() const {
  // Use requestBodyBufferLimit() method which handles both legacy and new
  // configurations. If no buffer limit is configured, fall back to connection limit.
  uint64_t buffer_limit = request_body_buffer_limit_;

  if (buffer_limit != std::numeric_limits<uint64_t>::max()) {
    return buffer_limit;
  }

  // If no route-level buffer limit is set, use the connection buffer limit.
  uint32_t current_connection_limit = callbacks_->decoderBufferLimit();
  if (current_connection_limit != 0) {
    return static_cast<uint64_t>(current_connection_limit);
  }

  // If no limits are set at all, return unlimited.
  return std::numeric_limits<uint64_t>::max();
}

Http::FilterDataStatus Filter::decodeData(Buffer::Instance& data, bool end_stream) {
  // upstream_requests_.size() cannot be > 1 because that only happens when a per
  // try timeout occurs with hedge_on_per_try_timeout enabled but the per
  // try timeout timer is not started until onRequestComplete(). It could be zero
  // if the first request attempt has already failed and a retry is waiting for
  // a backoff timer..
  ASSERT(upstream_requests_.size() <= 1);

  bool retry_enabled = retry_state_ && retry_state_->enabled();
  bool redirect_enabled = route_entry_ && route_entry_->internalRedirectPolicy().enabled();
  bool buffering = retry_enabled || redirect_enabled;
  uint64_t effective_buffer_limit = calculateEffectiveBufferLimit();

  // Check if we would exceed buffer limits, regardless of current buffering state
  // This ensures error details are set even if retry state was cleared due to upstream reset.
  bool would_exceed_buffer =
      (getLength(callbacks_->decodingBuffer()) + data.length() > effective_buffer_limit);

  // Handle retry/shadow buffer overflow, excluding redirect-only scenarios.
  // For redirect scenarios, buffer overflow should only affect redirect processing, not initial
  // request.
  bool had_retry_or_shadow = retry_enabled;
  bool is_redirect_only = redirect_enabled && !retry_enabled;

  if (would_exceed_buffer && had_retry_or_shadow && !is_redirect_only &&
      !request_buffer_overflowed_) {
    ENVOY_LOG(debug,
              "The request payload has at least {} bytes data which exceeds buffer limit {}. "
              "Giving up on buffering.",
              getLength(callbacks_->decodingBuffer()) + data.length(), effective_buffer_limit);

    cluster_->trafficStats()->retry_or_shadow_abandoned_.inc();
    retry_state_.reset();
    ENVOY_LOG(debug, "retry or shadow overflow: retry_state_ reset, buffering set to false");
    buffering = false;
    active_shadow_policies_.clear();

    // Only send local reply and cleanup if we're in a retry waiting state (no active upstream
    // requests). If there are active upstream requests, let the normal upstream failure handling
    // take precedence.
    if (upstream_requests_.empty()) {
      request_buffer_overflowed_ = true;
      ENVOY_LOG(debug,
                "retry or shadow overflow: No upstream requests, resetting and calling cleanup()");
      resetAll();
      cleanup();
      callbacks_->streamInfo().setResponseCodeDetails(
          StreamInfo::ResponseCodeDetails::get().RequestPayloadExceededRetryBufferLimit);
      callbacks_->sendLocalReply(
          Http::Code::InsufficientStorage, "exceeded request buffer limit while retrying upstream",
          modify_headers_, absl::nullopt,
          StreamInfo::ResponseCodeDetails::get().RequestPayloadExceededRetryBufferLimit);
      return Http::FilterDataStatus::StopIterationNoBuffer;
    } else {
      ENVOY_LOG(debug, "retry or shadow overflow: Upstream requests exist, deferring to normal "
                       "upstream failure handling");
    }
  }

  // Handle redirect-only buffer overflow when retry/shadow is not active.
  // For redirect scenarios, buffer overflow should only affect redirect processing, not initial
  // request.
  if (would_exceed_buffer && is_redirect_only && !request_buffer_overflowed_) {
    ENVOY_LOG(debug,
              "The request payload has at least {} bytes data which exceeds buffer limit {}. "
              "Marking request as buffer overflowed to cancel internal redirects.",
              getLength(callbacks_->decodingBuffer()) + data.length(), effective_buffer_limit);

    // Set the flag to cancel internal redirect processing, but allow the request to proceed
    // normally.
    request_buffer_overflowed_ = true;
  }

  for (auto* shadow_stream : shadow_streams_) {
    if (end_stream) {
      shadow_stream->removeDestructorCallback();
      shadow_stream->removeWatermarkCallbacks();
    }
    Buffer::OwnedImpl copy(data);
    shadow_stream->sendData(copy, end_stream);
  }
  if (end_stream) {
    shadow_streams_.clear();
  }
  if (buffering) {
    if (!upstream_requests_.empty()) {
      Buffer::OwnedImpl copy(data);
      upstream_requests_.front()->acceptDataFromRouter(copy, end_stream);
    }

    // If we are potentially going to retry or buffer shadow this request we need to buffer.
    // This will not cause the connection manager to 413 because before we hit the
    // buffer limit we give up on retries and buffering. We must buffer using addDecodedData()
    // so that all buffered data is available by the time we do request complete processing and
    // potentially shadow. Additionally, we can't do a copy here because there's a check down
    // this stack for whether `data` is the same buffer as already buffered data.
    callbacks_->addDecodedData(data, true);
  } else {
    if (!upstream_requests_.empty()) {
      upstream_requests_.front()->acceptDataFromRouter(data, end_stream);
    } else {
      // not buffering any data for retry, shadow, and internal redirect, and there will be
      // no more upstream request, abort the request and clean up.
      cleanup();
      callbacks_->sendLocalReply(
          Http::Code::ServiceUnavailable,
          "upstream is closed prematurely during decoding data from downstream", modify_headers_,
          absl::nullopt, StreamInfo::ResponseCodeDetails::get().EarlyUpstreamReset);
      return Http::FilterDataStatus::StopIterationNoBuffer;
    }
  }

  if (end_stream) {
    onRequestComplete();
  }

  return Http::FilterDataStatus::StopIterationNoBuffer;
}

Http::FilterTrailersStatus Filter::decodeTrailers(Http::RequestTrailerMap& trailers) {
  ENVOY_STREAM_LOG(debug, "router decoding trailers:\n{}", *callbacks_, trailers);

  if (shadow_headers_) {
    shadow_trailers_ = Http::createHeaderMap<Http::RequestTrailerMapImpl>(trailers);
  }

  // upstream_requests_.size() cannot be > 1 because that only happens when a per
  // try timeout occurs with hedge_on_per_try_timeout enabled but the per
  // try timeout timer is not started until onRequestComplete(). It could be zero
  // if the first request attempt has already failed and a retry is waiting for
  // a backoff timer.
  ASSERT(upstream_requests_.size() <= 1);
  downstream_trailers_ = &trailers;
  if (!upstream_requests_.empty()) {
    upstream_requests_.front()->acceptTrailersFromRouter(trailers);
  }
  for (auto* shadow_stream : shadow_streams_) {
    shadow_stream->removeDestructorCallback();
    shadow_stream->removeWatermarkCallbacks();
    shadow_stream->captureAndSendTrailers(
        Http::createHeaderMap<Http::RequestTrailerMapImpl>(*shadow_trailers_));
  }
  shadow_streams_.clear();

  onRequestComplete();
  return Http::FilterTrailersStatus::StopIteration;
}

Http::FilterMetadataStatus Filter::decodeMetadata(Http::MetadataMap& metadata_map) {
  Http::MetadataMapPtr metadata_map_ptr = std::make_unique<Http::MetadataMap>(metadata_map);
  if (!upstream_requests_.empty()) {
    // TODO(soya3129): Save metadata for retry, redirect and shadowing case.
    upstream_requests_.front()->acceptMetadataFromRouter(std::move(metadata_map_ptr));
  }
  return Http::FilterMetadataStatus::Continue;
}

void Filter::setDecoderFilterCallbacks(Http::StreamDecoderFilterCallbacks& callbacks) {
  callbacks_ = &callbacks;
  // As the decoder filter only pushes back via watermarks once data has reached
  // it, it can latch the current buffer limit and does not need to update the
  // limit if another filter increases it.
  //
  // Store the connection buffer limit for use in the new buffer limit logic.
  connection_buffer_limit_ = callbacks_->decoderBufferLimit();

  watermark_callbacks_.setDecoderFilterCallbacks(callbacks_);
}

void Filter::cleanup() {
  // All callers of cleanup() should have cleaned out the upstream_requests_
  // list as appropriate.
  ASSERT(upstream_requests_.empty());

  ENVOY_LOG(debug, "Executing cleanup(): resetting retry_state_ and disabling timers");
  retry_state_.reset();
  if (response_timeout_) {
    response_timeout_->disableTimer();
    response_timeout_.reset();
  }
}

absl::optional<absl::string_view> Filter::getShadowCluster(const ShadowPolicy& policy,
                                                           const Http::HeaderMap& headers) const {
  if (!policy.cluster().empty()) {
    return policy.cluster();
  } else {
    ASSERT(!policy.clusterHeader().get().empty());
    const auto entry = headers.get(policy.clusterHeader());
    if (!entry.empty() && !entry[0]->value().empty()) {
      return entry[0]->value().getStringView();
    }
    ENVOY_STREAM_LOG(debug, "There is no cluster name in header: {}", *callbacks_,
                     policy.clusterHeader());
    return absl::nullopt;
  }
}

void Filter::onRequestComplete() {
  // This should be called exactly once, when the downstream request has been received in full.
  ASSERT(!downstream_end_stream_);
  downstream_end_stream_ = true;
  Event::Dispatcher& dispatcher = callbacks_->dispatcher();
  downstream_request_complete_time_ = dispatcher.timeSource().monotonicTime();

  // Possible that we got an immediate reset.
  if (!upstream_requests_.empty()) {
    // Even if we got an immediate reset, we could still shadow, but that is a riskier change and
    // seems unnecessary right now.
    if (timeout_.global_timeout_.count() > 0) {
      response_timeout_ = dispatcher.createTimer([this]() -> void { onResponseTimeout(); });
      response_timeout_->enableTimer(timeout_.global_timeout_);
    }

    for (auto& upstream_request : upstream_requests_) {
      if (upstream_request->createPerTryTimeoutOnRequestComplete()) {
        upstream_request->setupPerTryTimeout();
      }
    }
  }
}

void Filter::onDestroy() {
  // Cancel any in-flight host selection
  if (host_selection_cancelable_) {
    host_selection_cancelable_->cancel();
  }

  // Reset any in-flight upstream requests.
  resetAll();

  // Unregister from shadow stream notifications and cancel active streams.
  for (auto* shadow_stream : shadow_streams_) {
    shadow_stream->removeDestructorCallback();
    shadow_stream->removeWatermarkCallbacks();
    shadow_stream->cancel();
  }

  cleanup();
}

void Filter::onResponseTimeout() {
  ENVOY_STREAM_LOG(debug, "upstream timeout", *callbacks_);

  // Reset any upstream requests that are still in flight.
  while (!upstream_requests_.empty()) {
    UpstreamRequestPtr upstream_request =
        upstream_requests_.back()->removeFromList(upstream_requests_);

    // We want to record the upstream timeouts and increase the stats counters in all the cases.
    // For example, we also want to record the stats in the case of BiDi streaming APIs where we
    // might have already seen the headers.
    cluster_->trafficStats()->upstream_rq_timeout_.inc();
    if (request_vcluster_) {
      request_vcluster_->stats().upstream_rq_timeout_.inc();
    }
    if (route_stats_context_.has_value()) {
      route_stats_context_->stats().upstream_rq_timeout_.inc();
    }

    if (upstream_request->upstreamHost()) {
      upstream_request->upstreamHost()->stats().rq_timeout_.inc();
    }

    if (upstream_request->awaitingHeaders()) {
      if (cluster_->timeoutBudgetStats().has_value()) {
        // Cancel firing per-try timeout information, because the per-try timeout did not come into
        // play when the global timeout was hit.
        upstream_request->recordTimeoutBudget(false);
      }

      // If this upstream request already hit a "soft" timeout, then it
      // already recorded a timeout into outlier detection. Don't do it again.
      if (!upstream_request->outlierDetectionTimeoutRecorded()) {
        updateOutlierDetection(Upstream::Outlier::Result::LocalOriginTimeout, *upstream_request,
                               absl::optional<uint64_t>(enumToInt(timeout_response_code_)));
      }

      chargeUpstreamAbort(timeout_response_code_, false, *upstream_request);
    }
    upstream_request->resetStream();
  }

  onUpstreamTimeoutAbort(StreamInfo::CoreResponseFlag::UpstreamRequestTimeout,
                         StreamInfo::ResponseCodeDetails::get().ResponseTimeout);
}

// Called when the per try timeout is hit but we didn't reset the request
// (hedge_on_per_try_timeout enabled).
void Filter::onSoftPerTryTimeout(UpstreamRequest& upstream_request) {
  ASSERT(!upstream_request.retried());
  // Track this as a timeout for outlier detection purposes even though we didn't
  // cancel the request yet and might get a 2xx later.
  updateOutlierDetection(Upstream::Outlier::Result::LocalOriginTimeout, upstream_request,
                         absl::optional<uint64_t>(enumToInt(timeout_response_code_)));
  upstream_request.outlierDetectionTimeoutRecorded(true);

  if (!downstream_response_started_ && retry_state_) {
    RetryStatus retry_status = retry_state_->shouldHedgeRetryPerTryTimeout(
        [this, can_use_http3 = upstream_request.upstreamStreamOptions().can_use_http3_]() -> void {
          // Without any knowledge about what's going on in the connection pool, retry the request
          // with the safest settings which is no early data but keep using or not using alt-svc as
          // before. In this way, QUIC won't be falsely marked as broken.
          doRetry(/*can_send_early_data*/ false, can_use_http3, TimeoutRetry::Yes);
        });

    if (retry_status == RetryStatus::Yes) {
      runRetryOptionsPredicates(upstream_request);
      pending_retries_++;

      // Don't increment upstream_host->stats().rq_error_ here, we'll do that
      // later if 1) we hit global timeout or 2) we get bad response headers
      // back.
      upstream_request.retried(true);

      // TODO: cluster stat for hedge attempted.
    } else if (retry_status == RetryStatus::NoOverflow) {
      callbacks_->streamInfo().setResponseFlag(StreamInfo::CoreResponseFlag::UpstreamOverflow);
    } else if (retry_status == RetryStatus::NoRetryLimitExceeded) {
      callbacks_->streamInfo().setResponseFlag(
          StreamInfo::CoreResponseFlag::UpstreamRetryLimitExceeded);
    }
  }
}

void Filter::onPerTryIdleTimeout(UpstreamRequest& upstream_request) {
  onPerTryTimeoutCommon(upstream_request,
                        cluster_->trafficStats()->upstream_rq_per_try_idle_timeout_,
                        StreamInfo::ResponseCodeDetails::get().UpstreamPerTryIdleTimeout);
}

void Filter::onPerTryTimeout(UpstreamRequest& upstream_request) {
  onPerTryTimeoutCommon(upstream_request, cluster_->trafficStats()->upstream_rq_per_try_timeout_,
                        StreamInfo::ResponseCodeDetails::get().UpstreamPerTryTimeout);
}

void Filter::onPerTryTimeoutCommon(UpstreamRequest& upstream_request, Stats::Counter& error_counter,
                                   const std::string& response_code_details) {
  if (hedging_params_.hedge_on_per_try_timeout_) {
    onSoftPerTryTimeout(upstream_request);
    return;
  }

  error_counter.inc();
  if (upstream_request.upstreamHost()) {
    upstream_request.upstreamHost()->stats().rq_timeout_.inc();
  }

  upstream_request.resetStream();

  updateOutlierDetection(Upstream::Outlier::Result::LocalOriginTimeout, upstream_request,
                         absl::optional<uint64_t>(enumToInt(timeout_response_code_)));

  if (maybeRetryReset(Http::StreamResetReason::LocalReset, upstream_request, TimeoutRetry::Yes)) {
    return;
  }

  chargeUpstreamAbort(timeout_response_code_, false, upstream_request);

  // Remove this upstream request from the list now that we're done with it.
  upstream_request.removeFromList(upstream_requests_);
  onUpstreamTimeoutAbort(StreamInfo::CoreResponseFlag::UpstreamRequestTimeout,
                         response_code_details);
}

void Filter::onStreamMaxDurationReached(UpstreamRequest& upstream_request) {
  upstream_request.resetStream();

  if (maybeRetryReset(Http::StreamResetReason::LocalReset, upstream_request, TimeoutRetry::No)) {
    return;
  }

  upstream_request.removeFromList(upstream_requests_);
  cleanup();

  callbacks_->streamInfo().setResponseFlag(
      StreamInfo::CoreResponseFlag::UpstreamMaxStreamDurationReached);
  // Grab the const ref to call the const method of StreamInfo.
  const auto& stream_info = callbacks_->streamInfo();
  const bool downstream_decode_complete =
      stream_info.downstreamTiming().has_value() &&
      stream_info.downstreamTiming().value().get().lastDownstreamRxByteReceived().has_value();

  // sendLocalReply may instead reset the stream if downstream_response_started_ is true.
  callbacks_->sendLocalReply(
      Http::Utility::maybeRequestTimeoutCode(downstream_decode_complete),
      "upstream max stream duration reached", modify_headers_, absl::nullopt,
      StreamInfo::ResponseCodeDetails::get().UpstreamMaxStreamDurationReached);
}

void Filter::updateOutlierDetection(Upstream::Outlier::Result result,
                                    UpstreamRequest& upstream_request,
                                    absl::optional<uint64_t> code) {
  if (upstream_request.upstreamHost()) {
    upstream_request.upstreamHost()->outlierDetector().putResult(result, code);
  }
}

void Filter::chargeUpstreamAbort(Http::Code code, bool dropped, UpstreamRequest& upstream_request) {
  if (downstream_response_started_) {
    if (upstream_request.grpcRqSuccessDeferred()) {
      upstream_request.upstreamHost()->stats().rq_error_.inc();
      stats_.rq_reset_after_downstream_response_started_.inc();
    }
  } else {
    Upstream::HostDescriptionOptConstRef upstream_host = upstream_request.upstreamHost();

    chargeUpstreamCode(code, upstream_host, dropped);
    // If we had non-5xx but still have been reset by backend or timeout before
    // starting response, we treat this as an error. We only get non-5xx when
    // timeout_response_code_ is used for code above, where this member can
    // assume values such as 204 (NoContent).
    if (upstream_host.has_value() && !Http::CodeUtility::is5xx(enumToInt(code))) {
      upstream_host->stats().rq_error_.inc();
    }
  }
}

void Filter::onUpstreamTimeoutAbort(StreamInfo::CoreResponseFlag response_flags,
                                    absl::string_view details) {
  Upstream::ClusterTimeoutBudgetStatsOptRef tb_stats = cluster()->timeoutBudgetStats();
  if (tb_stats.has_value()) {
    Event::Dispatcher& dispatcher = callbacks_->dispatcher();
    std::chrono::milliseconds response_time = std::chrono::duration_cast<std::chrono::milliseconds>(
        dispatcher.timeSource().monotonicTime() - downstream_request_complete_time_);

    tb_stats->get().upstream_rq_timeout_budget_percent_used_.recordValue(
        FilterUtility::percentageOfTimeout(response_time, timeout_.global_timeout_));
  }

  const absl::string_view body =
      timeout_response_code_ == Http::Code::GatewayTimeout ? "upstream request timeout" : "";
  onUpstreamAbort(timeout_response_code_, response_flags, body, false, details);
}

void Filter::onUpstreamAbort(Http::Code code, StreamInfo::CoreResponseFlag response_flags,
                             absl::string_view body, bool dropped, absl::string_view details) {
  // If we have not yet sent anything downstream, send a response with an appropriate status code.
  // Otherwise just reset the ongoing response.
  callbacks_->streamInfo().setResponseFlag(response_flags);

  // Check if buffer overflow occurred and override error details accordingly
  if (request_buffer_overflowed_) {
    code = Http::Code::InsufficientStorage;
    body = "exceeded request buffer limit while retrying upstream";
    details = StreamInfo::ResponseCodeDetails::get().RequestPayloadExceededRetryBufferLimit;
  }

  // This will destroy any created retry timers.
  cleanup();
  // sendLocalReply may instead reset the stream if downstream_response_started_ is true.
  callbacks_->sendLocalReply(
      code, body,
      [dropped, this](Http::ResponseHeaderMap& headers) {
        if (dropped && !config_->suppress_envoy_headers_) {
          headers.addReference(Http::Headers::get().EnvoyOverloaded,
                               Http::Headers::get().EnvoyOverloadedValues.True);
        }
        modify_headers_(headers);
      },
      absl::nullopt, details);
}

bool Filter::maybeRetryReset(Http::StreamResetReason reset_reason,
                             UpstreamRequest& upstream_request, TimeoutRetry is_timeout_retry) {
  // We don't retry if we already started the response, don't have a retry policy defined,
  // or if we've already retried this upstream request (currently only possible if a per
  // try timeout occurred and hedge_on_per_try_timeout is enabled).
  if (downstream_response_started_ || !retry_state_ || upstream_request.retried()) {
    return false;
  }
  RetryState::Http3Used was_using_http3 = RetryState::Http3Used::Unknown;
  if (upstream_request.hadUpstream()) {
    was_using_http3 = (upstream_request.streamInfo().protocol().has_value() &&
                       upstream_request.streamInfo().protocol().value() == Http::Protocol::Http3)
                          ? RetryState::Http3Used::Yes
                          : RetryState::Http3Used::No;
  }

  // If the current request in this router has sent data to the upstream, we consider the request
  // started.
  upstream_request_started_ |= upstream_request.streamInfo()
                                   .upstreamInfo()
                                   ->upstreamTiming()
                                   .first_upstream_tx_byte_sent_.has_value();

  const RetryStatus retry_status = retry_state_->shouldRetryReset(
      reset_reason, was_using_http3,
      [this, can_send_early_data = upstream_request.upstreamStreamOptions().can_send_early_data_,
       can_use_http3 = upstream_request.upstreamStreamOptions().can_use_http3_,
       is_timeout_retry](bool disable_http3) -> void {
        // This retry might be because of ConnectionFailure of 0-RTT handshake. In this case, though
        // the original request is retried with the same can_send_early_data setting, it will not be
        // sent as early data by the underlying connection pool grid.
        doRetry(can_send_early_data, disable_http3 ? false : can_use_http3, is_timeout_retry);
      },
      upstream_request_started_);
  if (retry_status == RetryStatus::Yes) {
    runRetryOptionsPredicates(upstream_request);
    pending_retries_++;

    if (upstream_request.upstreamHost()) {
      upstream_request.upstreamHost()->stats().rq_error_.inc();
    }

    auto request_ptr = upstream_request.removeFromList(upstream_requests_);
    callbacks_->dispatcher().deferredDelete(std::move(request_ptr));
    return true;
  } else if (retry_status == RetryStatus::NoOverflow) {
    callbacks_->streamInfo().setResponseFlag(StreamInfo::CoreResponseFlag::UpstreamOverflow);
  } else if (retry_status == RetryStatus::NoRetryLimitExceeded) {
    callbacks_->streamInfo().setResponseFlag(
        StreamInfo::CoreResponseFlag::UpstreamRetryLimitExceeded);
  }

  return false;
}

void Filter::onUpstreamReset(Http::StreamResetReason reset_reason,
                             absl::string_view transport_failure_reason,
                             UpstreamRequest& upstream_request) {
  ENVOY_STREAM_LOG(debug, "upstream reset: reset reason: {}, transport failure reason: {}",
                   *callbacks_, Http::Utility::resetReasonToString(reset_reason),
                   transport_failure_reason);

  const bool dropped = reset_reason == Http::StreamResetReason::Overflow;

  // Ignore upstream reset caused by a resource overflow.
  // Currently, circuit breakers can only produce this reset reason.
  // It means that this reason is cluster-wise, not upstream-related.
  // Therefore removing an upstream in the case of an overloaded cluster
  // would make the situation even worse.
  // https://github.com/envoyproxy/envoy/issues/25487
  if (!dropped) {
    // TODO: The reset may also come from upstream over the wire. In this case it should be
    // treated as external origin error and distinguished from local origin error.
    // This matters only when running OutlierDetection with split_external_local_origin_errors
    // config param set to true.
    updateOutlierDetection(Upstream::Outlier::Result::LocalOriginConnectFailed, upstream_request,
                           absl::nullopt);
  }

  if (maybeRetryReset(reset_reason, upstream_request, TimeoutRetry::No)) {
    return;
  }

  const Http::Code error_code = (reset_reason == Http::StreamResetReason::ProtocolError)
                                    ? Http::Code::BadGateway
                                    : Http::Code::ServiceUnavailable;
  chargeUpstreamAbort(error_code, dropped, upstream_request);
  auto request_ptr = upstream_request.removeFromList(upstream_requests_);
  callbacks_->dispatcher().deferredDelete(std::move(request_ptr));

  // If there are other in-flight requests that might see an upstream response,
  // don't return anything downstream.
  if (numRequestsAwaitingHeaders() > 0 || pending_retries_ > 0) {
    return;
  }

  const StreamInfo::CoreResponseFlag response_flags = streamResetReasonToResponseFlag(reset_reason);

  const std::string body =
      absl::StrCat("upstream connect error or disconnect/reset before headers. ",
                   (is_retry_ ? "retried and the latest " : ""),
                   "reset reason: ", Http::Utility::resetReasonToString(reset_reason),
                   !transport_failure_reason.empty() ? ", transport failure reason: " : "",
                   transport_failure_reason);
  const std::string& basic_details =
      downstream_response_started_ ? StreamInfo::ResponseCodeDetails::get().LateUpstreamReset
                                   : StreamInfo::ResponseCodeDetails::get().EarlyUpstreamReset;
  const std::string details = StringUtil::replaceAllEmptySpace(absl::StrCat(
      basic_details, "{", Http::Utility::resetReasonToString(reset_reason),
      transport_failure_reason.empty() ? "" : absl::StrCat("|", transport_failure_reason), "}"));
  onUpstreamAbort(error_code, response_flags, body, dropped, details);
}

void Filter::onUpstreamHostSelected(Upstream::HostDescriptionConstSharedPtr host,
                                    bool pool_success) {
  if (retry_state_ && host) {
    retry_state_->onHostAttempted(host);
  }

  if (!pool_success) {
    return;
  }

  if (request_vcluster_) {
    // The cluster increases its upstream_rq_total_ counter right before firing this onPoolReady
    // callback. Hence, the upstream request increases the virtual cluster's upstream_rq_total_ stat
    // here.
    request_vcluster_->stats().upstream_rq_total_.inc();
  }
  if (route_stats_context_.has_value()) {
    // The cluster increases its upstream_rq_total_ counter right before firing this onPoolReady
    // callback. Hence, the upstream request increases the route level upstream_rq_total_ stat
    // here.
    route_stats_context_->stats().upstream_rq_total_.inc();
  }
}

StreamInfo::CoreResponseFlag
Filter::streamResetReasonToResponseFlag(Http::StreamResetReason reset_reason) {
  switch (reset_reason) {
  case Http::StreamResetReason::LocalConnectionFailure:
  case Http::StreamResetReason::RemoteConnectionFailure:
  case Http::StreamResetReason::ConnectionTimeout:
    return StreamInfo::CoreResponseFlag::UpstreamConnectionFailure;
  case Http::StreamResetReason::ConnectionTermination:
    return StreamInfo::CoreResponseFlag::UpstreamConnectionTermination;
  case Http::StreamResetReason::LocalReset:
  case Http::StreamResetReason::LocalRefusedStreamReset:
  case Http::StreamResetReason::Http1PrematureUpstreamHalfClose:
    return StreamInfo::CoreResponseFlag::LocalReset;
  case Http::StreamResetReason::Overflow:
    return StreamInfo::CoreResponseFlag::UpstreamOverflow;
  case Http::StreamResetReason::RemoteReset:
  case Http::StreamResetReason::RemoteRefusedStreamReset:
  case Http::StreamResetReason::ConnectError:
    return StreamInfo::CoreResponseFlag::UpstreamRemoteReset;
  case Http::StreamResetReason::ProtocolError:
    return StreamInfo::CoreResponseFlag::UpstreamProtocolError;
  case Http::StreamResetReason::OverloadManager:
    return StreamInfo::CoreResponseFlag::OverloadManager;
  }

  PANIC_DUE_TO_CORRUPT_ENUM;
}

void Filter::handleNon5xxResponseHeaders(absl::optional<Grpc::Status::GrpcStatus> grpc_status,
                                         UpstreamRequest& upstream_request, bool end_stream,
                                         uint64_t grpc_to_http_status) {
  // We need to defer gRPC success until after we have processed grpc-status in
  // the trailers.
  if (grpc_request_) {
    if (end_stream) {
      if (grpc_status && !Http::CodeUtility::is5xx(grpc_to_http_status)) {
        upstream_request.upstreamHost()->stats().rq_success_.inc();
      } else {
        upstream_request.upstreamHost()->stats().rq_error_.inc();
      }
    } else {
      upstream_request.grpcRqSuccessDeferred(true);
    }
  } else {
    upstream_request.upstreamHost()->stats().rq_success_.inc();
  }
}

void Filter::onUpstream1xxHeaders(Http::ResponseHeaderMapPtr&& headers,
                                  UpstreamRequest& upstream_request) {
  const uint64_t response_code = Http::Utility::getResponseStatus(*headers);
  chargeUpstreamCode(response_code, *headers, upstream_request.upstreamHost(), false);
  ENVOY_STREAM_LOG(debug, "upstream 1xx ({}).", *callbacks_, response_code);

  downstream_response_started_ = true;
  final_upstream_request_ = &upstream_request;
  resetOtherUpstreams(upstream_request);

  // Don't send retries after 100-Continue has been sent on. Arguably we could attempt to do a
  // retry, assume the next upstream would also send an 100-Continue and swallow the second one
  // but it's sketchy (as the subsequent upstream might not send a 100-Continue) and not worth
  // the complexity until someone asks for it.
  retry_state_.reset();

  callbacks_->encode1xxHeaders(std::move(headers));
}

void Filter::resetAll() {
  while (!upstream_requests_.empty()) {
    auto request_ptr = upstream_requests_.back()->removeFromList(upstream_requests_);
    request_ptr->resetStream();
    callbacks_->dispatcher().deferredDelete(std::move(request_ptr));
  }
}

void Filter::resetOtherUpstreams(UpstreamRequest& upstream_request) {
  // Pop each upstream request on the list and reset it if it's not the one
  // provided. At the end we'll move it back into the list.
  UpstreamRequestPtr final_upstream_request;
  while (!upstream_requests_.empty()) {
    UpstreamRequestPtr upstream_request_tmp =
        upstream_requests_.back()->removeFromList(upstream_requests_);
    if (upstream_request_tmp.get() != &upstream_request) {
      upstream_request_tmp->resetStream();
      // TODO: per-host stat for hedge abandoned.
      // TODO: cluster stat for hedge abandoned.
    } else {
      final_upstream_request = std::move(upstream_request_tmp);
    }
  }

  ASSERT(final_upstream_request);
  // Now put the final request back on this list.
  LinkedList::moveIntoList(std::move(final_upstream_request), upstream_requests_);
}

void Filter::onUpstreamHeaders(uint64_t response_code, Http::ResponseHeaderMapPtr&& headers,
                               UpstreamRequest& upstream_request, bool end_stream) {
  ENVOY_STREAM_LOG(debug, "upstream headers complete: end_stream={}", *callbacks_, end_stream);

  ASSERT(!host_selection_cancelable_);

  // When grpc-status appears in response headers, convert grpc-status to HTTP status code
  // for outlier detection. This does not currently change any stats or logging and does not
  // handle the case when an error grpc-status is sent as a trailer.
  absl::optional<Grpc::Status::GrpcStatus> grpc_status;
  uint64_t grpc_to_http_status = 0;
  if (grpc_request_) {
    grpc_status = Grpc::Common::getGrpcStatus(*headers);
    if (grpc_status.has_value()) {
      grpc_to_http_status = Grpc::Utility::grpcToHttpStatus(grpc_status.value());
    }
  }

  maybeProcessOrcaLoadReport(*headers, upstream_request);

  const uint64_t put_result_code = grpc_status.has_value() ? grpc_to_http_status : response_code;
  upstream_request.upstreamHost()->outlierDetector().putResult(
      put_result_code >= 500 ? Upstream::Outlier::Result::ExtOriginRequestFailed
                             : Upstream::Outlier::Result::ExtOriginRequestSuccess,
      put_result_code);

  if (headers->EnvoyImmediateHealthCheckFail() != nullptr) {
    upstream_request.upstreamHost()->healthChecker().setUnhealthy(
        Upstream::HealthCheckHostMonitor::UnhealthyType::ImmediateHealthCheckFail);
  }

  bool could_not_retry = false;

  // Check if this upstream request was already retried, for instance after
  // hitting a per try timeout. Don't retry it if we already have.
  if (retry_state_) {
    if (upstream_request.retried()) {
      // We already retried this request (presumably for a per try timeout) so
      // we definitely won't retry it again. Check if we would have retried it
      // if we could.
      bool retry_as_early_data; // Not going to be used as we are not retrying.
      could_not_retry = retry_state_->wouldRetryFromHeaders(*headers, *downstream_headers_,
                                                            retry_as_early_data) !=
                        RetryState::RetryDecision::NoRetry;
    } else {
      const RetryStatus retry_status = retry_state_->shouldRetryHeaders(
          *headers, *downstream_headers_,
          [this, can_use_http3 = upstream_request.upstreamStreamOptions().can_use_http3_,
           had_early_data = upstream_request.upstreamStreamOptions().can_send_early_data_](
              bool disable_early_data) -> void {
            doRetry((disable_early_data ? false : had_early_data), can_use_http3, TimeoutRetry::No);
          });
      if (retry_status == RetryStatus::Yes) {
        runRetryOptionsPredicates(upstream_request);
        pending_retries_++;
        upstream_request.upstreamHost()->stats().rq_error_.inc();
        Http::CodeStats& code_stats = httpContext().codeStats();
        code_stats.chargeBasicResponseStat(cluster_->statsScope(), stats_.stat_names_.retry_,
                                           static_cast<Http::Code>(response_code),
                                           exclude_http_code_stats_);

        if (!end_stream || !upstream_request.encodeComplete()) {
          upstream_request.resetStream();
        }
        auto request_ptr = upstream_request.removeFromList(upstream_requests_);
        callbacks_->dispatcher().deferredDelete(std::move(request_ptr));
        return;
      } else if (retry_status == RetryStatus::NoOverflow) {
        callbacks_->streamInfo().setResponseFlag(StreamInfo::CoreResponseFlag::UpstreamOverflow);
        could_not_retry = true;
      } else if (retry_status == RetryStatus::NoRetryLimitExceeded) {
        callbacks_->streamInfo().setResponseFlag(
            StreamInfo::CoreResponseFlag::UpstreamRetryLimitExceeded);
        could_not_retry = true;
      }
    }
  }

  if (route_entry_->internalRedirectPolicy().enabled() &&
      route_entry_->internalRedirectPolicy().shouldRedirectForResponseCode(
          static_cast<Http::Code>(response_code)) &&
      setupRedirect(*headers)) {
    return;
    // If the redirect could not be handled, fail open and let it pass to the
    // next downstream.
  }

  // Check if we got a "bad" response, but there are still upstream requests in
  // flight awaiting headers or scheduled retries. If so, exit to give them a
  // chance to return before returning a response downstream.
  if (could_not_retry && (numRequestsAwaitingHeaders() > 0 || pending_retries_ > 0)) {
    upstream_request.upstreamHost()->stats().rq_error_.inc();

    // Reset the stream because there are other in-flight requests that we'll
    // wait around for and we're not interested in consuming any body/trailers.
    auto request_ptr = upstream_request.removeFromList(upstream_requests_);
    request_ptr->resetStream();
    callbacks_->dispatcher().deferredDelete(std::move(request_ptr));
    return;
  }

  // Make sure any retry timers are destroyed since we may not call cleanup() if end_stream is
  // false.
  if (retry_state_) {
    retry_state_.reset();
  }

  // Only send upstream service time if we received the complete request and this is not a
  // premature response.
  if (DateUtil::timePointValid(downstream_request_complete_time_)) {
    Event::Dispatcher& dispatcher = callbacks_->dispatcher();
    MonotonicTime response_received_time = dispatcher.timeSource().monotonicTime();
    std::chrono::milliseconds ms = std::chrono::duration_cast<std::chrono::milliseconds>(
        response_received_time - downstream_request_complete_time_);
    if (!config_->suppress_envoy_headers_) {
      headers->setEnvoyUpstreamServiceTime(ms.count());
    }
  }

  upstream_request.upstreamCanary(
      (headers->EnvoyUpstreamCanary() && headers->EnvoyUpstreamCanary()->value() == "true") ||
      upstream_request.upstreamHost()->canary());
  chargeUpstreamCode(response_code, *headers, upstream_request.upstreamHost(), false);
  if (!Http::CodeUtility::is5xx(response_code)) {
    handleNon5xxResponseHeaders(grpc_status, upstream_request, end_stream, grpc_to_http_status);
  }

  // Append routing cookies
  for (const auto& header_value : downstream_set_cookies_) {
    headers->addReferenceKey(Http::Headers::get().SetCookie, header_value);
  }

  callbacks_->streamInfo().setResponseCodeDetails(
      StreamInfo::ResponseCodeDetails::get().ViaUpstream);

  callbacks_->streamInfo().setResponseCode(response_code);
  downstream_response_started_ = true;
  final_upstream_request_ = &upstream_request;
  // Make sure that for request hedging, we end up with the correct final upstream info.
  callbacks_->streamInfo().setUpstreamInfo(final_upstream_request_->streamInfo().upstreamInfo());
  resetOtherUpstreams(upstream_request);

  // Modify response headers after we have set the final upstream info because we may need to
  // modify the headers based on the upstream host.
  route_entry_->finalizeResponseHeaders(*headers, callbacks_->streamInfo());
  modify_headers_(*headers);

  if (end_stream) {
    onUpstreamComplete(upstream_request);
  }

  callbacks_->encodeHeaders(std::move(headers), end_stream,
                            StreamInfo::ResponseCodeDetails::get().ViaUpstream);
}

void Filter::onUpstreamData(Buffer::Instance& data, UpstreamRequest& upstream_request,
                            bool end_stream) {
  // This should be true because when we saw headers we either reset the stream
  // (hence wouldn't have made it to onUpstreamData) or all other in-flight
  // streams.
  ASSERT(upstream_requests_.size() == 1);
  if (end_stream) {
    // gRPC request termination without trailers is an error.
    if (upstream_request.grpcRqSuccessDeferred()) {
      upstream_request.upstreamHost()->stats().rq_error_.inc();
    }
    onUpstreamComplete(upstream_request);
  }

  callbacks_->encodeData(data, end_stream);
}

void Filter::onUpstreamTrailers(Http::ResponseTrailerMapPtr&& trailers,
                                UpstreamRequest& upstream_request) {
  // This should be true because when we saw headers we either reset the stream
  // (hence wouldn't have made it to onUpstreamTrailers) or all other in-flight
  // streams.
  ASSERT(upstream_requests_.size() == 1);

  if (upstream_request.grpcRqSuccessDeferred()) {
    absl::optional<Grpc::Status::GrpcStatus> grpc_status = Grpc::Common::getGrpcStatus(*trailers);
    if (grpc_status &&
        !Http::CodeUtility::is5xx(Grpc::Utility::grpcToHttpStatus(grpc_status.value()))) {
      upstream_request.upstreamHost()->stats().rq_success_.inc();
    } else {
      upstream_request.upstreamHost()->stats().rq_error_.inc();
    }
  }

  maybeProcessOrcaLoadReport(*trailers, upstream_request);

  onUpstreamComplete(upstream_request);

  callbacks_->encodeTrailers(std::move(trailers));
}

void Filter::onUpstreamMetadata(Http::MetadataMapPtr&& metadata_map) {
  callbacks_->encodeMetadata(std::move(metadata_map));
}

void Filter::onUpstreamComplete(UpstreamRequest& upstream_request) {
  if (!downstream_end_stream_) {
    if (allow_multiplexed_upstream_half_close_) {
      // Continue request if downstream is not done yet.
      return;
    }
    upstream_request.resetStream();
  }
  Event::Dispatcher& dispatcher = callbacks_->dispatcher();
  std::chrono::milliseconds response_time = std::chrono::duration_cast<std::chrono::milliseconds>(
      dispatcher.timeSource().monotonicTime() - downstream_request_complete_time_);

  Upstream::ClusterTimeoutBudgetStatsOptRef tb_stats = cluster()->timeoutBudgetStats();
  if (tb_stats.has_value()) {
    tb_stats->get().upstream_rq_timeout_budget_percent_used_.recordValue(
        FilterUtility::percentageOfTimeout(response_time, timeout_.global_timeout_));
  }

  if (config_->emit_dynamic_stats_ && !callbacks_->streamInfo().healthCheck() &&
      DateUtil::timePointValid(downstream_request_complete_time_)) {
    upstream_request.upstreamHost()->outlierDetector().putResponseTime(response_time);
    const bool internal_request = Http::HeaderUtility::isEnvoyInternalRequest(*downstream_headers_);

    Http::CodeStats& code_stats = httpContext().codeStats();
    Http::CodeStats::ResponseTimingInfo info{
        config_->scope_,
        cluster_->statsScope(),
        config_->empty_stat_name_,
        response_time,
        upstream_request.upstreamCanary(),
        internal_request,
        route_->virtualHost()->statName(),
        request_vcluster_ ? request_vcluster_->statName() : config_->empty_stat_name_,
        route_stats_context_.has_value() ? route_stats_context_->statName()
                                         : config_->empty_stat_name_,
        config_->zone_name_,
        upstreamZone(upstream_request.upstreamHost())};

    code_stats.chargeResponseTiming(info);

    if (alt_stat_prefix_ != nullptr) {
      Http::CodeStats::ResponseTimingInfo info{config_->scope_,
                                               cluster_->statsScope(),
                                               alt_stat_prefix_->statName(),
                                               response_time,
                                               upstream_request.upstreamCanary(),
                                               internal_request,
                                               config_->empty_stat_name_,
                                               config_->empty_stat_name_,
                                               config_->empty_stat_name_,
                                               config_->zone_name_,
                                               upstreamZone(upstream_request.upstreamHost())};

      code_stats.chargeResponseTiming(info);
    }
  }

  // Defer deletion as this is generally called under the stack of the upstream
  // request, and immediate deletion is dangerous.
  callbacks_->dispatcher().deferredDelete(upstream_request.removeFromList(upstream_requests_));
  cleanup();
}

bool Filter::setupRedirect(const Http::ResponseHeaderMap& headers) {
  ENVOY_STREAM_LOG(debug, "attempting internal redirect", *callbacks_);
  const Http::HeaderEntry* location = headers.Location();

  const uint64_t status_code = Http::Utility::getResponseStatus(headers);

  // Redirects are not supported for streaming requests yet.
  if (downstream_end_stream_ && (!request_buffer_overflowed_ || !callbacks_->decodingBuffer()) &&
      location != nullptr &&
      convertRequestHeadersForInternalRedirect(*downstream_headers_, headers, *location,
                                               status_code) &&
      callbacks_->recreateStream(&headers)) {
    ENVOY_STREAM_LOG(debug, "Internal redirect succeeded", *callbacks_);
    cluster_->trafficStats()->upstream_internal_redirect_succeeded_total_.inc();
    return true;
  }
  // convertRequestHeadersForInternalRedirect logs failure reasons but log
  // details for other failure modes here.
  if (!downstream_end_stream_) {
    ENVOY_STREAM_LOG(trace, "Internal redirect failed: request incomplete", *callbacks_);
  } else if (request_buffer_overflowed_) {
    ENVOY_STREAM_LOG(trace, "Internal redirect failed: request body overflow", *callbacks_);
  } else if (location == nullptr) {
    ENVOY_STREAM_LOG(trace, "Internal redirect failed: missing location header", *callbacks_);
  }

  cluster_->trafficStats()->upstream_internal_redirect_failed_total_.inc();
  return false;
}

bool Filter::convertRequestHeadersForInternalRedirect(
    Http::RequestHeaderMap& downstream_headers, const Http::ResponseHeaderMap& upstream_headers,
    const Http::HeaderEntry& internal_redirect, uint64_t status_code) {
  if (!downstream_headers.Path()) {
    ENVOY_STREAM_LOG(trace, "Internal redirect failed: no path in downstream_headers", *callbacks_);
    return false;
  }

  absl::string_view redirect_url = internal_redirect.value().getStringView();
  // Make sure the redirect response contains a URL to redirect to.
  if (redirect_url.empty()) {
    stats_.passthrough_internal_redirect_bad_location_.inc();
    ENVOY_STREAM_LOG(trace, "Internal redirect failed: empty location", *callbacks_);
    return false;
  }
  Http::Utility::Url absolute_url;
  if (!absolute_url.initialize(redirect_url, false)) {
    stats_.passthrough_internal_redirect_bad_location_.inc();
    ENVOY_STREAM_LOG(trace, "Internal redirect failed: invalid location {}", *callbacks_,
                     redirect_url);
    return false;
  }

  const auto& policy = route_entry_->internalRedirectPolicy();
  // Don't change the scheme from the original request
  const bool scheme_is_http = schemeIsHttp(downstream_headers, callbacks_->connection());
  const bool target_is_http = Http::Utility::schemeIsHttp(absolute_url.scheme());
  if (!policy.isCrossSchemeRedirectAllowed() && scheme_is_http != target_is_http) {
    ENVOY_STREAM_LOG(trace, "Internal redirect failed: incorrect scheme for {}", *callbacks_,
                     redirect_url);
    stats_.passthrough_internal_redirect_unsafe_scheme_.inc();
    return false;
  }

  const StreamInfo::FilterStateSharedPtr& filter_state = callbacks_->streamInfo().filterState();
  // Make sure that performing the redirect won't result in exceeding the configured number of
  // redirects allowed for this route.
  StreamInfo::UInt32Accessor* num_internal_redirect{};

  if (num_internal_redirect = filter_state->getDataMutable<StreamInfo::UInt32Accessor>(
          NumInternalRedirectsFilterStateName);
      num_internal_redirect == nullptr) {
    auto state = std::make_shared<StreamInfo::UInt32AccessorImpl>(0);
    num_internal_redirect = state.get();

    filter_state->setData(NumInternalRedirectsFilterStateName, std::move(state),
                          StreamInfo::FilterState::StateType::Mutable,
                          StreamInfo::FilterState::LifeSpan::Request);
  }

  if (num_internal_redirect->value() >= policy.maxInternalRedirects()) {
    ENVOY_STREAM_LOG(trace, "Internal redirect failed: redirect limits exceeded.", *callbacks_);
    stats_.passthrough_internal_redirect_too_many_redirects_.inc();
    return false;
  }
  // Copy the old values, so they can be restored if the redirect fails.
  const bool scheme_is_set = (downstream_headers.Scheme() != nullptr);

  std::unique_ptr<Http::RequestHeaderMapImpl> saved_headers = Http::RequestHeaderMapImpl::create();
  Http::RequestHeaderMapImpl::copyFrom(*saved_headers, downstream_headers);

  for (const Http::LowerCaseString& header :
       route_entry_->internalRedirectPolicy().responseHeadersToCopy()) {
    Http::HeaderMap::GetResult result = upstream_headers.get(header);
    Http::HeaderMap::GetResult downstream_result = downstream_headers.get(header);
    if (result.empty()) {
      // Clear headers if present, else do nothing:
      if (downstream_result.empty()) {
        continue;
      }
      downstream_headers.remove(header);
    } else {
      // The header exists in the response, copy into the downstream headers
      if (!downstream_result.empty()) {
        downstream_headers.remove(header);
      }
      for (size_t idx = 0; idx < result.size(); idx++) {
        downstream_headers.addCopy(header, result[idx]->value().getStringView());
      }
    }
  }

  Cleanup restore_original_headers(
      [&downstream_headers, scheme_is_set, scheme_is_http, &saved_headers]() {
        downstream_headers.clear();
        if (scheme_is_set) {
          downstream_headers.setScheme(scheme_is_http ? Http::Headers::get().SchemeValues.Http
                                                      : Http::Headers::get().SchemeValues.Https);
        }

        Http::RequestHeaderMapImpl::copyFrom(downstream_headers, *saved_headers);
      });

  // Replace the original host, scheme and path.
  downstream_headers.setScheme(absolute_url.scheme());
  downstream_headers.setHost(absolute_url.hostAndPort());

  auto path_and_query = absolute_url.pathAndQueryParams();
  if (Runtime::runtimeFeatureEnabled("envoy.reloadable_features.http_reject_path_with_fragment")) {
    // Envoy treats internal redirect as a new request and will reject it if URI path
    // contains #fragment. However the Location header is allowed to have #fragment in URI path. To
    // prevent Envoy from rejecting internal redirect, strip the #fragment from Location URI if it
    // is present.
    auto fragment_pos = path_and_query.find('#');
    path_and_query = path_and_query.substr(0, fragment_pos);
  }
  downstream_headers.setPath(path_and_query);

  // Only clear the route cache if there are downstream callbacks. There aren't, for example,
  // for async connections.
  if (callbacks_->downstreamCallbacks()) {
    callbacks_->downstreamCallbacks()->clearRouteCache();
  }
  const auto route = callbacks_->route();
  // Don't allow a redirect to a non existing route.
  if (!route) {
    stats_.passthrough_internal_redirect_no_route_.inc();
    ENVOY_STREAM_LOG(trace, "Internal redirect failed: no route found", *callbacks_);
    return false;
  }

  const auto& route_name = route->routeName();
  for (const auto& predicate : policy.predicates()) {
    if (!predicate->acceptTargetRoute(*filter_state, route_name, !scheme_is_http,
                                      !target_is_http)) {
      stats_.passthrough_internal_redirect_predicate_.inc();
      ENVOY_STREAM_LOG(trace,
                       "Internal redirect failed: rejecting redirect targeting {}, by {} predicate",
                       *callbacks_, route_name, predicate->name());
      return false;
    }
  }

  // See https://tools.ietf.org/html/rfc7231#section-6.4.4.
  if (status_code == enumToInt(Http::Code::SeeOther) &&
      downstream_headers.getMethodValue() != Http::Headers::get().MethodValues.Get &&
      downstream_headers.getMethodValue() != Http::Headers::get().MethodValues.Head) {
    downstream_headers.setMethod(Http::Headers::get().MethodValues.Get);
    downstream_headers.remove(Http::Headers::get().ContentLength);
    callbacks_->modifyDecodingBuffer([](Buffer::Instance& data) { data.drain(data.length()); });
  }

  num_internal_redirect->increment();
  restore_original_headers.cancel();
  // Preserve the original request URL for the second pass.
  downstream_headers.setEnvoyOriginalUrl(
      absl::StrCat(scheme_is_http ? Http::Headers::get().SchemeValues.Http
                                  : Http::Headers::get().SchemeValues.Https,
                   "://", saved_headers->getHostValue(), saved_headers->getPathValue()));
  return true;
}

void Filter::runRetryOptionsPredicates(UpstreamRequest& retriable_request) {
  for (const auto& options_predicate : route_entry_->retryPolicy().retryOptionsPredicates()) {
    const Upstream::RetryOptionsPredicate::UpdateOptionsParameters parameters{
        retriable_request.streamInfo(), upstreamSocketOptions()};
    auto ret = options_predicate->updateOptions(parameters);
    if (ret.new_upstream_socket_options_.has_value()) {
      upstream_options_ = ret.new_upstream_socket_options_.value();
    }
  }
}

void Filter::doRetry(bool can_send_early_data, bool can_use_http3, TimeoutRetry is_timeout_retry) {
  ENVOY_STREAM_LOG(debug, "performing retry", *callbacks_);

  is_retry_ = true;
  attempt_count_++;
  callbacks_->streamInfo().setAttemptCount(attempt_count_);
  ASSERT(pending_retries_ > 0);
  pending_retries_--;
  if (host_selection_cancelable_) {
    // If there was a timeout during host selection, cancel this selection
    // attempt before potentially creating a new one.
    host_selection_cancelable_->cancel();
    host_selection_cancelable_.reset();
  }

  // Clusters can technically get removed by CDS during a retry. Make sure it still exists.
  const auto cluster = config_->cm_.getThreadLocalCluster(route_entry_->clusterName());
  std::unique_ptr<GenericConnPool> generic_conn_pool;
  if (cluster == nullptr) {
    sendNoHealthyUpstreamResponse({});
    cleanup();
    return;
  }

  callbacks_->streamInfo().downstreamTiming().setValue(
      "envoy.router.host_selection_start_ms",
      callbacks_->dispatcher().timeSource().monotonicTime());
  auto host_selection_response = cluster->chooseHost(this);
  if (!host_selection_response.cancelable ||
      !Runtime::runtimeFeatureEnabled("envoy.reloadable_features.async_host_selection")) {
    if (host_selection_response.cancelable) {
      host_selection_response.cancelable->cancel();
    }
    // This branch handles the common case of synchronous host selection, as
    // well as handling unsupported asynchronous host selection (by treating it
    // as host selection failure).
    continueDoRetry(can_send_early_data, can_use_http3, is_timeout_retry,
                    std::move(host_selection_response.host), *cluster,
                    std::string(host_selection_response.details));
  }

  ENVOY_STREAM_LOG(debug, "Handling asynchronous host selection for retry\n", *callbacks_);
  // Again latch the cancel handle, and set up the callback to be called when host
  // selection is complete.
  host_selection_cancelable_ = std::move(host_selection_response.cancelable);
  on_host_selected_ =
      ([this, can_send_early_data, can_use_http3, is_timeout_retry,
        cluster](Upstream::HostConstSharedPtr&& host, std::string host_selection_details) -> void {
        continueDoRetry(can_send_early_data, can_use_http3, is_timeout_retry, std::move(host),
                        *cluster, host_selection_details);
      });
}

void Filter::continueDoRetry(bool can_send_early_data, bool can_use_http3,
                             TimeoutRetry is_timeout_retry, Upstream::HostConstSharedPtr&& host,
                             Upstream::ThreadLocalCluster& cluster,
                             absl::optional<std::string> host_selection_details) {
  callbacks_->streamInfo().downstreamTiming().setValue(
      "envoy.router.host_selection_end_ms", callbacks_->dispatcher().timeSource().monotonicTime());
  std::unique_ptr<GenericConnPool> generic_conn_pool = createConnPool(cluster, host);
  if (!generic_conn_pool) {
    sendNoHealthyUpstreamResponse(host_selection_details);
    cleanup();
    return;
  }
  UpstreamRequestPtr upstream_request = std::make_unique<UpstreamRequest>(
      *this, std::move(generic_conn_pool), can_send_early_data, can_use_http3,
      allow_multiplexed_upstream_half_close_ /*enable_half_close*/);

  if (include_attempt_count_in_request_) {
    downstream_headers_->setEnvoyAttemptCount(attempt_count_);
  }

  if (include_timeout_retry_header_in_request_) {
    downstream_headers_->setEnvoyIsTimeoutRetry(is_timeout_retry == TimeoutRetry::Yes ? "true"
                                                                                      : "false");
  }

  // The request timeouts only account for time elapsed since the downstream request completed
  // which might not have happened yet (in which case zero time has elapsed.)
  std::chrono::milliseconds elapsed_time = std::chrono::milliseconds::zero();

  if (DateUtil::timePointValid(downstream_request_complete_time_)) {
    Event::Dispatcher& dispatcher = callbacks_->dispatcher();
    elapsed_time = std::chrono::duration_cast<std::chrono::milliseconds>(
        dispatcher.timeSource().monotonicTime() - downstream_request_complete_time_);
  }

  FilterUtility::setTimeoutHeaders(elapsed_time.count(), timeout_, *route_entry_,
                                   *downstream_headers_, !config_->suppress_envoy_headers_,
                                   grpc_request_, hedging_params_.hedge_on_per_try_timeout_);

  UpstreamRequest* upstream_request_tmp = upstream_request.get();
  LinkedList::moveIntoList(std::move(upstream_request), upstream_requests_);
  upstream_requests_.front()->acceptHeadersFromRouter(
      !callbacks_->decodingBuffer() && !downstream_trailers_ && downstream_end_stream_);
  // It's possible we got immediately reset which means the upstream request we just
  // added to the front of the list might have been removed, so we need to check to make
  // sure we don't send data on the wrong request.
  if (!upstream_requests_.empty() && (upstream_requests_.front().get() == upstream_request_tmp)) {
    if (callbacks_->decodingBuffer()) {
      // If we are doing a retry we need to make a copy.
      Buffer::OwnedImpl copy(*callbacks_->decodingBuffer());
      upstream_requests_.front()->acceptDataFromRouter(copy, !downstream_trailers_ &&
                                                                 downstream_end_stream_);
    }

    if (downstream_trailers_) {
      upstream_requests_.front()->acceptTrailersFromRouter(*downstream_trailers_);
    }
  }
}

uint32_t Filter::numRequestsAwaitingHeaders() {
  return std::count_if(upstream_requests_.begin(), upstream_requests_.end(),
                       [](const auto& req) -> bool { return req->awaitingHeaders(); });
}

bool Filter::checkDropOverload(Upstream::ThreadLocalCluster& cluster) {
  if (cluster.dropOverload().value()) {
    ENVOY_STREAM_LOG(debug, "Router filter: cluster DROP_OVERLOAD configuration: {}", *callbacks_,
                     cluster.dropOverload().value());

    if (cluster.dropOverload().value() == 1.0) {
      ENVOY_STREAM_LOG(
          debug, "The configured DROP_OVERLOAD ratio is 100%, drop everything unconditionally.",
          *callbacks_);
      callbacks_->streamInfo().setResponseFlag(
          StreamInfo::CoreResponseFlag::UnconditionalDropOverload);
      chargeUpstreamCode(Http::Code::ServiceUnavailable, {}, true);
      callbacks_->sendLocalReply(
          Http::Code::ServiceUnavailable, "unconditional drop overload",
          [this](Http::ResponseHeaderMap& headers) {
            if (!config_->suppress_envoy_headers_) {
              headers.addReference(Http::Headers::get().EnvoyUnconditionalDropOverload,
                                   Http::Headers::get().EnvoyUnconditionalDropOverloadValues.True);
            }
            modify_headers_(headers);
          },
          absl::nullopt, StreamInfo::ResponseCodeDetails::get().UnconditionalDropOverload);

      cluster.info()->loadReportStats().upstream_rq_drop_overload_.inc();
      return true;
    }

    if (config_->random_.bernoulli(cluster.dropOverload())) {
      ENVOY_STREAM_LOG(debug, "The request is dropped by DROP_OVERLOAD", *callbacks_);
      callbacks_->streamInfo().setResponseFlag(StreamInfo::CoreResponseFlag::DropOverLoad);
      chargeUpstreamCode(Http::Code::ServiceUnavailable, {}, true);
      callbacks_->sendLocalReply(
          Http::Code::ServiceUnavailable, "drop overload",
          [this](Http::ResponseHeaderMap& headers) {
            if (!config_->suppress_envoy_headers_) {
              headers.addReference(Http::Headers::get().EnvoyDropOverload,
                                   Http::Headers::get().EnvoyDropOverloadValues.True);
            }
            modify_headers_(headers);
          },
          absl::nullopt, StreamInfo::ResponseCodeDetails::get().DropOverload);

      cluster.info()->loadReportStats().upstream_rq_drop_overload_.inc();
      return true;
    }
  }
  return false;
}

void Filter::maybeProcessOrcaLoadReport(const Envoy::Http::HeaderMap& headers_or_trailers,
                                        UpstreamRequest& upstream_request) {
  // Process the load report only once, so if response has report in headers,
  // then don't process it in trailers.
  if (orca_load_report_received_) {
    return;
  }
  // Check whether we need to send the load report to the LRS or invoke the ORCA
  // callbacks.
  Upstream::HostDescriptionOptConstRef upstream_host = upstream_request.upstreamHost();

  // The upstream host should always be available because the upstream request has got
  // the response headers/trailers from the upstream host.
  ASSERT(upstream_host.has_value(), "upstream host is not available for upstream request");

  OptRef<Upstream::HostLbPolicyData> host_lb_policy_data = upstream_host->lbPolicyData();

  if (!cluster_->lrsReportMetricNames().has_value() && !host_lb_policy_data.has_value()) {
    // If the cluster doesn't have LRS metric names configured then there is no need to
    // extract the stats for LRS.
    // If the host doesn't have LB policy data then that means the LB policy doesn't care
    // about the ORCA load report.
    // Return early here to avoid parsing the ORCA load report because no one is interested
    // in it.
    return;
  }

  absl::StatusOr<xds::data::orca::v3::OrcaLoadReport> orca_load_report =
      Envoy::Orca::parseOrcaLoadReportHeaders(headers_or_trailers);
  if (!orca_load_report.ok()) {
    ENVOY_STREAM_LOG(trace, "Headers don't have orca load report: {}", *callbacks_,
                     orca_load_report.status().message());
    return;
  }

  orca_load_report_received_ = true;

  if (cluster_->lrsReportMetricNames().has_value()) {
    ENVOY_STREAM_LOG(trace, "Adding ORCA load report {} to load metrics", *callbacks_,
                     orca_load_report->DebugString());
    Envoy::Orca::addOrcaLoadReportToLoadMetricStats(
        *cluster_->lrsReportMetricNames(), *orca_load_report, upstream_host->loadMetricStats());
  }
  if (host_lb_policy_data.has_value()) {
    ENVOY_LOG(trace, "orca_load_report for {} report = {}", upstream_host->address()->asString(),
              (*orca_load_report).DebugString());
    const absl::Status status = host_lb_policy_data->onOrcaLoadReport(*orca_load_report);
    if (!status.ok()) {
      ENVOY_STREAM_LOG(error, "Failed to invoke OrcaLoadReportCallbacks: {}", *callbacks_,
                       status.message());
    }
  }
}

RetryStatePtr
ProdFilter::createRetryState(const RetryPolicy& policy, Http::RequestHeaderMap& request_headers,
                             const Upstream::ClusterInfo& cluster, const VirtualCluster* vcluster,
                             RouteStatsContextOptRef route_stats_context,
                             Server::Configuration::CommonFactoryContext& context,
                             Event::Dispatcher& dispatcher, Upstream::ResourcePriority priority) {
  std::unique_ptr<RetryStateImpl> retry_state =
      RetryStateImpl::create(policy, request_headers, cluster, vcluster, route_stats_context,
                             context, dispatcher, priority);
  if (retry_state != nullptr && retry_state->isAutomaticallyConfiguredForHttp3()) {
    // Since doing retry will make Envoy to buffer the request body, if upstream using HTTP/3 is the
    // only reason for doing retry, set the buffer limit to 0 so that we don't retry or
    // buffer safe requests with body which is not common.
    setRequestBodyBufferLimit(0);
  }
  return retry_state;
}

} // namespace Router
} // namespace Envoy<|MERGE_RESOLUTION|>--- conflicted
+++ resolved
@@ -450,13 +450,6 @@
       modify_headers_from_upstream_lb_(headers);
     }
 
-<<<<<<< HEAD
-    const Formatter::HttpFormatterContext formatter_context(downstream_headers_, &headers, nullptr,
-                                                            {}, {}, &callbacks_->activeSpan());
-    route_entry_->finalizeResponseHeaders(headers, formatter_context, callbacks_->streamInfo());
-
-=======
->>>>>>> f384ab2b
     if (attempt_count_ == 0 || !route_entry_->includeAttemptCountInResponse()) {
       return;
     }

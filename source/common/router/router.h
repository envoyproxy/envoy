#pragma once

#include <chrono>
#include <cstdint>
#include <memory>
#include <string>

#include "envoy/config/filter/http/router/v2/router.pb.h"
#include "envoy/http/codec.h"
#include "envoy/http/codes.h"
#include "envoy/http/filter.h"
#include "envoy/local_info/local_info.h"
#include "envoy/router/shadow_writer.h"
#include "envoy/runtime/runtime.h"
#include "envoy/server/filter_config.h"
#include "envoy/stats/scope.h"
#include "envoy/stats/stats_macros.h"
#include "envoy/upstream/cluster_manager.h"

#include "common/access_log/access_log_impl.h"
#include "common/buffer/watermark_buffer.h"
#include "common/common/hash.h"
#include "common/common/hex.h"
#include "common/common/linked_object.h"
#include "common/common/logger.h"
#include "common/config/well_known_names.h"
#include "common/http/utility.h"
#include "common/router/config_impl.h"
#include "common/stream_info/stream_info_impl.h"
#include "common/upstream/load_balancer_impl.h"

namespace Envoy {
namespace Router {

/**
 * All router filter stats. @see stats_macros.h
 */
// clang-format off
#define ALL_ROUTER_STATS(COUNTER)                                                                  \
  COUNTER(no_route)                                                                                \
  COUNTER(no_cluster)                                                                              \
  COUNTER(rq_redirect)                                                                             \
  COUNTER(rq_direct_response)                                                                      \
  COUNTER(rq_total)                                                                                \
  COUNTER(rq_reset_after_downstream_response_started)
// clang-format on

/**
 * Struct definition for all router filter stats. @see stats_macros.h
 */
struct FilterStats {
  ALL_ROUTER_STATS(GENERATE_COUNTER_STRUCT)
};

/**
 * Router filter utilities split out for ease of testing.
 */
class FilterUtility {
public:
  struct TimeoutData {
    std::chrono::milliseconds global_timeout_{0};
    std::chrono::milliseconds per_try_timeout_{0};
  };

  struct HedgingParams {
    bool hedge_on_per_try_timeout_;
  };

  /**
   * Set the :scheme header based on the properties of the upstream cluster.
   */
  static void setUpstreamScheme(Http::HeaderMap& headers, const Upstream::ClusterInfo& cluster);

  /**
   * Determine whether a request should be shadowed.
   * @param policy supplies the route's shadow policy.
   * @param runtime supplies the runtime to lookup the shadow key in.
   * @param stable_random supplies the random number to use when determining whether shadowing
   *        should take place.
   * @return TRUE if shadowing should take place.
   */
  static bool shouldShadow(const ShadowPolicy& policy, Runtime::Loader& runtime,
                           uint64_t stable_random);

  /**
   * Determine the final timeout to use based on the route as well as the request headers.
   * @param route supplies the request route.
   * @param request_headers supplies the request headers.
   * @param insert_envoy_expected_request_timeout_ms insert
   *        x-envoy-expected-request-timeout-ms?
   * @param grpc_request tells if the request is a gRPC request.
   * @return TimeoutData for both the global and per try timeouts.
   */
  static TimeoutData finalTimeout(const RouteEntry& route, Http::HeaderMap& request_headers,
                                  bool insert_envoy_expected_request_timeout_ms, bool grpc_request,
                                  bool per_try_timeout_hedging_enabled);

  /**
   * Determine the final hedging settings after applying randomized behavior.
   * @param route supplies the request route.
   * @param request_headers supplies the request headers.
   * @param cluster supplies the cluster info the request is destined for.
   * @return HedgingParams the final parameters to use for request hedging.
   */
  static HedgingParams finalHedgingParams(const RouteEntry& route, Http::HeaderMap& request_headers,
                                          const Upstream::ClusterInfo& cluster);
};

/**
 * Configuration for the router filter.
 */
class FilterConfig {
public:
  FilterConfig(const std::string& stat_prefix, const LocalInfo::LocalInfo& local_info,
               Stats::Scope& scope, Upstream::ClusterManager& cm, Runtime::Loader& runtime,
               Runtime::RandomGenerator& random, ShadowWriterPtr&& shadow_writer,
               bool emit_dynamic_stats, bool start_child_span, bool suppress_envoy_headers,
               TimeSource& time_source, Http::Context& http_context)
      : scope_(scope), local_info_(local_info), cm_(cm), runtime_(runtime),
        random_(random), stats_{ALL_ROUTER_STATS(POOL_COUNTER_PREFIX(scope, stat_prefix))},
        emit_dynamic_stats_(emit_dynamic_stats), start_child_span_(start_child_span),
        suppress_envoy_headers_(suppress_envoy_headers), http_context_(http_context),
        shadow_writer_(std::move(shadow_writer)), time_source_(time_source) {}

  FilterConfig(const std::string& stat_prefix, Server::Configuration::FactoryContext& context,
               ShadowWriterPtr&& shadow_writer,
               const envoy::config::filter::http::router::v2::Router& config)
      : FilterConfig(stat_prefix, context.localInfo(), context.scope(), context.clusterManager(),
                     context.runtime(), context.random(), std::move(shadow_writer),
                     PROTOBUF_GET_WRAPPED_OR_DEFAULT(config, dynamic_stats, true),
                     config.start_child_span(), config.suppress_envoy_headers(),
                     context.api().timeSource(), context.httpContext()) {
    for (const auto& upstream_log : config.upstream_log()) {
      upstream_logs_.push_back(AccessLog::AccessLogFactory::fromProto(upstream_log, context));
    }
  }

  ShadowWriter& shadowWriter() { return *shadow_writer_; }
  TimeSource& timeSource() { return time_source_; }

  Stats::Scope& scope_;
  const LocalInfo::LocalInfo& local_info_;
  Upstream::ClusterManager& cm_;
  Runtime::Loader& runtime_;
  Runtime::RandomGenerator& random_;
  FilterStats stats_;
  const bool emit_dynamic_stats_;
  const bool start_child_span_;
  const bool suppress_envoy_headers_;
  std::list<AccessLog::InstanceSharedPtr> upstream_logs_;
  Http::Context& http_context_;

private:
  ShadowWriterPtr shadow_writer_;
  TimeSource& time_source_;
};

typedef std::shared_ptr<FilterConfig> FilterConfigSharedPtr;

/**
 * Service routing filter.
 */
class Filter : Logger::Loggable<Logger::Id::router>,
               public Http::StreamDecoderFilter,
               public Upstream::LoadBalancerContextBase {
public:
  Filter(FilterConfig& config)
      : config_(config), final_upstream_request_(nullptr), downstream_response_started_(false),
        downstream_end_stream_(false), do_shadowing_(false), is_retry_(false),
        attempting_internal_redirect_with_complete_stream_(false) {}

  ~Filter();

  // Http::StreamFilterBase
  void onDestroy() override;

  // Http::StreamDecoderFilter
  Http::FilterHeadersStatus decodeHeaders(Http::HeaderMap& headers, bool end_stream) override;
  Http::FilterDataStatus decodeData(Buffer::Instance& data, bool end_stream) override;
  Http::FilterTrailersStatus decodeTrailers(Http::HeaderMap& trailers) override;
  void setDecoderFilterCallbacks(Http::StreamDecoderFilterCallbacks& callbacks) override;

  // Upstream::LoadBalancerContext
  absl::optional<uint64_t> computeHashKey() override {
    if (route_entry_ && downstream_headers_) {
      auto hash_policy = route_entry_->hashPolicy();
      if (hash_policy) {
        return hash_policy->generateHash(
            callbacks_->streamInfo().downstreamRemoteAddress().get(), *downstream_headers_,
            [this](const std::string& key, const std::string& path, std::chrono::seconds max_age) {
              return addDownstreamSetCookie(key, path, max_age);
            });
      }
    }
    return {};
  }
  const Router::MetadataMatchCriteria* metadataMatchCriteria() override {
    if (route_entry_) {
      // Have we been called before? If so, there's no need to recompute because
      // by the time this method is called for the first time, route_entry_ should
      // not change anymore.
      if (metadata_match_ != nullptr) {
        return metadata_match_.get();
      }

      // The request's metadata, if present, takes precedence over the route's.
      const auto& request_metadata = callbacks_->streamInfo().dynamicMetadata().filter_metadata();
      const auto filter_it = request_metadata.find(Envoy::Config::MetadataFilters::get().ENVOY_LB);
      if (filter_it != request_metadata.end()) {
        if (route_entry_->metadataMatchCriteria() != nullptr) {
          metadata_match_ =
              route_entry_->metadataMatchCriteria()->mergeMatchCriteria(filter_it->second);
        } else {
          metadata_match_ = std::make_unique<Router::MetadataMatchCriteriaImpl>(filter_it->second);
        }
        return metadata_match_.get();
      }
      return route_entry_->metadataMatchCriteria();
    }
    return nullptr;
  }
  const Network::Connection* downstreamConnection() const override {
    return callbacks_->connection();
  }
  const Http::HeaderMap* downstreamHeaders() const override { return downstream_headers_; }

  bool shouldSelectAnotherHost(const Upstream::Host& host) override {
    // We only care about host selection when performing a retry, at which point we consult the
    // RetryState to see if we're configured to avoid certain hosts during retries.
    if (!is_retry_) {
      return false;
    }

    ASSERT(retry_state_);
    return retry_state_->shouldSelectAnotherHost(host);
  }

  const Upstream::HealthyAndDegradedLoad&
  determinePriorityLoad(const Upstream::PrioritySet& priority_set,
                        const Upstream::HealthyAndDegradedLoad& original_priority_load) override {
    // We only modify the priority load on retries.
    if (!is_retry_) {
      return original_priority_load;
    }

    return retry_state_->priorityLoadForRetry(priority_set, original_priority_load);
  }

  uint32_t hostSelectionRetryCount() const override {
    if (!is_retry_) {
      return 1;
    }

    return retry_state_->hostSelectionMaxAttempts();
  }

  /**
   * Set a computed cookie to be sent with the downstream headers.
   * @param key supplies the size of the cookie
   * @param max_age the lifetime of the cookie
   * @param  path the path of the cookie, or ""
   * @return std::string the value of the new cookie
   */
  std::string addDownstreamSetCookie(const std::string& key, const std::string& path,
                                     std::chrono::seconds max_age) {
    // The cookie value should be the same per connection so that if multiple
    // streams race on the same path, they all receive the same cookie.
    // Since the downstream port is part of the hashed value, multiple HTTP1
    // connections can receive different cookies if they race on requests.
    std::string value;
    const Network::Connection* conn = downstreamConnection();
    // Need to check for null conn if this is ever used by Http::AsyncClient in the future.
    value = conn->remoteAddress()->asString() + conn->localAddress()->asString();

    const std::string cookie_value = Hex::uint64ToHex(HashUtil::xxHash64(value));
    downstream_set_cookies_.emplace_back(
        Http::Utility::makeSetCookieValue(key, cookie_value, path, max_age, true));
    return cookie_value;
  }

protected:
  RetryStatePtr retry_state_;

private:
  struct UpstreamRequest : public Http::StreamDecoder,
                           public Http::StreamCallbacks,
                           public Http::ConnectionPool::Callbacks,
                           public LinkedObject<UpstreamRequest> {
    UpstreamRequest(Filter& parent, Http::ConnectionPool::Instance& pool);
    ~UpstreamRequest();

    void encodeHeaders(bool end_stream);
    void encodeData(Buffer::Instance& data, bool end_stream);
    void encodeTrailers(const Http::HeaderMap& trailers);

    void resetStream();
    void setupPerTryTimeout();
    void onPerTryTimeout();
    void maybeEndDecode(bool end_stream);

    void onUpstreamHostSelected(Upstream::HostDescriptionConstSharedPtr host) {
      stream_info_.onUpstreamHostSelected(host);
      upstream_host_ = host;
      parent_.callbacks_->streamInfo().onUpstreamHostSelected(host);
      if (parent_.retry_state_ && host) {
        parent_.retry_state_->onHostAttempted(host);
      }
    }

    // Http::StreamDecoder
    void decode100ContinueHeaders(Http::HeaderMapPtr&& headers) override;
    void decodeHeaders(Http::HeaderMapPtr&& headers, bool end_stream) override;
    void decodeData(Buffer::Instance& data, bool end_stream) override;
    void decodeTrailers(Http::HeaderMapPtr&& trailers) override;
    void decodeMetadata(Http::MetadataMapPtr&& metadata_map) override;

    // Http::StreamCallbacks
    void onResetStream(Http::StreamResetReason reason,
                       absl::string_view transport_failure_reason) override;
    void onAboveWriteBufferHighWatermark() override { disableDataFromDownstream(); }
    void onBelowWriteBufferLowWatermark() override { enableDataFromDownstream(); }

    void disableDataFromDownstream() {
      // If there is only one upstream request, we can be assured that
      // disabling reads will not slow down other upstream requests. If we've
      // already seen the full downstream request (downstream_end_stream_) then
      // disabling reads is a no-op.
      // This assert condition must be true because
      // parent_.upstream_requests_.size() can only be greater than 1 in the
      // case of a per-try-timeout with hedge_on_per_try_timeout enabled, and
      // the per try timeout timer is started only after downstream_end_stream_
      // is true.
      ASSERT(parent_.upstream_requests_.size() == 1 || parent_.downstream_end_stream_);
      parent_.cluster_->stats().upstream_flow_control_backed_up_total_.inc();
      parent_.callbacks_->onDecoderFilterAboveWriteBufferHighWatermark();
    }

    void enableDataFromDownstream() {
      // If there is only one upstream request, we can be assured that
      // disabling reads will not overflow any write buffers in other upstream
      // requests. If we've already seen the full downstream request
      // (downstream_end_stream_) then enabling reads is a no-op.
      // This assert condition must be true because
      // parent_.upstream_requests_.size() can only be greater than 1 in the
      // case of a per-try-timeout with hedge_on_per_try_timeout enabled, and
      // the per try timeout timer is started only after downstream_end_stream_
      // is true.
      ASSERT(parent_.upstream_requests_.size() == 1 || parent_.downstream_end_stream_);
      parent_.cluster_->stats().upstream_flow_control_drained_total_.inc();
      parent_.callbacks_->onDecoderFilterBelowWriteBufferLowWatermark();
    }

    // Http::ConnectionPool::Callbacks
    void onPoolFailure(Http::ConnectionPool::PoolFailureReason reason,
                       absl::string_view transport_failure_reason,
                       Upstream::HostDescriptionConstSharedPtr host) override;
    void onPoolReady(Http::StreamEncoder& request_encoder,
                     Upstream::HostDescriptionConstSharedPtr host) override;

    void setRequestEncoder(Http::StreamEncoder& request_encoder);
    void clearRequestEncoder();

    struct DownstreamWatermarkManager : public Http::DownstreamWatermarkCallbacks {
      DownstreamWatermarkManager(UpstreamRequest& parent) : parent_(parent) {}

      // Http::DownstreamWatermarkCallbacks
      void onBelowWriteBufferLowWatermark() override;
      void onAboveWriteBufferHighWatermark() override;

      UpstreamRequest& parent_;
    };

    void readEnable();

    Filter& parent_;
    Http::ConnectionPool::Instance& conn_pool_;
    bool grpc_rq_success_deferred_;
    Event::TimerPtr per_try_timeout_;
    Http::ConnectionPool::Cancellable* conn_pool_stream_handle_{};
    Http::StreamEncoder* request_encoder_{};
    absl::optional<Http::StreamResetReason> deferred_reset_reason_;
    Buffer::WatermarkBufferPtr buffered_request_body_;
    Upstream::HostDescriptionConstSharedPtr upstream_host_;
    DownstreamWatermarkManager downstream_watermark_manager_{*this};
    Tracing::SpanPtr span_;
    StreamInfo::StreamInfoImpl stream_info_;
    StreamInfo::UpstreamTiming upstream_timing_;
    Http::HeaderMap* upstream_headers_{};
    Http::HeaderMap* upstream_trailers_{};

    bool calling_encode_headers_ : 1;
    bool upstream_canary_ : 1;
    bool decode_complete_ : 1;
    bool encode_complete_ : 1;
    bool encode_trailers_ : 1;
    bool retried_ : 1;
    bool outlier_detection_timeout_recorded_ : 1;
    // Tracks whether we deferred a per try timeout because the downstream request
    // had not been completed yet.
    bool create_per_try_timeout_on_request_complete_ : 1;
  };

  typedef std::unique_ptr<UpstreamRequest> UpstreamRequestPtr;

  StreamInfo::ResponseFlag streamResetReasonToResponseFlag(Http::StreamResetReason reset_reason);

  static const std::string upstreamZone(Upstream::HostDescriptionConstSharedPtr upstream_host);
  void chargeUpstreamCode(uint64_t response_status_code, const Http::HeaderMap& response_headers,
                          Upstream::HostDescriptionConstSharedPtr upstream_host, bool dropped);
  void chargeUpstreamCode(Http::Code code, Upstream::HostDescriptionConstSharedPtr upstream_host,
                          bool dropped);
  void chargeUpstreamAbort(Http::Code code, bool dropped, UpstreamRequest& upstream_request);
  void cleanup();
  virtual RetryStatePtr createRetryState(const RetryPolicy& policy,
                                         Http::HeaderMap& request_headers,
                                         const Upstream::ClusterInfo& cluster,
                                         Runtime::Loader& runtime, Runtime::RandomGenerator& random,
                                         Event::Dispatcher& dispatcher,
                                         Upstream::ResourcePriority priority) PURE;
  Http::ConnectionPool::Instance* getConnPool();
  void maybeDoShadowing();
  bool maybeRetryReset(Http::StreamResetReason reset_reason, UpstreamRequest& upstream_request);
  uint32_t numRequestsAwaitingHeaders();
  void onGlobalTimeout();
  void onPerTryTimeout(UpstreamRequest& upstream_request);
  void onRequestComplete();
  void onResponseTimeout();
  void onUpstream100ContinueHeaders(Http::HeaderMapPtr&& headers,
                                    UpstreamRequest& upstream_request);
  // Handle an upstream request aborted due to a local timeout.
<<<<<<< HEAD
  void onSoftPerTryTimeout();
  void onSoftPerTryTimeout(UpstreamRequest& upstream_request);
  void onUpstreamTimeoutAbort(StreamInfo::ResponseFlag response_flag);
=======
  void onUpstreamTimeoutAbort(StreamInfo::ResponseFlag response_flag, absl::string_view details);
>>>>>>> b748ab44
  // Handle an "aborted" upstream request, meaning we didn't see response
  // headers (e.g. due to a reset). Handles recording stats and responding
  // downstream if appropriate.
  void onUpstreamAbort(Http::Code code, StreamInfo::ResponseFlag response_flag,
                       absl::string_view body, bool dropped, absl::string_view details);
  void onUpstreamHeaders(uint64_t response_code, Http::HeaderMapPtr&& headers,
                         UpstreamRequest& upstream_request, bool end_stream);
  void onUpstreamData(Buffer::Instance& data, UpstreamRequest& upstream_request, bool end_stream);
  void onUpstreamTrailers(Http::HeaderMapPtr&& trailers, UpstreamRequest& upstream_request);
  void onUpstreamMetadata(Http::MetadataMapPtr&& metadata_map);
  void onUpstreamComplete(UpstreamRequest& upstream_request);
  void onUpstreamReset(Http::StreamResetReason reset_reason, absl::string_view transport_failure,
                       UpstreamRequest& upstream_request);
  // Reset all in-flight upstream requests that do NOT match the passed argument. This is used
  // if a "good" response comes back and we return downstream, so there is no point in waiting
  // for the remaining upstream requests to return.
  void resetOtherUpstreams(UpstreamRequest& upstream_request);
  void sendNoHealthyUpstreamResponse();
  bool setupRetry();
  bool setupRedirect(const Http::HeaderMap& headers, UpstreamRequest& upstream_request);
  void updateOutlierDetection(Http::Code code, UpstreamRequest& upstream_request);
  void doRetry();
  // Called immediately after a non-5xx header is received from upstream, performs stats accounting
  // and handle difference between gRPC and non-gRPC requests.
  void handleNon5xxResponseHeaders(const Http::HeaderMap& headers,
                                   UpstreamRequest& upstream_request, bool end_stream);
  TimeSource& timeSource() { return config_.timeSource(); }
  Http::Context& httpContext() { return config_.http_context_; }

  FilterConfig& config_;
  Http::StreamDecoderFilterCallbacks* callbacks_{};
  RouteConstSharedPtr route_;
  const RouteEntry* route_entry_{};
  Upstream::ClusterInfoConstSharedPtr cluster_;
  std::string alt_stat_prefix_;
  const VirtualCluster* request_vcluster_;
  Event::TimerPtr response_timeout_;
  FilterUtility::TimeoutData timeout_;
  FilterUtility::HedgingParams hedging_params_;
  Http::Code timeout_response_code_ = Http::Code::GatewayTimeout;
  std::list<UpstreamRequestPtr> upstream_requests_;
  // Tracks which upstream request "wins" and will have the corresponding
  // response forwarded downstream
  UpstreamRequest* final_upstream_request_;
  bool grpc_request_{};
  Http::HeaderMap* downstream_headers_{};
  Http::HeaderMap* downstream_trailers_{};
  MonotonicTime downstream_request_complete_time_;
  uint32_t buffer_limit_{0};
  MetadataMatchCriteriaConstPtr metadata_match_;

  // list of cookies to add to upstream headers
  std::vector<std::string> downstream_set_cookies_;

  bool downstream_response_started_ : 1;
  bool downstream_end_stream_ : 1;
  bool do_shadowing_ : 1;
  bool is_retry_ : 1;
  bool include_attempt_count_ : 1;
  bool attempting_internal_redirect_with_complete_stream_ : 1;
  uint32_t attempt_count_{1};
  uint32_t pending_retries_{0};
};

class ProdFilter : public Filter {
public:
  using Filter::Filter;

private:
  // Filter
  RetryStatePtr createRetryState(const RetryPolicy& policy, Http::HeaderMap& request_headers,
                                 const Upstream::ClusterInfo& cluster, Runtime::Loader& runtime,
                                 Runtime::RandomGenerator& random, Event::Dispatcher& dispatcher,
                                 Upstream::ResourcePriority priority) override;
};

} // namespace Router
} // namespace Envoy<|MERGE_RESOLUTION|>--- conflicted
+++ resolved
@@ -428,13 +428,9 @@
   void onUpstream100ContinueHeaders(Http::HeaderMapPtr&& headers,
                                     UpstreamRequest& upstream_request);
   // Handle an upstream request aborted due to a local timeout.
-<<<<<<< HEAD
   void onSoftPerTryTimeout();
   void onSoftPerTryTimeout(UpstreamRequest& upstream_request);
-  void onUpstreamTimeoutAbort(StreamInfo::ResponseFlag response_flag);
-=======
   void onUpstreamTimeoutAbort(StreamInfo::ResponseFlag response_flag, absl::string_view details);
->>>>>>> b748ab44
   // Handle an "aborted" upstream request, meaning we didn't see response
   // headers (e.g. due to a reset). Handles recording stats and responding
   // downstream if appropriate.

--- conflicted
+++ resolved
@@ -106,13 +106,9 @@
         random_(random), stats_{ALL_ROUTER_STATS(POOL_COUNTER_PREFIX(scope, stat_prefix))},
         emit_dynamic_stats_(emit_dynamic_stats), start_child_span_(start_child_span),
         suppress_envoy_headers_(suppress_envoy_headers), http_context_(http_context),
-<<<<<<< HEAD
-        retry_("retry", scope_.symbolTable()), shadow_writer_(std::move(shadow_writer)),
-=======
         stat_name_pool_(scope_.symbolTable()), retry_(stat_name_pool_.add("retry")),
         zone_name_(stat_name_pool_.add(local_info_.zoneName())),
         empty_stat_name_(stat_name_pool_.add("")), shadow_writer_(std::move(shadow_writer)),
->>>>>>> f683e0a6
         time_source_(time_source) {}
 
   FilterConfig(const std::string& stat_prefix, Server::Configuration::FactoryContext& context,
@@ -127,8 +123,6 @@
       upstream_logs_.push_back(AccessLog::AccessLogFactory::fromProto(upstream_log, context));
     }
   }
-
-  ~FilterConfig() { retry_.free(scope_.symbolTable()); }
 
   ShadowWriter& shadowWriter() { return *shadow_writer_; }
   TimeSource& timeSource() { return time_source_; }
@@ -144,14 +138,10 @@
   const bool suppress_envoy_headers_;
   std::list<AccessLog::InstanceSharedPtr> upstream_logs_;
   Http::Context& http_context_;
-<<<<<<< HEAD
-  Stats::StatNameStorage retry_;
-=======
   Stats::StatNamePool stat_name_pool_;
   Stats::StatName retry_;
   Stats::StatName zone_name_;
   Stats::StatName empty_stat_name_;
->>>>>>> f683e0a6
 
 private:
   ShadowWriterPtr shadow_writer_;

#pragma once

#include <chrono>
#include <cstdint>
#include <functional>
#include <memory>
#include <string>

#include "envoy/common/random_generator.h"
#include "envoy/extensions/filters/http/router/v3/router.pb.h"
#include "envoy/http/codec.h"
#include "envoy/http/codes.h"
#include "envoy/http/filter.h"
#include "envoy/local_info/local_info.h"
#include "envoy/router/shadow_writer.h"
#include "envoy/runtime/runtime.h"
#include "envoy/server/filter_config.h"
#include "envoy/stats/scope.h"
#include "envoy/stats/stats_macros.h"
#include "envoy/upstream/cluster_manager.h"

#include "source/common/access_log/access_log_impl.h"
#include "source/common/buffer/watermark_buffer.h"
#include "source/common/common/cleanup.h"
#include "source/common/common/hash.h"
#include "source/common/common/hex.h"
#include "source/common/common/linked_object.h"
#include "source/common/common/logger.h"
#include "source/common/config/well_known_names.h"
#include "source/common/http/utility.h"
#include "source/common/router/config_impl.h"
#include "source/common/router/context_impl.h"
#include "source/common/router/upstream_request.h"
#include "source/common/stats/symbol_table_impl.h"
#include "source/common/stream_info/stream_info_impl.h"
#include "source/common/upstream/load_balancer_impl.h"

namespace Envoy {
namespace Router {

/**
 * Struct definition for all router filter stats. @see stats_macros.h
 */
MAKE_STATS_STRUCT(FilterStats, StatNames, ALL_ROUTER_STATS);

/**
 * Router filter utilities split out for ease of testing.
 */
class FilterUtility {
public:
  struct TimeoutData {
    std::chrono::milliseconds global_timeout_{0};
    std::chrono::milliseconds per_try_timeout_{0};
  };

  struct HedgingParams {
    bool hedge_on_per_try_timeout_;
  };

  class StrictHeaderChecker {
  public:
    struct HeaderCheckResult {
      bool valid_ = true;
      const Http::HeaderEntry* entry_;
    };

    /**
     * Determine whether a given header's value passes the strict validation
     * defined for that header.
     * @param headers supplies the headers from which to get the target header.
     * @param target_header is the header to be validated.
     * @return HeaderCheckResult containing the entry for @param target_header
     *         and valid_ set to FALSE if @param target_header is set to an
     *         invalid value. If @param target_header doesn't appear in
     *         @param headers, return a result with valid_ set to TRUE.
     */
    static const HeaderCheckResult checkHeader(Http::RequestHeaderMap& headers,
                                               const Http::LowerCaseString& target_header);

    using ParseRetryFlagsFunc = std::function<std::pair<uint32_t, bool>(absl::string_view)>;

  private:
    static HeaderCheckResult hasValidRetryFields(const Http::HeaderEntry* header_entry,
                                                 const ParseRetryFlagsFunc& parse_fn) {
      HeaderCheckResult r;
      if (header_entry) {
        const auto flags_and_validity = parse_fn(header_entry->value().getStringView());
        r.valid_ = flags_and_validity.second;
        r.entry_ = header_entry;
      }
      return r;
    }

    static HeaderCheckResult isInteger(const Http::HeaderEntry* header_entry) {
      HeaderCheckResult r;
      if (header_entry) {
        uint64_t out;
        r.valid_ = absl::SimpleAtoi(header_entry->value().getStringView(), &out);
        r.entry_ = header_entry;
      }
      return r;
    }
  };

  /**
   * Returns response_time / timeout, as a  percentage as [0, 100]. Returns 0
   * if there is no timeout.
   * @param response_time supplies the response time thus far.
   * @param timeout supplies  the timeout to get the percentage of.
   * @return the percentage of timeout [0, 100] for stats use.
   */
  static uint64_t percentageOfTimeout(const std::chrono::milliseconds response_time,
                                      const std::chrono::milliseconds timeout);

  /**
   * Set the :scheme header using the best information available. In order this is
   * - existing scheme header if valid
   * - x-forwarded-proto header if valid
   * - security of downstream connection
   */
  static void setUpstreamScheme(Http::RequestHeaderMap& headers, bool downstream_secure,
                                bool upstream_secure);

  /**
   * Determine whether a request should be shadowed.
   * @param policy supplies the route's shadow policy.
   * @param runtime supplies the runtime to lookup the shadow key in.
   * @param stable_random supplies the random number to use when determining whether shadowing
   *        should take place.
   * @return TRUE if shadowing should take place.
   */
  static bool shouldShadow(const ShadowPolicy& policy, Runtime::Loader& runtime,
                           uint64_t stable_random);

  /**
   * Determine the final timeout to use based on the route as well as the request headers.
   * @param route supplies the request route.
   * @param request_headers supplies the request headers.
   * @param insert_envoy_expected_request_timeout_ms insert
   *        x-envoy-expected-request-timeout-ms?
   * @param grpc_request tells if the request is a gRPC request.
   * @return TimeoutData for both the global and per try timeouts.
   */
  static TimeoutData finalTimeout(const RouteEntry& route, Http::RequestHeaderMap& request_headers,
                                  bool insert_envoy_expected_request_timeout_ms, bool grpc_request,
                                  bool per_try_timeout_hedging_enabled,
                                  bool respect_expected_rq_timeout);

  /**
   * Try to parse a header entry that may have a timeout field
   *
   * @param header_timeout_entry header entry which may contain a timeout value.
   * @return result timeout value from header. It will return nullopt if parse failed.
   */
  static absl::optional<std::chrono::milliseconds>
  tryParseHeaderTimeout(const Http::HeaderEntry& header_timeout_entry);

  /**
   * Try to set global timeout.
   *
   * @param header_timeout_entry header entry which may contain a timeout value.
   * @param timeout timeout data to set from header timeout entry.
   */
  static void trySetGlobalTimeout(const Http::HeaderEntry& header_timeout_entry,
                                  TimeoutData& timeout);

  /**
   * Determine the final hedging settings after applying randomized behavior.
   * @param route supplies the request route.
   * @param request_headers supplies the request headers.
   * @return HedgingParams the final parameters to use for request hedging.
   */
  static HedgingParams finalHedgingParams(const RouteEntry& route,
                                          Http::RequestHeaderMap& request_headers);
};

/**
 * Configuration for the router filter.
 */
class FilterConfig {
public:
  FilterConfig(Stats::StatName stat_prefix, const LocalInfo::LocalInfo& local_info,
               Stats::Scope& scope, Upstream::ClusterManager& cm, Runtime::Loader& runtime,
               Random::RandomGenerator& random, ShadowWriterPtr&& shadow_writer,
               bool emit_dynamic_stats, bool start_child_span, bool suppress_envoy_headers,
               bool respect_expected_rq_timeout, bool suppress_grpc_request_failure_code_stats,
               const Protobuf::RepeatedPtrField<std::string>& strict_check_headers,
               TimeSource& time_source, Http::Context& http_context,
               Router::Context& router_context)
      : scope_(scope), local_info_(local_info), cm_(cm), runtime_(runtime), random_(random),
        stats_(router_context.statNames(), scope, stat_prefix),
        emit_dynamic_stats_(emit_dynamic_stats), start_child_span_(start_child_span),
        suppress_envoy_headers_(suppress_envoy_headers),
        respect_expected_rq_timeout_(respect_expected_rq_timeout),
        suppress_grpc_request_failure_code_stats_(suppress_grpc_request_failure_code_stats),
        http_context_(http_context), zone_name_(local_info_.zoneStatName()),
        shadow_writer_(std::move(shadow_writer)), time_source_(time_source) {
    if (!strict_check_headers.empty()) {
      strict_check_headers_ = std::make_unique<HeaderVector>();
      for (const auto& header : strict_check_headers) {
        strict_check_headers_->emplace_back(Http::LowerCaseString(header));
      }
    }
  }

  FilterConfig(Stats::StatName stat_prefix, Server::Configuration::FactoryContext& context,
               ShadowWriterPtr&& shadow_writer,
               const envoy::extensions::filters::http::router::v3::Router& config)
      : FilterConfig(
            stat_prefix, context.localInfo(), context.scope(), context.clusterManager(),
            context.runtime(), context.api().randomGenerator(), std::move(shadow_writer),
            PROTOBUF_GET_WRAPPED_OR_DEFAULT(config, dynamic_stats, true), config.start_child_span(),
            config.suppress_envoy_headers(), config.respect_expected_rq_timeout(),
            config.suppress_grpc_request_failure_code_stats(), config.strict_check_headers(),
            context.api().timeSource(), context.httpContext(), context.routerContext()) {
    for (const auto& upstream_log : config.upstream_log()) {
      upstream_logs_.push_back(AccessLog::AccessLogFactory::fromProto(upstream_log, context));
    }
  }
  using HeaderVector = std::vector<Http::LowerCaseString>;
  using HeaderVectorPtr = std::unique_ptr<HeaderVector>;

  ShadowWriter& shadowWriter() { return *shadow_writer_; }
  TimeSource& timeSource() { return time_source_; }

  Stats::Scope& scope_;
  const LocalInfo::LocalInfo& local_info_;
  Upstream::ClusterManager& cm_;
  Runtime::Loader& runtime_;
  Random::RandomGenerator& random_;
  FilterStats stats_;
  const bool emit_dynamic_stats_;
  const bool start_child_span_;
  const bool suppress_envoy_headers_;
  const bool respect_expected_rq_timeout_;
  const bool suppress_grpc_request_failure_code_stats_;
  // TODO(xyu-stripe): Make this a bitset to keep cluster memory footprint down.
  HeaderVectorPtr strict_check_headers_;
  std::list<AccessLog::InstanceSharedPtr> upstream_logs_;
  Http::Context& http_context_;
  Stats::StatName zone_name_;
  Stats::StatName empty_stat_name_;

private:
  ShadowWriterPtr shadow_writer_;
  TimeSource& time_source_;
};

using FilterConfigSharedPtr = std::shared_ptr<FilterConfig>;

class UpstreamRequest;
using UpstreamRequestPtr = std::unique_ptr<UpstreamRequest>;

// The interface the UpstreamRequest has to interact with the router filter.
// Split out primarily for unit test mocks.
class RouterFilterInterface {
public:
  virtual ~RouterFilterInterface() = default;

  virtual void onUpstream100ContinueHeaders(Http::ResponseHeaderMapPtr&& headers,
                                            UpstreamRequest& upstream_request) PURE;
  virtual void onUpstreamHeaders(uint64_t response_code, Http::ResponseHeaderMapPtr&& headers,
                                 UpstreamRequest& upstream_request, bool end_stream) PURE;
  virtual void onUpstreamData(Buffer::Instance& data, UpstreamRequest& upstream_request,
                              bool end_stream) PURE;
  virtual void onUpstreamTrailers(Http::ResponseTrailerMapPtr&& trailers,
                                  UpstreamRequest& upstream_request) PURE;
  virtual void onUpstreamMetadata(Http::MetadataMapPtr&& metadata_map) PURE;
  virtual void onUpstreamReset(Http::StreamResetReason reset_reason,
                               absl::string_view transport_failure,
                               UpstreamRequest& upstream_request) PURE;
  virtual void onUpstreamHostSelected(Upstream::HostDescriptionConstSharedPtr host) PURE;
  virtual void onPerTryTimeout(UpstreamRequest& upstream_request) PURE;
  virtual void onStreamMaxDurationReached(UpstreamRequest& upstream_request) PURE;

  virtual Http::StreamDecoderFilterCallbacks* callbacks() PURE;
  virtual Upstream::ClusterInfoConstSharedPtr cluster() PURE;
  virtual FilterConfig& config() PURE;
  virtual FilterUtility::TimeoutData timeout() PURE;
  virtual absl::optional<std::chrono::milliseconds> dynamicMaxStreamDuration() const PURE;
  virtual Http::RequestHeaderMap* downstreamHeaders() PURE;
  virtual Http::RequestTrailerMap* downstreamTrailers() PURE;
  virtual bool downstreamResponseStarted() const PURE;
  virtual bool downstreamEndStream() const PURE;
  virtual uint32_t attemptCount() const PURE;
  virtual const VirtualCluster* requestVcluster() const PURE;
  virtual const RouteEntry* routeEntry() const PURE;
  virtual const std::list<UpstreamRequestPtr>& upstreamRequests() const PURE;
  virtual const UpstreamRequest* finalUpstreamRequest() const PURE;
  virtual TimeSource& timeSource() PURE;
};

/**
 * Service routing filter.
 */
class Filter : Logger::Loggable<Logger::Id::router>,
               public Http::StreamDecoderFilter,
               public Upstream::LoadBalancerContextBase,
               public RouterFilterInterface {
public:
  Filter(FilterConfig& config)
      : config_(config), final_upstream_request_(nullptr),
        downstream_100_continue_headers_encoded_(false), downstream_response_started_(false),
        downstream_end_stream_(false), is_retry_(false), request_buffer_overflowed_(false) {}

  ~Filter() override;

  static StreamInfo::ResponseFlag
  streamResetReasonToResponseFlag(Http::StreamResetReason reset_reason);

  // Http::StreamFilterBase
  void onDestroy() override;

  // Http::StreamDecoderFilter
  Http::FilterHeadersStatus decodeHeaders(Http::RequestHeaderMap& headers,
                                          bool end_stream) override;
  Http::FilterDataStatus decodeData(Buffer::Instance& data, bool end_stream) override;
  Http::FilterTrailersStatus decodeTrailers(Http::RequestTrailerMap& trailers) override;
  Http::FilterMetadataStatus decodeMetadata(Http::MetadataMap& metadata_map) override;
  void setDecoderFilterCallbacks(Http::StreamDecoderFilterCallbacks& callbacks) override;

  // Upstream::LoadBalancerContext
  absl::optional<uint64_t> computeHashKey() override {
    if (route_entry_ && downstream_headers_) {
      auto hash_policy = route_entry_->hashPolicy();
      if (hash_policy) {
        return hash_policy->generateHash(
            callbacks_->streamInfo().downstreamAddressProvider().remoteAddress().get(),
            *downstream_headers_,
            [this](const std::string& key, const std::string& path, std::chrono::seconds max_age) {
              return addDownstreamSetCookie(key, path, max_age);
            },
            callbacks_->streamInfo().filterState());
      }
    }
    return {};
  }
  const Router::MetadataMatchCriteria* metadataMatchCriteria() override {
    if (route_entry_) {
      // Have we been called before? If so, there's no need to recompute because
      // by the time this method is called for the first time, route_entry_ should
      // not change anymore.
      if (metadata_match_ != nullptr) {
        return metadata_match_.get();
      }

      // The request's metadata, if present, takes precedence over the route's.
      const auto& request_metadata = callbacks_->streamInfo().dynamicMetadata().filter_metadata();
      const auto filter_it = request_metadata.find(Envoy::Config::MetadataFilters::get().ENVOY_LB);
      if (filter_it != request_metadata.end()) {
        if (route_entry_->metadataMatchCriteria() != nullptr) {
          metadata_match_ =
              route_entry_->metadataMatchCriteria()->mergeMatchCriteria(filter_it->second);
        } else {
          metadata_match_ = std::make_unique<Router::MetadataMatchCriteriaImpl>(filter_it->second);
        }
        return metadata_match_.get();
      }
      return route_entry_->metadataMatchCriteria();
    }
    return nullptr;
  }
  const Network::Connection* downstreamConnection() const override {
    return callbacks_->connection();
  }
  const Http::RequestHeaderMap* downstreamHeaders() const override { return downstream_headers_; }

  bool shouldSelectAnotherHost(const Upstream::Host& host) override {
    // We only care about host selection when performing a retry, at which point we consult the
    // RetryState to see if we're configured to avoid certain hosts during retries.
    if (!is_retry_) {
      return false;
    }

    ASSERT(retry_state_);
    return retry_state_->shouldSelectAnotherHost(host);
  }

  const Upstream::HealthyAndDegradedLoad& determinePriorityLoad(
      const Upstream::PrioritySet& priority_set,
      const Upstream::HealthyAndDegradedLoad& original_priority_load,
      const Upstream::RetryPriority::PriorityMappingFunc& priority_mapping_func) override {
    // We only modify the priority load on retries.
    if (!is_retry_) {
      return original_priority_load;
    }

    return retry_state_->priorityLoadForRetry(priority_set, original_priority_load,
                                              priority_mapping_func);
  }

  uint32_t hostSelectionRetryCount() const override {
    if (!is_retry_) {
      return 1;
    }

    return retry_state_->hostSelectionMaxAttempts();
  }

  Network::Socket::OptionsSharedPtr upstreamSocketOptions() const override {
    return (upstream_options_ != nullptr) ? upstream_options_
                                          : callbacks_->getUpstreamSocketOptions();
  }

  Network::TransportSocketOptionsConstSharedPtr upstreamTransportSocketOptions() const override {
    return transport_socket_options_;
  }

  /**
   * Set a computed cookie to be sent with the downstream headers.
   * @param key supplies the size of the cookie
   * @param max_age the lifetime of the cookie
   * @param  path the path of the cookie, or ""
   * @return std::string the value of the new cookie
   */
  std::string addDownstreamSetCookie(const std::string& key, const std::string& path,
                                     std::chrono::seconds max_age) {
    // The cookie value should be the same per connection so that if multiple
    // streams race on the same path, they all receive the same cookie.
    // Since the downstream port is part of the hashed value, multiple HTTP1
    // connections can receive different cookies if they race on requests.
    std::string value;
    const Network::Connection* conn = downstreamConnection();
    // Need to check for null conn if this is ever used by Http::AsyncClient in the future.
    value = conn->connectionInfoProvider().remoteAddress()->asString() +
            conn->connectionInfoProvider().localAddress()->asString();

    const std::string cookie_value = Hex::uint64ToHex(HashUtil::xxHash64(value));
    downstream_set_cookies_.emplace_back(
        Http::Utility::makeSetCookieValue(key, cookie_value, path, max_age, true));
    return cookie_value;
  }

  // RouterFilterInterface
  void onUpstream100ContinueHeaders(Http::ResponseHeaderMapPtr&& headers,
                                    UpstreamRequest& upstream_request) override;
  void onUpstreamHeaders(uint64_t response_code, Http::ResponseHeaderMapPtr&& headers,
                         UpstreamRequest& upstream_request, bool end_stream) override;
  void onUpstreamData(Buffer::Instance& data, UpstreamRequest& upstream_request,
                      bool end_stream) override;
  void onUpstreamTrailers(Http::ResponseTrailerMapPtr&& trailers,
                          UpstreamRequest& upstream_request) override;
  void onUpstreamMetadata(Http::MetadataMapPtr&& metadata_map) override;
  void onUpstreamReset(Http::StreamResetReason reset_reason, absl::string_view transport_failure,
                       UpstreamRequest& upstream_request) override;
  void onUpstreamHostSelected(Upstream::HostDescriptionConstSharedPtr host) override;
  void onPerTryTimeout(UpstreamRequest& upstream_request) override;
  void onStreamMaxDurationReached(UpstreamRequest& upstream_request) override;
  Http::StreamDecoderFilterCallbacks* callbacks() override { return callbacks_; }
  Upstream::ClusterInfoConstSharedPtr cluster() override { return cluster_; }
  FilterConfig& config() override { return config_; }
  FilterUtility::TimeoutData timeout() override { return timeout_; }
  absl::optional<std::chrono::milliseconds> dynamicMaxStreamDuration() const override {
    return dynamic_max_stream_duration_;
  }
  Http::RequestHeaderMap* downstreamHeaders() override { return downstream_headers_; }
  Http::RequestTrailerMap* downstreamTrailers() override { return downstream_trailers_; }
  bool downstreamResponseStarted() const override { return downstream_response_started_; }
  bool downstreamEndStream() const override { return downstream_end_stream_; }
  uint32_t attemptCount() const override { return attempt_count_; }
  const VirtualCluster* requestVcluster() const override { return request_vcluster_; }
  const RouteEntry* routeEntry() const override { return route_entry_; }
  const std::list<UpstreamRequestPtr>& upstreamRequests() const override {
    return upstream_requests_;
  }
  const UpstreamRequest* finalUpstreamRequest() const override { return final_upstream_request_; }
  TimeSource& timeSource() override { return config_.timeSource(); }

private:
  friend class UpstreamRequest;

  RetryStatePtr retry_state_;

  Stats::StatName upstreamZone(Upstream::HostDescriptionConstSharedPtr upstream_host);
  void chargeUpstreamCode(uint64_t response_status_code,
                          const Http::ResponseHeaderMap& response_headers,
                          Upstream::HostDescriptionConstSharedPtr upstream_host, bool dropped);
  void chargeUpstreamCode(Http::Code code, Upstream::HostDescriptionConstSharedPtr upstream_host,
                          bool dropped);
  void chargeUpstreamAbort(Http::Code code, bool dropped, UpstreamRequest& upstream_request);
  void cleanup();
  virtual RetryStatePtr createRetryState(const RetryPolicy& policy,
                                         Http::RequestHeaderMap& request_headers,
                                         const Upstream::ClusterInfo& cluster,
                                         const VirtualCluster* vcluster, Runtime::Loader& runtime,
                                         Random::RandomGenerator& random,
                                         Event::Dispatcher& dispatcher, TimeSource& time_source,
                                         Upstream::ResourcePriority priority) PURE;

  std::unique_ptr<GenericConnPool>
  createConnPool(Upstream::ThreadLocalCluster& thread_local_cluster);
  UpstreamRequestPtr createUpstreamRequest();

  void maybeDoShadowing();
  bool maybeRetryReset(Http::StreamResetReason reset_reason, UpstreamRequest& upstream_request);
  uint32_t numRequestsAwaitingHeaders();
  void onGlobalTimeout();
  void onRequestComplete();
  void onResponseTimeout();
  // Handle an upstream request aborted due to a local timeout.
  void onSoftPerTryTimeout();
  void onSoftPerTryTimeout(UpstreamRequest& upstream_request);
  void onUpstreamTimeoutAbort(StreamInfo::ResponseFlag response_flag, absl::string_view details);
  // Handle an "aborted" upstream request, meaning we didn't see response
  // headers (e.g. due to a reset). Handles recording stats and responding
  // downstream if appropriate.
  void onUpstreamAbort(Http::Code code, StreamInfo::ResponseFlag response_flag,
                       absl::string_view body, bool dropped, absl::string_view details);
  void onUpstreamComplete(UpstreamRequest& upstream_request);
  // Reset all in-flight upstream requests.
  void resetAll();
  // Reset all in-flight upstream requests that do NOT match the passed argument. This is used
  // if a "good" response comes back and we return downstream, so there is no point in waiting
  // for the remaining upstream requests to return.
  void resetOtherUpstreams(UpstreamRequest& upstream_request);
  void sendNoHealthyUpstreamResponse();
<<<<<<< HEAD
  bool setupRedirect(const Http::ResponseHeaderMap& headers, UpstreamRequest& upstream_request);
  bool canInitiateInternalRedirect(const Http::ResponseHeaderMap& headers,
                                   const Http::HeaderEntry* location, uint64_t status_code);
=======
  bool setupRedirect(const Http::ResponseHeaderMap& headers);
>>>>>>> 00236c02
  bool convertRequestHeadersForInternalRedirect(Http::RequestHeaderMap& downstream_headers,
                                                const Http::HeaderEntry& internal_redirect,
                                                uint64_t status_code);
  void updateOutlierDetection(Upstream::Outlier::Result result, UpstreamRequest& upstream_request,
                              absl::optional<uint64_t> code);
  void doRetry();
  // Called immediately after a non-5xx header is received from upstream, performs stats accounting
  // and handle difference between gRPC and non-gRPC requests.
  void handleNon5xxResponseHeaders(absl::optional<Grpc::Status::GrpcStatus> grpc_status,
                                   UpstreamRequest& upstream_request, bool end_stream,
                                   uint64_t grpc_to_http_status);
  Http::Context& httpContext() { return config_.http_context_; }

  FilterConfig& config_;
  Http::StreamDecoderFilterCallbacks* callbacks_{};
  RouteConstSharedPtr route_;
  const RouteEntry* route_entry_{};
  Upstream::ClusterInfoConstSharedPtr cluster_;
  std::unique_ptr<Stats::StatNameDynamicStorage> alt_stat_prefix_;
  const VirtualCluster* request_vcluster_;
  Event::TimerPtr response_timeout_;
  FilterUtility::TimeoutData timeout_;
  FilterUtility::HedgingParams hedging_params_;
  Http::Code timeout_response_code_ = Http::Code::GatewayTimeout;
  std::list<UpstreamRequestPtr> upstream_requests_;
  // Tracks which upstream request "wins" and will have the corresponding
  // response forwarded downstream
  UpstreamRequest* final_upstream_request_;
  bool grpc_request_{};
  bool exclude_http_code_stats_ = false;
  Http::RequestHeaderMap* downstream_headers_{};
  Http::RequestTrailerMap* downstream_trailers_{};
  MonotonicTime downstream_request_complete_time_;
  uint32_t retry_shadow_buffer_limit_{std::numeric_limits<uint32_t>::max()};
  MetadataMatchCriteriaConstPtr metadata_match_;
  std::function<void(Http::ResponseHeaderMap&)> modify_headers_;
  std::vector<std::reference_wrapper<const ShadowPolicy>> active_shadow_policies_{};
  // The stream lifetime configured by request header.
  absl::optional<std::chrono::milliseconds> dynamic_max_stream_duration_;
  // list of cookies to add to upstream headers
  std::vector<std::string> downstream_set_cookies_;

  bool downstream_100_continue_headers_encoded_ : 1;
  bool downstream_response_started_ : 1;
  bool downstream_end_stream_ : 1;
  bool is_retry_ : 1;
  bool include_attempt_count_in_request_ : 1;
  bool request_buffer_overflowed_ : 1;
  bool internal_redirects_with_body_enabled_ : 1;
  uint32_t attempt_count_{1};
  uint32_t pending_retries_{0};

  Network::TransportSocketOptionsConstSharedPtr transport_socket_options_;
  Network::Socket::OptionsSharedPtr upstream_options_;
};

class ProdFilter : public Filter {
public:
  using Filter::Filter;

private:
  // Filter
  RetryStatePtr createRetryState(const RetryPolicy& policy, Http::RequestHeaderMap& request_headers,
                                 const Upstream::ClusterInfo& cluster,
                                 const VirtualCluster* vcluster, Runtime::Loader& runtime,
                                 Random::RandomGenerator& random, Event::Dispatcher& dispatcher,
                                 TimeSource& time_source,
                                 Upstream::ResourcePriority priority) override;
};

} // namespace Router
} // namespace Envoy<|MERGE_RESOLUTION|>--- conflicted
+++ resolved
@@ -514,13 +514,9 @@
   // for the remaining upstream requests to return.
   void resetOtherUpstreams(UpstreamRequest& upstream_request);
   void sendNoHealthyUpstreamResponse();
-<<<<<<< HEAD
-  bool setupRedirect(const Http::ResponseHeaderMap& headers, UpstreamRequest& upstream_request);
-  bool canInitiateInternalRedirect(const Http::ResponseHeaderMap& headers,
+  bool setupRedirect(const Http::ResponseHeaderMap& headers);
+  bool initiateInternalRedirect(const Http::ResponseHeaderMap& headers,
                                    const Http::HeaderEntry* location, uint64_t status_code);
-=======
-  bool setupRedirect(const Http::ResponseHeaderMap& headers);
->>>>>>> 00236c02
   bool convertRequestHeadersForInternalRedirect(Http::RequestHeaderMap& downstream_headers,
                                                 const Http::HeaderEntry& internal_redirect,
                                                 uint64_t status_code);

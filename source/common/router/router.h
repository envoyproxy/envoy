#pragma once

#include <chrono>
#include <cstdint>
#include <memory>
#include <string>

#include "envoy/config/filter/http/router/v2/router.pb.h"
#include "envoy/http/codec.h"
#include "envoy/http/codes.h"
#include "envoy/http/filter.h"
#include "envoy/local_info/local_info.h"
#include "envoy/router/shadow_writer.h"
#include "envoy/runtime/runtime.h"
#include "envoy/server/filter_config.h"
#include "envoy/stats/scope.h"
#include "envoy/stats/stats_macros.h"
#include "envoy/upstream/cluster_manager.h"

#include "common/access_log/access_log_impl.h"
#include "common/buffer/watermark_buffer.h"
#include "common/common/hash.h"
#include "common/common/hex.h"
#include "common/common/logger.h"
#include "common/config/well_known_names.h"
#include "common/http/utility.h"
#include "common/router/config_impl.h"
#include "common/stream_info/stream_info_impl.h"
#include "common/upstream/load_balancer_impl.h"

namespace Envoy {
namespace Router {

/**
 * All router filter stats. @see stats_macros.h
 */
// clang-format off
#define ALL_ROUTER_STATS(COUNTER)                                                                  \
  COUNTER(no_route)                                                                                \
  COUNTER(no_cluster)                                                                              \
  COUNTER(rq_redirect)                                                                             \
  COUNTER(rq_direct_response)                                                                      \
  COUNTER(rq_total)                                                                                \
  COUNTER(rq_reset_after_downstream_response_started)                                              \
// clang-format on

/**
 * Struct definition for all router filter stats. @see stats_macros.h
 */
struct FilterStats {
  ALL_ROUTER_STATS(GENERATE_COUNTER_STRUCT)
};

/**
 * Router filter utilities split out for ease of testing.
 */
class FilterUtility {
public:
  struct TimeoutData {
    std::chrono::milliseconds global_timeout_{0};
    std::chrono::milliseconds per_try_timeout_{0};
  };

  /**
   * Set the :scheme header based on the properties of the upstream cluster.
   */
  static void setUpstreamScheme(Http::HeaderMap& headers, const Upstream::ClusterInfo& cluster);

  /**
   * Determine whether a request should be shadowed.
   * @param policy supplies the route's shadow policy.
   * @param runtime supplies the runtime to lookup the shadow key in.
   * @param stable_random supplies the random number to use when determining whether shadowing
   *        should take place.
   * @return TRUE if shadowing should take place.
   */
  static bool shouldShadow(const ShadowPolicy& policy, Runtime::Loader& runtime,
                           uint64_t stable_random);

  /**
   * Determine the final timeout to use based on the route as well as the request headers.
   * @param route supplies the request route.
   * @param request_headers supplies the request headers.
   * @param insert_envoy_expected_request_timeout_ms insert
   *        x-envoy-expected-request-timeout-ms?
   * @param grpc_request tells if the request is a gRPC request.
   * @return TimeoutData for both the global and per try timeouts.
   */
  static TimeoutData finalTimeout(const RouteEntry& route, Http::HeaderMap& request_headers,
                                  bool insert_envoy_expected_request_timeout_ms, bool grpc_request);
};

/**
 * Configuration for the router filter.
 */
class FilterConfig {
public:
  FilterConfig(const std::string& stat_prefix, const LocalInfo::LocalInfo& local_info,
               Stats::Scope& scope, Upstream::ClusterManager& cm, Runtime::Loader& runtime,
               Runtime::RandomGenerator& random, ShadowWriterPtr&& shadow_writer,
               bool emit_dynamic_stats, bool start_child_span, bool suppress_envoy_headers,
               TimeSource& time_source, Http::Context& http_context)
      : scope_(scope), local_info_(local_info), cm_(cm), runtime_(runtime),
        random_(random), stats_{ALL_ROUTER_STATS(POOL_COUNTER_PREFIX(scope, stat_prefix))},
        emit_dynamic_stats_(emit_dynamic_stats), start_child_span_(start_child_span),
        suppress_envoy_headers_(suppress_envoy_headers), http_context_(http_context),
        shadow_writer_(std::move(shadow_writer)), time_source_(time_source) {}

  FilterConfig(const std::string& stat_prefix, Server::Configuration::FactoryContext& context,
               ShadowWriterPtr&& shadow_writer,
               const envoy::config::filter::http::router::v2::Router& config)
      : FilterConfig(stat_prefix, context.localInfo(), context.scope(), context.clusterManager(),
                     context.runtime(), context.random(), std::move(shadow_writer),
                     PROTOBUF_GET_WRAPPED_OR_DEFAULT(config, dynamic_stats, true),
                     config.start_child_span(), config.suppress_envoy_headers(),
                     context.api().timeSource(), context.httpContext()) {
    for (const auto& upstream_log : config.upstream_log()) {
      upstream_logs_.push_back(AccessLog::AccessLogFactory::fromProto(upstream_log, context));
    }
  }

  ShadowWriter& shadowWriter() { return *shadow_writer_; }
  TimeSource& timeSource() { return time_source_; }

  Stats::Scope& scope_;
  const LocalInfo::LocalInfo& local_info_;
  Upstream::ClusterManager& cm_;
  Runtime::Loader& runtime_;
  Runtime::RandomGenerator& random_;
  FilterStats stats_;
  const bool emit_dynamic_stats_;
  const bool start_child_span_;
  const bool suppress_envoy_headers_;
  std::list<AccessLog::InstanceSharedPtr> upstream_logs_;
  Http::Context& http_context_;

private:
  ShadowWriterPtr shadow_writer_;
  TimeSource& time_source_;
};

typedef std::shared_ptr<FilterConfig> FilterConfigSharedPtr;

/**
 * Service routing filter.
 */
class Filter : Logger::Loggable<Logger::Id::router>,
               public Http::StreamDecoderFilter,
               public Upstream::LoadBalancerContextBase {
public:
  Filter(FilterConfig& config)
      : config_(config), downstream_response_started_(false), downstream_end_stream_(false),
        do_shadowing_(false), is_retry_(false),
        attempting_internal_redirect_with_complete_stream_(false) {}

  ~Filter();

  // Http::StreamFilterBase
  void onDestroy() override;

  // Http::StreamDecoderFilter
  Http::FilterHeadersStatus decodeHeaders(Http::HeaderMap& headers, bool end_stream) override;
  Http::FilterDataStatus decodeData(Buffer::Instance& data, bool end_stream) override;
  Http::FilterTrailersStatus decodeTrailers(Http::HeaderMap& trailers) override;
  void setDecoderFilterCallbacks(Http::StreamDecoderFilterCallbacks& callbacks) override;

  // Upstream::LoadBalancerContext
  absl::optional<uint64_t> computeHashKey() override {
    if (route_entry_ && downstream_headers_) {
      auto hash_policy = route_entry_->hashPolicy();
      if (hash_policy) {
        return hash_policy->generateHash(
            callbacks_->streamInfo().downstreamRemoteAddress().get(), *downstream_headers_,
            [this](const std::string& key, const std::string& path, std::chrono::seconds max_age) {
              return addDownstreamSetCookie(key, path, max_age);
            });
      }
    }
    return {};
  }
  const Router::MetadataMatchCriteria* metadataMatchCriteria() override {
    if (route_entry_) {
      // Have we been called before? If so, there's no need to recompute because
      // by the time this method is called for the first time, route_entry_ should
      // not change anymore.
      if (metadata_match_ != nullptr) {
        return metadata_match_.get();
      }

      // The request's metadata, if present, takes precedence over the route's.
      const auto& request_metadata = callbacks_->streamInfo().dynamicMetadata().filter_metadata();
      const auto filter_it = request_metadata.find(Envoy::Config::MetadataFilters::get().ENVOY_LB);
      if (filter_it != request_metadata.end()) {
        if (route_entry_->metadataMatchCriteria() != nullptr) {
          metadata_match_ =
              route_entry_->metadataMatchCriteria()->mergeMatchCriteria(filter_it->second);
        } else {
          metadata_match_ = std::make_unique<Router::MetadataMatchCriteriaImpl>(filter_it->second);
        }
        return metadata_match_.get();
      }
      return route_entry_->metadataMatchCriteria();
    }
    return nullptr;
  }
  const Network::Connection* downstreamConnection() const override {
    return callbacks_->connection();
  }
  const Http::HeaderMap* downstreamHeaders() const override { return downstream_headers_; }

  bool shouldSelectAnotherHost(const Upstream::Host& host) override {
    // We only care about host selection when performing a retry, at which point we consult the
    // RetryState to see if we're configured to avoid certain hosts during retries.
    if (!is_retry_) {
      return false;
    }

    ASSERT(retry_state_);
    return retry_state_->shouldSelectAnotherHost(host);
  }

  const Upstream::HealthyAndDegradedLoad&
  determinePriorityLoad(const Upstream::PrioritySet& priority_set,
                        const Upstream::HealthyAndDegradedLoad& original_priority_load) override {
    // We only modify the priority load on retries.
    if (!is_retry_) {
      return original_priority_load;
    }

    return retry_state_->priorityLoadForRetry(priority_set, original_priority_load);
  }

  uint32_t hostSelectionRetryCount() const override {
    if (!is_retry_) {
      return 1;
    }

    return retry_state_->hostSelectionMaxAttempts();
  }

  /**
   * Set a computed cookie to be sent with the downstream headers.
   * @param key supplies the size of the cookie
   * @param max_age the lifetime of the cookie
   * @param  path the path of the cookie, or ""
   * @return std::string the value of the new cookie
   */
  std::string addDownstreamSetCookie(const std::string& key, const std::string& path,
                                     std::chrono::seconds max_age) {
    // The cookie value should be the same per connection so that if multiple
    // streams race on the same path, they all receive the same cookie.
    // Since the downstream port is part of the hashed value, multiple HTTP1
    // connections can receive different cookies if they race on requests.
    std::string value;
    const Network::Connection* conn = downstreamConnection();
    // Need to check for null conn if this is ever used by Http::AsyncClient in the future.
    value = conn->remoteAddress()->asString() + conn->localAddress()->asString();

    const std::string cookie_value = Hex::uint64ToHex(HashUtil::xxHash64(value));
    downstream_set_cookies_.emplace_back(
        Http::Utility::makeSetCookieValue(key, cookie_value, path, max_age, true));
    return cookie_value;
  }

protected:
  RetryStatePtr retry_state_;

private:
  struct UpstreamRequest : public Http::StreamDecoder,
                           public Http::StreamCallbacks,
                           public Http::ConnectionPool::Callbacks {
    UpstreamRequest(Filter& parent, Http::ConnectionPool::Instance& pool);
    ~UpstreamRequest();

    void encodeHeaders(bool end_stream);
    void encodeData(Buffer::Instance& data, bool end_stream);
    void encodeTrailers(const Http::HeaderMap& trailers);

    void resetStream();
    void setupPerTryTimeout();
    void onPerTryTimeout();
    void maybeEndDecode(bool end_stream);

    void onUpstreamHostSelected(Upstream::HostDescriptionConstSharedPtr host) {
      stream_info_.onUpstreamHostSelected(host);
      upstream_host_ = host;
      parent_.callbacks_->streamInfo().onUpstreamHostSelected(host);
    }

    // Http::StreamDecoder
    void decode100ContinueHeaders(Http::HeaderMapPtr&& headers) override;
    void decodeHeaders(Http::HeaderMapPtr&& headers, bool end_stream) override;
    void decodeData(Buffer::Instance& data, bool end_stream) override;
    void decodeTrailers(Http::HeaderMapPtr&& trailers) override;
    void decodeMetadata(Http::MetadataMapPtr&& metadata_map) override;

    // Http::StreamCallbacks
    void onResetStream(Http::StreamResetReason reason, absl::string_view transport_failure_reason) override;
    void onAboveWriteBufferHighWatermark() override { disableDataFromDownstream(); }
    void onBelowWriteBufferLowWatermark() override { enableDataFromDownstream(); }

    void disableDataFromDownstream() {
      parent_.cluster_->stats().upstream_flow_control_backed_up_total_.inc();
      parent_.callbacks_->onDecoderFilterAboveWriteBufferHighWatermark();
    }
    void enableDataFromDownstream() {
      parent_.cluster_->stats().upstream_flow_control_drained_total_.inc();
      parent_.callbacks_->onDecoderFilterBelowWriteBufferLowWatermark();
    }

    // Http::ConnectionPool::Callbacks
    void onPoolFailure(Http::ConnectionPool::PoolFailureReason reason,
                       absl::string_view reason_details,
                       Upstream::HostDescriptionConstSharedPtr host) override;
    void onPoolReady(Http::StreamEncoder& request_encoder,
                     Upstream::HostDescriptionConstSharedPtr host) override;

    void setRequestEncoder(Http::StreamEncoder& request_encoder);
    void clearRequestEncoder();

    struct DownstreamWatermarkManager : public Http::DownstreamWatermarkCallbacks {
      DownstreamWatermarkManager(UpstreamRequest& parent) : parent_(parent) {}

      // Http::DownstreamWatermarkCallbacks
      void onBelowWriteBufferLowWatermark() override;
      void onAboveWriteBufferHighWatermark() override;

      UpstreamRequest& parent_;
    };

    void readEnable();

    Filter& parent_;
    Http::ConnectionPool::Instance& conn_pool_;
    bool grpc_rq_success_deferred_;
    Event::TimerPtr per_try_timeout_;
    Http::ConnectionPool::Cancellable* conn_pool_stream_handle_{};
    Http::StreamEncoder* request_encoder_{};
    absl::optional<Http::StreamResetReason> deferred_reset_reason_;
    Buffer::WatermarkBufferPtr buffered_request_body_;
    Upstream::HostDescriptionConstSharedPtr upstream_host_;
    DownstreamWatermarkManager downstream_watermark_manager_{*this};
    Tracing::SpanPtr span_;
    StreamInfo::StreamInfoImpl stream_info_;
    StreamInfo::UpstreamTiming upstream_timing_;
    Http::HeaderMap* upstream_headers_{};
    Http::HeaderMap* upstream_trailers_{};

    bool calling_encode_headers_ : 1;
    bool upstream_canary_ : 1;
    bool encode_complete_ : 1;
    bool encode_trailers_ : 1;
  };

  typedef std::unique_ptr<UpstreamRequest> UpstreamRequestPtr;

  enum class UpstreamResetType { Reset, GlobalTimeout, PerTryTimeout };

  StreamInfo::ResponseFlag streamResetReasonToResponseFlag(Http::StreamResetReason reset_reason);

  static const std::string upstreamZone(Upstream::HostDescriptionConstSharedPtr upstream_host);
  void chargeUpstreamCode(uint64_t response_status_code, const Http::HeaderMap& response_headers,
                          Upstream::HostDescriptionConstSharedPtr upstream_host, bool dropped);
  void chargeUpstreamCode(Http::Code code, Upstream::HostDescriptionConstSharedPtr upstream_host,
                          bool dropped);
  void cleanup();
  virtual RetryStatePtr createRetryState(const RetryPolicy& policy,
                                         Http::HeaderMap& request_headers,
                                         const Upstream::ClusterInfo& cluster,
                                         Runtime::Loader& runtime, Runtime::RandomGenerator& random,
                                         Event::Dispatcher& dispatcher,
                                         Upstream::ResourcePriority priority) PURE;
  Http::ConnectionPool::Instance* getConnPool();
  void maybeDoShadowing();
  void onRequestComplete();
  void onResponseTimeout();
  void onUpstream100ContinueHeaders(Http::HeaderMapPtr&& headers);
  void onUpstreamHeaders(uint64_t response_code, Http::HeaderMapPtr&& headers, bool end_stream);
  void onUpstreamData(Buffer::Instance& data, bool end_stream);
  void onUpstreamTrailers(Http::HeaderMapPtr&& trailers);
  void onUpstreamMetadata(Http::MetadataMapPtr&& metadata_map);
  void onUpstreamComplete();
  void onUpstreamReset(UpstreamResetType type,
<<<<<<< HEAD
                         const absl::optional<Http::StreamResetReason> &reset_reason,
                         absl::string_view transport_failure);
=======
                       const absl::optional<Http::StreamResetReason> reset_reason);
>>>>>>> 98e32346
  void sendNoHealthyUpstreamResponse();
  bool setupRetry(bool end_stream);
  bool setupRedirect(const Http::HeaderMap& headers);
  void doRetry();
  // Called immediately after a non-5xx header is received from upstream, performs stats accounting
  // and handle difference between gRPC and non-gRPC requests.
  void handleNon5xxResponseHeaders(const Http::HeaderMap& headers, bool end_stream);
  TimeSource& timeSource() { return config_.timeSource(); }
  Http::Context& httpContext() { return config_.http_context_; }

  FilterConfig& config_;
  Http::StreamDecoderFilterCallbacks* callbacks_{};
  RouteConstSharedPtr route_;
  const RouteEntry* route_entry_{};
  Upstream::ClusterInfoConstSharedPtr cluster_;
  std::string alt_stat_prefix_;
  const VirtualCluster* request_vcluster_;
  Event::TimerPtr response_timeout_;
  FilterUtility::TimeoutData timeout_;
  Http::Code timeout_response_code_ = Http::Code::GatewayTimeout;
  UpstreamRequestPtr upstream_request_;
  bool grpc_request_{};
  Http::HeaderMap* downstream_headers_{};
  Http::HeaderMap* downstream_trailers_{};
  MonotonicTime downstream_request_complete_time_;
  uint32_t buffer_limit_{0};
  MetadataMatchCriteriaConstPtr metadata_match_;

  // list of cookies to add to upstream headers
  std::vector<std::string> downstream_set_cookies_;

  bool downstream_response_started_ : 1;
  bool downstream_end_stream_ : 1;
  bool do_shadowing_ : 1;
  bool is_retry_ : 1;
  bool include_attempt_count_ : 1;
  bool attempting_internal_redirect_with_complete_stream_ : 1;
  uint32_t attempt_count_{1};
};

class ProdFilter : public Filter {
public:
  using Filter::Filter;

private:
  // Filter
  RetryStatePtr createRetryState(const RetryPolicy& policy, Http::HeaderMap& request_headers,
                                 const Upstream::ClusterInfo& cluster, Runtime::Loader& runtime,
                                 Runtime::RandomGenerator& random, Event::Dispatcher& dispatcher,
                                 Upstream::ResourcePriority priority) override;
};

} // namespace Router
} // namespace Envoy<|MERGE_RESOLUTION|>--- conflicted
+++ resolved
@@ -381,12 +381,8 @@
   void onUpstreamMetadata(Http::MetadataMapPtr&& metadata_map);
   void onUpstreamComplete();
   void onUpstreamReset(UpstreamResetType type,
-<<<<<<< HEAD
                          const absl::optional<Http::StreamResetReason> &reset_reason,
                          absl::string_view transport_failure);
-=======
-                       const absl::optional<Http::StreamResetReason> reset_reason);
->>>>>>> 98e32346
   void sendNoHealthyUpstreamResponse();
   bool setupRetry(bool end_stream);
   bool setupRedirect(const Http::HeaderMap& headers);

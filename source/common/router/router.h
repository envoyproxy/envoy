#pragma once

#include <chrono>
#include <cstdint>
#include <functional>
#include <memory>
#include <optional>
#include <string>

#include "envoy/common/random_generator.h"
#include "envoy/extensions/filters/http/router/v3/router.pb.h"
#include "envoy/http/codec.h"
#include "envoy/http/codes.h"
#include "envoy/http/filter.h"
#include "envoy/http/stateful_session.h"
#include "envoy/local_info/local_info.h"
#include "envoy/router/shadow_writer.h"
#include "envoy/runtime/runtime.h"
#include "envoy/server/filter_config.h"
#include "envoy/stats/scope.h"
#include "envoy/stats/stats_macros.h"
#include "envoy/upstream/cluster_manager.h"

#include "source/common/access_log/access_log_impl.h"
#include "source/common/buffer/watermark_buffer.h"
#include "source/common/common/cleanup.h"
#include "source/common/common/hash.h"
#include "source/common/common/hex.h"
#include "source/common/common/linked_object.h"
#include "source/common/common/logger.h"
#include "source/common/config/utility.h"
#include "source/common/config/well_known_names.h"
#include "source/common/http/utility.h"
#include "source/common/router/config_impl.h"
#include "source/common/router/context_impl.h"
#include "source/common/router/upstream_request.h"
#include "source/common/stats/symbol_table.h"
#include "source/common/stream_info/stream_info_impl.h"
#include "source/common/upstream/load_balancer_impl.h"

namespace Envoy {
namespace Router {

/**
 * Struct definition for all router filter stats. @see stats_macros.h
 */
MAKE_STATS_STRUCT(FilterStats, StatNames, ALL_ROUTER_STATS);

/**
 * Router filter utilities split out for ease of testing.
 */
class FilterUtility {
public:
  struct TimeoutData {
    std::chrono::milliseconds global_timeout_{0};
    std::chrono::milliseconds per_try_timeout_{0};
    std::chrono::milliseconds per_try_idle_timeout_{0};
  };

  struct HedgingParams {
    bool hedge_on_per_try_timeout_;
  };

  class StrictHeaderChecker {
  public:
    struct HeaderCheckResult {
      bool valid_ = true;
      const Http::HeaderEntry* entry_;
    };

    /**
     * Determine whether a given header's value passes the strict validation
     * defined for that header.
     * @param headers supplies the headers from which to get the target header.
     * @param target_header is the header to be validated.
     * @return HeaderCheckResult containing the entry for @param target_header
     *         and valid_ set to FALSE if @param target_header is set to an
     *         invalid value. If @param target_header doesn't appear in
     *         @param headers, return a result with valid_ set to TRUE.
     */
    static const HeaderCheckResult checkHeader(Http::RequestHeaderMap& headers,
                                               const Http::LowerCaseString& target_header);

    using ParseRetryFlagsFunc = std::function<std::pair<uint32_t, bool>(absl::string_view)>;

  private:
    static HeaderCheckResult hasValidRetryFields(const Http::HeaderEntry* header_entry,
                                                 const ParseRetryFlagsFunc& parse_fn) {
      HeaderCheckResult r;
      if (header_entry) {
        const auto flags_and_validity = parse_fn(header_entry->value().getStringView());
        r.valid_ = flags_and_validity.second;
        r.entry_ = header_entry;
      }
      return r;
    }

    static HeaderCheckResult isInteger(const Http::HeaderEntry* header_entry) {
      HeaderCheckResult r;
      if (header_entry) {
        uint64_t out;
        r.valid_ = absl::SimpleAtoi(header_entry->value().getStringView(), &out);
        r.entry_ = header_entry;
      }
      return r;
    }
  };

  /**
   * Returns response_time / timeout, as a  percentage as [0, 100]. Returns 0
   * if there is no timeout.
   * @param response_time supplies the response time thus far.
   * @param timeout supplies  the timeout to get the percentage of.
   * @return the percentage of timeout [0, 100] for stats use.
   */
  static uint64_t percentageOfTimeout(const std::chrono::milliseconds response_time,
                                      const std::chrono::milliseconds timeout);

  /**
   * Set the :scheme header using the best information available. In order this is
   * - existing scheme header if valid
   * - x-forwarded-proto header if valid
   * - security of downstream connection
   */
  static void setUpstreamScheme(Http::RequestHeaderMap& headers, bool downstream_secure);

  /**
   * Determine whether a request should be shadowed.
   * @param policy supplies the route's shadow policy.
   * @param runtime supplies the runtime to lookup the shadow key in.
   * @param stable_random supplies the random number to use when determining whether shadowing
   *        should take place.
   * @return TRUE if shadowing should take place.
   */
  static bool shouldShadow(const ShadowPolicy& policy, Runtime::Loader& runtime,
                           uint64_t stable_random);

  /**
   * Determine the final timeout to use based on the route as well as the request headers.
   * @param route supplies the request route.
   * @param request_headers supplies the request headers.
   * @param insert_envoy_expected_request_timeout_ms insert
   *        x-envoy-expected-request-timeout-ms?
   * @param grpc_request tells if the request is a gRPC request.
   * @return TimeoutData for both the global and per try timeouts.
   */
  static TimeoutData finalTimeout(const RouteEntry& route, Http::RequestHeaderMap& request_headers,
                                  bool insert_envoy_expected_request_timeout_ms, bool grpc_request,
                                  bool per_try_timeout_hedging_enabled,
                                  bool respect_expected_rq_timeout);

  /**
   * Set the x-envoy-expected-request-timeout-ms and grpc-timeout headers if needed.
   * @param elapsed_time time elapsed since completion of the downstream request
   * @param timeout final TimeoutData to use for the request
   * @param request_headers the request headers to modify
   * @param insert_envoy_expected_request_timeout_ms insert
   *        x-envoy-expected-request-timeout-ms?
   * @param grpc_request tells if the request is a gRPC request.
   * @param per_try_timeout_headging_enabled is request hedging enabled?
   */
  static void setTimeoutHeaders(uint64_t elapsed_time, const FilterUtility::TimeoutData& timeout,
                                const RouteEntry& route, Http::RequestHeaderMap& request_headers,
                                bool insert_envoy_expected_request_timeout_ms, bool grpc_request,
                                bool per_try_timeout_hedging_enabled);

  /**
   * Try to parse a header entry that may have a timeout field
   *
   * @param header_timeout_entry header entry which may contain a timeout value.
   * @return result timeout value from header. It will return nullopt if parse failed.
   */
  static absl::optional<std::chrono::milliseconds>
  tryParseHeaderTimeout(const Http::HeaderEntry& header_timeout_entry);

  /**
   * Try to set global timeout.
   *
   * @param header_timeout_entry header entry which may contain a timeout value.
   * @param timeout timeout data to set from header timeout entry.
   */
  static void trySetGlobalTimeout(const Http::HeaderEntry& header_timeout_entry,
                                  TimeoutData& timeout);

  /**
   * Determine the final hedging settings after applying randomized behavior.
   * @param route supplies the request route.
   * @param request_headers supplies the request headers.
   * @return HedgingParams the final parameters to use for request hedging.
   */
  static HedgingParams finalHedgingParams(const RouteEntry& route,
                                          Http::RequestHeaderMap& request_headers);
};

/**
 * Configuration for the router filter.
 */
class FilterConfig {
public:
  FilterConfig(Stats::StatName stat_prefix, const LocalInfo::LocalInfo& local_info,
               Stats::Scope& scope, Upstream::ClusterManager& cm, Runtime::Loader& runtime,
               Random::RandomGenerator& random, ShadowWriterPtr&& shadow_writer,
               bool emit_dynamic_stats, bool start_child_span, bool suppress_envoy_headers,
               bool respect_expected_rq_timeout, bool suppress_grpc_request_failure_code_stats,
               const Protobuf::RepeatedPtrField<std::string>& strict_check_headers,
               TimeSource& time_source, Http::Context& http_context,
               Router::Context& router_context)
      : router_context_(router_context), scope_(scope), local_info_(local_info), cm_(cm),
        runtime_(runtime), random_(random), stats_(router_context_.statNames(), scope, stat_prefix),
        emit_dynamic_stats_(emit_dynamic_stats), start_child_span_(start_child_span),
        suppress_envoy_headers_(suppress_envoy_headers),
        respect_expected_rq_timeout_(respect_expected_rq_timeout),
        suppress_grpc_request_failure_code_stats_(suppress_grpc_request_failure_code_stats),
        http_context_(http_context), zone_name_(local_info_.zoneStatName()),
        shadow_writer_(std::move(shadow_writer)), time_source_(time_source) {
    if (!strict_check_headers.empty()) {
      strict_check_headers_ = std::make_unique<HeaderVector>();
      for (const auto& header : strict_check_headers) {
        strict_check_headers_->emplace_back(Http::LowerCaseString(header));
      }
    }
  }

  FilterConfig(Stats::StatName stat_prefix, Server::Configuration::FactoryContext& context,
               ShadowWriterPtr&& shadow_writer,
               const envoy::extensions::filters::http::router::v3::Router& config)
      : FilterConfig(
            stat_prefix, context.localInfo(), context.scope(), context.clusterManager(),
            context.runtime(), context.api().randomGenerator(), std::move(shadow_writer),
            PROTOBUF_GET_WRAPPED_OR_DEFAULT(config, dynamic_stats, true), config.start_child_span(),
            config.suppress_envoy_headers(), config.respect_expected_rq_timeout(),
            config.suppress_grpc_request_failure_code_stats(), config.strict_check_headers(),
            context.api().timeSource(), context.httpContext(), context.routerContext()) {
    for (const auto& upstream_log : config.upstream_log()) {
      upstream_logs_.push_back(AccessLog::AccessLogFactory::fromProto(upstream_log, context));
    }
  }
  using HeaderVector = std::vector<Http::LowerCaseString>;
  using HeaderVectorPtr = std::unique_ptr<HeaderVector>;

  ShadowWriter& shadowWriter() { return *shadow_writer_; }
  TimeSource& timeSource() { return time_source_; }

  Router::Context& router_context_;
  Stats::Scope& scope_;
  const LocalInfo::LocalInfo& local_info_;
  Upstream::ClusterManager& cm_;
  Runtime::Loader& runtime_;
  Random::RandomGenerator& random_;
  FilterStats stats_;
  const bool emit_dynamic_stats_;
  const bool start_child_span_;
  const bool suppress_envoy_headers_;
  const bool respect_expected_rq_timeout_;
  const bool suppress_grpc_request_failure_code_stats_;
  // TODO(xyu-stripe): Make this a bitset to keep cluster memory footprint down.
  HeaderVectorPtr strict_check_headers_;
  std::list<AccessLog::InstanceSharedPtr> upstream_logs_;
  Http::Context& http_context_;
  Stats::StatName zone_name_;
  Stats::StatName empty_stat_name_;

private:
  ShadowWriterPtr shadow_writer_;
  TimeSource& time_source_;
};

using FilterConfigSharedPtr = std::shared_ptr<FilterConfig>;

class UpstreamRequest;
using UpstreamRequestPtr = std::unique_ptr<UpstreamRequest>;

// The interface the UpstreamRequest has to interact with the router filter.
// Split out primarily for unit test mocks.
class RouterFilterInterface {
public:
  virtual ~RouterFilterInterface() = default;

  virtual void onUpstream1xxHeaders(Http::ResponseHeaderMapPtr&& headers,
                                    UpstreamRequest& upstream_request) PURE;
  virtual void onUpstreamHeaders(uint64_t response_code, Http::ResponseHeaderMapPtr&& headers,
                                 UpstreamRequest& upstream_request, bool end_stream) PURE;
  virtual void onUpstreamData(Buffer::Instance& data, UpstreamRequest& upstream_request,
                              bool end_stream) PURE;
  virtual void onUpstreamTrailers(Http::ResponseTrailerMapPtr&& trailers,
                                  UpstreamRequest& upstream_request) PURE;
  virtual void onUpstreamMetadata(Http::MetadataMapPtr&& metadata_map) PURE;
  virtual void onUpstreamReset(Http::StreamResetReason reset_reason,
                               absl::string_view transport_failure,
                               UpstreamRequest& upstream_request) PURE;
  virtual void onUpstreamHostSelected(Upstream::HostDescriptionConstSharedPtr host) PURE;
  virtual void onPerTryTimeout(UpstreamRequest& upstream_request) PURE;
  virtual void onPerTryIdleTimeout(UpstreamRequest& upstream_request) PURE;
  virtual void onStreamMaxDurationReached(UpstreamRequest& upstream_request) PURE;

  virtual Http::StreamDecoderFilterCallbacks* callbacks() PURE;
  virtual Upstream::ClusterInfoConstSharedPtr cluster() PURE;
  virtual FilterConfig& config() PURE;
  virtual FilterUtility::TimeoutData timeout() PURE;
  virtual absl::optional<std::chrono::milliseconds> dynamicMaxStreamDuration() const PURE;
  virtual Http::RequestHeaderMap* downstreamHeaders() PURE;
  virtual Http::RequestTrailerMap* downstreamTrailers() PURE;
  virtual bool downstreamResponseStarted() const PURE;
  virtual bool downstreamEndStream() const PURE;
  virtual uint32_t attemptCount() const PURE;
  virtual const VirtualCluster* requestVcluster() const PURE;
<<<<<<< HEAD
  virtual const RouteStatsConfigSharedPtr routeStatsConfig() const PURE;
  virtual const RouteEntry* routeEntry() const PURE;
=======
  virtual const Route* route() const PURE;
>>>>>>> ed9cc72b
  virtual const std::list<UpstreamRequestPtr>& upstreamRequests() const PURE;
  virtual const UpstreamRequest* finalUpstreamRequest() const PURE;
  virtual TimeSource& timeSource() PURE;
};

/**
 * Service routing filter.
 */
class Filter : Logger::Loggable<Logger::Id::router>,
               public Http::StreamDecoderFilter,
               public Upstream::LoadBalancerContextBase,
               public RouterFilterInterface {
public:
  Filter(FilterConfig& config)
      : config_(config), final_upstream_request_(nullptr), downstream_1xx_headers_encoded_(false),
        downstream_response_started_(false), downstream_end_stream_(false), is_retry_(false),
        request_buffer_overflowed_(false) {}

  ~Filter() override;

  static StreamInfo::ResponseFlag
  streamResetReasonToResponseFlag(Http::StreamResetReason reset_reason);

  // Http::StreamFilterBase
  void onDestroy() override;

  // Http::StreamDecoderFilter
  Http::FilterHeadersStatus decodeHeaders(Http::RequestHeaderMap& headers,
                                          bool end_stream) override;
  Http::FilterDataStatus decodeData(Buffer::Instance& data, bool end_stream) override;
  Http::FilterTrailersStatus decodeTrailers(Http::RequestTrailerMap& trailers) override;
  Http::FilterMetadataStatus decodeMetadata(Http::MetadataMap& metadata_map) override;
  void setDecoderFilterCallbacks(Http::StreamDecoderFilterCallbacks& callbacks) override;

  // Upstream::LoadBalancerContext
  absl::optional<uint64_t> computeHashKey() override {
    if (route_entry_ && downstream_headers_) {
      auto hash_policy = route_entry_->hashPolicy();
      if (hash_policy) {
        return hash_policy->generateHash(
            callbacks_->streamInfo().downstreamAddressProvider().remoteAddress().get(),
            *downstream_headers_,
            [this](const std::string& key, const std::string& path, std::chrono::seconds max_age) {
              return addDownstreamSetCookie(key, path, max_age);
            },
            callbacks_->streamInfo().filterState());
      }
    }
    return {};
  }
  const Router::MetadataMatchCriteria* metadataMatchCriteria() override {
    if (route_entry_) {
      // Have we been called before? If so, there's no need to recompute because
      // by the time this method is called for the first time, route_entry_ should
      // not change anymore.
      if (metadata_match_ != nullptr) {
        return metadata_match_.get();
      }

      // The request's metadata, if present, takes precedence over the route's.
      const auto& request_metadata = callbacks_->streamInfo().dynamicMetadata().filter_metadata();
      const auto filter_it = request_metadata.find(Envoy::Config::MetadataFilters::get().ENVOY_LB);
      if (filter_it != request_metadata.end()) {
        if (route_entry_->metadataMatchCriteria() != nullptr) {
          metadata_match_ =
              route_entry_->metadataMatchCriteria()->mergeMatchCriteria(filter_it->second);
        } else {
          metadata_match_ = std::make_unique<Router::MetadataMatchCriteriaImpl>(filter_it->second);
        }
        return metadata_match_.get();
      }
      return route_entry_->metadataMatchCriteria();
    }
    return nullptr;
  }
  const Network::Connection* downstreamConnection() const override {
    return callbacks_->connection();
  }
  const Http::RequestHeaderMap* downstreamHeaders() const override { return downstream_headers_; }

  bool shouldSelectAnotherHost(const Upstream::Host& host) override {
    // We only care about host selection when performing a retry, at which point we consult the
    // RetryState to see if we're configured to avoid certain hosts during retries.
    if (!is_retry_) {
      return false;
    }

    ASSERT(retry_state_);
    return retry_state_->shouldSelectAnotherHost(host);
  }

  const Upstream::HealthyAndDegradedLoad& determinePriorityLoad(
      const Upstream::PrioritySet& priority_set,
      const Upstream::HealthyAndDegradedLoad& original_priority_load,
      const Upstream::RetryPriority::PriorityMappingFunc& priority_mapping_func) override {
    // We only modify the priority load on retries.
    if (!is_retry_) {
      return original_priority_load;
    }

    return retry_state_->priorityLoadForRetry(priority_set, original_priority_load,
                                              priority_mapping_func);
  }

  uint32_t hostSelectionRetryCount() const override {
    if (!is_retry_) {
      return 1;
    }

    return retry_state_->hostSelectionMaxAttempts();
  }

  Network::Socket::OptionsSharedPtr upstreamSocketOptions() const override {
    return (upstream_options_ != nullptr) ? upstream_options_
                                          : callbacks_->getUpstreamSocketOptions();
  }

  Network::TransportSocketOptionsConstSharedPtr upstreamTransportSocketOptions() const override {
    return transport_socket_options_;
  }

  absl::optional<OverrideHost> overrideHostToSelect() const override {
    if (is_retry_) {
      return {};
    }

    return callbacks_->upstreamOverrideHost();
  }

  /**
   * Set a computed cookie to be sent with the downstream headers.
   * @param key supplies the size of the cookie
   * @param max_age the lifetime of the cookie
   * @param  path the path of the cookie, or ""
   * @return std::string the value of the new cookie
   */
  std::string addDownstreamSetCookie(const std::string& key, const std::string& path,
                                     std::chrono::seconds max_age) {
    // The cookie value should be the same per connection so that if multiple
    // streams race on the same path, they all receive the same cookie.
    // Since the downstream port is part of the hashed value, multiple HTTP1
    // connections can receive different cookies if they race on requests.
    std::string value;
    const Network::Connection* conn = downstreamConnection();
    // Need to check for null conn if this is ever used by Http::AsyncClient in the future.
    value = conn->connectionInfoProvider().remoteAddress()->asString() +
            conn->connectionInfoProvider().localAddress()->asString();

    const std::string cookie_value = Hex::uint64ToHex(HashUtil::xxHash64(value));
    downstream_set_cookies_.emplace_back(
        Http::Utility::makeSetCookieValue(key, cookie_value, path, max_age, true));
    return cookie_value;
  }

  // RouterFilterInterface
  void onUpstream1xxHeaders(Http::ResponseHeaderMapPtr&& headers,
                            UpstreamRequest& upstream_request) override;
  void onUpstreamHeaders(uint64_t response_code, Http::ResponseHeaderMapPtr&& headers,
                         UpstreamRequest& upstream_request, bool end_stream) override;
  void onUpstreamData(Buffer::Instance& data, UpstreamRequest& upstream_request,
                      bool end_stream) override;
  void onUpstreamTrailers(Http::ResponseTrailerMapPtr&& trailers,
                          UpstreamRequest& upstream_request) override;
  void onUpstreamMetadata(Http::MetadataMapPtr&& metadata_map) override;
  void onUpstreamReset(Http::StreamResetReason reset_reason, absl::string_view transport_failure,
                       UpstreamRequest& upstream_request) override;
  void onUpstreamHostSelected(Upstream::HostDescriptionConstSharedPtr host) override;
  void onPerTryTimeout(UpstreamRequest& upstream_request) override;
  void onPerTryIdleTimeout(UpstreamRequest& upstream_request) override;
  void onStreamMaxDurationReached(UpstreamRequest& upstream_request) override;
  Http::StreamDecoderFilterCallbacks* callbacks() override { return callbacks_; }
  Upstream::ClusterInfoConstSharedPtr cluster() override { return cluster_; }
  FilterConfig& config() override { return config_; }
  FilterUtility::TimeoutData timeout() override { return timeout_; }
  absl::optional<std::chrono::milliseconds> dynamicMaxStreamDuration() const override {
    return dynamic_max_stream_duration_;
  }
  Http::RequestHeaderMap* downstreamHeaders() override { return downstream_headers_; }
  Http::RequestTrailerMap* downstreamTrailers() override { return downstream_trailers_; }
  bool downstreamResponseStarted() const override { return downstream_response_started_; }
  bool downstreamEndStream() const override { return downstream_end_stream_; }
  uint32_t attemptCount() const override { return attempt_count_; }
  const VirtualCluster* requestVcluster() const override { return request_vcluster_; }
<<<<<<< HEAD
  const RouteStatsConfigSharedPtr routeStatsConfig() const override { return route_stats_config_; }
  const RouteEntry* routeEntry() const override { return route_entry_; }
=======
  const Route* route() const override { return route_.get(); }
>>>>>>> ed9cc72b
  const std::list<UpstreamRequestPtr>& upstreamRequests() const override {
    return upstream_requests_;
  }
  const UpstreamRequest* finalUpstreamRequest() const override { return final_upstream_request_; }
  TimeSource& timeSource() override { return config_.timeSource(); }

protected:
  void setRetryShadownBufferLimit(uint32_t retry_shadow_buffer_limit) {
    ASSERT(retry_shadow_buffer_limit_ > retry_shadow_buffer_limit);
    retry_shadow_buffer_limit_ = retry_shadow_buffer_limit;
  }

private:
  friend class UpstreamRequest;

  void onPerTryTimeoutCommon(UpstreamRequest& upstream_request, Stats::Counter& error_counter,
                             const std::string& response_code_details);
  Stats::StatName upstreamZone(Upstream::HostDescriptionConstSharedPtr upstream_host);
  void chargeUpstreamCode(uint64_t response_status_code,
                          const Http::ResponseHeaderMap& response_headers,
                          Upstream::HostDescriptionConstSharedPtr upstream_host, bool dropped);
  void chargeUpstreamCode(Http::Code code, Upstream::HostDescriptionConstSharedPtr upstream_host,
                          bool dropped);
  void chargeUpstreamAbort(Http::Code code, bool dropped, UpstreamRequest& upstream_request);
  void cleanup();
  virtual RetryStatePtr
  createRetryState(const RetryPolicy& policy, Http::RequestHeaderMap& request_headers,
                   const Upstream::ClusterInfo& cluster, const VirtualCluster* vcluster,
                   RouteStatsConfigOptConstRef route_stats_config, Runtime::Loader& runtime,
                   Random::RandomGenerator& random, Event::Dispatcher& dispatcher,
                   TimeSource& time_source, Upstream::ResourcePriority priority) PURE;

  std::unique_ptr<GenericConnPool>
  createConnPool(Upstream::ThreadLocalCluster& thread_local_cluster);
  UpstreamRequestPtr createUpstreamRequest();
  absl::optional<absl::string_view> getShadowCluster(const ShadowPolicy& shadow_policy,
                                                     const Http::HeaderMap& headers) const;

  void maybeDoShadowing();
  bool maybeRetryReset(Http::StreamResetReason reset_reason, UpstreamRequest& upstream_request);
  uint32_t numRequestsAwaitingHeaders();
  void onGlobalTimeout();
  void onRequestComplete();
  void onResponseTimeout();
  // Handle an upstream request aborted due to a local timeout.
  void onSoftPerTryTimeout();
  void onSoftPerTryTimeout(UpstreamRequest& upstream_request);
  void onUpstreamTimeoutAbort(StreamInfo::ResponseFlag response_flag, absl::string_view details);
  // Handle an "aborted" upstream request, meaning we didn't see response
  // headers (e.g. due to a reset). Handles recording stats and responding
  // downstream if appropriate.
  void onUpstreamAbort(Http::Code code, StreamInfo::ResponseFlag response_flag,
                       absl::string_view body, bool dropped, absl::string_view details);
  void onUpstreamComplete(UpstreamRequest& upstream_request);
  // Reset all in-flight upstream requests.
  void resetAll();
  // Reset all in-flight upstream requests that do NOT match the passed argument. This is used
  // if a "good" response comes back and we return downstream, so there is no point in waiting
  // for the remaining upstream requests to return.
  void resetOtherUpstreams(UpstreamRequest& upstream_request);
  void sendNoHealthyUpstreamResponse();
  bool setupRedirect(const Http::ResponseHeaderMap& headers);
  bool convertRequestHeadersForInternalRedirect(Http::RequestHeaderMap& downstream_headers,
                                                const Http::HeaderEntry& internal_redirect,
                                                uint64_t status_code);
  void updateOutlierDetection(Upstream::Outlier::Result result, UpstreamRequest& upstream_request,
                              absl::optional<uint64_t> code);
  void doRetry(bool can_send_early_data, bool can_use_http3);
  void runRetryOptionsPredicates(UpstreamRequest& retriable_request);
  // Called immediately after a non-5xx header is received from upstream, performs stats accounting
  // and handle difference between gRPC and non-gRPC requests.
  void handleNon5xxResponseHeaders(absl::optional<Grpc::Status::GrpcStatus> grpc_status,
                                   UpstreamRequest& upstream_request, bool end_stream,
                                   uint64_t grpc_to_http_status);
  Http::Context& httpContext() { return config_.http_context_; }

  RetryStatePtr retry_state_;
  FilterConfig& config_;
  Http::StreamDecoderFilterCallbacks* callbacks_{};
  RouteConstSharedPtr route_;
  const RouteEntry* route_entry_{};
  Upstream::ClusterInfoConstSharedPtr cluster_;
  std::unique_ptr<Stats::StatNameDynamicStorage> alt_stat_prefix_;
  const VirtualCluster* request_vcluster_;
  RouteStatsConfigSharedPtr route_stats_config_{};
  Event::TimerPtr response_timeout_;
  FilterUtility::TimeoutData timeout_;
  FilterUtility::HedgingParams hedging_params_;
  Http::Code timeout_response_code_ = Http::Code::GatewayTimeout;
  std::list<UpstreamRequestPtr> upstream_requests_;
  // Tracks which upstream request "wins" and will have the corresponding
  // response forwarded downstream
  UpstreamRequest* final_upstream_request_;
  bool grpc_request_{};
  bool exclude_http_code_stats_ = false;
  Http::RequestHeaderMap* downstream_headers_{};
  Http::RequestTrailerMap* downstream_trailers_{};
  MonotonicTime downstream_request_complete_time_;
  uint32_t retry_shadow_buffer_limit_{std::numeric_limits<uint32_t>::max()};
  MetadataMatchCriteriaConstPtr metadata_match_;
  std::function<void(Http::ResponseHeaderMap&)> modify_headers_;
  std::vector<std::reference_wrapper<const ShadowPolicy>> active_shadow_policies_{};
  // The stream lifetime configured by request header.
  absl::optional<std::chrono::milliseconds> dynamic_max_stream_duration_;
  // list of cookies to add to upstream headers
  std::vector<std::string> downstream_set_cookies_;

  bool downstream_1xx_headers_encoded_ : 1;
  bool downstream_response_started_ : 1;
  bool downstream_end_stream_ : 1;
  bool is_retry_ : 1;
  bool include_attempt_count_in_request_ : 1;
  bool request_buffer_overflowed_ : 1;
  bool conn_pool_new_stream_with_early_data_and_http3_ : 1;
  uint32_t attempt_count_{1};
  uint32_t pending_retries_{0};

  Network::TransportSocketOptionsConstSharedPtr transport_socket_options_;
  Network::Socket::OptionsSharedPtr upstream_options_;
};

class ProdFilter : public Filter {
public:
  using Filter::Filter;

private:
  // Filter
  RetryStatePtr createRetryState(const RetryPolicy& policy, Http::RequestHeaderMap& request_headers,
                                 const Upstream::ClusterInfo& cluster,
                                 const VirtualCluster* vcluster,
                                 RouteStatsConfigOptConstRef route_stats_config,
                                 Runtime::Loader& runtime, Random::RandomGenerator& random,
                                 Event::Dispatcher& dispatcher, TimeSource& time_source,
                                 Upstream::ResourcePriority priority) override;
};

} // namespace Router
} // namespace Envoy<|MERGE_RESOLUTION|>--- conflicted
+++ resolved
@@ -304,12 +304,9 @@
   virtual bool downstreamEndStream() const PURE;
   virtual uint32_t attemptCount() const PURE;
   virtual const VirtualCluster* requestVcluster() const PURE;
-<<<<<<< HEAD
   virtual const RouteStatsConfigSharedPtr routeStatsConfig() const PURE;
   virtual const RouteEntry* routeEntry() const PURE;
-=======
   virtual const Route* route() const PURE;
->>>>>>> ed9cc72b
   virtual const std::list<UpstreamRequestPtr>& upstreamRequests() const PURE;
   virtual const UpstreamRequest* finalUpstreamRequest() const PURE;
   virtual TimeSource& timeSource() PURE;
@@ -493,12 +490,9 @@
   bool downstreamEndStream() const override { return downstream_end_stream_; }
   uint32_t attemptCount() const override { return attempt_count_; }
   const VirtualCluster* requestVcluster() const override { return request_vcluster_; }
-<<<<<<< HEAD
   const RouteStatsConfigSharedPtr routeStatsConfig() const override { return route_stats_config_; }
   const RouteEntry* routeEntry() const override { return route_entry_; }
-=======
   const Route* route() const override { return route_.get(); }
->>>>>>> ed9cc72b
   const std::list<UpstreamRequestPtr>& upstreamRequests() const override {
     return upstream_requests_;
   }

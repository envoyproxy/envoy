#pragma once

#include <chrono>
#include <cstdint>
#include <functional>
#include <memory>
#include <optional>
#include <string>

#include "envoy/common/random_generator.h"
#include "envoy/extensions/filters/http/router/v3/router.pb.h"
#include "envoy/http/codec.h"
#include "envoy/http/codes.h"
#include "envoy/http/filter.h"
#include "envoy/http/filter_factory.h"
#include "envoy/http/hash_policy.h"
#include "envoy/http/stateful_session.h"
#include "envoy/local_info/local_info.h"
#include "envoy/router/router_filter_interface.h"
#include "envoy/router/shadow_writer.h"
#include "envoy/runtime/runtime.h"
#include "envoy/server/factory_context.h"
#include "envoy/server/filter_config.h"
#include "envoy/stats/scope.h"
#include "envoy/stats/stats_macros.h"
#include "envoy/stream_info/stream_info.h"
#include "envoy/upstream/cluster_manager.h"

#include "source/common/access_log/access_log_impl.h"
#include "source/common/buffer/watermark_buffer.h"
#include "source/common/common/cleanup.h"
#include "source/common/common/hash.h"
#include "source/common/common/hex.h"
#include "source/common/common/linked_object.h"
#include "source/common/common/logger.h"
#include "source/common/config/utility.h"
#include "source/common/config/well_known_names.h"
#include "source/common/http/filter_chain_helper.h"
#include "source/common/http/sidestream_watermark.h"
#include "source/common/http/utility.h"
#include "source/common/router/config_impl.h"
#include "source/common/router/context_impl.h"
#include "source/common/router/upstream_request.h"
#include "source/common/stats/symbol_table.h"
#include "source/common/stream_info/stream_info_impl.h"
#include "source/common/upstream/load_balancer_context_base.h"
#include "source/common/upstream/upstream_factory_context_impl.h"

namespace Envoy {
namespace Router {

/**
 * Struct definition for all router filter stats. @see stats_macros.h
 */
MAKE_STATS_STRUCT(FilterStats, StatNames, ALL_ROUTER_STATS);

/**
 * Router filter utilities split out for ease of testing.
 */
class FilterUtility {
public:
  struct HedgingParams {
    bool hedge_on_per_try_timeout_ : 1;
  };

  class StrictHeaderChecker {
  public:
    struct HeaderCheckResult {
      bool valid_ = true;
      const Http::HeaderEntry* entry_;
    };

    /**
     * Determine whether a given header's value passes the strict validation
     * defined for that header.
     * @param headers supplies the headers from which to get the target header.
     * @param target_header is the header to be validated.
     * @return HeaderCheckResult containing the entry for @param target_header
     *         and valid_ set to FALSE if @param target_header is set to an
     *         invalid value. If @param target_header doesn't appear in
     *         @param headers, return a result with valid_ set to TRUE.
     */
    static const HeaderCheckResult checkHeader(Http::RequestHeaderMap& headers,
                                               const Http::LowerCaseString& target_header);

    using ParseRetryFlagsFunc = std::function<std::pair<uint32_t, bool>(absl::string_view)>;

  private:
    static HeaderCheckResult hasValidRetryFields(const Http::HeaderEntry* header_entry,
                                                 const ParseRetryFlagsFunc& parse_fn) {
      HeaderCheckResult r;
      if (header_entry) {
        const auto flags_and_validity = parse_fn(header_entry->value().getStringView());
        r.valid_ = flags_and_validity.second;
        r.entry_ = header_entry;
      }
      return r;
    }

    static HeaderCheckResult isInteger(const Http::HeaderEntry* header_entry) {
      HeaderCheckResult r;
      if (header_entry) {
        uint64_t out;
        r.valid_ = absl::SimpleAtoi(header_entry->value().getStringView(), &out);
        r.entry_ = header_entry;
      }
      return r;
    }
  };

  /**
   * Returns response_time / timeout, as a  percentage as [0, 100]. Returns 0
   * if there is no timeout.
   * @param response_time supplies the response time thus far.
   * @param timeout supplies  the timeout to get the percentage of.
   * @return the percentage of timeout [0, 100] for stats use.
   */
  static uint64_t percentageOfTimeout(const std::chrono::milliseconds response_time,
                                      const std::chrono::milliseconds timeout);

  /**
   * Set the :scheme header using the best information available. In order this is
   * - whether the upstream connection is using TLS if use_upstream is true
   * - existing scheme header if valid
   * - x-forwarded-proto header if valid
   * - whether the downstream connection is using TLS
   */
  static void setUpstreamScheme(Http::RequestHeaderMap& headers, bool downstream_ssl,
                                bool upstream_ssl, bool use_upstream);

  /**
   * Determine whether a request should be shadowed.
   * @param policy supplies the route's shadow policy.
   * @param runtime supplies the runtime to lookup the shadow key in.
   * @param stable_random supplies the random number to use when determining whether shadowing
   *        should take place.
   * @return TRUE if shadowing should take place.
   */
  static bool shouldShadow(const ShadowPolicy& policy, Runtime::Loader& runtime,
                           uint64_t stable_random);

  /**
   * Determine the final timeout to use based on the route as well as the request headers.
   * @param route supplies the request route.
   * @param request_headers supplies the request headers.
   * @param insert_envoy_expected_request_timeout_ms insert
   *        x-envoy-expected-request-timeout-ms?
   * @param grpc_request tells if the request is a gRPC request.
   * @return TimeoutData for both the global and per try timeouts.
   */
  static TimeoutData finalTimeout(const RouteEntry& route, Http::RequestHeaderMap& request_headers,
                                  bool insert_envoy_expected_request_timeout_ms, bool grpc_request,
                                  bool per_try_timeout_hedging_enabled,
                                  bool respect_expected_rq_timeout);

  /**
   * Set the x-envoy-expected-request-timeout-ms and grpc-timeout headers if needed.
   * @param elapsed_time time elapsed since completion of the downstream request
   * @param timeout final TimeoutData to use for the request
   * @param request_headers the request headers to modify
   * @param insert_envoy_expected_request_timeout_ms insert
   *        x-envoy-expected-request-timeout-ms?
   * @param grpc_request tells if the request is a gRPC request.
   * @param per_try_timeout_headging_enabled is request hedging enabled?
   */
  static void setTimeoutHeaders(uint64_t elapsed_time, const TimeoutData& timeout,
                                const RouteEntry& route, Http::RequestHeaderMap& request_headers,
                                bool insert_envoy_expected_request_timeout_ms, bool grpc_request,
                                bool per_try_timeout_hedging_enabled);

  /**
   * Try to parse a header entry that may have a timeout field
   *
   * @param header_timeout_entry header entry which may contain a timeout value.
   * @return result timeout value from header. It will return nullopt if parse failed.
   */
  static absl::optional<std::chrono::milliseconds>
  tryParseHeaderTimeout(const Http::HeaderEntry& header_timeout_entry);

  /**
   * Try to set global timeout.
   *
   * @param header_timeout_entry header entry which may contain a timeout value.
   * @param timeout timeout data to set from header timeout entry.
   */
  static void trySetGlobalTimeout(const Http::HeaderEntry& header_timeout_entry,
                                  TimeoutData& timeout);

  /**
   * Determine the final hedging settings after applying randomized behavior.
   * @param route supplies the request route.
   * @param request_headers supplies the request headers.
   * @return HedgingParams the final parameters to use for request hedging.
   */
  static HedgingParams finalHedgingParams(const RouteEntry& route,
                                          Http::RequestHeaderMap& request_headers);
};

/**
 * Configuration for the router filter.
 */
class FilterConfig : Http::FilterChainFactory {
public:
  FilterConfig(Server::Configuration::CommonFactoryContext& factory_context,
               Stats::StatName stat_prefix, const LocalInfo::LocalInfo& local_info,
               Stats::Scope& scope, Upstream::ClusterManager& cm, Runtime::Loader& runtime,
               Random::RandomGenerator& random, ShadowWriterPtr&& shadow_writer,
               bool emit_dynamic_stats, bool start_child_span, bool suppress_envoy_headers,
               bool respect_expected_rq_timeout, bool suppress_grpc_request_failure_code_stats,
               bool flush_upstream_log_on_upstream_stream,
               const Protobuf::RepeatedPtrField<std::string>& strict_check_headers,
               TimeSource& time_source, Http::Context& http_context,
               Router::Context& router_context)
      : factory_context_(factory_context), router_context_(router_context), scope_(scope),
        local_info_(local_info), cm_(cm), runtime_(runtime),
        default_stats_(router_context_.statNames(), scope_, stat_prefix),
        async_stats_(router_context_.statNames(), scope, http_context.asyncClientStatPrefix()),
        random_(random), emit_dynamic_stats_(emit_dynamic_stats),
        start_child_span_(start_child_span), suppress_envoy_headers_(suppress_envoy_headers),
        respect_expected_rq_timeout_(respect_expected_rq_timeout),
        suppress_grpc_request_failure_code_stats_(suppress_grpc_request_failure_code_stats),
        flush_upstream_log_on_upstream_stream_(flush_upstream_log_on_upstream_stream),
        http_context_(http_context), zone_name_(local_info_.zoneStatName()),
        shadow_writer_(std::move(shadow_writer)), time_source_(time_source) {
    if (!strict_check_headers.empty()) {
      strict_check_headers_ = std::make_unique<HeaderVector>();
      for (const auto& header : strict_check_headers) {
        strict_check_headers_->emplace_back(Http::LowerCaseString(header));
      }
    }
  }

  FilterConfig(Stats::StatName stat_prefix, Server::Configuration::FactoryContext& context,
               ShadowWriterPtr&& shadow_writer,
               const envoy::extensions::filters::http::router::v3::Router& config);

  bool createFilterChain(
      Http::FilterChainManager& manager, bool only_create_if_configured = false,
      const Http::FilterChainOptions& options = Http::EmptyFilterChainOptions{}) const override {
    // Currently there is no default filter chain, so only_create_if_configured true doesn't make
    // sense.
    ASSERT(!only_create_if_configured);
    if (upstream_http_filter_factories_.empty()) {
      return false;
    }
    Http::FilterChainUtility::createFilterChainForFactories(manager, options,
                                                            upstream_http_filter_factories_);
    return true;
  }

  bool createUpgradeFilterChain(absl::string_view, const UpgradeMap*, Http::FilterChainManager&,
                                const Http::FilterChainOptions&) const override {
    // Upgrade filter chains not yet supported for upstream HTTP filters.
    return false;
  }

  using HeaderVector = std::vector<Http::LowerCaseString>;
  using HeaderVectorPtr = std::unique_ptr<HeaderVector>;

  ShadowWriter& shadowWriter() { return *shadow_writer_; }
  TimeSource& timeSource() { return time_source_; }

  Server::Configuration::CommonFactoryContext& factory_context_;
  Router::Context& router_context_;
  Stats::Scope& scope_;
  const LocalInfo::LocalInfo& local_info_;
  Upstream::ClusterManager& cm_;
  Runtime::Loader& runtime_;
  FilterStats default_stats_;
  FilterStats async_stats_;
  Random::RandomGenerator& random_;
  const bool emit_dynamic_stats_;
  const bool start_child_span_;
  const bool suppress_envoy_headers_;
  const bool respect_expected_rq_timeout_;
  const bool suppress_grpc_request_failure_code_stats_;
  // TODO(xyu-stripe): Make this a bitset to keep cluster memory footprint down.
  HeaderVectorPtr strict_check_headers_;
  const bool flush_upstream_log_on_upstream_stream_;
  absl::optional<std::chrono::milliseconds> upstream_log_flush_interval_;
  std::list<AccessLog::InstanceSharedPtr> upstream_logs_;
  Http::Context& http_context_;
  Stats::StatName zone_name_;
  Stats::StatName empty_stat_name_;
  std::unique_ptr<Server::Configuration::UpstreamFactoryContext> upstream_ctx_;
  Http::FilterChainUtility::FilterFactoriesList upstream_http_filter_factories_;

private:
  ShadowWriterPtr shadow_writer_;
  TimeSource& time_source_;
};

using FilterConfigSharedPtr = std::shared_ptr<FilterConfig>;

class UpstreamRequest;
using UpstreamRequestPtr = std::unique_ptr<UpstreamRequest>;

/**
 * Service routing filter.
 */
class Filter : Logger::Loggable<Logger::Id::router>,
               public Http::StreamDecoderFilter,
               public Upstream::LoadBalancerContextBase,
               public RouterFilterInterface {
public:
  Filter(const FilterConfigSharedPtr& config, FilterStats& stats)
      : config_(config), stats_(stats), grpc_request_(false), exclude_http_code_stats_(false),
        downstream_response_started_(false), downstream_end_stream_(false), is_retry_(false),
        request_buffer_overflowed_(false), streaming_shadows_(Runtime::runtimeFeatureEnabled(
                                               "envoy.reloadable_features.streaming_shadow")),
<<<<<<< HEAD
        allow_multiplexed_upstream_half_close_(Runtime::runtimeFeatureEnabled(
            "envoy.reloadable_features.allow_multiplexed_upstream_half_close")) {}
=======
        upstream_request_started_(false) {}
>>>>>>> 1a808843

  ~Filter() override;

  static StreamInfo::CoreResponseFlag
  streamResetReasonToResponseFlag(Http::StreamResetReason reset_reason);

  // Http::StreamFilterBase
  void onDestroy() override;

  // Http::StreamDecoderFilter
  Http::FilterHeadersStatus decodeHeaders(Http::RequestHeaderMap& headers,
                                          bool end_stream) override;
  Http::FilterDataStatus decodeData(Buffer::Instance& data, bool end_stream) override;
  Http::FilterTrailersStatus decodeTrailers(Http::RequestTrailerMap& trailers) override;
  Http::FilterMetadataStatus decodeMetadata(Http::MetadataMap& metadata_map) override;
  void setDecoderFilterCallbacks(Http::StreamDecoderFilterCallbacks& callbacks) override;

  // Upstream::LoadBalancerContext
  absl::optional<uint64_t> computeHashKey() override {
    if (route_entry_ && downstream_headers_) {
      auto hash_policy = route_entry_->hashPolicy();
      if (hash_policy) {
        return hash_policy->generateHash(
            callbacks_->streamInfo().downstreamAddressProvider().remoteAddress().get(),
            *downstream_headers_,
            [this](const std::string& key, const std::string& path, std::chrono::seconds max_age,
                   Http::CookieAttributeRefVector attributes) {
              return addDownstreamSetCookie(key, path, max_age, attributes);
            },
            callbacks_->streamInfo().filterState());
      }
    }
    return {};
  }
  const Router::MetadataMatchCriteria* metadataMatchCriteria() override {
    if (route_entry_) {
      // Have we been called before? If so, there's no need to recompute because
      // by the time this method is called for the first time, route_entry_ should
      // not change anymore.
      if (metadata_match_ != nullptr) {
        return metadata_match_.get();
      }

      // The request's metadata, if present, takes precedence over the route's.
      const auto& request_metadata = callbacks_->streamInfo().dynamicMetadata().filter_metadata();
      const auto filter_it = request_metadata.find(Envoy::Config::MetadataFilters::get().ENVOY_LB);
      if (filter_it != request_metadata.end()) {
        if (route_entry_->metadataMatchCriteria() != nullptr) {
          metadata_match_ =
              route_entry_->metadataMatchCriteria()->mergeMatchCriteria(filter_it->second);
        } else {
          metadata_match_ = std::make_unique<Router::MetadataMatchCriteriaImpl>(filter_it->second);
        }
        return metadata_match_.get();
      }
      return route_entry_->metadataMatchCriteria();
    }
    return nullptr;
  }
  const Network::Connection* downstreamConnection() const override {
    return callbacks_->connection().ptr();
  }
  const StreamInfo::StreamInfo* requestStreamInfo() const override {
    return &callbacks_->streamInfo();
  }
  const Http::RequestHeaderMap* downstreamHeaders() const override { return downstream_headers_; }

  bool shouldSelectAnotherHost(const Upstream::Host& host) override {
    // We only care about host selection when performing a retry, at which point we consult the
    // RetryState to see if we're configured to avoid certain hosts during retries.
    if (!is_retry_) {
      return false;
    }

    ASSERT(retry_state_);
    return retry_state_->shouldSelectAnotherHost(host);
  }

  const Upstream::HealthyAndDegradedLoad& determinePriorityLoad(
      const Upstream::PrioritySet& priority_set,
      const Upstream::HealthyAndDegradedLoad& original_priority_load,
      const Upstream::RetryPriority::PriorityMappingFunc& priority_mapping_func) override {
    // We only modify the priority load on retries.
    if (!is_retry_) {
      return original_priority_load;
    }
    return retry_state_->priorityLoadForRetry(priority_set, original_priority_load,
                                              priority_mapping_func);
  }

  uint32_t hostSelectionRetryCount() const override {
    if (!is_retry_) {
      return 1;
    }
    return retry_state_->hostSelectionMaxAttempts();
  }

  Network::Socket::OptionsSharedPtr upstreamSocketOptions() const override {
    return (upstream_options_ != nullptr) ? upstream_options_
                                          : callbacks_->getUpstreamSocketOptions();
  }

  Network::TransportSocketOptionsConstSharedPtr upstreamTransportSocketOptions() const override {
    return transport_socket_options_;
  }

  absl::optional<OverrideHost> overrideHostToSelect() const override {
    if (is_retry_) {
      return {};
    }
    return callbacks_->upstreamOverrideHost();
  }

  /**
   * Set a computed cookie to be sent with the downstream headers.
   * @param key supplies the size of the cookie
   * @param max_age the lifetime of the cookie
   * @param  path the path of the cookie, or ""
   * @return std::string the value of the new cookie
   */
  std::string addDownstreamSetCookie(const std::string& key, const std::string& path,
                                     std::chrono::seconds max_age,
                                     Http::CookieAttributeRefVector attributes) {
    // The cookie value should be the same per connection so that if multiple
    // streams race on the same path, they all receive the same cookie.
    // Since the downstream port is part of the hashed value, multiple HTTP1
    // connections can receive different cookies if they race on requests.
    std::string value;
    const Network::Connection* conn = downstreamConnection();
    // Need to check for null conn if this is ever used by Http::AsyncClient in the future.
    value = conn->connectionInfoProvider().remoteAddress()->asString() +
            conn->connectionInfoProvider().localAddress()->asString();

    const std::string cookie_value = Hex::uint64ToHex(HashUtil::xxHash64(value));
    downstream_set_cookies_.emplace_back(
        Http::Utility::makeSetCookieValue(key, cookie_value, path, max_age, true, attributes));
    return cookie_value;
  }

  // RouterFilterInterface
  void onUpstream1xxHeaders(Http::ResponseHeaderMapPtr&& headers,
                            UpstreamRequest& upstream_request) override;
  void onUpstreamHeaders(uint64_t response_code, Http::ResponseHeaderMapPtr&& headers,
                         UpstreamRequest& upstream_request, bool end_stream) override;
  void onUpstreamData(Buffer::Instance& data, UpstreamRequest& upstream_request,
                      bool end_stream) override;
  void onUpstreamTrailers(Http::ResponseTrailerMapPtr&& trailers,
                          UpstreamRequest& upstream_request) override;
  void onUpstreamMetadata(Http::MetadataMapPtr&& metadata_map) override;
  void onUpstreamReset(Http::StreamResetReason reset_reason, absl::string_view transport_failure,
                       UpstreamRequest& upstream_request) override;
  void onUpstreamHostSelected(Upstream::HostDescriptionConstSharedPtr host,
                              bool pool_success) override;
  void onPerTryTimeout(UpstreamRequest& upstream_request) override;
  void onPerTryIdleTimeout(UpstreamRequest& upstream_request) override;
  void onStreamMaxDurationReached(UpstreamRequest& upstream_request) override;
  Http::StreamDecoderFilterCallbacks* callbacks() override { return callbacks_; }
  Upstream::ClusterInfoConstSharedPtr cluster() override { return cluster_; }
  FilterConfig& config() override { return *config_; }
  TimeoutData timeout() override { return timeout_; }
  absl::optional<std::chrono::milliseconds> dynamicMaxStreamDuration() const override {
    return dynamic_max_stream_duration_;
  }
  Http::RequestHeaderMap* downstreamHeaders() override { return downstream_headers_; }
  Http::RequestTrailerMap* downstreamTrailers() override { return downstream_trailers_; }
  bool downstreamResponseStarted() const override { return downstream_response_started_; }
  bool downstreamEndStream() const override { return downstream_end_stream_; }
  uint32_t attemptCount() const override { return attempt_count_; }
  const std::list<UpstreamRequestPtr>& upstreamRequests() const { return upstream_requests_; }

  TimeSource& timeSource() { return config_->timeSource(); }
  const Route* route() const { return route_.get(); }
  const FilterStats& stats() { return stats_; }

protected:
  void setRetryShadowBufferLimit(uint32_t retry_shadow_buffer_limit) {
    ASSERT(retry_shadow_buffer_limit_ > retry_shadow_buffer_limit);
    retry_shadow_buffer_limit_ = retry_shadow_buffer_limit;
  }

private:
  friend class UpstreamRequest;

  enum class TimeoutRetry { Yes, No };

  void onPerTryTimeoutCommon(UpstreamRequest& upstream_request, Stats::Counter& error_counter,
                             const std::string& response_code_details);
  Stats::StatName upstreamZone(Upstream::HostDescriptionConstSharedPtr upstream_host);
  void chargeUpstreamCode(uint64_t response_status_code,
                          const Http::ResponseHeaderMap& response_headers,
                          Upstream::HostDescriptionConstSharedPtr upstream_host, bool dropped);
  void chargeUpstreamCode(Http::Code code, Upstream::HostDescriptionConstSharedPtr upstream_host,
                          bool dropped);
  void chargeUpstreamAbort(Http::Code code, bool dropped, UpstreamRequest& upstream_request);
  void cleanup();
  virtual RetryStatePtr
  createRetryState(const RetryPolicy& policy, Http::RequestHeaderMap& request_headers,
                   const Upstream::ClusterInfo& cluster, const VirtualCluster* vcluster,
                   RouteStatsContextOptRef route_stats_context,
                   Server::Configuration::CommonFactoryContext& context,
                   Event::Dispatcher& dispatcher, Upstream::ResourcePriority priority) PURE;

  std::unique_ptr<GenericConnPool>
  createConnPool(Upstream::ThreadLocalCluster& thread_local_cluster);
  UpstreamRequestPtr createUpstreamRequest();
  absl::optional<absl::string_view> getShadowCluster(const ShadowPolicy& shadow_policy,
                                                     const Http::HeaderMap& headers) const;

  void maybeDoShadowing();
  bool maybeRetryReset(Http::StreamResetReason reset_reason, UpstreamRequest& upstream_request,
                       TimeoutRetry is_timeout_retry);
  uint32_t numRequestsAwaitingHeaders();
  void onGlobalTimeout();
  void onRequestComplete();
  void onResponseTimeout();
  // Handle an upstream request aborted due to a local timeout.
  void onSoftPerTryTimeout();
  void onSoftPerTryTimeout(UpstreamRequest& upstream_request);
  void onUpstreamTimeoutAbort(StreamInfo::CoreResponseFlag response_flag,
                              absl::string_view details);
  // Handle an "aborted" upstream request, meaning we didn't see response
  // headers (e.g. due to a reset). Handles recording stats and responding
  // downstream if appropriate.
  void onUpstreamAbort(Http::Code code, StreamInfo::CoreResponseFlag response_flag,
                       absl::string_view body, bool dropped, absl::string_view details);
  void onUpstreamComplete(UpstreamRequest& upstream_request);
  // Reset all in-flight upstream requests.
  void resetAll();
  // Reset all in-flight upstream requests that do NOT match the passed argument. This is used
  // if a "good" response comes back and we return downstream, so there is no point in waiting
  // for the remaining upstream requests to return.
  void resetOtherUpstreams(UpstreamRequest& upstream_request);
  void sendNoHealthyUpstreamResponse();
  bool setupRedirect(const Http::ResponseHeaderMap& headers);
  bool convertRequestHeadersForInternalRedirect(Http::RequestHeaderMap& downstream_headers,
                                                const Http::ResponseHeaderMap& upstream_headers,
                                                const Http::HeaderEntry& internal_redirect,
                                                uint64_t status_code);
  void updateOutlierDetection(Upstream::Outlier::Result result, UpstreamRequest& upstream_request,
                              absl::optional<uint64_t> code);
  void doRetry(bool can_send_early_data, bool can_use_http3, TimeoutRetry is_timeout_retry);
  void runRetryOptionsPredicates(UpstreamRequest& retriable_request);
  // Called immediately after a non-5xx header is received from upstream, performs stats accounting
  // and handle difference between gRPC and non-gRPC requests.
  void handleNon5xxResponseHeaders(absl::optional<Grpc::Status::GrpcStatus> grpc_status,
                                   UpstreamRequest& upstream_request, bool end_stream,
                                   uint64_t grpc_to_http_status);
  Http::Context& httpContext() { return config_->http_context_; }
  bool checkDropOverload(Upstream::ThreadLocalCluster& cluster,
                         std::function<void(Http::ResponseHeaderMap&)>& modify_headers);

  RetryStatePtr retry_state_;
  const FilterConfigSharedPtr config_;
  Http::StreamDecoderFilterCallbacks* callbacks_{};
  RouteConstSharedPtr route_;
  const RouteEntry* route_entry_{};
  Upstream::ClusterInfoConstSharedPtr cluster_;
  std::unique_ptr<Stats::StatNameDynamicStorage> alt_stat_prefix_;
  const VirtualCluster* request_vcluster_{};
  RouteStatsContextOptRef route_stats_context_;
  Event::TimerPtr response_timeout_;
  TimeoutData timeout_;
  std::list<UpstreamRequestPtr> upstream_requests_;
  FilterStats stats_;
  // Tracks which upstream request "wins" and will have the corresponding
  // response forwarded downstream
  UpstreamRequest* final_upstream_request_ = nullptr;
  Http::RequestHeaderMap* downstream_headers_{};
  Http::RequestTrailerMap* downstream_trailers_{};
  MonotonicTime downstream_request_complete_time_;
  MetadataMatchCriteriaConstPtr metadata_match_;
  std::function<void(Http::ResponseHeaderMap&)> modify_headers_;
  std::vector<std::reference_wrapper<const ShadowPolicy>> active_shadow_policies_{};
  std::unique_ptr<Http::RequestHeaderMap> shadow_headers_;
  std::unique_ptr<Http::RequestTrailerMap> shadow_trailers_;
  // The stream lifetime configured by request header.
  absl::optional<std::chrono::milliseconds> dynamic_max_stream_duration_;
  // list of cookies to add to upstream headers
  std::vector<std::string> downstream_set_cookies_;

  Network::TransportSocketOptionsConstSharedPtr transport_socket_options_;
  Network::Socket::OptionsSharedPtr upstream_options_;
  // Set of ongoing shadow streams which have not yet received end stream.
  absl::flat_hash_set<Http::AsyncClient::OngoingRequest*> shadow_streams_;

  // Keep small members (bools and enums) at the end of class, to reduce alignment overhead.
  uint32_t retry_shadow_buffer_limit_{std::numeric_limits<uint32_t>::max()};
  uint32_t attempt_count_{1};
  uint32_t pending_retries_{0};
  Http::Code timeout_response_code_ = Http::Code::GatewayTimeout;
  FilterUtility::HedgingParams hedging_params_;
  Http::StreamFilterSidestreamWatermarkCallbacks watermark_callbacks_;
  bool grpc_request_ : 1;
  bool exclude_http_code_stats_ : 1;
  bool downstream_response_started_ : 1;
  bool downstream_end_stream_ : 1;
  bool is_retry_ : 1;
  bool include_attempt_count_in_request_ : 1;
  bool include_timeout_retry_header_in_request_ : 1;
  bool request_buffer_overflowed_ : 1;
  const bool streaming_shadows_ : 1;
<<<<<<< HEAD
  const bool allow_multiplexed_upstream_half_close_ : 1;
=======
  bool upstream_request_started_ : 1;
>>>>>>> 1a808843
};

class ProdFilter : public Filter {
public:
  using Filter::Filter;

private:
  // Filter
  RetryStatePtr createRetryState(const RetryPolicy& policy, Http::RequestHeaderMap& request_headers,
                                 const Upstream::ClusterInfo& cluster,
                                 const VirtualCluster* vcluster,
                                 RouteStatsContextOptRef route_stats_context,
                                 Server::Configuration::CommonFactoryContext& context,
                                 Event::Dispatcher& dispatcher,
                                 Upstream::ResourcePriority priority) override;
};

} // namespace Router
} // namespace Envoy<|MERGE_RESOLUTION|>--- conflicted
+++ resolved
@@ -308,12 +308,9 @@
         downstream_response_started_(false), downstream_end_stream_(false), is_retry_(false),
         request_buffer_overflowed_(false), streaming_shadows_(Runtime::runtimeFeatureEnabled(
                                                "envoy.reloadable_features.streaming_shadow")),
-<<<<<<< HEAD
         allow_multiplexed_upstream_half_close_(Runtime::runtimeFeatureEnabled(
-            "envoy.reloadable_features.allow_multiplexed_upstream_half_close")) {}
-=======
+            "envoy.reloadable_features.allow_multiplexed_upstream_half_close")),
         upstream_request_started_(false) {}
->>>>>>> 1a808843
 
   ~Filter() override;
 
@@ -615,11 +612,8 @@
   bool include_timeout_retry_header_in_request_ : 1;
   bool request_buffer_overflowed_ : 1;
   const bool streaming_shadows_ : 1;
-<<<<<<< HEAD
   const bool allow_multiplexed_upstream_half_close_ : 1;
-=======
   bool upstream_request_started_ : 1;
->>>>>>> 1a808843
 };
 
 class ProdFilter : public Filter {

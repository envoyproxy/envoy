--- conflicted
+++ resolved
@@ -45,11 +45,7 @@
       factory_context.dispatcher(), factory_context.clusterManager(), factory_context.random(),
       *scope_, "none", "envoy.api.v2.VirtualHostDiscoveryService.DeltaVirtualHosts",
       Grpc::Common::typeUrl(envoy::api::v2::route::VirtualHost().GetDescriptor()->full_name()),
-<<<<<<< HEAD
-      factory_context.api(), /*is_delta=*/true);
-=======
-      factory_context.api(), *this);
->>>>>>> de02e59e
+      factory_context.api(), *this, /*is_delta=*/true);
 }
 
 void VhdsSubscription::onConfigUpdateFailed(const EnvoyException*) {

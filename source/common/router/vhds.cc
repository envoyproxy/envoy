--- conflicted
+++ resolved
@@ -39,20 +39,11 @@
     throw EnvoyException("vhds: only 'DELTA_GRPC' is supported as an api_type.");
   }
 
-<<<<<<< HEAD
-  subscription_ = factory_function(
-      config_update_info_->routeConfiguration().vhds().config_source(), factory_context.localInfo(),
-      factory_context.dispatcher(), factory_context.clusterManager(), factory_context.random(),
-      *scope_,
-      Grpc::Common::typeUrl(envoy::api::v2::route::VirtualHost().GetDescriptor()->full_name()),
-      factory_context.messageValidationVisitor(), factory_context.api(), *this, /*is_delta=*/true);
-=======
   subscription_ =
       factory_context.clusterManager().subscriptionFactory().subscriptionFromConfigSource(
           config_update_info_->routeConfiguration().vhds().config_source(),
           Grpc::Common::typeUrl(envoy::api::v2::route::VirtualHost().GetDescriptor()->full_name()),
-          *scope_, *this);
->>>>>>> 54e22406
+          *scope_, *this, /*is_delta=*/true);
 }
 
 void VhdsSubscription::onConfigUpdateFailed(const EnvoyException*) {

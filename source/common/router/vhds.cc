#include "common/router/vhds.h"

#include <chrono>
#include <cstdint>
#include <memory>
#include <string>

#include "envoy/api/v2/route/route_components.pb.h"
#include "envoy/config/core/v3/config_source.pb.h"
#include "envoy/service/discovery/v3/discovery.pb.h"

#include "common/common/assert.h"
#include "common/common/fmt.h"
#include "common/config/api_version.h"
#include "common/config/type_url_loader.h"
#include "common/config/utility.h"
#include "common/protobuf/utility.h"
#include "common/router/config_impl.h"

namespace Envoy {
namespace Router {

// Implements callbacks to handle DeltaDiscovery protocol for VirtualHostDiscoveryService
VhdsSubscription::VhdsSubscription(RouteConfigUpdatePtr& config_update_info,
                                   Server::Configuration::ServerFactoryContext& factory_context,
                                   const std::string& stat_prefix,
                                   std::unordered_set<RouteConfigProvider*>& route_config_providers,
                                   envoy::config::core::v3::ApiVersion resource_api_version)
    : config_update_info_(config_update_info),
      scope_(factory_context.scope().createScope(stat_prefix + "vhds." +
                                                 config_update_info_->routeConfigName() + ".")),
      stats_({ALL_VHDS_STATS(POOL_COUNTER(*scope_))}),
      init_target_(fmt::format("VhdsConfigSubscription {}", config_update_info_->routeConfigName()),
                   [this]() { subscription_->start({}); }),
      route_config_providers_(route_config_providers) {
  const auto& config_source = config_update_info_->routeConfiguration()
                                  .vhds()
                                  .config_source()
                                  .api_config_source()
                                  .api_type();
  if (config_source != envoy::config::core::v3::ApiConfigSource::DELTA_GRPC) {
    throw EnvoyException("vhds: only 'DELTA_GRPC' is supported as an api_type.");
  }
  const auto type_url = Envoy::Config::loadTypeUrl<VhdsSubscription>(resource_api_version);
  subscription_ =
      factory_context.clusterManager().subscriptionFactory().subscriptionFromConfigSource(
          config_update_info_->routeConfiguration().vhds().config_source(),
          Grpc::Common::typeUrl(API_NO_BOOST(type_url)), *scope_, *this);
}

void VhdsSubscription::updateOnDemand(const std::string& with_route_config_name_prefix) {
  subscription_->updateResourceInterest({with_route_config_name_prefix});
}

void VhdsSubscription::onConfigUpdateFailed(Envoy::Config::ConfigUpdateFailureReason reason,
                                            const EnvoyException*) {
  ASSERT(Envoy::Config::ConfigUpdateFailureReason::ConnectionFailure != reason);
  // We need to allow server startup to continue, even if we have a bad
  // config.
  init_target_.ready();
}

void VhdsSubscription::onConfigUpdate(
    const Protobuf::RepeatedPtrField<envoy::service::discovery::v3::Resource>& added_resources,
    const Protobuf::RepeatedPtrField<std::string>& removed_resources,
    const std::string& version_info) {
  if (config_update_info_->onVhdsUpdate(added_resources, removed_resources, version_info)) {
    stats_.config_reload_.inc();
    ENVOY_LOG(debug, "vhds: loading new configuration: config_name={} hash={}",
              config_update_info_->routeConfigName(), config_update_info_->configHash());
    for (auto* provider : route_config_providers_) {
      provider->onConfigUpdate();
    }
  }

  init_target_.ready();
}

<<<<<<< HEAD
=======
std::string
VhdsSubscription::loadTypeUrl(envoy::config::core::v3::ApiVersion resource_api_version) {
  switch (resource_api_version) {
  // automatically set api version as V2
  case envoy::config::core::v3::ApiVersion::AUTO:
  case envoy::config::core::v3::ApiVersion::V2:
    return Grpc::Common::typeUrl(
        API_NO_BOOST(envoy::api::v2::route::VirtualHost().GetDescriptor()->full_name()));
  case envoy::config::core::v3::ApiVersion::V3:
    return Grpc::Common::typeUrl(
        API_NO_BOOST(envoy::api::v2::route::VirtualHost().GetDescriptor()->full_name()));
  default:
    NOT_REACHED_GCOVR_EXCL_LINE;
  }
}
>>>>>>> 17b2d04d
} // namespace Router
} // namespace Envoy<|MERGE_RESOLUTION|>--- conflicted
+++ resolved
@@ -12,7 +12,6 @@
 #include "common/common/assert.h"
 #include "common/common/fmt.h"
 #include "common/config/api_version.h"
-#include "common/config/type_url_loader.h"
 #include "common/config/utility.h"
 #include "common/protobuf/utility.h"
 #include "common/router/config_impl.h"
@@ -41,11 +40,11 @@
   if (config_source != envoy::config::core::v3::ApiConfigSource::DELTA_GRPC) {
     throw EnvoyException("vhds: only 'DELTA_GRPC' is supported as an api_type.");
   }
-  const auto type_url = Envoy::Config::loadTypeUrl<VhdsSubscription>(resource_api_version);
+  const auto resource_name = getResourceName(resource_api_version);
   subscription_ =
       factory_context.clusterManager().subscriptionFactory().subscriptionFromConfigSource(
           config_update_info_->routeConfiguration().vhds().config_source(),
-          Grpc::Common::typeUrl(API_NO_BOOST(type_url)), *scope_, *this);
+          Grpc::Common::typeUrl(API_NO_BOOST(resource_name)), *scope_, *this);
 }
 
 void VhdsSubscription::updateOnDemand(const std::string& with_route_config_name_prefix) {
@@ -76,23 +75,5 @@
   init_target_.ready();
 }
 
-<<<<<<< HEAD
-=======
-std::string
-VhdsSubscription::loadTypeUrl(envoy::config::core::v3::ApiVersion resource_api_version) {
-  switch (resource_api_version) {
-  // automatically set api version as V2
-  case envoy::config::core::v3::ApiVersion::AUTO:
-  case envoy::config::core::v3::ApiVersion::V2:
-    return Grpc::Common::typeUrl(
-        API_NO_BOOST(envoy::api::v2::route::VirtualHost().GetDescriptor()->full_name()));
-  case envoy::config::core::v3::ApiVersion::V3:
-    return Grpc::Common::typeUrl(
-        API_NO_BOOST(envoy::api::v2::route::VirtualHost().GetDescriptor()->full_name()));
-  default:
-    NOT_REACHED_GCOVR_EXCL_LINE;
-  }
-}
->>>>>>> 17b2d04d
 } // namespace Router
 } // namespace Envoy
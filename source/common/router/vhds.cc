#include "common/router/vhds.h"

#include <chrono>
#include <cstdint>
#include <memory>
#include <string>

#include "envoy/api/v2/core/config_source.pb.h"
#include "envoy/api/v2/discovery.pb.h"
#include "envoy/api/v2/route/route.pb.h"
#include "envoy/api/v3alpha/route/route.pb.h"

#include "common/common/assert.h"
#include "common/common/fmt.h"
#include "common/config/api_version.h"
#include "common/config/utility.h"
#include "common/protobuf/utility.h"
#include "common/router/config_impl.h"

namespace Envoy {
namespace Router {

// Implements callbacks to handle DeltaDiscovery protocol for VirtualHostDiscoveryService
VhdsSubscription::VhdsSubscription(
    RouteConfigUpdatePtr& config_update_info,
    Server::Configuration::ServerFactoryContext& factory_context, const std::string& stat_prefix,
    std::unordered_set<RouteConfigProvider*>& route_config_providers,
    const envoy::api::v2::core::ConfigSource::XdsApiVersion xds_api_version)
    : config_update_info_(config_update_info),
      scope_(factory_context.scope().createScope(stat_prefix + "vhds." +
                                                 config_update_info_->routeConfigName() + ".")),
      stats_({ALL_VHDS_STATS(POOL_COUNTER(*scope_))}),
      init_target_(fmt::format("VhdsConfigSubscription {}", config_update_info_->routeConfigName()),
                   [this]() { subscription_->start({}); }),
      route_config_providers_(route_config_providers), xds_api_version_(xds_api_version) {
  const auto& config_source = config_update_info_->routeConfiguration()
                                  .vhds()
                                  .config_source()
                                  .api_config_source()
                                  .api_type();
  if (config_source != envoy::api::v2::core::ApiConfigSource::DELTA_GRPC) {
    throw EnvoyException("vhds: only 'DELTA_GRPC' is supported as an api_type.");
  }

  subscription_ =
      factory_context.clusterManager().subscriptionFactory().subscriptionFromConfigSource(
<<<<<<< HEAD
          config_update_info_->routeConfiguration().vhds().config_source(), loadTypeUrl(), *scope_,
          *this);
=======
          config_update_info_->routeConfiguration().vhds().config_source(),
          Grpc::Common::typeUrl(
              API_NO_BOOST(envoy::api::v2::route::VirtualHost)().GetDescriptor()->full_name()),
          *scope_, *this);
>>>>>>> eef74ef9
}

void VhdsSubscription::onConfigUpdateFailed(Envoy::Config::ConfigUpdateFailureReason reason,
                                            const EnvoyException*) {
  ASSERT(Envoy::Config::ConfigUpdateFailureReason::ConnectionFailure != reason);
  // We need to allow server startup to continue, even if we have a bad
  // config.
  init_target_.ready();
}

void VhdsSubscription::onConfigUpdate(
    const Protobuf::RepeatedPtrField<envoy::api::v2::Resource>& added_resources,
    const Protobuf::RepeatedPtrField<std::string>& removed_resources,
    const std::string& version_info) {
  if (config_update_info_->onVhdsUpdate(added_resources, removed_resources, version_info)) {
    stats_.config_reload_.inc();
    ENVOY_LOG(debug, "vhds: loading new configuration: config_name={} hash={}",
              config_update_info_->routeConfigName(), config_update_info_->configHash());
    for (auto* provider : route_config_providers_) {
      provider->onConfigUpdate();
    }
  }

  init_target_.ready();
}

std::string VhdsSubscription::loadTypeUrl() {
  switch (xds_api_version_) {
  // automatically set api version as V2
  case envoy::api::v2::core::ConfigSource::AUTO:
  case envoy::api::v2::core::ConfigSource::V2:
    return Grpc::Common::typeUrl(envoy::api::v2::route::VirtualHost().GetDescriptor()->full_name());
  case envoy::api::v2::core::ConfigSource::V3ALPHA:
    return Grpc::Common::typeUrl(envoy::api::v2::route::VirtualHost().GetDescriptor()->full_name());
  default:
    throw EnvoyException(fmt::format("type {} is not supported", xds_api_version_));
  }
}
} // namespace Router
} // namespace Envoy<|MERGE_RESOLUTION|>--- conflicted
+++ resolved
@@ -44,15 +44,8 @@
 
   subscription_ =
       factory_context.clusterManager().subscriptionFactory().subscriptionFromConfigSource(
-<<<<<<< HEAD
           config_update_info_->routeConfiguration().vhds().config_source(), loadTypeUrl(), *scope_,
           *this);
-=======
-          config_update_info_->routeConfiguration().vhds().config_source(),
-          Grpc::Common::typeUrl(
-              API_NO_BOOST(envoy::api::v2::route::VirtualHost)().GetDescriptor()->full_name()),
-          *scope_, *this);
->>>>>>> eef74ef9
 }
 
 void VhdsSubscription::onConfigUpdateFailed(Envoy::Config::ConfigUpdateFailureReason reason,
@@ -84,9 +77,11 @@
   // automatically set api version as V2
   case envoy::api::v2::core::ConfigSource::AUTO:
   case envoy::api::v2::core::ConfigSource::V2:
-    return Grpc::Common::typeUrl(envoy::api::v2::route::VirtualHost().GetDescriptor()->full_name());
+    return Grpc::Common::typeUrl(
+        API_NO_BOOST(envoy::api::v2::route::VirtualHost().GetDescriptor()->full_name()));
   case envoy::api::v2::core::ConfigSource::V3ALPHA:
-    return Grpc::Common::typeUrl(envoy::api::v2::route::VirtualHost().GetDescriptor()->full_name());
+    return Grpc::Common::typeUrl(
+        API_NO_BOOST(envoy::api::v2::route::VirtualHost().GetDescriptor()->full_name()));
   default:
     throw EnvoyException(fmt::format("type {} is not supported", xds_api_version_));
   }

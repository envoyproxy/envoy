--- conflicted
+++ resolved
@@ -30,49 +30,6 @@
 class RouterFilterInterface;
 class UpstreamRequest;
 
-<<<<<<< HEAD
-// An API for wrapping either an HTTP or a TCP connection pool.
-class GenericConnPool : public Logger::Loggable<Logger::Id::router> {
-public:
-  virtual ~GenericConnPool() = default;
-
-  // Initializes the connection pool. This must be called before the connection
-  // pool is valid, and can be used.
-  virtual bool initialize(Upstream::ClusterManager& cm, const RouteEntry& route_entry,
-                          absl::optional<Http::Protocol> downstream_protocol,
-                          Upstream::LoadBalancerContext* ctx) PURE;
-
-  // Called to create a new HTTP stream or TCP connection. The implementation
-  // is then responsible for calling either onPoolReady or onPoolFailure on the
-  // supplied GenericConnectionPoolCallbacks.
-  virtual void newStream(GenericConnectionPoolCallbacks* callbacks) PURE;
-  // Called to cancel a call to newStream. Returns true if a newStream request
-  // was canceled, false otherwise.
-  virtual bool cancelAnyPendingRequest() PURE;
-  // Optionally returns the protocol for the connection pool.
-  virtual absl::optional<Http::Protocol> protocol() const PURE;
-  // Returns the host for this conn pool.
-  virtual Upstream::HostDescriptionConstSharedPtr host() const PURE;
-};
-
-// An API for the UpstreamRequest to get callbacks from either an HTTP or TCP
-// connection pool.
-class GenericConnectionPoolCallbacks {
-public:
-  virtual ~GenericConnectionPoolCallbacks() = default;
-
-  virtual void onPoolFailure(ConnectionPool::PoolFailureReason reason,
-                             absl::string_view transport_failure_reason,
-                             Upstream::HostDescriptionConstSharedPtr host) PURE;
-  virtual void onPoolReady(std::unique_ptr<GenericUpstream>&& upstream,
-                           Upstream::HostDescriptionConstSharedPtr host,
-                           const Network::Address::InstanceConstSharedPtr& upstream_local_address,
-                           const StreamInfo::StreamInfo& info) PURE;
-  virtual UpstreamRequest* upstreamRequest() PURE;
-};
-
-=======
->>>>>>> 9aa85a31
 // The base request for Upstream.
 class UpstreamRequest : public Logger::Loggable<Logger::Id::router>,
                         public Http::ResponseDecoder,
@@ -208,19 +165,11 @@
 class HttpConnPool : public GenericConnPool, public Http::ConnectionPool::Callbacks {
 public:
   // GenericConnPool
-<<<<<<< HEAD
-  bool initialize(Upstream::ClusterManager& cm, const RouteEntry& route_entry,
-                  absl::optional<Http::Protocol> downstream_protocol,
-                  Upstream::LoadBalancerContext* ctx) override {
+  HttpConnPool(Upstream::ClusterManager& cm, const RouteEntry& route_entry,
+               absl::optional<Http::Protocol> downstream_protocol,
+               Upstream::LoadBalancerContext* ctx) {
     conn_pool_ = cm.httpConnPoolForCluster(route_entry.clusterName(), route_entry.priority(),
                                            downstream_protocol, ctx);
-    return conn_pool_ != nullptr;
-=======
-  HttpConnPool(Upstream::ClusterManager& cm, const RouteEntry& route_entry, Http::Protocol protocol,
-               Upstream::LoadBalancerContext* ctx) {
-    conn_pool_ =
-        cm.httpConnPoolForCluster(route_entry.clusterName(), route_entry.priority(), protocol, ctx);
->>>>>>> 9aa85a31
   }
   bool valid() const { return conn_pool_ != nullptr; }
 
@@ -246,13 +195,8 @@
 
 class TcpConnPool : public GenericConnPool, public Tcp::ConnectionPool::Callbacks {
 public:
-<<<<<<< HEAD
-  bool initialize(Upstream::ClusterManager& cm, const RouteEntry& route_entry,
-                  absl::optional<Http::Protocol>, Upstream::LoadBalancerContext* ctx) override {
-=======
-  TcpConnPool(Upstream::ClusterManager& cm, const RouteEntry& route_entry, Http::Protocol,
-              Upstream::LoadBalancerContext* ctx) {
->>>>>>> 9aa85a31
+  TcpConnPool(Upstream::ClusterManager& cm, const RouteEntry& route_entry,
+              absl::optional<Http::Protocol>, Upstream::LoadBalancerContext* ctx) {
     conn_pool_ = cm.tcpConnPoolForCluster(route_entry.clusterName(),
                                           Upstream::ResourcePriority::Default, ctx);
   }

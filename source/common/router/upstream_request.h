--- conflicted
+++ resolved
@@ -124,12 +124,7 @@
   bool createPerTryTimeoutOnRequestComplete() {
     return create_per_try_timeout_on_request_complete_;
   }
-<<<<<<< HEAD
-  bool encodeComplete() const { return encode_complete_; }
-=======
   bool encodeComplete() const { return router_sent_end_stream_; }
-  RouterFilterInterface& parent() { return parent_; }
->>>>>>> d1e8bcfd
   // Exposes streamInfo for the upstream stream.
   StreamInfo::StreamInfo& streamInfo() { return stream_info_; }
   bool hadUpstream() const { return had_upstream_; }

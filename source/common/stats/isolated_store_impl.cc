--- conflicted
+++ resolved
@@ -14,12 +14,7 @@
 namespace Envoy {
 namespace Stats {
 
-<<<<<<< HEAD
 IsolatedStoreImpl::IsolatedStoreImpl() : IsolatedStoreImpl(std::make_unique<SymbolTableImpl>()) {}
-=======
-IsolatedStoreImpl::IsolatedStoreImpl()
-    : IsolatedStoreImpl(std::make_unique<FakeSymbolTableImpl>()) {}
->>>>>>> b84c1f9d
 
 IsolatedStoreImpl::IsolatedStoreImpl(std::unique_ptr<SymbolTable>&& symbol_table)
     : IsolatedStoreImpl(*symbol_table) {
@@ -28,70 +23,20 @@
 
 IsolatedStoreImpl::IsolatedStoreImpl(SymbolTable& symbol_table)
     : symbol_table_(symbol_table), alloc_(symbol_table_),
-<<<<<<< HEAD
       counters_([this](StatName name) -> CounterSharedPtr {
         return alloc_.makeCounter(name, alloc_.symbolTable().toString(name), std::vector<Tag>());
-=======
-      counters_([this](const std::string& name) -> CounterSharedPtr {
-        std::string tag_extracted_name = name;
-        std::vector<Tag> tags;
-        return alloc_.makeCounter(name, std::move(tag_extracted_name), std::move(tags));
->>>>>>> b84c1f9d
       }),
       gauges_([this](StatName name) -> GaugeSharedPtr {
         return alloc_.makeGauge(name, alloc_.symbolTable().toString(name), std::vector<Tag>());
-      }),
-<<<<<<< HEAD
-      bool_indicators_([this](StatName name) -> BoolIndicatorSharedPtr {
-        return alloc_.makeBoolIndicator(name, alloc_.symbolTable().toString(name),
-                                        std::vector<Tag>());
       }),
       histograms_([this](StatName name) -> HistogramSharedPtr {
         return std::make_shared<HistogramImpl>(name, *this, alloc_.symbolTable().toString(name),
                                                std::vector<Tag>());
       }) {}
 
-=======
-      histograms_([this](const std::string& name) -> HistogramSharedPtr {
-        return std::make_shared<HistogramImpl>(name, *this, std::string(name), std::vector<Tag>());
-      }) {}
-
-struct IsolatedScopeImpl : public Scope {
-  IsolatedScopeImpl(IsolatedStoreImpl& parent, const std::string& prefix)
-      : parent_(parent), prefix_(Utility::sanitizeStatsName(prefix)) {}
-
-  // Stats::Scope
-  ScopePtr createScope(const std::string& name) override {
-    return ScopePtr{new IsolatedScopeImpl(parent_, prefix_ + name)};
-  }
-  void deliverHistogramToSinks(const Histogram&, uint64_t) override {}
-  Counter& counter(const std::string& name) override { return parent_.counter(prefix_ + name); }
-  Gauge& gauge(const std::string& name) override { return parent_.gauge(prefix_ + name); }
-  NullGaugeImpl& nullGauge(const std::string&) override { return null_gauge_; }
-  Histogram& histogram(const std::string& name) override {
-    return parent_.histogram(prefix_ + name);
-  }
-  const Stats::StatsOptions& statsOptions() const override { return parent_.statsOptions(); }
-  const SymbolTable& symbolTable() const override { return parent_.symbolTable(); }
-  SymbolTable& symbolTable() override { return parent_.symbolTable(); }
-
-  IsolatedStoreImpl& parent_;
-  NullGaugeImpl null_gauge_;
-  const std::string prefix_;
-};
-
->>>>>>> b84c1f9d
 ScopePtr IsolatedStoreImpl::createScope(const std::string& name) {
   return std::make_unique<ScopePrefixer>(name, *this);
 }
 
-/*
-void IsolatedStoreImpl::clear() {
-  counters_.clear();
-  gauges_.clear();
-  histograms_.clear();
-}
-*/
-
 } // namespace Stats
 } // namespace Envoy
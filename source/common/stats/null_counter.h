#pragma once

#include "envoy/stats/stats.h"

#include "common/stats/metric_impl.h"

namespace Envoy {
namespace Stats {

/**
 * Null counter implementation.
 * No-ops on all calls and requires no underlying metric or data.
 */
class NullCounterImpl : public MetricImpl<Counter> {
public:
  explicit NullCounterImpl(SymbolTable& symbol_table)
      : MetricImpl<Counter>(symbol_table), symbol_table_(symbol_table), name_("", symbol_table_) {}
  ~NullCounterImpl() override {
    // MetricImpl must be explicitly cleared() before destruction, otherwise it
    // will not be able to access the SymbolTable& to free the symbols. An RAII
    // alternative would be to store the SymbolTable reference in the
    // MetricImpl, costing 8 bytes per stat.
    MetricImpl::clear(symbolTable());
  }

  void add(uint64_t) override {}
  void inc() override {}
  uint64_t latch() override { return 0; }
  void reset() override {}
  uint64_t value() const override { return 0; }

<<<<<<< HEAD
  // Metric
  StatName statName() const override { return name_.statName(); }
  bool used() const override { return false; }
  SymbolTable& symbolTable() override { return symbol_table_; }

=======
>>>>>>> ae02dc6b
  // RefcountInterface
  void incRefCount() override { refcount_helper_.incRefCount(); }
  bool decRefCount() override { return refcount_helper_.decRefCount(); }
  uint32_t use_count() const override { return refcount_helper_.use_count(); }

private:
  RefcountHelper refcount_helper_;
<<<<<<< HEAD
  SymbolTable& symbol_table_;
  StatNameManagedStorage name_;
=======
>>>>>>> ae02dc6b
};

} // namespace Stats
} // namespace Envoy<|MERGE_RESOLUTION|>--- conflicted
+++ resolved
@@ -14,7 +14,7 @@
 class NullCounterImpl : public MetricImpl<Counter> {
 public:
   explicit NullCounterImpl(SymbolTable& symbol_table)
-      : MetricImpl<Counter>(symbol_table), symbol_table_(symbol_table), name_("", symbol_table_) {}
+      : MetricImpl<Counter>(symbol_table), symbol_table_(symbol_table)  {}
   ~NullCounterImpl() override {
     // MetricImpl must be explicitly cleared() before destruction, otherwise it
     // will not be able to access the SymbolTable& to free the symbols. An RAII
@@ -29,14 +29,10 @@
   void reset() override {}
   uint64_t value() const override { return 0; }
 
-<<<<<<< HEAD
   // Metric
-  StatName statName() const override { return name_.statName(); }
   bool used() const override { return false; }
   SymbolTable& symbolTable() override { return symbol_table_; }
 
-=======
->>>>>>> ae02dc6b
   // RefcountInterface
   void incRefCount() override { refcount_helper_.incRefCount(); }
   bool decRefCount() override { return refcount_helper_.decRefCount(); }
@@ -44,11 +40,7 @@
 
 private:
   RefcountHelper refcount_helper_;
-<<<<<<< HEAD
   SymbolTable& symbol_table_;
-  StatNameManagedStorage name_;
-=======
->>>>>>> ae02dc6b
 };
 
 } // namespace Stats

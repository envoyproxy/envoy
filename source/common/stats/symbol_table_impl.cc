#include "common/stats/symbol_table_impl.h"

#include <algorithm>
#include <memory>
#include <unordered_map>
#include <vector>

#include "common/common/assert.h"
#include "common/common/logger.h"
#include "common/common/utility.h"

#include "absl/strings/str_cat.h"

namespace Envoy {
namespace Stats {

// Masks used for variable-length encoding of arbitrary-sized integers into a
// uint8-array. The integers are typically small, so we try to store them in as
// few bytes as possible. The bottom 7 bits hold values, and the top bit is used
// to determine whether another byte is needed for more data.
static constexpr uint32_t SpilloverMask = 0x80;
static constexpr uint32_t Low7Bits = 0x7f;

// When storing Symbol arrays, we disallow Symbol 0, which is the only Symbol
// that will decode into uint8_t array starting (and ending) with {0}. Thus we
// can use a leading 0 in the first byte to indicate that what follows is
// literal char data, rather than symbol-table entries. Literal char data is
// used for dynamically discovered stat-name tokens where you don't want to take
// a symbol table lock, and would rather pay extra memory overhead to store the
// tokens as fully elaborated strings.
static constexpr Symbol FirstValidSymbol = 1;
static constexpr uint8_t LiteralStringIndicator = 0;

uint64_t StatName::dataSize() const {
  if (size_and_data_ == nullptr) {
    return 0;
  }
  return SymbolTableImpl::Encoding::decodeNumber(size_and_data_).first;
}

#ifndef ENVOY_CONFIG_COVERAGE
void StatName::debugPrint() {
  if (size_and_data_ == nullptr) {
    ENVOY_LOG_MISC(info, "Null StatName");
  } else {
    const uint64_t nbytes = dataSize();
    std::string msg = absl::StrCat("dataSize=", nbytes, ":");
    for (uint64_t i = 0; i < nbytes; ++i) {
      absl::StrAppend(&msg, " ", static_cast<uint64_t>(data()[i]));
    }
    const SymbolVec encoding = SymbolTableImpl::Encoding::decodeSymbols(data(), dataSize());
    absl::StrAppend(&msg, ", numSymbols=", encoding.size(), ":");
    for (Symbol symbol : encoding) {
      absl::StrAppend(&msg, " ", symbol);
    }
    ENVOY_LOG_MISC(info, "{}", msg);
  }
}
#endif

SymbolTableImpl::Encoding::~Encoding() {
  // Verifies that moveToMemBlock() was called on this encoding. Failure
  // to call moveToMemBlock() will result in leaks symbols.
  ASSERT(mem_block_.capacity() == 0);
}

uint64_t SymbolTableImpl::Encoding::encodingSizeBytes(uint64_t number) {
  uint64_t num_bytes = 0;
  do {
    ++num_bytes;
    number >>= 7;
  } while (number != 0);
  return num_bytes;
}

void SymbolTableImpl::Encoding::appendEncoding(uint64_t number,
                                               MemBlockBuilder<uint8_t>& mem_block) {
  // UTF-8-like encoding where a value 127 or less gets written as a single
  // byte. For higher values we write the low-order 7 bits with a 1 in
  // the high-order bit. Then we right-shift 7 bits and keep adding more bytes
  // until we have consumed all the non-zero bits in symbol.
  //
  // When decoding, we stop consuming uint8_t when we see a uint8_t with
  // high-order bit 0.
  do {
    if (number < (1 << 7)) {
      mem_block.appendOne(number); // number <= 127 gets encoded in one byte.
    } else {
      mem_block.appendOne((number & Low7Bits) | SpilloverMask); // >= 128 need spillover bytes.
    }
    number >>= 7;
  } while (number != 0);
}

void SymbolTableImpl::Encoding::addSymbols(const std::vector<Symbol>& symbols) {
  ASSERT(data_bytes_required_ == 0);
  for (Symbol symbol : symbols) {
    data_bytes_required_ += encodingSizeBytes(symbol);
  }
  mem_block_.setCapacity(data_bytes_required_);
  for (Symbol symbol : symbols) {
    appendEncoding(symbol, mem_block_);
  }
}

std::pair<uint64_t, uint64_t> SymbolTableImpl::Encoding::decodeNumber(const uint8_t* encoding) {
  uint64_t number = 0;
  uint64_t uc = SpilloverMask;
  const uint8_t* start = encoding;
  for (uint32_t shift = 0; (uc & SpilloverMask) != 0; ++encoding, shift += 7) {
    uc = static_cast<uint32_t>(*encoding);
    number |= (uc & Low7Bits) << shift;
  }
  return std::make_pair(number, encoding - start);
}

SymbolVec SymbolTableImpl::Encoding::decodeSymbols(const SymbolTable::Storage array,
                                                   uint64_t size) {
  SymbolVec symbol_vec;
  symbol_vec.reserve(size);
  decodeTokens(
      array, size, [&symbol_vec](Symbol symbol) { symbol_vec.push_back(symbol); },
      [](absl::string_view) {});
  return symbol_vec;
}

void SymbolTableImpl::Encoding::decodeTokens(
    const SymbolTable::Storage array, uint64_t size,
    const std::function<void(Symbol)>& symbolTokenFn,
    const std::function<void(absl::string_view)>& stringViewTokenFn) {
  while (size > 0) {
    if (*array == LiteralStringIndicator) {
      // To avoid scanning memory to find the literal size during decode, we
      // var-length encode the size of the literal string prior to the data.
      ASSERT(size > 1);
      ++array;
      --size;
      std::pair<uint64_t, uint64_t> length_consumed = decodeNumber(array);
      uint64_t length = length_consumed.first;
      array += length_consumed.second;
      size -= length_consumed.second;
      ASSERT(size >= length);
      stringViewTokenFn(absl::string_view(reinterpret_cast<const char*>(array), length));
      size -= length;
      array += length;
    } else {
      std::pair<uint64_t, uint64_t> symbol_consumed = decodeNumber(array);
      symbolTokenFn(symbol_consumed.first);
      size -= symbol_consumed.second;
      array += symbol_consumed.second;
    }
  }
}

std::vector<absl::string_view> SymbolTableImpl::decodeStrings(const SymbolTable::Storage array,
                                                              uint64_t size) const {
  std::vector<absl::string_view> strings;
  Thread::LockGuard lock(lock_);
  Encoding::decodeTokens(
      array, size,
      [this, &strings](Symbol symbol)
          NO_THREAD_SAFETY_ANALYSIS { strings.push_back(fromSymbol(symbol)); },
      [&strings](absl::string_view str) { strings.push_back(str); });
  return strings;
}

void SymbolTableImpl::Encoding::moveToMemBlock(MemBlockBuilder<uint8_t>& mem_block) {
  appendEncoding(data_bytes_required_, mem_block);
  mem_block.appendBlock(mem_block_);
  mem_block_.reset(); // Logically transfer ownership, enabling empty assert on destruct.
}

SymbolTableImpl::SymbolTableImpl()
    // Have to be explicitly initialized, if we want to use the GUARDED_BY macro.
    : next_symbol_(FirstValidSymbol), monotonic_counter_(FirstValidSymbol) {}

SymbolTableImpl::~SymbolTableImpl() {
  // To avoid leaks into the symbol table, we expect all StatNames to be freed.
  // Note: this could potentially be short-circuited if we decide a fast exit
  // is needed in production. But it would be good to ensure clean up during
  // tests.
  ASSERT(numSymbols() == 0);
}

// TODO(ambuc): There is a possible performance optimization here for avoiding
// the encoding of IPs / numbers if they appear in stat names. We don't want to
// waste time symbolizing an integer as an integer, if we can help it.
void SymbolTableImpl::addTokensToEncoding(const absl::string_view name, Encoding& encoding) {
  if (name.empty()) {
    return;
  }

  // We want to hold the lock for the minimum amount of time, so we do the
  // string-splitting and prepare a temp vector of Symbol first.
  const std::vector<absl::string_view> tokens = absl::StrSplit(name, '.');
  std::vector<Symbol> symbols;
  symbols.reserve(tokens.size());

  // Now take the lock and populate the Symbol objects, which involves bumping
  // ref-counts in this.
  {
    Thread::LockGuard lock(lock_);
    recent_lookups_.lookup(name);
    for (auto& token : tokens) {
      // TODO(jmarantz): consider using StatNameDynamicStorage for tokens with
      // length below some threshold, say 4 bytes. It might be preferable not to
      // reserve Symbols for every 3 digit number found (for example) in ipv4
      // addresses.
      symbols.push_back(toSymbol(token));
    }
  }

  // Now efficiently encode the array of 32-bit symbols into a uint8_t array.
  encoding.addSymbols(symbols);
}

uint64_t SymbolTableImpl::numSymbols() const {
  Thread::LockGuard lock(lock_);
  ASSERT(encode_map_.size() == decode_map_.size());
  return encode_map_.size();
}

std::string SymbolTableImpl::toString(const StatName& stat_name) const {
  return absl::StrJoin(decodeStrings(stat_name.data(), stat_name.dataSize()), ".");
}

void SymbolTableImpl::callWithStringView(StatName stat_name,
                                         const std::function<void(absl::string_view)>& fn) const {
  fn(toString(stat_name));
}

void SymbolTableImpl::incRefCount(const StatName& stat_name) {
  // Before taking the lock, decode the array of symbols from the SymbolTable::Storage.
  const SymbolVec symbols = Encoding::decodeSymbols(stat_name.data(), stat_name.dataSize());

  Thread::LockGuard lock(lock_);
  for (Symbol symbol : symbols) {
    auto decode_search = decode_map_.find(symbol);
    ASSERT(decode_search != decode_map_.end());

    auto encode_search = encode_map_.find(decode_search->second->toStringView());
    ASSERT(encode_search != encode_map_.end());

    ++encode_search->second.ref_count_;
  }
}

void SymbolTableImpl::free(const StatName& stat_name) {
  // Before taking the lock, decode the array of symbols from the SymbolTable::Storage.
  const SymbolVec symbols = Encoding::decodeSymbols(stat_name.data(), stat_name.dataSize());

  Thread::LockGuard lock(lock_);
  for (Symbol symbol : symbols) {
    auto decode_search = decode_map_.find(symbol);
    ASSERT(decode_search != decode_map_.end());

    auto encode_search = encode_map_.find(decode_search->second->toStringView());
    ASSERT(encode_search != encode_map_.end());

    // If that was the last remaining client usage of the symbol, erase the
    // current mappings and add the now-unused symbol to the reuse pool.
    //
    // The "if (--EXPR.ref_count_)" pattern speeds up BM_CreateRace by 20% in
    // symbol_table_speed_test.cc, relative to breaking out the decrement into a
    // separate step, likely due to the non-trivial dereferences in EXPR.
    if (--encode_search->second.ref_count_ == 0) {
      decode_map_.erase(decode_search);
      encode_map_.erase(encode_search);
      pool_.push(symbol);
    }
  }
}

uint64_t SymbolTableImpl::getRecentLookups(const RecentLookupsFn& iter) const {
  uint64_t total = 0;
  absl::flat_hash_map<std::string, uint64_t> name_count_map;

  // We don't want to hold lock_ while calling the iterator, but we need it to
  // access recent_lookups_, so we buffer in name_count_map.
  {
    Thread::LockGuard lock(lock_);
    recent_lookups_.forEach(
        [&name_count_map](absl::string_view str, uint64_t count)
            NO_THREAD_SAFETY_ANALYSIS { name_count_map[std::string(str)] += count; });
    total += recent_lookups_.total();
  }

  // Now we have the collated name-count map data: we need to vectorize and
  // sort. We define the pair with the count first as std::pair::operator<
  // prioritizes its first element over its second.
  using LookupCount = std::pair<uint64_t, absl::string_view>;
  std::vector<LookupCount> lookup_data;
  lookup_data.reserve(name_count_map.size());
  for (const auto& iter : name_count_map) {
    lookup_data.emplace_back(LookupCount(iter.second, iter.first));
  }
  std::sort(lookup_data.begin(), lookup_data.end());
  for (const LookupCount& lookup_count : lookup_data) {
    iter(lookup_count.second, lookup_count.first);
  }
  return total;
}

void SymbolTableImpl::setRecentLookupCapacity(uint64_t capacity) {
  Thread::LockGuard lock(lock_);
  recent_lookups_.setCapacity(capacity);
}

void SymbolTableImpl::clearRecentLookups() {
  Thread::LockGuard lock(lock_);
  recent_lookups_.clear();
}

uint64_t SymbolTableImpl::recentLookupCapacity() const {
  Thread::LockGuard lock(lock_);
  return recent_lookups_.capacity();
}

StatNameSetPtr SymbolTableImpl::makeSet(absl::string_view name) {
  // make_unique does not work with private ctor, even though SymbolTableImpl is a friend.
  StatNameSetPtr stat_name_set(new StatNameSet(*this, name));
  return stat_name_set;
}

Symbol SymbolTableImpl::toSymbol(absl::string_view sv) {
  Symbol result;
  auto encode_find = encode_map_.find(sv);
  // If the string segment doesn't already exist,
  if (encode_find == encode_map_.end()) {
    // We create the actual string, place it in the decode_map_, and then insert
    // a string_view pointing to it in the encode_map_. This allows us to only
    // store the string once. We use unique_ptr so copies are not made as
    // flat_hash_map moves values around.
    InlineStringPtr str = InlineString::create(sv);
    auto encode_insert = encode_map_.insert({str->toStringView(), SharedSymbol(next_symbol_)});
    ASSERT(encode_insert.second);
    auto decode_insert = decode_map_.insert({next_symbol_, std::move(str)});
    ASSERT(decode_insert.second);

    result = next_symbol_;
    newSymbol();
  } else {
    // If the insertion didn't take place, return the actual value at that location and up the
    // refcount at that location
    result = encode_find->second.symbol_;
    ++(encode_find->second.ref_count_);
  }
  return result;
}

absl::string_view SymbolTableImpl::fromSymbol(const Symbol symbol) const
    EXCLUSIVE_LOCKS_REQUIRED(lock_) {
  auto search = decode_map_.find(symbol);
  RELEASE_ASSERT(search != decode_map_.end(), "no such symbol");
  return search->second->toStringView();
}

void SymbolTableImpl::newSymbol() EXCLUSIVE_LOCKS_REQUIRED(lock_) {
  if (pool_.empty()) {
    next_symbol_ = ++monotonic_counter_;
  } else {
    next_symbol_ = pool_.top();
    pool_.pop();
  }
  // This should catch integer overflow for the new symbol.
  ASSERT(monotonic_counter_ != 0);
}

bool SymbolTableImpl::lessThan(const StatName& a, const StatName& b) const {
  // Constructing two temp vectors during lessThan is not strictly necessary.
  // If this becomes a performance bottleneck (e.g. during sorting), we could
  // provide an iterator-like interface for incrementally comparing the tokens
  // without allocating memory.
  const std::vector<absl::string_view> av = decodeStrings(a.data(), a.dataSize());
  const std::vector<absl::string_view> bv = decodeStrings(b.data(), b.dataSize());

  for (uint64_t i = 0, n = std::min(av.size(), bv.size()); i < n; ++i) {
    if (av[i] != bv[i]) {
      const bool ret = av[i] < bv[i];
      return ret;
    }
  }
  return av.size() < bv.size();
}

#ifndef ENVOY_CONFIG_COVERAGE
void SymbolTableImpl::debugPrint() const {
  Thread::LockGuard lock(lock_);
  std::vector<Symbol> symbols;
  for (const auto& p : decode_map_) {
    symbols.push_back(p.first);
  }
  std::sort(symbols.begin(), symbols.end());
  for (Symbol symbol : symbols) {
    const InlineString& token = *decode_map_.find(symbol)->second;
    const SharedSymbol& shared_symbol = encode_map_.find(token.toStringView())->second;
    ENVOY_LOG_MISC(info, "{}: '{}' ({})", symbol, token.toStringView(), shared_symbol.ref_count_);
  }
}
#endif

SymbolTable::StoragePtr SymbolTableImpl::encode(absl::string_view name) {
  name = StringUtil::removeTrailingCharacters(name, '.');
  Encoding encoding;
  addTokensToEncoding(name, encoding);
  MemBlockBuilder<uint8_t> mem_block(Encoding::totalSizeBytes(encoding.bytesRequired()));
  encoding.moveToMemBlock(mem_block);
  return mem_block.release();
}

StatNameStorage::StatNameStorage(absl::string_view name, SymbolTable& table)
    : StatNameStorageBase(table.encode(name)) {}

StatNameStorage::StatNameStorage(StatName src, SymbolTable& table) {
  const uint64_t size = src.size();
  MemBlockBuilder<uint8_t> storage(size);
  src.copyToMemBlock(storage);
  setBytes(storage.release());
  table.incRefCount(statName());
}

SymbolTable::StoragePtr SymbolTableImpl::makeDynamicStorage(absl::string_view name) {
  name = StringUtil::removeTrailingCharacters(name, '.');

  // For all StatName objects, we first have the total number of bytes in the
  // representation. But for inlined dynamic string StatName variants, we must
  // store the length of the payload separately, so that if this token gets
  // joined with others, we'll know much space it consumes until the next token.
  // So the layout is
  //   [ length-of-whole-StatName, LiteralStringIndicator, length-of-name, name ]
  // So we need to figure out how many bytes we need to represent length-of-name
  // and name.

  // payload_bytes is the total number of bytes needed to represent the
  // characters in name, plus their encoded size, plus the literal indicator.
  const uint64_t payload_bytes = SymbolTableImpl::Encoding::totalSizeBytes(name.size()) + 1;

  // total_bytes includes the payload_bytes, plus the LiteralStringIndicator, and
  // the length of those.
  const uint64_t total_bytes = SymbolTableImpl::Encoding::totalSizeBytes(payload_bytes);
  MemBlockBuilder<uint8_t> mem_block(total_bytes);

  SymbolTableImpl::Encoding::appendEncoding(payload_bytes, mem_block);
  mem_block.appendOne(LiteralStringIndicator);
  SymbolTableImpl::Encoding::appendEncoding(name.size(), mem_block);
  mem_block.appendData(absl::MakeSpan(reinterpret_cast<const uint8_t*>(name.data()), name.size()));
  ASSERT(mem_block.capacityRemaining() == 0);
  return mem_block.release();
}

StatNameStorage::~StatNameStorage() {
  // StatNameStorage is not fully RAII: you must call free(SymbolTable&) to
  // decrement the reference counts held by the SymbolTable on behalf of
  // this StatName. This saves 8 bytes of storage per stat, relative to
  // holding a SymbolTable& in each StatNameStorage object.
  ASSERT(bytes() == nullptr);
}

void StatNameStorage::free(SymbolTable& table) {
  table.free(statName());
  clear();
}

void StatNamePool::clear() {
  for (StatNameStorage& storage : storage_vector_) {
    storage.free(symbol_table_);
  }
  storage_vector_.clear();
}

const uint8_t* StatNamePool::addReturningStorage(absl::string_view str) {
  storage_vector_.push_back(Stats::StatNameStorage(str, symbol_table_));
  return storage_vector_.back().bytes();
}

StatName StatNamePool::add(absl::string_view str) { return StatName(addReturningStorage(str)); }

StatName StatNameDynamicPool::add(absl::string_view str) {
  storage_vector_.push_back(Stats::StatNameDynamicStorage(str, symbol_table_));
  return StatName(storage_vector_.back().bytes());
}

StatNameStorageSet::~StatNameStorageSet() {
  // free() must be called before destructing StatNameStorageSet to decrement
  // references to all symbols.
  ASSERT(hash_set_.empty());
}

void StatNameStorageSet::free(SymbolTable& symbol_table) {
  // We must free() all symbols referenced in the set, otherwise the symbols
  // will leak when the flat_hash_map superclass is destructed. They cannot
  // self-destruct without an explicit free() as each individual StatNameStorage
  // object does not have a reference to the symbol table, which would waste 8
  // bytes per stat-name. The easiest way to safely free all the contents of the
  // symbol table set is to use flat_hash_map::extract(), which removes and
  // returns an element from the set without destructing the element
  // immediately. This gives us a chance to call free() on each one before they
  // are destroyed.
  //
  // There's a performance risk here, if removing elements via
  // flat_hash_set::begin() is inefficient to use in a loop like this. One can
  // imagine a hash-table implementation where the performance of this
  // usage-model would be poor. However, tests with 100k elements appeared to
  // run quickly when compiled for optimization, so at present this is not a
  // performance issue.

  while (!hash_set_.empty()) {
    auto storage = hash_set_.extract(hash_set_.begin());
    storage.value().free(symbol_table);
  }
}

SymbolTable::StoragePtr SymbolTableImpl::join(const StatNameVec& stat_names) const {
  uint64_t num_bytes = 0;
  for (StatName stat_name : stat_names) {
    if (!stat_name.empty()) {
      num_bytes += stat_name.dataSize();
    }
  }
  MemBlockBuilder<uint8_t> mem_block(Encoding::totalSizeBytes(num_bytes));
  Encoding::appendEncoding(num_bytes, mem_block);
  for (StatName stat_name : stat_names) {
<<<<<<< HEAD
    if (!stat_name.empty()) {
      const uint64_t stat_name_bytes = stat_name.dataSize();
      memcpy(p, stat_name.data(), stat_name_bytes);
      p += stat_name_bytes;
    }
=======
    stat_name.appendDataToMemBlock(mem_block);
>>>>>>> 7c783720
  }
  ASSERT(mem_block.capacityRemaining() == 0);
  return mem_block.release();
}

void SymbolTableImpl::populateList(const absl::string_view* names, uint32_t num_names,
                                   StatNameList& list) {
  RELEASE_ASSERT(num_names < 256, "Maximum number elements in a StatNameList exceeded");

  // First encode all the names.
  size_t total_size_bytes = 1; /* one byte for holding the number of names */

  STACK_ARRAY(encodings, Encoding, num_names);
  for (uint32_t i = 0; i < num_names; ++i) {
    Encoding& encoding = encodings[i];
    addTokensToEncoding(names[i], encoding);
    total_size_bytes += encoding.bytesRequired();
  }

  // Now allocate the exact number of bytes required and move the encodings
  // into storage.
  MemBlockBuilder<uint8_t> mem_block(total_size_bytes);
  mem_block.appendOne(num_names);
  for (auto& encoding : encodings) {
    encoding.moveToMemBlock(mem_block);
  }

  // This assertion double-checks the arithmetic where we computed
  // total_size_bytes. After appending all the encoded data into the
  // allocated byte array, we should have exhausted all the memory
  // we though we needed.
  ASSERT(mem_block.capacityRemaining() == 0);
  list.moveStorageIntoList(mem_block.release());
}

StatNameList::~StatNameList() { ASSERT(!populated()); }

void StatNameList::iterate(const std::function<bool(StatName)>& f) const {
  const uint8_t* p = &storage_[0];
  const uint32_t num_elements = *p++;
  for (uint32_t i = 0; i < num_elements; ++i) {
    const StatName stat_name(p);
    p += stat_name.size();
    if (!f(stat_name)) {
      break;
    }
  }
}

void StatNameList::clear(SymbolTable& symbol_table) {
  iterate([&symbol_table](StatName stat_name) -> bool {
    symbol_table.free(stat_name);
    return true;
  });
  storage_.reset();
}

StatNameSet::StatNameSet(SymbolTable& symbol_table, absl::string_view name)
    : name_(std::string(name)), symbol_table_(symbol_table), pool_(symbol_table) {
  builtin_stat_names_[""] = StatName();
}

void StatNameSet::rememberBuiltin(absl::string_view str) {
  StatName stat_name;
  {
    absl::MutexLock lock(&mutex_);
    stat_name = pool_.add(str);
  }
  builtin_stat_names_[str] = stat_name;
}

StatName StatNameSet::getBuiltin(absl::string_view token, StatName fallback) {
  // If token was recorded as a built-in during initialization, we can
  // service this request lock-free.
  const auto iter = builtin_stat_names_.find(token);
  if (iter != builtin_stat_names_.end()) {
    return iter->second;
  }
  return fallback;
}

} // namespace Stats
} // namespace Envoy<|MERGE_RESOLUTION|>--- conflicted
+++ resolved
@@ -520,15 +520,7 @@
   MemBlockBuilder<uint8_t> mem_block(Encoding::totalSizeBytes(num_bytes));
   Encoding::appendEncoding(num_bytes, mem_block);
   for (StatName stat_name : stat_names) {
-<<<<<<< HEAD
-    if (!stat_name.empty()) {
-      const uint64_t stat_name_bytes = stat_name.dataSize();
-      memcpy(p, stat_name.data(), stat_name_bytes);
-      p += stat_name_bytes;
-    }
-=======
     stat_name.appendDataToMemBlock(mem_block);
->>>>>>> 7c783720
   }
   ASSERT(mem_block.capacityRemaining() == 0);
   return mem_block.release();

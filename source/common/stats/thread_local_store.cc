#include "common/stats/thread_local_store.h"

#include <chrono>
#include <cstdint>
#include <list>
#include <memory>
#include <string>

#include "envoy/stats/allocator.h"
#include "envoy/stats/histogram.h"
#include "envoy/stats/sink.h"
#include "envoy/stats/stats.h"

#include "common/common/lock_guard.h"
#include "common/stats/stats_matcher_impl.h"
#include "common/stats/tag_producer_impl.h"
#include "common/stats/tag_utility.h"

#include "absl/strings/str_join.h"

namespace Envoy {
namespace Stats {

const char ThreadLocalStoreImpl::MainDispatcherCleanupSync[] = "main-dispatcher-cleanup";

ThreadLocalStoreImpl::ThreadLocalStoreImpl(Allocator& alloc)
    : alloc_(alloc), default_scope_(createScope("")),
      tag_producer_(std::make_unique<TagProducerImpl>()),
      stats_matcher_(std::make_unique<StatsMatcherImpl>()), heap_allocator_(alloc.symbolTable()),
      null_counter_(alloc.symbolTable()), null_gauge_(alloc.symbolTable()),
      null_histogram_(alloc.symbolTable()) {}

ThreadLocalStoreImpl::~ThreadLocalStoreImpl() {
  ASSERT(shutting_down_ || !threading_ever_initialized_);
  default_scope_.reset();
  ASSERT(scopes_.empty());
}

void ThreadLocalStoreImpl::setStatsMatcher(StatsMatcherPtr&& stats_matcher) {
  stats_matcher_ = std::move(stats_matcher);
  if (stats_matcher_->acceptsAll()) {
    return;
  }

  // The Filesystem and potentially other stat-registering objects are
  // constructed prior to the stat-matcher, and those add stats
  // in the default_scope. There should be no requests, so there will
  // be no copies in TLS caches.
  Thread::LockGuard lock(lock_);
  for (ScopeImpl* scope : scopes_) {
    removeRejectedStats(scope->central_cache_->counters_, deleted_counters_);
    removeRejectedStats(scope->central_cache_->gauges_, deleted_gauges_);
    removeRejectedStats(scope->central_cache_->histograms_, deleted_histograms_);
  }
}

template <class StatMapClass, class StatListClass>
void ThreadLocalStoreImpl::removeRejectedStats(StatMapClass& map, StatListClass& list) {
  std::vector<StatName> remove_list;
  for (auto& stat : map) {
    if (rejects(stat.first)) {
      remove_list.push_back(stat.first);
    }
  }
  for (StatName stat_name : remove_list) {
    auto iter = map.find(stat_name);
    ASSERT(iter != map.end());
    list.push_back(iter->second); // Save SharedPtr to the list to avoid invalidating refs to stat.
    map.erase(iter);
  }
}

bool ThreadLocalStoreImpl::rejects(StatName stat_name) const {
  // Don't both elaborating the StatName there are no pattern-based
  // exclusions;/inclusions.
  if (stats_matcher_->acceptsAll()) {
    return false;
  }

  // TODO(ambuc): If stats_matcher_ depends on regexes, this operation (on the
  // hot path) could become prohibitively expensive. Revisit this usage in the
  // future.
  //
  // Also note that the elaboration of the stat-name into a string is expensive,
  // so I think it might be better to move the matcher test until after caching,
  // unless its acceptsAll/rejectsAll.
  return stats_matcher_->rejectsAll() ||
         stats_matcher_->rejects(constSymbolTable().toString(stat_name));
}

std::vector<CounterSharedPtr> ThreadLocalStoreImpl::counters() const {
  // Handle de-dup due to overlapping scopes.
  std::vector<CounterSharedPtr> ret;
  StatNameHashSet names;
  Thread::LockGuard lock(lock_);
  for (ScopeImpl* scope : scopes_) {
    for (auto& counter : scope->central_cache_->counters_) {
      if (names.insert(counter.first).second) {
        ret.push_back(counter.second);
      }
    }
  }

  return ret;
}

ScopePtr ThreadLocalStoreImpl::createScope(const std::string& name) {
  auto new_scope = std::make_unique<ScopeImpl>(*this, name);
  Thread::LockGuard lock(lock_);
  scopes_.emplace(new_scope.get());
  return new_scope;
}

std::vector<GaugeSharedPtr> ThreadLocalStoreImpl::gauges() const {
  // Handle de-dup due to overlapping scopes.
  std::vector<GaugeSharedPtr> ret;
  StatNameHashSet names;
  Thread::LockGuard lock(lock_);
  for (ScopeImpl* scope : scopes_) {
    for (auto& gauge_iter : scope->central_cache_->gauges_) {
      const GaugeSharedPtr& gauge = gauge_iter.second;
      if (gauge->importMode() != Gauge::ImportMode::Uninitialized &&
          names.insert(gauge_iter.first).second) {
        ret.push_back(gauge);
      }
    }
  }

  return ret;
}

std::vector<ParentHistogramSharedPtr> ThreadLocalStoreImpl::histograms() const {
  std::vector<ParentHistogramSharedPtr> ret;
  Thread::LockGuard lock(lock_);
  // TODO(ramaraochavali): As histograms don't share storage, there is a chance of duplicate names
  // here. We need to create global storage for histograms similar to how we have a central storage
  // in shared memory for counters/gauges. In the interim, no de-dup is done here. This may result
  // in histograms with duplicate names, but until shared storage is implemented it's ultimately
  // less confusing for users who have such configs.
  for (ScopeImpl* scope : scopes_) {
    for (const auto& name_histogram_pair : scope->central_cache_->histograms_) {
      const ParentHistogramSharedPtr& parent_hist = name_histogram_pair.second;
      ret.push_back(parent_hist);
    }
  }

  return ret;
}

void ThreadLocalStoreImpl::initializeThreading(Event::Dispatcher& main_thread_dispatcher,
                                               ThreadLocal::Instance& tls) {
  threading_ever_initialized_ = true;
  main_thread_dispatcher_ = &main_thread_dispatcher;
  tls_ = tls.allocateSlot();
  tls_->set([](Event::Dispatcher&) -> ThreadLocal::ThreadLocalObjectSharedPtr {
    return std::make_shared<TlsCache>();
  });
}

void ThreadLocalStoreImpl::shutdownThreading() {
  // This will block both future cache fills as well as cache flushes.
  shutting_down_ = true;
}

void ThreadLocalStoreImpl::mergeHistograms(PostMergeCb merge_complete_cb) {
  if (!shutting_down_) {
    ASSERT(!merge_in_progress_);
    merge_in_progress_ = true;
    tls_->runOnAllThreads(
        [this]() -> void {
          for (const auto& scope : tls_->getTyped<TlsCache>().scope_cache_) {
            const TlsCacheEntry& tls_cache_entry = scope.second;
            for (const auto& name_histogram_pair : tls_cache_entry.histograms_) {
              const TlsHistogramSharedPtr& tls_hist = name_histogram_pair.second;
              tls_hist->beginMerge();
            }
          }
        },
        [this, merge_complete_cb]() -> void { mergeInternal(merge_complete_cb); });
  } else {
    // If server is shutting down, just call the callback to allow flush to continue.
    merge_complete_cb();
  }
}

void ThreadLocalStoreImpl::mergeInternal(PostMergeCb merge_complete_cb) {
  if (!shutting_down_) {
    for (const ParentHistogramSharedPtr& histogram : histograms()) {
      histogram->merge();
    }
    merge_complete_cb();
    merge_in_progress_ = false;
  }
}

ThreadLocalStoreImpl::CentralCacheEntry::~CentralCacheEntry() {
  // Assert that the symbol-table is valid, so we get good test coverage of
  // the validity of the symbol table at the time this destructor runs. This
  // is because many tests will not populate rejected_stats_.
  ASSERT(symbol_table_.toString(StatNameManagedStorage("Hello.world", symbol_table_).statName()) ==
         "Hello.world");
  rejected_stats_.free(symbol_table_);
}

void ThreadLocalStoreImpl::releaseScopeCrossThread(ScopeImpl* scope) {
  Thread::ReleasableLockGuard lock(lock_);
  ASSERT(scopes_.count(scope) == 1);
  scopes_.erase(scope);

  // This method is called directly from the ScopeImpl destructor, but we can't
  // destroy scope->central_cache_ until all the TLS caches are be destroyed, as
  // the TLS caches reference the Counters and Gauges owned by the central
  // cache. We don't want the maps in the TLS caches to bump the
  // reference-count, as decrementing the count requires an allocator lock,
  // which would cause a storm of contention during scope destruction.
  //
  // So instead we have a 2-phase destroy:
  //   1. destroy all the TLS caches
  //   2. destroy the central cache.
  //
  // Since this is called from ScopeImpl's destructor, we must bump the
  // ref-count of the central-cache by copying to a local scoped pointer, and
  // keep that reference alive until all the TLS caches are clear.
  CentralCacheEntrySharedPtr central_cache = scope->central_cache_;

  // This can happen from any thread. We post() back to the main thread which will initiate the
  // cache flush operation.
  if (!shutting_down_ && main_thread_dispatcher_) {
    const uint64_t scope_id = scope->scope_id_;
    lock.release();
    main_thread_dispatcher_->post([this, central_cache, scope_id]() {
      sync_.syncPoint(MainDispatcherCleanupSync);
      clearScopeFromCaches(scope_id, central_cache);
    });
  }
}

ThreadLocalStoreImpl::TlsCacheEntry&
ThreadLocalStoreImpl::TlsCache::insertScope(uint64_t scope_id) {
  return scope_cache_[scope_id];
}

void ThreadLocalStoreImpl::TlsCache::eraseScope(uint64_t scope_id) { scope_cache_.erase(scope_id); }

void ThreadLocalStoreImpl::clearScopeFromCaches(uint64_t scope_id,
                                                CentralCacheEntrySharedPtr central_cache) {
  // If we are shutting down we no longer perform cache flushes as workers may be shutting down
  // at the same time.
  if (!shutting_down_) {
    // Perform a cache flush on all threads.
    tls_->runOnAllThreads(
        [this, scope_id]() { tls_->getTyped<TlsCache>().eraseScope(scope_id); },
        [central_cache]() { /* Holds onto central_cache until all tls caches are clear */ });
  }
}

ThreadLocalStoreImpl::ScopeImpl::ScopeImpl(ThreadLocalStoreImpl& parent, const std::string& prefix)
    : scope_id_(parent.next_scope_id_++), parent_(parent),
      prefix_(Utility::sanitizeStatsName(prefix), parent.symbolTable()),
      central_cache_(new CentralCacheEntry(parent.symbolTable())) {}

ThreadLocalStoreImpl::ScopeImpl::~ScopeImpl() {
  parent_.releaseScopeCrossThread(this);
  prefix_.free(symbolTable());
}

// Helper for managing the potential truncation of tags from the metric names and
// converting them to StatName. Making the tag extraction optional within this class simplifies the
// RAII ergonomics (as opposed to making the construction of this object conditional).
//
// The StatNameTagVector returned by this object will be valid as long as this object is in scope
// and the provided stat_name_tags are valid.
//
// When tag extraction is not done, this class is just a passthrough for the provided name/tags.
class StatNameTagHelper {
public:
  StatNameTagHelper(ThreadLocalStoreImpl& tls, StatName name,
                    const absl::optional<StatNameTagVector>& stat_name_tags)
      : pool_(tls.symbolTable()), stat_name_tags_(stat_name_tags.value_or(StatNameTagVector())) {
    if (!stat_name_tags) {
      TagVector tags;
      tls.symbolTable().callWithStringView(name, [&tags, &tls, this](absl::string_view name_str) {
        tag_extracted_name_ = tls.tagProducer().produceTags(name_str, tags);
      });
      for (const auto& tag : tags) {
        stat_name_tags_.emplace_back(pool_.add(tag.name_), pool_.add(tag.value_));
      }
    } else {
      tag_extracted_name_ = tls.symbolTable().toString(name);
    }
  }

  const StatNameTagVector& statNameTags() const { return stat_name_tags_; }
  const std::string& tagExtractedName() { return tag_extracted_name_; }

private:
  StatNamePool pool_;
  StatNameTagVector stat_name_tags_;
  std::string tag_extracted_name_;
};

bool ThreadLocalStoreImpl::checkAndRememberRejection(StatName name,
                                                     StatNameStorageSet& central_rejected_stats,
                                                     StatNameHashSet* tls_rejected_stats) {
  if (stats_matcher_->acceptsAll()) {
    return false;
  }

  auto iter = central_rejected_stats.find(name);
  const StatNameStorage* rejected_name = nullptr;
  if (iter != central_rejected_stats.end()) {
    rejected_name = &(*iter);
  } else {
    if (rejects(name)) {
      auto insertion = central_rejected_stats.insert(StatNameStorage(name, symbolTable()));
      const StatNameStorage& rejected_name_ref = *(insertion.first);
      rejected_name = &rejected_name_ref;
    }
  }
  if (rejected_name != nullptr) {
    if (tls_rejected_stats != nullptr) {
      tls_rejected_stats->insert(rejected_name->statName());
    }
    return true;
  }
  return false;
}

template <class StatType>
StatType& ThreadLocalStoreImpl::ScopeImpl::safeMakeStat(
    StatName full_stat_name, StatName name_no_tags,
    const absl::optional<StatNameTagVector>& stat_name_tags,
    StatNameHashMap<RefcountPtr<StatType>>& central_cache_map,
    StatNameStorageSet& central_rejected_stats, MakeStatFn<StatType> make_stat,
    StatRefMap<StatType>* tls_cache, StatNameHashSet* tls_rejected_stats, StatType& null_stat) {

  if (tls_rejected_stats != nullptr &&
      tls_rejected_stats->find(full_stat_name) != tls_rejected_stats->end()) {
    return null_stat;
  }

  // If we have a valid cache entry, return it.
  if (tls_cache) {
    auto pos = tls_cache->find(full_stat_name);
    if (pos != tls_cache->end()) {
      return pos->second;
    }
  }

  // We must now look in the central store so we must be locked. We grab a reference to the
  // central store location. It might contain nothing. In this case, we allocate a new stat.
  Thread::LockGuard lock(parent_.lock_);
  auto iter = central_cache_map.find(full_stat_name);
  RefcountPtr<StatType>* central_ref = nullptr;
  if (iter != central_cache_map.end()) {
    central_ref = &(iter->second);
  } else if (parent_.checkAndRememberRejection(full_stat_name, central_rejected_stats,
                                               tls_rejected_stats)) {
    return null_stat;
  } else {
    StatNameTagHelper tag_helper(parent_, name_no_tags, stat_name_tags);

    RefcountPtr<StatType> stat = make_stat(
        parent_.alloc_, full_stat_name, tag_helper.tagExtractedName(), tag_helper.statNameTags());
    ASSERT(stat != nullptr);
    central_ref = &central_cache_map[stat->statName()];
    *central_ref = stat;
  }

  // If we have a TLS cache, insert the stat.
  StatType& ret = **central_ref;
  if (tls_cache) {
    tls_cache->insert(std::make_pair(ret.statName(), std::reference_wrapper<StatType>(ret)));
  }

  // Finally we return the reference.
  return ret;
}

template <class StatType>
absl::optional<std::reference_wrapper<const StatType>>
ThreadLocalStoreImpl::ScopeImpl::findStatLockHeld(
    StatName name, StatNameHashMap<RefcountPtr<StatType>>& central_cache_map) const {
  auto iter = central_cache_map.find(name);
  if (iter == central_cache_map.end()) {
    return absl::nullopt;
  }

  return std::cref(*iter->second);
}

Counter& ThreadLocalStoreImpl::ScopeImpl::counterFromStatNameWithTags(
    const StatName& name, StatNameTagVectorOptRef stat_name_tags) {
  if (parent_.rejectsAll()) {
    return parent_.null_counter_;
  }

  // Determine the final name based on the prefix and the passed name.
  //
  // Note that we can do map.find(final_name.c_str()), but we cannot do
  // map[final_name.c_str()] as the char*-keyed maps would then save the pointer
  // to a temporary, and address sanitization errors would follow. Instead we
  // must do a find() first, using the value if it succeeds. If it fails, then
  // after we construct the stat we can insert it into the required maps. This
  // strategy costs an extra hash lookup for each miss, but saves time
  // re-copying the string and significant memory overhead.
  TagUtility::TagStatNameJoiner joiner(prefix_.statName(), name, stat_name_tags, symbolTable());
  Stats::StatName final_stat_name = joiner.nameWithTags();

  // We now find the TLS cache. This might remain null if we don't have TLS
  // initialized currently.
  StatRefMap<Counter>* tls_cache = nullptr;
  StatNameHashSet* tls_rejected_stats = nullptr;
  if (!parent_.shutting_down_ && parent_.tls_) {
    TlsCacheEntry& entry = parent_.tls_->getTyped<TlsCache>().insertScope(this->scope_id_);
    tls_cache = &entry.counters_;
    tls_rejected_stats = &entry.rejected_stats_;
  }

  return safeMakeStat<Counter>(
      final_stat_name, joiner.tagExtractedName(), stat_name_tags, central_cache_->counters_,
      central_cache_->rejected_stats_,
      [](Allocator& allocator, StatName name, absl::string_view final_name,
         const StatNameTagVector& tags) -> CounterSharedPtr {
        return allocator.makeCounter(name, final_name, tags);
      },
      tls_cache, tls_rejected_stats, parent_.null_counter_);
}

void ThreadLocalStoreImpl::ScopeImpl::deliverHistogramToSinks(const Histogram& histogram,
                                                              uint64_t value) {
  // Thread local deliveries must be blocked outright for histograms and timers during shutdown.
  // This is because the sinks may end up trying to create new connections via the thread local
  // cluster manager which may already be destroyed (there is no way to sequence this because the
  // cluster manager destroying can create deliveries). We special case this explicitly to avoid
  // having to implement a shutdown() method (or similar) on every TLS object.
  if (parent_.shutting_down_) {
    return;
  }

  for (Sink& sink : parent_.timer_sinks_) {
    sink.onHistogramComplete(histogram, value);
  }
}

Gauge& ThreadLocalStoreImpl::ScopeImpl::gaugeFromStatNameWithTags(
    const StatName& name, StatNameTagVectorOptRef stat_name_tags, Gauge::ImportMode import_mode) {
  if (parent_.rejectsAll()) {
    return parent_.null_gauge_;
  }

  // See comments in counter(). There is no super clean way (via templates or otherwise) to
  // share this code so I'm leaving it largely duplicated for now.
  //
  // Note that we can do map.find(final_name.c_str()), but we cannot do
  // map[final_name.c_str()] as the char*-keyed maps would then save the pointer to
  // a temporary, and address sanitization errors would follow. Instead we must
  // do a find() first, using that if it succeeds. If it fails, then after we
  // construct the stat we can insert it into the required maps.
  TagUtility::TagStatNameJoiner joiner(prefix_.statName(), name, stat_name_tags, symbolTable());
  StatName final_stat_name = joiner.nameWithTags();

  StatRefMap<Gauge>* tls_cache = nullptr;
  StatNameHashSet* tls_rejected_stats = nullptr;
  if (!parent_.shutting_down_ && parent_.tls_) {
    TlsCacheEntry& entry = parent_.tls_->getTyped<TlsCache>().scope_cache_[this->scope_id_];
    tls_cache = &entry.gauges_;
    tls_rejected_stats = &entry.rejected_stats_;
  }

  Gauge& gauge = safeMakeStat<Gauge>(
      final_stat_name, joiner.tagExtractedName(), stat_name_tags, central_cache_->gauges_,
      central_cache_->rejected_stats_,
      [import_mode](Allocator& allocator, StatName name, absl::string_view tag_extracted_name,
                    const StatNameTagVector& tags) -> GaugeSharedPtr {
        return allocator.makeGauge(name, tag_extracted_name, tags, import_mode);
      },
      tls_cache, tls_rejected_stats, parent_.null_gauge_);
  gauge.mergeImportMode(import_mode);
  return gauge;
}

Histogram& ThreadLocalStoreImpl::ScopeImpl::histogramFromStatNameWithTags(
    const StatName& name, StatNameTagVectorOptRef stat_name_tags, Histogram::Unit unit) {
  if (parent_.rejectsAll()) {
    return parent_.null_histogram_;
  }

  // See comments in counter(). There is no super clean way (via templates or otherwise) to
  // share this code so I'm leaving it largely duplicated for now.
  //
  // Note that we can do map.find(final_name.c_str()), but we cannot do
  // map[final_name.c_str()] as the char*-keyed maps would then save the pointer to
  // a temporary, and address sanitization errors would follow. Instead we must
  // do a find() first, using that if it succeeds. If it fails, then after we
  // construct the stat we can insert it into the required maps.

  TagUtility::TagStatNameJoiner joiner(prefix_.statName(), name, stat_name_tags, symbolTable());
  StatName final_stat_name = joiner.nameWithTags();

  StatNameHashMap<ParentHistogramSharedPtr>* tls_cache = nullptr;
  StatNameHashSet* tls_rejected_stats = nullptr;
  if (!parent_.shutting_down_ && parent_.tls_) {
    TlsCacheEntry& entry = parent_.tls_->getTyped<TlsCache>().scope_cache_[this->scope_id_];
    tls_cache = &entry.parent_histograms_;
    auto iter = tls_cache->find(final_stat_name);
    if (iter != tls_cache->end()) {
      return *iter->second;
    }
    tls_rejected_stats = &entry.rejected_stats_;
    if (tls_rejected_stats->find(final_stat_name) != tls_rejected_stats->end()) {
      return parent_.null_histogram_;
    }
  }

  Thread::LockGuard lock(parent_.lock_);
  auto iter = central_cache_->histograms_.find(final_stat_name);
  ParentHistogramImplSharedPtr* central_ref = nullptr;
  if (iter != central_cache_->histograms_.end()) {
    central_ref = &iter->second;
  } else if (parent_.checkAndRememberRejection(final_stat_name, central_cache_->rejected_stats_,
                                               tls_rejected_stats)) {
    return parent_.null_histogram_;
  } else {
    StatNameTagHelper tag_helper(parent_, joiner.tagExtractedName(), stat_name_tags);

    RefcountPtr<ParentHistogramImpl> stat(
        new ParentHistogramImpl(final_stat_name, unit, parent_, *this,
                                tag_helper.tagExtractedName(), tag_helper.statNameTags()));
    central_ref = &central_cache_->histograms_[stat->statName()];
    *central_ref = stat;
  }

  if (tls_cache != nullptr) {
    tls_cache->insert(std::make_pair((*central_ref)->statName(), *central_ref));
  }
  return **central_ref;
}

CounterOptConstRef ThreadLocalStoreImpl::ScopeImpl::findCounter(StatName name) const {
  return findStatLockHeld<Counter>(name, central_cache_->counters_);
}

GaugeOptConstRef ThreadLocalStoreImpl::ScopeImpl::findGauge(StatName name) const {
  return findStatLockHeld<Gauge>(name, central_cache_->gauges_);
}

HistogramOptConstRef ThreadLocalStoreImpl::ScopeImpl::findHistogram(StatName name) const {
  auto iter = central_cache_->histograms_.find(name);
  if (iter == central_cache_->histograms_.end()) {
    return absl::nullopt;
  }

  RefcountPtr<Histogram> histogram_ref(iter->second);
  return std::cref(*histogram_ref);
}

Histogram& ThreadLocalStoreImpl::ScopeImpl::tlsHistogram(StatName name,
                                                         ParentHistogramImpl& parent) {
  // tlsHistogram() is generally not called for a histogram that is rejected by
  // the matcher, so no further rejection-checking is needed at this level.
  // TlsHistogram inherits its reject/accept status from ParentHistogram.

  // See comments in counterFromStatName() which explains the logic here.

  StatNameHashMap<TlsHistogramSharedPtr>* tls_cache = nullptr;
  if (!parent_.shutting_down_ && parent_.tls_) {
    tls_cache = &parent_.tls_->getTyped<TlsCache>().scope_cache_[this->scope_id_].histograms_;
    auto iter = tls_cache->find(name);
    if (iter != tls_cache->end()) {
      return *iter->second;
    }
  }

  StatNameTagHelper tag_helper(parent_, name, absl::nullopt);

  TlsHistogramSharedPtr hist_tls_ptr(
      new ThreadLocalHistogramImpl(name, parent.unit(), tag_helper.tagExtractedName(),
                                   tag_helper.statNameTags(), symbolTable()));

  parent.addTlsHistogram(hist_tls_ptr);

  if (tls_cache) {
    tls_cache->insert(std::make_pair(hist_tls_ptr->statName(), hist_tls_ptr));
  }
  return *hist_tls_ptr;
}

ThreadLocalHistogramImpl::ThreadLocalHistogramImpl(StatName name, Histogram::Unit unit,
                                                   const std::string& tag_extracted_name,
                                                   const StatNameTagVector& stat_name_tags,
                                                   SymbolTable& symbol_table)
    : HistogramImplHelper(name, tag_extracted_name, stat_name_tags, symbol_table), unit_(unit),
      current_active_(0), used_(false), created_thread_id_(std::this_thread::get_id()),
      symbol_table_(symbol_table) {
  histograms_[0] = hist_alloc();
  histograms_[1] = hist_alloc();
}

ThreadLocalHistogramImpl::~ThreadLocalHistogramImpl() {
  MetricImpl::clear(symbolTable());
  hist_free(histograms_[0]);
  hist_free(histograms_[1]);
}

void ThreadLocalHistogramImpl::recordValue(uint64_t value) {
  ASSERT(std::this_thread::get_id() == created_thread_id_);
  hist_insert_intscale(histograms_[current_active_], value, 0, 1);
  used_ = true;
}

void ThreadLocalHistogramImpl::merge(histogram_t* target) {
  histogram_t** other_histogram = &histograms_[otherHistogramIndex()];
  hist_accumulate(target, other_histogram, 1);
  hist_clear(*other_histogram);
}

ParentHistogramImpl::ParentHistogramImpl(StatName name, Histogram::Unit unit, Store& parent,
                                         TlsScope& tls_scope, absl::string_view tag_extracted_name,
<<<<<<< HEAD
                                         const std::vector<Tag>& tags)
    : MetricImpl(name, StatNameManagedStorage(tag_extracted_name, parent.symbolTable()).statName(),
                 tags, parent.symbolTable()),
      unit_(unit), parent_(parent), tls_scope_(tls_scope), interval_histogram_(hist_alloc()),
=======
                                         const StatNameTagVector& stat_name_tags)
    : MetricImpl(name, tag_extracted_name, stat_name_tags, parent.symbolTable()), unit_(unit),
      parent_(parent), tls_scope_(tls_scope), interval_histogram_(hist_alloc()),
>>>>>>> 3a2512d9
      cumulative_histogram_(hist_alloc()), interval_statistics_(interval_histogram_),
      cumulative_statistics_(cumulative_histogram_), merged_(false) {}

ParentHistogramImpl::~ParentHistogramImpl() {
  MetricImpl::clear(symbolTable());
  hist_free(interval_histogram_);
  hist_free(cumulative_histogram_);
}

Histogram::Unit ParentHistogramImpl::unit() const { return unit_; }

void ParentHistogramImpl::recordValue(uint64_t value) {
  Histogram& tls_histogram = tls_scope_.tlsHistogram(statName(), *this);
  tls_histogram.recordValue(value);
  parent_.deliverHistogramToSinks(*this, value);
}

bool ParentHistogramImpl::used() const {
  // Consider ParentHistogram used only if has ever been merged.
  return merged_;
}

void ParentHistogramImpl::merge() {
  Thread::ReleasableLockGuard lock(merge_lock_);
  if (merged_ || usedLockHeld()) {
    hist_clear(interval_histogram_);
    // Here we could copy all the pointers to TLS histograms in the tls_histogram_ list,
    // then release the lock before we do the actual merge. However it is not a big deal
    // because the tls_histogram merge is not that expensive as it is a single histogram
    // merge and adding TLS histograms is rare.
    for (const TlsHistogramSharedPtr& tls_histogram : tls_histograms_) {
      tls_histogram->merge(interval_histogram_);
    }
    // Since TLS merge is done, we can release the lock here.
    lock.release();
    hist_accumulate(cumulative_histogram_, &interval_histogram_, 1);
    cumulative_statistics_.refresh(cumulative_histogram_);
    interval_statistics_.refresh(interval_histogram_);
    merged_ = true;
  }
}

const std::string ParentHistogramImpl::quantileSummary() const {
  if (used()) {
    std::vector<std::string> summary;
    const std::vector<double>& supported_quantiles_ref = interval_statistics_.supportedQuantiles();
    summary.reserve(supported_quantiles_ref.size());
    for (size_t i = 0; i < supported_quantiles_ref.size(); ++i) {
      summary.push_back(fmt::format("P{}({},{})", 100 * supported_quantiles_ref[i],
                                    interval_statistics_.computedQuantiles()[i],
                                    cumulative_statistics_.computedQuantiles()[i]));
    }
    return absl::StrJoin(summary, " ");
  } else {
    return std::string("No recorded values");
  }
}

const std::string ParentHistogramImpl::bucketSummary() const {
  if (used()) {
    std::vector<std::string> bucket_summary;
    const std::vector<double>& supported_buckets = interval_statistics_.supportedBuckets();
    bucket_summary.reserve(supported_buckets.size());
    for (size_t i = 0; i < supported_buckets.size(); ++i) {
      bucket_summary.push_back(fmt::format("B{}({},{})", supported_buckets[i],
                                           interval_statistics_.computedBuckets()[i],
                                           cumulative_statistics_.computedBuckets()[i]));
    }
    return absl::StrJoin(bucket_summary, " ");
  } else {
    return std::string("No recorded values");
  }
}

void ParentHistogramImpl::addTlsHistogram(const TlsHistogramSharedPtr& hist_ptr) {
  Thread::LockGuard lock(merge_lock_);
  tls_histograms_.emplace_back(hist_ptr);
}

bool ParentHistogramImpl::usedLockHeld() const {
  for (const TlsHistogramSharedPtr& tls_histogram : tls_histograms_) {
    if (tls_histogram->used()) {
      return true;
    }
  }
  return false;
}

} // namespace Stats
} // namespace Envoy<|MERGE_RESOLUTION|>--- conflicted
+++ resolved
@@ -617,16 +617,10 @@
 
 ParentHistogramImpl::ParentHistogramImpl(StatName name, Histogram::Unit unit, Store& parent,
                                          TlsScope& tls_scope, absl::string_view tag_extracted_name,
-<<<<<<< HEAD
-                                         const std::vector<Tag>& tags)
+                                         const StatNameTagVector& stat_name_tags)
     : MetricImpl(name, StatNameManagedStorage(tag_extracted_name, parent.symbolTable()).statName(),
-                 tags, parent.symbolTable()),
+                 stat_name_tags, parent.symbolTable()),
       unit_(unit), parent_(parent), tls_scope_(tls_scope), interval_histogram_(hist_alloc()),
-=======
-                                         const StatNameTagVector& stat_name_tags)
-    : MetricImpl(name, tag_extracted_name, stat_name_tags, parent.symbolTable()), unit_(unit),
-      parent_(parent), tls_scope_(tls_scope), interval_histogram_(hist_alloc()),
->>>>>>> 3a2512d9
       cumulative_histogram_(hist_alloc()), interval_statistics_(interval_histogram_),
       cumulative_statistics_(cumulative_histogram_), merged_(false) {}
 

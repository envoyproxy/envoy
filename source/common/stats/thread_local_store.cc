#include "common/stats/thread_local_store.h"

#include <chrono>
#include <cstdint>
#include <list>
#include <memory>
#include <string>

#include "envoy/stats/histogram.h"
#include "envoy/stats/sink.h"
#include "envoy/stats/stat_data_allocator.h"
#include "envoy/stats/stats.h"
#include "envoy/stats/stats_options.h"

#include "common/common/lock_guard.h"
#include "common/stats/stats_matcher_impl.h"
#include "common/stats/tag_producer_impl.h"

#include "absl/strings/str_join.h"

namespace Envoy {
namespace Stats {

ThreadLocalStoreImpl::ThreadLocalStoreImpl(const StatsOptions& stats_options,
                                           StatDataAllocator& alloc)
    : stats_options_(stats_options), alloc_(alloc), default_scope_(createScope("")),
      tag_producer_(std::make_unique<TagProducerImpl>()),
      stats_matcher_(std::make_unique<StatsMatcherImpl>()),
      num_last_resort_stats_(default_scope_->counter("stats.overflow")), source_(*this) {}

ThreadLocalStoreImpl::~ThreadLocalStoreImpl() {
  ASSERT(shutting_down_);
  default_scope_.reset();
  ASSERT(scopes_.empty());
}

void ThreadLocalStoreImpl::setStatsMatcher(StatsMatcherPtr&& stats_matcher) {
  stats_matcher_ = std::move(stats_matcher);

  // The Filesystem and potentially other stat-registering objects are
  // constructed prior to the stat-matcher, and those add stats
  // in the default_scope. There should be no requests, so there will
  // be no copies in TLS caches.
  Thread::LockGuard lock(lock_);
  for (ScopeImpl* scope : scopes_) {
    removeRejectedStats(scope->central_cache_.counters_, deleted_counters_);
    removeRejectedStats(scope->central_cache_.gauges_, deleted_gauges_);
    removeRejectedStats(scope->central_cache_.histograms_, deleted_histograms_);
  }
}

template <class StatMapClass, class StatListClass>
void ThreadLocalStoreImpl::removeRejectedStats(StatMapClass& map, StatListClass& list) {
  std::vector<const char*> remove_list;
  for (auto& stat : map) {
    if (rejects(stat.first)) {
      remove_list.push_back(stat.first);
    }
  }
  for (const char* stat_name : remove_list) {
    auto p = map.find(stat_name);
    ASSERT(p != map.end());
    list.push_back(p->second); // Save SharedPtr to the list to avoid invalidating refs to stat.
    map.erase(p);
  }
}

bool ThreadLocalStoreImpl::rejects(const std::string& name) const {
  // TODO(ambuc): If stats_matcher_ depends on regexes, this operation (on the
  // hot path) could become prohibitively expensive. Revisit this usage in the
  // future.
<<<<<<< HEAD
  //
  // Also note that the elaboration of the stat-name into a string is expensive,
  // so I think it might be better to move the matcher test until after caching,
  // unless its acceptsAll/rejectsAll.
=======
>>>>>>> 1b699a2b
  return stats_matcher_->rejects(name);
}

std::vector<CounterSharedPtr> ThreadLocalStoreImpl::counters() const {
  // Handle de-dup due to overlapping scopes.
  std::vector<CounterSharedPtr> ret;
  CharStarHashSet names;
  Thread::LockGuard lock(lock_);
  for (ScopeImpl* scope : scopes_) {
    for (auto& counter : scope->central_cache_.counters_) {
      if (names.insert(counter.first).second) {
        ret.push_back(counter.second);
      }
    }
  }

  return ret;
}

ScopePtr ThreadLocalStoreImpl::createScope(const std::string& name) {
  std::unique_ptr<ScopeImpl> new_scope(new ScopeImpl(*this, name));
  Thread::LockGuard lock(lock_);
  scopes_.emplace(new_scope.get());
  return std::move(new_scope);
}

std::vector<GaugeSharedPtr> ThreadLocalStoreImpl::gauges() const {
  // Handle de-dup due to overlapping scopes.
  std::vector<GaugeSharedPtr> ret;
  CharStarHashSet names;
  Thread::LockGuard lock(lock_);
  for (ScopeImpl* scope : scopes_) {
    for (auto& gauge : scope->central_cache_.gauges_) {
      if (names.insert(gauge.first).second) {
        ret.push_back(gauge.second);
      }
    }
  }

  return ret;
}

std::vector<ParentHistogramSharedPtr> ThreadLocalStoreImpl::histograms() const {
  std::vector<ParentHistogramSharedPtr> ret;
  Thread::LockGuard lock(lock_);
  // TODO(ramaraochavali): As histograms don't share storage, there is a chance of duplicate names
  // here. We need to create global storage for histograms similar to how we have a central storage
  // in shared memory for counters/gauges. In the interim, no de-dup is done here. This may result
  // in histograms with duplicate names, but until shared storage is implemented it's ultimately
  // less confusing for users who have such configs.
  for (ScopeImpl* scope : scopes_) {
    for (const auto& name_histogram_pair : scope->central_cache_.histograms_) {
      const ParentHistogramSharedPtr& parent_hist = name_histogram_pair.second;
      ret.push_back(parent_hist);
    }
  }

  return ret;
}

void ThreadLocalStoreImpl::initializeThreading(Event::Dispatcher& main_thread_dispatcher,
                                               ThreadLocal::Instance& tls) {
  main_thread_dispatcher_ = &main_thread_dispatcher;
  tls_ = tls.allocateSlot();
  tls_->set([](Event::Dispatcher&) -> ThreadLocal::ThreadLocalObjectSharedPtr {
    return std::make_shared<TlsCache>();
  });
}

void ThreadLocalStoreImpl::shutdownThreading() {
  // This will block both future cache fills as well as cache flushes.
  shutting_down_ = true;
}

void ThreadLocalStoreImpl::mergeHistograms(PostMergeCb merge_complete_cb) {
  if (!shutting_down_) {
    ASSERT(!merge_in_progress_);
    merge_in_progress_ = true;
    tls_->runOnAllThreads(
        [this]() -> void {
          for (const auto& scope : tls_->getTyped<TlsCache>().scope_cache_) {
            const TlsCacheEntry& tls_cache_entry = scope.second;
            for (const auto& name_histogram_pair : tls_cache_entry.histograms_) {
              const TlsHistogramSharedPtr& tls_hist = name_histogram_pair.second;
              tls_hist->beginMerge();
            }
          }
        },
        [this, merge_complete_cb]() -> void { mergeInternal(merge_complete_cb); });
  } else {
    // If server is shutting down, just call the callback to allow flush to continue.
    merge_complete_cb();
  }
}

void ThreadLocalStoreImpl::mergeInternal(PostMergeCb merge_complete_cb) {
  if (!shutting_down_) {
    for (const ParentHistogramSharedPtr& histogram : histograms()) {
      histogram->merge();
    }
    merge_complete_cb();
    merge_in_progress_ = false;
  }
}

void ThreadLocalStoreImpl::releaseScopeCrossThread(ScopeImpl* scope) {
  Thread::LockGuard lock(lock_);
  ASSERT(scopes_.count(scope) == 1);
  scopes_.erase(scope);

  // This can happen from any thread. We post() back to the main thread which will initiate the
  // cache flush operation.
  if (!shutting_down_ && main_thread_dispatcher_) {
    main_thread_dispatcher_->post(
        [this, scope_id = scope->scope_id_]() -> void { clearScopeFromCaches(scope_id); });
  }
}

std::string ThreadLocalStoreImpl::getTagsForName(const std::string& name,
                                                 std::vector<Tag>& tags) const {
  return tag_producer_->produceTags(name, tags);
}

void ThreadLocalStoreImpl::clearScopeFromCaches(uint64_t scope_id) {
  // If we are shutting down we no longer perform cache flushes as workers may be shutting down
  // at the same time.
  if (!shutting_down_) {
    // Perform a cache flush on all threads.
    tls_->runOnAllThreads(
        [this, scope_id]() -> void { tls_->getTyped<TlsCache>().scope_cache_.erase(scope_id); });
  }
}

absl::string_view ThreadLocalStoreImpl::truncateStatNameIfNeeded(absl::string_view name) {
  // If the main allocator requires stat name truncation, do so now, though any
  // warnings will be printed only if the truncated stat requires a new
  // allocation.
  if (alloc_.requiresBoundedStatNameSize()) {
    const uint64_t max_length = stats_options_.maxNameLength();
    name = name.substr(0, max_length);
  }
  return name;
}

std::atomic<uint64_t> ThreadLocalStoreImpl::ScopeImpl::next_scope_id_;

ThreadLocalStoreImpl::ScopeImpl::~ScopeImpl() { parent_.releaseScopeCrossThread(this); }

template <class StatType>
StatType& ThreadLocalStoreImpl::ScopeImpl::safeMakeStat(
    const std::string& name, StatMap<std::shared_ptr<StatType>>& central_cache_map,
    MakeStatFn<StatType> make_stat, StatMap<std::shared_ptr<StatType>>* tls_cache) {

  const char* stat_key = name.c_str();
  std::unique_ptr<std::string> truncation_buffer;
  absl::string_view truncated_name = parent_.truncateStatNameIfNeeded(name);
  if (truncated_name.size() < name.size()) {
    truncation_buffer = std::make_unique<std::string>(std::string(truncated_name));
    stat_key = truncation_buffer->c_str(); // must be nul-terminated.
  }

  // If we have a valid cache entry, return it.
  if (tls_cache) {
    auto pos = tls_cache->find(stat_key);
    if (pos != tls_cache->end()) {
      return *pos->second;
    }
  }

  // We must now look in the central store so we must be locked. We grab a reference to the
  // central store location. It might contain nothing. In this case, we allocate a new stat.
  Thread::LockGuard lock(parent_.lock_);
  auto p = central_cache_map.find(stat_key);
  std::shared_ptr<StatType>* central_ref = nullptr;
  if (p != central_cache_map.end()) {
    central_ref = &(p->second);
  } else {
    // If we had to truncate, warn now that we've missed all caches.
    if (truncation_buffer != nullptr) {
      ENVOY_LOG_MISC(
          warn,
          "Statistic '{}' is too long with {} characters, it will be truncated to {} characters",
          name, name.size(), truncation_buffer->size());
    }

    std::vector<Tag> tags;

    // Tag extraction occurs on the original, untruncated name so the extraction
    // can complete properly, even if the tag values are partially truncated.
    std::string tag_extracted_name = parent_.getTagsForName(name, tags);
    std::shared_ptr<StatType> stat =
        make_stat(parent_.alloc_, truncated_name, std::move(tag_extracted_name), std::move(tags));
    if (stat == nullptr) {
      // TODO(jmarantz): If make_stat fails, the actual move does not actually occur
      // for tag_extracted_name and tags, so there is no use-after-move problem.
      // In order to increase the readability of the code, refactoring is done here.
      parent_.num_last_resort_stats_.inc();
      stat = make_stat(parent_.heap_allocator_, truncated_name,
                       std::move(tag_extracted_name), // NOLINT(bugprone-use-after-move)
                       std::move(tags));              // NOLINT(bugprone-use-after-move)
      ASSERT(stat != nullptr);
    }
    central_ref = &central_cache_map[stat->nameCStr()];
    *central_ref = stat;
  }

  // If we have a TLS cache, insert the stat.
  if (tls_cache) {
    tls_cache->insert(std::make_pair((*central_ref)->nameCStr(), *central_ref));
  }

  // Finally we return the reference.
  return **central_ref;
}

Counter& ThreadLocalStoreImpl::ScopeImpl::counter(const std::string& name) {
  // Determine the final name based on the prefix and the passed name.
  //
  // Note that we can do map.find(final_name.c_str()), but we cannot do
  // map[final_name.c_str()] as the char*-keyed maps would then save the pointer
  // to a temporary, and address sanitization errors would follow. Instead we
  // must do a find() first, using the value if it succeeds. If it fails, then
  // after we construct the stat we can insert it into the required maps. This
  // strategy costs an extra hash lookup for each miss, but saves time
  // re-copying the string and significant memory overhead.
  std::string final_name = prefix_ + name;
<<<<<<< HEAD

  // TODO(ambuc): If stats_matcher_ depends on regexes, this operation (on the hot path) could
  // become prohibitively expensive. Revisit this usage in the future.
=======
>>>>>>> 1b699a2b
  if (parent_.rejects(final_name)) {
    return null_counter_;
  }

  // We now find the TLS cache. This might remain null if we don't have TLS
  // initialized currently.
  StatMap<CounterSharedPtr>* tls_cache = nullptr;
  if (!parent_.shutting_down_ && parent_.tls_) {
    tls_cache = &parent_.tls_->getTyped<TlsCache>().scope_cache_[this->scope_id_].counters_;
  }

  return safeMakeStat<Counter>(
      final_name, central_cache_.counters_,
      [](StatDataAllocator& allocator, absl::string_view name, std::string&& tag_extracted_name,
         std::vector<Tag>&& tags) -> CounterSharedPtr {
        return allocator.makeCounter(name, std::move(tag_extracted_name), std::move(tags));
      },
      tls_cache);
}

void ThreadLocalStoreImpl::ScopeImpl::deliverHistogramToSinks(const Histogram& histogram,
                                                              uint64_t value) {
  // Thread local deliveries must be blocked outright for histograms and timers during shutdown.
  // This is because the sinks may end up trying to create new connections via the thread local
  // cluster manager which may already be destroyed (there is no way to sequence this because the
  // cluster manager destroying can create deliveries). We special case this explicitly to avoid
  // having to implement a shutdown() method (or similar) on every TLS object.
  if (parent_.shutting_down_) {
    return;
  }

  for (Sink& sink : parent_.timer_sinks_) {
    sink.onHistogramComplete(histogram, value);
  }
}

Gauge& ThreadLocalStoreImpl::ScopeImpl::gauge(const std::string& name) {
  // See comments in counter(). There is no super clean way (via templates or otherwise) to
  // share this code so I'm leaving it largely duplicated for now.
  //
  // Note that we can do map.find(final_name.c_str()), but we cannot do
  // map[final_name.c_str()] as the char*-keyed maps would then save the pointer to
  // a temporary, and address sanitization errors would follow. Instead we must
  // do a find() first, using tha if it succeeds. If it fails, then after we
  // construct the stat we can insert it into the required maps.
  std::string final_name = prefix_ + name;
<<<<<<< HEAD

  // See warning/comments in counter().
=======
>>>>>>> 1b699a2b
  if (parent_.rejects(final_name)) {
    return null_gauge_;
  }

  StatMap<GaugeSharedPtr>* tls_cache = nullptr;
  if (!parent_.shutting_down_ && parent_.tls_) {
    tls_cache = &parent_.tls_->getTyped<TlsCache>().scope_cache_[this->scope_id_].gauges_;
  }

  return safeMakeStat<Gauge>(
      final_name, central_cache_.gauges_,
      [](StatDataAllocator& allocator, absl::string_view name, std::string&& tag_extracted_name,
         std::vector<Tag>&& tags) -> GaugeSharedPtr {
        return allocator.makeGauge(name, std::move(tag_extracted_name), std::move(tags));
      },
      tls_cache);
}

Histogram& ThreadLocalStoreImpl::ScopeImpl::histogram(const std::string& name) {
  // See comments in counter(). There is no super clean way (via templates or otherwise) to
  // share this code so I'm leaving it largely duplicated for now.
  //
  // Note that we can do map.find(final_name.c_str()), but we cannot do
  // map[final_name.c_str()] as the char*-keyed maps would then save the pointer to
  // a temporary, and address sanitization errors would follow. Instead we must
  // do a find() first, using tha if it succeeds. If it fails, then after we
  // construct the stat we can insert it into the required maps.
  std::string final_name = prefix_ + name;
<<<<<<< HEAD

  // See warning/comments in counter().
=======
>>>>>>> 1b699a2b
  if (parent_.rejects(final_name)) {
    return null_histogram_;
  }

  StatMap<ParentHistogramSharedPtr>* tls_cache = nullptr;
  if (!parent_.shutting_down_ && parent_.tls_) {
    tls_cache =
        &parent_.tls_->getTyped<TlsCache>().scope_cache_[this->scope_id_].parent_histograms_;
    auto p = tls_cache->find(final_name.c_str());
    if (p != tls_cache->end()) {
      return *p->second;
    }
  }

  Thread::LockGuard lock(parent_.lock_);
  auto p = central_cache_.histograms_.find(final_name.c_str());
  ParentHistogramImplSharedPtr* central_ref = nullptr;
  if (p != central_cache_.histograms_.end()) {
    central_ref = &p->second;
  } else {
    std::vector<Tag> tags;
    std::string tag_extracted_name = parent_.getTagsForName(final_name, tags);
    auto stat = std::make_shared<ParentHistogramImpl>(
        final_name, parent_, *this, std::move(tag_extracted_name), std::move(tags));
    central_ref = &central_cache_.histograms_[stat->nameCStr()];
    *central_ref = stat;
  }

  if (tls_cache != nullptr) {
    tls_cache->insert(std::make_pair((*central_ref)->nameCStr(), *central_ref));
  }
  return **central_ref;
}

Histogram& ThreadLocalStoreImpl::ScopeImpl::tlsHistogram(const std::string& name,
                                                         ParentHistogramImpl& parent) {
  if (parent_.rejects(name)) {
    return null_histogram_;
  }

  // See comments in counter() which explains the logic here.

  StatMap<TlsHistogramSharedPtr>* tls_cache = nullptr;
  if (!parent_.shutting_down_ && parent_.tls_) {
    tls_cache = &parent_.tls_->getTyped<TlsCache>().scope_cache_[this->scope_id_].histograms_;
    auto p = tls_cache->find(name.c_str());
    if (p != tls_cache->end()) {
      return *p->second;
    }
  }

  std::vector<Tag> tags;
  std::string tag_extracted_name = parent_.getTagsForName(name, tags);
  TlsHistogramSharedPtr hist_tls_ptr = std::make_shared<ThreadLocalHistogramImpl>(
      name, std::move(tag_extracted_name), std::move(tags));

  parent.addTlsHistogram(hist_tls_ptr);

  if (tls_cache) {
    tls_cache->insert(std::make_pair(hist_tls_ptr->nameCStr(), hist_tls_ptr));
  }
  return *hist_tls_ptr;
}

ThreadLocalHistogramImpl::ThreadLocalHistogramImpl(const std::string& name,
                                                   std::string&& tag_extracted_name,
                                                   std::vector<Tag>&& tags)
    : MetricImpl(std::move(tag_extracted_name), std::move(tags)), current_active_(0), flags_(0),
      created_thread_id_(std::this_thread::get_id()), name_(name) {
  histograms_[0] = hist_alloc();
  histograms_[1] = hist_alloc();
}

ThreadLocalHistogramImpl::~ThreadLocalHistogramImpl() {
  hist_free(histograms_[0]);
  hist_free(histograms_[1]);
}

void ThreadLocalHistogramImpl::recordValue(uint64_t value) {
  ASSERT(std::this_thread::get_id() == created_thread_id_);
  hist_insert_intscale(histograms_[current_active_], value, 0, 1);
  flags_ |= Flags::Used;
}

void ThreadLocalHistogramImpl::merge(histogram_t* target) {
  histogram_t** other_histogram = &histograms_[otherHistogramIndex()];
  hist_accumulate(target, other_histogram, 1);
  hist_clear(*other_histogram);
}

ParentHistogramImpl::ParentHistogramImpl(const std::string& name, Store& parent,
                                         TlsScope& tls_scope, std::string&& tag_extracted_name,
                                         std::vector<Tag>&& tags)
    : MetricImpl(std::move(tag_extracted_name), std::move(tags)), parent_(parent),
      tls_scope_(tls_scope), interval_histogram_(hist_alloc()), cumulative_histogram_(hist_alloc()),
      interval_statistics_(interval_histogram_), cumulative_statistics_(cumulative_histogram_),
      merged_(false), name_(name) {}

ParentHistogramImpl::~ParentHistogramImpl() {
  hist_free(interval_histogram_);
  hist_free(cumulative_histogram_);
}

void ParentHistogramImpl::recordValue(uint64_t value) {
  Histogram& tls_histogram = tls_scope_.tlsHistogram(name(), *this);
  tls_histogram.recordValue(value);
  parent_.deliverHistogramToSinks(*this, value);
}

bool ParentHistogramImpl::used() const {
  // Consider ParentHistogram used only if has ever been merged.
  return merged_;
}

void ParentHistogramImpl::merge() {
  Thread::ReleasableLockGuard lock(merge_lock_);
  if (merged_ || usedLockHeld()) {
    hist_clear(interval_histogram_);
    // Here we could copy all the pointers to TLS histograms in the tls_histogram_ list,
    // then release the lock before we do the actual merge. However it is not a big deal
    // because the tls_histogram merge is not that expensive as it is a single histogram
    // merge and adding TLS histograms is rare.
    for (const TlsHistogramSharedPtr& tls_histogram : tls_histograms_) {
      tls_histogram->merge(interval_histogram_);
    }
    // Since TLS merge is done, we can release the lock here.
    lock.release();
    hist_accumulate(cumulative_histogram_, &interval_histogram_, 1);
    cumulative_statistics_.refresh(cumulative_histogram_);
    interval_statistics_.refresh(interval_histogram_);
    merged_ = true;
  }
}

const std::string ParentHistogramImpl::summary() const {
  if (used()) {
    std::vector<std::string> summary;
    const std::vector<double>& supported_quantiles_ref = interval_statistics_.supportedQuantiles();
    summary.reserve(supported_quantiles_ref.size());
    for (size_t i = 0; i < supported_quantiles_ref.size(); ++i) {
      summary.push_back(fmt::format("P{}({},{})", 100 * supported_quantiles_ref[i],
                                    interval_statistics_.computedQuantiles()[i],
                                    cumulative_statistics_.computedQuantiles()[i]));
    }
    return absl::StrJoin(summary, " ");
  } else {
    return std::string("No recorded values");
  }
}

void ParentHistogramImpl::addTlsHistogram(const TlsHistogramSharedPtr& hist_ptr) {
  Thread::LockGuard lock(merge_lock_);
  tls_histograms_.emplace_back(hist_ptr);
}

bool ParentHistogramImpl::usedLockHeld() const {
  for (const TlsHistogramSharedPtr& tls_histogram : tls_histograms_) {
    if (tls_histogram->used()) {
      return true;
    }
  }
  return false;
}

} // namespace Stats
} // namespace Envoy<|MERGE_RESOLUTION|>--- conflicted
+++ resolved
@@ -69,13 +69,6 @@
   // TODO(ambuc): If stats_matcher_ depends on regexes, this operation (on the
   // hot path) could become prohibitively expensive. Revisit this usage in the
   // future.
-<<<<<<< HEAD
-  //
-  // Also note that the elaboration of the stat-name into a string is expensive,
-  // so I think it might be better to move the matcher test until after caching,
-  // unless its acceptsAll/rejectsAll.
-=======
->>>>>>> 1b699a2b
   return stats_matcher_->rejects(name);
 }
 
@@ -302,12 +295,6 @@
   // strategy costs an extra hash lookup for each miss, but saves time
   // re-copying the string and significant memory overhead.
   std::string final_name = prefix_ + name;
-<<<<<<< HEAD
-
-  // TODO(ambuc): If stats_matcher_ depends on regexes, this operation (on the hot path) could
-  // become prohibitively expensive. Revisit this usage in the future.
-=======
->>>>>>> 1b699a2b
   if (parent_.rejects(final_name)) {
     return null_counter_;
   }
@@ -354,11 +341,6 @@
   // do a find() first, using tha if it succeeds. If it fails, then after we
   // construct the stat we can insert it into the required maps.
   std::string final_name = prefix_ + name;
-<<<<<<< HEAD
-
-  // See warning/comments in counter().
-=======
->>>>>>> 1b699a2b
   if (parent_.rejects(final_name)) {
     return null_gauge_;
   }
@@ -387,11 +369,6 @@
   // do a find() first, using tha if it succeeds. If it fails, then after we
   // construct the stat we can insert it into the required maps.
   std::string final_name = prefix_ + name;
-<<<<<<< HEAD
-
-  // See warning/comments in counter().
-=======
->>>>>>> 1b699a2b
   if (parent_.rejects(final_name)) {
     return null_histogram_;
   }

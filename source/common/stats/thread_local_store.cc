--- conflicted
+++ resolved
@@ -966,7 +966,6 @@
   alloc_.forEachTextReadout(f_size, f_stat);
 }
 
-<<<<<<< HEAD
 void ThreadLocalStoreImpl::forEachScope(std::function<void(std::size_t)> f_size,
                                         std::function<void(const Scope&)> f_scope) const {
   Thread::LockGuard lock(lock_);
@@ -974,7 +973,9 @@
   f_scope(*default_scope_);
   for (ScopeImpl* scope : scopes_) {
     f_scope(*scope);
-=======
+  }
+}
+
 void ThreadLocalStoreImpl::forEachSinkedCounter(SizeFn f_size, StatFn<Counter> f_stat) const {
   alloc_.forEachSinkedCounter(f_size, f_stat);
 }
@@ -993,7 +994,6 @@
   if (sink_predicates != nullptr) {
     sink_predicates_.emplace(*sink_predicates);
     alloc_.setSinkPredicates(std::move(sink_predicates));
->>>>>>> 4c768130
   }
 }
 

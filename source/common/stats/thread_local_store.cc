--- conflicted
+++ resolved
@@ -111,25 +111,6 @@
   return ret;
 }
 
-<<<<<<< HEAD
-std::vector<BoolIndicatorSharedPtr> ThreadLocalStoreImpl::boolIndicators() const {
-  // Handle de-dup due to overlapping scopes.
-  std::vector<BoolIndicatorSharedPtr> ret;
-  ConstCharStarHashSet names;
-  Thread::LockGuard lock(lock_);
-  for (ScopeImpl* scope : scopes_) {
-    for (auto& bool_indicator : scope->central_cache_.bool_indicators_) {
-      if (names.insert(bool_indicator.first).second) {
-        ret.push_back(bool_indicator.second);
-      }
-    }
-  }
-
-  return ret;
-}
-
-=======
->>>>>>> 84e67aa3
 std::vector<ParentHistogramSharedPtr> ThreadLocalStoreImpl::histograms() const {
   std::vector<ParentHistogramSharedPtr> ret;
   Thread::LockGuard lock(lock_);
@@ -418,41 +399,6 @@
       tls_cache, tls_rejected_stats, null_gauge_);
 }
 
-<<<<<<< HEAD
-BoolIndicator& ThreadLocalStoreImpl::ScopeImpl::boolIndicator(const std::string& name) {
-  if (parent_.rejectsAll()) {
-    return null_bool_;
-  }
-
-  // See comments in counter(). There is no super clean way (via templates or otherwise) to
-  // share this code so I'm leaving it largely duplicated for now.
-  //
-  // Note that we can do map.find(final_name.c_str()), but we cannot do
-  // map[final_name.c_str()] as the char*-keyed maps would then save the pointer to
-  // a temporary, and address sanitization errors would follow. Instead we must
-  // do a find() first, using that if it succeeds. If it fails, then after we
-  // construct the stat we can insert it into the required maps.
-  std::string final_name = prefix_ + name;
-
-  StatMap<BoolIndicatorSharedPtr>* tls_cache = nullptr;
-  ConstCharStarHashSet* tls_rejected_stats = nullptr;
-  if (!parent_.shutting_down_ && parent_.tls_) {
-    TlsCacheEntry& entry = parent_.tls_->getTyped<TlsCache>().scope_cache_[this->scope_id_];
-    tls_cache = &entry.bool_indicators_;
-    tls_rejected_stats = &entry.rejected_stats_;
-  }
-
-  return safeMakeStat<BoolIndicator>(
-      final_name, central_cache_.bool_indicators_,
-      [](StatDataAllocator& allocator, absl::string_view name, std::string&& tag_extracted_name,
-         std::vector<Tag>&& tags) -> BoolIndicatorSharedPtr {
-        return allocator.makeBoolIndicator(name, std::move(tag_extracted_name), std::move(tags));
-      },
-      tls_cache, tls_rejected_stats, null_bool_);
-}
-
-=======
->>>>>>> 84e67aa3
 Histogram& ThreadLocalStoreImpl::ScopeImpl::histogram(const std::string& name) {
   if (parent_.rejectsAll()) {
     return null_histogram_;

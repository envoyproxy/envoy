#include "source/common/stats/histogram_impl.h"

#include <algorithm>
#include <string>

#include "source/common/common/utility.h"

#include "absl/strings/str_join.h"

namespace Envoy {
namespace Stats {

namespace {
const ConstSupportedBuckets default_buckets{};
}

HistogramStatisticsImpl::HistogramStatisticsImpl()
    : supported_buckets_(default_buckets), computed_quantiles_(supportedQuantiles().size(), 0.0),
      unit_(Histogram::Unit::Unspecified) {}

HistogramStatisticsImpl::HistogramStatisticsImpl(const histogram_t* histogram_ptr,
                                                 Histogram::Unit unit,
                                                 ConstSupportedBuckets& supported_buckets)
    : supported_buckets_(supported_buckets),
      computed_quantiles_(HistogramStatisticsImpl::supportedQuantiles().size(), 0.0), unit_(unit) {
  refresh(histogram_ptr);
}

const std::vector<double>& HistogramStatisticsImpl::supportedQuantiles() const {
  CONSTRUCT_ON_FIRST_USE(std::vector<double>,
                         {0, 0.25, 0.5, 0.75, 0.90, 0.95, 0.99, 0.995, 0.999, 1});
}

std::string HistogramStatisticsImpl::quantileSummary() const {
  std::vector<std::string> summary;
  const std::vector<double>& supported_quantiles = supportedQuantiles();
  summary.reserve(supported_quantiles.size());
  for (size_t i = 0; i < supported_quantiles.size(); ++i) {
    summary.push_back(
        fmt::format("P{:g}: {:g}", 100 * supported_quantiles[i], computed_quantiles_[i]));
  }
  return absl::StrJoin(summary, ", ");
}

std::string HistogramStatisticsImpl::bucketSummary() const {
  std::vector<std::string> bucket_summary;
  ConstSupportedBuckets& supported_buckets = supportedBuckets();
  bucket_summary.reserve(supported_buckets.size());
  for (size_t i = 0; i < supported_buckets.size(); ++i) {
    bucket_summary.push_back(fmt::format("B{:g}: {}", supported_buckets[i], computed_buckets_[i]));
  }
  return absl::StrJoin(bucket_summary, ", ");
}

/**
 * Clears the old computed values and refreshes it with values computed from passed histogram.
 */
void HistogramStatisticsImpl::refresh(const histogram_t* new_histogram_ptr) {
<<<<<<< HEAD
=======
  // Convert to double once to avoid needing to cast it on every use. Use a double
  // to ensure the compiler doesn't try to convert the expression to integer math.
>>>>>>> f76ae022
  constexpr double percent_scale = Histogram::PercentScale;

  std::fill(computed_quantiles_.begin(), computed_quantiles_.end(), 0.0);
  ASSERT(supportedQuantiles().size() == computed_quantiles_.size());
  hist_approx_quantile(new_histogram_ptr, supportedQuantiles().data(), supportedQuantiles().size(),
                       computed_quantiles_.data());
  if (unit_ == Histogram::Unit::Percent) {
    for (double& val : computed_quantiles_) {
      val /= percent_scale;
    }
  }

  sample_count_ = hist_sample_count(new_histogram_ptr);
  sample_sum_ = hist_approx_sum(new_histogram_ptr);
  if (unit_ == Histogram::Unit::Percent) {
    sample_sum_ /= percent_scale;
  }

  computed_buckets_.clear();
  ConstSupportedBuckets& supported_buckets = supportedBuckets();
  computed_buckets_.reserve(supported_buckets.size());
  for (auto bucket : supported_buckets) {
    if (unit_ == Histogram::Unit::Percent) {
      bucket *= percent_scale;
    }
    computed_buckets_.emplace_back(hist_approx_count_below(new_histogram_ptr, bucket));
  }
}

HistogramSettingsImpl::HistogramSettingsImpl(const envoy::config::metrics::v3::StatsConfig& config)
    : configs_([&config]() {
        std::vector<Config> configs;
        for (const auto& matcher : config.histogram_bucket_settings()) {
          std::vector<double> buckets{matcher.buckets().begin(), matcher.buckets().end()};
          std::sort(buckets.begin(), buckets.end());
          configs.emplace_back(matcher.match(), std::move(buckets));
        }

        return configs;
      }()) {}

const ConstSupportedBuckets& HistogramSettingsImpl::buckets(absl::string_view stat_name) const {
  for (const auto& config : configs_) {
    if (config.first.match(stat_name)) {
      return config.second;
    }
  }
  return defaultBuckets();
}

const ConstSupportedBuckets& HistogramSettingsImpl::defaultBuckets() {
  CONSTRUCT_ON_FIRST_USE(ConstSupportedBuckets,
                         {0.5, 1, 5, 10, 25, 50, 100, 250, 500, 1000, 2500, 5000, 10000, 30000,
                          60000, 300000, 600000, 1800000, 3600000});
}

} // namespace Stats
} // namespace Envoy<|MERGE_RESOLUTION|>--- conflicted
+++ resolved
@@ -56,11 +56,8 @@
  * Clears the old computed values and refreshes it with values computed from passed histogram.
  */
 void HistogramStatisticsImpl::refresh(const histogram_t* new_histogram_ptr) {
-<<<<<<< HEAD
-=======
   // Convert to double once to avoid needing to cast it on every use. Use a double
   // to ensure the compiler doesn't try to convert the expression to integer math.
->>>>>>> f76ae022
   constexpr double percent_scale = Histogram::PercentScale;
 
   std::fill(computed_quantiles_.begin(), computed_quantiles_.end(), 0.0);

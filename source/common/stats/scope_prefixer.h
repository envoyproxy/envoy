--- conflicted
+++ resolved
@@ -23,17 +23,6 @@
   void deliverHistogramToSinks(const Histogram& histograms, uint64_t val) override;
 
   Counter& counter(const std::string& name) override {
-<<<<<<< HEAD
-    StatNameTempStorage storage(name, symbolTable());
-    return counterFromStatName(storage.statName());
-  }
-  Gauge& gauge(const std::string& name) override {
-    StatNameTempStorage storage(name, symbolTable());
-    return gaugeFromStatName(storage.statName());
-  }
-  Histogram& histogram(const std::string& name) override {
-    StatNameTempStorage storage(name, symbolTable());
-=======
     StatNameManagedStorage storage(name, symbolTable());
     return counterFromStatName(storage.statName());
   }
@@ -43,7 +32,6 @@
   }
   Histogram& histogram(const std::string& name) override {
     StatNameManagedStorage storage(name, symbolTable());
->>>>>>> 304ec569
     return histogramFromStatName(storage.statName());
   }
 

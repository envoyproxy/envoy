--- conflicted
+++ resolved
@@ -44,7 +44,6 @@
   return scope_.histogramFromStatName(StatName(stat_name_storage.get()), unit);
 }
 
-<<<<<<< HEAD
 Histogram& ScopePrefixer::histogramFromStatName(StatName name, const std::vector<Tag>& tags,
                                                 Histogram::Unit unit) {
   Stats::SymbolTable::StoragePtr stat_name_storage =
@@ -52,12 +51,9 @@
   return scope_.histogramFromStatName(StatName(stat_name_storage.get()), tags, unit);
 }
 
-OptionalCounter ScopePrefixer::findCounter(StatName name) const { return scope_.findCounter(name); }
-=======
 CounterOptConstRef ScopePrefixer::findCounter(StatName name) const {
   return scope_.findCounter(name);
 }
->>>>>>> c472e94f
 
 GaugeOptConstRef ScopePrefixer::findGauge(StatName name) const { return scope_.findGauge(name); }
 

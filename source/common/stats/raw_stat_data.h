#pragma once

#include <algorithm>
#include <atomic>
#include <chrono>
#include <cstdint>
#include <functional>
#include <list>
#include <memory>
#include <regex>
#include <string>
#include <unordered_map>

#include "envoy/stats/stat_data_allocator.h"
#include "envoy/stats/stats_options.h"
#include "envoy/stats/symbol_table.h"

#include "common/common/assert.h"
#include "common/common/block_memory_hash_set.h"
#include "common/common/hash.h"
#include "common/common/thread.h"
#include "common/stats/stat_data_allocator_impl.h"

#include "absl/strings/string_view.h"

namespace Envoy {
namespace Stats {

/**
 * This structure is the backing memory for both CounterImpl and GaugeImpl. It is designed so that
 * it can be allocated from shared memory if needed.
 *
 * @note Due to name_ being variable size, sizeof(RawStatData) probably isn't useful. Use
 * RawStatData::structSize() or RawStatData::structSizeWithOptions() instead.
 */
struct RawStatData {

  /**
   * Due to the flexible-array-length of name_, c-style allocation
   * and initialization are necessary.
   */
  RawStatData() = delete;
  ~RawStatData() = delete;

  /**
   * @return uint64_t the size of this struct, accounting for the length of
   *     name_ and padding for alignment.
   */
  static uint64_t structSize(uint64_t name_size);

  /**
   * Wrapper for structSize, taking a StatsOptions struct. Required by
   * BlockMemoryHashSet, which has the context to supply StatsOptions.
   */
  static uint64_t structSizeWithOptions(const StatsOptions& stats_options);

  /**
   * Initializes this object to have the specified key, a refcount of 1, and all
   * other values zero. Required for the HeapRawStatDataAllocator, which does
   * not expect stat name truncation. We pass in the number of bytes allocated
   * in order to assert the copy is safe inline.
   *
   * @param key the key
   * @param stats_options the stats options
   */
  void initialize(absl::string_view key, const StatsOptions& stats_options);

  /**
   * @return uint64_t a hash of the key. This is required by BlockMemoryHashSet.
   */
  static uint64_t hash(absl::string_view key) { return HashUtil::xxHash64(key); }

  /**
   * @return true if object is in use.
   */
  bool initialized() { return name_[0] != '\0'; }

  /**
   * @return absl::string_view the name as a string_view.
   */
  absl::string_view key() const { return absl::string_view(name_); }

  /**
   * @return const char* the name.
   */
  const char* name() const { return name_; }

  std::atomic<uint64_t> value_;
  std::atomic<uint64_t> pending_increment_;
  std::atomic<uint16_t> flags_;
  std::atomic<uint16_t> ref_count_;
  std::atomic<uint32_t> unused_;
  char name_[];
};

using RawStatDataSet = BlockMemoryHashSet<Stats::RawStatData>;

template <class Stat> class RawStat : public Stat {
public:
  RawStat(StatName stat_name, RawStatData& data, StatDataAllocatorImpl<RawStatData>& alloc,
          absl::string_view tag_extracted_name, const std::vector<Tag>& tags)
      : Stat(data, alloc, tag_extracted_name, tags),
        stat_name_storage_(stat_name, alloc.symbolTable()) {}
  ~RawStat() { stat_name_storage_.free(this->symbolTable()); }

  StatName statName() const override { return stat_name_storage_.statName(); }

private:
  StatNameStorage stat_name_storage_;
};

class RawStatDataAllocator : public StatDataAllocatorImpl<RawStatData> {
public:
  RawStatDataAllocator(Thread::BasicLockable& mutex, RawStatDataSet& stats_set,
                       const StatsOptions& options, SymbolTable& symbol_table)
      : StatDataAllocatorImpl(symbol_table), mutex_(mutex), stats_set_(stats_set),
        options_(options) {}
<<<<<<< HEAD
  ~RawStatDataAllocator();

  virtual RawStatData* alloc(absl::string_view name); // Virtual only for mocking.
  void free(Stats::RawStatData& data) override;
  RawStatData* allocStatName(StatName stat_name) {
    return alloc(symbolTable().toString(stat_name));
  }
=======
>>>>>>> 635ed261

  // StatDataAllocator
  bool requiresBoundedStatNameSize() const override { return true; }

  template <class Stat>
  std::shared_ptr<Stat> makeStat(StatName name, absl::string_view tag_extracted_name,
                                 const std::vector<Tag>& tags) {
    RawStatData* raw_stat_data = allocStatName(name);
    if (raw_stat_data == nullptr) {
      return nullptr;
    }
    return std::make_shared<RawStat<Stat>>(name, *raw_stat_data, *this, tag_extracted_name, tags);
  }

  CounterSharedPtr makeCounter(StatName name, absl::string_view tag_extracted_name,
                               const std::vector<Tag>& tags) override {
    return makeStat<CounterImpl<RawStatData>>(name, tag_extracted_name, tags);
  }

  GaugeSharedPtr makeGauge(StatName name, absl::string_view tag_extracted_name,
                           const std::vector<Tag>& tags) override {
    return makeStat<GaugeImpl<RawStatData>>(name, tag_extracted_name, tags);
  }

private:
  Thread::BasicLockable& mutex_;
  RawStatDataSet& stats_set_ GUARDED_BY(mutex_);
  const StatsOptions& options_;
};

} // namespace Stats
} // namespace Envoy<|MERGE_RESOLUTION|>--- conflicted
+++ resolved
@@ -115,7 +115,6 @@
                        const StatsOptions& options, SymbolTable& symbol_table)
       : StatDataAllocatorImpl(symbol_table), mutex_(mutex), stats_set_(stats_set),
         options_(options) {}
-<<<<<<< HEAD
   ~RawStatDataAllocator();
 
   virtual RawStatData* alloc(absl::string_view name); // Virtual only for mocking.
@@ -123,8 +122,6 @@
   RawStatData* allocStatName(StatName stat_name) {
     return alloc(symbolTable().toString(stat_name));
   }
-=======
->>>>>>> 635ed261
 
   // StatDataAllocator
   bool requiresBoundedStatNameSize() const override { return true; }

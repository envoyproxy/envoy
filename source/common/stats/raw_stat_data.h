--- conflicted
+++ resolved
@@ -92,7 +92,8 @@
   char name_[];
 };
 
-<<<<<<< HEAD
+using RawStatDataSet = BlockMemoryHashSet<Stats::RawStatData>;
+
 template <class Stat> class RawStat : public Stat {
 public:
   RawStat(StatName stat_name, RawStatData& data, StatDataAllocatorImpl<RawStatData>& alloc,
@@ -109,10 +110,14 @@
 
 class RawStatDataAllocator : public StatDataAllocatorImpl<RawStatData> {
 public:
-  RawStatDataAllocator(SymbolTable& symbol_table) : StatDataAllocatorImpl(symbol_table) {}
+  RawStatDataAllocator(Thread::BasicLockable& mutex, RawStatDataSet& stats_set,
+                       const StatsOptions& options, SymbolTable& symbol_table)
+      : StatDataAllocatorImpl(symbol_table), mutex_(mutex), stats_set_(stats_set),
+        options_(options) {}
   ~RawStatDataAllocator();
 
-  virtual RawStatData* alloc(absl::string_view name) PURE;
+  RawStatData* alloc(absl::string_view name);
+  void free(Stats::RawStatData& data) override;
   RawStatData* allocStatName(StatName stat_name) {
     return alloc(stat_name.toString(symbolTable()));
   }
@@ -139,25 +144,11 @@
                            const std::vector<Tag>& tags) override {
     return makeStat<GaugeImpl<RawStatData>>(name, tag_extracted_name, tags);
   }
-=======
-using RawStatDataSet = BlockMemoryHashSet<Stats::RawStatData>;
-
-class RawStatDataAllocator : public StatDataAllocatorImpl<RawStatData> {
-public:
-  RawStatDataAllocator(Thread::BasicLockable& mutex, RawStatDataSet& stats_set,
-                       const StatsOptions& options)
-      : mutex_(mutex), stats_set_(stats_set), options_(options) {}
-
-  // StatDataAllocator
-  bool requiresBoundedStatNameSize() const override { return true; }
-  Stats::RawStatData* alloc(absl::string_view name) override;
-  void free(Stats::RawStatData& data) override;
 
 private:
   Thread::BasicLockable& mutex_;
   RawStatDataSet& stats_set_ GUARDED_BY(mutex_);
   const StatsOptions& options_;
->>>>>>> dd2b1d45
 };
 
 } // namespace Stats

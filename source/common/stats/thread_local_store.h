--- conflicted
+++ resolved
@@ -229,17 +229,6 @@
     SymbolTable& symbolTable() override { return parent_.symbolTable(); }
 
     Counter& counter(const std::string& name) override {
-<<<<<<< HEAD
-      StatNameTempStorage storage(name, symbolTable());
-      return counterFromStatName(storage.statName());
-    }
-    Gauge& gauge(const std::string& name) override {
-      StatNameTempStorage storage(name, symbolTable());
-      return gaugeFromStatName(storage.statName());
-    }
-    Histogram& histogram(const std::string& name) override {
-      StatNameTempStorage storage(name, symbolTable());
-=======
       StatNameManagedStorage storage(name, symbolTable());
       return counterFromStatName(storage.statName());
     }
@@ -249,7 +238,6 @@
     }
     Histogram& histogram(const std::string& name) override {
       StatNameManagedStorage storage(name, symbolTable());
->>>>>>> 304ec569
       return histogramFromStatName(storage.statName());
     }
 
@@ -279,11 +267,7 @@
                            StatNameHashSet* tls_rejected_stats, StatType& null_stat);
 
     void extractTagsAndTruncate(StatName& name,
-<<<<<<< HEAD
-                                std::unique_ptr<StatNameTempStorage>& truncated_name_storage,
-=======
                                 std::unique_ptr<StatNameManagedStorage>& truncated_name_storage,
->>>>>>> 304ec569
                                 std::vector<Tag>& tags, std::string& tag_extracted_name);
 
     static std::atomic<uint64_t> next_scope_id_;

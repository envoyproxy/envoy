--- conflicted
+++ resolved
@@ -337,7 +337,8 @@
      */
     template <class StatType>
     absl::optional<std::reference_wrapper<const StatType>>
-    findStatLockHeld(StatName name, StatNameHashMap<RefcountPtr<StatType>>& central_cache_map) const;
+    findStatLockHeld(StatName name,
+                     StatNameHashMap<RefcountPtr<StatType>>& central_cache_map) const;
 
     void extractTagsAndTruncate(StatName& name,
                                 std::unique_ptr<StatNameManagedStorage>& truncated_name_storage,
@@ -403,11 +404,7 @@
   std::vector<GaugeSharedPtr> deleted_gauges_;
   std::vector<HistogramSharedPtr> deleted_histograms_;
 
-<<<<<<< HEAD
   absl::flat_hash_set<CentralCacheEntry*> central_cache_purgatory_ GUARDED_BY(lock_);
-=======
-  absl::flat_hash_set<StatNameStorageSet*> rejected_stats_purgatory_ GUARDED_BY(lock_);
->>>>>>> bbf96abe
   Thread::ThreadSynchronizer sync_;
 };
 

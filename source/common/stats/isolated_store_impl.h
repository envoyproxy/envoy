--- conflicted
+++ resolved
@@ -101,12 +101,7 @@
     return true;
   }
 
-<<<<<<< HEAD
-  void forEachStat(std::function<void(std::size_t)> f_size,
-                   std::function<void(Base&)> f_stat) const {
-=======
   void forEachStat(SizeFn f_size, std::function<void(Base&)> f_stat) const {
->>>>>>> a02d3ce7
     if (f_size != nullptr) {
       f_size(stats_.size());
     }
@@ -232,48 +227,28 @@
     text_readouts_.forEachStat(f_size, f_stat);
   }
 
-<<<<<<< HEAD
-  void forEachHistogram(std::function<void(std::size_t)> f_size,
-                        std::function<void(Stats::ParentHistogram&)> f_stat) const override {
+  void forEachHistogram(SizeFn f_size, StatFn<ParentHistogram> f_stat) const override {
     UNREFERENCED_PARAMETER(f_size);
     UNREFERENCED_PARAMETER(f_stat);
   }
 
-  void forEachSinkedCounter(std::function<void(std::size_t)> f_size,
-                            std::function<void(Stats::Counter&)> f_stat) const override {
+  void forEachSinkedCounter(SizeFn f_size, StatFn<Counter> f_stat) const override {
     forEachCounter(f_size, f_stat);
   }
 
-  void forEachSinkedGauge(std::function<void(std::size_t)> f_size,
-                          std::function<void(Stats::Gauge&)> f_stat) const override {
+  void forEachSinkedGauge(SizeFn f_size, StatFn<Gauge> f_stat) const override {
     forEachGauge(f_size, f_stat);
   }
 
-  void forEachSinkedTextReadout(std::function<void(std::size_t)> f_size,
-                                std::function<void(Stats::TextReadout&)> f_stat) const override {
+  void forEachSinkedTextReadout(SizeFn f_size, StatFn<TextReadout> f_stat) const override {
     forEachTextReadout(f_size, f_stat);
   }
 
-  void forEachSinkedHistogram(std::function<void(std::size_t)> f_size,
-                              std::function<void(Stats::ParentHistogram&)> f_stat) const override {
+  void forEachSinkedHistogram(SizeFn f_size, StatFn<ParentHistogram> f_stat) const override {
     (void)f_size;
     (void)f_stat;
   }
 
-=======
-  void forEachSinkedCounter(SizeFn f_size, StatFn<Counter> f_stat) const override {
-    forEachCounter(f_size, f_stat);
-  }
-
-  void forEachSinkedGauge(SizeFn f_size, StatFn<Gauge> f_stat) const override {
-    forEachGauge(f_size, f_stat);
-  }
-
-  void forEachSinkedTextReadout(SizeFn f_size, StatFn<TextReadout> f_stat) const override {
-    forEachTextReadout(f_size, f_stat);
-  }
-
->>>>>>> a02d3ce7
 private:
   IsolatedStoreImpl(std::unique_ptr<SymbolTable>&& symbol_table);
 

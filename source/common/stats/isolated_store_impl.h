#pragma once

#include <algorithm>
#include <cstring>
#include <functional>
#include <string>

#include "envoy/stats/stats.h"
#include "envoy/stats/store.h"

#include "source/common/common/utility.h"
#include "source/common/stats/allocator_impl.h"
#include "source/common/stats/null_counter.h"
#include "source/common/stats/null_gauge.h"
#include "source/common/stats/store_impl.h"
#include "source/common/stats/symbol_table.h"
#include "source/common/stats/tag_utility.h"
#include "source/common/stats/utility.h"

#include "absl/container/flat_hash_map.h"

namespace Envoy {
namespace Stats {

/**
 * A stats cache template that is used by the isolated store.
 */
template <class Base> class IsolatedStatsCache {
public:
  using CounterAllocator = std::function<RefcountPtr<Base>(StatName name)>;
  using GaugeAllocator = std::function<RefcountPtr<Base>(StatName, Gauge::ImportMode)>;
  using HistogramAllocator = std::function<RefcountPtr<Base>(StatName, Histogram::Unit)>;
  using TextReadoutAllocator = std::function<RefcountPtr<Base>(StatName name, TextReadout::Type)>;
  using BaseOptConstRef = absl::optional<std::reference_wrapper<const Base>>;

  IsolatedStatsCache(CounterAllocator alloc) : counter_alloc_(alloc) {}
  IsolatedStatsCache(GaugeAllocator alloc) : gauge_alloc_(alloc) {}
  IsolatedStatsCache(HistogramAllocator alloc) : histogram_alloc_(alloc) {}
  IsolatedStatsCache(TextReadoutAllocator alloc) : text_readout_alloc_(alloc) {}

  Base& get(StatName name) {
    auto stat = stats_.find(name);
    if (stat != stats_.end()) {
      return *stat->second;
    }

    RefcountPtr<Base> new_stat = counter_alloc_(name);
    stats_.emplace(new_stat->statName(), new_stat);
    return *new_stat;
  }

  Base& get(StatName name, Gauge::ImportMode import_mode) {
    auto stat = stats_.find(name);
    if (stat != stats_.end()) {
      return *stat->second;
    }

    RefcountPtr<Base> new_stat = gauge_alloc_(name, import_mode);
    stats_.emplace(new_stat->statName(), new_stat);
    return *new_stat;
  }

  Base& get(StatName name, Histogram::Unit unit) {
    auto stat = stats_.find(name);
    if (stat != stats_.end()) {
      return *stat->second;
    }

    RefcountPtr<Base> new_stat = histogram_alloc_(name, unit);
    stats_.emplace(new_stat->statName(), new_stat);
    return *new_stat;
  }

  Base& get(StatName name, TextReadout::Type type) {
    auto stat = stats_.find(name);
    if (stat != stats_.end()) {
      return *stat->second;
    }

    RefcountPtr<Base> new_stat = text_readout_alloc_(name, type);
    stats_.emplace(new_stat->statName(), new_stat);
    return *new_stat;
  }

  std::vector<RefcountPtr<Base>> toVector() const {
    std::vector<RefcountPtr<Base>> vec;
    vec.reserve(stats_.size());
    for (auto& stat : stats_) {
      vec.push_back(stat.second);
    }

    return vec;
  }

  bool iterate(const IterateFn<Base>& fn) const {
    for (auto& stat : stats_) {
      if (!fn(stat.second)) {
        return false;
      }
    }
    return true;
  }

  void forEachStat(SizeFn f_size, StatFn<Base> f_stat) const {
    if (f_size != nullptr) {
      f_size(stats_.size());
    }
    for (auto const& stat : stats_) {
      f_stat(*stat.second);
    }
  }

private:
  friend class IsolatedStoreImpl;

  BaseOptConstRef find(StatName name) const {
    auto stat = stats_.find(name);
    if (stat == stats_.end()) {
      return absl::nullopt;
    }
    return std::cref(*stat->second);
  }

  StatNameHashMap<RefcountPtr<Base>> stats_;
  CounterAllocator counter_alloc_;
  GaugeAllocator gauge_alloc_;
  HistogramAllocator histogram_alloc_;
  TextReadoutAllocator text_readout_alloc_;
};

class IsolatedStoreImpl : public StoreImpl {
public:
  IsolatedStoreImpl();
  explicit IsolatedStoreImpl(SymbolTable& symbol_table);
  ~IsolatedStoreImpl() override;

  // Stats::Scope
  Counter& counterFromStatNameWithTags(const StatName& name,
                                       StatNameTagVectorOptConstRef tags) override {
    TagUtility::TagStatNameJoiner joiner(name, tags, symbolTable());
    Counter& counter = counters_.get(joiner.nameWithTags());
    return counter;
  }
  ScopeSharedPtr createScope(const std::string& name) override;
  ScopeSharedPtr scopeFromStatName(StatName name) override;
  void deliverHistogramToSinks(const Histogram&, uint64_t) override {}
  Gauge& gaugeFromStatNameWithTags(const StatName& name, StatNameTagVectorOptConstRef tags,
                                   Gauge::ImportMode import_mode) override {
    TagUtility::TagStatNameJoiner joiner(name, tags, symbolTable());
    Gauge& gauge = gauges_.get(joiner.nameWithTags(), import_mode);
    gauge.mergeImportMode(import_mode);
    return gauge;
  }
  NullCounterImpl& nullCounter() { return *null_counter_; }
  NullGaugeImpl& nullGauge(const std::string&) override { return *null_gauge_; }
  Histogram& histogramFromStatNameWithTags(const StatName& name, StatNameTagVectorOptConstRef tags,
                                           Histogram::Unit unit) override {
    TagUtility::TagStatNameJoiner joiner(name, tags, symbolTable());
    Histogram& histogram = histograms_.get(joiner.nameWithTags(), unit);
    return histogram;
  }
  TextReadout& textReadoutFromStatNameWithTags(const StatName& name,
                                               StatNameTagVectorOptConstRef tags) override {
    TagUtility::TagStatNameJoiner joiner(name, tags, symbolTable());
    TextReadout& text_readout =
        text_readouts_.get(joiner.nameWithTags(), TextReadout::Type::Default);
    return text_readout;
  }
  CounterOptConstRef findCounter(StatName name) const override { return counters_.find(name); }
  GaugeOptConstRef findGauge(StatName name) const override { return gauges_.find(name); }
  HistogramOptConstRef findHistogram(StatName name) const override {
    return histograms_.find(name);
  }
  TextReadoutOptConstRef findTextReadout(StatName name) const override {
    return text_readouts_.find(name);
  }

  bool iterate(const IterateFn<Counter>& fn) const override { return counters_.iterate(fn); }
  bool iterate(const IterateFn<Gauge>& fn) const override { return gauges_.iterate(fn); }
  bool iterate(const IterateFn<Histogram>& fn) const override { return histograms_.iterate(fn); }
  bool iterate(const IterateFn<TextReadout>& fn) const override {
    return text_readouts_.iterate(fn);
  }

  // Stats::Store
  std::vector<CounterSharedPtr> counters() const override { return counters_.toVector(); }
  std::vector<GaugeSharedPtr> gauges() const override {
    // TODO(jmarantz): should we filter out gauges where
    // gauge.importMode() != Gauge::ImportMode::Uninitialized ?
    // I don't think this matters because that should only occur for gauges
    // received in a hot-restart transfer, and isolated-store gauges should
    // never be transmitted that way.
    return gauges_.toVector();
  }
  std::vector<ParentHistogramSharedPtr> histograms() const override {
    return std::vector<ParentHistogramSharedPtr>{};
  }
  std::vector<TextReadoutSharedPtr> textReadouts() const override {
    return text_readouts_.toVector();
  }

  Counter& counterFromString(const std::string& name) override {
    StatNameManagedStorage storage(name, symbolTable());
    return counterFromStatName(storage.statName());
  }
  Gauge& gaugeFromString(const std::string& name, Gauge::ImportMode import_mode) override {
    StatNameManagedStorage storage(name, symbolTable());
    return gaugeFromStatName(storage.statName(), import_mode);
  }
  Histogram& histogramFromString(const std::string& name, Histogram::Unit unit) override {
    StatNameManagedStorage storage(name, symbolTable());
    return histogramFromStatName(storage.statName(), unit);
  }
  TextReadout& textReadoutFromString(const std::string& name) override {
    StatNameManagedStorage storage(name, symbolTable());
    return textReadoutFromStatName(storage.statName());
  }

  void forEachCounter(SizeFn f_size, StatFn<Counter> f_stat) const override {
    counters_.forEachStat(f_size, f_stat);
  }

  void forEachGauge(SizeFn f_size, StatFn<Gauge> f_stat) const override {
    gauges_.forEachStat(f_size, f_stat);
  }

  void forEachTextReadout(SizeFn f_size, StatFn<TextReadout> f_stat) const override {
    text_readouts_.forEachStat(f_size, f_stat);
  }

  void forEachHistogram(SizeFn f_size, StatFn<ParentHistogram> f_stat) const override {
    UNREFERENCED_PARAMETER(f_size);
    UNREFERENCED_PARAMETER(f_stat);
  }

  void forEachScope(SizeFn f_size, StatFn<const Scope> f_stat) const override {
    if (f_size != nullptr) {
      f_size(scopes_.size() + 1);
    }
    f_stat(*default_scope_);
    for (const ScopeSharedPtr& scope : scopes_) {
      f_stat(*scope);
    }
<<<<<<< HEAD
    f_stat(*default_scope_);
=======
>>>>>>> 5671b08a
  }

  Stats::StatName prefix() const override { return StatName(); }

  void forEachSinkedCounter(SizeFn f_size, StatFn<Counter> f_stat) const override {
    forEachCounter(f_size, f_stat);
  }

  void forEachSinkedGauge(SizeFn f_size, StatFn<Gauge> f_stat) const override {
    forEachGauge(f_size, f_stat);
  }

  void forEachSinkedTextReadout(SizeFn f_size, StatFn<TextReadout> f_stat) const override {
    forEachTextReadout(f_size, f_stat);
  }

private:
  IsolatedStoreImpl(std::unique_ptr<SymbolTable>&& symbol_table);

  SymbolTablePtr symbol_table_storage_;
  AllocatorImpl alloc_;
  IsolatedStatsCache<Counter> counters_;
  IsolatedStatsCache<Gauge> gauges_;
  IsolatedStatsCache<Histogram> histograms_;
  IsolatedStatsCache<TextReadout> text_readouts_;
  RefcountPtr<NullCounterImpl> null_counter_;
  RefcountPtr<NullGaugeImpl> null_gauge_;
  ScopeSharedPtr default_scope_;
<<<<<<< HEAD
=======
  std::vector<ScopeSharedPtr> scopes_;
>>>>>>> 5671b08a
};

} // namespace Stats
} // namespace Envoy<|MERGE_RESOLUTION|>--- conflicted
+++ resolved
@@ -241,10 +241,6 @@
     for (const ScopeSharedPtr& scope : scopes_) {
       f_stat(*scope);
     }
-<<<<<<< HEAD
-    f_stat(*default_scope_);
-=======
->>>>>>> 5671b08a
   }
 
   Stats::StatName prefix() const override { return StatName(); }
@@ -273,10 +269,7 @@
   RefcountPtr<NullCounterImpl> null_counter_;
   RefcountPtr<NullGaugeImpl> null_gauge_;
   ScopeSharedPtr default_scope_;
-<<<<<<< HEAD
-=======
   std::vector<ScopeSharedPtr> scopes_;
->>>>>>> 5671b08a
 };
 
 } // namespace Stats

#pragma once

#include <string.h>

#include <algorithm>
#include <string>

#include "envoy/stats/stats.h"
#include "envoy/stats/stats_options.h"
#include "envoy/stats/store.h"

#include "common/common/utility.h"
#include "common/stats/heap_stat_data.h"
#include "common/stats/stats_options_impl.h"
#include "common/stats/store_impl.h"
#include "common/stats/symbol_table_impl.h"
#include "common/stats/utility.h"

#include "absl/container/flat_hash_map.h"

namespace Envoy {
namespace Stats {

/**
 * A stats cache template that is used by the isolated store.
 */
template <class Base> class IsolatedStatsCache {
public:
  using Allocator = std::function<std::shared_ptr<Base>(StatName name)>;

  IsolatedStatsCache(Allocator alloc) : alloc_(alloc) {}

  Base& get(StatName name) {
    auto stat = stats_.find(name);
    if (stat != stats_.end()) {
      return *stat->second;
    }

    std::shared_ptr<Base> new_stat = alloc_(name);
    stats_.emplace(new_stat->statName(), new_stat);
    return *new_stat;
  }

  std::vector<std::shared_ptr<Base>> toVector() const {
    std::vector<std::shared_ptr<Base>> vec;
    vec.reserve(stats_.size());
    for (auto& stat : stats_) {
      vec.push_back(stat.second);
    }

    return vec;
  }

private:
  StatNameHashMap<std::shared_ptr<Base>> stats_;
  Allocator alloc_;
};

class IsolatedStoreImpl : public StoreImpl {
public:
  IsolatedStoreImpl();
  explicit IsolatedStoreImpl(SymbolTable& symbol_table);

  // Stats::Scope
  Counter& counterFromStatName(StatName name) override { return counters_.get(name); }
  ScopePtr createScope(const std::string& name) override;
  void deliverHistogramToSinks(const Histogram&, uint64_t) override {}
  Gauge& gaugeFromStatName(StatName name) override { return gauges_.get(name); }
  NullGaugeImpl& nullGauge(const std::string&) override { return null_gauge_; }
<<<<<<< HEAD
  Histogram& histogramFromStatName(StatName name) override {
    Histogram& histogram = histograms_.get(name);
    return histogram;
  }
=======
  Histogram& histogram(const std::string& name) override { return histograms_.get(name); }
>>>>>>> 0d087da7
  const Stats::StatsOptions& statsOptions() const override { return stats_options_; }

  // Stats::Store
  std::vector<CounterSharedPtr> counters() const override { return counters_.toVector(); }
  std::vector<GaugeSharedPtr> gauges() const override { return gauges_.toVector(); }
  std::vector<ParentHistogramSharedPtr> histograms() const override {
    return std::vector<ParentHistogramSharedPtr>{};
  }

  Counter& counter(const std::string& name) override {
    StatNameTempStorage storage(name, symbolTable());
    return counterFromStatName(storage.statName());
  }
  Gauge& gauge(const std::string& name) override {
    StatNameTempStorage storage(name, symbolTable());
    return gaugeFromStatName(storage.statName());
  }
  Histogram& histogram(const std::string& name) override {
    StatNameTempStorage storage(name, symbolTable());
    return histogramFromStatName(storage.statName());
  }

private:
  IsolatedStoreImpl(std::unique_ptr<SymbolTable>&& symbol_table);

  std::unique_ptr<SymbolTable> symbol_table_storage_;
  HeapStatDataAllocator alloc_;
  IsolatedStatsCache<Counter> counters_;
  IsolatedStatsCache<Gauge> gauges_;
  IsolatedStatsCache<Histogram> histograms_;
  const StatsOptionsImpl stats_options_;
  NullGaugeImpl null_gauge_;
};

} // namespace Stats
} // namespace Envoy<|MERGE_RESOLUTION|>--- conflicted
+++ resolved
@@ -67,14 +67,10 @@
   void deliverHistogramToSinks(const Histogram&, uint64_t) override {}
   Gauge& gaugeFromStatName(StatName name) override { return gauges_.get(name); }
   NullGaugeImpl& nullGauge(const std::string&) override { return null_gauge_; }
-<<<<<<< HEAD
   Histogram& histogramFromStatName(StatName name) override {
     Histogram& histogram = histograms_.get(name);
     return histogram;
   }
-=======
-  Histogram& histogram(const std::string& name) override { return histograms_.get(name); }
->>>>>>> 0d087da7
   const Stats::StatsOptions& statsOptions() const override { return stats_options_; }
 
   // Stats::Store

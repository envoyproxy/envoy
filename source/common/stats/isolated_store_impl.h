#pragma once

#include <algorithm>
#include <cstring>
#include <functional>
#include <string>

#include "envoy/stats/stats.h"
#include "envoy/stats/store.h"

#include "source/common/common/utility.h"
#include "source/common/stats/allocator_impl.h"
#include "source/common/stats/null_counter.h"
#include "source/common/stats/null_gauge.h"
#include "source/common/stats/store_impl.h"
#include "source/common/stats/symbol_table_impl.h"
#include "source/common/stats/tag_utility.h"
#include "source/common/stats/utility.h"

#include "absl/container/flat_hash_map.h"

namespace Envoy {
namespace Stats {

/**
 * A stats cache template that is used by the isolated store.
 */
template <class Base> class IsolatedStatsCache {
public:
  using CounterAllocator = std::function<RefcountPtr<Base>(StatName name)>;
  using GaugeAllocator = std::function<RefcountPtr<Base>(StatName, Gauge::ImportMode)>;
  using HistogramAllocator = std::function<RefcountPtr<Base>(StatName, Histogram::Unit)>;
  using TextReadoutAllocator = std::function<RefcountPtr<Base>(StatName name, TextReadout::Type)>;
  using BaseOptConstRef = absl::optional<std::reference_wrapper<const Base>>;

  IsolatedStatsCache(CounterAllocator alloc) : counter_alloc_(alloc) {}
  IsolatedStatsCache(GaugeAllocator alloc) : gauge_alloc_(alloc) {}
  IsolatedStatsCache(HistogramAllocator alloc) : histogram_alloc_(alloc) {}
  IsolatedStatsCache(TextReadoutAllocator alloc) : text_readout_alloc_(alloc) {}

  Base& get(StatName name) {
    auto stat = stats_.find(name);
    if (stat != stats_.end()) {
      return *stat->second;
    }

    RefcountPtr<Base> new_stat = counter_alloc_(name);
    stats_.emplace(new_stat->statName(), new_stat);
    return *new_stat;
  }

  Base& get(StatName name, Gauge::ImportMode import_mode) {
    auto stat = stats_.find(name);
    if (stat != stats_.end()) {
      return *stat->second;
    }

    RefcountPtr<Base> new_stat = gauge_alloc_(name, import_mode);
    stats_.emplace(new_stat->statName(), new_stat);
    return *new_stat;
  }

  Base& get(StatName name, Histogram::Unit unit) {
    auto stat = stats_.find(name);
    if (stat != stats_.end()) {
      return *stat->second;
    }

    RefcountPtr<Base> new_stat = histogram_alloc_(name, unit);
    stats_.emplace(new_stat->statName(), new_stat);
    return *new_stat;
  }

  Base& get(StatName name, TextReadout::Type type) {
    auto stat = stats_.find(name);
    if (stat != stats_.end()) {
      return *stat->second;
    }

    RefcountPtr<Base> new_stat = text_readout_alloc_(name, type);
    stats_.emplace(new_stat->statName(), new_stat);
    return *new_stat;
  }

  std::vector<RefcountPtr<Base>> toVector() const {
    std::vector<RefcountPtr<Base>> vec;
    vec.reserve(stats_.size());
    for (auto& stat : stats_) {
      vec.push_back(stat.second);
    }

    return vec;
  }

  bool iterate(const IterateFn<Base>& fn) const {
    for (auto& stat : stats_) {
      if (!fn(stat.second)) {
        return false;
      }
    }
    return true;
  }

  void forEachStat(SizeFn f_size, StatFn<Base> f_stat) const {
    if (f_size != nullptr) {
      f_size(stats_.size());
    }
    for (auto const& stat : stats_) {
      f_stat(*stat.second);
    }
  }

private:
  friend class IsolatedStoreImpl;

  BaseOptConstRef find(StatName name) const {
    auto stat = stats_.find(name);
    if (stat == stats_.end()) {
      return absl::nullopt;
    }
    return std::cref(*stat->second);
  }

  StatNameHashMap<RefcountPtr<Base>> stats_;
  CounterAllocator counter_alloc_;
  GaugeAllocator gauge_alloc_;
  HistogramAllocator histogram_alloc_;
  TextReadoutAllocator text_readout_alloc_;
};

class IsolatedStoreImpl : public StoreImpl {
public:
  IsolatedStoreImpl();
  explicit IsolatedStoreImpl(SymbolTable& symbol_table);

  // Stats::Scope
  Counter& counterFromStatNameWithTags(const StatName& name,
                                       StatNameTagVectorOptConstRef tags) override {
    TagUtility::TagStatNameJoiner joiner(name, tags, symbolTable());
    Counter& counter = counters_.get(joiner.nameWithTags());
    return counter;
  }
  ScopePtr createScope(const std::string& name) override;
  ScopePtr scopeFromStatName(StatName name) override;
  void deliverHistogramToSinks(const Histogram&, uint64_t) override {}
  Gauge& gaugeFromStatNameWithTags(const StatName& name, StatNameTagVectorOptConstRef tags,
                                   Gauge::ImportMode import_mode) override {
    TagUtility::TagStatNameJoiner joiner(name, tags, symbolTable());
    Gauge& gauge = gauges_.get(joiner.nameWithTags(), import_mode);
    gauge.mergeImportMode(import_mode);
    return gauge;
  }
  NullCounterImpl& nullCounter() { return *null_counter_; }
  NullGaugeImpl& nullGauge(const std::string&) override { return *null_gauge_; }
  Histogram& histogramFromStatNameWithTags(const StatName& name, StatNameTagVectorOptConstRef tags,
                                           Histogram::Unit unit) override {
    TagUtility::TagStatNameJoiner joiner(name, tags, symbolTable());
    Histogram& histogram = histograms_.get(joiner.nameWithTags(), unit);
    return histogram;
  }
  TextReadout& textReadoutFromStatNameWithTags(const StatName& name,
                                               StatNameTagVectorOptConstRef tags) override {
    TagUtility::TagStatNameJoiner joiner(name, tags, symbolTable());
    TextReadout& text_readout =
        text_readouts_.get(joiner.nameWithTags(), TextReadout::Type::Default);
    return text_readout;
  }
  CounterOptConstRef findCounter(StatName name) const override { return counters_.find(name); }
  GaugeOptConstRef findGauge(StatName name) const override { return gauges_.find(name); }
  HistogramOptConstRef findHistogram(StatName name) const override {
    return histograms_.find(name);
  }
  TextReadoutOptConstRef findTextReadout(StatName name) const override {
    return text_readouts_.find(name);
  }

  bool iterate(const IterateFn<Counter>& fn) const override { return counters_.iterate(fn); }
  bool iterate(const IterateFn<Gauge>& fn) const override { return gauges_.iterate(fn); }
  bool iterate(const IterateFn<Histogram>& fn) const override { return histograms_.iterate(fn); }
  bool iterate(const IterateFn<TextReadout>& fn) const override {
    return text_readouts_.iterate(fn);
  }

  // Stats::Store
  std::vector<CounterSharedPtr> counters() const override { return counters_.toVector(); }
  std::vector<GaugeSharedPtr> gauges() const override {
    // TODO(jmarantz): should we filter out gauges where
    // gauge.importMode() != Gauge::ImportMode::Uninitialized ?
    // I don't think this matters because that should only occur for gauges
    // received in a hot-restart transfer, and isolated-store gauges should
    // never be transmitted that way.
    return gauges_.toVector();
  }
  std::vector<ParentHistogramSharedPtr> histograms() const override {
    return std::vector<ParentHistogramSharedPtr>{};
  }
  std::vector<TextReadoutSharedPtr> textReadouts() const override {
    return text_readouts_.toVector();
  }

  Counter& counterFromString(const std::string& name) override {
    StatNameManagedStorage storage(name, symbolTable());
    return counterFromStatName(storage.statName());
  }
  Gauge& gaugeFromString(const std::string& name, Gauge::ImportMode import_mode) override {
    StatNameManagedStorage storage(name, symbolTable());
    return gaugeFromStatName(storage.statName(), import_mode);
  }
  Histogram& histogramFromString(const std::string& name, Histogram::Unit unit) override {
    StatNameManagedStorage storage(name, symbolTable());
    return histogramFromStatName(storage.statName(), unit);
  }
  TextReadout& textReadoutFromString(const std::string& name) override {
    StatNameManagedStorage storage(name, symbolTable());
    return textReadoutFromStatName(storage.statName());
  }

  void forEachCounter(SizeFn f_size, StatFn<Counter> f_stat) const override {
    counters_.forEachStat(f_size, f_stat);
  }

  void forEachGauge(SizeFn f_size, StatFn<Gauge> f_stat) const override {
    gauges_.forEachStat(f_size, f_stat);
  }

  void forEachTextReadout(SizeFn f_size, StatFn<TextReadout> f_stat) const override {
    text_readouts_.forEachStat(f_size, f_stat);
  }

<<<<<<< HEAD
  void forEachHistogram(SizeFn f_size, StatFn<ParentHistogram> f_stat) const override {
    UNREFERENCED_PARAMETER(f_size);
    UNREFERENCED_PARAMETER(f_stat);
  }

=======
  void forEachScope(SizeFn f_size, StatFn<const Scope> f_stat) const override {
    if (f_size != nullptr) {
      f_size(1);
    }
    const Scope& scope = *this;
    f_stat(scope);
  }

  Stats::StatName prefix() const override { return StatName(); }

>>>>>>> 35d18c93
  void forEachSinkedCounter(SizeFn f_size, StatFn<Counter> f_stat) const override {
    forEachCounter(f_size, f_stat);
  }

  void forEachSinkedGauge(SizeFn f_size, StatFn<Gauge> f_stat) const override {
    forEachGauge(f_size, f_stat);
  }

  void forEachSinkedTextReadout(SizeFn f_size, StatFn<TextReadout> f_stat) const override {
    forEachTextReadout(f_size, f_stat);
  }

  void forEachSinkedHistogram(SizeFn f_size, StatFn<ParentHistogram> f_stat) const override {
    UNREFERENCED_PARAMETER(f_size);
    UNREFERENCED_PARAMETER(f_stat);
  }

private:
  IsolatedStoreImpl(std::unique_ptr<SymbolTable>&& symbol_table);

  SymbolTablePtr symbol_table_storage_;
  AllocatorImpl alloc_;
  IsolatedStatsCache<Counter> counters_;
  IsolatedStatsCache<Gauge> gauges_;
  IsolatedStatsCache<Histogram> histograms_;
  IsolatedStatsCache<TextReadout> text_readouts_;
  RefcountPtr<NullCounterImpl> null_counter_;
  RefcountPtr<NullGaugeImpl> null_gauge_;
};

} // namespace Stats
} // namespace Envoy<|MERGE_RESOLUTION|>--- conflicted
+++ resolved
@@ -227,13 +227,11 @@
     text_readouts_.forEachStat(f_size, f_stat);
   }
 
-<<<<<<< HEAD
   void forEachHistogram(SizeFn f_size, StatFn<ParentHistogram> f_stat) const override {
     UNREFERENCED_PARAMETER(f_size);
     UNREFERENCED_PARAMETER(f_stat);
   }
 
-=======
   void forEachScope(SizeFn f_size, StatFn<const Scope> f_stat) const override {
     if (f_size != nullptr) {
       f_size(1);
@@ -244,7 +242,6 @@
 
   Stats::StatName prefix() const override { return StatName(); }
 
->>>>>>> 35d18c93
   void forEachSinkedCounter(SizeFn f_size, StatFn<Counter> f_stat) const override {
     forEachCounter(f_size, f_stat);
   }

#pragma once

#include <string>
#include <vector>

#include "envoy/stats/stat_data_allocator.h"
#include "envoy/stats/stats.h"
#include "envoy/stats/symbol_table.h"

#include "common/common/assert.h"
#include "common/stats/metric_impl.h"

#include "absl/strings/string_view.h"

namespace Envoy {
namespace Stats {

// Partially implements a StatDataAllocator, leaving alloc & free for subclasses.
// We templatize on StatData rather than defining a virtual base StatData class
// for performance reasons; stat increment is on the hot path.
//
// The two production derivations cover using a fixed block of shared-memory for
// hot restart stat continuity, and heap allocation for more efficient RAM usage
// for when hot-restart is not required.
//
// TODO(fredlas) the above paragraph is obsolete; it's now only heap. So, this
// interface can hopefully be collapsed down a bit.
template <class StatData> class StatDataAllocatorImpl : public StatDataAllocator {
public:
  explicit StatDataAllocatorImpl(SymbolTable& symbol_table) : symbol_table_(symbol_table) {}

  /**
   * Free a raw stat data block. The allocator should handle reference counting and only truly
   * free the block if it is no longer needed.
   * @param data the data returned by alloc().
   */
  virtual void free(StatData& data) PURE;

  SymbolTable& symbolTable() override { return symbol_table_; }
  const SymbolTable& symbolTable() const override { return symbol_table_; }

private:
  // SymbolTable encodes encodes stat names as back into strings. This does not
  // get guarded by a mutex, since it has its own internal mutex to guarantee
  // thread safety.
  SymbolTable& symbol_table_;
};

/**
 * Counter implementation that wraps a StatData. StatData must have data members:
 *    std::atomic<int64_t> value_;
 *    std::atomic<int64_t> pending_increment_;
 *    std::atomic<int16_t> flags_;
 *    std::atomic<int16_t> ref_count_;
 */
template <class StatData> class CounterImpl : public Counter, public MetricImpl {
public:
  CounterImpl(StatData& data, StatDataAllocatorImpl<StatData>& alloc,
              absl::string_view tag_extracted_name, const std::vector<Tag>& tags)
      : MetricImpl(tag_extracted_name, tags, alloc.symbolTable()), data_(data), alloc_(alloc) {}
  ~CounterImpl() override {
    alloc_.free(data_);

    // MetricImpl must be explicitly cleared() before destruction, otherwise it
    // will not be able to access the SymbolTable& to free the symbols. An RAII
    // alternative would be to store the SymbolTable reference in the
    // MetricImpl, costing 8 bytes per stat.
    MetricImpl::clear();
  }

  // Stats::Counter
  void add(uint64_t amount) override {
    data_.value_ += amount;
    data_.pending_increment_ += amount;
    data_.flags_ |= Flags::Used;
  }

  void inc() override { add(1); }
  uint64_t latch() override { return data_.pending_increment_.exchange(0); }
  void reset() override { data_.value_ = 0; }
  bool used() const override { return data_.flags_ & Flags::Used; }
  uint64_t value() const override { return data_.value_; }

  const SymbolTable& symbolTable() const override { return alloc_.symbolTable(); }
  SymbolTable& symbolTable() override { return alloc_.symbolTable(); }

protected:
  StatData& data_;
  StatDataAllocatorImpl<StatData>& alloc_;
};

/**
 * Null counter implementation.
 * No-ops on all calls and requires no underlying metric or data.
 */
class NullCounterImpl : public Counter, NullMetricImpl {
public:
  explicit NullCounterImpl(SymbolTable& symbol_table) : NullMetricImpl(symbol_table) {}
  ~NullCounterImpl() override {
    // MetricImpl must be explicitly cleared() before destruction, otherwise it
    // will not be able to access the SymbolTable& to free the symbols. An RAII
    // alternative would be to store the SymbolTable reference in the
    // MetricImpl, costing 8 bytes per stat.
    MetricImpl::clear();
  }

  void add(uint64_t) override {}
  void inc() override {}
  uint64_t latch() override { return 0; }
  void reset() override {}
  uint64_t value() const override { return 0; }
};

/**
 * Gauge implementation that wraps a StatData.
 */
template <class StatData> class GaugeImpl : public Gauge, public MetricImpl {
public:
  GaugeImpl(StatData& data, StatDataAllocatorImpl<StatData>& alloc,
            absl::string_view tag_extracted_name, const std::vector<Tag>& tags)
      : MetricImpl(tag_extracted_name, tags, alloc.symbolTable()), data_(data), alloc_(alloc) {}
  ~GaugeImpl() override {
    alloc_.free(data_);

    // MetricImpl must be explicitly cleared() before destruction, otherwise it
    // will not be able to access the SymbolTable& to free the symbols. An RAII
    // alternative would be to store the SymbolTable reference in the
    // MetricImpl, costing 8 bytes per stat.
    MetricImpl::clear();
  }

  // Stats::Gauge
  void add(uint64_t amount) override {
    data_.value_ += amount;
    data_.flags_ |= Flags::Used;
  }
  void dec() override { sub(1); }
  void inc() override { add(1); }
  void set(uint64_t value) override {
    data_.value_ = value;
    data_.flags_ |= Flags::Used;
  }
  void sub(uint64_t amount) override {
    ASSERT(data_.value_ >= amount);
    ASSERT(used() || amount == 0);
    data_.value_ -= amount;
  }
  uint64_t value() const override { return data_.value_; }
  bool used() const override { return data_.flags_ & Flags::Used; }

<<<<<<< HEAD
  absl::optional<CombineLogic> cachedCombineLogic() const override {
    if ((data_.flags_ & Flags::LogicKnown) == 0) {
      return absl::nullopt;
    }
    return CombineLogic(data_.flags_ & Flags::LogicKnown);
  }

  void setCombineLogic(CombineLogic logic) override {
    switch (logic) {
    case CombineLogic::Accumulate:
      data_.flags_ |= Flags::LogicAccumulate;
      break;
    case CombineLogic::OnlyImportWhenUnusedInChild:
      data_.flags_ |= Flags::LogicUnusedOnly;
      break;
    case CombineLogic::NoImport:
      data_.flags_ |= Flags::LogicNeverImport;
      break;
    }
  }

private:
=======
  const SymbolTable& symbolTable() const override { return alloc_.symbolTable(); }
  SymbolTable& symbolTable() override { return alloc_.symbolTable(); }

protected:
>>>>>>> 304ec569
  StatData& data_;
  StatDataAllocatorImpl<StatData>& alloc_;
};

/**
 * Null gauge implementation.
 * No-ops on all calls and requires no underlying metric or data.
 */
class NullGaugeImpl : public Gauge, NullMetricImpl {
public:
  explicit NullGaugeImpl(SymbolTable& symbol_table) : NullMetricImpl(symbol_table) {}
  ~NullGaugeImpl() override {
    // MetricImpl must be explicitly cleared() before destruction, otherwise it
    // will not be able to access the SymbolTable& to free the symbols. An RAII
    // alternative would be to store the SymbolTable reference in the
    // MetricImpl, costing 8 bytes per stat.
    MetricImpl::clear();
  }

  void add(uint64_t) override {}
  void inc() override {}
  void dec() override {}
  void set(uint64_t) override {}
  void sub(uint64_t) override {}
  uint64_t value() const override { return 0; }
  absl::optional<CombineLogic> cachedCombineLogic() const override { return absl::nullopt; }
  void setCombineLogic(CombineLogic) override {}
};

} // namespace Stats
} // namespace Envoy<|MERGE_RESOLUTION|>--- conflicted
+++ resolved
@@ -148,7 +148,6 @@
   uint64_t value() const override { return data_.value_; }
   bool used() const override { return data_.flags_ & Flags::Used; }
 
-<<<<<<< HEAD
   absl::optional<CombineLogic> cachedCombineLogic() const override {
     if ((data_.flags_ & Flags::LogicKnown) == 0) {
       return absl::nullopt;
@@ -171,12 +170,10 @@
   }
 
 private:
-=======
   const SymbolTable& symbolTable() const override { return alloc_.symbolTable(); }
   SymbolTable& symbolTable() override { return alloc_.symbolTable(); }
 
 protected:
->>>>>>> 304ec569
   StatData& data_;
   StatDataAllocatorImpl<StatData>& alloc_;
 };

--- conflicted
+++ resolved
@@ -103,9 +103,6 @@
   // Holds backing store shared by both CounterImpl and GaugeImpl. CounterImpl
   // adds another field, pending_increment_, that is not used in Gauge.
   std::atomic<uint64_t> value_{0};
-<<<<<<< HEAD
-  std::atomic<uint32_t> ref_count_{0};
-=======
 
   // ref_count_ can be incremented as an atomic, without holding a
   // lock. However, we must hold alloc_.mutex_ when decrementing ref_count_ so
@@ -113,7 +110,6 @@
   // alloc_.gauges_. We leave it atomic to avoid taking the lock on increment.
   std::atomic<uint32_t> ref_count_{0};
 
->>>>>>> 325ee947
   std::atomic<uint16_t> flags_{0};
 };
 

--- conflicted
+++ resolved
@@ -130,78 +130,6 @@
  */
 class SymbolTableImpl : public SymbolTable {
 public:
-<<<<<<< HEAD
-  SymbolTable();
-  ~SymbolTable();
-
-  inline std::string toString(const StatName&) const;
-
-  /**
-   * Encodes a stat name using the symbol table, returning a SymbolEncoding. The
-   * SymbolEncoding is not intended for long-term storage, but is used to help
-   * allocate and StatName with the correct amount of storage.
-   *
-   * When a name is encoded, it bumps reference counts held in the table for
-   * each symbol. The caller is responsible for creating a StatName using this
-   * SymbolEncoding and ultimately disposing of it by calling
-   * StatName::free(). Otherwise the symbols will leak for the lifetime of the
-   * table, though they won't show up as a C++ leaks as the memory is still
-   * reachable from the SymolTable.
-   *
-   * @param name The name to encode.
-   * @return SymbolEncoding the encoded symbols.
-   */
-  SymbolEncoding encode(absl::string_view name);
-
-  /**
-   * @return uint64_t the number of symbols in the symbol table.
-   */
-  uint64_t numSymbols() const {
-    Thread::LockGuard lock(lock_);
-    ASSERT(encode_map_.size() == decode_map_.size());
-    uint64_t sz = encode_map_.size();
-    return sz;
-  }
-
-  /**
-   * Deterines whether one StatName lexically precedes another. Note that
-   * the lexical order may not exactly match the lexical order of the
-   * elaborated strings. For example, stat-name of "-.-" would lexically
-   * sort after "---" but when encoded as a StatName would come lexically
-   * earlier. In practice this is unlikely to matter as those are not
-   * reasonable names for Envoy stats.
-   *
-   * Note that this operation has to be performed with the context of the
-   * SymbolTable so that the individual Symbol objects can be converted
-   * into strings for lexical comparison.
-   *
-   * @param a the first stat name
-   * @param b the second stat name
-   * @return bool true if a lexically precedes b.
-   */
-  bool lessThan(const StatName& a, const StatName& b) const;
-
-  /**
-   * Since SymbolTable does manual reference counting, a client of SymbolTable
-   * must manually call free(stat_name) when it is freeing the backing store
-   * for a StatName. This way, the symbol table will grow and shrink
-   * dynamically, instead of being write-only.
-   *
-   * @param stat_name the stat name whose symbols should be freed.
-   */
-  void free(const StatName& stat_name);
-
-  /**
-   * StatName backing-store can be managed by callers in a variety of ways
-   * to minimize overhead. But any persistent reference to a StatName needs
-   * to hold onto its own reference-counts for all symbols. This method
-   * helps callers ensure the symbol-storage is maintained for the lifetime
-   * of a reference.
-   *
-   * @param stat_name the stat name whose symbols should be freed.
-   */
-  void incRefCount(const StatName& stat_name);
-=======
   SymbolTableImpl();
   ~SymbolTableImpl() override;
 
@@ -213,7 +141,6 @@
   void free(const StatName& stat_name) override;
   void incRefCount(const StatName& stat_name) override;
   SymbolTable::StoragePtr join(const std::vector<StatName>& stat_names) const override;
->>>>>>> 69964ba3
 
 #ifndef ENVOY_CONFIG_COVERAGE
   void debugPrint() const override;
@@ -411,9 +338,6 @@
 };
 
 StatName StatNameStorage::statName() const { return StatName(bytes_.get()); }
-std::string SymbolTable::toString(const StatName& stat_name) const {
-  return stat_name.toString(*this);
-}
 
 /**
  * Contains the backing store for a StatName and enough context so it can
@@ -517,17 +441,5 @@
   const SymbolTable& symbol_table_;
 };
 
-class StatNameList {
-public:
-  ~StatNameList();
-  void populate(const std::vector<absl::string_view>& encodings, SymbolTable& symbol_table);
-  bool populated() const { return storage_ != nullptr; }
-  void foreach (std::function<bool(StatName)>) const;
-  void clear(SymbolTable& symbol_table);
-
-private:
-  std::unique_ptr<uint8_t[]> storage_;
-};
-
 } // namespace Stats
 } // namespace Envoy
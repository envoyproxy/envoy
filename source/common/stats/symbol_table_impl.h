--- conflicted
+++ resolved
@@ -133,6 +133,8 @@
   SymbolTable();
   ~SymbolTable();
 
+  inline std::string toString(const StatName&) const;
+
   /**
    * Encodes a stat name using the symbol table, returning a SymbolEncoding. The
    * SymbolEncoding is not intended for long-term storage, but is used to help
@@ -154,7 +156,7 @@
    * @return uint64_t the number of symbols in the symbol table.
    */
   uint64_t numSymbols() const {
-    absl::ReaderMutexLock lock(&lock_);
+    Thread::LockGuard lock(lock_);
     ASSERT(encode_map_.size() == decode_map_.size());
     uint64_t sz = encode_map_.size();
     return sz;
@@ -195,11 +197,7 @@
    * helps callers ensure the symbol-storage is maintained for the lifetime
    * of a reference.
    *
-<<<<<<< HEAD
-   * @param symbol_vec the vector of symbols to be freed.
-=======
    * @param stat_name the stat name whose symbols should be freed.
->>>>>>> 3555dcb6
    */
   void incRefCount(const StatName& stat_name);
 
@@ -216,17 +214,10 @@
    * should never happen, and we don't want to continue running with a corrupt
    * stats set.
    *
-<<<<<<< HEAD
-   * @param stat_name symbol_vec the vector of symbols to decode.
-   * @return std::string the retrieved stat name.
-   */
-  std::string toString(const StatName& stat_name) const;
-=======
    * @param symbol_vec the vector of symbols to decode.
    * @return std::string the retrieved stat name.
    */
   std::string decode(const SymbolStorage symbol_vec, uint64_t size) const;
->>>>>>> 3555dcb6
 
 private:
   friend class StatName;
@@ -236,14 +227,12 @@
     SharedSymbol(Symbol symbol) : symbol_(symbol), ref_count_(1) {}
 
     Symbol symbol_;
-    std::atomic<uint32_t> ref_count_;
+    uint32_t ref_count_;
   };
 
   // This must be held during both encode() and free().
-  mutable absl::Mutex lock_;
-
-<<<<<<< HEAD
-=======
+  mutable Thread::MutexBasicLockable lock_;
+
   /**
    * Decodes a vector of symbols back into its period-delimited stat name. If
    * decoding fails on any part of the symbol_vec, we release_assert and crash
@@ -253,7 +242,6 @@
    * @param symbols the vector of symbols to decode.
    * @return std::string the retrieved stat name.
    */
->>>>>>> 3555dcb6
   std::string decodeSymbolVec(const SymbolVec& symbols) const;
 
   /**
@@ -275,14 +263,7 @@
   // Stages a new symbol for use. To be called after a successful insertion.
   void newSymbol();
 
-<<<<<<< HEAD
-  Symbol monotonicCounter() {
-    absl::ReaderMutexLock lock(&lock_);
-    return monotonic_counter_;
-  }
-=======
   Symbol monotonicCounter() { return monotonic_counter_; }
->>>>>>> 3555dcb6
 
   // Stores the symbol to be used at next insertion. This should exist ahead of insertion time so
   // that if insertion succeeds, the value written is the correct one.
@@ -294,14 +275,8 @@
   // Bimap implementation.
   // The encode map stores both the symbol and the ref count of that symbol.
   // Using absl::string_view lets us only store the complete string once, in the decode map.
-<<<<<<< HEAD
-  using EncodeMap =
-      absl::flat_hash_map<absl::string_view, std::unique_ptr<SharedSymbol>, StringViewHash>;
-  using DecodeMap = absl::flat_hash_map<Symbol, std::unique_ptr<char[]>>;
-=======
   using EncodeMap = absl::flat_hash_map<absl::string_view, SharedSymbol, StringViewHash>;
   using DecodeMap = absl::flat_hash_map<Symbol, std::unique_ptr<std::string>>;
->>>>>>> 3555dcb6
   EncodeMap encode_map_ GUARDED_BY(lock_);
   DecodeMap decode_map_ GUARDED_BY(lock_);
 
@@ -333,7 +308,6 @@
   // Move constructor; needed for using StatNameStorage as an
   // absl::flat_hash_map value.
   StatNameStorage(StatNameStorage&& src) : bytes_(std::move(src.bytes_)) {}
-  StatNameStorage(StatName src, SymbolTable& table);
 
   // Obtains new backing storage for an already existing StatName. Used to
   // record a computed StatName held in a temp into a more persistent data
@@ -386,11 +360,8 @@
   // src.size(). This is used in the a flow where we first construct a StatName
   // for lookup in a cache, and then on a miss need to store the data directly.
   StatName(const StatName& src, SymbolStorage memory);
-<<<<<<< HEAD
-=======
 
   std::string toString(const SymbolTable& table) const;
->>>>>>> 3555dcb6
 
   /**
    * Note that this hash function will return a different hash than that of
@@ -439,6 +410,9 @@
 };
 
 StatName StatNameStorage::statName() const { return StatName(bytes_.get()); }
+std::string SymbolTable::toString(const StatName& stat_name) const {
+  return stat_name.toString(*this);
+}
 
 /**
  * Joins two or more StatNames. For example if we have StatNames for {"a.b",
@@ -471,14 +445,6 @@
   std::unique_ptr<SymbolStorage> bytes_;
 };
 
-<<<<<<< HEAD
-class StatNameTempStorage : public StatNameStorage {
-public:
-  StatNameTempStorage(absl::string_view name, SymbolTable& table)
-      : StatNameStorage(name, table), symbol_table_(table) {}
-  StatNameTempStorage(StatName src, SymbolTable& table)
-      : StatNameStorage(src, table), symbol_table_(table) {}
-=======
 /**
  * Contains the backing store for a StatName and enough context so it can
  * self-delete through RAII. This works by augmenting StatNameStorage with a
@@ -498,7 +464,6 @@
   StatNameTempStorage(StatName src, SymbolTable& table)
       : StatNameStorage(src, table), symbol_table_(table) {}
 
->>>>>>> 3555dcb6
   ~StatNameTempStorage() { free(symbol_table_); }
 
 private:

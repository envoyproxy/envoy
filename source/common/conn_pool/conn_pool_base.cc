--- conflicted
+++ resolved
@@ -601,7 +601,6 @@
   close();
 }
 
-<<<<<<< HEAD
 void ActiveClient::onLifetimeTimeout() {
   if (state_ != ActiveClient::State::CLOSED) {
     ENVOY_CONN_LOG(debug, "lifetime timeout, DRAINING", *this);
@@ -609,7 +608,8 @@
     parent_.transitionActiveClientState(*this,
                                         Envoy::ConnectionPool::ActiveClient::State::DRAINING);
   }
-=======
+}
+
 void ActiveClient::drain() {
   if (currentUnusedCapacity() <= 0) {
     return;
@@ -623,7 +623,6 @@
   }
 
   remaining_streams_ = 0;
->>>>>>> d0b17322
 }
 
 } // namespace ConnectionPool

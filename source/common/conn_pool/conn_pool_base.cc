--- conflicted
+++ resolved
@@ -474,10 +474,7 @@
       client.connect_timer_->disableTimer();
       client.connect_timer_.reset();
     }
-<<<<<<< HEAD
     const bool contributed_to_connecting_stream_capacity = client.currentUnusedCapacity() > 0;
-=======
->>>>>>> fa038636
     decrConnectingAndConnectedStreamCapacity(client.currentUnusedCapacity(), client);
 
     // Make sure that onStreamClosed won't double count.
@@ -516,17 +513,6 @@
         //       if retry logic submits a new stream to the pool, we don't fail it inline.
         purgePendingStreams(client.real_host_description_, failure_reason, reason);
       }
-<<<<<<< HEAD
-=======
-
-      // Raw connect failures should never happen under normal circumstances. If we have an
-      // upstream that is behaving badly, streams can get stuck here in the pending state. If we
-      // see a connect failure, we purge all pending streams so that calling code can determine
-      // what to do with the stream.
-      // NOTE: We move the existing pending streams to a temporary list. This is done so that
-      //       if retry logic submits a new stream to the pool, we don't fail it inline.
-      purgePendingStreams(client.real_host_description_, failure_reason, reason);
->>>>>>> fa038636
       // See if we should preconnect based on active connections.
       if (!is_draining_for_deletion_) {
         tryCreateNewConnections();
@@ -570,11 +556,7 @@
     break;
   }
   case Network::ConnectionEvent::Connected: {
-<<<<<<< HEAD
-    ASSERT(!client.has_handshake_completed_);
-=======
-    ASSERT(client.connect_timer_ != nullptr);
->>>>>>> fa038636
+    ASSERT(client.connect_timer_ != nullptr && !client.has_handshake_completed_);
     client.connect_timer_->disableTimer();
     client.connect_timer_.reset();
 
@@ -609,19 +591,12 @@
     break;
   }
   case Network::ConnectionEvent::ConnectedZeroRtt: {
-<<<<<<< HEAD
     ENVOY_CONN_LOG(debug, "0-RTT connected with capacity {}", client,
                    client.currentUnusedCapacity());
     // No need to update connecting capacity and connect_timer_ as the client is still connecting.
     ASSERT(client.state() == ActiveClient::State::Connecting);
     host()->cluster().stats().upstream_cx_connect_with_0_rtt_.inc();
     transitionActiveClientState(client, ActiveClient::State::ReadyForEarlyData);
-=======
-    // No need to update connecting capacity and connect_timer_ as the client is still connecting.
-    ASSERT(client.state() == ActiveClient::State::Connecting);
-    host()->cluster().stats().upstream_cx_connect_with_0_rtt_.inc();
-    // TODO(danzh) mark the client able to handle early data requests.
->>>>>>> fa038636
     break;
   }
   }

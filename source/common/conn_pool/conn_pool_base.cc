--- conflicted
+++ resolved
@@ -268,7 +268,6 @@
   checkForDrained();
 }
 
-<<<<<<< HEAD
 bool ConnPoolImplBase::hasActiveConnectionsImpl() const {
   return (!pending_streams_.empty() || (num_active_streams_ > 0));
 }
@@ -278,10 +277,7 @@
   checkForDrained();
 }
 
-void ConnPoolImplBase::closeIdleConnections() {
-=======
 void ConnPoolImplBase::closeIdleConnectionsForDrainingPool() {
->>>>>>> 0d15fee3
   // Create a separate list of elements to close to avoid mutate-while-iterating problems.
   std::list<ActiveClient*> to_close;
 

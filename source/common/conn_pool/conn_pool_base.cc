--- conflicted
+++ resolved
@@ -408,17 +408,10 @@
 
 bool ConnPoolImplBase::connectingConnectionIsExcess() const {
   ASSERT(connecting_stream_capacity_ >=
-<<<<<<< HEAD
-         connecting_clients_.front()->effectiveConcurrentRequestLimit());
+         connecting_clients_.front()->effectiveConcurrentStreamLimit());
   // If perUpstreamPrefetchRatio is one, this simplifies to checking if there would still be
   // sufficient connecting stream capacity to serve all pending streams if the most recent client
   // were removed from the picture.
-=======
-         connecting_clients_.front()->effectiveConcurrentStreamLimit());
-  // If prefetchRatio is one, this simplifies to checking if there would still be sufficient
-  // connecting stream capacity to serve all pending streams if the most recent client were
-  // removed from the picture.
->>>>>>> 72bdd517
   //
   // If prefetch ratio is set, it also factors in the anticipated load based on both queued streams
   // and active streams, and makes sure the connecting capacity would still be sufficient to serve

--- conflicted
+++ resolved
@@ -158,17 +158,6 @@
     state_.incrConnectingAndConnectedStreamCapacity(client->effectiveConcurrentStreamLimit());
     connecting_stream_capacity_ += client->effectiveConcurrentStreamLimit();
     LinkedList::moveIntoList(std::move(client), owningList(client->state()));
-<<<<<<< HEAD
-    client_ref.onEnlisted();
-    if (client_ref.state() == ActiveClient::State::CLOSED) {
-      ENVOY_LOG(trace, "created connection failed immediately");
-      return ConnectionResult::FailedToCreateConnection;
-    }
-    if (client_ref.allows_early_data_) {
-      onUpstreamReadyForEarlyData(client_ref);
-    }
-=======
->>>>>>> 4159290d
     return can_create_connection ? ConnectionResult::CreatedNewConnection
                                  : ConnectionResult::CreatedButRateLimited;
   } else {
@@ -322,14 +311,6 @@
                   ConnectionPool::PoolFailureReason::LocalConnectionFailure, context);
     return nullptr;
   }
-<<<<<<< HEAD
-  if (pending_streams_.empty()) {
-    // All pending streams have been sent as early data. As they are consumed FIFO, the latest must
-    // have been consumed already.
-    return nullptr;
-  }
-=======
->>>>>>> 4159290d
   return pending;
 }
 

#include "source/common/conn_pool/conn_pool_base.h"

#include <openssl/crypto.h>

#include "source/common/common/assert.h"
#include "source/common/common/debug_recursion_checker.h"
#include "source/common/network/transport_socket_options_impl.h"
#include "source/common/runtime/runtime_features.h"
#include "source/common/stats/timespan_impl.h"
#include "source/common/upstream/upstream_impl.h"
#include "source/server/backtrace.h"

namespace Envoy {
namespace ConnectionPool {
namespace {
[[maybe_unused]] ssize_t connectingCapacity(const std::list<ActiveClientPtr>& connecting_clients) {
  ssize_t ret = 0;
  for (const auto& client : connecting_clients) {
    ret += client->currentUnusedCapacity();
  }
  return ret;
}
} // namespace

ConnPoolImplBase::ConnPoolImplBase(
    Upstream::HostConstSharedPtr host, Upstream::ResourcePriority priority,
    Event::Dispatcher& dispatcher, const Network::ConnectionSocket::OptionsSharedPtr& options,
    const Network::TransportSocketOptionsConstSharedPtr& transport_socket_options,
    Upstream::ClusterConnectivityState& state)
    : state_(state), host_(host), priority_(priority), dispatcher_(dispatcher),
      socket_options_(options), transport_socket_options_(transport_socket_options),
      upstream_ready_cb_(dispatcher_.createSchedulableCallback([this]() { onUpstreamReady(); })) {}

ConnPoolImplBase::~ConnPoolImplBase() {
  ASSERT(isIdleImpl());
  ASSERT(connecting_stream_capacity_ == 0);
}

void ConnPoolImplBase::deleteIsPendingImpl() {
  deferred_deleting_ = true;
  ASSERT(isIdleImpl());
  ASSERT(connecting_stream_capacity_ == 0);
}

void ConnPoolImplBase::destructAllConnections() {
  for (auto* list : {&ready_clients_, &busy_clients_, &connecting_clients_, &early_data_clients_}) {
    while (!list->empty()) {
      list->front()->close();
    }
  }

  // Make sure all clients are destroyed before we are destroyed.
  dispatcher_.clearDeferredDeleteList();
}

bool ConnPoolImplBase::shouldConnect(size_t pending_streams, size_t active_streams,
                                     int64_t connecting_and_connected_capacity,
                                     float preconnect_ratio, bool anticipate_incoming_stream) {
  // This is set to true any time global preconnect is being calculated.
  // ClusterManagerImpl::maybePreconnect is called directly before a stream is created, so the
  // stream must be anticipated.
  //
  // Also without this, we would never pre-establish a connection as the first
  // connection in a pool because pending/active streams could both be 0.
  int anticipated_streams = anticipate_incoming_stream ? 1 : 0;

  // The number of streams we want to be provisioned for is the number of
  // pending, active, and anticipated streams times the preconnect ratio.
  // The number of streams we are (theoretically) provisioned for is the
  // connecting stream capacity plus the number of active streams.
  //
  // If preconnect ratio is not set, it defaults to 1, and this simplifies to the
  // legacy value of pending_streams_.size() > connecting_stream_capacity_
  return (pending_streams + active_streams + anticipated_streams) * preconnect_ratio >
         connecting_and_connected_capacity + active_streams;
}

bool ConnPoolImplBase::shouldCreateNewConnection(float global_preconnect_ratio) const {
  // If the host is not healthy, don't make it do extra work, especially as
  // upstream selection logic may result in bypassing this upstream entirely.
  // If an Envoy user wants preconnecting for degraded upstreams this could be
  // added later via extending the preconnect config.
  if (host_->health() != Upstream::Host::Health::Healthy) {
    return pending_streams_.size() > connecting_stream_capacity_;
  }

  // Determine if we are trying to prefetch for global preconnect or local preconnect.
  if (global_preconnect_ratio != 0) {
    // If global preconnecting is on, and this connection is within the global
    // preconnect limit, preconnect.
    // For global preconnect, we anticipate an incoming stream to this pool, since it is
    // prefetching for the next upcoming stream, which will likely be assigned to this pool.
    // We may eventually want to track preconnect_attempts to allow more preconnecting for
    // heavily weighted upstreams or sticky picks.
    return shouldConnect(pending_streams_.size(), num_active_streams_, connecting_stream_capacity_,
                         global_preconnect_ratio, true);
  } else {
    // Ensure this local pool has adequate connections for the given load.
    //
    // Local preconnect does not need to anticipate a stream. It is called as
    // new streams are established or torn down and simply attempts to maintain
    // the correct ratio of streams and anticipated capacity.
    return shouldConnect(pending_streams_.size(), num_active_streams_, connecting_stream_capacity_,
                         perUpstreamPreconnectRatio());
  }
}

float ConnPoolImplBase::perUpstreamPreconnectRatio() const {
  return host_->cluster().perUpstreamPreconnectRatio();
}

ConnPoolImplBase::ConnectionResult ConnPoolImplBase::tryCreateNewConnections() {
  ASSERT(!is_draining_for_deletion_);
  ConnPoolImplBase::ConnectionResult result;
  // Somewhat arbitrarily cap the number of connections preconnected due to new
  // incoming connections. The preconnect ratio is capped at 3, so in steady
  // state, no more than 3 connections should be preconnected. If hosts go
  // unhealthy, and connections are not immediately preconnected, it could be that
  // many connections are desired when the host becomes healthy again, but
  // overwhelming it with connections is not desirable.
  for (int i = 0; i < 3; ++i) {
    result = tryCreateNewConnection();
    if (result != ConnectionResult::CreatedNewConnection) {
      break;
    }
  }
  return result;
}

ConnPoolImplBase::ConnectionResult
ConnPoolImplBase::tryCreateNewConnection(float global_preconnect_ratio) {
  // There are already enough CONNECTING connections for the number of queued streams.
  if (!shouldCreateNewConnection(global_preconnect_ratio)) {
    ENVOY_LOG(trace, "not creating a new connection, shouldCreateNewConnection returned false.");
    return ConnectionResult::ShouldNotConnect;
  }

  const bool can_create_connection =
      host_->cluster().resourceManager(priority_).connections().canCreate();
  if (!can_create_connection) {
    host_->cluster().stats().upstream_cx_overflow_.inc();
  }
  // If we are at the connection circuit-breaker limit due to other upstreams having
  // too many open connections, and this upstream has no connections, always create one, to
  // prevent pending streams being queued to this upstream with no way to be processed.
  if (can_create_connection || (ready_clients_.empty() && busy_clients_.empty() &&
                                connecting_clients_.empty() && early_data_clients_.empty())) {
    ENVOY_LOG(debug, "creating a new connection");
    ActiveClientPtr client = instantiateActiveClient();
    if (client.get() == nullptr) {
      ENVOY_LOG(trace, "connection creation failed");
      return ConnectionResult::FailedToCreateConnection;
    }
    ASSERT(client->state() == ActiveClient::State::CONNECTING);
    ASSERT(std::numeric_limits<uint64_t>::max() - connecting_stream_capacity_ >=
           static_cast<uint64_t>(client->currentUnusedCapacity()));
    ASSERT(client->real_host_description_);
    // Increase the connecting capacity to reflect the streams this connection can serve.
    incrConnectingAndConnectedStreamCapacity(client->currentUnusedCapacity(), *client);
    LinkedList::moveIntoList(std::move(client), owningList(client->state()));
    return can_create_connection ? ConnectionResult::CreatedNewConnection
                                 : ConnectionResult::CreatedButRateLimited;
  } else {
    ENVOY_LOG(trace, "not creating a new connection: connection constrained");
    return ConnectionResult::NoConnectionRateLimited;
  }
}

void ConnPoolImplBase::attachStreamToClient(Envoy::ConnectionPool::ActiveClient& client,
                                            AttachContext& context) {
  ASSERT(client.readyForStream());

  if (client.state() == Envoy::ConnectionPool::ActiveClient::State::READY_FOR_EARLY_DATA) {
    host_->cluster().stats().upstream_rq_0rtt_.inc();
  }

  if (enforceMaxRequests() && !host_->cluster().resourceManager(priority_).requests().canCreate()) {
    ENVOY_LOG(debug, "max streams overflow");
    onPoolFailure(client.real_host_description_, absl::string_view(),
                  ConnectionPool::PoolFailureReason::Overflow, context);
    host_->cluster().stats().upstream_rq_pending_overflow_.inc();
    return;
  }
  ENVOY_CONN_LOG(debug, "creating stream", client);

  // Latch capacity before updating remaining streams.
  uint64_t capacity = client.currentUnusedCapacity();
  client.remaining_streams_--;
  if (client.remaining_streams_ == 0) {
    ENVOY_CONN_LOG(debug, "maximum streams per connection, start draining", client);
    host_->cluster().stats().upstream_cx_max_requests_.inc();
    transitionActiveClientState(client, Envoy::ConnectionPool::ActiveClient::State::DRAINING);
  } else if (capacity == 1) {
    // As soon as the new stream is created, the client will be maxed out.
    transitionActiveClientState(client, Envoy::ConnectionPool::ActiveClient::State::BUSY);
  }

  // Decrement the capacity, as there's one less stream available for serving.
  // For HTTP/3, the capacity is updated in newStreamEncoder.
  if (trackStreamCapacity()) {
    decrConnectingAndConnectedStreamCapacity(1, client);
  }
  // Track the new active stream.
  state_.incrActiveStreams(1);
  num_active_streams_++;
  host_->stats().rq_total_.inc();
  host_->stats().rq_active_.inc();
  host_->cluster().stats().upstream_rq_total_.inc();
  host_->cluster().stats().upstream_rq_active_.inc();
  host_->cluster().resourceManager(priority_).requests().inc();

  onPoolReady(client, context);
}

void ConnPoolImplBase::onStreamClosed(Envoy::ConnectionPool::ActiveClient& client,
                                      bool delay_attaching_stream) {
  ENVOY_CONN_LOG(debug, "destroying stream: {} remaining", client, client.numActiveStreams());
  ASSERT(num_active_streams_ > 0);
  state_.decrActiveStreams(1);
  num_active_streams_--;
  host_->stats().rq_active_.dec();
  host_->cluster().stats().upstream_rq_active_.dec();
  host_->cluster().resourceManager(priority_).requests().dec();
  // We don't update the capacity for HTTP/3 as the stream count should only
  // increase when a MAX_STREAMS frame is received.
  if (trackStreamCapacity()) {
    // If the effective client capacity was limited by concurrency, increase connecting capacity.
    bool limited_by_concurrency =
        client.remaining_streams_ > client.concurrent_stream_limit_ - client.numActiveStreams() - 1;
    // The capacity calculated by concurrency could be negative if a SETTINGS frame lowered the
    // number of allowed streams. In this case, effective client capacity was still limited by
    // concurrency, compare client.concurrent_stream_limit_ and client.numActiveStreams() directly
    // to avoid overflow.
    bool negative_capacity = client.concurrent_stream_limit_ < client.numActiveStreams() + 1;
    if (negative_capacity || limited_by_concurrency) {
      incrConnectingAndConnectedStreamCapacity(1, client);
    }
  }
  if (client.state() == ActiveClient::State::DRAINING && client.numActiveStreams() == 0) {
    // Close out the draining client if we no longer have active streams.
    client.close();
  } else if (client.state() == ActiveClient::State::BUSY && client.currentUnusedCapacity() > 0) {
    if (!client.hasHandshakeCompleted()) {
      transitionActiveClientState(client, ActiveClient::State::READY_FOR_EARLY_DATA);
      if (!delay_attaching_stream) {
        onUpstreamReadyForEarlyData(client);
      }
    } else {
      transitionActiveClientState(client, ActiveClient::State::READY);
      if (!delay_attaching_stream) {
        onUpstreamReady();
      }
    }
  }
}

ConnectionPool::Cancellable* ConnPoolImplBase::newStreamImpl(AttachContext& context,
                                                             bool can_send_early_data) {
  ASSERT(!is_draining_for_deletion_);
  ASSERT(!deferred_deleting_);

  ASSERT(static_cast<ssize_t>(connecting_stream_capacity_) ==
         connectingCapacity(connecting_clients_) +
             connectingCapacity(early_data_clients_)); // O(n) debug check.
  if (!ready_clients_.empty()) {
    ActiveClient& client = *ready_clients_.front();
    ENVOY_CONN_LOG(debug, "using existing fully connected connection", client);
    attachStreamToClient(client, context);
    // Even if there's a ready client, we may want to preconnect to handle the next incoming stream.
    tryCreateNewConnections();
    return nullptr;
  }

  if (can_send_early_data && !early_data_clients_.empty()) {
    ActiveClient& client = *early_data_clients_.front();
    attachStreamToClient(client, context);
    // Even if there's an available client, we may want to preconnect to handle the next
    // incoming stream.
    tryCreateNewConnections();
    return nullptr;
  }

  if (!host_->cluster().resourceManager(priority_).pendingRequests().canCreate()) {
    ENVOY_LOG(debug, "max pending streams overflow");
    onPoolFailure(nullptr, absl::string_view(), ConnectionPool::PoolFailureReason::Overflow,
                  context);
    host_->cluster().stats().upstream_rq_pending_overflow_.inc();
    return nullptr;
  }

  ConnectionPool::Cancellable* pending = newPendingStream(context, can_send_early_data);
  ENVOY_LOG(debug, "trying to create new connection");
  ENVOY_LOG(trace, fmt::format("{}", *this));

  auto old_capacity = connecting_stream_capacity_;
  // This must come after newPendingStream() because this function uses the
  // length of pending_streams_ to determine if a new connection is needed.
  const ConnectionResult result = tryCreateNewConnections();
  // If there is not enough connecting capacity, the only reason to not
  // increase capacity is if the connection limits are exceeded.
  ENVOY_BUG(pending_streams_.size() <= connecting_stream_capacity_ ||
                connecting_stream_capacity_ > old_capacity ||
                (result == ConnectionResult::NoConnectionRateLimited ||
                 result == ConnectionResult::FailedToCreateConnection),
            fmt::format("Failed to create expected connection: {}", *this));
  if (result == ConnectionResult::FailedToCreateConnection) {
    // This currently only happens for HTTP/3 if secrets aren't yet loaded.
    // Trigger connection failure.
    pending->cancel(Envoy::ConnectionPool::CancelPolicy::CloseExcess);
    onPoolFailure(nullptr, absl::string_view(),
                  ConnectionPool::PoolFailureReason::LocalConnectionFailure, context);
    return nullptr;
  }
  return pending;
}

bool ConnPoolImplBase::maybePreconnectImpl(float global_preconnect_ratio) {
  ASSERT(!deferred_deleting_);
  return tryCreateNewConnection(global_preconnect_ratio) == ConnectionResult::CreatedNewConnection;
}

void ConnPoolImplBase::scheduleOnUpstreamReady() {
  upstream_ready_cb_->scheduleCallbackCurrentIteration();
}

void ConnPoolImplBase::onUpstreamReady() {
  while (!pending_streams_.empty() && !ready_clients_.empty()) {
    ActiveClientPtr& client = ready_clients_.front();
    ENVOY_CONN_LOG(debug, "attaching to next stream", *client);
    // Pending streams are pushed onto the front, so pull from the back.
    attachStreamToClient(*client, pending_streams_.back()->context());
    state_.decrPendingStreams(1);
    pending_streams_.pop_back();
  }
  if (!pending_streams_.empty()) {
    tryCreateNewConnections();
  }
}

std::list<ActiveClientPtr>& ConnPoolImplBase::owningList(ActiveClient::State state) {
  switch (state) {
  case ActiveClient::State::CONNECTING:
    return connecting_clients_;
  case ActiveClient::State::READY_FOR_EARLY_DATA:
    return early_data_clients_;
  case ActiveClient::State::READY:
    return ready_clients_;
  case ActiveClient::State::BUSY:
  case ActiveClient::State::DRAINING:
    return busy_clients_;
  case ActiveClient::State::CLOSED:
    break; // Fall through to PANIC.
  }
  PANIC("unexpected");
}

void ConnPoolImplBase::transitionActiveClientState(ActiveClient& client,
                                                   ActiveClient::State new_state) {
  auto& old_list = owningList(client.state());
  auto& new_list = owningList(new_state);
  client.setState(new_state);

  // old_list and new_list can be equal when transitioning from BUSY to DRAINING.
  //
  // The documentation for list.splice() (which is what moveBetweenLists() calls) is
  // unclear whether it is allowed for src and dst to be the same, so check here
  // since it is a no-op anyways.
  if (&old_list != &new_list) {
    client.moveBetweenLists(old_list, new_list);
  }
}

void ConnPoolImplBase::addIdleCallbackImpl(Instance::IdleCb cb) { idle_callbacks_.push_back(cb); }

void ConnPoolImplBase::closeIdleConnectionsForDrainingPool() {
  Common::AutoDebugRecursionChecker assert_not_in(recursion_checker_);

  // Create a separate list of elements to close to avoid mutate-while-iterating problems.
  std::list<ActiveClient*> to_close;

  for (auto& client : ready_clients_) {
    if (client->numActiveStreams() == 0) {
      to_close.push_back(client.get());
    }
  }

  if (pending_streams_.empty()) {
    for (auto& client : connecting_clients_) {
      to_close.push_back(client.get());
    }
    for (auto& client : early_data_clients_) {
      if (client->numActiveStreams() == 0) {
        to_close.push_back(client.get());
      }
    }
  }

  for (auto& entry : to_close) {
    ENVOY_LOG_EVENT(debug, "closing_idle_client", "closing idle client {} for cluster {}",
                    entry->id(), host_->cluster().name());
    entry->close();
  }
}

void ConnPoolImplBase::drainConnectionsImpl(DrainBehavior drain_behavior) {
  if (drain_behavior == Envoy::ConnectionPool::DrainBehavior::DrainAndDelete) {
    is_draining_for_deletion_ = true;
    checkForIdleAndCloseIdleConnsIfDraining();
    return;
  }
  closeIdleConnectionsForDrainingPool();
  if (pending_streams_.empty()) {
    // The remaining early data clients are non-idle.
    while (!early_data_clients_.empty()) {
      ASSERT(early_data_clients_.back()->numActiveStreams() > 0u);
      ENVOY_LOG_EVENT(debug, "draining_non_idle_early_data_client",
                      "draining early data client {} for cluster {}",
                      early_data_clients_.front()->id(), host_->cluster().name());
      transitionActiveClientState(*early_data_clients_.front(), ActiveClient::State::DRAINING);
    }
  }

  // closeIdleConnectionsForDrainingPool() closes all connections in ready_clients_ with no active
  // streams, so all remaining entries in ready_clients_ are serving streams. Move them and all
  // entries in busy_clients_ to draining.
  while (!ready_clients_.empty()) {
    ENVOY_LOG_EVENT(debug, "draining_ready_client", "draining active client {} for cluster {}",
                    ready_clients_.front()->id(), host_->cluster().name());
    transitionActiveClientState(*ready_clients_.front(), ActiveClient::State::DRAINING);
  }

  // Changing busy_clients_ to draining does not move them between lists,
  // so use a for-loop since the list is not mutated.
  ASSERT(&owningList(ActiveClient::State::DRAINING) == &busy_clients_);
  for (auto& busy_client : busy_clients_) {
    if (busy_client->state() == ActiveClient::State::DRAINING) {
      continue;
    }
    ENVOY_LOG_EVENT(debug, "draining_busy_client", "draining busy client {} for cluster {}",
                    busy_client->id(), host_->cluster().name());
    transitionActiveClientState(*busy_client, ActiveClient::State::DRAINING);
  }
}

bool ConnPoolImplBase::isIdleImpl() const {
  return pending_streams_.empty() && ready_clients_.empty() && busy_clients_.empty() &&
         connecting_clients_.empty() && early_data_clients_.empty();
}

void ConnPoolImplBase::checkForIdleAndNotify() {
  if (isIdleImpl()) {
    ENVOY_LOG(debug, "invoking idle callbacks - is_draining_for_deletion_={}",
              is_draining_for_deletion_);
    for (const Instance::IdleCb& cb : idle_callbacks_) {
      cb();
    }
  }
}

void ConnPoolImplBase::checkForIdleAndCloseIdleConnsIfDraining() {
  if (is_draining_for_deletion_) {
    closeIdleConnectionsForDrainingPool();
  }

  checkForIdleAndNotify();
}

void ConnPoolImplBase::onConnectionEvent(ActiveClient& client, absl::string_view failure_reason,
                                         Network::ConnectionEvent event) {
  switch (event) {
  case Network::ConnectionEvent::RemoteClose:
  case Network::ConnectionEvent::LocalClose: {
<<<<<<< HEAD
    const bool contributed_to_connecting_stream_capacity = client.currentUnusedCapacity() > 0;
    decrConnectingAndConnectedStreamCapacity(client.currentUnusedCapacity(), client);
    if (client.connect_timer_) {
      client.connect_timer_->disableTimer();
      client.connect_timer_.reset();
      ASSERT(!client.has_handshake_completed_);
    }
=======
    if (client.connect_timer_) {
      ASSERT(!client.has_handshake_completed_);
      client.connect_timer_->disableTimer();
      client.connect_timer_.reset();
    }
    decrConnectingAndConnectedStreamCapacity(client.currentUnusedCapacity(), client);

>>>>>>> ef941bb8
    // Make sure that onStreamClosed won't double count.
    client.remaining_streams_ = 0;
    // The client died.
    ENVOY_CONN_LOG(debug, "client disconnected, failure reason: {}", client, failure_reason);

    Envoy::Upstream::reportUpstreamCxDestroy(host_, event);
    const bool incomplete_stream = client.closingWithIncompleteStream();
    if (incomplete_stream) {
      Envoy::Upstream::reportUpstreamCxDestroyActiveRequest(host_, event);
    }

    if (!client.hasHandshakeCompleted()) {
      client.has_handshake_completed_ = true;
      host_->cluster().stats().upstream_cx_connect_fail_.inc();
      host_->stats().cx_connect_fail_.inc();

<<<<<<< HEAD
      onConnectFailed(client);
      if (contributed_to_connecting_stream_capacity) {
        // Purge pending streams only if this is not a.
        ConnectionPool::PoolFailureReason reason;
        if (client.timed_out_) {
          reason = ConnectionPool::PoolFailureReason::Timeout;
        } else if (event == Network::ConnectionEvent::RemoteClose) {
          reason = ConnectionPool::PoolFailureReason::RemoteConnectionFailure;
        } else {
          reason = ConnectionPool::PoolFailureReason::LocalConnectionFailure;
        }

        // Raw connect failures should never happen under normal circumstances. If we have an
        // upstream that is behaving badly, streams can get stuck here in the pending state. If we
        // see a connect failure, we purge all pending streams so that calling code can determine
        // what to do with the stream.
        // NOTE: We move the existing pending streams to a temporary list. This is done so that
        //       if retry logic submits a new stream to the pool, we don't fail it inline.
        purgePendingStreams(client.real_host_description_, failure_reason, reason);
      }
=======
      // Purge pending streams only if this is not a 0-RTT handshake failure.
      ConnectionPool::PoolFailureReason reason;
      if (client.timed_out_) {
        reason = ConnectionPool::PoolFailureReason::Timeout;
      } else if (event == Network::ConnectionEvent::RemoteClose) {
        reason = ConnectionPool::PoolFailureReason::RemoteConnectionFailure;
      } else {
        reason = ConnectionPool::PoolFailureReason::LocalConnectionFailure;
      }

      // Raw connect failures should never happen under normal circumstances. If we have an
      // upstream that is behaving badly, streams can get stuck here in the pending state. If we
      // see a connect failure, we purge all pending streams so that calling code can determine
      // what to do with the stream.
      // NOTE: We move the existing pending streams to a temporary list. This is done so that
      //       if retry logic submits a new stream to the pool, we don't fail it inline.
      purgePendingStreams(client.real_host_description_, failure_reason, reason);
>>>>>>> ef941bb8
      // See if we should preconnect based on active connections.
      if (!is_draining_for_deletion_) {
        tryCreateNewConnections();
      }
    }

    // We need to release our resourceManager() resources before checking below for
    // whether we can create a new connection. Normally this would happen when
    // client's destructor runs, but this object needs to be deferredDelete'd(), so
    // this forces part of its cleanup to happen now.
    client.releaseResources();

    // Again, since we know this object is going to be deferredDelete'd(), we take
    // this opportunity to disable and reset the connection duration timer so that
    // it doesn't trigger while on the deferred delete list. In theory it is safe
    // to handle the CLOSED state in onConnectionDurationTimeout, but we handle
    // it here for simplicity and safety anyway.
    if (client.connection_duration_timer_) {
      client.connection_duration_timer_->disableTimer();
      client.connection_duration_timer_.reset();
    }

    dispatcher_.deferredDelete(client.removeFromList(owningList(client.state())));

    // Check if the pool transitioned to idle state after removing closed client
    // from one of the client tracking lists.
    // There is no need to check if other connections are idle in a draining pool
    // because the pool will close all idle connection when it is starting to
    // drain.
    // Trying to close other connections here can lead to deep recursion when
    // a large number idle connections are closed at the start of pool drain.
    // See CdsIntegrationTest.CdsClusterDownWithLotsOfIdleConnections for an example.
    checkForIdleAndNotify();

    client.setState(ActiveClient::State::CLOSED);

    // If we have pending streams and we just lost a connection we should make a new one.
    if (!pending_streams_.empty()) {
      tryCreateNewConnections();
    }
    break;
  }
  case Network::ConnectionEvent::Connected: {
<<<<<<< HEAD
=======
    if (client.connect_timer_) {
      client.connect_timer_->disableTimer();
      client.connect_timer_.reset();
    }

>>>>>>> ef941bb8
    ASSERT(connecting_stream_capacity_ >= client.currentUnusedCapacity());
    connecting_stream_capacity_ -= client.currentUnusedCapacity();
    client.connect_timer_->disableTimer();
    client.connect_timer_.reset();
    ASSERT(!client.has_handshake_completed_);
    client.has_handshake_completed_ = true;
    client.conn_connect_ms_->complete();
    client.conn_connect_ms_.reset();
    bool streams_available = client.currentUnusedCapacity() > 0;
    if (client.state() == ActiveClient::State::CONNECTING ||
        client.state() == ActiveClient::State::READY_FOR_EARLY_DATA) {
      transitionActiveClientState(client, streams_available ? ActiveClient::State::READY
                                                            : ActiveClient::State::BUSY);
    }

    // Now that the active client is ready, set up a timer for max connection duration.
    const absl::optional<std::chrono::milliseconds> max_connection_duration =
        client.parent_.host()->cluster().maxConnectionDuration();
    if (max_connection_duration.has_value()) {
      client.connection_duration_timer_ = client.parent_.dispatcher().createTimer(
          [&client]() { client.onConnectionDurationTimeout(); });
      client.connection_duration_timer_->enableTimer(max_connection_duration.value());
    }

    // At this point, for the mixed ALPN pool, the client may be deleted. Do not
    // refer to client after this point.
    onConnected(client);
    if (streams_available) {
      onUpstreamReady();
    }
    checkForIdleAndCloseIdleConnsIfDraining();
    break;
  }
  case Network::ConnectionEvent::ConnectedZeroRtt: {
<<<<<<< HEAD
    ENVOY_CONN_LOG(debug, "0-RTT connected with capacity {}", client,
                   client.currentUnusedCapacity());
    ASSERT(client.state() == ActiveClient::State::CONNECTING);
    host()->cluster().stats().upstream_cx_connect_with_0_rtt_.inc();
    transitionActiveClientState(client, ActiveClient::State::READY_FOR_EARLY_DATA);
=======
    // No need to update connecting capacity and connect_timer_ as the client is still connecting.
    ASSERT(client.state() == ActiveClient::State::CONNECTING);
    host()->cluster().stats().upstream_cx_connect_with_0_rtt_.inc();
    // TODO(danzh) mark the client able to handle early data requests.
>>>>>>> ef941bb8
    break;
  }
  }
}

PendingStream::PendingStream(ConnPoolImplBase& parent, bool can_send_early_data)
    : parent_(parent), can_send_early_data_(can_send_early_data) {
  parent_.host()->cluster().stats().upstream_rq_pending_total_.inc();
  parent_.host()->cluster().stats().upstream_rq_pending_active_.inc();
  parent_.host()->cluster().resourceManager(parent_.priority()).pendingRequests().inc();
}

PendingStream::~PendingStream() {
  parent_.host()->cluster().stats().upstream_rq_pending_active_.dec();
  parent_.host()->cluster().resourceManager(parent_.priority()).pendingRequests().dec();
}

void PendingStream::cancel(Envoy::ConnectionPool::CancelPolicy policy) {
  parent_.onPendingStreamCancel(*this, policy);
}

void ConnPoolImplBase::purgePendingStreams(
    const Upstream::HostDescriptionConstSharedPtr& host_description,
    absl::string_view failure_reason, ConnectionPool::PoolFailureReason reason) {
  // NOTE: We move the existing pending streams to a temporary list. This is done so that
  //       if retry logic submits a new stream to the pool, we don't fail it inline.
  state_.decrPendingStreams(pending_streams_.size());
  pending_streams_to_purge_ = std::move(pending_streams_);
  while (!pending_streams_to_purge_.empty()) {
    PendingStreamPtr stream =
        pending_streams_to_purge_.front()->removeFromList(pending_streams_to_purge_);
    host_->cluster().stats().upstream_rq_pending_failure_eject_.inc();
    onPoolFailure(host_description, failure_reason, reason, stream->context());
  }
}

bool ConnPoolImplBase::connectingConnectionIsExcess(const ActiveClient& client) const {
  ASSERT(!client.hasHandshakeCompleted());
  ASSERT(connecting_stream_capacity_ >= client.currentUnusedCapacity());
  // If perUpstreamPreconnectRatio is one, this simplifies to checking if there would still be
  // sufficient connecting stream capacity to serve all pending streams if the most recent client
  // were removed from the picture.
  //
  // If preconnect ratio is set, it also factors in the anticipated load based on both queued
  // streams and active streams, and makes sure the connecting capacity would still be sufficient to
  // serve that even with the most recent client removed.
  return (pending_streams_.size() + num_active_streams_) * perUpstreamPreconnectRatio() <=
         (connecting_stream_capacity_ - client.currentUnusedCapacity() + num_active_streams_);
}

void ConnPoolImplBase::onPendingStreamCancel(PendingStream& stream,
                                             Envoy::ConnectionPool::CancelPolicy policy) {
  ENVOY_LOG(debug, "cancelling pending stream");
  if (!pending_streams_to_purge_.empty()) {
    // If pending_streams_to_purge_ is not empty, it means that we are called from
    // with-in a onPoolFailure callback invoked in purgePendingStreams (i.e. purgePendingStreams
    // is down in the call stack). Remove this stream from the list as it is cancelled,
    // and there is no need to call its onPoolFailure callback.
    stream.removeFromList(pending_streams_to_purge_);
  } else {
    state_.decrPendingStreams(1);
    stream.removeFromList(pending_streams_);
  }
  if (policy == Envoy::ConnectionPool::CancelPolicy::CloseExcess) {
    if (!connecting_clients_.empty() &&
        connectingConnectionIsExcess(*connecting_clients_.front())) {
      auto& client = *connecting_clients_.front();
      transitionActiveClientState(client, ActiveClient::State::DRAINING);
      client.close();
    } else if (!early_data_clients_.empty()) {
      ActiveClient* idle_client{nullptr};
      for (ActiveClientPtr& client : early_data_clients_) {
        if (client->numActiveStreams() == 0) {
          if (connectingConnectionIsExcess(*client)) {
            idle_client = client.get();
          }
          break;
        }
      }
      if (idle_client != nullptr) {
        transitionActiveClientState(*idle_client, ActiveClient::State::DRAINING);
        idle_client->close();
      }
    }
  }

  host_->cluster().stats().upstream_rq_cancelled_.inc();
  checkForIdleAndCloseIdleConnsIfDraining();
}

void ConnPoolImplBase::decrConnectingAndConnectedStreamCapacity(uint32_t delta,
                                                                ActiveClient& client) {
  state_.decrConnectingAndConnectedStreamCapacity(delta);
  if (!client.hasHandshakeCompleted()) {
    // If still doing handshake, it is contributing to the local connecting stream capacity. Update
    // the capacity as well.
    ASSERT(connecting_stream_capacity_ >= delta);
    connecting_stream_capacity_ -= delta;
  }
}

void ConnPoolImplBase::incrConnectingAndConnectedStreamCapacity(uint32_t delta,
                                                                ActiveClient& client) {
  state_.incrConnectingAndConnectedStreamCapacity(delta);
  if (!client.hasHandshakeCompleted()) {
    connecting_stream_capacity_ += delta;
  }
}

void ConnPoolImplBase::onUpstreamReadyForEarlyData(ActiveClient& client) {
  ASSERT(!client.hasHandshakeCompleted() && client.readyForStream());
  // Check pending streams backward for safe request.
  auto it = pending_streams_.end();
  if (it == pending_streams_.begin()) {
    return;
  }
  --it;
  while (client.currentUnusedCapacity() > 0) {
    PendingStream& stream = **it;
    bool stop_iteration{false};
    if (it != pending_streams_.begin()) {
      --it;
    } else {
      stop_iteration = true;
    }

    if (stream.can_send_early_data_) {
      ENVOY_CONN_LOG(debug, "creating stream for early data.", client);
      attachStreamToClient(client, stream.context());
      state_.decrPendingStreams(1);
      stream.removeFromList(pending_streams_);
    }
    if (stop_iteration) {
      return;
    }
  }
}

namespace {
// Translate zero to UINT64_MAX so that the zero/unlimited case doesn't
// have to be handled specially.
uint32_t translateZeroToUnlimited(uint32_t limit) {
  return (limit != 0) ? limit : std::numeric_limits<uint32_t>::max();
}
} // namespace

ActiveClient::ActiveClient(ConnPoolImplBase& parent, uint32_t lifetime_stream_limit,
                           uint32_t concurrent_stream_limit)
    : parent_(parent), remaining_streams_(translateZeroToUnlimited(lifetime_stream_limit)),
      configured_stream_limit_(translateZeroToUnlimited(concurrent_stream_limit)),
      concurrent_stream_limit_(translateZeroToUnlimited(concurrent_stream_limit)),
      connect_timer_(parent_.dispatcher().createTimer([this]() { onConnectTimeout(); })) {
  conn_connect_ms_ = std::make_unique<Stats::HistogramCompletableTimespanImpl>(
      parent_.host()->cluster().stats().upstream_cx_connect_ms_, parent_.dispatcher().timeSource());
  conn_length_ = std::make_unique<Stats::HistogramCompletableTimespanImpl>(
      parent_.host()->cluster().stats().upstream_cx_length_ms_, parent_.dispatcher().timeSource());
  connect_timer_->enableTimer(parent_.host()->cluster().connectTimeout());
  parent_.host()->stats().cx_total_.inc();
  parent_.host()->stats().cx_active_.inc();
  parent_.host()->cluster().stats().upstream_cx_total_.inc();
  parent_.host()->cluster().stats().upstream_cx_active_.inc();
  parent_.host()->cluster().resourceManager(parent_.priority()).connections().inc();
}

ActiveClient::~ActiveClient() { releaseResourcesBase(); }

void ActiveClient::releaseResourcesBase() {
  if (!resources_released_) {
    resources_released_ = true;

    conn_length_->complete();

    parent_.host()->cluster().stats().upstream_cx_active_.dec();
    parent_.host()->stats().cx_active_.dec();
    parent_.host()->cluster().resourceManager(parent_.priority()).connections().dec();
  }
}

void ActiveClient::onConnectTimeout() {
  ENVOY_CONN_LOG(debug, "connect timeout", *this);
  parent_.host()->cluster().stats().upstream_cx_connect_timeout_.inc();
  timed_out_ = true;
  close();
}

void ActiveClient::onConnectionDurationTimeout() {
  if (!hasHandshakeCompleted()) {
    // The connection duration timer should only have started after we were connected.
    ENVOY_BUG(false, "max connection duration reached while connecting");
    return;
  }

  if (state_ == ActiveClient::State::CLOSED) {
    // The connection duration timer should have been disabled and reset in onConnectionEvent
    // for closing connections.
    ENVOY_BUG(false, "max connection duration reached while closed");
    return;
  }

  // There's nothing to do if the client is draining.
  if (state_ == ActiveClient::State::DRAINING) {
    return;
  }

  ENVOY_CONN_LOG(debug, "max connection duration reached, DRAINING", *this);
  parent_.host()->cluster().stats().upstream_cx_max_duration_reached_.inc();
  parent_.transitionActiveClientState(*this, Envoy::ConnectionPool::ActiveClient::State::DRAINING);

  // Close out the draining client if we no longer have active streams.
  // We have to do this here because there won't be an onStreamClosed (because there are
  // no active streams) to do it for us later.
  if (numActiveStreams() == 0) {
    close();
  }
}

void ActiveClient::drain() {
  if (currentUnusedCapacity() <= 0) {
    return;
  }
  parent_.decrConnectingAndConnectedStreamCapacity(currentUnusedCapacity(), *this);

  remaining_streams_ = 0;
}

} // namespace ConnectionPool
} // namespace Envoy<|MERGE_RESOLUTION|>--- conflicted
+++ resolved
@@ -470,23 +470,14 @@
   switch (event) {
   case Network::ConnectionEvent::RemoteClose:
   case Network::ConnectionEvent::LocalClose: {
-<<<<<<< HEAD
-    const bool contributed_to_connecting_stream_capacity = client.currentUnusedCapacity() > 0;
-    decrConnectingAndConnectedStreamCapacity(client.currentUnusedCapacity(), client);
-    if (client.connect_timer_) {
-      client.connect_timer_->disableTimer();
-      client.connect_timer_.reset();
-      ASSERT(!client.has_handshake_completed_);
-    }
-=======
     if (client.connect_timer_) {
       ASSERT(!client.has_handshake_completed_);
       client.connect_timer_->disableTimer();
       client.connect_timer_.reset();
     }
+    const bool contributed_to_connecting_stream_capacity = client.currentUnusedCapacity() > 0;
     decrConnectingAndConnectedStreamCapacity(client.currentUnusedCapacity(), client);
 
->>>>>>> ef941bb8
     // Make sure that onStreamClosed won't double count.
     client.remaining_streams_ = 0;
     // The client died.
@@ -503,7 +494,6 @@
       host_->cluster().stats().upstream_cx_connect_fail_.inc();
       host_->stats().cx_connect_fail_.inc();
 
-<<<<<<< HEAD
       onConnectFailed(client);
       if (contributed_to_connecting_stream_capacity) {
         // Purge pending streams only if this is not a.
@@ -524,25 +514,6 @@
         //       if retry logic submits a new stream to the pool, we don't fail it inline.
         purgePendingStreams(client.real_host_description_, failure_reason, reason);
       }
-=======
-      // Purge pending streams only if this is not a 0-RTT handshake failure.
-      ConnectionPool::PoolFailureReason reason;
-      if (client.timed_out_) {
-        reason = ConnectionPool::PoolFailureReason::Timeout;
-      } else if (event == Network::ConnectionEvent::RemoteClose) {
-        reason = ConnectionPool::PoolFailureReason::RemoteConnectionFailure;
-      } else {
-        reason = ConnectionPool::PoolFailureReason::LocalConnectionFailure;
-      }
-
-      // Raw connect failures should never happen under normal circumstances. If we have an
-      // upstream that is behaving badly, streams can get stuck here in the pending state. If we
-      // see a connect failure, we purge all pending streams so that calling code can determine
-      // what to do with the stream.
-      // NOTE: We move the existing pending streams to a temporary list. This is done so that
-      //       if retry logic submits a new stream to the pool, we don't fail it inline.
-      purgePendingStreams(client.real_host_description_, failure_reason, reason);
->>>>>>> ef941bb8
       // See if we should preconnect based on active connections.
       if (!is_draining_for_deletion_) {
         tryCreateNewConnections();
@@ -586,19 +557,12 @@
     break;
   }
   case Network::ConnectionEvent::Connected: {
-<<<<<<< HEAD
-=======
-    if (client.connect_timer_) {
-      client.connect_timer_->disableTimer();
-      client.connect_timer_.reset();
-    }
-
->>>>>>> ef941bb8
+    ASSERT(!client.has_handshake_completed_);
+    client.connect_timer_->disableTimer();
+    client.connect_timer_.reset();
+
     ASSERT(connecting_stream_capacity_ >= client.currentUnusedCapacity());
     connecting_stream_capacity_ -= client.currentUnusedCapacity();
-    client.connect_timer_->disableTimer();
-    client.connect_timer_.reset();
-    ASSERT(!client.has_handshake_completed_);
     client.has_handshake_completed_ = true;
     client.conn_connect_ms_->complete();
     client.conn_connect_ms_.reset();
@@ -628,18 +592,12 @@
     break;
   }
   case Network::ConnectionEvent::ConnectedZeroRtt: {
-<<<<<<< HEAD
     ENVOY_CONN_LOG(debug, "0-RTT connected with capacity {}", client,
                    client.currentUnusedCapacity());
+    // No need to update connecting capacity and connect_timer_ as the client is still connecting.
     ASSERT(client.state() == ActiveClient::State::CONNECTING);
     host()->cluster().stats().upstream_cx_connect_with_0_rtt_.inc();
     transitionActiveClientState(client, ActiveClient::State::READY_FOR_EARLY_DATA);
-=======
-    // No need to update connecting capacity and connect_timer_ as the client is still connecting.
-    ASSERT(client.state() == ActiveClient::State::CONNECTING);
-    host()->cluster().stats().upstream_cx_connect_with_0_rtt_.inc();
-    // TODO(danzh) mark the client able to handle early data requests.
->>>>>>> ef941bb8
     break;
   }
   }

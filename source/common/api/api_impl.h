#pragma once

#include <chrono>
#include <string>

#include "envoy/api/api.h"
#include "envoy/event/timer.h"
#include "envoy/filesystem/filesystem.h"

#include "common/filesystem/filesystem_impl.h"

namespace Envoy {
namespace Api {

/**
 * Implementation of Api::Api
 */
class Impl : public Api::Api {
public:
<<<<<<< HEAD
  Impl(std::chrono::milliseconds file_flush_interval_msec, Stats::Store& stats_store);
=======
  Impl(std::chrono::milliseconds file_flush_interval_msec = std::chrono::milliseconds(1000));
>>>>>>> 2f486a0f

  // Api::Api
  Event::DispatcherPtr allocateDispatcher(Event::TimeSystem& time_system) override;
  Filesystem::FileSharedPtr createFile(const std::string& path, Event::Dispatcher& dispatcher,
                                       Thread::BasicLockable& lock) override;
  bool fileExists(const std::string& path) override;
  std::string fileReadToEnd(const std::string& path) override;
  Thread::ThreadPtr createThread(std::function<void()> thread_routine) override;

private:
  Filesystem::Instance file_system_;
};

} // namespace Api
} // namespace Envoy<|MERGE_RESOLUTION|>--- conflicted
+++ resolved
@@ -17,11 +17,8 @@
  */
 class Impl : public Api::Api {
 public:
-<<<<<<< HEAD
-  Impl(std::chrono::milliseconds file_flush_interval_msec, Stats::Store& stats_store);
-=======
-  Impl(std::chrono::milliseconds file_flush_interval_msec = std::chrono::milliseconds(1000));
->>>>>>> 2f486a0f
+  Impl(Stats::Store& stats_store,
+       std::chrono::milliseconds file_flush_interval_msec = std::chrono::milliseconds(1000));
 
   // Api::Api
   Event::DispatcherPtr allocateDispatcher(Event::TimeSystem& time_system) override;
@@ -31,6 +28,8 @@
   std::string fileReadToEnd(const std::string& path) override;
   Thread::ThreadPtr createThread(std::function<void()> thread_routine) override;
 
+  Filesystem::Instance& fileSystem() { return file_system_; }
+
 private:
   Filesystem::Instance file_system_;
 };

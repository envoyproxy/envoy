#include "common/config/type_to_endpoint.h"

#include "envoy/annotations/resource.pb.h"

#include "common/grpc/common.h"

// API_NO_BOOST_FILE

#define SERVICE_VERSION_INFO(v2, v3)                                                               \
  createServiceVersionInfoMap(v2, {v2, v3}), createServiceVersionInfoMap(v3, {v2, v3})

namespace Envoy {
namespace Config {

namespace {

// A service's name, e.g. "envoy.api.v2.RouteDiscoveryService",
// "envoy.service.route.v3.RouteDiscoveryService".
using ServiceName = std::string;

struct ServiceVersionInfo {
  // This hold a name for each transport_api_version, for example for
  // "envoy.api.v2.RouteDiscoveryService":
  // {
  //    "V2": "envoy.api.v2.RouteDiscoveryService",
  //    "V3": "envoy.service.route.v3.RouteDiscoveryService"
  // }
  absl::flat_hash_map<envoy::config::core::v3::ApiVersion, ServiceName> names_;
};

// A ServiceVersionInfoMap holds a service's transport_api_version and possible names for each
// available transport_api_version. For examples:
//
// Given "envoy.api.v2.RouteDiscoveryService" as the service name:
// {
//   "envoy.api.v2.RouteDiscoveryService": {
//     "names_": {
//       "V2": "envoy.api.v2.RouteDiscoveryService",
//       "V3": "envoy.service.route.v3.RouteDiscoveryService"
//     }
//   }
// }
//
// And for "envoy.service.route.v3.RouteDiscoveryService":
// {
//   "envoy.service.route.v3.RouteDiscoveryService":
//     "names_": {
//       "V2": "envoy.api.v2.RouteDiscoveryService",
//       "V3": "envoy.service.route.v3.RouteDiscoveryService"
//     }
//   }
// }
using ServiceVersionInfoMap = absl::flat_hash_map<ServiceName, ServiceVersionInfo>;

// This creates a ServiceVersionInfoMap, with service name (For example:
// "envoy.api.v2.RouteDiscoveryService") as the key.
ServiceVersionInfoMap
createServiceVersionInfoMap(absl::string_view service_name,
                            const std::array<std::string, 2>& versioned_service_names) {
  const auto key = static_cast<ServiceName>(service_name);
  return ServiceVersionInfoMap{{
      // ServiceName as the key.
      key,

      // ServiceVersionInfo as the value.
      ServiceVersionInfo{{
          {envoy::config::core::v3::ApiVersion::V2, versioned_service_names[0]},
          {envoy::config::core::v3::ApiVersion::V3, versioned_service_names[1]},
      }},
  }};
}

// A resource type URL. For example: "type.googleapis.com/envoy.api.v2.RouteConfiguration".
using TypeUrl = std::string;

TypeUrl getResourceTypeUrl(absl::string_view service_name) {
  const auto* service_desc = Protobuf::DescriptorPool::generated_pool()->FindServiceByName(
      static_cast<ServiceName>(service_name));
  ASSERT(service_desc != nullptr, fmt::format("{} missing", service_name));
  ASSERT(service_desc->options().HasExtension(envoy::annotations::resource));

  return Grpc::Common::typeUrl(
      service_desc->options().GetExtension(envoy::annotations::resource).type());
}

// A method name, e.g. "envoy.api.v2.RouteDiscoveryService.StreamRoutes".
using MethodName = std::string;

struct VersionedDiscoveryType {
  // A map of transport_api_version to discovery service RPC method fully qualified names. e.g.
  // {
  //   "V2": "envoy.api.v2.RouteDiscoveryService.StreamRoutes",
  //   "V3": "envoy.service.route.v3.RouteDiscoveryService.StreamRoutes"
  // }
  absl::flat_hash_map<envoy::config::core::v3::ApiVersion, MethodName> methods_;
};

// This holds versioned discovery types.
struct VersionedService {
  VersionedDiscoveryType sotw_grpc_;
  VersionedDiscoveryType delta_grpc_;
  VersionedDiscoveryType rest_;
};

<<<<<<< HEAD
// Map from resource type URL to service RPC methods.
using TypeUrlToServiceMap = absl::node_hash_map<std::string, Service>;
=======
using TypeUrlToVersionedServiceMap = absl::flat_hash_map<TypeUrl, VersionedService>;

// buildTypeUrlToServiceMap() builds a reverse map from a resource type URLs to a versioned service
// (by transport_api_version).
//
// The way we build it is by firstly constructing a list of ServiceVersionInfoMap:
// [
//   {
//     "envoy.api.v2.RouteDiscoveryService": {
//       "names_": {
//         "V2": "envoy.api.v2.RouteDiscoveryService",
//         "V3": "envoy.service.route.v3.RouteDiscoveryService"
//       }
//     }
//   },
//   {
//     "envoy.service.route.v3.RouteDiscoveryService": {
//       "names_": {
//         "V2": "envoy.api.v2.RouteDiscoveryService",
//         "V3": "envoy.service.route.v3.RouteDiscoveryService"
//       }
//     }
//   }
//  ...
// ]
//
// Then we convert it into the following map, with the inferred resource type URL as the key:
//
// {
//   "type.googleapis.com/envoy.api.v2.RouteConfiguration": {
//     "sotw_grpc_": {
//       "methods_": {
//         "V2": "envoy.api.v2.RouteDiscoveryService.StreamRoutes",
//         "V3": "envoy.service.route.v3.RouteDiscoveryService.StreamRoutes"
//       }
//     },
//     ...
//   },
//   "type.googleapis.com/envoy.config.route.v3.RouteConfiguration": {
//     "sotw_grpc_": {
//       "methods_": {
//         "V2": "envoy.api.v2.RouteDiscoveryService.StreamRoutes",
//         "V3": "envoy.service.route.v3.RouteDiscoveryService.StreamRoutes"
//       }
//     },
//     ...
//   }
// }
//
TypeUrlToVersionedServiceMap* buildTypeUrlToServiceMap() {
  auto* type_url_to_versioned_service_map = new TypeUrlToVersionedServiceMap();
>>>>>>> 606ccbdc

  // This happens once in the lifetime of Envoy. We build a reverse map from resource type URL to
  // service methods (versioned by transport_api_version). We explicitly enumerate all services,
  // since DescriptorPool doesn't support iterating over all descriptors, due its lazy load design,
  // see https://www.mail-archive.com/protobuf@googlegroups.com/msg04540.html.
  for (const ServiceVersionInfoMap& registered : {
           SERVICE_VERSION_INFO("envoy.api.v2.RouteDiscoveryService",
                                "envoy.service.route.v3.RouteDiscoveryService"),
           SERVICE_VERSION_INFO("envoy.api.v2.ScopedRoutesDiscoveryService",
                                "envoy.service.route.v3.ScopedRoutesDiscoveryService"),
           SERVICE_VERSION_INFO("envoy.api.v2.ScopedRoutesDiscoveryService",
                                "envoy.service.route.v3.ScopedRoutesDiscoveryService"),
           SERVICE_VERSION_INFO("envoy.api.v2.VirtualHostDiscoveryService",
                                "envoy.service.route.v3.VirtualHostDiscoveryService"),
           SERVICE_VERSION_INFO("envoy.service.discovery.v2.SecretDiscoveryService",
                                "envoy.service.secret.v3.SecretDiscoveryService"),
           SERVICE_VERSION_INFO("envoy.api.v2.ClusterDiscoveryService",
                                "envoy.service.cluster.v3.ClusterDiscoveryService"),
           SERVICE_VERSION_INFO("envoy.api.v2.EndpointDiscoveryService",
                                "envoy.service.endpoint.v3.EndpointDiscoveryService"),
           SERVICE_VERSION_INFO("envoy.api.v2.ListenerDiscoveryService",
                                "envoy.service.listener.v3.ListenerDiscoveryService"),
           SERVICE_VERSION_INFO("envoy.service.discovery.v2.RuntimeDiscoveryService",
                                "envoy.service.runtime.v3.RuntimeDiscoveryService"),
       }) {
    for (const auto& registered_service : registered) {
      const TypeUrl resource_type_url = getResourceTypeUrl(registered_service.first);
      VersionedService& service = (*type_url_to_versioned_service_map)[resource_type_url];

      for (const auto& versioned_service_name : registered_service.second.names_) {
        const ServiceName& service_name = versioned_service_name.second;
        const auto* service_desc =
            Protobuf::DescriptorPool::generated_pool()->FindServiceByName(service_name);
        ASSERT(service_desc != nullptr, fmt::format("{} missing", service_name));
        ASSERT(service_desc->options().HasExtension(envoy::annotations::resource));

        // We populate the service methods that are known below, but it's possible that some
        // services don't implement all, e.g. VHDS doesn't support SotW or REST.
        for (int method_index = 0; method_index < service_desc->method_count(); ++method_index) {
          const auto& method_desc = *service_desc->method(method_index);
          const auto transport_api_version = versioned_service_name.first;
          if (absl::StartsWith(method_desc.name(), "Stream")) {
            service.sotw_grpc_.methods_[transport_api_version] = method_desc.full_name();
          } else if (absl::StartsWith(method_desc.name(), "Delta")) {
            service.delta_grpc_.methods_[transport_api_version] = method_desc.full_name();
          } else if (absl::StartsWith(method_desc.name(), "Fetch")) {
            service.rest_.methods_[transport_api_version] = method_desc.full_name();
          } else {
            ASSERT(false, "Unknown xDS service method");
          }
        }
      }
    }
  }
  return type_url_to_versioned_service_map;
}

TypeUrlToVersionedServiceMap& typeUrlToVersionedServiceMap() {
  static TypeUrlToVersionedServiceMap* type_url_to_versioned_service_map =
      buildTypeUrlToServiceMap();
  return *type_url_to_versioned_service_map;
}

envoy::config::core::v3::ApiVersion
effectiveTransportApiVersion(envoy::config::core::v3::ApiVersion transport_api_version) {
  // By default (when the transport_api_version is "AUTO"), the effective transport_api_version is
  // envoy::config::core::v3::ApiVersion::V2.
  if (transport_api_version == envoy::config::core::v3::ApiVersion::AUTO) {
    return envoy::config::core::v3::ApiVersion::V2;
  }
  return transport_api_version;
}

} // namespace

const Protobuf::MethodDescriptor&
deltaGrpcMethod(absl::string_view type_url,
                envoy::config::core::v3::ApiVersion transport_api_version) {
  const auto it = typeUrlToVersionedServiceMap().find(static_cast<TypeUrl>(type_url));
  ASSERT(it != typeUrlToVersionedServiceMap().cend());
  return *Protobuf::DescriptorPool::generated_pool()->FindMethodByName(
      it->second.delta_grpc_.methods_[effectiveTransportApiVersion(transport_api_version)]);
}

const Protobuf::MethodDescriptor&
sotwGrpcMethod(absl::string_view type_url,
               envoy::config::core::v3::ApiVersion transport_api_version) {
  const auto it = typeUrlToVersionedServiceMap().find(static_cast<TypeUrl>(type_url));
  ASSERT(it != typeUrlToVersionedServiceMap().cend());
  return *Protobuf::DescriptorPool::generated_pool()->FindMethodByName(
      it->second.sotw_grpc_.methods_[effectiveTransportApiVersion(transport_api_version)]);
}

const Protobuf::MethodDescriptor&
restMethod(absl::string_view type_url, envoy::config::core::v3::ApiVersion transport_api_version) {
  const auto it = typeUrlToVersionedServiceMap().find(static_cast<TypeUrl>(type_url));
  ASSERT(it != typeUrlToVersionedServiceMap().cend());
  return *Protobuf::DescriptorPool::generated_pool()->FindMethodByName(
      it->second.rest_.methods_[effectiveTransportApiVersion(transport_api_version)]);
}

} // namespace Config
} // namespace Envoy<|MERGE_RESOLUTION|>--- conflicted
+++ resolved
@@ -102,10 +102,6 @@
   VersionedDiscoveryType rest_;
 };
 
-<<<<<<< HEAD
-// Map from resource type URL to service RPC methods.
-using TypeUrlToServiceMap = absl::node_hash_map<std::string, Service>;
-=======
 using TypeUrlToVersionedServiceMap = absl::flat_hash_map<TypeUrl, VersionedService>;
 
 // buildTypeUrlToServiceMap() builds a reverse map from a resource type URLs to a versioned service
@@ -157,7 +153,6 @@
 //
 TypeUrlToVersionedServiceMap* buildTypeUrlToServiceMap() {
   auto* type_url_to_versioned_service_map = new TypeUrlToVersionedServiceMap();
->>>>>>> 606ccbdc
 
   // This happens once in the lifetime of Envoy. We build a reverse map from resource type URL to
   // service methods (versioned by transport_api_version). We explicitly enumerate all services,

--- conflicted
+++ resolved
@@ -90,20 +90,9 @@
   return *type_url_to_versioned_service_map;
 }
 
-<<<<<<< HEAD
-envoy::config::core::v3::ApiVersion
-effectiveTransportApiVersion(envoy::config::core::v3::ApiVersion transport_api_version) {
-  // By default (when the transport_api_version is "AUTO"), the effective transport_api_version is
-  // envoy::config::core::v3::ApiVersion::V2.
-  if (transport_api_version == envoy::config::core::v3::ApiVersion::AUTO) {
-    return envoy::config::core::v3::ApiVersion::V2;
-  }
-  return transport_api_version;
-}
-
-TypeUrlToVersionedServiceMap::iterator findVersionedService(const std::string& type_url) {
-  const auto it = typeUrlToVersionedServiceMap().find(type_url);
-  if (it != typeUrlToVersionedServiceMap().cend()) {
+TypeUrlToV3ServiceMap::iterator findV3Service(const std::string& type_url) {
+  const auto it = TypeUrlToV3ServiceMap().find(type_url);
+  if (it != TypeUrlToV3ServiceMap().cend()) {
     return it;
   }
   std::string message_name = type_url;
@@ -119,51 +108,26 @@
       message_desc->options().HasExtension(envoy::annotations::resource_alias)) {
     const std::string& resource =
         message_desc->options().GetExtension(envoy::annotations::resource_alias).type();
-    return typeUrlToVersionedServiceMap().find(Grpc::Common::typeUrl(resource));
+    return TypeUrlToV3ServiceMap().find(Grpc::Common::typeUrl(resource));
   }
-  return typeUrlToVersionedServiceMap().end();
+  return TypeUrlToV3ServiceMap().end();
 }
 
-=======
->>>>>>> 716ee8ab
 } // namespace
 
 // TODO(alyssawilk) clean up transport_api_version argument.
 const Protobuf::MethodDescriptor&
 deltaGrpcMethod(absl::string_view type_url,
-<<<<<<< HEAD
-                envoy::config::core::v3::ApiVersion transport_api_version) {
-  const auto it = findVersionedService(static_cast<TypeUrl>(type_url));
-  ASSERT(it != typeUrlToVersionedServiceMap().cend());
-  return *Protobuf::DescriptorPool::generated_pool()->FindMethodByName(
-      it->second.delta_grpc_.methods_[effectiveTransportApiVersion(transport_api_version)]);
-=======
                 envoy::config::core::v3::ApiVersion /*transport_api_version*/) {
-  const auto it = typeUrlToV3ServiceMap().find(static_cast<TypeUrl>(type_url));
+  const auto it = findV3Service(static_cast<TypeUrl>(type_url));
   ASSERT(it != typeUrlToV3ServiceMap().cend());
   return *Protobuf::DescriptorPool::generated_pool()->FindMethodByName(it->second.delta_grpc_);
->>>>>>> 716ee8ab
 }
 
 const Protobuf::MethodDescriptor&
 sotwGrpcMethod(absl::string_view type_url,
-<<<<<<< HEAD
-               envoy::config::core::v3::ApiVersion transport_api_version) {
-  const auto it = findVersionedService(static_cast<TypeUrl>(type_url));
-  ASSERT(it != typeUrlToVersionedServiceMap().cend());
-  return *Protobuf::DescriptorPool::generated_pool()->FindMethodByName(
-      it->second.sotw_grpc_.methods_[effectiveTransportApiVersion(transport_api_version)]);
-}
-
-const Protobuf::MethodDescriptor&
-restMethod(absl::string_view type_url, envoy::config::core::v3::ApiVersion transport_api_version) {
-  const auto it = findVersionedService(static_cast<TypeUrl>(type_url));
-  ASSERT(it != typeUrlToVersionedServiceMap().cend());
-  return *Protobuf::DescriptorPool::generated_pool()->FindMethodByName(
-      it->second.rest_.methods_[effectiveTransportApiVersion(transport_api_version)]);
-=======
                envoy::config::core::v3::ApiVersion /*transport_api_version*/) {
-  const auto it = typeUrlToV3ServiceMap().find(static_cast<TypeUrl>(type_url));
+  const auto it = findV3Service(static_cast<TypeUrl>(type_url));
   ASSERT(it != typeUrlToV3ServiceMap().cend());
   return *Protobuf::DescriptorPool::generated_pool()->FindMethodByName(it->second.sotw_grpc_);
 }
@@ -171,10 +135,9 @@
 const Protobuf::MethodDescriptor&
 restMethod(absl::string_view type_url,
            envoy::config::core::v3::ApiVersion /*transport_api_version*/) {
-  const auto it = typeUrlToV3ServiceMap().find(static_cast<TypeUrl>(type_url));
+  const auto it = findV3Service(static_cast<TypeUrl>(type_url));
   ASSERT(it != typeUrlToV3ServiceMap().cend());
   return *Protobuf::DescriptorPool::generated_pool()->FindMethodByName(it->second.rest_);
->>>>>>> 716ee8ab
 }
 
 } // namespace Config

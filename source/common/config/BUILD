--- conflicted
+++ resolved
@@ -270,12 +270,8 @@
         "//include/envoy/registry",
         "//source/common/common:assert_lib",
         "//source/common/protobuf",
-<<<<<<< HEAD
-        "//source/common/protobuf:utility_lib",
-        "@envoy_api//envoy/api/v2/core:base_cc",
-=======
-        "@envoy_api//envoy/api/v2/core:pkg_cc_proto",
->>>>>>> 2cd917e1
+        "//source/common/protobuf:utility_lib",
+        "@envoy_api//envoy/api/v2/core:pkg_cc_proto",
     ],
 )
 

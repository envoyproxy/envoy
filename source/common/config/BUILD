--- conflicted
+++ resolved
@@ -101,11 +101,7 @@
     srcs = ["delta_subscription_impl.cc"],
     hdrs = ["delta_subscription_impl.h"],
     deps = [
-<<<<<<< HEAD
         ":grpc_delta_xds_context_lib",
-=======
-        ":delta_subscription_state_lib",
->>>>>>> 6178aeac
         ":grpc_stream_lib",
         ":utility_lib",
         "//include/envoy/config:subscription_interface",
@@ -126,10 +122,7 @@
     deps = [
         "//include/envoy/config:subscription_interface",
         "//include/envoy/event:dispatcher_interface",
-<<<<<<< HEAD
-=======
-        "//source/common/common:assert_lib",
->>>>>>> 6178aeac
+        "//source/common/common:assert_lib",
         "//source/common/common:backoff_lib",
         "//source/common/common:minimal_logger_lib",
         "//source/common/common:token_bucket_impl_lib",

--- conflicted
+++ resolved
@@ -1,19 +1,9 @@
 #pragma once
 
 #include "envoy/config/subscription.h"
-<<<<<<< HEAD
 #include "envoy/config/grpc_mux.h"
 
 #include "common/config/utility.h"
-=======
-#include "envoy/config/xds_grpc_context.h"
-#include "envoy/local_info/local_info.h"
-
-#include "common/common/logger.h"
-#include "common/config/delta_subscription_state.h"
-#include "common/config/grpc_stream.h"
->>>>>>> 6178aeac
-#include "common/grpc/common.h"
 
 namespace Envoy {
 namespace Config {
@@ -28,102 +18,23 @@
 // TODO(fredlas) someday this class will be named SubscriptionImpl (without any changes to its code)
 class DeltaSubscriptionImpl : public Subscription {
 public:
-<<<<<<< HEAD
   DeltaSubscriptionImpl(std::shared_ptr<GrpcMux> context, absl::string_view type_url,
-                        SubscriptionStats stats, std::chrono::milliseconds init_fetch_timeout)
-      : context_(context), type_url_(type_url), stats_(stats),
-        init_fetch_timeout_(init_fetch_timeout) {}
+                        SubscriptionStats stats, std::chrono::milliseconds init_fetch_timeout);
+  ~DeltaSubscriptionImpl();
+  
+  void pause();
 
-  ~DeltaSubscriptionImpl() {
-    context_->removeSubscription(type_url_);
-  } // TODO TODO hmmm maybe the watch stuff should be involved...... or...... this itself is the
-    // watch? yeah! actually, i think this itself is the watch. with the existing GrpxMux stuff, you
-    // would provide callbacks (probably even just a ref to a cb object) that would get called when
-    // your subscription had activity, rather than actually owning the subscription. so, you needed
-    // the watch thing to have the ability to tell GrpcMux "no stop these updates". now, with the
-    // "subscription shared-owns a context" thing, you just destroy the subscription object, and
-    // that ends the on-the-wire xDS activity for this sub.
-
-  void pause() { context_->pause(type_url_); }
-
-  void resume() { context_->resume(type_url_); }
+  void resume();
 
   // Config::DeltaSubscription
-  void start(const std::set<std::string>& resources, SubscriptionCallbacks& callbacks) override {
-    context_->addSubscription(resources, type_url_, callbacks, stats_, init_fetch_timeout_);
-  }
-
-  virtual void updateResources(const std::set<std::string>& update_to_these_names) override {
-    context_->updateResources(update_to_these_names, type_url_);
-  }
+  void start(const std::set<std::string>& resources, SubscriptionCallbacks& callbacks) override;
+  void updateResources(const std::set<std::string>& update_to_these_names) override;
 
 private:
   std::shared_ptr<GrpcMux> context_;
   const std::string type_url_;
   SubscriptionStats stats_;
   const std::chrono::milliseconds init_fetch_timeout_;
-=======
-  DeltaSubscriptionImpl(const LocalInfo::LocalInfo& local_info, Grpc::AsyncClientPtr async_client,
-                        Event::Dispatcher& dispatcher,
-                        const Protobuf::MethodDescriptor& service_method,
-                        absl::string_view type_url, Runtime::RandomGenerator& random,
-                        Stats::Scope& scope, const RateLimitSettings& rate_limit_settings,
-                        SubscriptionStats stats, std::chrono::milliseconds init_fetch_timeout);
-
-  void pause();
-  void resume();
-
-  // Config::Subscription
-  void start(const std::set<std::string>& resources, SubscriptionCallbacks& callbacks) override;
-  void updateResources(const std::set<std::string>& update_to_these_names) override;
-
-  // Config::GrpcStreamCallbacks
-  void onStreamEstablished() override;
-  void onEstablishmentFailure() override;
-  void
-  onDiscoveryResponse(std::unique_ptr<envoy::api::v2::DeltaDiscoveryResponse>&& message) override;
-
-  void onWriteable() override;
-
-private:
-  void kickOffAck(UpdateAck ack);
-
-  // Checks whether external conditions allow sending a DeltaDiscoveryRequest. (Does not check
-  // whether we *want* to send a DeltaDiscoveryRequest).
-  bool canSendDiscoveryRequest();
-
-  // Checks whether we have something to say in a DeltaDiscoveryRequest, which can be an ACK and/or
-  // a subscription update. (Does not check whether we *can* send a DeltaDiscoveryRequest).
-  bool wantToSendDiscoveryRequest();
-
-  void trySendDiscoveryRequests();
-
-  GrpcStream<envoy::api::v2::DeltaDiscoveryRequest, envoy::api::v2::DeltaDiscoveryResponse>
-      grpc_stream_;
-
-  const std::string type_url_;
-
-  // An item in the queue represents a DeltaDiscoveryRequest that must be sent. If an item is not
-  // empty, it is the ACK (nonce + error_detail) to set on that request. An empty entry should
-  // still send a request; it just won't have an ACK.
-  //
-  // More details: DeltaDiscoveryRequest plays two independent roles:
-  // 1) informing the server of what resources we're interested in, and
-  // 2) acknowledging resources the server has sent us.
-  // Each entry in this queue was added for exactly one of those purposes, but since the
-  // subscription interest is tracked separately, in a non-queue way, subscription changes can get
-  // mixed in with an ACK request. In that case, the entry that the subscription change originally
-  // queued up *does* still get sent, just empty and pointless. (TODO(fredlas) we would like to skip
-  // those no-op requests).
-  std::queue<UpdateAck> ack_queue_;
-
-  const LocalInfo::LocalInfo& local_info_;
-  SubscriptionStats stats_;
-  Event::Dispatcher& dispatcher_;
-  std::chrono::milliseconds init_fetch_timeout_;
-
-  std::unique_ptr<DeltaSubscriptionState> state_;
->>>>>>> 6178aeac
 };
 
 } // namespace Config

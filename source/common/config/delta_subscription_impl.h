#pragma once

#include "envoy/config/subscription.h"

#include "common/config/grpc_delta_xds_context.h"
#include "common/config/utility.h"

namespace Envoy {
namespace Config {

/**
 * DeltaSubscription manages the logic of a delta xDS subscription for a particular resource
 * type. It uses a GrpcDeltaXdsContext to handle the actual gRPC communication with the xDS server.
 * DeltaSubscription and GrpcDeltaXdsContext are both used for both ADS and non-aggregated xDS;
 * the only difference is that ADS has multiple DeltaSubscriptions sharing a single
 * GrpcDeltaXdsContext.
 */
// TODO(fredlas) someday this class will be named GrpcSubscriptionImpl
// TODO TODO better comment: DeltaSubscriptionImpl implements the SubscriptionCallbacks interface so
// that it can write to SubscriptionStats upon a config update. The idea is, DeltaSubscriptionImpl
// presents itself as the SubscriptionCallbacks, but actually the *real* SubscriptionCallbacks is
// held by DeltaSubscriptionImpl. DeltaSubscriptionImpl passes through all SubscriptionCallbacks
// calls to the held SubscriptionCallbacks.
class DeltaSubscriptionImpl : public Subscription, public SubscriptionCallbacks {
public:
<<<<<<< HEAD
  DeltaSubscriptionImpl(std::shared_ptr<GrpcMux> context, absl::string_view type_url,
                        SubscriptionCallbacks& callbacks, SubscriptionStats stats,
                        std::chrono::milliseconds init_fetch_timeout);
  ~DeltaSubscriptionImpl();
=======
  DeltaSubscriptionImpl(const LocalInfo::LocalInfo& local_info, Grpc::AsyncClientPtr async_client,
                        Event::Dispatcher& dispatcher,
                        const Protobuf::MethodDescriptor& service_method,
                        absl::string_view type_url, Runtime::RandomGenerator& random,
                        Stats::Scope& scope, const RateLimitSettings& rate_limit_settings,
                        SubscriptionCallbacks& callbacks, SubscriptionStats stats,
                        std::chrono::milliseconds init_fetch_timeout);
>>>>>>> de02e59e

  void pause();

  void resume();

  // Config::Subscription
<<<<<<< HEAD
  void start(const std::set<std::string>& resources, SubscriptionCallbacks&) override;
=======
  void start(const std::set<std::string>& resource_names) override;
>>>>>>> de02e59e
  void updateResources(const std::set<std::string>& update_to_these_names) override;

  // Config::SubscriptionCallbacks (all pass through to callbacks_!)
  void onConfigUpdate(const Protobuf::RepeatedPtrField<ProtobufWkt::Any>& resources,
                      const std::string& version_info) override;
  void onConfigUpdate(const Protobuf::RepeatedPtrField<envoy::api::v2::Resource>& added_resources,
                      const Protobuf::RepeatedPtrField<std::string>& removed_resources,
                      const std::string& system_version_info) override;
  void onConfigUpdateFailed(const EnvoyException* e) override;
  std::string resourceName(const ProtobufWkt::Any& resource) override;

  std::shared_ptr<GrpcMux> getContextForTest() { return context_; }

private:
  std::shared_ptr<GrpcMux> context_;
  const std::string type_url_;
<<<<<<< HEAD
=======

  // An item in the queue represents a DeltaDiscoveryRequest that must be sent. If an item is not
  // empty, it is the ACK (nonce + error_detail) to set on that request. An empty entry should
  // still send a request; it just won't have an ACK.
  //
  // More details: DeltaDiscoveryRequest plays two independent roles:
  // 1) informing the server of what resources we're interested in, and
  // 2) acknowledging resources the server has sent us.
  // Each entry in this queue was added for exactly one of those purposes, but since the
  // subscription interest is tracked separately, in a non-queue way, subscription changes can get
  // mixed in with an ACK request. In that case, the entry that the subscription change originally
  // queued up *does* still get sent, just empty and pointless. (TODO(fredlas) we would like to skip
  // those no-op requests).
  std::queue<UpdateAck> ack_queue_;

  const LocalInfo::LocalInfo& local_info_;
>>>>>>> de02e59e
  SubscriptionCallbacks& callbacks_;
  SubscriptionStats stats_;
  std::chrono::milliseconds init_fetch_timeout_;
  WatchMap::Token watch_token_{WatchMap::InvalidToken};
};

} // namespace Config
} // namespace Envoy<|MERGE_RESOLUTION|>--- conflicted
+++ resolved
@@ -23,31 +23,17 @@
 // calls to the held SubscriptionCallbacks.
 class DeltaSubscriptionImpl : public Subscription, public SubscriptionCallbacks {
 public:
-<<<<<<< HEAD
   DeltaSubscriptionImpl(std::shared_ptr<GrpcMux> context, absl::string_view type_url,
                         SubscriptionCallbacks& callbacks, SubscriptionStats stats,
                         std::chrono::milliseconds init_fetch_timeout);
   ~DeltaSubscriptionImpl();
-=======
-  DeltaSubscriptionImpl(const LocalInfo::LocalInfo& local_info, Grpc::AsyncClientPtr async_client,
-                        Event::Dispatcher& dispatcher,
-                        const Protobuf::MethodDescriptor& service_method,
-                        absl::string_view type_url, Runtime::RandomGenerator& random,
-                        Stats::Scope& scope, const RateLimitSettings& rate_limit_settings,
-                        SubscriptionCallbacks& callbacks, SubscriptionStats stats,
-                        std::chrono::milliseconds init_fetch_timeout);
->>>>>>> de02e59e
 
   void pause();
 
   void resume();
 
   // Config::Subscription
-<<<<<<< HEAD
-  void start(const std::set<std::string>& resources, SubscriptionCallbacks&) override;
-=======
   void start(const std::set<std::string>& resource_names) override;
->>>>>>> de02e59e
   void updateResources(const std::set<std::string>& update_to_these_names) override;
 
   // Config::SubscriptionCallbacks (all pass through to callbacks_!)
@@ -64,27 +50,10 @@
 private:
   std::shared_ptr<GrpcMux> context_;
   const std::string type_url_;
-<<<<<<< HEAD
-=======
-
-  // An item in the queue represents a DeltaDiscoveryRequest that must be sent. If an item is not
-  // empty, it is the ACK (nonce + error_detail) to set on that request. An empty entry should
-  // still send a request; it just won't have an ACK.
-  //
-  // More details: DeltaDiscoveryRequest plays two independent roles:
-  // 1) informing the server of what resources we're interested in, and
-  // 2) acknowledging resources the server has sent us.
-  // Each entry in this queue was added for exactly one of those purposes, but since the
-  // subscription interest is tracked separately, in a non-queue way, subscription changes can get
-  // mixed in with an ACK request. In that case, the entry that the subscription change originally
-  // queued up *does* still get sent, just empty and pointless. (TODO(fredlas) we would like to skip
-  // those no-op requests).
-  std::queue<UpdateAck> ack_queue_;
-
-  const LocalInfo::LocalInfo& local_info_;
->>>>>>> de02e59e
   SubscriptionCallbacks& callbacks_;
   SubscriptionStats stats_;
+  // NOTE: if another subscription of the same type_url has already been started, this value will be
+  // ignored in favor of the other subscription's.
   std::chrono::milliseconds init_fetch_timeout_;
   WatchMap::Token watch_token_{WatchMap::InvalidToken};
 };

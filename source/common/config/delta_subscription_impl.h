--- conflicted
+++ resolved
@@ -23,15 +23,7 @@
 // calls to the held SubscriptionCallbacks.
 class DeltaSubscriptionImpl : public Subscription, public SubscriptionCallbacks {
 public:
-<<<<<<< HEAD
   DeltaSubscriptionImpl(std::shared_ptr<GrpcMux> context, absl::string_view type_url,
-=======
-  DeltaSubscriptionImpl(const LocalInfo::LocalInfo& local_info,
-                        Grpc::RawAsyncClientPtr async_client, Event::Dispatcher& dispatcher,
-                        const Protobuf::MethodDescriptor& service_method,
-                        absl::string_view type_url, Runtime::RandomGenerator& random,
-                        Stats::Scope& scope, const RateLimitSettings& rate_limit_settings,
->>>>>>> e76b48d3
                         SubscriptionCallbacks& callbacks, SubscriptionStats stats,
                         std::chrono::milliseconds init_fetch_timeout);
   ~DeltaSubscriptionImpl();
@@ -63,7 +55,7 @@
   // NOTE: if another subscription of the same type_url has already been started, this value will be
   // ignored in favor of the other subscription's.
   std::chrono::milliseconds init_fetch_timeout_;
-  WatchPr watch_;
+  WatchPtr watch_;
 };
 
 } // namespace Config

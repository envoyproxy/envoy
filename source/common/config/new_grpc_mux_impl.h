#pragma once

#include <memory>

#include "envoy/api/v2/discovery.pb.h"
#include "envoy/common/random_generator.h"
#include "envoy/common/token_bucket.h"
#include "envoy/config/grpc_mux.h"
#include "envoy/config/subscription.h"
#include "envoy/service/discovery/v3/discovery.pb.h"

#include "common/common/logger.h"
#include "common/config/api_version.h"
#include "common/config/delta_subscription_state.h"
#include "common/config/grpc_stream.h"
#include "common/config/pausable_ack_queue.h"
#include "common/config/watch_map.h"
#include "common/grpc/common.h"
#include "common/runtime/runtime_features.h"

namespace Envoy {
namespace Config {

// Manages subscriptions to one or more type of resource. The logical protocol
// state of those subscription(s) is handled by DeltaSubscriptionState.
// This class owns the GrpcStream used to talk to the server, maintains queuing
// logic to properly order the subscription(s)' various messages, and allows
// starting/stopping/pausing of the subscriptions.
class NewGrpcMuxImpl
    : public GrpcMux,
      public GrpcStreamCallbacks<envoy::service::discovery::v3::DeltaDiscoveryResponse>,
      Logger::Loggable<Logger::Id::config> {
public:
  NewGrpcMuxImpl(Grpc::RawAsyncClientPtr&& async_client, Event::Dispatcher& dispatcher,
                 const Protobuf::MethodDescriptor& service_method,
                 envoy::config::core::v3::ApiVersion transport_api_version,
                 Random::RandomGenerator& random, Stats::Scope& scope,
                 const RateLimitSettings& rate_limit_settings,
                 const LocalInfo::LocalInfo& local_info);

  GrpcMuxWatchPtr addWatch(const std::string& type_url, const std::set<std::string>& resources,
                           SubscriptionCallbacks& callbacks,
                           OpaqueResourceDecoder& resource_decoder,
                           const bool use_namespace_matching = false) override;

  void requestOnDemandUpdate(const std::string& type_url,
                             const std::set<std::string>& for_update) override;

  ScopedResume pause(const std::string& type_url) override;
  ScopedResume pause(const std::vector<std::string> type_urls) override;

  void registerVersionedTypeUrl(const std::string& type_url);

  void onDiscoveryResponse(
      std::unique_ptr<envoy::service::discovery::v3::DeltaDiscoveryResponse>&& message,
      ControlPlaneStats& control_plane_stats) override;

  void onStreamEstablished() override;

  void onEstablishmentFailure() override;

  void onWriteable() override;

  void kickOffAck(UpdateAck ack);

  // TODO(fredlas) remove this from the GrpcMux interface.
  void start() override;

  struct SubscriptionStuff {
    SubscriptionStuff(const std::string& type_url, const LocalInfo::LocalInfo& local_info,
                      const bool use_namespace_matching, Event::Dispatcher& dispatcher)
        : watch_map_(use_namespace_matching),
          sub_state_(type_url, watch_map_, local_info, dispatcher) {}

    WatchMap watch_map_;
    DeltaSubscriptionState sub_state_;

    SubscriptionStuff(const SubscriptionStuff&) = delete;
    SubscriptionStuff& operator=(const SubscriptionStuff&) = delete;
  };

  using SubscriptionStuffPtr = std::unique_ptr<SubscriptionStuff>;

  // for use in tests only
  const absl::flat_hash_map<std::string, SubscriptionStuffPtr>& subscriptions() {
    return subscriptions_;
  }

private:
  class WatchImpl : public GrpcMuxWatch {
  public:
    WatchImpl(const std::string& type_url, Watch* watch, NewGrpcMuxImpl& parent)
        : type_url_(type_url), watch_(watch), parent_(parent) {}

    ~WatchImpl() override { remove(); }

    void remove() {
      if (watch_) {
        parent_.removeWatch(type_url_, watch_);
        watch_ = nullptr;
      }
    }

    void update(const std::set<std::string>& resources) override {
      parent_.updateWatch(type_url_, watch_, resources);
    }

  private:
    const std::string type_url_;
    Watch* watch_;
    NewGrpcMuxImpl& parent_;
  };

  void removeWatch(const std::string& type_url, Watch* watch);

  // Updates the list of resource names watched by the given watch. If an added name is new across
  // the whole subscription, or if a removed name has no other watch interested in it, then the
  // subscription will enqueue and attempt to send an appropriate discovery request.
  void updateWatch(const std::string& type_url, Watch* watch,
                   const std::set<std::string>& resources,
                   const bool creating_namespace_watch = false);

  void addSubscription(const std::string& type_url, const bool use_namespace_matching);

  void trySendDiscoveryRequests();

  // Checks whether external conditions allow sending a DeltaDiscoveryRequest. (Does not check
  // whether we *want* to send a DeltaDiscoveryRequest).
  bool canSendDiscoveryRequest(const std::string& type_url);

  // Checks whether we have something to say in a DeltaDiscoveryRequest, which can be an ACK and/or
  // a subscription update. (Does not check whether we *can* send that DeltaDiscoveryRequest).
  // Returns the type_url we should send the DeltaDiscoveryRequest for (if any).
  // First, prioritizes ACKs over non-ACK subscription interest updates.
  // Then, prioritizes non-ACK updates in the order the various types
  // of subscriptions were activated.
  absl::optional<std::string> whoWantsToSendDiscoveryRequest();

  // Resource (N)ACKs we're waiting to send, stored in the order that they should be sent in. All
  // of our different resource types' ACKs are mixed together in this queue. See class for
  // description of how it interacts with pause() and resume().
  PausableAckQueue pausable_ack_queue_;

  // Map key is type_url.
  absl::flat_hash_map<std::string, SubscriptionStuffPtr> subscriptions_;

  // Determines the order of initial discovery requests. (Assumes that subscriptions are added in
  // the order of Envoy's dependency ordering).
  std::list<std::string> subscription_ordering_;

  GrpcStream<envoy::service::discovery::v3::DeltaDiscoveryRequest,
             envoy::service::discovery::v3::DeltaDiscoveryResponse>
      grpc_stream_;

  const LocalInfo::LocalInfo& local_info_;

  const envoy::config::core::v3::ApiVersion transport_api_version_;
<<<<<<< HEAD
  Event::Dispatcher& dispatcher_;
=======

  const bool enable_type_url_downgrade_and_upgrade_;
>>>>>>> 130c7c4e
};

using NewGrpcMuxImplPtr = std::unique_ptr<NewGrpcMuxImpl>;
using NewGrpcMuxImplSharedPtr = std::shared_ptr<NewGrpcMuxImpl>;

} // namespace Config
} // namespace Envoy<|MERGE_RESOLUTION|>--- conflicted
+++ resolved
@@ -155,12 +155,9 @@
   const LocalInfo::LocalInfo& local_info_;
 
   const envoy::config::core::v3::ApiVersion transport_api_version_;
-<<<<<<< HEAD
   Event::Dispatcher& dispatcher_;
-=======
 
   const bool enable_type_url_downgrade_and_upgrade_;
->>>>>>> 130c7c4e
 };
 
 using NewGrpcMuxImplPtr = std::unique_ptr<NewGrpcMuxImpl>;

#pragma once

#include "envoy/api/v2/core/base.pb.h"
#include "envoy/config/subscription.h"
#include "envoy/event/dispatcher.h"
#include "envoy/grpc/async_client.h"

#include "common/config/grpc_mux_impl.h"
#include "common/config/grpc_mux_subscription_impl.h"
#include "common/config/utility.h"

namespace Envoy {
namespace Config {

class GrpcSubscriptionImpl : public Config::Subscription {
public:
  GrpcSubscriptionImpl(const LocalInfo::LocalInfo& local_info, Grpc::RawAsyncClientPtr async_client,
                       Event::Dispatcher& dispatcher, Runtime::RandomGenerator& random,
                       const Protobuf::MethodDescriptor& service_method, absl::string_view type_url,
                       SubscriptionCallbacks& callbacks, SubscriptionStats stats,
                       Stats::Scope& scope, const RateLimitSettings& rate_limit_settings,
<<<<<<< HEAD
                       std::chrono::milliseconds init_fetch_timeout)
      : callbacks_(callbacks),
        grpc_mux_(std::make_shared<Config::GrpcMuxImpl>(local_info, std::move(async_client),
                                                        dispatcher, service_method, random, scope,
                                                        rate_limit_settings)),
=======
                       std::chrono::milliseconds init_fetch_timeout, bool skip_subsequent_node)
      : callbacks_(callbacks),
        grpc_mux_(local_info, std::move(async_client), dispatcher, service_method, random, scope,
                  rate_limit_settings, skip_subsequent_node),
>>>>>>> 261d4438
        grpc_mux_subscription_(grpc_mux_, callbacks_, stats, type_url, dispatcher,
                               init_fetch_timeout) {}

  // Config::Subscription
  void start(const std::set<std::string>& resource_names) override {
    // Subscribe first, so we get failure callbacks if grpc_mux_.start() fails.
    grpc_mux_subscription_.start(resource_names);
    grpc_mux_->start();
  }

  void updateResourceInterest(const std::set<std::string>& update_to_these_names) override {
    grpc_mux_subscription_.updateResourceInterest(update_to_these_names);
  }

  std::shared_ptr<Config::GrpcMuxImpl> grpcMux() { return grpc_mux_; }

private:
  Config::SubscriptionCallbacks& callbacks_;
  std::shared_ptr<Config::GrpcMuxImpl> grpc_mux_;
  GrpcMuxSubscriptionImpl grpc_mux_subscription_;
};

} // namespace Config
} // namespace Envoy<|MERGE_RESOLUTION|>--- conflicted
+++ resolved
@@ -19,18 +19,11 @@
                        const Protobuf::MethodDescriptor& service_method, absl::string_view type_url,
                        SubscriptionCallbacks& callbacks, SubscriptionStats stats,
                        Stats::Scope& scope, const RateLimitSettings& rate_limit_settings,
-<<<<<<< HEAD
-                       std::chrono::milliseconds init_fetch_timeout)
+                       std::chrono::milliseconds init_fetch_timeout, bool skip_subsequent_node)
       : callbacks_(callbacks),
         grpc_mux_(std::make_shared<Config::GrpcMuxImpl>(local_info, std::move(async_client),
                                                         dispatcher, service_method, random, scope,
-                                                        rate_limit_settings)),
-=======
-                       std::chrono::milliseconds init_fetch_timeout, bool skip_subsequent_node)
-      : callbacks_(callbacks),
-        grpc_mux_(local_info, std::move(async_client), dispatcher, service_method, random, scope,
-                  rate_limit_settings, skip_subsequent_node),
->>>>>>> 261d4438
+                                                        rate_limit_settings, skip_subsequent_node)),
         grpc_mux_subscription_(grpc_mux_, callbacks_, stats, type_url, dispatcher,
                                init_fetch_timeout) {}
 

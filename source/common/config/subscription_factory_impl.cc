#include "source/common/config/subscription_factory_impl.h"

#include "envoy/config/core/v3/config_source.pb.h"
#include "envoy/config/xds_resources_delegate.h"

#include "source/common/config/filesystem_subscription_impl.h"
#include "source/common/config/grpc_mux_impl.h"
#include "source/common/config/grpc_subscription_impl.h"
#include "source/common/config/http_subscription_impl.h"
#include "source/common/config/new_grpc_mux_impl.h"
#include "source/common/config/type_to_endpoint.h"
#include "source/common/config/utility.h"
#include "source/common/config/xds_mux/grpc_mux_impl.h"
#include "source/common/config/xds_resource.h"
#include "source/common/http/utility.h"
#include "source/common/protobuf/protobuf.h"
#include "source/common/protobuf/utility.h"

namespace Envoy {
namespace Config {

SubscriptionFactoryImpl::SubscriptionFactoryImpl(
    const LocalInfo::LocalInfo& local_info, Event::Dispatcher& dispatcher,
    Upstream::ClusterManager& cm, ProtobufMessage::ValidationVisitor& validation_visitor,
    Api::Api& api, const Server::Instance& server,
    XdsResourcesDelegateOptRef xds_resources_delegate, XdsConfigTrackerOptRef xds_config_tracker)
    : local_info_(local_info), dispatcher_(dispatcher), cm_(cm),
      validation_visitor_(validation_visitor), api_(api), server_(server),
      xds_resources_delegate_(xds_resources_delegate), xds_config_tracker_(xds_config_tracker) {}

SubscriptionPtr SubscriptionFactoryImpl::subscriptionFromConfigSource(
    const envoy::config::core::v3::ConfigSource& config, absl::string_view type_url,
    Stats::Scope& scope, SubscriptionCallbacks& callbacks,
    OpaqueResourceDecoderSharedPtr resource_decoder, const SubscriptionOptions& options) {
  Config::Utility::checkLocalInfo(type_url, local_info_);
  SubscriptionStats stats = Utility::generateStats(scope);

  switch (config.config_source_specifier_case()) {
  case envoy::config::core::v3::ConfigSource::ConfigSourceSpecifierCase::kPath: {
    Utility::checkFilesystemSubscriptionBackingPath(config.path(), api_);
    return std::make_unique<Config::FilesystemSubscriptionImpl>(
        dispatcher_, makePathConfigSource(config.path()), callbacks, resource_decoder, stats,
        validation_visitor_, api_);
  }
  case envoy::config::core::v3::ConfigSource::ConfigSourceSpecifierCase::kPathConfigSource: {
    Utility::checkFilesystemSubscriptionBackingPath(config.path_config_source().path(), api_);
    return std::make_unique<Config::FilesystemSubscriptionImpl>(
        dispatcher_, config.path_config_source(), callbacks, resource_decoder, stats,
        validation_visitor_, api_);
  }
  case envoy::config::core::v3::ConfigSource::ConfigSourceSpecifierCase::kApiConfigSource: {
    const envoy::config::core::v3::ApiConfigSource& api_config_source = config.api_config_source();
    Utility::checkApiConfigSourceSubscriptionBackingCluster(cm_.primaryClusters(),
                                                            api_config_source);
    Utility::checkTransportVersion(api_config_source);
    switch (api_config_source.api_type()) {
      PANIC_ON_PROTO_ENUM_SENTINEL_VALUES;
    case envoy::config::core::v3::ApiConfigSource::AGGREGATED_GRPC:
      throw EnvoyException("Unsupported config source AGGREGATED_GRPC");
    case envoy::config::core::v3::ApiConfigSource::AGGREGATED_DELTA_GRPC:
      throw EnvoyException("Unsupported config source AGGREGATED_DELTA_GRPC");
    case envoy::config::core::v3::ApiConfigSource::DEPRECATED_AND_UNAVAILABLE_DO_NOT_USE:
      throw EnvoyException(
          "REST_LEGACY no longer a supported ApiConfigSource. "
          "Please specify an explicit supported api_type in the following config:\n" +
          config.DebugString());
    case envoy::config::core::v3::ApiConfigSource::REST:
      return std::make_unique<HttpSubscriptionImpl>(
          local_info_, cm_, api_config_source.cluster_names()[0], dispatcher_,
          api_.randomGenerator(), Utility::apiConfigSourceRefreshDelay(api_config_source),
          Utility::apiConfigSourceRequestTimeout(api_config_source), restMethod(type_url), type_url,
          callbacks, resource_decoder, stats, Utility::configSourceInitialFetchTimeout(config),
          validation_visitor_);
    case envoy::config::core::v3::ApiConfigSource::GRPC:
    case envoy::config::core::v3::ApiConfigSource::DELTA_GRPC: {
      CustomConfigValidatorsPtr custom_config_validators =
          std::make_unique<CustomConfigValidatorsImpl>(validation_visitor_, server_,
                                                       api_config_source.config_validators());
<<<<<<< HEAD
      GrpcMuxSharedPtr mux =
          getOrCreateMux(api_config_source, type_url, scope, custom_config_validators);
=======
      const std::string control_plane_id =
          Utility::getGrpcControlPlane(api_config_source).value_or("");

      if (Runtime::runtimeFeatureEnabled("envoy.reloadable_features.unified_mux")) {
        mux = std::make_shared<Config::XdsMux::GrpcMuxSotw>(
            Utility::factoryForGrpcApiConfigSource(cm_.grpcAsyncClientManager(), api_config_source,
                                                   scope, true)
                ->createUncachedRawAsyncClient(),
            dispatcher_, sotwGrpcMethod(type_url), api_.randomGenerator(), scope,
            Utility::parseRateLimitSettings(api_config_source), local_info_,
            api_config_source.set_node_on_first_message_only(), std::move(custom_config_validators),
            xds_config_tracker_, xds_resources_delegate_, control_plane_id);
      } else {
        mux = std::make_shared<Config::GrpcMuxImpl>(
            local_info_,
            Utility::factoryForGrpcApiConfigSource(cm_.grpcAsyncClientManager(), api_config_source,
                                                   scope, true)
                ->createUncachedRawAsyncClient(),
            dispatcher_, sotwGrpcMethod(type_url), api_.randomGenerator(), scope,
            Utility::parseRateLimitSettings(api_config_source),
            api_config_source.set_node_on_first_message_only(), std::move(custom_config_validators),
            xds_config_tracker_, xds_resources_delegate_, control_plane_id);
      }
>>>>>>> 90880d93
      return std::make_unique<GrpcSubscriptionImpl>(
          std::move(mux), callbacks, resource_decoder, stats, type_url, dispatcher_,
          Utility::configSourceInitialFetchTimeout(config),
          /*is_aggregated*/ false, options);
    }
<<<<<<< HEAD
=======
    case envoy::config::core::v3::ApiConfigSource::DELTA_GRPC: {
      GrpcMuxSharedPtr mux;
      CustomConfigValidatorsPtr custom_config_validators =
          std::make_unique<CustomConfigValidatorsImpl>(validation_visitor_, server_,
                                                       api_config_source.config_validators());
      if (Runtime::runtimeFeatureEnabled("envoy.reloadable_features.unified_mux")) {
        mux = std::make_shared<Config::XdsMux::GrpcMuxDelta>(
            Utility::factoryForGrpcApiConfigSource(cm_.grpcAsyncClientManager(), api_config_source,
                                                   scope, true)
                ->createUncachedRawAsyncClient(),
            dispatcher_, deltaGrpcMethod(type_url), api_.randomGenerator(), scope,
            Utility::parseRateLimitSettings(api_config_source), local_info_,
            api_config_source.set_node_on_first_message_only(), std::move(custom_config_validators),
            xds_config_tracker_);
      } else {
        mux = std::make_shared<Config::NewGrpcMuxImpl>(
            Config::Utility::factoryForGrpcApiConfigSource(cm_.grpcAsyncClientManager(),
                                                           api_config_source, scope, true)
                ->createUncachedRawAsyncClient(),
            dispatcher_, deltaGrpcMethod(type_url), api_.randomGenerator(), scope,
            Utility::parseRateLimitSettings(api_config_source), local_info_,
            std::move(custom_config_validators), xds_config_tracker_);
      }
      return std::make_unique<GrpcSubscriptionImpl>(
          std::move(mux), callbacks, resource_decoder, stats, type_url, dispatcher_,
          Utility::configSourceInitialFetchTimeout(config), /*is_aggregated*/ false, options);
    }
>>>>>>> 90880d93
    }
    throw EnvoyException("Invalid API config source API type");
  }
  case envoy::config::core::v3::ConfigSource::ConfigSourceSpecifierCase::kAds: {
    return std::make_unique<GrpcSubscriptionImpl>(
        cm_.adsMux(), callbacks, resource_decoder, stats, type_url, dispatcher_,
        Utility::configSourceInitialFetchTimeout(config), true, options);
  }
  default:
    throw EnvoyException(
        "Missing config source specifier in envoy::config::core::v3::ConfigSource");
  }
}

SubscriptionPtr SubscriptionFactoryImpl::collectionSubscriptionFromUrl(
    const xds::core::v3::ResourceLocator& collection_locator,
    const envoy::config::core::v3::ConfigSource& config, absl::string_view resource_type,
    Stats::Scope& scope, SubscriptionCallbacks& callbacks,
    OpaqueResourceDecoderSharedPtr resource_decoder) {
  SubscriptionStats stats = Utility::generateStats(scope);
  switch (collection_locator.scheme()) {
  case xds::core::v3::ResourceLocator::FILE: {
    const std::string path = Http::Utility::localPathFromFilePath(collection_locator.id());
    Utility::checkFilesystemSubscriptionBackingPath(path, api_);
    return std::make_unique<Config::FilesystemCollectionSubscriptionImpl>(
        dispatcher_, makePathConfigSource(path), callbacks, resource_decoder, stats,
        validation_visitor_, api_);
  }
  case xds::core::v3::ResourceLocator::XDSTP: {
    if (resource_type != collection_locator.resource_type()) {
      throw EnvoyException(
          fmt::format("xdstp:// type does not match {} in {}", resource_type,
                      Config::XdsResourceIdentifier::encodeUrl(collection_locator)));
    }
    switch (config.config_source_specifier_case()) {
    case envoy::config::core::v3::ConfigSource::ConfigSourceSpecifierCase::kApiConfigSource: {
      const envoy::config::core::v3::ApiConfigSource& api_config_source =
          config.api_config_source();
      Utility::checkApiConfigSourceSubscriptionBackingCluster(cm_.primaryClusters(),
                                                              api_config_source);
      CustomConfigValidatorsPtr custom_config_validators =
          std::make_unique<CustomConfigValidatorsImpl>(validation_visitor_, server_,
                                                       api_config_source.config_validators());

      SubscriptionOptions options;
      // All Envoy collections currently are xDS resource graph roots and require node context
      // parameters.
      options.add_xdstp_node_context_params_ = true;
      switch (api_config_source.api_type()) {
      case envoy::config::core::v3::ApiConfigSource::DELTA_GRPC: {
        const std::string type_url = TypeUtil::descriptorFullNameToTypeUrl(resource_type);
        return std::make_unique<GrpcCollectionSubscriptionImpl>(
            collection_locator,
            std::make_shared<Config::NewGrpcMuxImpl>(
                Config::Utility::factoryForGrpcApiConfigSource(cm_.grpcAsyncClientManager(),
                                                               api_config_source, scope, true)
                    ->createUncachedRawAsyncClient(),
                dispatcher_, deltaGrpcMethod(type_url), api_.randomGenerator(), scope,
                Utility::parseRateLimitSettings(api_config_source), local_info_,
                std::move(custom_config_validators), xds_config_tracker_),
            callbacks, resource_decoder, stats, dispatcher_,
            Utility::configSourceInitialFetchTimeout(config), false, options);
      }
      case envoy::config::core::v3::ApiConfigSource::AGGREGATED_DELTA_GRPC: {
        return std::make_unique<GrpcCollectionSubscriptionImpl>(
            collection_locator, cm_.adsMux(), callbacks, resource_decoder, stats, dispatcher_,
            Utility::configSourceInitialFetchTimeout(config), false, options);
      }
      default:
        throw EnvoyException(fmt::format("Unknown xdstp:// transport API type in {}",
                                         api_config_source.DebugString()));
      }
    }
    case envoy::config::core::v3::ConfigSource::ConfigSourceSpecifierCase::kAds: {
      // TODO(adisuissa): verify that the ADS is set up in delta-xDS mode.
      SubscriptionOptions options;
      // All Envoy collections currently are xDS resource graph roots and require node context
      // parameters.
      options.add_xdstp_node_context_params_ = true;
      return std::make_unique<GrpcCollectionSubscriptionImpl>(
          collection_locator, cm_.adsMux(), callbacks, resource_decoder, stats, dispatcher_,
          Utility::configSourceInitialFetchTimeout(config), true, options);
    }
    default:
      throw EnvoyException("Missing or not supported config source specifier in "
                           "envoy::config::core::v3::ConfigSource for a collection. Only ADS and "
                           "gRPC in delta-xDS mode are supported.");
    }
  }
  default:
    // TODO(htuch): Implement HTTP semantics for collection ResourceLocators.
    throw EnvoyException("Unsupported code path");
  }
}

GrpcMuxSharedPtr SubscriptionFactoryImpl::getOrCreateMux(
    const envoy::config::core::v3::ApiConfigSource& api_config_source, absl::string_view type_url,
    Stats::Scope& scope, CustomConfigValidatorsPtr& custom_config_validators) {
  GrpcMuxSharedPtr mux;
  switch (api_config_source.api_type()) {
  case envoy::config::core::v3::ApiConfigSource::GRPC: {
    const std::string control_plane_id =
        Utility::getGrpcControlPlane(api_config_source).value_or("");
    if (Runtime::runtimeFeatureEnabled("envoy.reloadable_features.unified_mux")) {
      mux = std::make_shared<Config::XdsMux::GrpcMuxSotw>(
          Utility::factoryForGrpcApiConfigSource(cm_.grpcAsyncClientManager(), api_config_source,
                                                 scope, true)
              ->createUncachedRawAsyncClient(),
          dispatcher_, sotwGrpcMethod(type_url), api_.randomGenerator(), scope,
          Utility::parseRateLimitSettings(api_config_source), local_info_,
          api_config_source.set_node_on_first_message_only(), std::move(custom_config_validators),
          xds_resources_delegate_, control_plane_id);
    } else {
      mux = std::make_shared<Config::GrpcMuxImpl>(
          local_info_,
          Utility::factoryForGrpcApiConfigSource(cm_.grpcAsyncClientManager(), api_config_source,
                                                 scope, true)
              ->createUncachedRawAsyncClient(),
          dispatcher_, sotwGrpcMethod(type_url), api_.randomGenerator(), scope,
          Utility::parseRateLimitSettings(api_config_source),
          api_config_source.set_node_on_first_message_only(), std::move(custom_config_validators),
          xds_resources_delegate_, control_plane_id);
    }
    break;
  }
  case envoy::config::core::v3::ApiConfigSource::DELTA_GRPC: {
    if (Runtime::runtimeFeatureEnabled("envoy.reloadable_features.unified_mux")) {
      mux = std::make_shared<Config::XdsMux::GrpcMuxDelta>(
          Utility::factoryForGrpcApiConfigSource(cm_.grpcAsyncClientManager(), api_config_source,
                                                 scope, true)
              ->createUncachedRawAsyncClient(),
          dispatcher_, deltaGrpcMethod(type_url), api_.randomGenerator(), scope,
          Utility::parseRateLimitSettings(api_config_source), local_info_,
          api_config_source.set_node_on_first_message_only(), std::move(custom_config_validators));
    } else {
      mux = std::make_shared<Config::NewGrpcMuxImpl>(
          Config::Utility::factoryForGrpcApiConfigSource(cm_.grpcAsyncClientManager(),
                                                         api_config_source, scope, true)
              ->createUncachedRawAsyncClient(),
          dispatcher_, deltaGrpcMethod(type_url), api_.randomGenerator(), scope,
          Utility::parseRateLimitSettings(api_config_source), local_info_,
          std::move(custom_config_validators));
    }
    break;
  }
  default:
    throw EnvoyException("Unsupported api type in api config source, cannot create GRPC mux.");
  }
  return mux;
}
} // namespace Config
} // namespace Envoy<|MERGE_RESOLUTION|>--- conflicted
+++ resolved
@@ -23,10 +23,12 @@
     const LocalInfo::LocalInfo& local_info, Event::Dispatcher& dispatcher,
     Upstream::ClusterManager& cm, ProtobufMessage::ValidationVisitor& validation_visitor,
     Api::Api& api, const Server::Instance& server,
-    XdsResourcesDelegateOptRef xds_resources_delegate, XdsConfigTrackerOptRef xds_config_tracker)
+    XdsResourcesDelegateOptRef xds_resources_delegate,
+    XdsConfigTrackerOptRef xds_config_tracker)
     : local_info_(local_info), dispatcher_(dispatcher), cm_(cm),
       validation_visitor_(validation_visitor), api_(api), server_(server),
-      xds_resources_delegate_(xds_resources_delegate), xds_config_tracker_(xds_config_tracker) {}
+      xds_resources_delegate_(xds_resources_delegate),
+      xds_config_tracker_(xds_config_tracker) {}
 
 SubscriptionPtr SubscriptionFactoryImpl::subscriptionFromConfigSource(
     const envoy::config::core::v3::ConfigSource& config, absl::string_view type_url,
@@ -76,69 +78,13 @@
       CustomConfigValidatorsPtr custom_config_validators =
           std::make_unique<CustomConfigValidatorsImpl>(validation_visitor_, server_,
                                                        api_config_source.config_validators());
-<<<<<<< HEAD
       GrpcMuxSharedPtr mux =
           getOrCreateMux(api_config_source, type_url, scope, custom_config_validators);
-=======
-      const std::string control_plane_id =
-          Utility::getGrpcControlPlane(api_config_source).value_or("");
-
-      if (Runtime::runtimeFeatureEnabled("envoy.reloadable_features.unified_mux")) {
-        mux = std::make_shared<Config::XdsMux::GrpcMuxSotw>(
-            Utility::factoryForGrpcApiConfigSource(cm_.grpcAsyncClientManager(), api_config_source,
-                                                   scope, true)
-                ->createUncachedRawAsyncClient(),
-            dispatcher_, sotwGrpcMethod(type_url), api_.randomGenerator(), scope,
-            Utility::parseRateLimitSettings(api_config_source), local_info_,
-            api_config_source.set_node_on_first_message_only(), std::move(custom_config_validators),
-            xds_config_tracker_, xds_resources_delegate_, control_plane_id);
-      } else {
-        mux = std::make_shared<Config::GrpcMuxImpl>(
-            local_info_,
-            Utility::factoryForGrpcApiConfigSource(cm_.grpcAsyncClientManager(), api_config_source,
-                                                   scope, true)
-                ->createUncachedRawAsyncClient(),
-            dispatcher_, sotwGrpcMethod(type_url), api_.randomGenerator(), scope,
-            Utility::parseRateLimitSettings(api_config_source),
-            api_config_source.set_node_on_first_message_only(), std::move(custom_config_validators),
-            xds_config_tracker_, xds_resources_delegate_, control_plane_id);
-      }
->>>>>>> 90880d93
       return std::make_unique<GrpcSubscriptionImpl>(
           std::move(mux), callbacks, resource_decoder, stats, type_url, dispatcher_,
           Utility::configSourceInitialFetchTimeout(config),
           /*is_aggregated*/ false, options);
     }
-<<<<<<< HEAD
-=======
-    case envoy::config::core::v3::ApiConfigSource::DELTA_GRPC: {
-      GrpcMuxSharedPtr mux;
-      CustomConfigValidatorsPtr custom_config_validators =
-          std::make_unique<CustomConfigValidatorsImpl>(validation_visitor_, server_,
-                                                       api_config_source.config_validators());
-      if (Runtime::runtimeFeatureEnabled("envoy.reloadable_features.unified_mux")) {
-        mux = std::make_shared<Config::XdsMux::GrpcMuxDelta>(
-            Utility::factoryForGrpcApiConfigSource(cm_.grpcAsyncClientManager(), api_config_source,
-                                                   scope, true)
-                ->createUncachedRawAsyncClient(),
-            dispatcher_, deltaGrpcMethod(type_url), api_.randomGenerator(), scope,
-            Utility::parseRateLimitSettings(api_config_source), local_info_,
-            api_config_source.set_node_on_first_message_only(), std::move(custom_config_validators),
-            xds_config_tracker_);
-      } else {
-        mux = std::make_shared<Config::NewGrpcMuxImpl>(
-            Config::Utility::factoryForGrpcApiConfigSource(cm_.grpcAsyncClientManager(),
-                                                           api_config_source, scope, true)
-                ->createUncachedRawAsyncClient(),
-            dispatcher_, deltaGrpcMethod(type_url), api_.randomGenerator(), scope,
-            Utility::parseRateLimitSettings(api_config_source), local_info_,
-            std::move(custom_config_validators), xds_config_tracker_);
-      }
-      return std::make_unique<GrpcSubscriptionImpl>(
-          std::move(mux), callbacks, resource_decoder, stats, type_url, dispatcher_,
-          Utility::configSourceInitialFetchTimeout(config), /*is_aggregated*/ false, options);
-    }
->>>>>>> 90880d93
     }
     throw EnvoyException("Invalid API config source API type");
   }
@@ -245,22 +191,22 @@
     if (Runtime::runtimeFeatureEnabled("envoy.reloadable_features.unified_mux")) {
       mux = std::make_shared<Config::XdsMux::GrpcMuxSotw>(
           Utility::factoryForGrpcApiConfigSource(cm_.grpcAsyncClientManager(), api_config_source,
-                                                 scope, true)
+                                                  scope, true)
               ->createUncachedRawAsyncClient(),
           dispatcher_, sotwGrpcMethod(type_url), api_.randomGenerator(), scope,
           Utility::parseRateLimitSettings(api_config_source), local_info_,
           api_config_source.set_node_on_first_message_only(), std::move(custom_config_validators),
-          xds_resources_delegate_, control_plane_id);
+          xds_config_tracker_, xds_resources_delegate_, control_plane_id);
     } else {
       mux = std::make_shared<Config::GrpcMuxImpl>(
           local_info_,
           Utility::factoryForGrpcApiConfigSource(cm_.grpcAsyncClientManager(), api_config_source,
-                                                 scope, true)
+                                                  scope, true)
               ->createUncachedRawAsyncClient(),
           dispatcher_, sotwGrpcMethod(type_url), api_.randomGenerator(), scope,
           Utility::parseRateLimitSettings(api_config_source),
           api_config_source.set_node_on_first_message_only(), std::move(custom_config_validators),
-          xds_resources_delegate_, control_plane_id);
+          xds_config_tracker_, xds_resources_delegate_, control_plane_id);
     }
     break;
   }
@@ -268,19 +214,20 @@
     if (Runtime::runtimeFeatureEnabled("envoy.reloadable_features.unified_mux")) {
       mux = std::make_shared<Config::XdsMux::GrpcMuxDelta>(
           Utility::factoryForGrpcApiConfigSource(cm_.grpcAsyncClientManager(), api_config_source,
-                                                 scope, true)
+                                                  scope, true)
               ->createUncachedRawAsyncClient(),
           dispatcher_, deltaGrpcMethod(type_url), api_.randomGenerator(), scope,
           Utility::parseRateLimitSettings(api_config_source), local_info_,
-          api_config_source.set_node_on_first_message_only(), std::move(custom_config_validators));
+          api_config_source.set_node_on_first_message_only(), std::move(custom_config_validators),
+          xds_config_tracker_);
     } else {
       mux = std::make_shared<Config::NewGrpcMuxImpl>(
           Config::Utility::factoryForGrpcApiConfigSource(cm_.grpcAsyncClientManager(),
-                                                         api_config_source, scope, true)
+                                                          api_config_source, scope, true)
               ->createUncachedRawAsyncClient(),
           dispatcher_, deltaGrpcMethod(type_url), api_.randomGenerator(), scope,
           Utility::parseRateLimitSettings(api_config_source), local_info_,
-          std::move(custom_config_validators));
+          std::move(custom_config_validators), xds_config_tracker_);
     }
     break;
   }

#include "source/common/config/subscription_factory_impl.h"

#include "envoy/config/core/v3/config_source.pb.h"
#include "envoy/config/xds_resources_delegate.h"

#include "source/common/config/filesystem_subscription_impl.h"
#include "source/common/config/grpc_mux_impl.h"
#include "source/common/config/grpc_subscription_impl.h"
#include "source/common/config/http_subscription_impl.h"
#include "source/common/config/new_grpc_mux_impl.h"
#include "source/common/config/type_to_endpoint.h"
#include "source/common/config/utility.h"
#include "source/common/config/xds_mux/grpc_mux_impl.h"
#include "source/common/config/xds_resource.h"
#include "source/common/http/utility.h"
#include "source/common/protobuf/protobuf.h"
#include "source/common/protobuf/utility.h"

namespace Envoy {
namespace Config {

SubscriptionFactoryImpl::SubscriptionFactoryImpl(
    const LocalInfo::LocalInfo& local_info, Event::Dispatcher& dispatcher,
    Upstream::ClusterManager& cm, ProtobufMessage::ValidationVisitor& validation_visitor,
    Api::Api& api, const Server::Instance& server,
    XdsResourcesDelegateOptRef xds_resources_delegate)
    : local_info_(local_info), dispatcher_(dispatcher), cm_(cm),
      validation_visitor_(validation_visitor), api_(api), server_(server),
      xds_resources_delegate_(xds_resources_delegate) {}

SubscriptionPtr SubscriptionFactoryImpl::subscriptionFromConfigSource(
    const envoy::config::core::v3::ConfigSource& config, absl::string_view type_url,
    Stats::Scope& scope, SubscriptionCallbacks& callbacks,
    OpaqueResourceDecoderSharedPtr resource_decoder, const SubscriptionOptions& options) {
  Config::Utility::checkLocalInfo(type_url, local_info_);
  SubscriptionStats stats = Utility::generateStats(scope);

  switch (config.config_source_specifier_case()) {
  case envoy::config::core::v3::ConfigSource::ConfigSourceSpecifierCase::kPath: {
    Utility::checkFilesystemSubscriptionBackingPath(config.path(), api_);
    return std::make_unique<Config::FilesystemSubscriptionImpl>(
        dispatcher_, makePathConfigSource(config.path()), callbacks, resource_decoder, stats,
        validation_visitor_, api_);
  }
  case envoy::config::core::v3::ConfigSource::ConfigSourceSpecifierCase::kPathConfigSource: {
    Utility::checkFilesystemSubscriptionBackingPath(config.path_config_source().path(), api_);
    return std::make_unique<Config::FilesystemSubscriptionImpl>(
        dispatcher_, config.path_config_source(), callbacks, resource_decoder, stats,
        validation_visitor_, api_);
  }
  case envoy::config::core::v3::ConfigSource::ConfigSourceSpecifierCase::kApiConfigSource: {
    const envoy::config::core::v3::ApiConfigSource& api_config_source = config.api_config_source();
    Utility::checkApiConfigSourceSubscriptionBackingCluster(cm_.primaryClusters(),
                                                            api_config_source);
    Utility::checkTransportVersion(api_config_source);
    switch (api_config_source.api_type()) {
      PANIC_ON_PROTO_ENUM_SENTINEL_VALUES;
    case envoy::config::core::v3::ApiConfigSource::AGGREGATED_GRPC:
      throw EnvoyException("Unsupported config source AGGREGATED_GRPC");
    case envoy::config::core::v3::ApiConfigSource::AGGREGATED_DELTA_GRPC:
      throw EnvoyException("Unsupported config source AGGREGATED_DELTA_GRPC");
    case envoy::config::core::v3::ApiConfigSource::DEPRECATED_AND_UNAVAILABLE_DO_NOT_USE:
      throw EnvoyException(
          "REST_LEGACY no longer a supported ApiConfigSource. "
          "Please specify an explicit supported api_type in the following config:\n" +
          config.DebugString());
    case envoy::config::core::v3::ApiConfigSource::REST:
      return std::make_unique<HttpSubscriptionImpl>(
          local_info_, cm_, api_config_source.cluster_names()[0], dispatcher_,
          api_.randomGenerator(), Utility::apiConfigSourceRefreshDelay(api_config_source),
          Utility::apiConfigSourceRequestTimeout(api_config_source), restMethod(type_url), type_url,
          callbacks, resource_decoder, stats, Utility::configSourceInitialFetchTimeout(config),
          validation_visitor_);
    case envoy::config::core::v3::ApiConfigSource::GRPC:
    case envoy::config::core::v3::ApiConfigSource::DELTA_GRPC: {
      CustomConfigValidatorsPtr custom_config_validators =
          std::make_unique<CustomConfigValidatorsImpl>(validation_visitor_, server_,
                                                       api_config_source.config_validators());
<<<<<<< HEAD
      GrpcMuxSharedPtr mux =
          getOrCreateMux(api_config_source, type_url, scope, custom_config_validators);
=======
      const std::string control_plane_id =
          Utility::getGrpcControlPlane(api_config_source).value_or("");

      if (Runtime::runtimeFeatureEnabled("envoy.reloadable_features.unified_mux")) {
        mux = std::make_shared<Config::XdsMux::GrpcMuxSotw>(
            Utility::factoryForGrpcApiConfigSource(cm_.grpcAsyncClientManager(), api_config_source,
                                                   scope, true)
                ->createUncachedRawAsyncClient(),
            dispatcher_, sotwGrpcMethod(type_url), api_.randomGenerator(), scope,
            Utility::parseRateLimitSettings(api_config_source), local_info_,
            api_config_source.set_node_on_first_message_only(), std::move(custom_config_validators),
            xds_resources_delegate_, control_plane_id);
      } else {
        mux = std::make_shared<Config::GrpcMuxImpl>(
            local_info_,
            Utility::factoryForGrpcApiConfigSource(cm_.grpcAsyncClientManager(), api_config_source,
                                                   scope, true)
                ->createUncachedRawAsyncClient(),
            dispatcher_, sotwGrpcMethod(type_url), api_.randomGenerator(), scope,
            Utility::parseRateLimitSettings(api_config_source),
            api_config_source.set_node_on_first_message_only(), std::move(custom_config_validators),
            xds_resources_delegate_, control_plane_id);
      }
>>>>>>> 06f7cf8a
      return std::make_unique<GrpcSubscriptionImpl>(
          std::move(mux), callbacks, resource_decoder, stats, type_url, dispatcher_,
          Utility::configSourceInitialFetchTimeout(config),
          /*is_aggregated*/ false, options);
    }
    }
    throw EnvoyException("Invalid API config source API type");
  }
  case envoy::config::core::v3::ConfigSource::ConfigSourceSpecifierCase::kAds: {
    return std::make_unique<GrpcSubscriptionImpl>(
        cm_.adsMux(), callbacks, resource_decoder, stats, type_url, dispatcher_,
        Utility::configSourceInitialFetchTimeout(config), true, options);
  }
  default:
    throw EnvoyException(
        "Missing config source specifier in envoy::config::core::v3::ConfigSource");
  }
}

SubscriptionPtr SubscriptionFactoryImpl::collectionSubscriptionFromUrl(
    const xds::core::v3::ResourceLocator& collection_locator,
    const envoy::config::core::v3::ConfigSource& config, absl::string_view resource_type,
    Stats::Scope& scope, SubscriptionCallbacks& callbacks,
    OpaqueResourceDecoderSharedPtr resource_decoder) {
  SubscriptionStats stats = Utility::generateStats(scope);
  switch (collection_locator.scheme()) {
  case xds::core::v3::ResourceLocator::FILE: {
    const std::string path = Http::Utility::localPathFromFilePath(collection_locator.id());
    Utility::checkFilesystemSubscriptionBackingPath(path, api_);
    return std::make_unique<Config::FilesystemCollectionSubscriptionImpl>(
        dispatcher_, makePathConfigSource(path), callbacks, resource_decoder, stats,
        validation_visitor_, api_);
  }
  case xds::core::v3::ResourceLocator::XDSTP: {
    if (resource_type != collection_locator.resource_type()) {
      throw EnvoyException(
          fmt::format("xdstp:// type does not match {} in {}", resource_type,
                      Config::XdsResourceIdentifier::encodeUrl(collection_locator)));
    }
    switch (config.config_source_specifier_case()) {
    case envoy::config::core::v3::ConfigSource::ConfigSourceSpecifierCase::kApiConfigSource: {
      const envoy::config::core::v3::ApiConfigSource& api_config_source =
          config.api_config_source();
      Utility::checkApiConfigSourceSubscriptionBackingCluster(cm_.primaryClusters(),
                                                              api_config_source);
      CustomConfigValidatorsPtr custom_config_validators =
          std::make_unique<CustomConfigValidatorsImpl>(validation_visitor_, server_,
                                                       api_config_source.config_validators());

      SubscriptionOptions options;
      // All Envoy collections currently are xDS resource graph roots and require node context
      // parameters.
      options.add_xdstp_node_context_params_ = true;
      switch (api_config_source.api_type()) {
      case envoy::config::core::v3::ApiConfigSource::DELTA_GRPC: {
        const std::string type_url = TypeUtil::descriptorFullNameToTypeUrl(resource_type);
        return std::make_unique<GrpcCollectionSubscriptionImpl>(
            collection_locator,
            std::make_shared<Config::NewGrpcMuxImpl>(
                Config::Utility::factoryForGrpcApiConfigSource(cm_.grpcAsyncClientManager(),
                                                               api_config_source, scope, true)
                    ->createUncachedRawAsyncClient(),
                dispatcher_, deltaGrpcMethod(type_url), api_.randomGenerator(), scope,
                Utility::parseRateLimitSettings(api_config_source), local_info_,
                std::move(custom_config_validators)),
            callbacks, resource_decoder, stats, dispatcher_,
            Utility::configSourceInitialFetchTimeout(config), false, options);
      }
      case envoy::config::core::v3::ApiConfigSource::AGGREGATED_DELTA_GRPC: {
        return std::make_unique<GrpcCollectionSubscriptionImpl>(
            collection_locator, cm_.adsMux(), callbacks, resource_decoder, stats, dispatcher_,
            Utility::configSourceInitialFetchTimeout(config), false, options);
      }
      default:
        throw EnvoyException(fmt::format("Unknown xdstp:// transport API type in {}",
                                         api_config_source.DebugString()));
      }
    }
    case envoy::config::core::v3::ConfigSource::ConfigSourceSpecifierCase::kAds: {
      // TODO(adisuissa): verify that the ADS is set up in delta-xDS mode.
      SubscriptionOptions options;
      // All Envoy collections currently are xDS resource graph roots and require node context
      // parameters.
      options.add_xdstp_node_context_params_ = true;
      return std::make_unique<GrpcCollectionSubscriptionImpl>(
          collection_locator, cm_.adsMux(), callbacks, resource_decoder, stats, dispatcher_,
          Utility::configSourceInitialFetchTimeout(config), true, options);
    }
    default:
      throw EnvoyException("Missing or not supported config source specifier in "
                           "envoy::config::core::v3::ConfigSource for a collection. Only ADS and "
                           "gRPC in delta-xDS mode are supported.");
    }
  }
  default:
    // TODO(htuch): Implement HTTP semantics for collection ResourceLocators.
    throw EnvoyException("Unsupported code path");
  }
}

GrpcMuxSharedPtr SubscriptionFactoryImpl::getOrCreateMux(
    const envoy::config::core::v3::ApiConfigSource& api_config_source, absl::string_view type_url,
    Stats::Scope& scope, CustomConfigValidatorsPtr& custom_config_validators) {
  GrpcMuxSharedPtr mux;
  switch (api_config_source.api_type()) {
  case envoy::config::core::v3::ApiConfigSource::GRPC: {
    if (Runtime::runtimeFeatureEnabled("envoy.reloadable_features.unified_mux")) {
      mux = std::make_shared<Config::XdsMux::GrpcMuxSotw>(
          Utility::factoryForGrpcApiConfigSource(cm_.grpcAsyncClientManager(), api_config_source,
                                                 scope, true)
              ->createUncachedRawAsyncClient(),
          dispatcher_, sotwGrpcMethod(type_url), api_.randomGenerator(), scope,
          Utility::parseRateLimitSettings(api_config_source), local_info_,
          api_config_source.set_node_on_first_message_only(), std::move(custom_config_validators));
    } else {
      mux = std::make_shared<Config::GrpcMuxImpl>(
          local_info_,
          Utility::factoryForGrpcApiConfigSource(cm_.grpcAsyncClientManager(), api_config_source,
                                                 scope, true)
              ->createUncachedRawAsyncClient(),
          dispatcher_, sotwGrpcMethod(type_url), api_.randomGenerator(), scope,
          Utility::parseRateLimitSettings(api_config_source),
          api_config_source.set_node_on_first_message_only(), std::move(custom_config_validators),
          xds_resources_delegate_, Utility::getGrpcControlPlane(api_config_source).value_or(""));
    }
    break;
  }
  case envoy::config::core::v3::ApiConfigSource::DELTA_GRPC: {
    if (Runtime::runtimeFeatureEnabled("envoy.reloadable_features.unified_mux")) {
      mux = std::make_shared<Config::XdsMux::GrpcMuxDelta>(
          Utility::factoryForGrpcApiConfigSource(cm_.grpcAsyncClientManager(), api_config_source,
                                                 scope, true)
              ->createUncachedRawAsyncClient(),
          dispatcher_, deltaGrpcMethod(type_url), api_.randomGenerator(), scope,
          Utility::parseRateLimitSettings(api_config_source), local_info_,
          api_config_source.set_node_on_first_message_only(), std::move(custom_config_validators));
    } else {
      mux = std::make_shared<Config::NewGrpcMuxImpl>(
          Config::Utility::factoryForGrpcApiConfigSource(cm_.grpcAsyncClientManager(),
                                                         api_config_source, scope, true)
              ->createUncachedRawAsyncClient(),
          dispatcher_, deltaGrpcMethod(type_url), api_.randomGenerator(), scope,
          Utility::parseRateLimitSettings(api_config_source), local_info_,
          std::move(custom_config_validators));
    }
    break;
  }
  default:
    throw EnvoyException("Unsupported api type in api config source, cannot create GRPC mux.");
  }
  return mux;
}
} // namespace Config
} // namespace Envoy<|MERGE_RESOLUTION|>--- conflicted
+++ resolved
@@ -76,34 +76,8 @@
       CustomConfigValidatorsPtr custom_config_validators =
           std::make_unique<CustomConfigValidatorsImpl>(validation_visitor_, server_,
                                                        api_config_source.config_validators());
-<<<<<<< HEAD
       GrpcMuxSharedPtr mux =
           getOrCreateMux(api_config_source, type_url, scope, custom_config_validators);
-=======
-      const std::string control_plane_id =
-          Utility::getGrpcControlPlane(api_config_source).value_or("");
-
-      if (Runtime::runtimeFeatureEnabled("envoy.reloadable_features.unified_mux")) {
-        mux = std::make_shared<Config::XdsMux::GrpcMuxSotw>(
-            Utility::factoryForGrpcApiConfigSource(cm_.grpcAsyncClientManager(), api_config_source,
-                                                   scope, true)
-                ->createUncachedRawAsyncClient(),
-            dispatcher_, sotwGrpcMethod(type_url), api_.randomGenerator(), scope,
-            Utility::parseRateLimitSettings(api_config_source), local_info_,
-            api_config_source.set_node_on_first_message_only(), std::move(custom_config_validators),
-            xds_resources_delegate_, control_plane_id);
-      } else {
-        mux = std::make_shared<Config::GrpcMuxImpl>(
-            local_info_,
-            Utility::factoryForGrpcApiConfigSource(cm_.grpcAsyncClientManager(), api_config_source,
-                                                   scope, true)
-                ->createUncachedRawAsyncClient(),
-            dispatcher_, sotwGrpcMethod(type_url), api_.randomGenerator(), scope,
-            Utility::parseRateLimitSettings(api_config_source),
-            api_config_source.set_node_on_first_message_only(), std::move(custom_config_validators),
-            xds_resources_delegate_, control_plane_id);
-      }
->>>>>>> 06f7cf8a
       return std::make_unique<GrpcSubscriptionImpl>(
           std::move(mux), callbacks, resource_decoder, stats, type_url, dispatcher_,
           Utility::configSourceInitialFetchTimeout(config),
@@ -210,6 +184,8 @@
   GrpcMuxSharedPtr mux;
   switch (api_config_source.api_type()) {
   case envoy::config::core::v3::ApiConfigSource::GRPC: {
+    const std::string control_plane_id =
+        Utility::getGrpcControlPlane(api_config_source).value_or("");
     if (Runtime::runtimeFeatureEnabled("envoy.reloadable_features.unified_mux")) {
       mux = std::make_shared<Config::XdsMux::GrpcMuxSotw>(
           Utility::factoryForGrpcApiConfigSource(cm_.grpcAsyncClientManager(), api_config_source,
@@ -217,7 +193,8 @@
               ->createUncachedRawAsyncClient(),
           dispatcher_, sotwGrpcMethod(type_url), api_.randomGenerator(), scope,
           Utility::parseRateLimitSettings(api_config_source), local_info_,
-          api_config_source.set_node_on_first_message_only(), std::move(custom_config_validators));
+          api_config_source.set_node_on_first_message_only(), std::move(custom_config_validators),
+          xds_resources_delegate_, control_plane_id);
     } else {
       mux = std::make_shared<Config::GrpcMuxImpl>(
           local_info_,
@@ -227,7 +204,7 @@
           dispatcher_, sotwGrpcMethod(type_url), api_.randomGenerator(), scope,
           Utility::parseRateLimitSettings(api_config_source),
           api_config_source.set_node_on_first_message_only(), std::move(custom_config_validators),
-          xds_resources_delegate_, Utility::getGrpcControlPlane(api_config_source).value_or(""));
+          xds_resources_delegate_, control_plane_id);
     }
     break;
   }

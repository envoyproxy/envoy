#include "common/config/subscription_factory_impl.h"

#include "envoy/config/core/v3alpha/config_source.pb.h"

#include "common/config/delta_subscription_impl.h"
#include "common/config/filesystem_subscription_impl.h"
#include "common/config/grpc_mux_impl.h"
#include "common/config/grpc_subscription_impl.h"
#include "common/config/http_subscription_impl.h"
#include "common/config/new_grpc_mux_impl.h"
#include "common/config/type_to_endpoint.h"
#include "common/config/utility.h"
#include "common/protobuf/protobuf.h"

namespace Envoy {
namespace Config {

SubscriptionFactoryImpl::SubscriptionFactoryImpl(
    const LocalInfo::LocalInfo& local_info, Event::Dispatcher& dispatcher,
    Upstream::ClusterManager& cm, Runtime::RandomGenerator& random,
    ProtobufMessage::ValidationVisitor& validation_visitor, Api::Api& api)
    : local_info_(local_info), dispatcher_(dispatcher), cm_(cm), random_(random),
      validation_visitor_(validation_visitor), api_(api) {}

SubscriptionPtr SubscriptionFactoryImpl::subscriptionFromConfigSource(
    const envoy::config::core::v3alpha::ConfigSource& config, absl::string_view type_url,
    Stats::Scope& scope, SubscriptionCallbacks& callbacks) {
  Config::Utility::checkLocalInfo(type_url, local_info_);
  std::unique_ptr<Subscription> result;
  SubscriptionStats stats = Utility::generateStats(scope);

  switch (config.config_source_specifier_case()) {
  case envoy::config::core::v3alpha::ConfigSource::ConfigSourceSpecifierCase::kPath: {
    Utility::checkFilesystemSubscriptionBackingPath(config.path(), api_);
    return std::make_unique<Config::FilesystemSubscriptionImpl>(
        dispatcher_, config.path(), callbacks, stats, validation_visitor_, api_);
  }
  case envoy::config::core::v3alpha::ConfigSource::ConfigSourceSpecifierCase::kApiConfigSource: {
    const envoy::config::core::v3alpha::ApiConfigSource& api_config_source =
        config.api_config_source();
    Utility::checkApiConfigSourceSubscriptionBackingCluster(cm_.clusters(), api_config_source);

    switch (api_config_source.api_type()) {
    case envoy::config::core::v3alpha::ApiConfigSource::
        hidden_envoy_deprecated_UNSUPPORTED_REST_LEGACY:
      throw EnvoyException(
          "REST_LEGACY no longer a supported ApiConfigSource. "
          "Please specify an explicit supported api_type in the following config:\n" +
          config.DebugString());
<<<<<<< HEAD
    case envoy::api::v2::core::ApiConfigSource::REST:
      return std::make_unique<HttpSubscriptionImpl>(
=======
    case envoy::config::core::v3alpha::ApiConfigSource::REST:
      result = std::make_unique<HttpSubscriptionImpl>(
>>>>>>> 0da03c92
          local_info_, cm_, api_config_source.cluster_names()[0], dispatcher_, random_,
          Utility::apiConfigSourceRefreshDelay(api_config_source),
          Utility::apiConfigSourceRequestTimeout(api_config_source), restMethod(type_url), type_url,
          callbacks, stats, Utility::configSourceInitialFetchTimeout(config), validation_visitor_);
<<<<<<< HEAD
    case envoy::api::v2::core::ApiConfigSource::GRPC:
      return std::make_unique<GrpcSubscriptionImpl>(
          std::make_shared<Config::GrpcMuxImpl>(
              local_info_,
              Utility::factoryForGrpcApiConfigSource(cm_.grpcAsyncClientManager(),
                                                     api_config_source, scope)
                  ->create(),
              dispatcher_, sotwGrpcMethod(type_url), random_, scope,
              Utility::parseRateLimitSettings(api_config_source),
              api_config_source.set_node_on_first_message_only()),
          callbacks, stats, type_url, dispatcher_, Utility::configSourceInitialFetchTimeout(config),
          /*is_aggregated*/ false);
    case envoy::api::v2::core::ApiConfigSource::DELTA_GRPC: {
=======
      break;
    case envoy::config::core::v3alpha::ApiConfigSource::GRPC:
      result = std::make_unique<GrpcSubscriptionImpl>(
          local_info_,
          Config::Utility::factoryForGrpcApiConfigSource(cm_.grpcAsyncClientManager(),
                                                         api_config_source, scope)
              ->create(),
          dispatcher_, random_, sotwGrpcMethod(type_url), type_url, callbacks, stats, scope,
          Utility::parseRateLimitSettings(api_config_source),
          Utility::configSourceInitialFetchTimeout(config),
          api_config_source.set_node_on_first_message_only());
      break;
    case envoy::config::core::v3alpha::ApiConfigSource::DELTA_GRPC: {
>>>>>>> 0da03c92
      Utility::checkApiConfigSourceSubscriptionBackingCluster(cm_.clusters(), api_config_source);
      return std::make_unique<DeltaSubscriptionImpl>(
          std::make_shared<Config::NewGrpcMuxImpl>(
              Config::Utility::factoryForGrpcApiConfigSource(cm_.grpcAsyncClientManager(),
                                                             api_config_source, scope)
                  ->create(),
              dispatcher_, deltaGrpcMethod(type_url), random_, scope,
              Utility::parseRateLimitSettings(api_config_source), local_info_),
          type_url, callbacks, stats, Utility::configSourceInitialFetchTimeout(config), false);
    }
    default:
      NOT_REACHED_GCOVR_EXCL_LINE;
    }
  }
  case envoy::config::core::v3alpha::ConfigSource::ConfigSourceSpecifierCase::kAds: {
    if (cm_.adsMux()->isDelta()) {
      return std::make_unique<DeltaSubscriptionImpl>(
          cm_.adsMux(), type_url, callbacks, stats,
          Utility::configSourceInitialFetchTimeout(config), true);
    } else {
      return std::make_unique<GrpcSubscriptionImpl>(
          cm_.adsMux(), callbacks, stats, type_url, dispatcher_,
          Utility::configSourceInitialFetchTimeout(config), true);
    }
  }
  default:
    throw EnvoyException("Missing config source specifier in envoy::api::v2::core::ConfigSource");
  }
  NOT_REACHED_GCOVR_EXCL_LINE;
}

} // namespace Config
} // namespace Envoy<|MERGE_RESOLUTION|>--- conflicted
+++ resolved
@@ -47,35 +47,14 @@
           "REST_LEGACY no longer a supported ApiConfigSource. "
           "Please specify an explicit supported api_type in the following config:\n" +
           config.DebugString());
-<<<<<<< HEAD
-    case envoy::api::v2::core::ApiConfigSource::REST:
+    case envoy::config::core::v3alpha::ApiConfigSource::REST:
       return std::make_unique<HttpSubscriptionImpl>(
-=======
-    case envoy::config::core::v3alpha::ApiConfigSource::REST:
-      result = std::make_unique<HttpSubscriptionImpl>(
->>>>>>> 0da03c92
           local_info_, cm_, api_config_source.cluster_names()[0], dispatcher_, random_,
           Utility::apiConfigSourceRefreshDelay(api_config_source),
           Utility::apiConfigSourceRequestTimeout(api_config_source), restMethod(type_url), type_url,
           callbacks, stats, Utility::configSourceInitialFetchTimeout(config), validation_visitor_);
-<<<<<<< HEAD
-    case envoy::api::v2::core::ApiConfigSource::GRPC:
+    case envoy::config::core::v3alpha::ApiConfigSource::GRPC:
       return std::make_unique<GrpcSubscriptionImpl>(
-          std::make_shared<Config::GrpcMuxImpl>(
-              local_info_,
-              Utility::factoryForGrpcApiConfigSource(cm_.grpcAsyncClientManager(),
-                                                     api_config_source, scope)
-                  ->create(),
-              dispatcher_, sotwGrpcMethod(type_url), random_, scope,
-              Utility::parseRateLimitSettings(api_config_source),
-              api_config_source.set_node_on_first_message_only()),
-          callbacks, stats, type_url, dispatcher_, Utility::configSourceInitialFetchTimeout(config),
-          /*is_aggregated*/ false);
-    case envoy::api::v2::core::ApiConfigSource::DELTA_GRPC: {
-=======
-      break;
-    case envoy::config::core::v3alpha::ApiConfigSource::GRPC:
-      result = std::make_unique<GrpcSubscriptionImpl>(
           local_info_,
           Config::Utility::factoryForGrpcApiConfigSource(cm_.grpcAsyncClientManager(),
                                                          api_config_source, scope)
@@ -84,9 +63,7 @@
           Utility::parseRateLimitSettings(api_config_source),
           Utility::configSourceInitialFetchTimeout(config),
           api_config_source.set_node_on_first_message_only());
-      break;
     case envoy::config::core::v3alpha::ApiConfigSource::DELTA_GRPC: {
->>>>>>> 0da03c92
       Utility::checkApiConfigSourceSubscriptionBackingCluster(cm_.clusters(), api_config_source);
       return std::make_unique<DeltaSubscriptionImpl>(
           std::make_shared<Config::NewGrpcMuxImpl>(

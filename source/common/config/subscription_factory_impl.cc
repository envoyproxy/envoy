#include "common/config/subscription_factory_impl.h"

#include "envoy/config/core/v3/config_source.pb.h"

#include "common/config/filesystem_subscription_impl.h"
#include "common/config/grpc_mux_impl.h"
#include "common/config/grpc_subscription_impl.h"
#include "common/config/http_subscription_impl.h"
#include "common/config/legacy_grpc_mux_impl.h"
#include "common/config/legacy_grpc_subscription_impl.h"
#include "common/config/type_to_endpoint.h"
#include "common/config/utility.h"
#include "common/config/xds_resource.h"
#include "common/http/utility.h"
#include "common/protobuf/protobuf.h"

namespace Envoy {
namespace Config {

SubscriptionFactoryImpl::SubscriptionFactoryImpl(
    const LocalInfo::LocalInfo& local_info, Event::Dispatcher& dispatcher,
    Upstream::ClusterManager& cm, ProtobufMessage::ValidationVisitor& validation_visitor,
    Api::Api& api)
    : local_info_(local_info), dispatcher_(dispatcher), cm_(cm),
      validation_visitor_(validation_visitor), api_(api) {}

SubscriptionPtr SubscriptionFactoryImpl::subscriptionFromConfigSource(
    const envoy::config::core::v3::ConfigSource& config, absl::string_view type_url,
    Stats::Scope& scope, SubscriptionCallbacks& callbacks, OpaqueResourceDecoder& resource_decoder,
    bool use_namespace_matching) {
  Config::Utility::checkLocalInfo(type_url, local_info_);
  std::unique_ptr<Subscription> result;
  SubscriptionStats stats = Utility::generateStats(scope);

  switch (config.config_source_specifier_case()) {
  case envoy::config::core::v3::ConfigSource::ConfigSourceSpecifierCase::kPath: {
    Utility::checkFilesystemSubscriptionBackingPath(config.path(), api_);
    return std::make_unique<Config::FilesystemSubscriptionImpl>(
        dispatcher_, config.path(), callbacks, resource_decoder, stats, validation_visitor_, api_);
  }
  case envoy::config::core::v3::ConfigSource::ConfigSourceSpecifierCase::kApiConfigSource: {
    const envoy::config::core::v3::ApiConfigSource& api_config_source = config.api_config_source();
    Utility::checkApiConfigSourceSubscriptionBackingCluster(cm_.primaryClusters(),
                                                            api_config_source);
    const auto transport_api_version = Utility::getAndCheckTransportVersion(api_config_source);
    switch (api_config_source.api_type()) {
    case envoy::config::core::v3::ApiConfigSource::hidden_envoy_deprecated_UNSUPPORTED_REST_LEGACY:
      throw EnvoyException(
          "REST_LEGACY no longer a supported ApiConfigSource. "
          "Please specify an explicit supported api_type in the following config:\n" +
          config.DebugString());
    case envoy::config::core::v3::ApiConfigSource::REST:
      return std::make_unique<HttpSubscriptionImpl>(
          local_info_, cm_, api_config_source.cluster_names()[0], dispatcher_,
          api_.randomGenerator(), Utility::apiConfigSourceRefreshDelay(api_config_source),
          Utility::apiConfigSourceRequestTimeout(api_config_source),
          restMethod(type_url, transport_api_version), type_url, transport_api_version, callbacks,
          resource_decoder, stats, Utility::configSourceInitialFetchTimeout(config),
          validation_visitor_);
    case envoy::config::core::v3::ApiConfigSource::GRPC:
      if (Runtime::runtimeFeatureEnabled("envoy.reloadable_features.legacy_sotw_xds")) {
        return std::make_unique<LegacyGrpcSubscriptionImpl>(
            std::make_shared<Config::LegacyGrpcMuxImpl>(
                local_info_,
                Utility::factoryForGrpcApiConfigSource(cm_.grpcAsyncClientManager(),
                                                       api_config_source, scope, true)
                    ->create(),
                dispatcher_, sotwGrpcMethod(type_url, transport_api_version), transport_api_version,
                api_.randomGenerator(), scope, Utility::parseRateLimitSettings(api_config_source),
                api_config_source.set_node_on_first_message_only()),
            callbacks, resource_decoder, stats, type_url, dispatcher_,
            Utility::configSourceInitialFetchTimeout(config),
            /*is_aggregated*/ false);
      }

      return std::make_unique<GrpcSubscriptionImpl>(
          std::make_shared<GrpcMuxSotw>(
              Utility::factoryForGrpcApiConfigSource(cm_.grpcAsyncClientManager(),
                                                     api_config_source, scope, true)
                  ->create(),
              dispatcher_, sotwGrpcMethod(type_url, transport_api_version), transport_api_version,
              api_.randomGenerator(), scope, Utility::parseRateLimitSettings(api_config_source),
              local_info_, api_config_source.set_node_on_first_message_only()),
          type_url, callbacks, resource_decoder, stats, dispatcher_.timeSource(),
          Utility::configSourceInitialFetchTimeout(config),
          /*is_aggregated*/ false, use_namespace_matching);
    case envoy::config::core::v3::ApiConfigSource::DELTA_GRPC: {
      return std::make_unique<GrpcSubscriptionImpl>(
          std::make_shared<GrpcMuxDelta>(
              Config::Utility::factoryForGrpcApiConfigSource(cm_.grpcAsyncClientManager(),
                                                             api_config_source, scope, true)
                  ->create(),
              dispatcher_, deltaGrpcMethod(type_url, transport_api_version), transport_api_version,
              api_.randomGenerator(), scope, Utility::parseRateLimitSettings(api_config_source),
<<<<<<< HEAD
              local_info_, api_config_source.set_node_on_first_message_only()),
          type_url, callbacks, resource_decoder, stats, dispatcher_.timeSource(),
          Utility::configSourceInitialFetchTimeout(config), false);
=======
              local_info_),
          callbacks, resource_decoder, stats, type_url, dispatcher_,
          Utility::configSourceInitialFetchTimeout(config), /*is_aggregated*/ false,
          use_namespace_matching);
>>>>>>> b591644f
    }
    default:
      NOT_REACHED_GCOVR_EXCL_LINE;
    }
  }
  case envoy::config::core::v3::ConfigSource::ConfigSourceSpecifierCase::kAds: {
    if (cm_.adsMux()->isLegacy()) {
      return std::make_unique<LegacyGrpcSubscriptionImpl>(
          cm_.adsMux(), callbacks, resource_decoder, stats, type_url, dispatcher_,
          Utility::configSourceInitialFetchTimeout(config), true);
    }
    return std::make_unique<GrpcSubscriptionImpl>(
<<<<<<< HEAD
        cm_.adsMux(), type_url, callbacks, resource_decoder, stats, dispatcher_.timeSource(),
        Utility::configSourceInitialFetchTimeout(config), true);
=======
        cm_.adsMux(), callbacks, resource_decoder, stats, type_url, dispatcher_,
        Utility::configSourceInitialFetchTimeout(config), true, use_namespace_matching);
>>>>>>> b591644f
  }
  default:
    throw EnvoyException(
        "Missing config source specifier in envoy::config::core::v3::ConfigSource");
  }
  NOT_REACHED_GCOVR_EXCL_LINE;
}

SubscriptionPtr SubscriptionFactoryImpl::collectionSubscriptionFromUrl(
    const xds::core::v3::ResourceLocator& collection_locator,
    const envoy::config::core::v3::ConfigSource& config, absl::string_view resource_type,
    Stats::Scope& scope, SubscriptionCallbacks& callbacks,
    OpaqueResourceDecoder& resource_decoder) {
  std::unique_ptr<Subscription> result;
  SubscriptionStats stats = Utility::generateStats(scope);

  switch (collection_locator.scheme()) {
  case xds::core::v3::ResourceLocator::FILE: {
    const std::string path = Http::Utility::localPathFromFilePath(collection_locator.id());
    Utility::checkFilesystemSubscriptionBackingPath(path, api_);
    return std::make_unique<Config::FilesystemCollectionSubscriptionImpl>(
        dispatcher_, path, callbacks, resource_decoder, stats, validation_visitor_, api_);
  }
  case xds::core::v3::ResourceLocator::XDSTP: {
    if (resource_type != collection_locator.resource_type()) {
      throw EnvoyException(
          fmt::format("xdstp:// type does not match {} in {}", resource_type,
                      Config::XdsResourceIdentifier::encodeUrl(collection_locator)));
    }
    const envoy::config::core::v3::ApiConfigSource& api_config_source = config.api_config_source();
    Utility::checkApiConfigSourceSubscriptionBackingCluster(cm_.primaryClusters(),
                                                            api_config_source);

    switch (api_config_source.api_type()) {
    case envoy::config::core::v3::ApiConfigSource::AGGREGATED_DELTA_GRPC: {
      return std::make_unique<GrpcCollectionSubscriptionImpl>(
          collection_locator, cm_.adsMux(), callbacks, resource_decoder, stats, dispatcher_,
          Utility::configSourceInitialFetchTimeout(config), false);
    }
    default:
      // TODO(htuch): Add support for non-aggregated delta gRPC, but there will always be options,
      // e.g. v2 REST, that don't make sense for xdstp:// ResourceLocators.
      throw EnvoyException(fmt::format("Unknown xdstp:// transport API type in {}",
                                       api_config_source.DebugString()));
    }
  }
  default:
    // TODO(htuch): Implement HTTP semantics for collection ResourceLocators.
    NOT_IMPLEMENTED_GCOVR_EXCL_LINE;
  }
  NOT_REACHED_GCOVR_EXCL_LINE;
}

} // namespace Config
} // namespace Envoy<|MERGE_RESOLUTION|>--- conflicted
+++ resolved
@@ -70,7 +70,7 @@
                 api_config_source.set_node_on_first_message_only()),
             callbacks, resource_decoder, stats, type_url, dispatcher_,
             Utility::configSourceInitialFetchTimeout(config),
-            /*is_aggregated*/ false);
+            /*is_aggregated*/ false, use_namespace_matching);
       }
 
       return std::make_unique<GrpcSubscriptionImpl>(
@@ -92,16 +92,10 @@
                   ->create(),
               dispatcher_, deltaGrpcMethod(type_url, transport_api_version), transport_api_version,
               api_.randomGenerator(), scope, Utility::parseRateLimitSettings(api_config_source),
-<<<<<<< HEAD
               local_info_, api_config_source.set_node_on_first_message_only()),
           type_url, callbacks, resource_decoder, stats, dispatcher_.timeSource(),
-          Utility::configSourceInitialFetchTimeout(config), false);
-=======
-              local_info_),
-          callbacks, resource_decoder, stats, type_url, dispatcher_,
           Utility::configSourceInitialFetchTimeout(config), /*is_aggregated*/ false,
           use_namespace_matching);
->>>>>>> b591644f
     }
     default:
       NOT_REACHED_GCOVR_EXCL_LINE;
@@ -111,16 +105,11 @@
     if (cm_.adsMux()->isLegacy()) {
       return std::make_unique<LegacyGrpcSubscriptionImpl>(
           cm_.adsMux(), callbacks, resource_decoder, stats, type_url, dispatcher_,
-          Utility::configSourceInitialFetchTimeout(config), true);
+          Utility::configSourceInitialFetchTimeout(config), true, use_namespace_matching);
     }
     return std::make_unique<GrpcSubscriptionImpl>(
-<<<<<<< HEAD
         cm_.adsMux(), type_url, callbacks, resource_decoder, stats, dispatcher_.timeSource(),
-        Utility::configSourceInitialFetchTimeout(config), true);
-=======
-        cm_.adsMux(), callbacks, resource_decoder, stats, type_url, dispatcher_,
         Utility::configSourceInitialFetchTimeout(config), true, use_namespace_matching);
->>>>>>> b591644f
   }
   default:
     throw EnvoyException(
@@ -157,8 +146,8 @@
     switch (api_config_source.api_type()) {
     case envoy::config::core::v3::ApiConfigSource::AGGREGATED_DELTA_GRPC: {
       return std::make_unique<GrpcCollectionSubscriptionImpl>(
-          collection_locator, cm_.adsMux(), callbacks, resource_decoder, stats, dispatcher_,
-          Utility::configSourceInitialFetchTimeout(config), false);
+          collection_locator, cm_.adsMux(), callbacks, resource_decoder, stats,
+          dispatcher_.timeSource(), Utility::configSourceInitialFetchTimeout(config), false);
     }
     default:
       // TODO(htuch): Add support for non-aggregated delta gRPC, but there will always be options,

#include "common/config/subscription_factory.h"

#include "common/config/delta_subscription_impl.h"
#include "common/config/filesystem_subscription_impl.h"
#include "common/config/grpc_mux_subscription_impl.h"
#include "common/config/grpc_subscription_impl.h"
#include "common/config/http_subscription_impl.h"
#include "common/config/type_to_endpoint.h"
#include "common/config/utility.h"
#include "common/protobuf/protobuf.h"

namespace Envoy {
namespace Config {

std::unique_ptr<Subscription> SubscriptionFactory::subscriptionFromConfigSource(
    const envoy::api::v2::core::ConfigSource& config, const LocalInfo::LocalInfo& local_info,
    Event::Dispatcher& dispatcher, Upstream::ClusterManager& cm, Runtime::RandomGenerator& random,
<<<<<<< HEAD
    Stats::Scope& scope, absl::string_view type_url, Api::Api& api) {
=======
    Stats::Scope& scope, const std::string& rest_method, const std::string& grpc_method,
    absl::string_view type_url, ProtobufMessage::ValidationVisitor& validation_visitor,
    Api::Api& api) {
>>>>>>> a1a558a9
  std::unique_ptr<Subscription> result;
  SubscriptionStats stats = Utility::generateStats(scope);
  switch (config.config_source_specifier_case()) {
  case envoy::api::v2::core::ConfigSource::kPath: {
    Utility::checkFilesystemSubscriptionBackingPath(config.path(), api);
    result = std::make_unique<Config::FilesystemSubscriptionImpl>(dispatcher, config.path(), stats,
                                                                  validation_visitor, api);
    break;
  }
  case envoy::api::v2::core::ConfigSource::kApiConfigSource: {
    const envoy::api::v2::core::ApiConfigSource& api_config_source = config.api_config_source();
    Utility::checkApiConfigSourceSubscriptionBackingCluster(cm.clusters(), api_config_source);
    switch (api_config_source.api_type()) {
    case envoy::api::v2::core::ApiConfigSource::UNSUPPORTED_REST_LEGACY:
      throw EnvoyException(
          "REST_LEGACY no longer a supported ApiConfigSource. "
          "Please specify an explicit supported api_type in the following config:\n" +
          config.DebugString());
    case envoy::api::v2::core::ApiConfigSource::REST:
      result = std::make_unique<HttpSubscriptionImpl>(
          local_info, cm, api_config_source.cluster_names()[0], dispatcher, random,
          Utility::apiConfigSourceRefreshDelay(api_config_source),
<<<<<<< HEAD
          Utility::apiConfigSourceRequestTimeout(api_config_source), restMethod(type_url), stats,
          Utility::configSourceInitialFetchTimeout(config));
=======
          Utility::apiConfigSourceRequestTimeout(api_config_source),
          *Protobuf::DescriptorPool::generated_pool()->FindMethodByName(rest_method), stats,
          Utility::configSourceInitialFetchTimeout(config), validation_visitor);
>>>>>>> a1a558a9
      break;
    case envoy::api::v2::core::ApiConfigSource::GRPC:
      result = std::make_unique<GrpcSubscriptionImpl>(
          local_info,
          Config::Utility::factoryForGrpcApiConfigSource(cm.grpcAsyncClientManager(),
                                                         api_config_source, scope)
              ->create(),
          dispatcher, random, sotwGrpcMethod(type_url), type_url, stats, scope,
          Utility::parseRateLimitSettings(api_config_source),
          Utility::configSourceInitialFetchTimeout(config));
      break;
    case envoy::api::v2::core::ApiConfigSource::DELTA_GRPC: {
      Utility::checkApiConfigSourceSubscriptionBackingCluster(cm.clusters(), api_config_source);
      result = std::make_unique<DeltaSubscriptionImpl>(
          local_info,
          Config::Utility::factoryForGrpcApiConfigSource(cm.grpcAsyncClientManager(),
                                                         api_config_source, scope)
              ->create(),
          dispatcher, deltaGrpcMethod(type_url), type_url, random, scope,
          Utility::parseRateLimitSettings(api_config_source), stats,
          Utility::configSourceInitialFetchTimeout(config));
      break;
    }
    default:
      NOT_REACHED_GCOVR_EXCL_LINE;
    }
    break;
  }
  case envoy::api::v2::core::ConfigSource::kAds: {
    result = std::make_unique<GrpcMuxSubscriptionImpl>(
        cm.adsMux(), stats, type_url, dispatcher, Utility::configSourceInitialFetchTimeout(config));
    break;
  }
  default:
    throw EnvoyException("Missing config source specifier in envoy::api::v2::core::ConfigSource");
  }
  return result;
}

} // namespace Config
} // namespace Envoy<|MERGE_RESOLUTION|>--- conflicted
+++ resolved
@@ -15,13 +15,8 @@
 std::unique_ptr<Subscription> SubscriptionFactory::subscriptionFromConfigSource(
     const envoy::api::v2::core::ConfigSource& config, const LocalInfo::LocalInfo& local_info,
     Event::Dispatcher& dispatcher, Upstream::ClusterManager& cm, Runtime::RandomGenerator& random,
-<<<<<<< HEAD
-    Stats::Scope& scope, absl::string_view type_url, Api::Api& api) {
-=======
-    Stats::Scope& scope, const std::string& rest_method, const std::string& grpc_method,
-    absl::string_view type_url, ProtobufMessage::ValidationVisitor& validation_visitor,
-    Api::Api& api) {
->>>>>>> a1a558a9
+    Stats::Scope& scope, absl::string_view type_url,
+    ProtobufMessage::ValidationVisitor& validation_visitor, Api::Api& api) {
   std::unique_ptr<Subscription> result;
   SubscriptionStats stats = Utility::generateStats(scope);
   switch (config.config_source_specifier_case()) {
@@ -44,14 +39,8 @@
       result = std::make_unique<HttpSubscriptionImpl>(
           local_info, cm, api_config_source.cluster_names()[0], dispatcher, random,
           Utility::apiConfigSourceRefreshDelay(api_config_source),
-<<<<<<< HEAD
           Utility::apiConfigSourceRequestTimeout(api_config_source), restMethod(type_url), stats,
-          Utility::configSourceInitialFetchTimeout(config));
-=======
-          Utility::apiConfigSourceRequestTimeout(api_config_source),
-          *Protobuf::DescriptorPool::generated_pool()->FindMethodByName(rest_method), stats,
           Utility::configSourceInitialFetchTimeout(config), validation_visitor);
->>>>>>> a1a558a9
       break;
     case envoy::api::v2::core::ApiConfigSource::GRPC:
       result = std::make_unique<GrpcSubscriptionImpl>(

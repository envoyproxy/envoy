--- conflicted
+++ resolved
@@ -34,12 +34,8 @@
       const envoy::api::v2::core::ConfigSource& config, const LocalInfo::LocalInfo& local_info,
       Event::Dispatcher& dispatcher, Upstream::ClusterManager& cm, Runtime::RandomGenerator& random,
       Stats::Scope& scope, const std::string& rest_method, const std::string& grpc_method,
-<<<<<<< HEAD
-      absl::string_view type_url, Api::Api& api, SubscriptionCallbacks& callbacks);
-=======
       absl::string_view type_url, ProtobufMessage::ValidationVisitor& validation_visitor,
-      Api::Api& api);
->>>>>>> 8d1ad35a
+      Api::Api& api, SubscriptionCallbacks& callbacks);
 };
 
 } // namespace Config

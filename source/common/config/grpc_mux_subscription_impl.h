--- conflicted
+++ resolved
@@ -45,17 +45,12 @@
     stats_.update_attempt_.inc();
   }
 
-<<<<<<< HEAD
-  void updateResources(const std::vector<std::string>& resources) override {
-    watch_ = grpc_mux_->subscribe(type_url_, resources, *this);
-=======
   void updateResources(const std::set<std::string>& update_to_these_names) override {
     // First destroy the watch, so that this subscribe doesn't send a request for both the
     // previously watched resources and the new ones (we may have lost interest in some of the
     // previously watched ones).
     watch_.reset();
     watch_ = grpc_mux_.subscribe(type_url_, update_to_these_names, *this);
->>>>>>> 5fd871d9
     stats_.update_attempt_.inc();
   }
 

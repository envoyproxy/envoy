--- conflicted
+++ resolved
@@ -10,6 +10,11 @@
 void PausableAckQueue::push(UpdateAck x) { storage_.push_back(std::move(x)); }
 
 size_t PausableAckQueue::size() const { return storage_.size(); }
+
+void PausableAckQueue::clear() {
+//  pauses_.clear();
+  storage_.clear();
+}
 
 bool PausableAckQueue::empty() {
   for (const auto& entry : storage_) {
@@ -32,11 +37,7 @@
 
 UpdateAck PausableAckQueue::popFront() {
   for (auto it = storage_.begin(); it != storage_.end(); ++it) {
-<<<<<<< HEAD
     if (pauses_[it->type_url_] == 0) {
-=======
-    if (!paused_[it->type_url_]) {
->>>>>>> 23b8270c
       UpdateAck ret = *it;
       storage_.erase(it);
       return ret;

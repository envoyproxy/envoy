--- conflicted
+++ resolved
@@ -15,14 +15,7 @@
   std::string data;
   switch (source.specifier_case()) {
   case envoy::config::core::v3::DataSource::SpecifierCase::kFilename:
-<<<<<<< HEAD
-    file_or_error = readFileDatasource(source.filename(), api, max_size);
-    RETURN_IF_STATUS_NOT_OK(file_or_error);
-    data = file_or_error.value();
-    break;
-=======
     return readFile(source.filename(), api, allow_empty, max_size);
->>>>>>> 144759d4
   case envoy::config::core::v3::DataSource::SpecifierCase::kInlineBytes:
     data = source.inline_bytes();
     break;
@@ -50,26 +43,6 @@
   return data;
 }
 
-<<<<<<< HEAD
-absl::StatusOr<std::string> readFileDatasource(const std::string& source, Api::Api& api,
-                                               uint64_t max_size) {
-  if (max_size > 0) {
-    if (!api.fileSystem().fileExists(source)) {
-      return absl::InvalidArgumentError(fmt::format("file {} does not exist", source));
-    }
-    const ssize_t size = api.fileSystem().fileSize(source);
-    if (size < 0) {
-      return absl::InvalidArgumentError(absl::StrCat("cannot determine size of file ", source));
-    }
-    if (static_cast<uint64_t>(size) > max_size) {
-      return absl::InvalidArgumentError(
-          fmt::format("file {} size is {} bytes; maximum is {}", source, size, max_size));
-    }
-  }
-  absl::StatusOr<std::string> file_or_error = api.fileSystem().fileReadToEnd(source);
-  RETURN_IF_STATUS_NOT_OK(file_or_error);
-  return file_or_error.value();
-=======
 absl::StatusOr<std::string> readFile(const std::string& path, Api::Api& api, bool allow_empty,
                                      uint64_t max_size) {
   auto& file_system = api.fileSystem();
@@ -96,7 +69,6 @@
   }
 
   return file_content_or_error.value();
->>>>>>> 144759d4
 }
 
 absl::optional<std::string> getPath(const envoy::config::core::v3::DataSource& source) {

--- conflicted
+++ resolved
@@ -34,18 +34,10 @@
                        ProtobufMessage::ValidationVisitor& validation_visitor);
 
   // Config::Subscription
-<<<<<<< HEAD
-  void start(const std::set<std::string>& resource_names,
-             const bool use_namespace_matching = false) override;
-  void updateResourceInterest(const std::set<std::string>& update_to_these_names,
-                              const bool use_namespace_matching) override;
-  void requestOnDemandUpdate(const std::set<std::string>&) override {
-=======
   void start(const absl::flat_hash_set<std::string>& resource_names) override;
   void
   updateResourceInterest(const absl::flat_hash_set<std::string>& update_to_these_names) override;
   void requestOnDemandUpdate(const absl::flat_hash_set<std::string>&) override {
->>>>>>> b591644f
     NOT_IMPLEMENTED_GCOVR_EXCL_LINE;
   }
 

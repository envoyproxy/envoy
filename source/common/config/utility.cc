--- conflicted
+++ resolved
@@ -125,7 +125,6 @@
       fmt::format("Unknown type URL {} in DiscoveryResponse", resource.type_url()));
 }
 
-<<<<<<< HEAD
 std::vector<Stats::TagExtractorPtr>
 Utility::createTagExtractors(const envoy::api::v2::Bootstrap& bootstrap) {
 
@@ -156,14 +155,14 @@
   }
 
   return tag_extractors;
-=======
+}
+
 void Utility::checkObjNameLength(const std::string& error_prefix, const std::string& name) {
   if (name.length() > Stats::RawStatData::maxObjNameLength()) {
     throw EnvoyException(fmt::format("{}: Length of {} ({}) exceeds allowed maximum length ({})",
                                      error_prefix, name, name.length(),
                                      Stats::RawStatData::maxObjNameLength()));
   }
->>>>>>> 16eb2c3e
 }
 
 } // namespace Config

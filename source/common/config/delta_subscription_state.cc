#include "common/config/delta_subscription_state.h"

#include "common/common/assert.h"
#include "common/common/hash.h"

namespace Envoy {
namespace Config {

DeltaSubscriptionState::DeltaSubscriptionState(const std::string& type_url,
                                               SubscriptionCallbacks& callbacks,
                                               const LocalInfo::LocalInfo& local_info,
                                               std::chrono::milliseconds init_fetch_timeout,
                                               Event::Dispatcher& dispatcher)
    : type_url_(type_url), callbacks_(callbacks), local_info_(local_info),
      init_fetch_timeout_(init_fetch_timeout) {
  if (init_fetch_timeout_.count() > 0 && !init_fetch_timeout_timer_) {
    init_fetch_timeout_timer_ = dispatcher.createTimer([this]() -> void {
      stats_.init_fetch_timeout_.inc();
      ENVOY_LOG(warn, "delta config: initial fetch timed out for {}", type_url_);
      callbacks_.onConfigUpdateFailed(Envoy::Config::ConfigUpdateFailureReason::FetchTimedout,
                                      nullptr);
    });
    init_fetch_timeout_timer_->enableTimer(init_fetch_timeout_);
  }
}

void DeltaSubscriptionState::updateSubscriptionInterest(const std::set<std::string>& cur_added,
                                                        const std::set<std::string>& cur_removed) {
  for (const auto& a : cur_added) {
    setResourceWaitingForServer(a);
    // If interest in a resource is removed-then-added (all before a discovery request
    // can be sent), we must treat it as a "new" addition: our user may have forgotten its
    // copy of the resource after instructing us to remove it, and need to be reminded of it.
    names_removed_.erase(a);
    names_added_.insert(a);
  }
  for (const auto& r : cur_removed) {
    setLostInterestInResource(r);
    // Ideally, when interest in a resource is added-then-removed in between requests,
    // we would avoid putting a superfluous "unsubscribe [resource that was never subscribed]"
    // in the request. However, the removed-then-added case *does* need to go in the request,
    // and due to how we accomplish that, it's difficult to distinguish remove-add-remove from
    // add-remove (because "remove-add" has to be treated as equivalent to just "add").
    names_added_.erase(r);
    names_removed_.insert(r);
  }
}

// Not having sent any requests yet counts as an "update pending" since you're supposed to resend
// the entirety of your interest at the start of a stream, even if nothing has changed.
bool DeltaSubscriptionState::subscriptionUpdatePending() const {
  return !names_added_.empty() || !names_removed_.empty() ||
         !any_request_sent_yet_in_current_stream_;
}

UpdateAck
DeltaSubscriptionState::handleResponse(const envoy::api::v2::DeltaDiscoveryResponse& message) {
  // We *always* copy the response's nonce into the next request, even if we're going to make that
  // request a NACK by setting error_detail.
  UpdateAck ack(message.nonce(), type_url_);
  try {
    handleGoodResponse(message);
  } catch (const EnvoyException& e) {
    handleBadResponse(e, ack);
  }
  return ack;
}

void DeltaSubscriptionState::handleGoodResponse(
    const envoy::api::v2::DeltaDiscoveryResponse& message) {
  disableInitFetchTimeoutTimer();
  absl::flat_hash_set<std::string> names_added_removed;
  for (const auto& resource : message.resources()) {
    if (!names_added_removed.insert(resource.name()).second) {
      throw EnvoyException(
          fmt::format("duplicate name {} found among added/updated resources", resource.name()));
    }
    if (message.type_url() != resource.resource().type_url()) {
      throw EnvoyException(fmt::format("type URL {} embedded in an individual Any does not match "
                                       "the message-wide type URL {} in DeltaDiscoveryResponse {}",
                                       resource.resource().type_url(), message.type_url(),
                                       message.DebugString()));
    }
  }
  for (const auto& name : message.removed_resources()) {
    if (!names_added_removed.insert(name).second) {
      throw EnvoyException(
          fmt::format("duplicate name {} found in the union of added+removed resources", name));
    }
  }
  callbacks_.onConfigUpdate(message.resources(), message.removed_resources(),
                            message.system_version_info());
  for (const auto& resource : message.resources()) {
    setResourceVersion(resource.name(), resource.version());
  }
  // If a resource is gone, there is no longer a meaningful version for it that makes sense to
  // provide to the server upon stream reconnect: either it will continue to not exist, in which
  // case saying nothing is fine, or the server will bring back something new, which we should
  // receive regardless (which is the logic that not specifying a version will get you).
  //
  // So, leave the version map entry present but blank. It will be left out of
  // initial_resource_versions messages, but will remind us to explicitly tell the server "I'm
  // cancelling my subscription" when we lose interest.
  for (const auto& resource_name : message.removed_resources()) {
    if (resource_names_.find(resource_name) != resource_names_.end()) {
      setResourceWaitingForServer(resource_name);
    }
  }
  ENVOY_LOG(debug, "Delta config for {} accepted with {} resources added, {} removed", type_url_,
            message.resources().size(), message.removed_resources().size());
}

void DeltaSubscriptionState::handleBadResponse(const EnvoyException& e, UpdateAck& ack) {
  // Note that error_detail being set is what indicates that a DeltaDiscoveryRequest is a NACK.
  ack.error_detail_.set_code(Grpc::Status::GrpcStatus::Internal);
  ack.error_detail_.set_message(e.what());
  disableInitFetchTimeoutTimer();
  ENVOY_LOG(warn, "delta config for {} rejected: {}", type_url_, e.what());
  callbacks_.onConfigUpdateFailed(Envoy::Config::ConfigUpdateFailureReason::UpdateRejected, &e);
}

void DeltaSubscriptionState::handleEstablishmentFailure() {
  disableInitFetchTimeoutTimer();
<<<<<<< HEAD
  ENVOY_LOG(debug, "gRPC update for {} failed", type_url_);
  callbacks_.onConfigUpdateFailed(nullptr);
=======
  stats_.update_failure_.inc();
  stats_.update_attempt_.inc();
  callbacks_.onConfigUpdateFailed(Envoy::Config::ConfigUpdateFailureReason::ConnectionFailure,
                                  nullptr);
>>>>>>> c3a75316
}

envoy::api::v2::DeltaDiscoveryRequest DeltaSubscriptionState::getNextRequestAckless() {
  envoy::api::v2::DeltaDiscoveryRequest request;
  if (!any_request_sent_yet_in_current_stream_) {
    any_request_sent_yet_in_current_stream_ = true;
    // initial_resource_versions "must be populated for first request in a stream".
    // Also, since this might be a new server, we must explicitly state *all* of our subscription
    // interest.
    for (auto const& resource : resource_versions_) {
      // Populate initial_resource_versions with the resource versions we currently have.
      // Resources we are interested in, but are still waiting to get any version of from the
      // server, do not belong in initial_resource_versions. (But do belong in new subscriptions!)
      if (!resource.second.waitingForServer()) {
        (*request.mutable_initial_resource_versions())[resource.first] = resource.second.version();
      }
      // As mentioned above, fill resource_names_subscribe with everything, including names we
      // have yet to receive any resource for.
      names_added_.insert(resource.first);
    }
    names_removed_.clear();
  }
  std::copy(names_added_.begin(), names_added_.end(),
            Protobuf::RepeatedFieldBackInserter(request.mutable_resource_names_subscribe()));
  std::copy(names_removed_.begin(), names_removed_.end(),
            Protobuf::RepeatedFieldBackInserter(request.mutable_resource_names_unsubscribe()));
  names_added_.clear();
  names_removed_.clear();

  request.set_type_url(type_url_);
  request.mutable_node()->MergeFrom(local_info_.node());
  return request;
}

envoy::api::v2::DeltaDiscoveryRequest
DeltaSubscriptionState::getNextRequestWithAck(const UpdateAck& ack) {
  envoy::api::v2::DeltaDiscoveryRequest request = getNextRequestAckless();
  request.set_response_nonce(ack.nonce_);
  if (ack.error_detail_.code() != Grpc::Status::GrpcStatus::Ok) {
    // Don't needlessly make the field present-but-empty if status is ok.
    request.mutable_error_detail()->CopyFrom(ack.error_detail_);
  }
  return request;
}

void DeltaSubscriptionState::disableInitFetchTimeoutTimer() {
  if (init_fetch_timeout_timer_) {
    init_fetch_timeout_timer_->disableTimer();
    init_fetch_timeout_timer_.reset();
  }
}

void DeltaSubscriptionState::setResourceVersion(const std::string& resource_name,
                                                const std::string& resource_version) {
  resource_versions_[resource_name] = ResourceVersion(resource_version);
  resource_names_.insert(resource_name);
}

void DeltaSubscriptionState::setResourceWaitingForServer(const std::string& resource_name) {
  resource_versions_[resource_name] = ResourceVersion();
  resource_names_.insert(resource_name);
}

void DeltaSubscriptionState::setLostInterestInResource(const std::string& resource_name) {
  resource_versions_.erase(resource_name);
  resource_names_.erase(resource_name);
}

} // namespace Config
} // namespace Envoy<|MERGE_RESOLUTION|>--- conflicted
+++ resolved
@@ -15,10 +15,8 @@
       init_fetch_timeout_(init_fetch_timeout) {
   if (init_fetch_timeout_.count() > 0 && !init_fetch_timeout_timer_) {
     init_fetch_timeout_timer_ = dispatcher.createTimer([this]() -> void {
-      stats_.init_fetch_timeout_.inc();
       ENVOY_LOG(warn, "delta config: initial fetch timed out for {}", type_url_);
-      callbacks_.onConfigUpdateFailed(Envoy::Config::ConfigUpdateFailureReason::FetchTimedout,
-                                      nullptr);
+      callbacks_.onConfigUpdateFailed(ConfigUpdateFailureReason::FetchTimedout, nullptr);
     });
     init_fetch_timeout_timer_->enableTimer(init_fetch_timeout_);
   }
@@ -121,15 +119,9 @@
 
 void DeltaSubscriptionState::handleEstablishmentFailure() {
   disableInitFetchTimeoutTimer();
-<<<<<<< HEAD
   ENVOY_LOG(debug, "gRPC update for {} failed", type_url_);
-  callbacks_.onConfigUpdateFailed(nullptr);
-=======
-  stats_.update_failure_.inc();
-  stats_.update_attempt_.inc();
   callbacks_.onConfigUpdateFailed(Envoy::Config::ConfigUpdateFailureReason::ConnectionFailure,
                                   nullptr);
->>>>>>> c3a75316
 }
 
 envoy::api::v2::DeltaDiscoveryRequest DeltaSubscriptionState::getNextRequestAckless() {

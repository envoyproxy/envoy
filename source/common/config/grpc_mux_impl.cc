#include "common/config/grpc_mux_impl.h"

#include <unordered_set>

#include "envoy/service/discovery/v3/discovery.pb.h"

#include "common/config/utility.h"
#include "common/config/version_converter.h"
#include "common/protobuf/protobuf.h"

namespace Envoy {
namespace Config {

GrpcMuxImpl::GrpcMuxImpl(const LocalInfo::LocalInfo& local_info,
                         Grpc::RawAsyncClientPtr async_client, Event::Dispatcher& dispatcher,
                         const Protobuf::MethodDescriptor& service_method,
                         envoy::config::core::v3::ApiVersion transport_api_version,
                         Runtime::RandomGenerator& random, Stats::Scope& scope,
                         const RateLimitSettings& rate_limit_settings, bool skip_subsequent_node)
    : grpc_stream_(this, std::move(async_client), service_method, random, dispatcher, scope,
                   rate_limit_settings),
      local_info_(local_info), skip_subsequent_node_(skip_subsequent_node),
      first_stream_request_(true), transport_api_version_(transport_api_version) {
  Config::Utility::checkLocalInfo("ads", local_info);
}

GrpcMuxImpl::~GrpcMuxImpl() {
  for (const auto& api_state : api_state_) {
    for (auto watch : api_state.second.watches_) {
      watch->clear();
    }
  }
}

void GrpcMuxImpl::start() { grpc_stream_.establishNewStream(); }

void GrpcMuxImpl::sendDiscoveryRequest(const std::string& type_url) {
  if (!grpc_stream_.grpcStreamAvailable()) {
    ENVOY_LOG(debug, "No stream available to sendDiscoveryRequest for {}", type_url);
    return; // Drop this request; the reconnect will enqueue a new one.
  }

  ApiState& api_state = api_state_[type_url];
  if (api_state.paused_) {
    ENVOY_LOG(trace, "API {} paused during sendDiscoveryRequest(), setting pending.", type_url);
    api_state.pending_ = true;
    return; // Drop this request; the unpause will enqueue a new one.
  }

  auto& request = api_state.request_;
  request.mutable_resource_names()->Clear();

  // Maintain a set to avoid dupes.
  std::unordered_set<std::string> resources;
  for (const auto* watch : api_state.watches_) {
    for (const std::string& resource : watch->resources_) {
      if (resources.count(resource) == 0) {
        resources.emplace(resource);
        request.add_resource_names(resource);
      }
    }
  }

  if (skip_subsequent_node_ && !first_stream_request_) {
    request.clear_node();
  }
  VersionConverter::prepareMessageForGrpcWire(request, transport_api_version_);
  ENVOY_LOG(trace, "Sending DiscoveryRequest for {}: {}", type_url, request.DebugString());
  grpc_stream_.sendMessage(request);
  first_stream_request_ = false;

  // clear error_detail after the request is sent if it exists.
  if (api_state_[type_url].request_.has_error_detail()) {
    api_state_[type_url].request_.clear_error_detail();
  }
}

GrpcMuxWatchPtr GrpcMuxImpl::subscribe(const std::string& type_url,
                                       const std::set<std::string>& resources,
<<<<<<< HEAD
                                       SubscriptionCallbacks& callbacks) {
  auto watch =
      std::unique_ptr<GrpcMuxWatch>(new GrpcMuxWatchImpl(resources, callbacks, type_url, *this));
=======
                                       GrpcMuxCallbacks& callbacks) {
  GrpcMuxWatchPtr watch = std::make_unique<GrpcMuxWatchImpl>(resources, callbacks, type_url, *this);
>>>>>>> 90b60c34
  ENVOY_LOG(debug, "gRPC mux subscribe for " + type_url);

  // Lazily kick off the requests based on first subscription. This has the
  // convenient side-effect that we order messages on the channel based on
  // Envoy's internal dependency ordering.
  // TODO(gsagula): move TokenBucketImpl params to a config.
  if (!api_state_[type_url].subscribed_) {
    api_state_[type_url].request_.set_type_url(type_url);
    api_state_[type_url].request_.mutable_node()->MergeFrom(local_info_.node());
    api_state_[type_url].subscribed_ = true;
    subscriptions_.emplace_back(type_url);
  }

  // This will send an updated request on each subscription.
  // TODO(htuch): For RDS/EDS, this will generate a new DiscoveryRequest on each resource we added.
  // Consider in the future adding some kind of collation/batching during CDS/LDS updates so that we
  // only send a single RDS/EDS update after the CDS/LDS update.
  queueDiscoveryRequest(type_url);

  return watch;
}

void GrpcMuxImpl::pause(const std::string& type_url) {
  ENVOY_LOG(debug, "Pausing discovery requests for {}", type_url);
  ApiState& api_state = api_state_[type_url];
  ASSERT(!api_state.paused_);
  ASSERT(!api_state.pending_);
  api_state.paused_ = true;
}

void GrpcMuxImpl::resume(const std::string& type_url) {
  ENVOY_LOG(debug, "Resuming discovery requests for {}", type_url);
  ApiState& api_state = api_state_[type_url];
  ASSERT(api_state.paused_);
  api_state.paused_ = false;

  if (api_state.pending_) {
    ASSERT(api_state.subscribed_);
    queueDiscoveryRequest(type_url);
    api_state.pending_ = false;
  }
}

bool GrpcMuxImpl::paused(const std::string& type_url) const {
  auto entry = api_state_.find(type_url);
  if (entry == api_state_.end()) {
    return false;
  }
  return entry->second.paused_;
}

void GrpcMuxImpl::onDiscoveryResponse(
    std::unique_ptr<envoy::service::discovery::v3::DiscoveryResponse>&& message) {
  const std::string& type_url = message->type_url();
  ENVOY_LOG(debug, "Received gRPC message for {} at version {}", type_url, message->version_info());
  if (api_state_.count(type_url) == 0) {
    ENVOY_LOG(warn, "Ignoring the message for type URL {} as it has no current subscribers.",
              type_url);
    // TODO(yuval-k): This should never happen. consider dropping the stream as this is a
    // protocol violation
    return;
  }
  if (api_state_[type_url].watches_.empty()) {
    // update the nonce as we are processing this response.
    api_state_[type_url].request_.set_response_nonce(message->nonce());
    if (message->resources().empty()) {
      // No watches and no resources. This can happen when envoy unregisters from a
      // resource that's removed from the server as well. For example, a deleted cluster
      // triggers un-watching the ClusterLoadAssignment watch, and at the same time the
      // xDS server sends an empty list of ClusterLoadAssignment resources. we'll accept
      // this update. no need to send a discovery request, as we don't watch for anything.
      api_state_[type_url].request_.set_version_info(message->version_info());
    } else {
      // No watches and we have resources - this should not happen. send a NACK (by not
      // updating the version).
      ENVOY_LOG(warn, "Ignoring unwatched type URL {}", type_url);
      queueDiscoveryRequest(type_url);
    }
    return;
  }
  try {
    // To avoid O(n^2) explosion (e.g. when we have 1000s of EDS watches), we
    // build a map here from resource name to resource and then walk watches_.
    // We have to walk all watches (and need an efficient map as a result) to
    // ensure we deliver empty config updates when a resource is dropped.
    std::unordered_map<std::string, ProtobufWkt::Any> resources;
    SubscriptionCallbacks& callbacks = api_state_[type_url].watches_.front()->callbacks_;
    for (const auto& resource : message->resources()) {
      if (type_url != resource.type_url()) {
        throw EnvoyException(
            fmt::format("{} does not match the message-wide type URL {} in DiscoveryResponse {}",
                        resource.type_url(), type_url, message->DebugString()));
      }
      const std::string resource_name = callbacks.resourceName(resource);
      resources.emplace(resource_name, resource);
    }
    for (auto watch : api_state_[type_url].watches_) {
      // onConfigUpdate should be called in all cases for single watch xDS (Cluster and
      // Listener) even if the message does not have resources so that update_empty stat
      // is properly incremented and state-of-the-world semantics are maintained.
      if (watch->resources_.empty()) {
        watch->callbacks_.onConfigUpdate(message->resources(), message->version_info());
        continue;
      }
      Protobuf::RepeatedPtrField<ProtobufWkt::Any> found_resources;
      for (const auto& watched_resource_name : watch->resources_) {
        auto it = resources.find(watched_resource_name);
        if (it != resources.end()) {
          found_resources.Add()->MergeFrom(it->second);
        }
      }
      // onConfigUpdate should be called only on watches(clusters/routes) that have
      // updates in the message for EDS/RDS.
      if (!found_resources.empty()) {
        watch->callbacks_.onConfigUpdate(found_resources, message->version_info());
      }
    }
    // TODO(mattklein123): In the future if we start tracking per-resource versions, we
    // would do that tracking here.
    api_state_[type_url].request_.set_version_info(message->version_info());
  } catch (const EnvoyException& e) {
    for (auto watch : api_state_[type_url].watches_) {
      watch->callbacks_.onConfigUpdateFailed(
          Envoy::Config::ConfigUpdateFailureReason::UpdateRejected, &e);
    }
    ::google::rpc::Status* error_detail = api_state_[type_url].request_.mutable_error_detail();
    error_detail->set_code(Grpc::Status::WellKnownGrpcStatus::Internal);
    error_detail->set_message(e.what());
  }
  api_state_[type_url].request_.set_response_nonce(message->nonce());
  queueDiscoveryRequest(type_url);
}

void GrpcMuxImpl::onWriteable() { drainRequests(); }

void GrpcMuxImpl::onStreamEstablished() {
  first_stream_request_ = true;
  for (const auto& type_url : subscriptions_) {
    queueDiscoveryRequest(type_url);
  }
}

void GrpcMuxImpl::onEstablishmentFailure() {
  for (const auto& api_state : api_state_) {
    for (auto watch : api_state.second.watches_) {
      watch->callbacks_.onConfigUpdateFailed(
          Envoy::Config::ConfigUpdateFailureReason::ConnectionFailure, nullptr);
    }
  }
}

void GrpcMuxImpl::queueDiscoveryRequest(const std::string& queue_item) {
  request_queue_.push(queue_item);
  drainRequests();
}

void GrpcMuxImpl::clearRequestQueue() {
  grpc_stream_.maybeUpdateQueueSizeStat(0);
  request_queue_ = {};
}

void GrpcMuxImpl::drainRequests() {
  while (!request_queue_.empty() && grpc_stream_.checkRateLimitAllowsDrain()) {
    // Process the request, if rate limiting is not enabled at all or if it is under rate limit.
    sendDiscoveryRequest(request_queue_.front());
    request_queue_.pop();
  }
  grpc_stream_.maybeUpdateQueueSizeStat(request_queue_.size());
}

} // namespace Config
} // namespace Envoy<|MERGE_RESOLUTION|>--- conflicted
+++ resolved
@@ -77,14 +77,8 @@
 
 GrpcMuxWatchPtr GrpcMuxImpl::subscribe(const std::string& type_url,
                                        const std::set<std::string>& resources,
-<<<<<<< HEAD
                                        SubscriptionCallbacks& callbacks) {
-  auto watch =
-      std::unique_ptr<GrpcMuxWatch>(new GrpcMuxWatchImpl(resources, callbacks, type_url, *this));
-=======
-                                       GrpcMuxCallbacks& callbacks) {
-  GrpcMuxWatchPtr watch = std::make_unique<GrpcMuxWatchImpl>(resources, callbacks, type_url, *this);
->>>>>>> 90b60c34
+  auto watch = std::make_unique<GrpcMuxWatchImpl>(resources, callbacks, type_url, *this);
   ENVOY_LOG(debug, "gRPC mux subscribe for " + type_url);
 
   // Lazily kick off the requests based on first subscription. This has the

#include "common/config/grpc_mux_impl.h"

#include <unordered_set>

#include "common/config/utility.h"
#include "common/protobuf/protobuf.h"

namespace Envoy {
namespace Config {

std::unordered_map<
    std::string,
    std::list<envoy::admin::v2alpha::ControlPlaneConfigDump::ConfigSourceControlPlaneInfo>>
    GrpcMuxImpl::per_service_control_plane_info_;

GrpcMuxImpl::GrpcMuxImpl(const LocalInfo::LocalInfo& local_info, Grpc::AsyncClientPtr async_client,
                         Event::Dispatcher& dispatcher,
                         const Protobuf::MethodDescriptor& service_method,
                         Runtime::RandomGenerator& random, Stats::Scope& scope,
<<<<<<< HEAD
                         const RateLimitSettings& rate_limit_settings,
                         Server::ConfigTracker& config_tracker,
                         const envoy::api::v2::core::GrpcService& grpc_service)
    : GrpcStream<envoy::api::v2::DiscoveryRequest, envoy::api::v2::DiscoveryResponse, std::string>(
          std::move(async_client), service_method, random, dispatcher, scope, rate_limit_settings),
      local_info_(local_info), xds_service_(service_method.service()->full_name()),
      config_tracker_entry_(config_tracker.add(service_method.service()->name(),
                                               [this] { return dumpControlPlaneConfig(); })),
      time_source_(dispatcher.timeSource()) {
  grpc_service_.MergeFrom(grpc_service);
=======
                         const RateLimitSettings& rate_limit_settings)
    : grpc_stream_(this, std::move(async_client), service_method, random, dispatcher, scope,
                   rate_limit_settings),

      local_info_(local_info) {
>>>>>>> cfc51454
  Config::Utility::checkLocalInfo("ads", local_info);
}

GrpcMuxImpl::~GrpcMuxImpl() {
  for (const auto& api_state : api_state_) {
    for (auto watch : api_state.second.watches_) {
      watch->inserted_ = false;
    }
  }
}

void GrpcMuxImpl::start() { grpc_stream_.establishNewStream(); }

void GrpcMuxImpl::sendDiscoveryRequest(const std::string& type_url) {
  if (!grpc_stream_.grpcStreamAvailable()) {
    ENVOY_LOG(debug, "No stream available to sendDiscoveryRequest for {}", type_url);
    return; // Drop this request; the reconnect will enqueue a new one.
  }

  ApiState& api_state = api_state_[type_url];
  if (api_state.paused_) {
    ENVOY_LOG(trace, "API {} paused during sendDiscoveryRequest(), setting pending.", type_url);
    api_state.pending_ = true;
    return; // Drop this request; the unpause will enqueue a new one.
  }

  auto& request = api_state.request_;
  request.mutable_resource_names()->Clear();

  // Maintain a set to avoid dupes.
  std::unordered_set<std::string> resources;
  for (const auto* watch : api_state.watches_) {
    for (const std::string& resource : watch->resources_) {
      if (resources.count(resource) == 0) {
        resources.emplace(resource);
        request.add_resource_names(resource);
      }
    }
  }

  ENVOY_LOG(trace, "Sending DiscoveryRequest for {}: {}", type_url, request.DebugString());
  grpc_stream_.sendMessage(request);

  // clear error_detail after the request is sent if it exists.
  if (api_state_[type_url].request_.has_error_detail()) {
    api_state_[type_url].request_.clear_error_detail();
  }
}

GrpcMuxWatchPtr GrpcMuxImpl::subscribe(const std::string& type_url,
                                       const std::vector<std::string>& resources,
                                       GrpcMuxCallbacks& callbacks) {
  auto watch =
      std::unique_ptr<GrpcMuxWatch>(new GrpcMuxWatchImpl(resources, callbacks, type_url, *this));
  ENVOY_LOG(debug, "gRPC mux subscribe for " + type_url);

  // Lazily kick off the requests based on first subscription. This has the
  // convenient side-effect that we order messages on the channel based on
  // Envoy's internal dependency ordering.
  // TODO(gsagula): move TokenBucketImpl params to a config.
  if (!api_state_[type_url].subscribed_) {
    api_state_[type_url].request_.set_type_url(type_url);
    api_state_[type_url].request_.mutable_node()->MergeFrom(local_info_.node());
    api_state_[type_url].subscribed_ = true;
    subscriptions_.emplace_back(type_url);
  }

  // This will send an updated request on each subscription.
  // TODO(htuch): For RDS/EDS, this will generate a new DiscoveryRequest on each resource we added.
  // Consider in the future adding some kind of collation/batching during CDS/LDS updates so that we
  // only send a single RDS/EDS update after the CDS/LDS update.
  queueDiscoveryRequest(type_url);

  return watch;
}

void GrpcMuxImpl::pause(const std::string& type_url) {
  ENVOY_LOG(debug, "Pausing discovery requests for {}", type_url);
  ApiState& api_state = api_state_[type_url];
  ASSERT(!api_state.paused_);
  ASSERT(!api_state.pending_);
  api_state.paused_ = true;
}

void GrpcMuxImpl::resume(const std::string& type_url) {
  ENVOY_LOG(debug, "Resuming discovery requests for {}", type_url);
  ApiState& api_state = api_state_[type_url];
  ASSERT(api_state.paused_);
  api_state.paused_ = false;

  if (api_state.pending_) {
    ASSERT(api_state.subscribed_);
    queueDiscoveryRequest(type_url);
    api_state.pending_ = false;
  }
}

void GrpcMuxImpl::onDiscoveryResponse(
    std::unique_ptr<envoy::api::v2::DiscoveryResponse>&& message) {
  const std::string& type_url = message->type_url();
  ENVOY_LOG(debug, "Received gRPC message for {} at version {}", type_url, message->version_info());
  if (api_state_.count(type_url) == 0) {
    ENVOY_LOG(warn, "Ignoring the message for type URL {} as it has no current subscribers.",
              type_url);
    // TODO(yuval-k): This should never happen. consider dropping the stream as this is a
    // protocol violation
    return;
  }

  populateControlPlaneInfo(*message);

  if (api_state_[type_url].watches_.empty()) {
    // update the nonce as we are processing this response.
    api_state_[type_url].request_.set_response_nonce(message->nonce());
    if (message->resources().empty()) {
      // No watches and no resources. This can happen when envoy unregisters from a
      // resource that's removed from the server as well. For example, a deleted cluster
      // triggers un-watching the ClusterLoadAssignment watch, and at the same time the
      // xDS server sends an empty list of ClusterLoadAssignment resources. we'll accept
      // this update. no need to send a discovery request, as we don't watch for anything.
      api_state_[type_url].request_.set_version_info(message->version_info());
    } else {
      // No watches and we have resources - this should not happen. send a NACK (by not
      // updating the version).
      ENVOY_LOG(warn, "Ignoring unwatched type URL {}", type_url);
      queueDiscoveryRequest(type_url);
    }
    return;
  }
  try {
    // To avoid O(n^2) explosion (e.g. when we have 1000s of EDS watches), we
    // build a map here from resource name to resource and then walk watches_.
    // We have to walk all watches (and need an efficient map as a result) to
    // ensure we deliver empty config updates when a resource is dropped.
    std::unordered_map<std::string, ProtobufWkt::Any> resources;
    GrpcMuxCallbacks& callbacks = api_state_[type_url].watches_.front()->callbacks_;
    for (const auto& resource : message->resources()) {
      if (type_url != resource.type_url()) {
        throw EnvoyException(fmt::format("{} does not match {} type URL in DiscoveryResponse {}",
                                         resource.type_url(), type_url, message->DebugString()));
      }
      const std::string resource_name = callbacks.resourceName(resource);
      resources.emplace(resource_name, resource);
    }
    for (auto watch : api_state_[type_url].watches_) {
      // onConfigUpdate should be called in all cases for single watch xDS (Cluster and
      // Listener) even if the message does not have resources so that update_empty stat
      // is properly incremented and state-of-the-world semantics are maintained.
      if (watch->resources_.empty()) {
        watch->callbacks_.onConfigUpdate(message->resources(), message->version_info());
        continue;
      }
      Protobuf::RepeatedPtrField<ProtobufWkt::Any> found_resources;
      for (auto watched_resource_name : watch->resources_) {
        auto it = resources.find(watched_resource_name);
        if (it != resources.end()) {
          found_resources.Add()->MergeFrom(it->second);
        }
      }
      // onConfigUpdate should be called only on watches(clusters/routes) that have
      // updates in the message for EDS/RDS.
      if (found_resources.size() > 0) {
        watch->callbacks_.onConfigUpdate(found_resources, message->version_info());
      }
    }
    // TODO(mattklein123): In the future if we start tracking per-resource versions, we
    // would do that tracking here.
    api_state_[type_url].request_.set_version_info(message->version_info());
  } catch (const EnvoyException& e) {
    for (auto watch : api_state_[type_url].watches_) {
      watch->callbacks_.onConfigUpdateFailed(&e);
    }
    ::google::rpc::Status* error_detail = api_state_[type_url].request_.mutable_error_detail();
    error_detail->set_code(Grpc::Status::GrpcStatus::Internal);
    error_detail->set_message(e.what());
  }
  api_state_[type_url].request_.set_response_nonce(message->nonce());
  queueDiscoveryRequest(type_url);
}

void GrpcMuxImpl::onWriteable() { drainRequests(); }

void GrpcMuxImpl::onStreamEstablished() {
  for (const auto type_url : subscriptions_) {
    queueDiscoveryRequest(type_url);
  }
}

void GrpcMuxImpl::onEstablishmentFailure() {
  for (const auto& api_state : api_state_) {
    for (auto watch : api_state.second.watches_) {
      watch->callbacks_.onConfigUpdateFailed(nullptr);
    }
  }
}

<<<<<<< HEAD
void GrpcMuxImpl::populateControlPlaneInfo(const envoy::api::v2::DiscoveryResponse& message) {
  if (message.has_control_plane()) {
    Protobuf::util::MessageDifferencer message_differencer;
    envoy::admin::v2alpha::ControlPlaneConfigDump::ConfigSourceControlPlaneInfo
        config_source_control_plane_info;
    bool config_exists = false;
    // Check if control plane information is already available for the xds service that points to
    // the grpc_service. If yes, either a new response might have come from the management server it
    // is already connected to or it is now connected to a different management server instance that
    // is part of the cluster pointed to by grpc_service. In either case, we should update the
    // control_plane_identifier in the existing config_source_control_plane_info. Otherwise we
    // should create a new entry for config_source_control_plane pointing to this grpc_service.
    for (auto& config_control_plane : GrpcMuxImpl::per_service_control_plane_info_[xds_service_]) {
      if (message_differencer.Compare(grpc_service_, config_control_plane.grpc_service())) {
        config_source_control_plane_info = config_control_plane;
        config_exists = true;
        break;
      }
    }
    config_source_control_plane_info.mutable_control_plane()->set_identifier(
        message.control_plane().identifier());
    TimestampUtil::systemClockToTimestamp(
        time_source_.systemTime(), *(config_source_control_plane_info.mutable_last_updated()));
    config_source_control_plane_info.mutable_grpc_service()->MergeFrom(grpc_service_);
    if (!config_exists) {
      GrpcMuxImpl::per_service_control_plane_info_[xds_service_].push_back(
          config_source_control_plane_info);
    }
  }
}

ProtobufTypes::MessagePtr GrpcMuxImpl::dumpControlPlaneConfig() const {
  auto config_dump = std::make_unique<envoy::admin::v2alpha::ControlPlaneConfigDump>();
  for (auto& service_info : GrpcMuxImpl::per_service_control_plane_info_) {
    envoy::admin::v2alpha::ControlPlaneConfigDump::ServiceControlPlaneInfo
        service_control_plane_info;
    service_control_plane_info.set_xds_service(service_info.first);
    for (auto& config_source_control_plane_info : service_info.second) {
      service_control_plane_info.add_config_source_control_plane()->MergeFrom(
          config_source_control_plane_info);
    }
    config_dump->add_service_control_plane_info()->MergeFrom(service_control_plane_info);
  }
  return config_dump;
=======
void GrpcMuxImpl::queueDiscoveryRequest(const std::string& queue_item) {
  request_queue_.push(queue_item);
  drainRequests();
}

void GrpcMuxImpl::clearRequestQueue() {
  grpc_stream_.maybeUpdateQueueSizeStat(0);
  // TODO(fredlas) when we have C++17: request_queue_ = {};
  while (!request_queue_.empty()) {
    request_queue_.pop();
  }
}

void GrpcMuxImpl::drainRequests() {
  while (!request_queue_.empty() && grpc_stream_.checkRateLimitAllowsDrain()) {
    // Process the request, if rate limiting is not enabled at all or if it is under rate limit.
    sendDiscoveryRequest(request_queue_.front());
    request_queue_.pop();
  }
  grpc_stream_.maybeUpdateQueueSizeStat(request_queue_.size());
>>>>>>> cfc51454
}

} // namespace Config
} // namespace Envoy<|MERGE_RESOLUTION|>--- conflicted
+++ resolved
@@ -17,24 +17,16 @@
                          Event::Dispatcher& dispatcher,
                          const Protobuf::MethodDescriptor& service_method,
                          Runtime::RandomGenerator& random, Stats::Scope& scope,
-<<<<<<< HEAD
                          const RateLimitSettings& rate_limit_settings,
                          Server::ConfigTracker& config_tracker,
                          const envoy::api::v2::core::GrpcService& grpc_service)
-    : GrpcStream<envoy::api::v2::DiscoveryRequest, envoy::api::v2::DiscoveryResponse, std::string>(
-          std::move(async_client), service_method, random, dispatcher, scope, rate_limit_settings),
+    : grpc_stream_(this, std::move(async_client), service_method, random, dispatcher, scope,
+                   rate_limit_settings),
       local_info_(local_info), xds_service_(service_method.service()->full_name()),
       config_tracker_entry_(config_tracker.add(service_method.service()->name(),
                                                [this] { return dumpControlPlaneConfig(); })),
       time_source_(dispatcher.timeSource()) {
   grpc_service_.MergeFrom(grpc_service);
-=======
-                         const RateLimitSettings& rate_limit_settings)
-    : grpc_stream_(this, std::move(async_client), service_method, random, dispatcher, scope,
-                   rate_limit_settings),
-
-      local_info_(local_info) {
->>>>>>> cfc51454
   Config::Utility::checkLocalInfo("ads", local_info);
 }
 
@@ -231,7 +223,6 @@
   }
 }
 
-<<<<<<< HEAD
 void GrpcMuxImpl::populateControlPlaneInfo(const envoy::api::v2::DiscoveryResponse& message) {
   if (message.has_control_plane()) {
     Protobuf::util::MessageDifferencer message_differencer;
@@ -276,7 +267,8 @@
     config_dump->add_service_control_plane_info()->MergeFrom(service_control_plane_info);
   }
   return config_dump;
-=======
+}
+
 void GrpcMuxImpl::queueDiscoveryRequest(const std::string& queue_item) {
   request_queue_.push(queue_item);
   drainRequests();
@@ -297,7 +289,6 @@
     request_queue_.pop();
   }
   grpc_stream_.maybeUpdateQueueSizeStat(request_queue_.size());
->>>>>>> cfc51454
 }
 
 } // namespace Config

--- conflicted
+++ resolved
@@ -24,12 +24,9 @@
                    rate_limit_settings),
       local_info_(local_info), skip_subsequent_node_(skip_subsequent_node),
       first_stream_request_(true), transport_api_version_(transport_api_version),
-<<<<<<< HEAD
-      dispatcher_(dispatcher) {
-=======
+      dispatcher_(dispatcher),
       enable_type_url_downgrade_and_upgrade_(Runtime::runtimeFeatureEnabled(
           "envoy.reloadable_features.enable_type_url_downgrade_and_upgrade")) {
->>>>>>> 130c7c4e
   Config::Utility::checkLocalInfo("ads", local_info);
 }
 

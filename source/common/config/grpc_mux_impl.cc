#include "common/config/grpc_mux_impl.h"

#include <unordered_set>

#include "common/config/utility.h"
#include "common/protobuf/protobuf.h"

namespace Envoy {
namespace Config {

GrpcMuxImpl::GrpcMuxImpl(const LocalInfo::LocalInfo& local_info, Grpc::AsyncClientPtr async_client,
                         Event::Dispatcher& dispatcher,
                         const Protobuf::MethodDescriptor& service_method,
                         Runtime::RandomGenerator& random, Stats::Scope& scope,
                         const RateLimitSettings& rate_limit_settings)
    : grpc_stream_(this, std::move(async_client), service_method, random, dispatcher, scope,
                   rate_limit_settings),

      local_info_(local_info) {
  Config::Utility::checkLocalInfo("ads", local_info);
}

GrpcMuxImpl::~GrpcMuxImpl() {
  for (const auto& api_state : api_state_) {
    for (auto watch : api_state.second.watches_) {
      watch->inserted_ = false;
    }
  }
}

<<<<<<< HEAD
=======
void GrpcMuxImpl::start() { grpc_stream_.establishNewStream(); }

>>>>>>> 5fd871d9
void GrpcMuxImpl::sendDiscoveryRequest(const std::string& type_url) {
  if (!grpc_stream_.grpcStreamAvailable()) {
    ENVOY_LOG(debug, "No stream available to sendDiscoveryRequest for {}", type_url);
    return; // Drop this request; the reconnect will enqueue a new one.
  }

  ApiState& api_state = api_state_[type_url];
  if (api_state.paused_) {
    ENVOY_LOG(trace, "API {} paused during sendDiscoveryRequest(), setting pending.", type_url);
    api_state.pending_ = true;
    return; // Drop this request; the unpause will enqueue a new one.
  }

  auto& request = api_state.request_;
  request.mutable_resource_names()->Clear();

  // Maintain a set to avoid dupes.
  std::unordered_set<std::string> resources;
  for (const auto* watch : api_state.watches_) {
    for (const std::string& resource : watch->resources_) {
      if (resources.count(resource) == 0) {
        resources.emplace(resource);
        request.add_resource_names(resource);
      }
    }
  }

  ENVOY_LOG(trace, "Sending DiscoveryRequest for {}: {}", type_url, request.DebugString());
  grpc_stream_.sendMessage(request);

  // clear error_detail after the request is sent if it exists.
  if (api_state_[type_url].request_.has_error_detail()) {
    api_state_[type_url].request_.clear_error_detail();
  }
}

<<<<<<< HEAD
=======
GrpcMuxWatchPtr GrpcMuxImpl::subscribe(const std::string& type_url,
                                       const std::set<std::string>& resources,
                                       GrpcMuxCallbacks& callbacks) {
  auto watch =
      std::unique_ptr<GrpcMuxWatch>(new GrpcMuxWatchImpl(resources, callbacks, type_url, *this));
  ENVOY_LOG(debug, "gRPC mux subscribe for " + type_url);

  // Lazily kick off the requests based on first subscription. This has the
  // convenient side-effect that we order messages on the channel based on
  // Envoy's internal dependency ordering.
  // TODO(gsagula): move TokenBucketImpl params to a config.
  if (!api_state_[type_url].subscribed_) {
    api_state_[type_url].request_.set_type_url(type_url);
    api_state_[type_url].request_.mutable_node()->MergeFrom(local_info_.node());
    api_state_[type_url].subscribed_ = true;
    subscriptions_.emplace_back(type_url);
  }

  // This will send an updated request on each subscription.
  // TODO(htuch): For RDS/EDS, this will generate a new DiscoveryRequest on each resource we added.
  // Consider in the future adding some kind of collation/batching during CDS/LDS updates so that we
  // only send a single RDS/EDS update after the CDS/LDS update.
  queueDiscoveryRequest(type_url);

  return watch;
}

void GrpcMuxImpl::pause(const std::string& type_url) {
  ENVOY_LOG(debug, "Pausing discovery requests for {}", type_url);
  ApiState& api_state = api_state_[type_url];
  ASSERT(!api_state.paused_);
  ASSERT(!api_state.pending_);
  api_state.paused_ = true;
}

void GrpcMuxImpl::resume(const std::string& type_url) {
  ENVOY_LOG(debug, "Resuming discovery requests for {}", type_url);
  ApiState& api_state = api_state_[type_url];
  ASSERT(api_state.paused_);
  api_state.paused_ = false;

  if (api_state.pending_) {
    ASSERT(api_state.subscribed_);
    queueDiscoveryRequest(type_url);
    api_state.pending_ = false;
  }
}

>>>>>>> 5fd871d9
void GrpcMuxImpl::onDiscoveryResponse(
    std::unique_ptr<envoy::api::v2::DiscoveryResponse>&& message) {
  const std::string& type_url = message->type_url();
  ENVOY_LOG(debug, "Received gRPC message for {} at version {}", type_url, message->version_info());
  if (api_state_.count(type_url) == 0) {
    ENVOY_LOG(warn, "Ignoring the message for type URL {} as it has no current subscribers.",
              type_url);
    // TODO(yuval-k): This should never happen. consider dropping the stream as this is a
    // protocol violation
    return;
  }
  if (api_state_[type_url].watches_.empty()) {
    // update the nonce as we are processing this response.
    api_state_[type_url].request_.set_response_nonce(message->nonce());
    if (message->resources().empty()) {
      // No watches and no resources. This can happen when envoy unregisters from a
      // resource that's removed from the server as well. For example, a deleted cluster
      // triggers un-watching the ClusterLoadAssignment watch, and at the same time the
      // xDS server sends an empty list of ClusterLoadAssignment resources. we'll accept
      // this update. no need to send a discovery request, as we don't watch for anything.
      api_state_[type_url].request_.set_version_info(message->version_info());
    } else {
      // No watches and we have resources - this should not happen. send a NACK (by not
      // updating the version).
      ENVOY_LOG(warn, "Ignoring unwatched type URL {}", type_url);
      queueDiscoveryRequest(type_url);
    }
    return;
  }
  try {
    // To avoid O(n^2) explosion (e.g. when we have 1000s of EDS watches), we
    // build a map here from resource name to resource and then walk watches_.
    // We have to walk all watches (and need an efficient map as a result) to
    // ensure we deliver empty config updates when a resource is dropped.
    std::unordered_map<std::string, ProtobufWkt::Any> resources;
    GrpcMuxCallbacks& callbacks = api_state_[type_url].watches_.front()->callbacks_;
    for (const auto& resource : message->resources()) {
      if (type_url != resource.type_url()) {
        throw EnvoyException(fmt::format("{} does not match {} type URL in DiscoveryResponse {}",
                                         resource.type_url(), type_url, message->DebugString()));
      }
      const std::string resource_name = callbacks.resourceName(resource);
      resources.emplace(resource_name, resource);
    }
    for (auto watch : api_state_[type_url].watches_) {
      // onConfigUpdate should be called in all cases for single watch xDS (Cluster and
      // Listener) even if the message does not have resources so that update_empty stat
      // is properly incremented and state-of-the-world semantics are maintained.
      if (watch->resources_.empty()) {
        watch->callbacks_.onConfigUpdate(message->resources(), message->version_info());
        continue;
      }
      Protobuf::RepeatedPtrField<ProtobufWkt::Any> found_resources;
      for (auto watched_resource_name : watch->resources_) {
        auto it = resources.find(watched_resource_name);
        if (it != resources.end()) {
          found_resources.Add()->MergeFrom(it->second);
        }
      }
      // onConfigUpdate should be called only on watches(clusters/routes) that have
      // updates in the message for EDS/RDS.
<<<<<<< HEAD
      if (found_resources.size() > 0) {
=======
      if (!found_resources.empty()) {
>>>>>>> 5fd871d9
        watch->callbacks_.onConfigUpdate(found_resources, message->version_info());
      }
    }
    // TODO(mattklein123): In the future if we start tracking per-resource versions, we
    // would do that tracking here.
    api_state_[type_url].request_.set_version_info(message->version_info());
  } catch (const EnvoyException& e) {
    for (auto watch : api_state_[type_url].watches_) {
      watch->callbacks_.onConfigUpdateFailed(&e);
    }
    ::google::rpc::Status* error_detail = api_state_[type_url].request_.mutable_error_detail();
    error_detail->set_code(Grpc::Status::GrpcStatus::Internal);
    error_detail->set_message(e.what());
  }
  api_state_[type_url].request_.set_response_nonce(message->nonce());
  queueDiscoveryRequest(type_url);
}

<<<<<<< HEAD
GrpcMuxWatchPtr GrpcMuxImpl::subscribe(const std::string& type_url,
                                       const std::vector<std::string>& resources,
                                       GrpcMuxCallbacks& callbacks) {
  auto watch =
      std::unique_ptr<GrpcMuxWatch>(new GrpcMuxWatchImpl(resources, callbacks, type_url, *this));
  ENVOY_LOG(debug, "gRPC mux subscribe for " + type_url);

  // Lazily kick off the requests based on first subscription. This has the
  // convenient side-effect that we order messages on the channel based on
  // Envoy's internal dependency ordering.
  // TODO(gsagula): move TokenBucketImpl params to a config.
  if (!api_state_[type_url].subscribed_) {
    api_state_[type_url].request_.set_type_url(type_url);
    api_state_[type_url].request_.mutable_node()->MergeFrom(local_info_.node());
    api_state_[type_url].subscribed_ = true;
    subscriptions_.emplace_back(type_url);
  }

  // This will send an updated request on each subscription.
  // TODO(htuch): For RDS/EDS, this will generate a new DiscoveryRequest on each resource we added.
  // Consider in the future adding some kind of collation/batching during CDS/LDS updates so that we
  // only send a single RDS/EDS update after the CDS/LDS update.
  queueDiscoveryRequest(type_url);

  // This is idempotent, so it's fine to just always call when we have a new subscription.
  grpc_stream_.establishStream();

  return watch;
}

void GrpcMuxImpl::pause(const std::string& type_url) {
  ENVOY_LOG(debug, "Pausing discovery requests for {}", type_url);
  ApiState& api_state = api_state_[type_url];
  ASSERT(!api_state.paused_);
  ASSERT(!api_state.pending_);
  api_state.paused_ = true;
}

void GrpcMuxImpl::resume(const std::string& type_url) {
  ENVOY_LOG(debug, "Resuming discovery requests for {}", type_url);
  ApiState& api_state = api_state_[type_url];
  ASSERT(api_state.paused_);
  api_state.paused_ = false;

  if (api_state.pending_) {
    ASSERT(api_state.subscribed_);
    queueDiscoveryRequest(type_url);
    api_state.pending_ = false;
  }
}
=======
void GrpcMuxImpl::onWriteable() { drainRequests(); }
>>>>>>> 5fd871d9

void GrpcMuxImpl::onStreamEstablished() {
  for (const auto type_url : subscriptions_) {
    queueDiscoveryRequest(type_url);
  }
}

void GrpcMuxImpl::onEstablishmentFailure() {
  for (const auto& api_state : api_state_) {
    for (auto watch : api_state.second.watches_) {
      watch->callbacks_.onConfigUpdateFailed(nullptr);
    }
  }
}

<<<<<<< HEAD
void GrpcMuxImpl::onWriteable() { drainRequests(); }

=======
>>>>>>> 5fd871d9
void GrpcMuxImpl::queueDiscoveryRequest(const std::string& queue_item) {
  request_queue_.push(queue_item);
  drainRequests();
}
<<<<<<< HEAD
=======

>>>>>>> 5fd871d9
void GrpcMuxImpl::clearRequestQueue() {
  grpc_stream_.maybeUpdateQueueSizeStat(0);
  // TODO(fredlas) when we have C++17: request_queue_ = {};
  while (!request_queue_.empty()) {
    request_queue_.pop();
  }
}
<<<<<<< HEAD
=======

>>>>>>> 5fd871d9
void GrpcMuxImpl::drainRequests() {
  while (!request_queue_.empty() && grpc_stream_.checkRateLimitAllowsDrain()) {
    // Process the request, if rate limiting is not enabled at all or if it is under rate limit.
    sendDiscoveryRequest(request_queue_.front());
    request_queue_.pop();
  }
  grpc_stream_.maybeUpdateQueueSizeStat(request_queue_.size());
}

} // namespace Config
} // namespace Envoy<|MERGE_RESOLUTION|>--- conflicted
+++ resolved
@@ -28,11 +28,8 @@
   }
 }
 
-<<<<<<< HEAD
-=======
-void GrpcMuxImpl::start() { grpc_stream_.establishNewStream(); }
-
->>>>>>> 5fd871d9
+void GrpcMuxImpl::start() { grpc_stream_.establishStream(); }
+
 void GrpcMuxImpl::sendDiscoveryRequest(const std::string& type_url) {
   if (!grpc_stream_.grpcStreamAvailable()) {
     ENVOY_LOG(debug, "No stream available to sendDiscoveryRequest for {}", type_url);
@@ -69,10 +66,8 @@
   }
 }
 
-<<<<<<< HEAD
-=======
 GrpcMuxWatchPtr GrpcMuxImpl::subscribe(const std::string& type_url,
-                                       const std::set<std::string>& resources,
+                                       const std::vector<std::string>& resources,
                                        GrpcMuxCallbacks& callbacks) {
   auto watch =
       std::unique_ptr<GrpcMuxWatch>(new GrpcMuxWatchImpl(resources, callbacks, type_url, *this));
@@ -95,6 +90,9 @@
   // only send a single RDS/EDS update after the CDS/LDS update.
   queueDiscoveryRequest(type_url);
 
+  // This is idempotent, so it's fine to just always call when we have a new subscription.
+  grpc_stream_.establishStream();
+
   return watch;
 }
 
@@ -119,7 +117,6 @@
   }
 }
 
->>>>>>> 5fd871d9
 void GrpcMuxImpl::onDiscoveryResponse(
     std::unique_ptr<envoy::api::v2::DiscoveryResponse>&& message) {
   const std::string& type_url = message->type_url();
@@ -181,11 +178,7 @@
       }
       // onConfigUpdate should be called only on watches(clusters/routes) that have
       // updates in the message for EDS/RDS.
-<<<<<<< HEAD
-      if (found_resources.size() > 0) {
-=======
       if (!found_resources.empty()) {
->>>>>>> 5fd871d9
         watch->callbacks_.onConfigUpdate(found_resources, message->version_info());
       }
     }
@@ -204,61 +197,6 @@
   queueDiscoveryRequest(type_url);
 }
 
-<<<<<<< HEAD
-GrpcMuxWatchPtr GrpcMuxImpl::subscribe(const std::string& type_url,
-                                       const std::vector<std::string>& resources,
-                                       GrpcMuxCallbacks& callbacks) {
-  auto watch =
-      std::unique_ptr<GrpcMuxWatch>(new GrpcMuxWatchImpl(resources, callbacks, type_url, *this));
-  ENVOY_LOG(debug, "gRPC mux subscribe for " + type_url);
-
-  // Lazily kick off the requests based on first subscription. This has the
-  // convenient side-effect that we order messages on the channel based on
-  // Envoy's internal dependency ordering.
-  // TODO(gsagula): move TokenBucketImpl params to a config.
-  if (!api_state_[type_url].subscribed_) {
-    api_state_[type_url].request_.set_type_url(type_url);
-    api_state_[type_url].request_.mutable_node()->MergeFrom(local_info_.node());
-    api_state_[type_url].subscribed_ = true;
-    subscriptions_.emplace_back(type_url);
-  }
-
-  // This will send an updated request on each subscription.
-  // TODO(htuch): For RDS/EDS, this will generate a new DiscoveryRequest on each resource we added.
-  // Consider in the future adding some kind of collation/batching during CDS/LDS updates so that we
-  // only send a single RDS/EDS update after the CDS/LDS update.
-  queueDiscoveryRequest(type_url);
-
-  // This is idempotent, so it's fine to just always call when we have a new subscription.
-  grpc_stream_.establishStream();
-
-  return watch;
-}
-
-void GrpcMuxImpl::pause(const std::string& type_url) {
-  ENVOY_LOG(debug, "Pausing discovery requests for {}", type_url);
-  ApiState& api_state = api_state_[type_url];
-  ASSERT(!api_state.paused_);
-  ASSERT(!api_state.pending_);
-  api_state.paused_ = true;
-}
-
-void GrpcMuxImpl::resume(const std::string& type_url) {
-  ENVOY_LOG(debug, "Resuming discovery requests for {}", type_url);
-  ApiState& api_state = api_state_[type_url];
-  ASSERT(api_state.paused_);
-  api_state.paused_ = false;
-
-  if (api_state.pending_) {
-    ASSERT(api_state.subscribed_);
-    queueDiscoveryRequest(type_url);
-    api_state.pending_ = false;
-  }
-}
-=======
-void GrpcMuxImpl::onWriteable() { drainRequests(); }
->>>>>>> 5fd871d9
-
 void GrpcMuxImpl::onStreamEstablished() {
   for (const auto type_url : subscriptions_) {
     queueDiscoveryRequest(type_url);
@@ -273,19 +211,13 @@
   }
 }
 
-<<<<<<< HEAD
 void GrpcMuxImpl::onWriteable() { drainRequests(); }
 
-=======
->>>>>>> 5fd871d9
 void GrpcMuxImpl::queueDiscoveryRequest(const std::string& queue_item) {
   request_queue_.push(queue_item);
   drainRequests();
 }
-<<<<<<< HEAD
-=======
-
->>>>>>> 5fd871d9
+
 void GrpcMuxImpl::clearRequestQueue() {
   grpc_stream_.maybeUpdateQueueSizeStat(0);
   // TODO(fredlas) when we have C++17: request_queue_ = {};
@@ -293,10 +225,7 @@
     request_queue_.pop();
   }
 }
-<<<<<<< HEAD
-=======
-
->>>>>>> 5fd871d9
+
 void GrpcMuxImpl::drainRequests() {
   while (!request_queue_.empty() && grpc_stream_.checkRateLimitAllowsDrain()) {
     // Process the request, if rate limiting is not enabled at all or if it is under rate limit.

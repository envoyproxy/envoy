--- conflicted
+++ resolved
@@ -161,12 +161,6 @@
   GrpcMuxWatchPtr addWatch(const std::string&, const std::set<std::string>&, SubscriptionCallbacks&,
                            OpaqueResourceDecoder&) override {
     ExceptionUtil::throwEnvoyException("ADS must be configured to support an ADS config source");
-<<<<<<< HEAD
-    // it should never reach here but the compiler complains and the alternative will be to change
-    // the return type of the parent virtual function to absl::<optional<current_return_type>>
-    return nullptr;
-=======
->>>>>>> d95d956f
   }
 
   void onWriteable() override {}

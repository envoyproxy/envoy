#pragma once

#include <queue>
#include <unordered_map>

#include "envoy/common/time.h"
#include "envoy/config/grpc_mux.h"
#include "envoy/config/subscription.h"
#include "envoy/event/dispatcher.h"
#include "envoy/grpc/status.h"
#include "envoy/upstream/cluster_manager.h"

#include "common/common/cleanup.h"
#include "common/common/logger.h"
#include "common/config/grpc_stream.h"
#include "common/config/utility.h"

namespace Envoy {
namespace Config {

/**
 * ADS API implementation that fetches via gRPC.
 */
class GrpcMuxImpl : public GrpcMux,
                    public GrpcStreamCallbacks<envoy::api::v2::DiscoveryResponse>,
                    public Logger::Loggable<Logger::Id::config> {
public:
  GrpcMuxImpl(const LocalInfo::LocalInfo& local_info, Grpc::RawAsyncClientPtr async_client,
              Event::Dispatcher& dispatcher, const Protobuf::MethodDescriptor& service_method,
              Runtime::RandomGenerator& random, Stats::Scope& scope,
              const RateLimitSettings& rate_limit_settings);
  ~GrpcMuxImpl();

  void start() override;
  GrpcMuxWatchPtr subscribe(const std::string& type_url, const std::set<std::string>& resources,
                            GrpcMuxCallbacks& callbacks) override;

  // GrpcMux
  void pause(const std::string& type_url) override;
  void resume(const std::string& type_url) override;
  bool paused(const std::string& type_url) const override;

  void addOrUpdateWatch(const std::string&, WatchPtr&, const std::set<std::string>&,
                        SubscriptionCallbacks&, std::chrono::milliseconds) override {
    NOT_IMPLEMENTED_GCOVR_EXCL_LINE;
  }

  void handleDiscoveryResponse(std::unique_ptr<envoy::api::v2::DiscoveryResponse>&& message);

  void sendDiscoveryRequest(const std::string& type_url);

  // Config::GrpcStreamCallbacks
  void onStreamEstablished() override;
  void onEstablishmentFailure() override;
  void onDiscoveryResponse(std::unique_ptr<envoy::api::v2::DiscoveryResponse>&& message) override;
  void onWriteable() override;

  GrpcStream<envoy::api::v2::DiscoveryRequest, envoy::api::v2::DiscoveryResponse>&
  grpcStreamForTest() {
    return grpc_stream_;
  }

private:
  void drainRequests();
  void setRetryTimer();

  struct GrpcMuxWatchImpl : public GrpcMuxWatch, RaiiListElement<GrpcMuxWatchImpl*> {
    GrpcMuxWatchImpl(const std::set<std::string>& resources, GrpcMuxCallbacks& callbacks,
                     const std::string& type_url, GrpcMuxImpl& parent)
        : RaiiListElement<GrpcMuxWatchImpl*>(parent.api_state_[type_url].watches_, this),
          resources_(resources), callbacks_(callbacks), type_url_(type_url), parent_(parent),
          inserted_(true) {}
    ~GrpcMuxWatchImpl() override {
      if (inserted_) {
        erase();
        if (!resources_.empty()) {
          parent_.sendDiscoveryRequest(type_url_);
        }
      }
    }

    void clear() {
      inserted_ = false;
      cancel();
    }

    std::set<std::string> resources_;
    GrpcMuxCallbacks& callbacks_;
    const std::string type_url_;
    GrpcMuxImpl& parent_;

  private:
    bool inserted_;
  };

  // Per muxed API state.
  struct ApiState {
    // Watches on the returned resources for the API;
    std::list<GrpcMuxWatchImpl*> watches_;
    // Current DiscoveryRequest for API.
    envoy::api::v2::DiscoveryRequest request_;
    // Paused via pause()?
    bool paused_{};
    // Was a DiscoveryRequest elided during a pause?
    bool pending_{};
    // Has this API been tracked in subscriptions_?
    bool subscribed_{};
  };

  // Request queue management logic.
  void queueDiscoveryRequest(const std::string& queue_item);
  void clearRequestQueue();

  GrpcStream<envoy::api::v2::DiscoveryRequest, envoy::api::v2::DiscoveryResponse> grpc_stream_;
  const LocalInfo::LocalInfo& local_info_;
  std::unordered_map<std::string, ApiState> api_state_;
  // Envoy's dependency ordering.
  std::list<std::string> subscriptions_;

  // A queue to store requests while rate limited. Note that when requests cannot be sent due to the
  // gRPC stream being down, this queue does not store them; rather, they are simply dropped.
  // This string is a type URL.
  std::queue<std::string> request_queue_;
};

class NullGrpcMuxImpl : public GrpcMux, GrpcStreamCallbacks<envoy::api::v2::DiscoveryResponse> {
public:
  void start() override {}
  GrpcMuxWatchPtr subscribe(const std::string&, const std::set<std::string>&,
                            GrpcMuxCallbacks&) override {
    throw EnvoyException("ADS must be configured to support an ADS config source");
  }
  void pause(const std::string&) override {}
  void resume(const std::string&) override {}
<<<<<<< HEAD

  void addOrUpdateWatch(const std::string&, WatchPtr&, const std::set<std::string>&,
                        SubscriptionCallbacks&, std::chrono::milliseconds) override {
    throw EnvoyException("ADS must be configured to support an ADS config source");
  }

  void onWriteable() override {}
  void onStreamEstablished() override {}
  void onEstablishmentFailure() override {}
  void onDiscoveryResponse(std::unique_ptr<envoy::api::v2::DiscoveryResponse>&&) override {}
=======
  bool paused(const std::string&) const override { NOT_REACHED_GCOVR_EXCL_LINE; }
>>>>>>> 54e22406
};

} // namespace Config
} // namespace Envoy<|MERGE_RESOLUTION|>--- conflicted
+++ resolved
@@ -132,7 +132,7 @@
   }
   void pause(const std::string&) override {}
   void resume(const std::string&) override {}
-<<<<<<< HEAD
+  bool paused(const std::string&) const override { NOT_REACHED_GCOVR_EXCL_LINE; }
 
   void addOrUpdateWatch(const std::string&, WatchPtr&, const std::set<std::string>&,
                         SubscriptionCallbacks&, std::chrono::milliseconds) override {
@@ -143,9 +143,6 @@
   void onStreamEstablished() override {}
   void onEstablishmentFailure() override {}
   void onDiscoveryResponse(std::unique_ptr<envoy::api::v2::DiscoveryResponse>&&) override {}
-=======
-  bool paused(const std::string&) const override { NOT_REACHED_GCOVR_EXCL_LINE; }
->>>>>>> 54e22406
 };
 
 } // namespace Config

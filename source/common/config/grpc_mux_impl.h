--- conflicted
+++ resolved
@@ -1,10 +1,7 @@
 #pragma once
 
-<<<<<<< HEAD
 #include <cstdint>
-=======
 #include <memory>
->>>>>>> 2d25680a
 #include <queue>
 #include <unordered_map>
 

--- conflicted
+++ resolved
@@ -142,13 +142,9 @@
   const V1Converter v1_converter_;
 
   HttpFilterNameValues()
-      : v1_converter_({BUFFER, CORS, DYNAMO, FAULT, GRPC_HTTP1_BRIDGE, GRPC_JSON_TRANSCODER,
-<<<<<<< HEAD
-                       GRPC_WEB, ENVOY_GZIP, HEALTH_CHECK, IP_TAGGING, RATE_LIMIT, ROUTER, LUA}) {}
-=======
+      : v1_converter_({BUFFER, CORS, DYNAMO, ENVOY_GZIP, FAULT, GRPC_HTTP1_BRIDGE, GRPC_JSON_TRANSCODER,
                        GRPC_WEB, HEALTH_CHECK, IP_TAGGING, RATE_LIMIT, ROUTER, LUA,
                        EXT_AUTHORIZATION}) {}
->>>>>>> 5ec66668
 };
 
 typedef ConstSingleton<HttpFilterNameValues> HttpFilterNames;

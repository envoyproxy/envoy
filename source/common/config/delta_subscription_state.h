--- conflicted
+++ resolved
@@ -5,13 +5,8 @@
 #include "common/common/assert.h"
 #include "common/common/logger.h"
 #include "common/config/api_version.h"
-<<<<<<< HEAD
 #include "common/config/subscription_state.h"
-=======
-#include "common/config/pausable_ack_queue.h"
 #include "common/config/ttl.h"
-#include "common/config/watch_map.h"
->>>>>>> 0f7952d1
 
 #include "absl/container/node_hash_map.h"
 #include "absl/types/optional.h"
@@ -23,14 +18,10 @@
 class DeltaSubscriptionState : public SubscriptionState {
 public:
   DeltaSubscriptionState(std::string type_url, UntypedConfigUpdateCallbacks& watch_map,
-<<<<<<< HEAD
                          std::chrono::milliseconds init_fetch_timeout,
                          Event::Dispatcher& dispatcher);
 
   ~DeltaSubscriptionState() override;
-=======
-                         const LocalInfo::LocalInfo& local_info, Event::Dispatcher& dispatcher);
->>>>>>> 0f7952d1
 
   // Update which resources we're interested in subscribing to.
   void updateSubscriptionInterest(const std::set<std::string>& cur_added,
@@ -47,54 +38,37 @@
 
   // Returns the next gRPC request proto to be sent off to the server, based on this object's
   // understanding of the current protocol state, and new resources that Envoy wants to request.
-<<<<<<< HEAD
   // Returns a new'd pointer, meant to be owned by the caller.
   void* getNextRequestAckless();
-=======
-  envoy::service::discovery::v3::DeltaDiscoveryRequest getNextRequestAckless();
-
->>>>>>> 0f7952d1
   // The WithAck version first calls the Ack-less version, then adds in the passed-in ack.
   // Returns a new'd pointer, meant to be owned by the caller.
   void* getNextRequestWithAck(const UpdateAck& ack);
+
+  void ttlExpiryCallback(const std::string& type_url) override;
 
   DeltaSubscriptionState(const DeltaSubscriptionState&) = delete;
   DeltaSubscriptionState& operator=(const DeltaSubscriptionState&) = delete;
 
 private:
-<<<<<<< HEAD
   // Returns a new'd pointer, meant to be owned by the caller.
   envoy::service::discovery::v3::DeltaDiscoveryRequest* getNextRequestInternal();
-=======
-  bool isHeartbeatResponse(const envoy::service::discovery::v3::Resource& resource) const;
->>>>>>> 0f7952d1
+  bool isHeartbeatResource(const envoy::service::discovery::v3::Resource& resource) const;
   void handleGoodResponse(const envoy::service::discovery::v3::DeltaDiscoveryResponse& message);
   void handleBadResponse(const EnvoyException& e, UpdateAck& ack);
+  void addResourceState(const envoy::service::discovery::v3::Resource& resource);
 
   class ResourceState {
   public:
-<<<<<<< HEAD
-    explicit ResourceVersion(absl::string_view version) : version_(version) {}
+    explicit ResourceState(absl::string_view version) : version_(version) {}
     // Builds a ResourceVersion in the waitingForServer state.
-    ResourceVersion() = default;
+    ResourceState() = default;
     // Self-documenting alias of default constructor.
-    static ResourceVersion waitingForServer() { return ResourceVersion(); }
+    static ResourceState waitingForServer() { return ResourceState(); }
 
     // If true, we currently have no version of this resource - we are waiting for the server to
     // provide us with one.
     bool isWaitingForServer() const { return version_ == absl::nullopt; }
-=======
-    ResourceState(const envoy::service::discovery::v3::Resource& resource)
-        : version_(resource.version()) {}
 
-    // Builds a ResourceState in the waitingForServer state.
-    ResourceState() = default;
-
-    // If true, we currently have no version of this resource - we are waiting for the server to
-    // provide us with one.
-    bool waitingForServer() const { return version_ == absl::nullopt; }
-
->>>>>>> 0f7952d1
     // Must not be called if waitingForServer() == true.
     std::string version() const {
       ASSERT(version_.has_value());
@@ -105,40 +79,14 @@
     absl::optional<std::string> version_;
   };
 
-<<<<<<< HEAD
-=======
-  // Use these helpers to ensure resource_state_ and resource_names_ get updated together.
   void addResourceState(const envoy::service::discovery::v3::Resource& resource);
-  void setResourceWaitingForServer(const std::string& resource_name);
-  void removeResourceState(const std::string& resource_name);
 
-  void populateDiscoveryRequest(envoy::service::discovery::v3::DeltaDiscoveryResponse& request);
-
->>>>>>> 0f7952d1
   // A map from resource name to per-resource version. The keys of this map are exactly the resource
   // names we are currently interested in. Those in the waitingForServer state currently don't have
   // any version for that resource: we need to inform the server if we lose interest in them, but we
   // also need to *not* include them in the initial_resource_versions map upon a reconnect.
   absl::node_hash_map<std::string, ResourceState> resource_state_;
 
-  // Not all xDS resources supports heartbeats due to there being specific information encoded in
-  // an empty response, which is indistinguishable from a heartbeat in some cases. For now we just
-  // disable heartbeats for these resources (currently only VHDS).
-  const bool supports_heartbeats_;
-  TtlManager ttl_;
-  // The keys of resource_versions_. Only tracked separately because std::map does not provide an
-  // iterator into just its keys, e.g. for use in std::set_difference.
-  std::set<std::string> resource_names_;
-
-<<<<<<< HEAD
-=======
-  const std::string type_url_;
-  UntypedConfigUpdateCallbacks& watch_map_;
-  const LocalInfo::LocalInfo& local_info_;
-  Event::Dispatcher& dispatcher_;
-  std::chrono::milliseconds init_fetch_timeout_;
-
->>>>>>> 0f7952d1
   bool any_request_sent_yet_in_current_stream_{};
 
   // Tracks changes in our subscription interest since the previous DeltaDiscoveryRequest we sent.

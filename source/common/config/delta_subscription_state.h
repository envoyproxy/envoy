--- conflicted
+++ resolved
@@ -5,22 +5,17 @@
 
 #include "common/common/assert.h"
 #include "common/common/logger.h"
-<<<<<<< HEAD
 #include "common/config/subscription_state.h"
 
 #include "absl/types/optional.h"
-=======
-#include "common/config/pausable_ack_queue.h"
->>>>>>> abb14cdd
 
 namespace Envoy {
 namespace Config {
 
-<<<<<<< HEAD
 // Tracks the state of a delta xDS-over-gRPC protocol session.
 class DeltaSubscriptionState : public SubscriptionState {
 public:
-  DeltaSubscriptionState(const std::string& type_url, SubscriptionCallbacks& callbacks,
+  DeltaSubscriptionState(std::string type_url, SubscriptionCallbacks& callbacks,
                          std::chrono::milliseconds init_fetch_timeout,
                          Event::Dispatcher& dispatcher);
   ~DeltaSubscriptionState() override;
@@ -28,22 +23,6 @@
   // Update which resources we're interested in subscribing to.
   void updateSubscriptionInterest(const std::set<std::string>& cur_added,
                                   const std::set<std::string>& cur_removed) override;
-=======
-// Tracks the xDS protocol state of an individual ongoing delta xDS session, i.e. a single type_url.
-// There can be multiple DeltaSubscriptionStates active. They will always all be
-// blissfully unaware of each other's existence, even when their messages are
-// being multiplexed together by ADS.
-class DeltaSubscriptionState : public Logger::Loggable<Logger::Id::config> {
-public:
-  DeltaSubscriptionState(std::string type_url, SubscriptionCallbacks& callbacks,
-                         const LocalInfo::LocalInfo& local_info,
-                         std::chrono::milliseconds init_fetch_timeout,
-                         Event::Dispatcher& dispatcher);
-
-  // Update which resources we're interested in subscribing to.
-  void updateSubscriptionInterest(const std::set<std::string>& cur_added,
-                                  const std::set<std::string>& cur_removed);
->>>>>>> abb14cdd
 
   // Whether there was a change in our subscription interest we have yet to inform the server of.
   bool subscriptionUpdatePending() const override;
@@ -63,15 +42,6 @@
   // Returns a new'd pointer, meant to be owned by the caller.
   void* getNextRequestWithAck(const UpdateAck& ack) override;
 
-<<<<<<< HEAD
-=======
-  // Returns the next gRPC request proto to be sent off to the server, based on this object's
-  // understanding of the current protocol state, and new resources that Envoy wants to request.
-  envoy::api::v2::DeltaDiscoveryRequest getNextRequestAckless();
-  // The WithAck version first calls the Ackless version, then adds in the passed-in ack.
-  envoy::api::v2::DeltaDiscoveryRequest getNextRequestWithAck(const UpdateAck& ack);
-
->>>>>>> abb14cdd
   DeltaSubscriptionState(const DeltaSubscriptionState&) = delete;
   DeltaSubscriptionState& operator=(const DeltaSubscriptionState&) = delete;
 
@@ -114,16 +84,6 @@
   // iterator into just its keys, e.g. for use in std::set_difference.
   std::set<std::string> resource_names_;
 
-<<<<<<< HEAD
-=======
-  const std::string type_url_;
-  // callbacks_ is expected to be a WatchMap.
-  SubscriptionCallbacks& callbacks_;
-  const LocalInfo::LocalInfo& local_info_;
-  std::chrono::milliseconds init_fetch_timeout_;
-  Event::TimerPtr init_fetch_timeout_timer_;
-
->>>>>>> abb14cdd
   bool any_request_sent_yet_in_current_stream_{};
 
   // Tracks changes in our subscription interest since the previous DeltaDiscoveryRequest we sent.
@@ -131,7 +91,6 @@
   // Feel free to change to unordered if you can figure out how to make it work.
   std::set<std::string> names_added_;
   std::set<std::string> names_removed_;
-<<<<<<< HEAD
 };
 
 class DeltaSubscriptionStateFactory : public SubscriptionStateFactory {
@@ -144,8 +103,6 @@
 
 private:
   Event::Dispatcher& dispatcher_;
-=======
->>>>>>> abb14cdd
 };
 
 } // namespace Config

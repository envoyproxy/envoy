#pragma once

#include "envoy/api/api.h"
#include "envoy/config/core/v3/base.pb.h"
#include "envoy/init/manager.h"
#include "envoy/upstream/cluster_manager.h"

#include "common/common/backoff_strategy.h"
#include "common/common/empty_string.h"
#include "common/common/enum_to_int.h"
#include "common/config/remote_data_fetcher.h"
#include "common/init/target_impl.h"

#include "absl/types/optional.h"

namespace Envoy {
namespace Config {
namespace DataSource {

/**
 * Read contents of the DataSource.
 * @param source data source.
 * @param allow_empty return an empty string if no DataSource case is specified.
 * @param api reference to the Api object
 * @return std::string with DataSource contents.
 * @throw EnvoyException if no DataSource case is specified and !allow_empty.
 */
std::string read(const envoy::config::core::v3::DataSource& source, bool allow_empty,
                 Api::Api& api);

/**
 * @param source data source.
 * @return absl::optional<std::string> path to DataSource if a filename, otherwise absl::nullopt.
 */
absl::optional<std::string> getPath(const envoy::config::core::v3::DataSource& source);

/**
 * Callback for async data source.
 */
using AsyncDataSourceCb = std::function<void(const std::string&)>;

class LocalAsyncDataProvider {
public:
  LocalAsyncDataProvider(Init::Manager& manager, const envoy::config::core::v3::DataSource& source,
                         bool allow_empty, Api::Api& api, AsyncDataSourceCb&& callback)
      : init_target_("LocalAsyncDataProvider", [this, &source, allow_empty, &api, callback]() {
          callback(DataSource::read(source, allow_empty, api));
          init_target_.ready();
        }) {
    manager.add(init_target_);
  }

  ~LocalAsyncDataProvider() { init_target_.ready(); }

private:
  Init::TargetImpl init_target_;
};

using LocalAsyncDataProviderPtr = std::unique_ptr<LocalAsyncDataProvider>;

class RemoteAsyncDataProvider : public Config::DataFetcher::RemoteDataFetcherCallback,
                                public Logger::Loggable<Logger::Id::config> {
public:
  RemoteAsyncDataProvider(Upstream::ClusterManager& cm, Init::Manager& manager,
<<<<<<< HEAD
                          const envoy::api::v2::core::RemoteDataSource& source,
                          Event::Dispatcher& dispatcher, Runtime::RandomGenerator& random,
                          bool allow_empty, AsyncDataSourceCb&& callback);
=======
                          const envoy::config::core::v3::RemoteDataSource& source, bool allow_empty,
                          AsyncDataSourceCb&& callback)
      : allow_empty_(allow_empty), callback_(std::move(callback)),
        fetcher_(std::make_unique<Config::DataFetcher::RemoteDataFetcher>(cm, source.http_uri(),
                                                                          source.sha256(), *this)),
        init_target_("RemoteAsyncDataProvider", [this]() { start(); }) {
    manager.add(init_target_);
  }
>>>>>>> 659e2f6d

  ~RemoteAsyncDataProvider() override { init_target_.ready(); }

  // Config::DataFetcher::RemoteDataFetcherCallback
  void onSuccess(const std::string& data) override {
    callback_(data);
    init_target_.ready();
  }

  // Config::DataFetcher::RemoteDataFetcherCallback
  void onFailure(Config::DataFetcher::FailureReason failure) override {
    ENVOY_LOG(warn, "Failed to fetch remote data, failure reasue: {}", enumToInt(failure));
    if (retries_remaining_-- == 0) {
      ENVOY_LOG(warn, "Retry limit exceeded.");
      if (allow_empty_) {
        callback_(EMPTY_STRING);
      }
      // We need to allow server startup to continue.
      init_target_.ready();
      return;
    }

    const auto retry_ms = std::chrono::milliseconds(backoff_strategy_->nextBackOffMs());
    ENVOY_LOG(warn, "Remote data provider will retry in {} ms.", retry_ms.count());
    retry_timer_->enableTimer(retry_ms);
  }

private:
  void start() { fetcher_->fetch(); }

  bool allow_empty_;
  AsyncDataSourceCb callback_;
  const Config::DataFetcher::RemoteDataFetcherPtr fetcher_;
  Init::TargetImpl init_target_;

  Event::TimerPtr retry_timer_;
  BackOffStrategyPtr backoff_strategy_;
  uint32_t retries_remaining_{1};
};

using RemoteAsyncDataProviderPtr = std::unique_ptr<RemoteAsyncDataProvider>;

} // namespace DataSource
} // namespace Config
} // namespace Envoy<|MERGE_RESOLUTION|>--- conflicted
+++ resolved
@@ -62,20 +62,9 @@
                                 public Logger::Loggable<Logger::Id::config> {
 public:
   RemoteAsyncDataProvider(Upstream::ClusterManager& cm, Init::Manager& manager,
-<<<<<<< HEAD
-                          const envoy::api::v2::core::RemoteDataSource& source,
+                          const envoy::config::core::v3::RemoteDataSource& source,
                           Event::Dispatcher& dispatcher, Runtime::RandomGenerator& random,
                           bool allow_empty, AsyncDataSourceCb&& callback);
-=======
-                          const envoy::config::core::v3::RemoteDataSource& source, bool allow_empty,
-                          AsyncDataSourceCb&& callback)
-      : allow_empty_(allow_empty), callback_(std::move(callback)),
-        fetcher_(std::make_unique<Config::DataFetcher::RemoteDataFetcher>(cm, source.http_uri(),
-                                                                          source.sha256(), *this)),
-        init_target_("RemoteAsyncDataProvider", [this]() { start(); }) {
-    manager.add(init_target_);
-  }
->>>>>>> 659e2f6d
 
   ~RemoteAsyncDataProvider() override { init_target_.ready(); }
 

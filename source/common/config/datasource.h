--- conflicted
+++ resolved
@@ -37,18 +37,6 @@
                                  bool allow_empty, Api::Api& api, uint64_t max_size = 0);
 
 /**
-<<<<<<< HEAD
- * Read contents of the file name.
- * @param source data source.
- * @param api reference to the Api object
- * @param max_size max size limit of file to read, default 0 means no limit, and if the file data
- * would exceed the limit, it will throw a EnvoyException.
- * @return std::string with DataSource contents. or an error status if no DataSource case is
- * specified and !allow_empty.
- */
-absl::StatusOr<std::string> readFileDatasource(const std::string& source, Api::Api& api,
-                                               uint64_t max_size = 0);
-=======
  * Read contents of the file.
  * @param path file path.
  * @param api reference to the Api.
@@ -60,7 +48,6 @@
  */
 absl::StatusOr<std::string> readFile(const std::string& path, Api::Api& api, bool allow_empty,
                                      uint64_t max_size = 0);
->>>>>>> 144759d4
 
 /**
  * @param source data source.

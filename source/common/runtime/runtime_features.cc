--- conflicted
+++ resolved
@@ -99,13 +99,8 @@
 // When features are added here, there should be a tracking bug assigned to the
 // code owner to flip the default after sufficient testing.
 constexpr const char* disabled_runtime_features[] = {
-<<<<<<< HEAD
     // TODO(#14890) flip once this has been validated in prod.
     "envoy.reloadable_features.dont_add_content_length_for_bodiless_requests",
-    // TODO(alyssawilk) either sort out throughput changes or revert this as low-priority
-    "envoy.reloadable_features.always_nodelay",
-=======
->>>>>>> 70fbf111
     // v2 is fatal-by-default.
     "envoy.reloadable_features.enable_deprecated_v2_api",
     // Allow Envoy to upgrade or downgrade version of type url, should be removed when support for

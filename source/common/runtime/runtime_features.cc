--- conflicted
+++ resolved
@@ -106,14 +106,8 @@
 constexpr const char* disabled_runtime_features[] = {
     // v2 is fatal-by-default.
     "envoy.test_only.broken_in_production.enable_deprecated_v2_api",
-<<<<<<< HEAD
     // TODO(asraa): Flip to true after staging.
     "envoy.reloadable_features.enable_new_http1_parser",
-    // Allow Envoy to upgrade or downgrade version of type url, should be removed when support for
-    // v2 url is removed from codebase.
-    "envoy.reloadable_features.enable_type_url_downgrade_and_upgrade",
-=======
->>>>>>> 93753017
     // TODO(alyssawilk) flip true after the release.
     "envoy.reloadable_features.new_tcp_connection_pool",
     // TODO(asraa) flip to true in a separate PR to enable the new JSON by default.

--- conflicted
+++ resolved
@@ -63,14 +63,9 @@
 FALSE_RUNTIME_GUARD(envoy_reloadable_features_allow_multiple_dns_addresses);
 // TODO(adisuissa) reset to true to enable unified mux by default
 FALSE_RUNTIME_GUARD(envoy_reloadable_features_unified_mux);
-<<<<<<< HEAD
-// TODO(birenroy) reset to true after bug fixes
-FALSE_RUNTIME_GUARD(envoy_reloadable_features_http2_new_codec_wrapper);
 // TODO(kbaichoo): Make this enabled by default when fairness and chunking
 // are implemented, and we've had more cpu time.
 FALSE_RUNTIME_GUARD(envoy_reloadable_features_defer_processing_backedup_streams);
-=======
->>>>>>> b2f67af8
 
 // Block of non-boolean flags. These are deprecated. Do not add more.
 ABSL_FLAG(uint64_t, envoy_buffer_overflow_multiplier, 0, "");                        // NOLINT

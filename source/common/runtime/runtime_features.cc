--- conflicted
+++ resolved
@@ -82,11 +82,8 @@
     "envoy.reloadable_features.require_ocsp_response_for_must_staple_certs",
     "envoy.reloadable_features.stop_faking_paths",
     "envoy.reloadable_features.strict_1xx_and_204_response_headers",
-<<<<<<< HEAD
+    "envoy.reloadable_features.tls_use_io_handle_bio",
     "envoy.reloadable_features.check_ocsp_policy",
-=======
-    "envoy.reloadable_features.tls_use_io_handle_bio",
->>>>>>> 02e7f64e
 };
 
 // This is a section for officially sanctioned runtime features which are too

--- conflicted
+++ resolved
@@ -376,22 +376,12 @@
     break;
   case ProtobufWkt::Value::kStringValue:
     parseEntryDoubleValue(entry);
-<<<<<<< HEAD
     if (parseEntryBooleanValue(entry)) {
       error_message = kBoolError;
     }
     if (parseEntryFractionalPercentValue(entry)) {
       error_message = kFractionError;
     }
-    if (!raw_string.empty()) {
-      entry.raw_string_value_ = raw_string;
-    }
-=======
-    // TODO(alyssawilk) after this PR lands and sticks, ENVOY_BUG these
-    // functions and see if we can remove the special casing.
-    parseEntryBooleanValue(entry);
-    parseEntryFractionalPercentValue(entry);
->>>>>>> d1cc005b
   default:
     break;
   }

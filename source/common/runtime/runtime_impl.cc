#include "common/runtime/runtime_impl.h"

#include <cstdint>
#include <string>

#include "envoy/config/bootstrap/v3/bootstrap.pb.h"
#include "envoy/config/core/v3/config_source.pb.h"
#include "envoy/event/dispatcher.h"
#include "envoy/service/discovery/v2/rtds.pb.h"
#include "envoy/service/discovery/v3/discovery.pb.h"
#include "envoy/thread_local/thread_local.h"
#include "envoy/type/v3/percent.pb.h"
#include "envoy/type/v3/percent.pb.validate.h"

#include "common/common/assert.h"
#include "common/common/fmt.h"
#include "common/common/utility.h"
#include "common/config/api_version.h"
#include "common/filesystem/directory.h"
#include "common/grpc/common.h"
#include "common/protobuf/message_validator_impl.h"
#include "common/protobuf/utility.h"
#include "common/runtime/runtime_features.h"

#include "absl/container/node_hash_map.h"
#include "absl/container/node_hash_set.h"
#include "absl/strings/match.h"
#include "absl/strings/numbers.h"

namespace Envoy {
namespace Runtime {

void SnapshotImpl::countDeprecatedFeatureUse() const {
  stats_.deprecated_feature_use_.inc();
  // Similar to the above, but a gauge that isn't imported during a hot restart.
  stats_.deprecated_feature_seen_since_process_start_.inc();
}

bool SnapshotImpl::deprecatedFeatureEnabled(absl::string_view key, bool default_value) const {
  // If the value is not explicitly set as a runtime boolean, trust the proto annotations passed as
  // default_value.
  if (!getBoolean(key, default_value)) {
    // If either disallowed by default or configured off, the feature is not enabled.
    return false;
  }

  // The feature is allowed. It is assumed this check is called when the feature
  // is about to be used, so increment the feature use stat.
  countDeprecatedFeatureUse();

#ifdef ENVOY_DISABLE_DEPRECATED_FEATURES
  return false;
#endif

  return true;
}

bool SnapshotImpl::runtimeFeatureEnabled(absl::string_view key) const {
  // If the value is not explicitly set as a runtime boolean, the default value is based on
  // enabledByDefault.
  return getBoolean(key, RuntimeFeaturesDefaults::get().enabledByDefault(key));
}

bool SnapshotImpl::featureEnabled(absl::string_view key, uint64_t default_value,
                                  uint64_t random_value, uint64_t num_buckets) const {
  return random_value % num_buckets < std::min(getInteger(key, default_value), num_buckets);
}

bool SnapshotImpl::featureEnabled(absl::string_view key, uint64_t default_value) const {
  // Avoid PRNG if we know we don't need it.
  uint64_t cutoff = std::min(getInteger(key, default_value), static_cast<uint64_t>(100));
  if (cutoff == 0) {
    return false;
  } else if (cutoff == 100) {
    return true;
  } else {
    return generator_.random() % 100 < cutoff;
  }
}

bool SnapshotImpl::featureEnabled(absl::string_view key, uint64_t default_value,
                                  uint64_t random_value) const {
  return featureEnabled(key, default_value, random_value, 100);
}

Snapshot::ConstStringOptRef SnapshotImpl::get(absl::string_view key) const {
  ASSERT(!isRuntimeFeature(key)); // Make sure runtime guarding is only used for getBoolean
  auto entry = key.empty() ? values_.end() : values_.find(key);
  if (entry == values_.end()) {
    return absl::nullopt;
  } else {
    return entry->second.raw_string_value_;
  }
}

bool SnapshotImpl::featureEnabled(absl::string_view key,
                                  const envoy::type::v3::FractionalPercent& default_value) const {
  return featureEnabled(key, default_value, generator_.random());
}

bool SnapshotImpl::featureEnabled(absl::string_view key,
                                  const envoy::type::v3::FractionalPercent& default_value,
                                  uint64_t random_value) const {
  const auto& entry = key.empty() ? values_.end() : values_.find(key);
  envoy::type::v3::FractionalPercent percent;
  if (entry != values_.end() && entry->second.fractional_percent_value_.has_value()) {
    percent = entry->second.fractional_percent_value_.value();
  } else if (entry != values_.end() && entry->second.uint_value_.has_value()) {
    // Check for > 100 because the runtime value is assumed to be specified as
    // an integer, and it also ensures that truncating the uint64_t runtime
    // value into a uint32_t percent numerator later is safe
    if (entry->second.uint_value_.value() > 100) {
      return true;
    }

    // The runtime value was specified as an integer rather than a fractional
    // percent proto. To preserve legacy semantics, we treat it as a percentage
    // (i.e. denominator of 100).
    percent.set_numerator(entry->second.uint_value_.value());
    percent.set_denominator(envoy::type::v3::FractionalPercent::HUNDRED);
  } else {
    percent = default_value;
  }

  return ProtobufPercentHelper::evaluateFractionalPercent(percent, random_value);
}

uint64_t SnapshotImpl::getInteger(absl::string_view key, uint64_t default_value) const {
  ASSERT(!isRuntimeFeature(key));
  const auto& entry = key.empty() ? values_.end() : values_.find(key);
  if (entry == values_.end() || !entry->second.uint_value_) {
    return default_value;
  } else {
    return entry->second.uint_value_.value();
  }
}

double SnapshotImpl::getDouble(absl::string_view key, double default_value) const {
  ASSERT(!isRuntimeFeature(key)); // Make sure runtime guarding is only used for getBoolean
  const auto& entry = key.empty() ? values_.end() : values_.find(key);
  if (entry == values_.end() || !entry->second.double_value_) {
    return default_value;
  } else {
    return entry->second.double_value_.value();
  }
}

bool SnapshotImpl::getBoolean(absl::string_view key, bool default_value) const {
  const auto& entry = key.empty() ? values_.end() : values_.find(key);
  if (entry == values_.end() || !entry->second.bool_value_.has_value()) {
    return default_value;
  } else {
    return entry->second.bool_value_.value();
  }
}

const std::vector<Snapshot::OverrideLayerConstPtr>& SnapshotImpl::getLayers() const {
  return layers_;
}

SnapshotImpl::SnapshotImpl(Random::RandomGenerator& generator, RuntimeStats& stats,
                           std::vector<OverrideLayerConstPtr>&& layers)
    : layers_{std::move(layers)}, generator_{generator}, stats_{stats} {
  for (const auto& layer : layers_) {
    for (const auto& kv : layer->values()) {
      values_.erase(kv.first);
      values_.emplace(kv.first, kv.second);
    }
  }
  stats.num_keys_.set(values_.size());
}

SnapshotImpl::Entry SnapshotImpl::createEntry(const std::string& value) {
  Entry entry;
  entry.raw_string_value_ = value;

  // As a perf optimization, attempt to parse the entry's string and store it inside the struct. If
  // we don't succeed that's fine.
  resolveEntryType(entry);

  return entry;
}

SnapshotImpl::Entry SnapshotImpl::createEntry(const ProtobufWkt::Value& value) {
  // This isn't the smartest way to do it; we're round-tripping via YAML, this should be optimized
  // if runtime parsing becomes performance sensitive.
  return createEntry(MessageUtil::getYamlStringFromMessage(value, false, false));
}

bool SnapshotImpl::parseEntryBooleanValue(Entry& entry) {
  absl::string_view stripped = entry.raw_string_value_;
  stripped = absl::StripAsciiWhitespace(stripped);

  uint64_t parse_int;
  if (absl::SimpleAtoi(stripped, &parse_int)) {
    entry.bool_value_ = (parse_int != 0);
    // This is really an integer, so return false here not because of failure, but so we continue to
    // parse doubles/int.
    return false;
  } else if (absl::EqualsIgnoreCase(stripped, "true")) {
    entry.bool_value_ = true;
    return true;
  } else if (absl::EqualsIgnoreCase(stripped, "false")) {
    entry.bool_value_ = false;
    return true;
  }
  return false;
}

bool SnapshotImpl::parseEntryDoubleValue(Entry& entry) {
  double converted_double;
  if (absl::SimpleAtod(entry.raw_string_value_, &converted_double)) {
    entry.double_value_ = converted_double;
    return true;
  }
  return false;
}

void SnapshotImpl::parseEntryFractionalPercentValue(Entry& entry) {
  envoy::type::v3::FractionalPercent converted_fractional_percent;
  try {
    MessageUtil::loadFromYamlAndValidate(entry.raw_string_value_, converted_fractional_percent,
                                         ProtobufMessage::getStrictValidationVisitor());
  } catch (const ProtoValidationException& ex) {
    ENVOY_LOG(error, "unable to validate fraction percent runtime proto: {}", ex.what());
    return;
  } catch (const EnvoyException& ex) {
    // An EnvoyException is thrown when we try to parse a bogus string as a protobuf. This is fine,
    // since there was no expectation that the raw string was a valid proto.
    return;
  }

  entry.fractional_percent_value_ = converted_fractional_percent;
}

void AdminLayer::mergeValues(const absl::node_hash_map<std::string, std::string>& values) {
  for (const auto& kv : values) {
    values_.erase(kv.first);
    if (!kv.second.empty()) {
      values_.emplace(kv.first, SnapshotImpl::createEntry(kv.second));
    }
  }
  stats_.admin_overrides_active_.set(values_.empty() ? 0 : 1);
}

DiskLayer::DiskLayer(absl::string_view name, const std::string& path, Api::Api& api)
    : OverrideLayerImpl{name} {
  walkDirectory(path, "", 1, api);
}

void DiskLayer::walkDirectory(const std::string& path, const std::string& prefix, uint32_t depth,
                              Api::Api& api) {
  // Maximum recursion depth for walkDirectory().
  static constexpr uint32_t MaxWalkDepth = 16;

  ENVOY_LOG(debug, "walking directory: {}", path);
  if (depth > MaxWalkDepth) {
    throw EnvoyException(absl::StrCat("Walk recursion depth exceeded ", MaxWalkDepth));
  }
  // Check if this is an obviously bad path.
  if (api.fileSystem().illegalPath(path)) {
    throw EnvoyException(absl::StrCat("Invalid path: ", path));
  }

  Filesystem::Directory directory(path);
  for (const Filesystem::DirectoryEntry& entry : directory) {
    std::string full_path = path + "/" + entry.name_;
    std::string full_prefix;
    if (prefix.empty()) {
      full_prefix = entry.name_;
    } else {
      full_prefix = prefix + "." + entry.name_;
    }

    if (entry.type_ == Filesystem::FileType::Directory && entry.name_ != "." &&
        entry.name_ != "..") {
      walkDirectory(full_path, full_prefix, depth + 1, api);
    } else if (entry.type_ == Filesystem::FileType::Regular) {
      // Suck the file into a string. This is not very efficient but it should be good enough
      // for small files. Also, as noted elsewhere, none of this is non-blocking which could
      // theoretically lead to issues.
      ENVOY_LOG(debug, "reading file: {}", full_path);
      std::string value;

      // Read the file and remove any comments. A comment is a line starting with a '#' character.
      // Comments are useful for placeholder files with no value.
      const std::string text_file{api.fileSystem().fileReadToEnd(full_path)};
      const auto lines = StringUtil::splitToken(text_file, "\n");
      for (const auto line : lines) {
        if (!line.empty() && line.front() == '#') {
          continue;
        }
        if (line == lines.back()) {
          const absl::string_view trimmed = StringUtil::rtrim(line);
          value.append(trimmed.data(), trimmed.size());
        } else {
          value.append(std::string{line} + "\n");
        }
      }
      // Separate erase/insert calls required due to the value type being constant; this prevents
      // the use of the [] operator. Can leverage insert_or_assign in C++17 in the future.
      values_.erase(full_prefix);
      values_.insert({full_prefix, SnapshotImpl::createEntry(value)});
    }
  }
}

ProtoLayer::ProtoLayer(absl::string_view name, const ProtobufWkt::Struct& proto)
    : OverrideLayerImpl{name} {
  for (const auto& f : proto.fields()) {
    walkProtoValue(f.second, f.first);
  }
}

void ProtoLayer::walkProtoValue(const ProtobufWkt::Value& v, const std::string& prefix) {
  switch (v.kind_case()) {
  case ProtobufWkt::Value::KIND_NOT_SET:
  case ProtobufWkt::Value::kListValue:
  case ProtobufWkt::Value::kNullValue:
    throw EnvoyException(absl::StrCat("Invalid runtime entry value for ", prefix));
    break;
  case ProtobufWkt::Value::kStringValue:
    values_.emplace(prefix, SnapshotImpl::createEntry(v.string_value()));
    break;
  case ProtobufWkt::Value::kNumberValue:
  case ProtobufWkt::Value::kBoolValue:
    values_.emplace(prefix, SnapshotImpl::createEntry(v));
    break;
  case ProtobufWkt::Value::kStructValue: {
    const ProtobufWkt::Struct& s = v.struct_value();
    if (s.fields().empty() || s.fields().find("numerator") != s.fields().end() ||
        s.fields().find("denominator") != s.fields().end()) {
      values_.emplace(prefix, SnapshotImpl::createEntry(v));
      break;
    }
    for (const auto& f : s.fields()) {
      walkProtoValue(f.second, prefix + "." + f.first);
    }
    break;
  }
  default:
    NOT_REACHED_GCOVR_EXCL_LINE;
  }
}

LoaderImpl::LoaderImpl(Event::Dispatcher& dispatcher, ThreadLocal::SlotAllocator& tls,
                       const envoy::config::bootstrap::v3::LayeredRuntime& config,
                       const LocalInfo::LocalInfo& local_info, Stats::Store& store,
                       Random::RandomGenerator& generator,
                       ProtobufMessage::ValidationVisitor& validation_visitor, Api::Api& api)
    : generator_(generator), stats_(generateStats(store)), tls_(tls.allocateSlot()),
      config_(config), service_cluster_(local_info.clusterName()), api_(api),
<<<<<<< HEAD
      init_watcher_("RDTS", [this]() { onRdtsReady(); }), store_(store) {
  absl::node_hash_set<std::string> layer_names;
=======
      init_watcher_("RTDS", [this]() { onRtdsReady(); }), store_(store) {
  std::unordered_set<std::string> layer_names;
>>>>>>> 142b2753
  for (const auto& layer : config_.layers()) {
    auto ret = layer_names.insert(layer.name());
    if (!ret.second) {
      throw EnvoyException(absl::StrCat("Duplicate layer name: ", layer.name()));
    }
    switch (layer.layer_specifier_case()) {
    case envoy::config::bootstrap::v3::RuntimeLayer::LayerSpecifierCase::kStaticLayer:
      // Nothing needs to be done here.
      break;
    case envoy::config::bootstrap::v3::RuntimeLayer::LayerSpecifierCase::kAdminLayer:
      if (admin_layer_ != nullptr) {
        throw EnvoyException(
            "Too many admin layers specified in LayeredRuntime, at most one may be specified");
      }
      admin_layer_ = std::make_unique<AdminLayer>(layer.name(), stats_);
      break;
    case envoy::config::bootstrap::v3::RuntimeLayer::LayerSpecifierCase::kDiskLayer:
      if (watcher_ == nullptr) {
        watcher_ = dispatcher.createFilesystemWatcher();
      }
      watcher_->addWatch(layer.disk_layer().symlink_root(), Filesystem::Watcher::Events::MovedTo,
                         [this](uint32_t) -> void { loadNewSnapshot(); });
      break;
    case envoy::config::bootstrap::v3::RuntimeLayer::LayerSpecifierCase::kRtdsLayer:
      subscriptions_.emplace_back(
          std::make_unique<RtdsSubscription>(*this, layer.rtds_layer(), store, validation_visitor));
      init_manager_.add(subscriptions_.back()->init_target_);
      break;
    default:
      NOT_REACHED_GCOVR_EXCL_LINE;
    }
  }

  loadNewSnapshot();
}

void LoaderImpl::initialize(Upstream::ClusterManager& cm) {
  cm_ = &cm;

  for (const auto& s : subscriptions_) {
    s->createSubscription();
  }
}

void LoaderImpl::startRtdsSubscriptions(ReadyCallback on_done) {
  on_rtds_initialized_ = on_done;
  init_manager_.initialize(init_watcher_);
}

void LoaderImpl::onRtdsReady() {
  ENVOY_LOG(info, "RTDS has finished initialization");
  on_rtds_initialized_();
}

RtdsSubscription::RtdsSubscription(
    LoaderImpl& parent, const envoy::config::bootstrap::v3::RuntimeLayer::RtdsLayer& rtds_layer,
    Stats::Store& store, ProtobufMessage::ValidationVisitor& validation_visitor)
    : Envoy::Config::SubscriptionBase<envoy::service::runtime::v3::Runtime>(
          rtds_layer.rtds_config().resource_api_version(), validation_visitor, "name"),
      parent_(parent), config_source_(rtds_layer.rtds_config()), store_(store),
      resource_name_(rtds_layer.name()),
      init_target_("RTDS " + resource_name_, [this]() { start(); }) {}

void RtdsSubscription::createSubscription() {
  const auto resource_name = getResourceName();
  subscription_ = parent_.cm_->subscriptionFactory().subscriptionFromConfigSource(
      config_source_, Grpc::Common::typeUrl(resource_name), store_, *this, resource_decoder_);
}

void RtdsSubscription::onConfigUpdate(const std::vector<Config::DecodedResourceRef>& resources,
                                      const std::string&) {
  validateUpdateSize(resources.size());
  const auto& runtime =
      dynamic_cast<const envoy::service::runtime::v3::Runtime&>(resources[0].get().resource());
  if (runtime.name() != resource_name_) {
    throw EnvoyException(
        fmt::format("Unexpected RTDS runtime (expecting {}): {}", resource_name_, runtime.name()));
  }
  ENVOY_LOG(debug, "Reloading RTDS snapshot for onConfigUpdate");
  proto_.CopyFrom(runtime.layer());
  parent_.loadNewSnapshot();
  init_target_.ready();
}

void RtdsSubscription::onConfigUpdate(
    const std::vector<Config::DecodedResourceRef>& added_resources,
    const Protobuf::RepeatedPtrField<std::string>&, const std::string&) {
  validateUpdateSize(added_resources.size());
  onConfigUpdate(added_resources, added_resources[0].get().version());
}

void RtdsSubscription::onConfigUpdateFailed(Envoy::Config::ConfigUpdateFailureReason reason,
                                            const EnvoyException*) {
  ASSERT(Envoy::Config::ConfigUpdateFailureReason::ConnectionFailure != reason);
  // We need to allow server startup to continue, even if we have a bad
  // config.
  init_target_.ready();
}

void RtdsSubscription::start() { subscription_->start({resource_name_}); }

void RtdsSubscription::validateUpdateSize(uint32_t num_resources) {
  if (num_resources != 1) {
    init_target_.ready();
    throw EnvoyException(fmt::format("Unexpected RTDS resource length: {}", num_resources));
    // (would be a return false here)
  }
}

void LoaderImpl::loadNewSnapshot() {
  std::shared_ptr<SnapshotImpl> ptr = createNewSnapshot();
  tls_->set([ptr](Event::Dispatcher&) -> ThreadLocal::ThreadLocalObjectSharedPtr {
    return std::static_pointer_cast<ThreadLocal::ThreadLocalObject>(ptr);
  });

  {
    absl::MutexLock lock(&snapshot_mutex_);
    thread_safe_snapshot_ = ptr;
  }
}

const Snapshot& LoaderImpl::snapshot() {
  ASSERT(tls_->currentThreadRegistered(), "snapshot can only be called from a worker thread");
  return tls_->getTyped<Snapshot>();
}

SnapshotConstSharedPtr LoaderImpl::threadsafeSnapshot() {
  if (tls_->currentThreadRegistered()) {
    return std::dynamic_pointer_cast<const Snapshot>(tls_->get());
  }

  {
    absl::ReaderMutexLock lock(&snapshot_mutex_);
    return thread_safe_snapshot_;
  }
}

void LoaderImpl::mergeValues(const absl::node_hash_map<std::string, std::string>& values) {
  if (admin_layer_ == nullptr) {
    throw EnvoyException("No admin layer specified");
  }
  admin_layer_->mergeValues(values);
  loadNewSnapshot();
}

Stats::Scope& LoaderImpl::getRootScope() { return store_; }

RuntimeStats LoaderImpl::generateStats(Stats::Store& store) {
  std::string prefix = "runtime.";
  RuntimeStats stats{
      ALL_RUNTIME_STATS(POOL_COUNTER_PREFIX(store, prefix), POOL_GAUGE_PREFIX(store, prefix))};
  return stats;
}

SnapshotImplPtr LoaderImpl::createNewSnapshot() {
  std::vector<Snapshot::OverrideLayerConstPtr> layers;
  uint32_t disk_layers = 0;
  uint32_t error_layers = 0;
  uint32_t rtds_layer = 0;
  for (const auto& layer : config_.layers()) {
    switch (layer.layer_specifier_case()) {
    case envoy::config::bootstrap::v3::RuntimeLayer::LayerSpecifierCase::kStaticLayer:
      layers.emplace_back(std::make_unique<const ProtoLayer>(layer.name(), layer.static_layer()));
      break;
    case envoy::config::bootstrap::v3::RuntimeLayer::LayerSpecifierCase::kDiskLayer: {
      std::string path =
          layer.disk_layer().symlink_root() + "/" + layer.disk_layer().subdirectory();
      if (layer.disk_layer().append_service_cluster()) {
        path += "/" + service_cluster_;
      }
      if (api_.fileSystem().directoryExists(path)) {
        try {
          layers.emplace_back(std::make_unique<DiskLayer>(layer.name(), path, api_));
          ++disk_layers;
        } catch (EnvoyException& e) {
          // TODO(htuch): Consider latching here, rather than ignoring the
          // layer. This would be consistent with filesystem RTDS.
          ++error_layers;
          ENVOY_LOG(debug, "error loading runtime values for layer {} from disk: {}",
                    layer.DebugString(), e.what());
        }
      }
      break;
    }
    case envoy::config::bootstrap::v3::RuntimeLayer::LayerSpecifierCase::kAdminLayer:
      layers.push_back(std::make_unique<AdminLayer>(*admin_layer_));
      break;
    case envoy::config::bootstrap::v3::RuntimeLayer::LayerSpecifierCase::kRtdsLayer: {
      auto* subscription = subscriptions_[rtds_layer++].get();
      layers.emplace_back(std::make_unique<const ProtoLayer>(layer.name(), subscription->proto_));
      break;
    }
    default:
      NOT_REACHED_GCOVR_EXCL_LINE;
    }
  }
  stats_.num_layers_.set(layers.size());
  if (error_layers == 0) {
    stats_.load_success_.inc();
  } else {
    stats_.load_error_.inc();
  }
  if (disk_layers > 1) {
    stats_.override_dir_exists_.inc();
  } else {
    stats_.override_dir_not_exists_.inc();
  }
  return std::make_unique<SnapshotImpl>(generator_, stats_, std::move(layers));
}

} // namespace Runtime
} // namespace Envoy<|MERGE_RESOLUTION|>--- conflicted
+++ resolved
@@ -350,13 +350,8 @@
                        ProtobufMessage::ValidationVisitor& validation_visitor, Api::Api& api)
     : generator_(generator), stats_(generateStats(store)), tls_(tls.allocateSlot()),
       config_(config), service_cluster_(local_info.clusterName()), api_(api),
-<<<<<<< HEAD
-      init_watcher_("RDTS", [this]() { onRdtsReady(); }), store_(store) {
+      init_watcher_("RTDS", [this]() { onRtdsReady(); }), store_(store) {
   absl::node_hash_set<std::string> layer_names;
-=======
-      init_watcher_("RTDS", [this]() { onRtdsReady(); }), store_(store) {
-  std::unordered_set<std::string> layer_names;
->>>>>>> 142b2753
   for (const auto& layer : config_.layers()) {
     auto ret = layer_names.insert(layer.name());
     if (!ret.second) {

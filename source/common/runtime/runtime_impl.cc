--- conflicted
+++ resolved
@@ -591,14 +591,7 @@
   // cluster manager resources are not available in the constructor when
   // instantiated in the server instance.
   subscription_ = parent_.cm_->subscriptionFactory().subscriptionFromConfigSource(
-<<<<<<< HEAD
       config_source_, loadTypeUrl(), store_, *this);
-=======
-      config_source_,
-      Grpc::Common::typeUrl(
-          API_NO_BOOST(envoy::service::discovery::v2::Runtime)().GetDescriptor()->full_name()),
-      store_, *this);
->>>>>>> eef74ef9
   subscription_->start({resource_name_});
 }
 
@@ -616,10 +609,10 @@
   case envoy::api::v2::core::ConfigSource::AUTO:
   case envoy::api::v2::core::ConfigSource::V2:
     return Grpc::Common::typeUrl(
-        envoy::service::discovery::v2::Runtime().GetDescriptor()->full_name());
+        API_NO_BOOST(envoy::service::discovery::v2::Runtime().GetDescriptor()->full_name()));
   case envoy::api::v2::core::ConfigSource::V3ALPHA:
     return Grpc::Common::typeUrl(
-        envoy::service::discovery::v3alpha::Runtime().GetDescriptor()->full_name());
+        API_NO_BOOST(envoy::service::discovery::v3alpha::Runtime().GetDescriptor()->full_name()));
   default:
     throw EnvoyException(fmt::format("type {} is not supported", xds_api_version_));
   }

#pragma once

#include <functional>

#include "envoy/api/api.h"
#include "envoy/config/core/v3/config_source.pb.h"
#include "envoy/config/subscription.h"
#include "envoy/config/subscription_factory.h"
#include "envoy/event/dispatcher.h"
#include "envoy/extensions/transport_sockets/tls/v3/cert.pb.h"
#include "envoy/extensions/transport_sockets/tls/v3/secret.pb.validate.h"
#include "envoy/init/manager.h"
#include "envoy/local_info/local_info.h"
#include "envoy/runtime/runtime.h"
#include "envoy/secret/secret_callbacks.h"
#include "envoy/secret/secret_provider.h"
#include "envoy/server/transport_socket_config.h"
#include "envoy/service/discovery/v3/discovery.pb.h"
#include "envoy/stats/stats.h"
#include "envoy/upstream/cluster_manager.h"

#include "source/common/common/callback_impl.h"
#include "source/common/common/cleanup.h"
#include "source/common/config/subscription_base.h"
#include "source/common/config/utility.h"
#include "source/common/config/watched_directory.h"
#include "source/common/init/target_impl.h"
#include "source/common/ssl/certificate_validation_context_config_impl.h"
#include "source/common/ssl/tls_certificate_config_impl.h"

namespace Envoy {
namespace Secret {

/**
 * All SDS API. @see stats_macros.h
 */
#define ALL_SDS_API_STATS(COUNTER) COUNTER(key_rotation_failed)

/**
 * Struct definition for all SDS API stats. @see stats_macros.h
 */
struct SdsApiStats {
  ALL_SDS_API_STATS(GENERATE_COUNTER_STRUCT)
};

/**
 * SDS API implementation that fetches secrets from SDS server via Subscription.
 */
class SdsApi : public Envoy::Config::SubscriptionBase<
                   envoy::extensions::transport_sockets::tls::v3::Secret> {
public:
  struct SecretData {
    const std::string resource_name_;
    std::string version_info_;
    SystemTime last_updated_;
  };

  SdsApi(envoy::config::core::v3::ConfigSource sds_config, absl::string_view sds_config_name,
         Config::SubscriptionFactory& subscription_factory, TimeSource& time_source,
         ProtobufMessage::ValidationVisitor& validation_visitor, Stats::Store& stats,
         std::function<void()> destructor_cb, Event::Dispatcher& dispatcher, Api::Api& api,
         bool warm);

  SecretData secretData();

protected:
  // Ordered for hash stability.
  using FileContentMap = std::map<std::string, std::string>;

  // Creates new secrets.
  virtual void setSecret(const envoy::extensions::transport_sockets::tls::v3::Secret&) PURE;
  // Refresh secrets, e.g. re-resolve symlinks in secret paths.
  virtual void resolveSecret(const FileContentMap& /*files*/) {};
  virtual void validateConfig(const envoy::extensions::transport_sockets::tls::v3::Secret&) PURE;
  Common::CallbackManager<absl::Status> update_callback_manager_;
  Common::CallbackManager<absl::Status> remove_callback_manager_;

  // Config::SubscriptionCallbacks
  absl::Status onConfigUpdate(const std::vector<Config::DecodedResourceRef>& resources,
                              const std::string& version_info) override;
  absl::Status onConfigUpdate(const std::vector<Config::DecodedResourceRef>& added_resources,
                              const Protobuf::RepeatedPtrField<std::string>& removed_resources,
                              const std::string& system_version_info) override;
  void onConfigUpdateFailed(Envoy::Config::ConfigUpdateFailureReason reason,
                            const EnvoyException* e) override;
  virtual std::vector<std::string> getDataSourceFilenames() PURE;
  virtual Config::WatchedDirectory* getWatchedDirectory() PURE;

  void resolveDataSource(const FileContentMap& files,
                         envoy::config::core::v3::DataSource& data_source);

  Init::SharedTargetImpl init_target_;
  Event::Dispatcher& dispatcher_;
  Api::Api& api_;

<<<<<<< HEAD
  // Invoked for filesystem watches on update. Protected so subclasses can set up the callback.
  void onWatchUpdate();
=======
protected:
  void initialize(bool warm);
>>>>>>> 321a098d

private:
  absl::Status validateUpdateSize(uint32_t added_resources_num,
                                  uint32_t removed_resources_num) const;
  FileContentMap loadFiles();
  uint64_t getHashForFiles(const FileContentMap& files);
  SdsApiStats generateStats(Stats::Scope& scope);

  Stats::ScopeSharedPtr scope_;
  SdsApiStats sds_api_stats_;

  const envoy::config::core::v3::ConfigSource sds_config_;
  Config::SubscriptionPtr subscription_;
  const std::string sds_config_name_;

  uint64_t secret_hash_{0};
  uint64_t files_hash_{0};
  Cleanup clean_up_;
  Config::SubscriptionFactory& subscription_factory_;
  TimeSource& time_source_;
  SecretData secret_data_;
  std::unique_ptr<Filesystem::Watcher> watcher_;
};

class TlsCertificateSdsApi;
class CertificateValidationContextSdsApi;
class TlsSessionTicketKeysSdsApi;
class GenericSecretSdsApi;
using TlsCertificateSdsApiSharedPtr = std::shared_ptr<TlsCertificateSdsApi>;
using CertificateValidationContextSdsApiSharedPtr =
    std::shared_ptr<CertificateValidationContextSdsApi>;
using TlsSessionTicketKeysSdsApiSharedPtr = std::shared_ptr<TlsSessionTicketKeysSdsApi>;
using GenericSecretSdsApiSharedPtr = std::shared_ptr<GenericSecretSdsApi>;

/**
 * Shared implementation of the subscription callbacks from SecretProvider.
 */
template <typename SecretType>
class DynamicSecretProvider : public SdsApi, public SecretProvider<SecretType> {
public:
  DynamicSecretProvider(const envoy::config::core::v3::ConfigSource& sds_config,
                        const std::string& sds_config_name,
                        Config::SubscriptionFactory& subscription_factory, TimeSource& time_source,
                        ProtobufMessage::ValidationVisitor& validation_visitor, Stats::Store& stats,
                        std::function<void()> destructor_cb, Event::Dispatcher& dispatcher,
                        Api::Api& api, bool warm)
      : SdsApi(sds_config, sds_config_name, subscription_factory, time_source, validation_visitor,
               stats, std::move(destructor_cb), dispatcher, api, warm) {}

  virtual const SecretType* secret() const override PURE;

  ABSL_MUST_USE_RESULT Common::CallbackHandlePtr
  addValidationCallback(std::function<absl::Status(const SecretType&)> callback) override {
    return validation_callback_manager_.add(callback);
  }

  ABSL_MUST_USE_RESULT Common::CallbackHandlePtr
  addUpdateCallback(std::function<absl::Status()> callback) override {
    if (secret()) {
      THROW_IF_NOT_OK(callback());
    }
    return update_callback_manager_.add(callback);
  }
  ABSL_MUST_USE_RESULT Common::CallbackHandlePtr
  addRemoveCallback(std::function<absl::Status()> callback) override {
    return remove_callback_manager_.add(callback);
  }

  const Init::Target* initTarget() override { return &init_target_; }
  void start() override { initialize(false); }

protected:
  Common::CallbackManager<absl::Status, const SecretType&> validation_callback_manager_;
};

/**
 * TlsCertificateSdsApi implementation maintains and updates dynamic TLS certificate secrets.
 */
class TlsCertificateSdsApi
    : public DynamicSecretProvider<envoy::extensions::transport_sockets::tls::v3::TlsCertificate> {
public:
  static TlsCertificateSdsApiSharedPtr
  create(Server::Configuration::ServerFactoryContext& server_context,
         const envoy::config::core::v3::ConfigSource& sds_config,
         const std::string& sds_config_name, std::function<void()> destructor_cb, bool warm);

  TlsCertificateSdsApi(const envoy::config::core::v3::ConfigSource& sds_config,
                       const std::string& sds_config_name,
                       Config::SubscriptionFactory& subscription_factory, TimeSource& time_source,
                       ProtobufMessage::ValidationVisitor& validation_visitor, Stats::Store& stats,
                       std::function<void()> destructor_cb, Event::Dispatcher& dispatcher,
                       Api::Api& api, bool warm)
      : DynamicSecretProvider(sds_config, sds_config_name, subscription_factory, time_source,
                              validation_visitor, stats, std::move(destructor_cb), dispatcher, api,
                              warm) {}

  // SecretProvider
  const envoy::extensions::transport_sockets::tls::v3::TlsCertificate* secret() const override {
    return resolved_tls_certificate_secrets_.get();
  }
  ABSL_MUST_USE_RESULT Common::CallbackHandlePtr addValidationCallback(
      std::function<absl::Status(
          const envoy::extensions::transport_sockets::tls::v3::TlsCertificate&)>) override {
    // This is unnecessary but there is no callers to this function.
    return nullptr;
  }

protected:
  void setSecret(const envoy::extensions::transport_sockets::tls::v3::Secret& secret) override;
  void resolveSecret(const FileContentMap& files) override;
  void validateConfig(const envoy::extensions::transport_sockets::tls::v3::Secret&) override {}
  std::vector<std::string> getDataSourceFilenames() override;
  Config::WatchedDirectory* getWatchedDirectory() override { return watched_directory_.get(); }

private:
  // Path to watch for rotation.
  Config::WatchedDirectoryPtr watched_directory_;
  // TlsCertificate according to SDS source.
  TlsCertificatePtr sds_tls_certificate_secrets_;
  // TlsCertificate after reloading. Path based certificates are inlined for
  // future read consistency.
  TlsCertificatePtr resolved_tls_certificate_secrets_;
};

/**
 * CertificateValidationContextSdsApi implementation maintains and updates dynamic certificate
 * validation context secrets.
 */
class CertificateValidationContextSdsApi
    : public DynamicSecretProvider<
          envoy::extensions::transport_sockets::tls::v3::CertificateValidationContext> {
public:
  static CertificateValidationContextSdsApiSharedPtr
  create(Server::Configuration::ServerFactoryContext& server_context,
         const envoy::config::core::v3::ConfigSource& sds_config,
         const std::string& sds_config_name, std::function<void()> destructor_cb, bool warm);
  CertificateValidationContextSdsApi(const envoy::config::core::v3::ConfigSource& sds_config,
                                     const std::string& sds_config_name,
                                     Config::SubscriptionFactory& subscription_factory,
                                     TimeSource& time_source,
                                     ProtobufMessage::ValidationVisitor& validation_visitor,
                                     Stats::Store& stats, std::function<void()> destructor_cb,
                                     Event::Dispatcher& dispatcher, Api::Api& api, bool warm)
      : DynamicSecretProvider(sds_config, sds_config_name, subscription_factory, time_source,
                              validation_visitor, stats, std::move(destructor_cb), dispatcher, api,
                              warm) {}

  // SecretProvider
  const envoy::extensions::transport_sockets::tls::v3::CertificateValidationContext*
  secret() const override {
    return resolved_certificate_validation_context_secrets_.get();
  }

protected:
  void setSecret(const envoy::extensions::transport_sockets::tls::v3::Secret& secret) override;
  void resolveSecret(const FileContentMap& files) override;

  void validateConfig(const envoy::extensions::transport_sockets::tls::v3::Secret& secret) override;
  std::vector<std::string> getDataSourceFilenames() override;
  Config::WatchedDirectory* getWatchedDirectory() override { return watched_directory_.get(); }

private:
  // Directory to watch for rotation.
  Config::WatchedDirectoryPtr watched_directory_;
  // CertificateValidationContext according to SDS source;
  CertificateValidationContextPtr sds_certificate_validation_context_secrets_;
  // CertificateValidationContext after resolving paths via watched_directory_.
  CertificateValidationContextPtr resolved_certificate_validation_context_secrets_;
  // Path based certificates are inlined for future read consistency.
};

/**
 * TlsSessionTicketKeysSdsApi implementation maintains and updates dynamic tls session ticket keys
 * secrets.
 */
class TlsSessionTicketKeysSdsApi
    : public DynamicSecretProvider<
          envoy::extensions::transport_sockets::tls::v3::TlsSessionTicketKeys> {
public:
  static TlsSessionTicketKeysSdsApiSharedPtr
  create(Server::Configuration::ServerFactoryContext& server_context,
         const envoy::config::core::v3::ConfigSource& sds_config,
         const std::string& sds_config_name, std::function<void()> destructor_cb, bool warm);

  TlsSessionTicketKeysSdsApi(const envoy::config::core::v3::ConfigSource& sds_config,
                             const std::string& sds_config_name,
                             Config::SubscriptionFactory& subscription_factory,
                             TimeSource& time_source,
                             ProtobufMessage::ValidationVisitor& validation_visitor,
                             Stats::Store& stats, std::function<void()> destructor_cb,
                             Event::Dispatcher& dispatcher, Api::Api& api, bool warm)
      : DynamicSecretProvider(sds_config, sds_config_name, subscription_factory, time_source,
                              validation_visitor, stats, std::move(destructor_cb), dispatcher, api,
                              warm) {}

  // SecretProvider
  const envoy::extensions::transport_sockets::tls::v3::TlsSessionTicketKeys*
  secret() const override {
    return tls_session_ticket_keys_.get();
  }

protected:
  void setSecret(const envoy::extensions::transport_sockets::tls::v3::Secret& secret) override {
    tls_session_ticket_keys_ =
        std::make_unique<envoy::extensions::transport_sockets::tls::v3::TlsSessionTicketKeys>(
            secret.session_ticket_keys());
  }

  void validateConfig(const envoy::extensions::transport_sockets::tls::v3::Secret& secret) override;
  std::vector<std::string> getDataSourceFilenames() override;
  Config::WatchedDirectory* getWatchedDirectory() override { return nullptr; }

private:
  Secret::TlsSessionTicketKeysPtr tls_session_ticket_keys_;
};

/**
 * GenericSecretSdsApi implementation maintains and updates dynamic generic secret.
 */
class GenericSecretSdsApi
    : public DynamicSecretProvider<envoy::extensions::transport_sockets::tls::v3::GenericSecret> {
public:
  static GenericSecretSdsApiSharedPtr
  create(Server::Configuration::ServerFactoryContext& server_context,
         const envoy::config::core::v3::ConfigSource& sds_config,
         const std::string& sds_config_name, std::function<void()> destructor_cb, bool warm);

  GenericSecretSdsApi(const envoy::config::core::v3::ConfigSource& sds_config,
                      const std::string& sds_config_name,
                      Config::SubscriptionFactory& subscription_factory, TimeSource& time_source,
                      ProtobufMessage::ValidationVisitor& validation_visitor, Stats::Store& stats,
                      std::function<void()> destructor_cb, Event::Dispatcher& dispatcher,
                      Api::Api& api, bool warm)
      : DynamicSecretProvider(sds_config, sds_config_name, subscription_factory, time_source,
                              validation_visitor, stats, std::move(destructor_cb), dispatcher, api,
                              warm) {}

  // SecretProvider
  const envoy::extensions::transport_sockets::tls::v3::GenericSecret* secret() const override {
    return generic_secret_.get();
  }
  ABSL_MUST_USE_RESULT Common::CallbackHandlePtr
  addUpdateCallback(std::function<absl::Status()> callback) override {
    // This is unlike the other implementations - no immediate callback.
    return update_callback_manager_.add(callback);
  }

protected:
  void setSecret(const envoy::extensions::transport_sockets::tls::v3::Secret& secret) override {
    generic_secret_ =
        std::make_unique<envoy::extensions::transport_sockets::tls::v3::GenericSecret>(
            secret.generic_secret());
  }
  void validateConfig(const envoy::extensions::transport_sockets::tls::v3::Secret& secret) override;
  std::vector<std::string> getDataSourceFilenames() override;
  Config::WatchedDirectory* getWatchedDirectory() override { return nullptr; }

private:
  GenericSecretPtr generic_secret_;
};

} // namespace Secret
} // namespace Envoy<|MERGE_RESOLUTION|>--- conflicted
+++ resolved
@@ -93,13 +93,9 @@
   Event::Dispatcher& dispatcher_;
   Api::Api& api_;
 
-<<<<<<< HEAD
   // Invoked for filesystem watches on update. Protected so subclasses can set up the callback.
   void onWatchUpdate();
-=======
-protected:
   void initialize(bool warm);
->>>>>>> 321a098d
 
 private:
   absl::Status validateUpdateSize(uint32_t added_resources_num,

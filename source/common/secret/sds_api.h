#pragma once

#include <functional>

#include "envoy/api/api.h"
#include "envoy/api/v2/auth/cert.pb.h"
#include "envoy/api/v2/core/config_source.pb.h"
#include "envoy/config/subscription.h"
#include "envoy/event/dispatcher.h"
#include "envoy/init/manager.h"
#include "envoy/local_info/local_info.h"
#include "envoy/runtime/runtime.h"
#include "envoy/secret/secret_callbacks.h"
#include "envoy/secret/secret_provider.h"
#include "envoy/server/transport_socket_config.h"
#include "envoy/stats/stats.h"
#include "envoy/upstream/cluster_manager.h"

#include "common/common/callback_impl.h"
#include "common/common/cleanup.h"
#include "common/init/target_impl.h"
#include "common/ssl/certificate_validation_context_config_impl.h"
#include "common/ssl/tls_certificate_config_impl.h"

namespace Envoy {
namespace Secret {

/**
 * SDS API implementation that fetches secrets from SDS server via Subscription.
 */
<<<<<<< HEAD
class SdsApi : public Init::Target, public Config::SubscriptionCallbacks {
=======
class SdsApi : public Config::SubscriptionCallbacks<envoy::api::v2::auth::Secret> {
>>>>>>> 9a82dee2
public:
  SdsApi(const LocalInfo::LocalInfo& local_info, Event::Dispatcher& dispatcher,
         Runtime::RandomGenerator& random, Stats::Store& stats,
         Upstream::ClusterManager& cluster_manager, Init::Manager& init_manager,
         const envoy::api::v2::core::ConfigSource& sds_config, const std::string& sds_config_name,
         std::function<void()> destructor_cb, Api::Api& api);

  // Config::SubscriptionCallbacks
  // TODO(fredlas) deduplicate
  void onConfigUpdate(const Protobuf::RepeatedPtrField<ProtobufWkt::Any>& resources,
                      const std::string& version_info) override;
  void onConfigUpdate(const Protobuf::RepeatedPtrField<envoy::api::v2::Resource>&,
                      const Protobuf::RepeatedPtrField<std::string>&, const std::string&) override {
    NOT_IMPLEMENTED_GCOVR_EXCL_LINE;
  }
  void onConfigUpdateFailed(const EnvoyException* e) override;
  std::string resourceName(const ProtobufWkt::Any& resource) override {
    return MessageUtil::anyConvert<envoy::api::v2::auth::Secret>(resource).name();
  }

protected:
  // Creates new secrets.
  virtual void setSecret(const envoy::api::v2::auth::Secret&) PURE;
  virtual void validateConfig(const envoy::api::v2::auth::Secret&) PURE;
  Common::CallbackManager<> update_callback_manager_;

private:
  void initialize();
  Init::TargetImpl init_target_;
  const LocalInfo::LocalInfo& local_info_;
  Event::Dispatcher& dispatcher_;
  Runtime::RandomGenerator& random_;
  Stats::Store& stats_;
  Upstream::ClusterManager& cluster_manager_;

  const envoy::api::v2::core::ConfigSource sds_config_;
<<<<<<< HEAD
  std::unique_ptr<Config::Subscription> subscription_;
  std::function<void()> initialize_callback_;
=======
  std::unique_ptr<Config::Subscription<envoy::api::v2::auth::Secret>> subscription_;
>>>>>>> 9a82dee2
  const std::string sds_config_name_;

  uint64_t secret_hash_;
  Cleanup clean_up_;
  Api::Api& api_;
};

class TlsCertificateSdsApi;
class CertificateValidationContextSdsApi;
typedef std::shared_ptr<TlsCertificateSdsApi> TlsCertificateSdsApiSharedPtr;
typedef std::shared_ptr<CertificateValidationContextSdsApi>
    CertificateValidationContextSdsApiSharedPtr;

/**
 * TlsCertificateSdsApi implementation maintains and updates dynamic TLS certificate secrets.
 */
class TlsCertificateSdsApi : public SdsApi, public TlsCertificateConfigProvider {
public:
  static TlsCertificateSdsApiSharedPtr
  create(Server::Configuration::TransportSocketFactoryContext& secret_provider_context,
         const envoy::api::v2::core::ConfigSource& sds_config, const std::string& sds_config_name,
         std::function<void()> destructor_cb) {
    return std::make_shared<TlsCertificateSdsApi>(
        secret_provider_context.localInfo(), secret_provider_context.dispatcher(),
        secret_provider_context.random(), secret_provider_context.stats(),
        secret_provider_context.clusterManager(), *secret_provider_context.initManager(),
        sds_config, sds_config_name, destructor_cb, secret_provider_context.api());
  }

  TlsCertificateSdsApi(const LocalInfo::LocalInfo& local_info, Event::Dispatcher& dispatcher,
                       Runtime::RandomGenerator& random, Stats::Store& stats,
                       Upstream::ClusterManager& cluster_manager, Init::Manager& init_manager,
                       const envoy::api::v2::core::ConfigSource& sds_config,
                       const std::string& sds_config_name, std::function<void()> destructor_cb,
                       Api::Api& api)
      : SdsApi(local_info, dispatcher, random, stats, cluster_manager, init_manager, sds_config,
               sds_config_name, destructor_cb, api) {}

  // SecretProvider
  const envoy::api::v2::auth::TlsCertificate* secret() const override {
    return tls_certificate_secrets_.get();
  }
  Common::CallbackHandle* addUpdateCallback(std::function<void()> callback) override {
    return update_callback_manager_.add(callback);
  }

protected:
  void setSecret(const envoy::api::v2::auth::Secret& secret) override {
    tls_certificate_secrets_ =
        std::make_unique<envoy::api::v2::auth::TlsCertificate>(secret.tls_certificate());
  }
  void validateConfig(const envoy::api::v2::auth::Secret&) override {}

private:
  TlsCertificatePtr tls_certificate_secrets_;
};

/**
 * CertificateValidationContextSdsApi implementation maintains and updates dynamic certificate
 * validation context secrets.
 */
class CertificateValidationContextSdsApi : public SdsApi,
                                           public CertificateValidationContextConfigProvider {
public:
  static CertificateValidationContextSdsApiSharedPtr
  create(Server::Configuration::TransportSocketFactoryContext& secret_provider_context,
         const envoy::api::v2::core::ConfigSource& sds_config, const std::string& sds_config_name,
         std::function<void()> destructor_cb) {
    return std::make_shared<CertificateValidationContextSdsApi>(
        secret_provider_context.localInfo(), secret_provider_context.dispatcher(),
        secret_provider_context.random(), secret_provider_context.stats(),
        secret_provider_context.clusterManager(), *secret_provider_context.initManager(),
        sds_config, sds_config_name, destructor_cb, secret_provider_context.api());
  }
  CertificateValidationContextSdsApi(const LocalInfo::LocalInfo& local_info,
                                     Event::Dispatcher& dispatcher,
                                     Runtime::RandomGenerator& random, Stats::Store& stats,
                                     Upstream::ClusterManager& cluster_manager,
                                     Init::Manager& init_manager,
                                     const envoy::api::v2::core::ConfigSource& sds_config,
                                     std::string sds_config_name,
                                     std::function<void()> destructor_cb, Api::Api& api)
      : SdsApi(local_info, dispatcher, random, stats, cluster_manager, init_manager, sds_config,
               sds_config_name, destructor_cb, api) {}

  // SecretProvider
  const envoy::api::v2::auth::CertificateValidationContext* secret() const override {
    return certificate_validation_context_secrets_.get();
  }
  Common::CallbackHandle* addUpdateCallback(std::function<void()> callback) override {
    return update_callback_manager_.add(callback);
  }

  Common::CallbackHandle* addValidationCallback(
      std::function<void(const envoy::api::v2::auth::CertificateValidationContext&)> callback) {
    return validation_callback_manager_.add(callback);
  }

protected:
  void setSecret(const envoy::api::v2::auth::Secret& secret) override {
    certificate_validation_context_secrets_ =
        std::make_unique<envoy::api::v2::auth::CertificateValidationContext>(
            secret.validation_context());
  }

  void validateConfig(const envoy::api::v2::auth::Secret& secret) override {
    validation_callback_manager_.runCallbacks(secret.validation_context());
  }

private:
  CertificateValidationContextPtr certificate_validation_context_secrets_;
  Common::CallbackManager<const envoy::api::v2::auth::CertificateValidationContext&>
      validation_callback_manager_;
};

} // namespace Secret
} // namespace Envoy<|MERGE_RESOLUTION|>--- conflicted
+++ resolved
@@ -28,11 +28,7 @@
 /**
  * SDS API implementation that fetches secrets from SDS server via Subscription.
  */
-<<<<<<< HEAD
-class SdsApi : public Init::Target, public Config::SubscriptionCallbacks {
-=======
-class SdsApi : public Config::SubscriptionCallbacks<envoy::api::v2::auth::Secret> {
->>>>>>> 9a82dee2
+class SdsApi : public Config::SubscriptionCallbacks {
 public:
   SdsApi(const LocalInfo::LocalInfo& local_info, Event::Dispatcher& dispatcher,
          Runtime::RandomGenerator& random, Stats::Store& stats,
@@ -69,12 +65,7 @@
   Upstream::ClusterManager& cluster_manager_;
 
   const envoy::api::v2::core::ConfigSource sds_config_;
-<<<<<<< HEAD
   std::unique_ptr<Config::Subscription> subscription_;
-  std::function<void()> initialize_callback_;
-=======
-  std::unique_ptr<Config::Subscription<envoy::api::v2::auth::Secret>> subscription_;
->>>>>>> 9a82dee2
   const std::string sds_config_name_;
 
   uint64_t secret_hash_;

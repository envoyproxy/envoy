#include "common/secret/sds_api.h"

#include <unordered_map>

#include "envoy/api/v2/auth/cert.pb.h"
#include "envoy/config/core/v3/config_source.pb.h"
#include "envoy/extensions/transport_sockets/tls/v3/cert.pb.h"
#include "envoy/extensions/transport_sockets/tls/v3/cert.pb.validate.h"
#include "envoy/service/discovery/v3/discovery.pb.h"

#include "common/common/assert.h"
#include "common/config/api_version.h"
#include "common/protobuf/utility.h"

namespace Envoy {
namespace Secret {

SdsApi::SdsApi(envoy::config::core::v3::ConfigSource sds_config, absl::string_view sds_config_name,
               Config::SubscriptionFactory& subscription_factory, TimeSource& time_source,
               ProtobufMessage::ValidationVisitor& validation_visitor, Stats::Store& stats,
<<<<<<< HEAD
               Init::Manager& init_manager, std::function<void()> destructor_cb)
    : Envoy::Config::SubscriptionBase<envoy::extensions::transport_sockets::tls::v3::Secret>(
          sds_config.resource_api_version()),
      init_target_(fmt::format("SdsApi {}", sds_config_name), [this] { initialize(); }),
=======
               Init::Manager& init_manager, std::function<void()> destructor_cb,
               Event::Dispatcher& dispatcher, Api::Api& api)
    : init_target_(fmt::format("SdsApi {}", sds_config_name), [this] { initialize(); }),
>>>>>>> b5a3405b
      stats_(stats), sds_config_(std::move(sds_config)), sds_config_name_(sds_config_name),
      secret_hash_(0), clean_up_(std::move(destructor_cb)), validation_visitor_(validation_visitor),
      subscription_factory_(subscription_factory),
      time_source_(time_source), secret_data_{sds_config_name_, "uninitialized",
                                              time_source_.systemTime()},
      dispatcher_(dispatcher), api_(api) {
  // TODO(JimmyCYJ): Implement chained_init_manager, so that multiple init_manager
  // can be chained together to behave as one init_manager. In that way, we let
  // two listeners which share same SdsApi to register at separate init managers, and
  // each init manager has a chance to initialize its targets.
  init_manager.add(init_target_);
}

void SdsApi::onConfigUpdate(const Protobuf::RepeatedPtrField<ProtobufWkt::Any>& resources,
                            const std::string& version_info) {
  validateUpdateSize(resources.size());
  auto secret =
      MessageUtil::anyConvertAndValidate<envoy::extensions::transport_sockets::tls::v3::Secret>(
          resources[0], validation_visitor_);

  if (secret.name() != sds_config_name_) {
    throw EnvoyException(
        fmt::format("Unexpected SDS secret (expecting {}): {}", sds_config_name_, secret.name()));
  }

  uint64_t new_hash = MessageUtil::hash(secret);

  if (new_hash != secret_hash_) {
    validateConfig(secret);
    secret_hash_ = new_hash;
    setSecret(secret);
    update_callback_manager_.runCallbacks();

    // List DataSources that refer to files
    auto files = getDataSourceFilenames();
    if (!files.empty()) {
      // Create new watch, also destroys the old watch if any.
      watcher_ = dispatcher_.createFilesystemWatcher();
      files_hash_ = getHashForFiles();
      for (auto const& filename : files) {
        // Watch for directory instead of file. This allows users to do atomic renames
        // on directory level (e.g. Kubernetes secret update).
        const auto result = api_.fileSystem().splitPathFromFilename(filename);
        watcher_->addWatch(absl::StrCat(result.directory_, "/"),
                           Filesystem::Watcher::Events::MovedTo, [this](uint32_t) {
                             uint64_t new_hash = getHashForFiles();
                             if (new_hash != files_hash_) {
                               update_callback_manager_.runCallbacks();
                               files_hash_ = new_hash;
                             }
                           });
      }
    } else {
      watcher_.reset(); // Destroy the old watch if any
    }
  }
  secret_data_.last_updated_ = time_source_.systemTime();
  secret_data_.version_info_ = version_info;
  init_target_.ready();
}

void SdsApi::onConfigUpdate(
    const Protobuf::RepeatedPtrField<envoy::service::discovery::v3::Resource>& resources,
    const Protobuf::RepeatedPtrField<std::string>&, const std::string&) {
  validateUpdateSize(resources.size());
  Protobuf::RepeatedPtrField<ProtobufWkt::Any> unwrapped_resource;
  *unwrapped_resource.Add() = resources[0].resource();
  onConfigUpdate(unwrapped_resource, resources[0].version());
}

void SdsApi::onConfigUpdateFailed(Envoy::Config::ConfigUpdateFailureReason reason,
                                  const EnvoyException*) {
  ASSERT(Envoy::Config::ConfigUpdateFailureReason::ConnectionFailure != reason);
  // We need to allow server startup to continue, even if we have a bad config.
  init_target_.ready();
}

void SdsApi::validateUpdateSize(int num_resources) {
  if (num_resources == 0) {
    throw EnvoyException(
        fmt::format("Missing SDS resources for {} in onConfigUpdate()", sds_config_name_));
  }
  if (num_resources != 1) {
    throw EnvoyException(fmt::format("Unexpected SDS secrets length: {}", num_resources));
  }
}

void SdsApi::initialize() {
  const auto resource_name = getResourceName();
  subscription_ = subscription_factory_.subscriptionFromConfigSource(
      sds_config_, Grpc::Common::typeUrl(resource_name), stats_, *this);
  subscription_->start({sds_config_name_});
}

SdsApi::SecretData SdsApi::secretData() { return secret_data_; }

uint64_t SdsApi::getHashForFiles() {
  uint64_t hash = 0;
  for (auto const& filename : getDataSourceFilenames()) {
    hash = HashUtil::xxHash64(api_.fileSystem().fileReadToEnd(filename), hash);
  }
  return hash;
}

std::vector<std::string> TlsCertificateSdsApi::getDataSourceFilenames() {
  std::vector<std::string> files;
  if (tls_certificate_secrets_ && tls_certificate_secrets_->has_certificate_chain() &&
      tls_certificate_secrets_->certificate_chain().specifier_case() ==
          envoy::config::core::v3::DataSource::SpecifierCase::kFilename) {
    files.push_back(tls_certificate_secrets_->certificate_chain().filename());
  }
  if (tls_certificate_secrets_ && tls_certificate_secrets_->has_private_key() &&
      tls_certificate_secrets_->private_key().specifier_case() ==
          envoy::config::core::v3::DataSource::SpecifierCase::kFilename) {
    files.push_back(tls_certificate_secrets_->private_key().filename());
  }
  return files;
}

std::vector<std::string> CertificateValidationContextSdsApi::getDataSourceFilenames() {
  std::vector<std::string> files;
  if (certificate_validation_context_secrets_ &&
      certificate_validation_context_secrets_->has_trusted_ca() &&
      certificate_validation_context_secrets_->trusted_ca().specifier_case() ==
          envoy::config::core::v3::DataSource::SpecifierCase::kFilename) {
    files.push_back(certificate_validation_context_secrets_->trusted_ca().filename());
  }
  return files;
}

std::vector<std::string> TlsSessionTicketKeysSdsApi::getDataSourceFilenames() { return {}; }

std::vector<std::string> GenericSecretSdsApi::getDataSourceFilenames() { return {}; }

} // namespace Secret
} // namespace Envoy<|MERGE_RESOLUTION|>--- conflicted
+++ resolved
@@ -18,16 +18,11 @@
 SdsApi::SdsApi(envoy::config::core::v3::ConfigSource sds_config, absl::string_view sds_config_name,
                Config::SubscriptionFactory& subscription_factory, TimeSource& time_source,
                ProtobufMessage::ValidationVisitor& validation_visitor, Stats::Store& stats,
-<<<<<<< HEAD
-               Init::Manager& init_manager, std::function<void()> destructor_cb)
+               Init::Manager& init_manager, std::function<void()> destructor_cb,
+               Event::Dispatcher& dispatcher, Api::Api& api)
     : Envoy::Config::SubscriptionBase<envoy::extensions::transport_sockets::tls::v3::Secret>(
           sds_config.resource_api_version()),
       init_target_(fmt::format("SdsApi {}", sds_config_name), [this] { initialize(); }),
-=======
-               Init::Manager& init_manager, std::function<void()> destructor_cb,
-               Event::Dispatcher& dispatcher, Api::Api& api)
-    : init_target_(fmt::format("SdsApi {}", sds_config_name), [this] { initialize(); }),
->>>>>>> b5a3405b
       stats_(stats), sds_config_(std::move(sds_config)), sds_config_name_(sds_config_name),
       secret_hash_(0), clean_up_(std::move(destructor_cb)), validation_visitor_(validation_visitor),
       subscription_factory_(subscription_factory),

#include "common/secret/sds_api.h"

#include <unordered_map>

#include "envoy/api/v2/auth/cert.pb.h"
#include "envoy/api/v2/auth/cert.pb.validate.h"
#include "envoy/api/v2/core/config_source.pb.h"
#include "envoy/api/v2/discovery.pb.h"

#include "common/config/api_version.h"
#include "common/config/resources.h"
#include "common/protobuf/utility.h"

namespace Envoy {
namespace Secret {

SdsApi::SdsApi(envoy::api::v2::core::ConfigSource sds_config, absl::string_view sds_config_name,
               Config::SubscriptionFactory& subscription_factory, TimeSource& time_source,
               ProtobufMessage::ValidationVisitor& validation_visitor, Stats::Store& stats,
               Init::Manager& init_manager, std::function<void()> destructor_cb)
    : init_target_(fmt::format("SdsApi {}", sds_config_name), [this] { initialize(); }),
      stats_(stats), sds_config_(std::move(sds_config)), sds_config_name_(sds_config_name),
      secret_hash_(0), clean_up_(std::move(destructor_cb)), validation_visitor_(validation_visitor),
      subscription_factory_(subscription_factory),
      time_source_(time_source), secret_data_{sds_config_name_, "uninitialized",
                                              time_source_.systemTime()},
      xds_api_version_(sds_config_.xds_api_version()) {
  // TODO(JimmyCYJ): Implement chained_init_manager, so that multiple init_manager
  // can be chained together to behave as one init_manager. In that way, we let
  // two listeners which share same SdsApi to register at separate init managers, and
  // each init manager has a chance to initialize its targets.
  init_manager.add(init_target_);
}

void SdsApi::onConfigUpdate(const Protobuf::RepeatedPtrField<ProtobufWkt::Any>& resources,
                            const std::string& version_info) {
  validateUpdateSize(resources.size());
  auto secret = MessageUtil::anyConvert<envoy::api::v2::auth::Secret>(resources[0]);
  MessageUtil::validate(secret, validation_visitor_);

  if (secret.name() != sds_config_name_) {
    throw EnvoyException(
        fmt::format("Unexpected SDS secret (expecting {}): {}", sds_config_name_, secret.name()));
  }

  const uint64_t new_hash = MessageUtil::hash(secret);
  if (new_hash != secret_hash_) {
    validateConfig(secret);
    secret_hash_ = new_hash;
    setSecret(secret);
    update_callback_manager_.runCallbacks();
  }
  secret_data_.last_updated_ = time_source_.systemTime();
  secret_data_.version_info_ = version_info;
  init_target_.ready();
}

void SdsApi::onConfigUpdate(const Protobuf::RepeatedPtrField<envoy::api::v2::Resource>& resources,
                            const Protobuf::RepeatedPtrField<std::string>&, const std::string&) {
  validateUpdateSize(resources.size());
  Protobuf::RepeatedPtrField<ProtobufWkt::Any> unwrapped_resource;
  *unwrapped_resource.Add() = resources[0].resource();
  onConfigUpdate(unwrapped_resource, resources[0].version());
}

void SdsApi::onConfigUpdateFailed(Envoy::Config::ConfigUpdateFailureReason reason,
                                  const EnvoyException*) {
  ASSERT(Envoy::Config::ConfigUpdateFailureReason::ConnectionFailure != reason);
  // We need to allow server startup to continue, even if we have a bad config.
  init_target_.ready();
}

void SdsApi::validateUpdateSize(int num_resources) {
  if (num_resources == 0) {
    throw EnvoyException(
        fmt::format("Missing SDS resources for {} in onConfigUpdate()", sds_config_name_));
  }
  if (num_resources != 1) {
    throw EnvoyException(fmt::format("Unexpected SDS secrets length: {}", num_resources));
  }
}

void SdsApi::initialize() {
<<<<<<< HEAD
  subscription_ =
      subscription_factory_.subscriptionFromConfigSource(sds_config_, loadTypeUrl(), stats_, *this);
=======
  subscription_ = subscription_factory_.subscriptionFromConfigSource(
      sds_config_,
      Grpc::Common::typeUrl(
          API_NO_BOOST(envoy::api::v2::auth::Secret)().GetDescriptor()->full_name()),
      stats_, *this);
>>>>>>> eef74ef9
  subscription_->start({sds_config_name_});
}

std::string SdsApi::loadTypeUrl() {
  switch (xds_api_version_) {
  // automatically set api version as V2
  case envoy::api::v2::core::ConfigSource::AUTO:
  case envoy::api::v2::core::ConfigSource::V2:
    return Grpc::Common::typeUrl(envoy::api::v2::auth::Secret().GetDescriptor()->full_name());
  case envoy::api::v2::core::ConfigSource::V3ALPHA:
    return Grpc::Common::typeUrl(envoy::api::v2::auth::Secret().GetDescriptor()->full_name());
  default:
    throw EnvoyException(fmt::format("type {} is not supported", xds_api_version_));
  }
}

SdsApi::SecretData SdsApi::secretData() { return secret_data_; }

} // namespace Secret
} // namespace Envoy<|MERGE_RESOLUTION|>--- conflicted
+++ resolved
@@ -81,16 +81,8 @@
 }
 
 void SdsApi::initialize() {
-<<<<<<< HEAD
   subscription_ =
       subscription_factory_.subscriptionFromConfigSource(sds_config_, loadTypeUrl(), stats_, *this);
-=======
-  subscription_ = subscription_factory_.subscriptionFromConfigSource(
-      sds_config_,
-      Grpc::Common::typeUrl(
-          API_NO_BOOST(envoy::api::v2::auth::Secret)().GetDescriptor()->full_name()),
-      stats_, *this);
->>>>>>> eef74ef9
   subscription_->start({sds_config_name_});
 }
 
@@ -99,9 +91,11 @@
   // automatically set api version as V2
   case envoy::api::v2::core::ConfigSource::AUTO:
   case envoy::api::v2::core::ConfigSource::V2:
-    return Grpc::Common::typeUrl(envoy::api::v2::auth::Secret().GetDescriptor()->full_name());
+    return Grpc::Common::typeUrl(
+        API_NO_BOOST(envoy::api::v2::auth::Secret().GetDescriptor()->full_name()));
   case envoy::api::v2::core::ConfigSource::V3ALPHA:
-    return Grpc::Common::typeUrl(envoy::api::v2::auth::Secret().GetDescriptor()->full_name());
+    return Grpc::Common::typeUrl(
+        API_NO_BOOST(envoy::api::v2::auth::Secret().GetDescriptor()->full_name()));
   default:
     throw EnvoyException(fmt::format("type {} is not supported", xds_api_version_));
   }

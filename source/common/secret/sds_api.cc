#include "common/secret/sds_api.h"

#include <unordered_map>

#include "envoy/api/v2/auth/cert.pb.validate.h"

#include "common/config/resources.h"
#include "common/config/subscription_factory.h"
#include "common/protobuf/utility.h"

namespace Envoy {
namespace Secret {

SdsApi::SdsApi(const LocalInfo::LocalInfo& local_info, Event::Dispatcher& dispatcher,
               Runtime::RandomGenerator& random, Stats::Store& stats,
               Upstream::ClusterManager& cluster_manager, Init::Manager& init_manager,
               const envoy::api::v2::core::ConfigSource& sds_config,
               const std::string& sds_config_name, std::function<void()> destructor_cb,
               Api::Api& api)
    : init_target_(fmt::format("SdsApi {}", sds_config_name), [this] { initialize(); }),
      local_info_(local_info), dispatcher_(dispatcher), random_(random), stats_(stats),
      cluster_manager_(cluster_manager), sds_config_(sds_config), sds_config_name_(sds_config_name),
      secret_hash_(0), clean_up_(destructor_cb), api_(api) {
  Config::Utility::checkLocalInfo("sds", local_info_);
  // TODO(JimmyCYJ): Implement chained_init_manager, so that multiple init_manager
  // can be chained together to behave as one init_manager. In that way, we let
  // two listeners which share same SdsApi to register at separate init managers, and
  // each init manager has a chance to initialize its targets.
<<<<<<< HEAD
  init_manager.registerTarget(*this, fmt::format("SdsApi {}", sds_config_name));
}

void SdsApi::initialize(std::function<void()> callback) {
  initialize_callback_ = callback;

  subscription_ = Envoy::Config::SubscriptionFactory::subscriptionFromConfigSource(
      sds_config_, local_info_, dispatcher_, cluster_manager_, random_, stats_,
      "envoy.service.discovery.v2.SecretDiscoveryService.FetchSecrets",
      "envoy.service.discovery.v2.SecretDiscoveryService.StreamSecrets",
      Grpc::Common::typeUrl(envoy::api::v2::auth::Secret().GetDescriptor()->full_name()), api_);

  subscription_->start({sds_config_name_}, *this);
=======
  init_manager.add(init_target_);
>>>>>>> 9a82dee2
}

void SdsApi::onConfigUpdate(const Protobuf::RepeatedPtrField<ProtobufWkt::Any>& resources,
                            const std::string&) {
  if (resources.empty()) {
    throw EnvoyException(
        fmt::format("Missing SDS resources for {} in onConfigUpdate()", sds_config_name_));
  }
  if (resources.size() != 1) {
    throw EnvoyException(fmt::format("Unexpected SDS secrets length: {}", resources.size()));
  }
  auto secret = MessageUtil::anyConvert<envoy::api::v2::auth::Secret>(resources[0]);
  MessageUtil::validate(secret);

  // Wrap sds_config_name_ in string_view to deal with proto string/std::string incompatibility
  // issues within Google.
  if (secret.name() != absl::string_view(sds_config_name_)) {
    throw EnvoyException(
        fmt::format("Unexpected SDS secret (expecting {}): {}", sds_config_name_, secret.name()));
  }

  const uint64_t new_hash = MessageUtil::hash(secret);
  if (new_hash != secret_hash_) {
    validateConfig(secret);
    secret_hash_ = new_hash;
    setSecret(secret);
    update_callback_manager_.runCallbacks();
  }

  init_target_.ready();
}

void SdsApi::onConfigUpdateFailed(const EnvoyException*) {
  // We need to allow server startup to continue, even if we have a bad config.
  init_target_.ready();
}

void SdsApi::initialize() {
  subscription_ = Envoy::Config::SubscriptionFactory::subscriptionFromConfigSource<
      envoy::api::v2::auth::Secret>(
      sds_config_, local_info_, dispatcher_, cluster_manager_, random_, stats_,
      "envoy.service.discovery.v2.SecretDiscoveryService.FetchSecrets",
      "envoy.service.discovery.v2.SecretDiscoveryService.StreamSecrets", api_);
  subscription_->start({sds_config_name_}, *this);
}

} // namespace Secret
} // namespace Envoy<|MERGE_RESOLUTION|>--- conflicted
+++ resolved
@@ -26,23 +26,7 @@
   // can be chained together to behave as one init_manager. In that way, we let
   // two listeners which share same SdsApi to register at separate init managers, and
   // each init manager has a chance to initialize its targets.
-<<<<<<< HEAD
-  init_manager.registerTarget(*this, fmt::format("SdsApi {}", sds_config_name));
-}
-
-void SdsApi::initialize(std::function<void()> callback) {
-  initialize_callback_ = callback;
-
-  subscription_ = Envoy::Config::SubscriptionFactory::subscriptionFromConfigSource(
-      sds_config_, local_info_, dispatcher_, cluster_manager_, random_, stats_,
-      "envoy.service.discovery.v2.SecretDiscoveryService.FetchSecrets",
-      "envoy.service.discovery.v2.SecretDiscoveryService.StreamSecrets",
-      Grpc::Common::typeUrl(envoy::api::v2::auth::Secret().GetDescriptor()->full_name()), api_);
-
-  subscription_->start({sds_config_name_}, *this);
-=======
   init_manager.add(init_target_);
->>>>>>> 9a82dee2
 }
 
 void SdsApi::onConfigUpdate(const Protobuf::RepeatedPtrField<ProtobufWkt::Any>& resources,
@@ -81,11 +65,11 @@
 }
 
 void SdsApi::initialize() {
-  subscription_ = Envoy::Config::SubscriptionFactory::subscriptionFromConfigSource<
-      envoy::api::v2::auth::Secret>(
+  subscription_ = Envoy::Config::SubscriptionFactory::subscriptionFromConfigSource(
       sds_config_, local_info_, dispatcher_, cluster_manager_, random_, stats_,
       "envoy.service.discovery.v2.SecretDiscoveryService.FetchSecrets",
-      "envoy.service.discovery.v2.SecretDiscoveryService.StreamSecrets", api_);
+      "envoy.service.discovery.v2.SecretDiscoveryService.StreamSecrets",
+      Grpc::Common::typeUrl(envoy::api::v2::auth::Secret().GetDescriptor()->full_name()), api_);
   subscription_->start({sds_config_name_}, *this);
 }
 

#include "common/secret/sds_api.h"

#include <unordered_map>

#include "envoy/api/v2/auth/cert.pb.validate.h"

#include "common/config/resources.h"
#include "common/config/subscription_factory.h"
#include "common/config/utility.h"
#include "common/protobuf/utility.h"

namespace Envoy {
namespace Secret {

SdsApi::SdsApi(const LocalInfo::LocalInfo& local_info, Event::Dispatcher& dispatcher,
               Runtime::RandomGenerator& random, Stats::Store& stats,
               Upstream::ClusterManager& cluster_manager, Init::Manager& init_manager,
               const envoy::api::v2::core::ConfigSource& sds_config,
               const std::string& sds_config_name, std::function<void()> destructor_cb,
               ProtobufMessage::ValidationVisitor& validation_visitor, Api::Api& api)
    : init_target_(fmt::format("SdsApi {}", sds_config_name), [this] { initialize(); }),
      local_info_(local_info), dispatcher_(dispatcher), random_(random), stats_(stats),
      cluster_manager_(cluster_manager), sds_config_(sds_config), sds_config_name_(sds_config_name),
      secret_hash_(0), clean_up_(destructor_cb), validation_visitor_(validation_visitor),
      api_(api) {
  Config::Utility::checkLocalInfo("sds", local_info_);
  // TODO(JimmyCYJ): Implement chained_init_manager, so that multiple init_manager
  // can be chained together to behave as one init_manager. In that way, we let
  // two listeners which share same SdsApi to register at separate init managers, and
  // each init manager has a chance to initialize its targets.
  init_manager.add(init_target_);
}

void SdsApi::onConfigUpdate(const Protobuf::RepeatedPtrField<ProtobufWkt::Any>& resources,
                            const std::string&) {
  validateUpdateSize(resources.size());
  auto secret =
      MessageUtil::anyConvert<envoy::api::v2::auth::Secret>(resources[0], validation_visitor_);
  MessageUtil::validate(secret);

  if (secret.name() != sds_config_name_) {
    throw EnvoyException(
        fmt::format("Unexpected SDS secret (expecting {}): {}", sds_config_name_, secret.name()));
  }

  const uint64_t new_hash = MessageUtil::hash(secret);
  if (new_hash != secret_hash_) {
    validateConfig(secret);
    secret_hash_ = new_hash;
    setSecret(secret);
    update_callback_manager_.runCallbacks();
  }

  init_target_.ready();
}

void SdsApi::onConfigUpdate(const Protobuf::RepeatedPtrField<envoy::api::v2::Resource>& resources,
                            const Protobuf::RepeatedPtrField<std::string>&, const std::string&) {
  validateUpdateSize(resources.size());
  Protobuf::RepeatedPtrField<ProtobufWkt::Any> unwrapped_resource;
  *unwrapped_resource.Add() = resources[0].resource();
  onConfigUpdate(unwrapped_resource, resources[0].version());
}

void SdsApi::onConfigUpdateFailed(const EnvoyException*) {
  // We need to allow server startup to continue, even if we have a bad config.
  init_target_.ready();
}

void SdsApi::validateUpdateSize(int num_resources) {
  if (num_resources == 0) {
    throw EnvoyException(
        fmt::format("Missing SDS resources for {} in onConfigUpdate()", sds_config_name_));
  }
  if (num_resources != 1) {
    throw EnvoyException(fmt::format("Unexpected SDS secrets length: {}", num_resources));
  }
}

void SdsApi::initialize() {
  subscription_ = Envoy::Config::SubscriptionFactory::subscriptionFromConfigSource(
      sds_config_, local_info_, dispatcher_, cluster_manager_, random_, stats_,
<<<<<<< HEAD
      Grpc::Common::typeUrl(envoy::api::v2::auth::Secret().GetDescriptor()->full_name()), api_);
=======
      "envoy.service.discovery.v2.SecretDiscoveryService.FetchSecrets",
      "envoy.service.discovery.v2.SecretDiscoveryService.StreamSecrets",
      Grpc::Common::typeUrl(envoy::api::v2::auth::Secret().GetDescriptor()->full_name()),
      validation_visitor_, api_);
>>>>>>> a1a558a9
  subscription_->start({sds_config_name_}, *this);
}

} // namespace Secret
} // namespace Envoy<|MERGE_RESOLUTION|>--- conflicted
+++ resolved
@@ -80,14 +80,8 @@
 void SdsApi::initialize() {
   subscription_ = Envoy::Config::SubscriptionFactory::subscriptionFromConfigSource(
       sds_config_, local_info_, dispatcher_, cluster_manager_, random_, stats_,
-<<<<<<< HEAD
-      Grpc::Common::typeUrl(envoy::api::v2::auth::Secret().GetDescriptor()->full_name()), api_);
-=======
-      "envoy.service.discovery.v2.SecretDiscoveryService.FetchSecrets",
-      "envoy.service.discovery.v2.SecretDiscoveryService.StreamSecrets",
       Grpc::Common::typeUrl(envoy::api::v2::auth::Secret().GetDescriptor()->full_name()),
       validation_visitor_, api_);
->>>>>>> a1a558a9
   subscription_->start({sds_config_name_}, *this);
 }
 

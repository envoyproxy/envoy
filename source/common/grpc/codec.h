--- conflicted
+++ resolved
@@ -90,7 +90,7 @@
   virtual void frameData(uint8_t*, uint64_t) {}
   virtual void frameDataEnd() {}
 
-  State state_{State::FH_FLAG};
+  State state_{State::FhFlag};
   uint32_t length_{0};
   uint64_t count_{0};
 };
@@ -121,15 +121,9 @@
   void frameDataEnd() override;
 
 private:
-<<<<<<< HEAD
-  State state_{State::FhFlag};
-  uint32_t length_{0};
-  uint64_t count_{0};
-=======
   Frame frame_;
   std::vector<Frame>* output_{nullptr};
   bool decoding_error_{false};
->>>>>>> d85994da
 };
 
 } // namespace Grpc

#include "source/common/grpc/codec.h"

#include <array>
#include <cstdint>
#include <memory>
#include <vector>

#include "source/common/buffer/buffer_impl.h"

#include "absl/container/fixed_array.h"

namespace Envoy {
namespace Grpc {

Encoder::Encoder() = default;

void Encoder::newFrame(uint8_t flags, uint64_t length, std::array<uint8_t, 5>& output) {
  output[0] = flags;
  absl::big_endian::Store32(&output[1], length);
}

void Encoder::prependFrameHeader(uint8_t flags, Buffer::Instance& buffer) {
  prependFrameHeader(flags, buffer, buffer.length());
}

void Encoder::prependFrameHeader(uint8_t flags, Buffer::Instance& buffer, uint32_t message_length) {
  // Compute the size of the payload and construct the length prefix.
  std::array<uint8_t, Grpc::GRPC_FRAME_HEADER_SIZE> frame;
  Grpc::Encoder().newFrame(flags, message_length, frame);
  Buffer::OwnedImpl frame_buffer(frame.data(), frame.size());
  buffer.prepend(frame_buffer);
}

bool Decoder::decode(Buffer::Instance& input, std::vector<Frame>& output) {
  // Make sure those flags are set to initial state.
  decoding_error_ = false;
  is_frame_oversized_ = false;
  output_ = &output;
  inspect(input);
  output_ = nullptr;
<<<<<<< HEAD
=======

>>>>>>> 4fa98b22
  if (decoding_error_ || is_frame_oversized_) {
    return false;
  }

  input.drain(input.length());
  return true;
}

bool Decoder::frameStart(uint8_t flags) {
  // Unsupported flags.
  if (flags & ~GRPC_FH_COMPRESSED) {
    decoding_error_ = true;
    return false;
  }
  frame_.flags_ = flags;
  return true;
}

void Decoder::frameDataStart() {
  frame_.length_ = length_;
  frame_.data_ = std::make_unique<Buffer::OwnedImpl>();
}

void Decoder::frameData(uint8_t* mem, uint64_t length) { frame_.data_->add(mem, length); }

void Decoder::frameDataEnd() {
  output_->push_back(std::move(frame_));
  frame_.flags_ = 0;
  frame_.length_ = 0;
  frame_.data_ = nullptr;
}

uint64_t FrameInspector::inspect(const Buffer::Instance& data) {
  uint64_t delta = 0;
  for (const Buffer::RawSlice& slice : data.getRawSlices()) {
    uint8_t* mem = reinterpret_cast<uint8_t*>(slice.mem_);
    uint8_t* end = mem + slice.len_;
    while (mem < end) {
      uint8_t c = *mem;
      switch (state_) {
      case State::FhFlag:
        if (!frameStart(c)) {
          return delta;
        }
        count_ += 1;
        delta += 1;
        state_ = State::FhLen0;
        mem++;
        break;
      case State::FhLen0:
        length_as_bytes_[0] = c;
        state_ = State::FhLen1;
        mem++;
        break;
      case State::FhLen1:
        length_as_bytes_[1] = c;
        state_ = State::FhLen2;
        mem++;
        break;
      case State::FhLen2:
        length_as_bytes_[2] = c;
        state_ = State::FhLen3;
        mem++;
        break;
      case State::FhLen3:
        length_as_bytes_[3] = c;
        length_ = absl::big_endian::Load32(length_as_bytes_);
        // Compares the frame length against maximum length when `max_frame_length_` is configured,
        if (max_frame_length_ != 0 && length_ > max_frame_length_) {
          // Set the flag to indicate the over-limit error and return.
          is_frame_oversized_ = true;
          return delta;
        }
        frameDataStart();
        if (length_ == 0) {
          frameDataEnd();
          state_ = State::FhFlag;
        } else {
          state_ = State::Data;
        }
        mem++;
        break;
      case State::Data:
        uint64_t remain_in_buffer = end - mem;
        if (remain_in_buffer <= length_) {
          frameData(mem, remain_in_buffer);
          mem += remain_in_buffer;
          length_ -= remain_in_buffer;
        } else {
          frameData(mem, length_);
          mem += length_;
          length_ = 0;
        }
        if (length_ == 0) {
          frameDataEnd();
          state_ = State::FhFlag;
        }
        break;
      }
    }
  }
  return delta;
}

} // namespace Grpc
} // namespace Envoy<|MERGE_RESOLUTION|>--- conflicted
+++ resolved
@@ -38,10 +38,6 @@
   output_ = &output;
   inspect(input);
   output_ = nullptr;
-<<<<<<< HEAD
-=======
-
->>>>>>> 4fa98b22
   if (decoding_error_ || is_frame_oversized_) {
     return false;
   }

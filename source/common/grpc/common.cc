#include "common/grpc/common.h"

#include <arpa/inet.h>

#include <cstdint>
#include <cstring>
#include <string>

#include "common/buffer/buffer_impl.h"
#include "common/common/assert.h"
#include "common/common/empty_string.h"
#include "common/common/enum_to_int.h"
#include "common/common/utility.h"
#include "common/http/headers.h"
#include "common/http/message_impl.h"
#include "common/http/utility.h"

#include "google/protobuf/io/coded_stream.h"
#include "google/protobuf/io/zero_copy_stream_impl_lite.h"
#include "spdlog/spdlog.h"

namespace Envoy {
namespace Grpc {

const std::string Common::GRPC_CONTENT_TYPE{"application/grpc"};

Status::GrpcStatus Common::getGrpcStatus(const Http::HeaderMap& trailers) {
  const Http::HeaderEntry* grpc_status_header = trailers.GrpcStatus();

  uint64_t grpc_status_code;
  if (!grpc_status_header || grpc_status_header->value().empty()) {
    return Status::GrpcStatus::MissingStatus;
  }
  if (!StringUtil::atoul(grpc_status_header->value().c_str(), grpc_status_code)) {
    return Status::GrpcStatus::InvalidCode;
  }
  if (grpc_status_code > Status::GrpcStatus::DataLoss) {
    return Status::GrpcStatus::InvalidCode;
  }
  return static_cast<Status::GrpcStatus>(grpc_status_code);
}

void Common::chargeStat(const Upstream::ClusterInfo& cluster, const std::string& grpc_service,
                        const std::string& grpc_method, bool success) {
  cluster.statsScope()
      .counter(
           fmt::format("grpc.{}.{}.{}", grpc_service, grpc_method, success ? "success" : "failure"))
      .inc();
  cluster.statsScope().counter(fmt::format("grpc.{}.{}.total", grpc_service, grpc_method)).inc();
}

Buffer::InstancePtr Common::serializeBody(const google::protobuf::Message& message) {
  // http://www.grpc.io/docs/guides/wire.html
  // Reserve enough space for the entire message and the 5 byte header.
  Buffer::InstancePtr body(new Buffer::OwnedImpl());
  const uint32_t size = message.ByteSize();
  const uint32_t alloc_size = size + 5;
  Buffer::RawSlice iovec;
  body->reserve(alloc_size, &iovec, 1);
  ASSERT(iovec.len_ >= alloc_size);
  iovec.len_ = alloc_size;
  uint8_t* current = reinterpret_cast<uint8_t*>(iovec.mem_);
  *current++ = 0; // flags
  const uint32_t nsize = htonl(size);
  std::memcpy(current, reinterpret_cast<const void*>(&nsize), sizeof(uint32_t));
  current += sizeof(uint32_t);
  google::protobuf::io::ArrayOutputStream stream(current, size, -1);
  google::protobuf::io::CodedOutputStream codec_stream(&stream);
  message.SerializeWithCachedSizes(&codec_stream);
  body->commit(&iovec, 1);
  return body;
}

Http::MessagePtr Common::prepareHeaders(const std::string& upstream_cluster,
                                        const std::string& service_full_name,
                                        const std::string& method_name) {
  Http::MessagePtr message(new Http::RequestMessageImpl());
  message->headers().insertMethod().value(Http::Headers::get().MethodValues.Post);
  message->headers().insertPath().value().append("/", 1);
  message->headers().insertPath().value().append(service_full_name.c_str(),
                                                 service_full_name.size());
  message->headers().insertPath().value().append("/", 1);
  message->headers().insertPath().value().append(method_name.c_str(), method_name.size());
  message->headers().insertHost().value(upstream_cluster);
  message->headers().insertContentType().value(Common::GRPC_CONTENT_TYPE);

  return message;
}

void Common::checkForHeaderOnlyError(Http::Message& http_response) {
  // First check for grpc-status in headers. If it is here, we have an error.
  Status::GrpcStatus grpc_status_code = Common::getGrpcStatus(http_response.headers());
  if (grpc_status_code == Status::GrpcStatus::MissingStatus) {
    return;
  }

  if (grpc_status_code == Status::GrpcStatus::InvalidCode) {
    throw Exception(Optional<uint64_t>(), "bad grpc-status header");
  }

  const Http::HeaderEntry* grpc_status_message = http_response.headers().GrpcMessage();
  throw Exception(grpc_status_code,
                  grpc_status_message ? grpc_status_message->value().c_str() : EMPTY_STRING);
}

void Common::validateResponse(Http::Message& http_response) {
  if (Http::Utility::getResponseStatus(http_response.headers()) != enumToInt(Http::Code::OK)) {
    throw Exception(Optional<uint64_t>(), "non-200 response code");
  }

  checkForHeaderOnlyError(http_response);

  // Check for existence of trailers.
  if (!http_response.trailers()) {
    throw Exception(Optional<uint64_t>(), "no response trailers");
  }

<<<<<<< HEAD
  uint64_t grpc_status_code = Common::getGrpcStatus(*http_response.trailers());
  if (grpc_status_code == Status::GrpcStatus::InvalidCode) {
=======
  Status::GrpcStatus grpc_status_code = Common::getGrpcStatus(*http_response.trailers());
  if (grpc_status_code < 0) {
>>>>>>> bbba9a8e
    throw Exception(Optional<uint64_t>(), "bad grpc-status trailer");
  }

  if (grpc_status_code != 0) {
    const Http::HeaderEntry* grpc_status_message = http_response.trailers()->GrpcMessage();
    throw Exception(grpc_status_code,
                    grpc_status_message ? grpc_status_message->value().c_str() : EMPTY_STRING);
  }
}

} // Grpc
} // Envoy<|MERGE_RESOLUTION|>--- conflicted
+++ resolved
@@ -115,13 +115,8 @@
     throw Exception(Optional<uint64_t>(), "no response trailers");
   }
 
-<<<<<<< HEAD
-  uint64_t grpc_status_code = Common::getGrpcStatus(*http_response.trailers());
-  if (grpc_status_code == Status::GrpcStatus::InvalidCode) {
-=======
   Status::GrpcStatus grpc_status_code = Common::getGrpcStatus(*http_response.trailers());
   if (grpc_status_code < 0) {
->>>>>>> bbba9a8e
     throw Exception(Optional<uint64_t>(), "bad grpc-status trailer");
   }
 

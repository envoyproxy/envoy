#pragma once

#include <queue>

#include "envoy/grpc/async_client.h"
#include "envoy/thread_local/thread_local.h"
#include "envoy/tracing/http_tracer.h"

#include "common/common/linked_object.h"
#include "common/common/thread.h"

#include "grpc++/generic/generic_stub.h"
#include "grpc++/grpc++.h"

namespace Envoy {
namespace Grpc {

class GoogleAsyncStreamImpl;
class GoogleAsyncRequestImpl;

struct GoogleAsyncTag {
  // Operation defines tags that are handed to the gRPC AsyncReaderWriter for use in completion
  // notification for their namesake operations. Read* and Write* operations may be outstanding
  // simultaneously, but there will be no more than one operation of each type in-flight for a given
  // stream. Init and Finish will both be issued exclusively when no other operations are in-flight
  // for a stream. See
  // https://github.com/grpc/grpc/blob/master/include/grpc%2B%2B/impl/codegen/async_stream.h for
  // further insight into the semantics of the different gRPC client operations.
  enum Operation {
    // Initial stub call issued, waiting for initialization to complete.
    Init = 0,
    // Waiting for initial meta-data from server following Init completion.
    ReadInitialMetadata,
    // Waiting for response protobuf from server following ReadInitialMetadata completion.
    Read,
    // Waiting for write of request protobuf to server to complete.
    Write,
    // Waiting for write of request protobuf (EOS) __OR__ an EOS WritesDone to server to complete.
    WriteLast,
    // Waiting for final status. This must only be issued once all Read* and Write* operations have
    // completed.
    Finish,
  };

  GoogleAsyncTag(GoogleAsyncStreamImpl& stream, Operation op) : stream_(stream), op_(op) {}

  GoogleAsyncStreamImpl& stream_;
  const Operation op_;

  // Generate a void* tag for a given Operation.
  static void* tag(Operation op) { return reinterpret_cast<void*>(op); }
  // Extract Operation from void* tag.
  static Operation operation(void* tag) {
    return static_cast<Operation>(reinterpret_cast<intptr_t>(tag));
  }
};

class GoogleAsyncClientThreadLocal : public ThreadLocal::ThreadLocalObject,
                                     Logger::Loggable<Logger::Id::grpc> {
public:
  GoogleAsyncClientThreadLocal();
  ~GoogleAsyncClientThreadLocal();

  grpc::CompletionQueue& completionQueue() { return cq_; }

private:
  void completionThread();

  // The CompletionQueue for in-flight operations. This must precede completion_thread_ to ensure it
  // is constructed before the thread runs.
  grpc::CompletionQueue cq_;
  // The threading model for the Google gRPC C++ library is not directly compatible with Envoy's
  // siloed model. We resolve this by issuing non-blocking asynchronous
  // operations on the GoogleAsyncClientImpl silo thread, and then synchronously
  // blocking on a completion queue, cq_, on a distinct thread. When cq_ events
  // are delivered, we cross-post to the silo dispatcher to continue the
  // operation.
  //
  // We have an independent completion thread for each TLS silo (i.e. one per worker and
  // also one for the main thread).
  Thread::ThreadPtr completion_thread_;
};

// Google gRPC client stats. TODO(htuch): consider how a wider set of stats collected by the
// library, such as the census related ones, can be externalized as needed.
struct GoogleAsyncClientStats {
  // .streams_total
  Stats::Counter* streams_total_;
  // .streams_closed_<gRPC status code>
  std::array<Stats::Counter*, Status::GrpcStatus::MaximumValid + 1> streams_closed_;
};

// Google gRPC C++ client library implementation of Grpc::AsyncClient.
class GoogleAsyncClientImpl final : public AsyncClient {
public:
<<<<<<< HEAD
  GoogleAsyncClientImpl(Event::Dispatcher& dispatcher, GoogleAsyncClientThreadLocal& tls,
                        Stats::Scope& scope, const envoy::api::v2::GrpcService::GoogleGrpc& config);
=======
  GoogleAsyncClientImpl(Event::Dispatcher& dispatcher, Stats::Scope& scope,
                        const envoy::api::v2::core::GrpcService::GoogleGrpc& config);
>>>>>>> 27c983b5
  ~GoogleAsyncClientImpl() override;

  // Grpc::AsyncClient
  AsyncRequest* send(const Protobuf::MethodDescriptor& service_method,
                     const Protobuf::Message& request, AsyncRequestCallbacks& callbacks,
                     Tracing::Span& parent_span,
                     const Optional<std::chrono::milliseconds>& timeout) override;
  AsyncStream* start(const Protobuf::MethodDescriptor& service_method,
                     AsyncStreamCallbacks& callbacks) override;

private:
  Event::Dispatcher& dispatcher_;
  grpc::CompletionQueue& cq_;
  std::unique_ptr<grpc::GenericStub> stub_;
  std::list<std::unique_ptr<GoogleAsyncStreamImpl>> active_streams_;
  const std::string stat_prefix_;
  Stats::Scope& scope_;
  GoogleAsyncClientStats stats_;

  friend class GoogleAsyncClientThreadLocal;
  friend class GoogleAsyncRequestImpl;
  friend class GoogleAsyncStreamImpl;
};

class GoogleAsyncStreamImpl : public AsyncStream,
                              public Event::DeferredDeletable,
                              Logger::Loggable<Logger::Id::grpc>,
                              LinkedObject<GoogleAsyncStreamImpl> {
public:
  GoogleAsyncStreamImpl(GoogleAsyncClientImpl& parent,
                        const Protobuf::MethodDescriptor& service_method,
                        AsyncStreamCallbacks& callbacks,
                        const Optional<std::chrono::milliseconds>& timeout);

  virtual void initialize(bool buffer_body_for_retry);

  // Grpc::AsyncStream
  void sendMessage(const Protobuf::Message& request, bool end_stream) override;
  void closeStream() override;
  void resetStream() override;

protected:
  bool call_failed() const { return call_failed_; }

private:
  // Handle Operation completion on GoogleAsyncClient silo thread. This is posted by
  // GoogleAsyncClientThreadLocal::completionThread() when a message is received on cq_.
  void handleOpCompletion(GoogleAsyncTag::Operation op, bool ok);
  // Convert from Google gRPC client std::multimap metadata to Envoy Http::HeaderMap.
  void metadataTranslate(const std::multimap<grpc::string_ref, grpc::string_ref>& grpc_metadata,
                         Http::HeaderMap& header_map);
  // Write the first PendingMessage in the write queue if non-empty.
  void writeQueued();
  // Deliver notification and update stats when the connection closes.
  void notifyRemoteClose(Status::GrpcStatus grpc_status, Http::HeaderMapPtr trailing_metadata,
                         const std::string& message);
  // Schedule stream for deferred deletion.
  void deferredDelete();
  // Cleanup and schedule stream for deferred deletion if no inflight
  // completions.
  void cleanup();

  // Pending serialized message on write queue. Only one Operation::Write is in-flight at any
  // point-in-time, so we queue pending writes here.
  struct PendingMessage {
    // We serialize the message to a grpc::ByteBuffer prior to queueing.
    // TODO(htuch): We shouldn't need to do a string serialization & copy steps here (effectively,
    // two copies!), this can be done more efficiently with SerializeToZeroCopyStream as done by
    // TensorFlow
    // https://github.com/tensorflow/tensorflow/blob/f9462e82ac3981d7a3b5bf392477a585fb6e6912/tensorflow/core/distributed_runtime/rpc/grpc_serialization_traits.h#L189
    // at the cost of some additional implementation complexity.
    // Also see
    // https://github.com/grpc/grpc/blob/5e82dddc056bd488e0ba1ba0057247ab23e442d4/include/grpc%2B%2B/impl/codegen/proto_utils.h#L42
    // which gives us what we want for zero copy, but relies on grpc::internal details; we can't get
    // a grpc_byte_buffer from grpc::ByteBuffer to use this.
    PendingMessage(const Protobuf::Message& request, bool end_stream)
        : slice_(request.SerializeAsString()), buf_(grpc::ByteBuffer(&slice_, 1)),
          end_stream_(end_stream) {}
    // End-of-stream with no additional message.
    PendingMessage() : end_stream_(true) {}

    const grpc::Slice slice_;
    const Optional<grpc::ByteBuffer> buf_;
    const bool end_stream_;
  };

  GoogleAsyncTag init_tag_{*this, GoogleAsyncTag::Operation::Init};
  GoogleAsyncTag read_initial_metadata_tag_{*this, GoogleAsyncTag::Operation::ReadInitialMetadata};
  GoogleAsyncTag read_tag_{*this, GoogleAsyncTag::Operation::Read};
  GoogleAsyncTag write_tag_{*this, GoogleAsyncTag::Operation::Write};
  GoogleAsyncTag write_last_tag_{*this, GoogleAsyncTag::Operation::WriteLast};
  GoogleAsyncTag finish_tag_{*this, GoogleAsyncTag::Operation::Finish};

  GoogleAsyncClientImpl& parent_;
  const Protobuf::MethodDescriptor& service_method_;
  AsyncStreamCallbacks& callbacks_;
  const Optional<std::chrono::milliseconds>& timeout_;
  grpc::ClientContext ctxt_;
  std::unique_ptr<grpc::GenericClientAsyncReaderWriter> rw_;
  std::queue<PendingMessage> write_pending_queue_;
  grpc::ByteBuffer read_buf_;
  grpc::Status status_;
  // Has Operation::Init completed?
  bool call_initialized_{};
  // Did the stub Call fail? If this is true, no Operation::Init completion will ever occur.
  bool call_failed_{};
  // Is there an Operation::Write[Last] in-flight?
  bool write_pending_{};
  // Is an Operation::Finish in-flight?
  bool finish_pending_{};
  // Have we entered CQ draining state? If so, we're just waiting for all our
  // ops on the CQ to drain away before freeing the stream.
  // We need to access this cross-thread. The rationale for this is that the
  // GoogleAsyncStreamImpl silo thread can safely set and check while draining
  // the status. However, if the completion thread does not check this before
  // posting, it might post a new completion after cleanup() is invoked. So, we
  // need to share state here to allow the completion thread to avoid doing
  // this.
  bool draining_cq_{}; // Guarded by cq_lock.
  // Number of handleOpCompletion() posted to this stream that haven't yet been
  // processed on the silo thread. We can't delete until this number hits zero.
  uint32_t inflight_completions_{}; // Guarded by cq_lock.
  std::mutex cq_lock_;

  friend class GoogleAsyncClientImpl;
  friend class GoogleAsyncClientThreadLocal;
};

class GoogleAsyncRequestImpl : public AsyncRequest,
                               public GoogleAsyncStreamImpl,
                               AsyncStreamCallbacks {
public:
  GoogleAsyncRequestImpl(GoogleAsyncClientImpl& parent,
                         const Protobuf::MethodDescriptor& service_method,
                         const Protobuf::Message& request, AsyncRequestCallbacks& callbacks,
                         Tracing::Span& parent_span,
                         const Optional<std::chrono::milliseconds>& timeout);

  void initialize(bool buffer_body_for_retry) override;

  // Grpc::AsyncRequest
  void cancel() override;

private:
  // Grpc::AsyncStreamCallbacks
  void onCreateInitialMetadata(Http::HeaderMap& metadata) override;
  void onReceiveInitialMetadata(Http::HeaderMapPtr&&) override;
  void onReceiveMessageUntyped(ProtobufTypes::MessagePtr&& message) override;
  void onReceiveTrailingMetadata(Http::HeaderMapPtr&&) override;
  ProtobufTypes::MessagePtr createEmptyResponse() override;
  void onRemoteClose(Grpc::Status::GrpcStatus status, const std::string& message) override;

  const Protobuf::Message& request_;
  AsyncRequestCallbacks& callbacks_;
  Tracing::SpanPtr current_span_;
  ProtobufTypes::MessagePtr response_;
};

} // namespace Grpc
} // namespace Envoy<|MERGE_RESOLUTION|>--- conflicted
+++ resolved
@@ -93,13 +93,9 @@
 // Google gRPC C++ client library implementation of Grpc::AsyncClient.
 class GoogleAsyncClientImpl final : public AsyncClient {
 public:
-<<<<<<< HEAD
   GoogleAsyncClientImpl(Event::Dispatcher& dispatcher, GoogleAsyncClientThreadLocal& tls,
-                        Stats::Scope& scope, const envoy::api::v2::GrpcService::GoogleGrpc& config);
-=======
-  GoogleAsyncClientImpl(Event::Dispatcher& dispatcher, Stats::Scope& scope,
+                        Stats::Scope& scope,
                         const envoy::api::v2::core::GrpcService::GoogleGrpc& config);
->>>>>>> 27c983b5
   ~GoogleAsyncClientImpl() override;
 
   // Grpc::AsyncClient

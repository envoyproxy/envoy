#include "source/common/grpc/async_client_impl.h"

#include "envoy/config/core/v3/grpc_service.pb.h"

#include "source/common/buffer/zero_copy_input_stream_impl.h"
#include "source/common/common/enum_to_int.h"
#include "source/common/common/utility.h"
#include "source/common/grpc/common.h"
#include "source/common/http/header_map_impl.h"
#include "source/common/http/utility.h"

#include "absl/strings/str_cat.h"

namespace Envoy {
namespace Grpc {

<<<<<<< HEAD
namespace {
std::string enhancedGrpcMessage(const std::string& original_message,
                                const Http::AsyncClient::Stream* stream) {
  const auto& http_response_code_details = (stream && stream->streamInfo().responseCodeDetails())
                                               ? *stream->streamInfo().responseCodeDetails()
                                               : EMPTY_STRING;
  return original_message.empty() ? http_response_code_details
         : http_response_code_details.empty()
             ? original_message
             : absl::StrCat(original_message, "{", http_response_code_details, "}");
}
} // namespace
=======
void Base64EscapeBinHeaders(Http::RequestHeaderMap& headers) {
  absl::flat_hash_map<absl::string_view, std::string> bin_metadata;
  headers.iterate([&bin_metadata](const Http::HeaderEntry& header) {
    if (absl::EndsWith(header.key().getStringView(), "-bin")) {
      bin_metadata.emplace(header.key().getStringView(),
                           absl::Base64Escape(header.value().getStringView()));
    }
    return Http::HeaderMap::Iterate::Continue;
  });
  for (const auto& [key, value] : bin_metadata) {
    Http::LowerCaseString key_string(key);
    headers.remove(key_string);
    headers.addCopy(key_string, value);
  }
}
>>>>>>> 6798a80d

absl::StatusOr<std::unique_ptr<AsyncClientImpl>>
AsyncClientImpl::create(Upstream::ClusterManager& cm,
                        const envoy::config::core::v3::GrpcService& config,
                        TimeSource& time_source) {
  absl::Status creation_status = absl::OkStatus();
  auto ret = std::unique_ptr<AsyncClientImpl>(
      new AsyncClientImpl(cm, config, time_source, creation_status));
  RETURN_IF_NOT_OK(creation_status);
  return ret;
}

AsyncClientImpl::AsyncClientImpl(Upstream::ClusterManager& cm,
                                 const envoy::config::core::v3::GrpcService& config,
                                 TimeSource& time_source, absl::Status& creation_status)
    : max_recv_message_length_(
          PROTOBUF_GET_WRAPPED_OR_DEFAULT(config.envoy_grpc(), max_receive_message_length, 0)),
      skip_envoy_headers_(config.envoy_grpc().skip_envoy_headers()), cm_(cm),
      remote_cluster_name_(config.envoy_grpc().cluster_name()),
      host_name_(config.envoy_grpc().authority()), time_source_(time_source),
      retry_policy_(
          config.has_retry_policy()
              ? absl::optional<envoy::config::route::v3::
                                   RetryPolicy>{Http::Utility::convertCoreToRouteRetryPolicy(
                    config.retry_policy(), "")}
              : absl::nullopt) {
  auto parser_or_error = Router::HeaderParser::configure(
      config.initial_metadata(),
      envoy::config::core::v3::HeaderValueOption::OVERWRITE_IF_EXISTS_OR_ADD);
  SET_AND_RETURN_IF_NOT_OK(parser_or_error.status(), creation_status);
  metadata_parser_ = std::move(*parser_or_error);
}

AsyncClientImpl::~AsyncClientImpl() {
  ASSERT(isThreadSafe());
  while (!active_streams_.empty()) {
    active_streams_.front()->resetStream();
  }
}

AsyncRequest* AsyncClientImpl::sendRaw(absl::string_view service_full_name,
                                       absl::string_view method_name, Buffer::InstancePtr&& request,
                                       RawAsyncRequestCallbacks& callbacks,
                                       Tracing::Span& parent_span,
                                       const Http::AsyncClient::RequestOptions& options) {
  ASSERT(isThreadSafe());
  auto* const async_request = new AsyncRequestImpl(
      *this, service_full_name, method_name, std::move(request), callbacks, parent_span, options);
  AsyncStreamImplPtr grpc_stream{async_request};

  grpc_stream->initialize(true);
  if (grpc_stream->hasResetStream()) {
    return nullptr;
  }

  LinkedList::moveIntoList(std::move(grpc_stream), active_streams_);
  return async_request;
}

RawAsyncStream* AsyncClientImpl::startRaw(absl::string_view service_full_name,
                                          absl::string_view method_name,
                                          RawAsyncStreamCallbacks& callbacks,
                                          const Http::AsyncClient::StreamOptions& options) {
  ASSERT(isThreadSafe());
  auto grpc_stream =
      std::make_unique<AsyncStreamImpl>(*this, service_full_name, method_name, callbacks, options);

  grpc_stream->initialize(options.buffer_body_for_retry);
  if (grpc_stream->hasResetStream()) {
    return nullptr;
  }

  LinkedList::moveIntoList(std::move(grpc_stream), active_streams_);
  return active_streams_.front().get();
}

AsyncStreamImpl::AsyncStreamImpl(AsyncClientImpl& parent, absl::string_view service_full_name,
                                 absl::string_view method_name, RawAsyncStreamCallbacks& callbacks,
                                 const Http::AsyncClient::StreamOptions& options)
    : parent_(parent), service_full_name_(service_full_name), method_name_(method_name),
      callbacks_(callbacks), options_(options) {
  // Apply parent retry policy if no per-stream override.
  if (!options.retry_policy.has_value() && parent_.retryPolicy().has_value()) {
    options_.setRetryPolicy(*parent_.retryPolicy());
  }

  // Apply parent `skip_envoy_headers_` setting from configuration, if no per-stream
  // override. (i.e., no override of default stream option from true to false)
  if (options.send_internal) {
    options_.setSendInternal(!parent_.skip_envoy_headers_);
  }
  if (options.send_xff) {
    options_.setSendXff(!parent_.skip_envoy_headers_);
  }

  // Configure the maximum frame length
  decoder_.setMaxFrameLength(parent_.max_recv_message_length_);

  if (options.parent_span_ != nullptr) {
    const std::string child_span_name =
        options.child_span_name_.empty()
            ? absl::StrCat("async ", service_full_name, ".", method_name, " egress")
            : options.child_span_name_;

    current_span_ = options.parent_span_->spawnChild(Tracing::EgressConfig::get(), child_span_name,
                                                     parent.time_source_.systemTime());
    current_span_->setTag(Tracing::Tags::get().UpstreamCluster, parent.remote_cluster_name_);
    current_span_->setTag(Tracing::Tags::get().UpstreamAddress, parent.host_name_.empty()
                                                                    ? parent.remote_cluster_name_
                                                                    : parent.host_name_);
    current_span_->setTag(Tracing::Tags::get().Component, Tracing::Tags::get().Proxy);
  } else {
    current_span_ = std::make_unique<Tracing::NullSpan>();
  }

  if (options.sampled_.has_value()) {
    current_span_->setSampled(options.sampled_.value());
  }
}

AsyncStreamImpl::~AsyncStreamImpl() {
  if (options_.on_delete_callback_for_test_only) {
    options_.on_delete_callback_for_test_only();
  }
}

void AsyncStreamImpl::initialize(bool buffer_body_for_retry) {
  const auto thread_local_cluster = parent_.cm_.getThreadLocalCluster(parent_.remote_cluster_name_);
  if (thread_local_cluster == nullptr) {
    notifyRemoteClose(Status::WellKnownGrpcStatus::Unavailable, "Cluster not available");
    http_reset_ = true;
    return;
  }

  cluster_info_ = thread_local_cluster->info();
  auto& http_async_client = thread_local_cluster->httpAsyncClient();
  dispatcher_ = &http_async_client.dispatcher();
  stream_ = http_async_client.start(*this, options_.setBufferBodyForRetry(buffer_body_for_retry));
  if (stream_ == nullptr) {
    notifyRemoteClose(Status::WellKnownGrpcStatus::Unavailable, EMPTY_STRING);
    http_reset_ = true;
    return;
  }

  if (options_.sidestream_watermark_callbacks != nullptr) {
    stream_->setWatermarkCallbacks(*options_.sidestream_watermark_callbacks);
  }

  headers_message_ = Common::prepareHeaders(
      parent_.host_name_.empty() ? parent_.remote_cluster_name_ : parent_.host_name_,
      service_full_name_, method_name_, options_.timeout);
  // Fill service-wide initial metadata.
  // TODO(cpakulski): Find a better way to access requestHeaders
  // request headers should not be stored in stream_info.
  // Maybe put it to parent_context?
  // Since request headers may be empty, consider using Envoy::OptRef.
  parent_.metadata_parser_->evaluateHeaders(headers_message_->headers(),
                                            options_.parent_context.stream_info);

  Tracing::HttpTraceContext trace_context(headers_message_->headers());
  Tracing::UpstreamContext upstream_context(nullptr,                         // host_
                                            cluster_info_.get(),             // cluster_
                                            Tracing::ServiceType::EnvoyGrpc, // service_type_
                                            true                             // async_client_span_
  );
  current_span_->injectContext(trace_context, upstream_context);
  callbacks_.onCreateInitialMetadata(headers_message_->headers());
  // base64 encode on "-bin" metadata.
  Base64EscapeBinHeaders(headers_message_->headers());
  stream_->sendHeaders(headers_message_->headers(), false);
}

// TODO(htuch): match Google gRPC base64 encoding behavior for *-bin headers, see
// https://github.com/envoyproxy/envoy/pull/2444#discussion_r163914459.
// Pending on https://github.com/envoyproxy/envoy/issues/39054, we are not doing "-bin" decoding
// right now.
void AsyncStreamImpl::onHeaders(Http::ResponseHeaderMapPtr&& headers, bool end_stream) {
  const auto http_response_status = Http::Utility::getResponseStatus(*headers);
  const auto grpc_status = Common::getGrpcStatus(*headers);

  if (http_response_status != enumToInt(Http::Code::OK)) {
    // https://github.com/grpc/grpc/blob/master/doc/http-grpc-status-mapping.md requires that
    // grpc-status be used if available.
    if (end_stream && grpc_status) {
      // Trailers-only response.
      callbacks_.onReceiveInitialMetadata(Http::ResponseHeaderMapImpl::create());
      // Due to headers/trailers type differences we need to copy here. This is an uncommon case but
      // we can potentially optimize in the future.
      onTrailers(Http::createHeaderMap<Http::ResponseTrailerMapImpl>(*headers));
      return;
    }
    callbacks_.onReceiveInitialMetadata(Http::ResponseHeaderMapImpl::create());
    // Status is translated via Utility::httpToGrpcStatus per
    // https://github.com/grpc/grpc/blob/master/doc/http-grpc-status-mapping.md
    streamError(Utility::httpToGrpcStatus(http_response_status));
    return;
  }
  if (end_stream) {
    // Trailers-only response.
    callbacks_.onReceiveInitialMetadata(Http::ResponseHeaderMapImpl::create());
    // Due to headers/trailers type differences we need to copy here. This is an uncommon case but
    // we can potentially optimize in the future.
    onTrailers(Http::createHeaderMap<Http::ResponseTrailerMapImpl>(*headers));
    return;
  }
  // Normal response headers/Server initial metadata.
  if (!waiting_to_delete_on_remote_close_) {
    callbacks_.onReceiveInitialMetadata(end_stream ? Http::ResponseHeaderMapImpl::create()
                                                   : std::move(headers));
  }
}

void AsyncStreamImpl::onData(Buffer::Instance& data, bool end_stream) {
  decoded_frames_.clear();
  auto status = decoder_.decode(data, decoded_frames_);

  // decode() currently only returns two types of error:
  // - decoding error is mapped to ResourceExhausted
  // - over-limit error is mapped to Internal.
  // Other potential errors in the future are mapped to internal for now.
  if (status.code() == absl::StatusCode::kResourceExhausted) {
    streamError(Status::WellKnownGrpcStatus::ResourceExhausted);
    return;
  }
  if (status.code() != absl::StatusCode::kOk) {
    streamError(Status::WellKnownGrpcStatus::Internal);
    return;
  }

  for (auto& frame : decoded_frames_) {
    if (frame.length_ > 0 && frame.flags_ != GRPC_FH_DEFAULT) {
      streamError(Status::WellKnownGrpcStatus::Internal);
      return;
    }
    if (!waiting_to_delete_on_remote_close_ &&
        !callbacks_.onReceiveMessageRaw(frame.data_ ? std::move(frame.data_)
                                                    : std::make_unique<Buffer::OwnedImpl>())) {
      streamError(Status::WellKnownGrpcStatus::Internal);
      return;
    }
  }

  if (end_stream) {
    streamError(Status::WellKnownGrpcStatus::Unknown);
  }
}

// TODO(htuch): match Google gRPC base64 decoding behavior for *-bin headers, see
// https://github.com/envoyproxy/envoy/pull/2444#discussion_r163914459.
// Pending on https://github.com/envoyproxy/envoy/issues/39054, we are not doing "-bin" decoding
// right now.
void AsyncStreamImpl::onTrailers(Http::ResponseTrailerMapPtr&& trailers) {
  auto grpc_status = Common::getGrpcStatus(*trailers);
  const std::string grpc_message = Common::getGrpcMessage(*trailers);
  if (!waiting_to_delete_on_remote_close_) {
    callbacks_.onReceiveTrailingMetadata(std::move(trailers));
  }
  if (!grpc_status) {
    grpc_status = Status::WellKnownGrpcStatus::Unknown;
  }
  notifyRemoteClose(grpc_status.value(), grpc_message);
  cleanup();
}

void AsyncStreamImpl::streamError(Status::GrpcStatus grpc_status, const std::string& message) {
  if (!waiting_to_delete_on_remote_close_) {
    callbacks_.onReceiveTrailingMetadata(Http::ResponseTrailerMapImpl::create());
  }
  notifyRemoteClose(grpc_status, message);
  resetStream();
}

void AsyncStreamImpl::notifyRemoteClose(Grpc::Status::GrpcStatus status,
                                        const std::string& message) {
  current_span_->setTag(Tracing::Tags::get().GrpcStatusCode, std::to_string(status));
  if (status != Grpc::Status::WellKnownGrpcStatus::Ok) {
    current_span_->setTag(Tracing::Tags::get().Error, Tracing::Tags::get().True);
  }
  current_span_->finishSpan();
  if (!waiting_to_delete_on_remote_close_) {
    callbacks_.onRemoteClose(status, enhancedGrpcMessage(message, stream_));
  }
}

void AsyncStreamImpl::onComplete() {
  // No-op since stream completion is handled within other callbacks.
}

void AsyncStreamImpl::onReset() {
  if (http_reset_) {
    return;
  }

  http_reset_ = true;
  streamError(Status::WellKnownGrpcStatus::Internal);
}

void AsyncStreamImpl::sendMessageRaw(Buffer::InstancePtr&& buffer, bool end_stream) {
  Common::prependGrpcFrameHeader(*buffer);
  stream_->sendData(*buffer, end_stream);
}

void AsyncStreamImpl::closeStream() {
  Buffer::OwnedImpl empty_buffer;
  stream_->sendData(empty_buffer, true);
  current_span_->setTag(Tracing::Tags::get().Status, Tracing::Tags::get().Canceled);
  current_span_->finishSpan();
}

void AsyncStreamImpl::resetStream() { cleanup(); }

void AsyncStreamImpl::cleanup() {
  // Unsubscribe the side stream watermark callbacks, if hasn't done so.
  if (options_.sidestream_watermark_callbacks != nullptr) {
    stream_->removeWatermarkCallbacks();
    options_.sidestream_watermark_callbacks = nullptr;
  }

  // Do not reset if the stream is being cleaning up after server has half-closed.
  if (!http_reset_ && !waiting_to_delete_on_remote_close_) {
    http_reset_ = true;
    stream_->reset();
  }

  // This will destroy us, but only do so if we are actually in a list. This does not happen in
  // the immediate failure case.
  if (LinkedObject<AsyncStreamImpl>::inserted()) {
    ASSERT(dispatcher_->isThreadSafe());
    dispatcher_->deferredDelete(
        LinkedObject<AsyncStreamImpl>::removeFromList(parent_.active_streams_));
  }
  remote_close_timer_ = nullptr;
}

void AsyncStreamImpl::waitForRemoteCloseAndDelete() {
  if (!waiting_to_delete_on_remote_close_) {
    waiting_to_delete_on_remote_close_ = true;

    if (options_.sidestream_watermark_callbacks != nullptr) {
      stream_->removeWatermarkCallbacks();
      options_.sidestream_watermark_callbacks = nullptr;
    }
    remote_close_timer_ = dispatcher_->createTimer([this] {
      waiting_to_delete_on_remote_close_ = false;
      cleanup();
    });
    remote_close_timer_->enableTimer(options_.remote_close_timeout);
  }
}

AsyncRequestImpl::AsyncRequestImpl(AsyncClientImpl& parent, absl::string_view service_full_name,
                                   absl::string_view method_name, Buffer::InstancePtr&& request,
                                   RawAsyncRequestCallbacks& callbacks, Tracing::Span& parent_span,
                                   const Http::AsyncClient::RequestOptions& options)
    : AsyncStreamImpl(parent, service_full_name, method_name, *this, options),
      request_(std::move(request)), callbacks_(callbacks) {

  current_span_ =
      parent_span.spawnChild(Tracing::EgressConfig::get(),
                             absl::StrCat("async ", service_full_name, ".", method_name, " egress"),
                             parent.time_source_.systemTime());
  current_span_->setTag(Tracing::Tags::get().UpstreamCluster, parent.remote_cluster_name_);
  current_span_->setTag(Tracing::Tags::get().UpstreamAddress, parent.host_name_.empty()
                                                                  ? parent.remote_cluster_name_
                                                                  : parent.host_name_);
  current_span_->setTag(Tracing::Tags::get().Component, Tracing::Tags::get().Proxy);
}

void AsyncRequestImpl::initialize(bool buffer_body_for_retry) {
  AsyncStreamImpl::initialize(buffer_body_for_retry);
  if (this->hasResetStream()) {
    return;
  }
  this->sendMessageRaw(std::move(request_), true);
}

void AsyncRequestImpl::cancel() {
  current_span_->setTag(Tracing::Tags::get().Status, Tracing::Tags::get().Canceled);
  current_span_->finishSpan();
  this->resetStream();
}

const StreamInfo::StreamInfo& AsyncRequestImpl::streamInfo() const {
  return AsyncStreamImpl::streamInfo();
}

void AsyncRequestImpl::onCreateInitialMetadata(Http::RequestHeaderMap& metadata) {
  Tracing::HttpTraceContext trace_context(metadata);
  Tracing::UpstreamContext upstream_context(nullptr,                         // host_
                                            cluster_info_.get(),             // cluster_
                                            Tracing::ServiceType::EnvoyGrpc, // service_type_
                                            true                             // async_client_span_
  );
  current_span_->injectContext(trace_context, upstream_context);
  callbacks_.onCreateInitialMetadata(metadata);
}

void AsyncRequestImpl::onReceiveInitialMetadata(Http::ResponseHeaderMapPtr&&) {}

bool AsyncRequestImpl::onReceiveMessageRaw(Buffer::InstancePtr&& response) {
  response_ = std::move(response);
  return true;
}

void AsyncRequestImpl::onReceiveTrailingMetadata(Http::ResponseTrailerMapPtr&&) {}

void AsyncRequestImpl::onRemoteClose(Grpc::Status::GrpcStatus status, const std::string& message) {
  current_span_->setTag(Tracing::Tags::get().GrpcStatusCode, std::to_string(status));

  if (status != Grpc::Status::WellKnownGrpcStatus::Ok) {
    current_span_->setTag(Tracing::Tags::get().Error, Tracing::Tags::get().True);
    callbacks_.onFailure(status, message, *current_span_);
  } else if (response_ == nullptr) {
    current_span_->setTag(Tracing::Tags::get().Error, Tracing::Tags::get().True);
    callbacks_.onFailure(Status::Internal, EMPTY_STRING, *current_span_);
  } else {
    callbacks_.onSuccessRaw(std::move(response_), *current_span_);
  }

  current_span_->finishSpan();
}

} // namespace Grpc
} // namespace Envoy<|MERGE_RESOLUTION|>--- conflicted
+++ resolved
@@ -13,8 +13,6 @@
 
 namespace Envoy {
 namespace Grpc {
-
-<<<<<<< HEAD
 namespace {
 std::string enhancedGrpcMessage(const std::string& original_message,
                                 const Http::AsyncClient::Stream* stream) {
@@ -26,8 +24,7 @@
              ? original_message
              : absl::StrCat(original_message, "{", http_response_code_details, "}");
 }
-} // namespace
-=======
+
 void Base64EscapeBinHeaders(Http::RequestHeaderMap& headers) {
   absl::flat_hash_map<absl::string_view, std::string> bin_metadata;
   headers.iterate([&bin_metadata](const Http::HeaderEntry& header) {
@@ -43,7 +40,7 @@
     headers.addCopy(key_string, value);
   }
 }
->>>>>>> 6798a80d
+}  // namespace
 
 absl::StatusOr<std::unique_ptr<AsyncClientImpl>>
 AsyncClientImpl::create(Upstream::ClusterManager& cm,

--- conflicted
+++ resolved
@@ -79,14 +79,12 @@
                                  const Http::AsyncClient::StreamOptions& options)
     : parent_(parent), service_full_name_(service_full_name), method_name_(method_name),
       callbacks_(callbacks), options_(options) {
-<<<<<<< HEAD
-  decoder_.setMaxFrameLength(parent_.max_recv_message_length_);
-=======
   // Apply parent retry policy if no per-stream override.
   if (!options.retry_policy.has_value() && parent_.retryPolicy().has_value()) {
     options_.setRetryPolicy(*parent_.retryPolicy());
   }
->>>>>>> da1a7d2e
+  // Configure the maximum frame length
+  decoder_.setMaxFrameLength(parent_.max_recv_message_length_);
 }
 
 void AsyncStreamImpl::initialize(bool buffer_body_for_retry) {

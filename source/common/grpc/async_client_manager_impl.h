--- conflicted
+++ resolved
@@ -21,14 +21,9 @@
 
 class GoogleAsyncClientFactoryImpl : public AsyncClientFactory {
 public:
-<<<<<<< HEAD
   GoogleAsyncClientFactoryImpl(ThreadLocal::Instance& tls, ThreadLocal::Slot& google_tls_slot,
                                Stats::Scope& scope,
-                               const envoy::api::v2::GrpcService::GoogleGrpc& config);
-=======
-  GoogleAsyncClientFactoryImpl(ThreadLocal::Instance& tls, Stats::Scope& scope,
                                const envoy::api::v2::core::GrpcService::GoogleGrpc& config);
->>>>>>> 27c983b5
 
   AsyncClientPtr create() override;
 

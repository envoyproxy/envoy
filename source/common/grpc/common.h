--- conflicted
+++ resolved
@@ -34,16 +34,6 @@
   static Status::GrpcStatus getGrpcStatus(const Http::HeaderMap& headers);
 
   /**
-<<<<<<< HEAD
-   * Returns the GrpcStatus code from a given set of headers, if present.
-   * @headers the headers to parse.
-   * @returns the parsed status code or InvalidCode if no valid status is found.
-   */
-  static Status::GrpcStatus getGrpcStatus(const Http::HeaderMap& headers);
-
-  /**
-=======
->>>>>>> a5aac272
    * Charge a success/failure stat to a cluster/service/method.
    * @param cluster supplies the target cluster.
    * @param grpc_service supplies the service name.

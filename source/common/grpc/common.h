#pragma once

#include <cstdint>
#include <string>

#include "envoy/common/exception.h"
#include "envoy/common/platform.h"
#include "envoy/grpc/status.h"
#include "envoy/http/filter.h"
#include "envoy/http/header_map.h"
#include "envoy/http/message.h"

#include "common/common/hash.h"
#include "common/grpc/status.h"
#include "common/protobuf/protobuf.h"

#include "absl/types/optional.h"

namespace Envoy {
namespace Grpc {

class Exception : public EnvoyException {
public:
  Exception(const absl::optional<uint64_t>& grpc_status, const std::string& message)
      : EnvoyException(message), grpc_status_(grpc_status) {}

  const absl::optional<uint64_t> grpc_status_;
};

class Common {
public:
  /**
   * @param headers the headers to parse.
   * @return bool indicating whether content-type is gRPC.
   */
  static bool hasGrpcContentType(const Http::HeaderMap& headers);

  /**
   * @param headers the headers to parse.
   * @param bool indicating whether the header is at end_stream.
   * @return bool indicating whether the header is a gRPC response header
   */
  static bool isGrpcResponseHeader(const Http::HeaderMap& headers, bool end_stream);

  /**
   * Returns the GrpcStatus code from a given set of trailers, if present.
   * @param trailers the trailers to parse.
   * @param allow_user_status whether allow user defined grpc status.
   *        if this value is false, custom grpc status is regarded as invalid status
   * @return absl::optional<Status::GrpcStatus> the parsed status code or InvalidCode if no valid
   * status is found.
   */
  static absl::optional<Status::GrpcStatus> getGrpcStatus(const Http::HeaderMap& trailers,
<<<<<<< HEAD
                                                          bool allow_user_status = false);
=======
                                                          bool allow_user_defined = false);
>>>>>>> 477fafda

  /**
   * Returns the grpc-message from a given set of trailers, if present.
   * @param trailers the trailers to parse.
   * @return std::string the gRPC status message or empty string if grpc-message is not present in
   *         trailers.
   */
  static std::string getGrpcMessage(const Http::HeaderMap& trailers);

  /**
   * Returns the decoded google.rpc.Status message from a given set of trailers, if present.
   * @param trailers the trailers to parse.
   * @return std::unique_ptr<google::rpc::Status> the gRPC status message or empty pointer if no
   *         grpc-status-details-bin trailer found or it was invalid.
   */
  static absl::optional<google::rpc::Status>
  getGrpcStatusDetailsBin(const Http::HeaderMap& trailers);

  /**
   * Parse gRPC header 'grpc-timeout' value to a duration in milliseconds.
   * @param request_headers the header map from which to extract the value of 'grpc-timeout' header.
   *        If this header is missing the timeout corresponds to infinity. The header is encoded in
   *        maximum of 8 decimal digits and a char for the unit.
   * @return std::chrono::milliseconds the duration in milliseconds. A zero value corresponding to
   *         infinity is returned if 'grpc-timeout' is missing or malformed.
   */
  static std::chrono::milliseconds getGrpcTimeout(Http::HeaderMap& request_headers);

  /**
   * Encode 'timeout' into 'grpc-timeout' format.
   * @param timeout the duration in std::chrono::milliseconds.
   * @param value the HeaderString onto which format the timeout in 'grpc-timeout' format, up to
   *        8 decimal digits and a letter indicating the unit.
   */
  static void toGrpcTimeout(const std::chrono::milliseconds& timeout, Http::HeaderString& value);

  /**
   * Serialize protobuf message with gRPC frame header.
   */
  static Buffer::InstancePtr serializeToGrpcFrame(const Protobuf::Message& message);

  /**
   * Serialize protobuf message. Without grpc header.
   */
  static Buffer::InstancePtr serializeMessage(const Protobuf::Message& message);

  /**
   * Prepare headers for protobuf service.
   */
  static Http::MessagePtr prepareHeaders(const std::string& upstream_cluster,
                                         const std::string& service_full_name,
                                         const std::string& method_name,
                                         const absl::optional<std::chrono::milliseconds>& timeout);

  /**
   * Basic validation of gRPC response, @throws Grpc::Exception in case of non successful response.
   */
  static void validateResponse(Http::Message& http_response);

  /**
   * @return const std::string& type URL prefix.
   */
  static const std::string& typeUrlPrefix();

  /**
   * Prefix type URL to a qualified name.
   * @param qualified_name packagename.messagename.
   * @return qualified_name prefixed with typeUrlPrefix + "/".
   */
  static std::string typeUrl(const std::string& qualified_name);

  /**
   * Prepend a gRPC frame header to a Buffer::Instance containing a single gRPC frame.
   * @param buffer containing the frame data which will be modified.
   */
  static void prependGrpcFrameHeader(Buffer::Instance& buffer);

  /**
   * Parse a Buffer::Instance into a Protobuf::Message.
   * @param buffer containing the data to be parsed.
   * @param proto the parsed proto.
   * @return bool true if the parse was successful.
   */
  static bool parseBufferInstance(Buffer::InstancePtr&& buffer, Protobuf::Message& proto);

private:
  static void checkForHeaderOnlyError(Http::Message& http_response);
};

} // namespace Grpc
} // namespace Envoy<|MERGE_RESOLUTION|>--- conflicted
+++ resolved
@@ -51,11 +51,7 @@
    * status is found.
    */
   static absl::optional<Status::GrpcStatus> getGrpcStatus(const Http::HeaderMap& trailers,
-<<<<<<< HEAD
-                                                          bool allow_user_status = false);
-=======
                                                           bool allow_user_defined = false);
->>>>>>> 477fafda
 
   /**
    * Returns the grpc-message from a given set of trailers, if present.

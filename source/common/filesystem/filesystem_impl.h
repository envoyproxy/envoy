--- conflicted
+++ resolved
@@ -37,7 +37,7 @@
  */
 class Instance {
 public:
-  Instance(std::chrono::milliseconds file_flush_interval_msec, Stats::Store& store);
+  Instance(std::chrono::milliseconds file_flush_interval_msec, Stats::Store& store, Api::Api& api);
 
   /**
    * Creates a file, overriding the flush-interval set in the class.
@@ -66,6 +66,7 @@
 private:
   std::chrono::milliseconds file_flush_interval_msec_;
   FileSystemStats file_stats_;
+  Api::Api& api_; // Needed to create threads.
 };
 
 /**
@@ -119,11 +120,7 @@
 class FileImpl : public File {
 public:
   FileImpl(const std::string& path, Event::Dispatcher& dispatcher, Thread::BasicLockable& lock,
-<<<<<<< HEAD
-           FileSystemStats& stats_, std::chrono::milliseconds flush_interval_msec);
-=======
-           Stats::Store& stats_store, Api::Api& api, std::chrono::milliseconds flush_interval_msec);
->>>>>>> 2f486a0f
+           FileSystemStats& stats_, std::chrono::milliseconds flush_interval_msec, Api::Api& api);
   ~FileImpl();
 
   // Filesystem::File

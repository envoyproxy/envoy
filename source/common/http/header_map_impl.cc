#include "common/http/header_map_impl.h"

#include <cstdint>
#include <list>
#include <memory>
#include <string>

#include "common/common/assert.h"
#include "common/common/dump_state_utils.h"
#include "common/common/empty_string.h"
#include "common/singleton/const_singleton.h"

#include "absl/strings/match.h"

namespace Envoy {
namespace Http {

namespace {
// This includes the NULL (StringUtil::itoa technically only needs 21).
constexpr size_t MaxIntegerLength{32};

void validateCapacity(uint64_t new_capacity) {
  // If the resizing will cause buffer overflow due to hitting uint32_t::max, an OOM is likely
  // imminent. Fast-fail rather than allow a buffer overflow attack (issue #1421)
  RELEASE_ASSERT(new_capacity <= std::numeric_limits<uint32_t>::max(),
                 "Trying to allocate overly large headers.");
}

absl::string_view get_str_view(const VariantHeader& buffer) {
  return absl::get<absl::string_view>(buffer);
}

InlineHeaderVector& get_in_vec(VariantHeader& buffer) {
  return absl::get<InlineHeaderVector>(buffer);
}

const InlineHeaderVector& get_in_vec(const VariantHeader& buffer) {
  return absl::get<InlineHeaderVector>(buffer);
}
} // namespace

// Initialize as a Type::Inline
HeaderString::HeaderString() : buffer_(InlineHeaderVector()) {
  ASSERT((get_in_vec(buffer_).capacity()) >= MaxIntegerLength);
  ASSERT(valid());
}

// Initialize as a Type::Reference
HeaderString::HeaderString(const LowerCaseString& ref_value)
    : buffer_(absl::string_view(ref_value.get().c_str(), ref_value.get().size())) {
  ASSERT(valid());
}

// Initialize as a Type::Reference
HeaderString::HeaderString(absl::string_view ref_value) : buffer_(ref_value) { ASSERT(valid()); }

HeaderString::HeaderString(HeaderString&& move_value) noexcept
    : buffer_(std::move(move_value.buffer_)) {
  move_value.clear();
  ASSERT(valid());
}

bool HeaderString::valid() const { return validHeaderString(getStringView()); }

void HeaderString::append(const char* data, uint32_t data_size) {
  // Make sure the requested memory allocation is below uint32_t::max
  const uint64_t new_capacity = static_cast<uint64_t>(data_size) + size();
  validateCapacity(new_capacity);
  ASSERT(validHeaderString(absl::string_view(data, data_size)));

  switch (type()) {
  case Type::Reference: {
    // Rather than be too clever and optimize this uncommon case, we switch to
    // Inline mode and copy.
    const absl::string_view prev = get_str_view(buffer_);
    buffer_ = InlineHeaderVector();
    // Assigning new_capacity to avoid resizing when appending the new data
    get_in_vec(buffer_).reserve(new_capacity);
    get_in_vec(buffer_).assign(prev.begin(), prev.end());
    break;
  }
  case Type::Inline: {
    get_in_vec(buffer_).reserve(new_capacity);
    break;
  }
  }
  get_in_vec(buffer_).insert(get_in_vec(buffer_).end(), data, data + data_size);
}

absl::string_view HeaderString::getStringView() const {
  if (type() == Type::Reference) {
    return get_str_view(buffer_);
  }
  ASSERT(type() == Type::Inline);
  return {get_in_vec(buffer_).data(), get_in_vec(buffer_).size()};
}

void HeaderString::clear() {
  if (type() == Type::Inline) {
    get_in_vec(buffer_).clear();
  }
}

void HeaderString::setCopy(const char* data, uint32_t size) {
  ASSERT(validHeaderString(absl::string_view(data, size)));

  if (!absl::holds_alternative<InlineHeaderVector>(buffer_)) {
    // Switching from Type::Reference to Type::Inline
    buffer_ = InlineHeaderVector();
  }

  get_in_vec(buffer_).reserve(size);
  get_in_vec(buffer_).assign(data, data + size);
  ASSERT(valid());
}

void HeaderString::setCopy(absl::string_view view) {
  this->setCopy(view.data(), static_cast<uint32_t>(view.size()));
}

void HeaderString::setInteger(uint64_t value) {
  // Initialize the size to the max length, copy the actual data, and then
  // reduce the size (but not the capacity) as needed
  // Note: instead of using the inner_buffer, attempted the following:
  // resize buffer_ to MaxIntegerLength, apply StringUtil::itoa to the buffer_.data(), and then
  // resize buffer_ to int_length (the number of digits in value).
  // However it was slower than the following approach.
  char inner_buffer[MaxIntegerLength];
  const uint32_t int_length = StringUtil::itoa(inner_buffer, MaxIntegerLength, value);

  if (type() == Type::Reference) {
    // Switching from Type::Reference to Type::Inline
    buffer_ = InlineHeaderVector();
  }
  ASSERT((get_in_vec(buffer_).capacity()) > MaxIntegerLength);
  get_in_vec(buffer_).assign(inner_buffer, inner_buffer + int_length);
}

void HeaderString::setReference(absl::string_view ref_value) {
  buffer_ = ref_value;
  ASSERT(valid());
}

uint32_t HeaderString::size() const {
  if (type() == Type::Reference) {
    return get_str_view(buffer_).size();
  }
  ASSERT(type() == Type::Inline);
  return get_in_vec(buffer_).size();
}

HeaderString::Type HeaderString::type() const {
  // buffer_.index() is correlated with the order of Reference and Inline in the
  // enum.
  ASSERT(buffer_.index() == 0 || buffer_.index() == 1);
  ASSERT((buffer_.index() == 0 && absl::holds_alternative<absl::string_view>(buffer_)) ||
         (buffer_.index() != 0));
  ASSERT((buffer_.index() == 1 && absl::holds_alternative<InlineHeaderVector>(buffer_)) ||
         (buffer_.index() != 1));
  return Type(buffer_.index());
}

// Specialization needed for HeaderMapImpl::HeaderList::insert() when key is LowerCaseString.
// A fully specialized template must be defined once in the program, hence this may not be in
// a header file.
template <> bool HeaderMapImpl::HeaderList::isPseudoHeader(const LowerCaseString& key) {
  return key.get().c_str()[0] == ':';
}

HeaderMapImpl::HeaderEntryImpl::HeaderEntryImpl(const LowerCaseString& key) : key_(key) {}

HeaderMapImpl::HeaderEntryImpl::HeaderEntryImpl(const LowerCaseString& key, HeaderString&& value)
    : key_(key), value_(std::move(value)) {}

HeaderMapImpl::HeaderEntryImpl::HeaderEntryImpl(HeaderString&& key, HeaderString&& value)
    : key_(std::move(key)), value_(std::move(value)) {}

void HeaderMapImpl::HeaderEntryImpl::value(absl::string_view value) { value_.setCopy(value); }

void HeaderMapImpl::HeaderEntryImpl::value(uint64_t value) { value_.setInteger(value); }

void HeaderMapImpl::HeaderEntryImpl::value(const HeaderEntry& header) {
  value(header.value().getStringView());
}

#define INLINE_HEADER_STATIC_MAP_ENTRY(name)                                                       \
  add(Headers::get().name.get().c_str(), [](HeaderMapType& h) -> StaticLookupResponse {            \
    return {&h.inline_headers_.name##_, &Headers::get().name};                                     \
  });

template <> HeaderMapImpl::StaticLookupTable<RequestHeaderMapImpl>::StaticLookupTable() {
  INLINE_REQ_HEADERS(INLINE_HEADER_STATIC_MAP_ENTRY)
  INLINE_REQ_RESP_HEADERS(INLINE_HEADER_STATIC_MAP_ENTRY)

  // Special case where we map a legacy host header to :authority.
  add(Headers::get().HostLegacy.get().c_str(), [](HeaderMapType& h) -> StaticLookupResponse {
    return {&h.inline_headers_.Host_, &Headers::get().Host};
  });
}

template <> HeaderMapImpl::StaticLookupTable<ResponseHeaderMapImpl>::StaticLookupTable() {
  INLINE_RESP_HEADERS(INLINE_HEADER_STATIC_MAP_ENTRY)
  INLINE_REQ_RESP_HEADERS(INLINE_HEADER_STATIC_MAP_ENTRY)
  INLINE_RESP_HEADERS_TRAILERS(INLINE_HEADER_STATIC_MAP_ENTRY)
}

template <>
HeaderMapImpl::StaticLookupTable<ResponseTrailerMapImpl>::StaticLookupTable(){
    INLINE_RESP_HEADERS_TRAILERS(INLINE_HEADER_STATIC_MAP_ENTRY)}

uint64_t HeaderMapImpl::appendToHeader(HeaderString& header, absl::string_view data,
                                       absl::string_view delimiter) {
  if (data.empty()) {
    return 0;
  }
  uint64_t byte_size = 0;
  if (!header.empty()) {
    header.append(delimiter.data(), delimiter.size());
    byte_size += delimiter.size();
  }
  header.append(data.data(), data.size());
  return data.size() + byte_size;
}

void HeaderMapImpl::initFromInitList(
    HeaderMap& new_header_map,
    const std::initializer_list<std::pair<LowerCaseString, std::string>>& values) {
  for (auto& value : values) {
    HeaderString key_string;
    key_string.setCopy(value.first.get().c_str(), value.first.get().size());
    HeaderString value_string;
    value_string.setCopy(value.second.c_str(), value.second.size());
    new_header_map.addViaMove(std::move(key_string), std::move(value_string));
  }
}

void HeaderMapImpl::updateSize(uint64_t from_size, uint64_t to_size) {
  ASSERT(cached_byte_size_ >= from_size);
  cached_byte_size_ -= from_size;
  cached_byte_size_ += to_size;
}

void HeaderMapImpl::addSize(uint64_t size) { cached_byte_size_ += size; }

void HeaderMapImpl::subtractSize(uint64_t size) {
  ASSERT(cached_byte_size_ >= size);
  cached_byte_size_ -= size;
}

void HeaderMapImpl::copyFrom(HeaderMap& lhs, const HeaderMap& header_map) {
  header_map.iterate(
      [](const HeaderEntry& header, void* context) -> HeaderMap::Iterate {
        // TODO(mattklein123) PERF: Avoid copying here if not necessary.
        HeaderString key_string;
        key_string.setCopy(header.key().getStringView());
        HeaderString value_string;
        value_string.setCopy(header.value().getStringView());

        static_cast<HeaderMap*>(context)->addViaMove(std::move(key_string),
                                                     std::move(value_string));
        return HeaderMap::Iterate::Continue;
      },
      &lhs);
}

namespace {

// This is currently only used in tests and is not optimized for performance.
HeaderMap::Iterate collectAllHeaders(const HeaderEntry& header, void* headers) {
  static_cast<std::vector<std::pair<absl::string_view, absl::string_view>>*>(headers)->push_back(
      std::make_pair(header.key().getStringView(), header.value().getStringView()));
  return HeaderMap::Iterate::Continue;
};

} // namespace

// This is currently only used in tests and is not optimized for performance.
bool HeaderMapImpl::operator==(const HeaderMap& rhs) const {
  if (size() != rhs.size()) {
    return false;
  }

  std::vector<std::pair<absl::string_view, absl::string_view>> rhs_headers;
  rhs_headers.reserve(rhs.size());
  rhs.iterate(collectAllHeaders, &rhs_headers);

  auto i = headers_.begin();
  auto j = rhs_headers.begin();
  for (; i != headers_.end(); ++i, ++j) {
    if (i->key() != j->first || i->value() != j->second) {
      return false;
    }
  }

  return true;
}

bool HeaderMapImpl::operator!=(const HeaderMap& rhs) const { return !operator==(rhs); }

void HeaderMapImpl::insertByKey(HeaderString&& key, HeaderString&& value) {
  auto lookup = staticLookup(key.getStringView());
  if (lookup.has_value()) {
    key.clear();
    if (*lookup.value().entry_ == nullptr) {
      maybeCreateInline(lookup.value().entry_, *lookup.value().key_, std::move(value));
    } else {
      const uint64_t added_size =
          appendToHeader((*lookup.value().entry_)->value(), value.getStringView());
      addSize(added_size);
      value.clear();
    }
  } else {
    addSize(key.size() + value.size());
    std::list<HeaderEntryImpl>::iterator i = headers_.insert(std::move(key), std::move(value));
    i->entry_ = i;
  }
}

void HeaderMapImpl::addViaMove(HeaderString&& key, HeaderString&& value) {
  // If this is an inline header, we can't addViaMove, because we'll overwrite
  // the existing value.
  auto* entry = getExistingInline(key.getStringView());
  if (entry != nullptr) {
    const uint64_t added_size = appendToHeader(entry->value(), value.getStringView());
    addSize(added_size);
    key.clear();
    value.clear();
  } else {
    insertByKey(std::move(key), std::move(value));
  }
}

void HeaderMapImpl::addReference(const LowerCaseString& key, absl::string_view value) {
  HeaderString ref_key(key);
  HeaderString ref_value(value);
  addViaMove(std::move(ref_key), std::move(ref_value));
}

void HeaderMapImpl::addReferenceKey(const LowerCaseString& key, uint64_t value) {
  HeaderString ref_key(key);
  HeaderString new_value;
  new_value.setInteger(value);
  insertByKey(std::move(ref_key), std::move(new_value));
  ASSERT(new_value.empty()); // NOLINT(bugprone-use-after-move)
}

void HeaderMapImpl::addReferenceKey(const LowerCaseString& key, absl::string_view value) {
  HeaderString ref_key(key);
  HeaderString new_value;
  new_value.setCopy(value);
  insertByKey(std::move(ref_key), std::move(new_value));
  ASSERT(new_value.empty()); // NOLINT(bugprone-use-after-move)
}

void HeaderMapImpl::addCopy(const LowerCaseString& key, uint64_t value) {
  auto* entry = getExistingInline(key.get());
  if (entry != nullptr) {
    char buf[32];
    StringUtil::itoa(buf, sizeof(buf), value);
    const uint64_t added_size = appendToHeader(entry->value(), buf);
    addSize(added_size);
    return;
  }
  HeaderString new_key;
  new_key.setCopy(key.get());
  HeaderString new_value;
  new_value.setInteger(value);
  insertByKey(std::move(new_key), std::move(new_value));
  ASSERT(new_key.empty());   // NOLINT(bugprone-use-after-move)
  ASSERT(new_value.empty()); // NOLINT(bugprone-use-after-move)
}

void HeaderMapImpl::addCopy(const LowerCaseString& key, absl::string_view value) {
  auto* entry = getExistingInline(key.get());
  if (entry != nullptr) {
    const uint64_t added_size = appendToHeader(entry->value(), value);
    addSize(added_size);
    return;
  }
  HeaderString new_key;
  new_key.setCopy(key.get());
  HeaderString new_value;
  new_value.setCopy(value);
  insertByKey(std::move(new_key), std::move(new_value));
  ASSERT(new_key.empty());   // NOLINT(bugprone-use-after-move)
  ASSERT(new_value.empty()); // NOLINT(bugprone-use-after-move)
}

void HeaderMapImpl::appendCopy(const LowerCaseString& key, absl::string_view value) {
  // TODO(#9221): converge on and document a policy for coalescing multiple headers.
  auto* entry = getExisting(key);
  if (entry) {
    const uint64_t added_size = appendToHeader(entry->value(), value);
    addSize(added_size);
  } else {
    addCopy(key, value);
  }
}

void HeaderMapImpl::setReference(const LowerCaseString& key, absl::string_view value) {
  HeaderString ref_key(key);
  HeaderString ref_value(value);
  remove(key);
  insertByKey(std::move(ref_key), std::move(ref_value));
}

void HeaderMapImpl::setReferenceKey(const LowerCaseString& key, absl::string_view value) {
  HeaderString ref_key(key);
  HeaderString new_value;
  new_value.setCopy(value);
  remove(key);
  insertByKey(std::move(ref_key), std::move(new_value));
  ASSERT(new_value.empty()); // NOLINT(bugprone-use-after-move)
}

void HeaderMapImpl::setCopy(const LowerCaseString& key, absl::string_view value) {
  // Replaces the first occurrence of a header if it exists, otherwise adds by copy.
  // TODO(#9221): converge on and document a policy for coalescing multiple headers.
  auto* entry = getExisting(key);
  if (entry) {
    updateSize(entry->value().size(), value.size());
    entry->value(value);
  } else {
    addCopy(key, value);
  }
}

uint64_t HeaderMapImpl::byteSize() const { return cached_byte_size_; }

void HeaderMapImpl::verifyByteSizeInternalForTest() const {
  // Computes the total byte size by summing the byte size of the keys and values.
  uint64_t byte_size = 0;
  for (const HeaderEntryImpl& header : headers_) {
    byte_size += header.key().size();
    byte_size += header.value().size();
  }
  ASSERT(cached_byte_size_ == byte_size);
}

const HeaderEntry* HeaderMapImpl::get(const LowerCaseString& key) const {
  for (const HeaderEntryImpl& header : headers_) {
    if (header.key() == key.get().c_str()) {
      return &header;
    }
  }

  return nullptr;
}

HeaderEntry* HeaderMapImpl::getExisting(const LowerCaseString& key) {
  for (HeaderEntryImpl& header : headers_) {
    if (header.key() == key.get().c_str()) {
      return &header;
    }
  }

  return nullptr;
}

void HeaderMapImpl::iterate(ConstIterateCb cb, void* context) const {
  for (const HeaderEntryImpl& header : headers_) {
    if (cb(header, context) == HeaderMap::Iterate::Break) {
      break;
    }
  }
}

void HeaderMapImpl::iterateReverse(ConstIterateCb cb, void* context) const {
  for (auto it = headers_.rbegin(); it != headers_.rend(); it++) {
    if (cb(*it, context) == HeaderMap::Iterate::Break) {
      break;
    }
  }
}

HeaderMap::Lookup HeaderMapImpl::lookup(const LowerCaseString& key,
                                        const HeaderEntry** entry) const {
  // The accessor callbacks for predefined inline headers take a HeaderMapImpl& as an argument;
  // even though we don't make any modifications, we need to const_cast in order to use the
  // accessor.
  //
  // Making this work without const_cast would require managing an additional const accessor
  // callback for each predefined inline header and add to the complexity of the code.
  auto lookup = const_cast<HeaderMapImpl*>(this)->staticLookup(key.get());
  if (lookup.has_value()) {
    *entry = *lookup.value().entry_;
    if (*entry) {
      return Lookup::Found;
    } else {
      return Lookup::NotFound;
    }
  } else {
    *entry = nullptr;
    return Lookup::NotSupported;
  }
}

void HeaderMapImpl::clear() {
  clearInline();
  headers_.clear();
  cached_byte_size_ = 0;
}

<<<<<<< HEAD
size_t HeaderMapImpl::remove(const LowerCaseString& key) {
  const size_t old_size = headers_.size();
  EntryCb cb = staticLookupTable().find(key.get());
  if (cb) {
    StaticLookupResponse ref_lookup_response = cb(*this);
    removeInline(ref_lookup_response.entry_);
=======
void HeaderMapImpl::remove(const LowerCaseString& key) {
  auto lookup = staticLookup(key.get());
  if (lookup.has_value()) {
    removeInline(lookup.value().entry_);
>>>>>>> 9be85fbc
  } else {
    for (auto i = headers_.begin(); i != headers_.end();) {
      if (i->key() == key.get().c_str()) {
        subtractSize(i->key().size() + i->value().size());
        i = headers_.erase(i);
      } else {
        ++i;
      }
    }
  }
<<<<<<< HEAD
  verifyByteSize();
  return old_size - headers_.size();
=======
>>>>>>> 9be85fbc
}

size_t HeaderMapImpl::removePrefix(const LowerCaseString& prefix) {
  const size_t old_size = headers_.size();
  headers_.remove_if([&prefix, this](const HeaderEntryImpl& entry) {
    bool to_remove = absl::StartsWith(entry.key().getStringView(), prefix.get());
    if (to_remove) {
      // If this header should be removed, make sure any references in the
      // static lookup table are cleared as well.
      auto lookup = staticLookup(entry.key().getStringView());
      if (lookup.has_value()) {
        if (lookup.value().entry_) {
          const uint32_t key_value_size =
              (*lookup.value().entry_)->key().size() + (*lookup.value().entry_)->value().size();
          subtractSize(key_value_size);
          *lookup.value().entry_ = nullptr;
        }
      } else {
        subtractSize(entry.key().size() + entry.value().size());
      }
    }
    return to_remove;
  });
<<<<<<< HEAD
  verifyByteSize();
  return old_size - headers_.size();
=======
>>>>>>> 9be85fbc
}

void HeaderMapImpl::dumpState(std::ostream& os, int indent_level) const {
  using IterateData = std::pair<std::ostream*, const char*>;
  const char* spaces = spacesForLevel(indent_level);
  IterateData iterate_data = std::make_pair(&os, spaces);
  iterate(
      [](const HeaderEntry& header, void* context) -> HeaderMap::Iterate {
        auto* data = static_cast<IterateData*>(context);
        *data->first << data->second << "'" << header.key().getStringView() << "', '"
                     << header.value().getStringView() << "'\n";
        return HeaderMap::Iterate::Continue;
      },
      &iterate_data);
}

HeaderMapImpl::HeaderEntryImpl& HeaderMapImpl::maybeCreateInline(HeaderEntryImpl** entry,
                                                                 const LowerCaseString& key) {
  if (*entry) {
    return **entry;
  }

  addSize(key.get().size());
  std::list<HeaderEntryImpl>::iterator i = headers_.insert(key);
  i->entry_ = i;
  *entry = &(*i);
  return **entry;
}

HeaderMapImpl::HeaderEntryImpl& HeaderMapImpl::maybeCreateInline(HeaderEntryImpl** entry,
                                                                 const LowerCaseString& key,
                                                                 HeaderString&& value) {
  if (*entry) {
    value.clear();
    return **entry;
  }

  addSize(key.get().size() + value.size());
  std::list<HeaderEntryImpl>::iterator i = headers_.insert(key, std::move(value));
  i->entry_ = i;
  *entry = &(*i);
  return **entry;
}

HeaderMapImpl::HeaderEntryImpl* HeaderMapImpl::getExistingInline(absl::string_view key) {
  auto lookup = staticLookup(key);
  if (lookup.has_value()) {
    return *lookup.value().entry_;
  }
  return nullptr;
}

size_t HeaderMapImpl::removeInline(HeaderEntryImpl** ptr_to_entry) {
  if (!*ptr_to_entry) {
    return 0;
  }

  HeaderEntryImpl* entry = *ptr_to_entry;
  const uint64_t size_to_subtract = entry->entry_->key().size() + entry->entry_->value().size();
  subtractSize(size_to_subtract);
  *ptr_to_entry = nullptr;
  headers_.erase(entry->entry_);
<<<<<<< HEAD
  verifyByteSize();
  return 1;
=======
>>>>>>> 9be85fbc
}

} // namespace Http
} // namespace Envoy<|MERGE_RESOLUTION|>--- conflicted
+++ resolved
@@ -501,19 +501,11 @@
   cached_byte_size_ = 0;
 }
 
-<<<<<<< HEAD
 size_t HeaderMapImpl::remove(const LowerCaseString& key) {
   const size_t old_size = headers_.size();
-  EntryCb cb = staticLookupTable().find(key.get());
-  if (cb) {
-    StaticLookupResponse ref_lookup_response = cb(*this);
-    removeInline(ref_lookup_response.entry_);
-=======
-void HeaderMapImpl::remove(const LowerCaseString& key) {
   auto lookup = staticLookup(key.get());
   if (lookup.has_value()) {
     removeInline(lookup.value().entry_);
->>>>>>> 9be85fbc
   } else {
     for (auto i = headers_.begin(); i != headers_.end();) {
       if (i->key() == key.get().c_str()) {
@@ -524,11 +516,8 @@
       }
     }
   }
-<<<<<<< HEAD
   verifyByteSize();
   return old_size - headers_.size();
-=======
->>>>>>> 9be85fbc
 }
 
 size_t HeaderMapImpl::removePrefix(const LowerCaseString& prefix) {
@@ -552,11 +541,8 @@
     }
     return to_remove;
   });
-<<<<<<< HEAD
   verifyByteSize();
   return old_size - headers_.size();
-=======
->>>>>>> 9be85fbc
 }
 
 void HeaderMapImpl::dumpState(std::ostream& os, int indent_level) const {
@@ -619,11 +605,8 @@
   subtractSize(size_to_subtract);
   *ptr_to_entry = nullptr;
   headers_.erase(entry->entry_);
-<<<<<<< HEAD
   verifyByteSize();
   return 1;
-=======
->>>>>>> 9be85fbc
 }
 
 } // namespace Http

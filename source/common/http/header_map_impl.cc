#include "common/http/header_map_impl.h"

#include <cstdint>
#include <list>
#include <memory>
#include <string>

#include "common/common/assert.h"
#include "common/common/dump_state_utils.h"
#include "common/common/empty_string.h"
#include "common/common/utility.h"
#include "common/singleton/const_singleton.h"

#include "absl/strings/match.h"

namespace Envoy {
namespace Http {

namespace {
constexpr size_t MinDynamicCapacity{32};
// This includes the NULL (StringUtil::itoa technically only needs 21).
constexpr size_t MaxIntegerLength{32};

void validateCapacity(uint64_t new_capacity) {
  // If the resizing will cause buffer overflow due to hitting uint32_t::max, an OOM is likely
  // imminent. Fast-fail rather than allow a buffer overflow attack (issue #1421)
  RELEASE_ASSERT(new_capacity <= std::numeric_limits<uint32_t>::max(),
                 "Trying to allocate overly large headers.");
  ASSERT(new_capacity >= MinDynamicCapacity);
}
} // namespace

// Initialize as a Type::Inline
HeaderString::HeaderString() : buffer_(absl::InlinedVector<char, 128>()), string_length_(0) {
  static_assert(sizeof(buffer_) >= MaxIntegerLength, "");
  static_assert(MinDynamicCapacity >= MaxIntegerLength, "");
  ASSERT(valid());
}

// Initialize as a Type::Reference
HeaderString::HeaderString(const LowerCaseString& ref_value)
    : buffer_(absl::string_view(ref_value.get().c_str(), ref_value.get().size())),
      string_length_(ref_value.get().size()) {
  ASSERT(valid());
}

// Initialize as a Type::Reference
HeaderString::HeaderString(absl::string_view ref_value)
    : buffer_(ref_value), string_length_(ref_value.size()) {
  ASSERT(valid());
}

HeaderString::HeaderString(HeaderString&& move_value) noexcept
    : buffer_(move_value.buffer_), string_length_(move_value.string_length_) {
  move_value.clear();
  ASSERT(valid());
}

HeaderString::~HeaderString() {}

bool HeaderString::valid() const { return validHeaderString(getStringView()); }

#define BUFFER_STR_VIEW_GET absl::get<absl::string_view>(buffer_)
#define BUFFER_IN_VEC_GET absl::get<absl::InlinedVector<char, 128>>(buffer_)

void HeaderString::append(const char* data, uint32_t size) {
  uint64_t new_capacity = static_cast<uint64_t>(size) + string_length_;
  if (new_capacity < MinDynamicCapacity) {
    new_capacity = MinDynamicCapacity;
  }
  validateCapacity(new_capacity);
  ASSERT(validHeaderString(absl::string_view(data, size)));

  if (type() == Type::Reference) {
    // Rather than be too clever and optimize this uncommon case, we switch to
    // Inline mode and copy.
    buffer_ = absl::InlinedVector<char, 128>(BUFFER_STR_VIEW_GET.data(),
                                             BUFFER_STR_VIEW_GET.data() + string_length_);
  }

  BUFFER_IN_VEC_GET.reserve(new_capacity);
  BUFFER_IN_VEC_GET.insert(BUFFER_IN_VEC_GET.begin() + string_length_, data, data + size);
  string_length_ += size;
}

char* HeaderString::buffer() {
  ASSERT(type() == Type::Inline);
  return BUFFER_IN_VEC_GET.data();
}

absl::string_view HeaderString::getStringView() const {
<<<<<<< HEAD
  if (type() == Type::Reference) {
    return BUFFER_STR_VIEW_GET;
  }
  ASSERT(type() == Type::Inline);
  return {BUFFER_IN_VEC_GET.data(), string_length_};
}

void HeaderString::clear() {
  if (type() == Type::Inline) {
    BUFFER_IN_VEC_GET.clear();
    string_length_ = 0;
=======
  switch (type()) {
  case Type::Reference: {
    return BUFFER_STR_VIEW_GET;
    break;
  }
  case Type::Inline: {
    return {BUFFER_IN_VEC_GET.data(), string_length_};
    break;
>>>>>>> 46fdbe72
  }
}

<<<<<<< HEAD
void HeaderString::setCopy(const char* data, uint32_t size) {
  ASSERT(validHeaderString(absl::string_view(data, size)));

  if (!absl::holds_alternative<absl::InlinedVector<char, 128>>(buffer_)) {
    // Switching from Type::Reference to Type::Inline
    buffer_ = absl::InlinedVector<char, 128>();
  }

=======
void HeaderString::clear() {
  if (type() == Type::Inline) {
    BUFFER_IN_VEC_GET.clear();
    string_length_ = 0;
  }
}

void HeaderString::setCopy(const char* data, uint32_t size) {
  ASSERT(validHeaderString(absl::string_view(data, size)));

  if (!absl::holds_alternative<absl::InlinedVector<char, 128>>(buffer_)) {
    // Switching from Type::Reference to Type::Inline
    buffer_ = absl::InlinedVector<char, 128>();
  }

>>>>>>> 46fdbe72
  BUFFER_IN_VEC_GET.reserve(size);
  BUFFER_IN_VEC_GET.assign(data, data + size);
  string_length_ = size;
  ASSERT(valid());
}

void HeaderString::setCopy(absl::string_view view) {
  this->setCopy(view.data(), static_cast<uint32_t>(view.size()));
}

void HeaderString::setInteger(uint64_t value) {
  const uint32_t max_buffer_length = 32;
  char inner_buffer[max_buffer_length];
  string_length_ = StringUtil::itoa(inner_buffer, max_buffer_length, value);

  if (type() == Type::Reference) {
    // Switching from Type::Reference to Type::Inline
    buffer_ = absl::InlinedVector<char, 128>();
  }
  BUFFER_IN_VEC_GET.assign(inner_buffer, inner_buffer + string_length_);
}

void HeaderString::setReference(absl::string_view ref_value) {
  buffer_ = ref_value;
  string_length_ = ref_value.size();
  ASSERT(valid());
}

// Specialization needed for HeaderMapImpl::HeaderList::insert() when key is LowerCaseString.
// A fully specialized template must be defined once in the program, hence this may not be in
// a header file.
template <> bool HeaderMapImpl::HeaderList::isPseudoHeader(const LowerCaseString& key) {
  return key.get().c_str()[0] == ':';
}

HeaderMapImpl::HeaderEntryImpl::HeaderEntryImpl(const LowerCaseString& key) : key_(key) {}

HeaderMapImpl::HeaderEntryImpl::HeaderEntryImpl(const LowerCaseString& key, HeaderString&& value)
    : key_(key), value_(std::move(value)) {}

HeaderMapImpl::HeaderEntryImpl::HeaderEntryImpl(HeaderString&& key, HeaderString&& value)
    : key_(std::move(key)), value_(std::move(value)) {}

void HeaderMapImpl::HeaderEntryImpl::value(absl::string_view value) { value_.setCopy(value); }

void HeaderMapImpl::HeaderEntryImpl::value(uint64_t value) { value_.setInteger(value); }

void HeaderMapImpl::HeaderEntryImpl::value(const HeaderEntry& header) {
  value(header.value().getStringView());
}

#define INLINE_HEADER_STATIC_MAP_ENTRY(name)                                                       \
  add(Headers::get().name.get().c_str(), [](HeaderMapImpl& h) -> StaticLookupResponse {            \
    return {&h.inline_headers_.name##_, &Headers::get().name};                                     \
  });

/**
 * This is the static lookup table that is used to determine whether a header is one of the O(1)
 * headers. This uses a trie for lookup time at most equal to the size of the incoming string.
 */
struct HeaderMapImpl::StaticLookupTable : public TrieLookupTable<EntryCb> {
  StaticLookupTable() {
    ALL_INLINE_HEADERS(INLINE_HEADER_STATIC_MAP_ENTRY)

    // Special case where we map a legacy host header to :authority.
    add(Headers::get().HostLegacy.get().c_str(), [](HeaderMapImpl& h) -> StaticLookupResponse {
      return {&h.inline_headers_.Host_, &Headers::get().Host};
    });
  }
};

uint64_t HeaderMapImpl::appendToHeader(HeaderString& header, absl::string_view data,
                                       absl::string_view delimiter) {
  if (data.empty()) {
    return 0;
  }
  uint64_t byte_size = 0;
  if (!header.empty()) {
    header.append(delimiter.data(), delimiter.size());
    byte_size += delimiter.size();
  }
  header.append(data.data(), data.size());
  return data.size() + byte_size;
}

HeaderMapImpl::HeaderMapImpl() { inline_headers_.clear(); }

HeaderMapImpl::HeaderMapImpl(
    const std::initializer_list<std::pair<LowerCaseString, std::string>>& values)
    : HeaderMapImpl() {
  for (auto& value : values) {
    HeaderString key_string;
    key_string.setCopy(value.first.get().c_str(), value.first.get().size());
    HeaderString value_string;
    value_string.setCopy(value.second.c_str(), value.second.size());
    addViaMove(std::move(key_string), std::move(value_string));
  }
  verifyByteSize();
}

void HeaderMapImpl::updateSize(uint64_t from_size, uint64_t to_size) {
  ASSERT(cached_byte_size_ >= from_size);
  cached_byte_size_ -= from_size;
  cached_byte_size_ += to_size;
}

void HeaderMapImpl::addSize(uint64_t size) { cached_byte_size_ += size; }

void HeaderMapImpl::subtractSize(uint64_t size) {
  ASSERT(cached_byte_size_ >= size);
  cached_byte_size_ -= size;
}

void HeaderMapImpl::copyFrom(const HeaderMap& header_map) {
  header_map.iterate(
      [](const HeaderEntry& header, void* context) -> HeaderMap::Iterate {
        // TODO(mattklein123) PERF: Avoid copying here if not necessary.
        HeaderString key_string;
        key_string.setCopy(header.key().getStringView());
        HeaderString value_string;
        value_string.setCopy(header.value().getStringView());

        static_cast<HeaderMapImpl*>(context)->addViaMove(std::move(key_string),
                                                         std::move(value_string));
        return HeaderMap::Iterate::Continue;
      },
      this);
  verifyByteSize();
}

bool HeaderMapImpl::operator==(const HeaderMapImpl& rhs) const {
  if (size() != rhs.size()) {
    return false;
  }

  for (auto i = headers_.begin(), j = rhs.headers_.begin(); i != headers_.end(); ++i, ++j) {
    if (i->key() != j->key().getStringView() || i->value() != j->value().getStringView()) {
      return false;
    }
  }

  return true;
}

bool HeaderMapImpl::operator!=(const HeaderMapImpl& rhs) const { return !operator==(rhs); }

void HeaderMapImpl::insertByKey(HeaderString&& key, HeaderString&& value) {
  EntryCb cb = ConstSingleton<StaticLookupTable>::get().find(key.getStringView());
  if (cb) {
    key.clear();
    StaticLookupResponse ref_lookup_response = cb(*this);
    if (*ref_lookup_response.entry_ == nullptr) {
      maybeCreateInline(ref_lookup_response.entry_, *ref_lookup_response.key_, std::move(value));
    } else {
      const uint64_t added_size =
          appendToHeader((*ref_lookup_response.entry_)->value(), value.getStringView());
      addSize(added_size);
      value.clear();
    }
  } else {
    addSize(key.size() + value.size());
    std::list<HeaderEntryImpl>::iterator i = headers_.insert(std::move(key), std::move(value));
    i->entry_ = i;
  }
}

void HeaderMapImpl::addViaMove(HeaderString&& key, HeaderString&& value) {
  // If this is an inline header, we can't addViaMove, because we'll overwrite
  // the existing value.
  auto* entry = getExistingInline(key.getStringView());
  if (entry != nullptr) {
    const uint64_t added_size = appendToHeader(entry->value(), value.getStringView());
    addSize(added_size);
    key.clear();
    value.clear();
  } else {
    insertByKey(std::move(key), std::move(value));
  }
  verifyByteSize();
}

void HeaderMapImpl::addReference(const LowerCaseString& key, absl::string_view value) {
  HeaderString ref_key(key);
  HeaderString ref_value(value);
  addViaMove(std::move(ref_key), std::move(ref_value));
  verifyByteSize();
}

void HeaderMapImpl::addReferenceKey(const LowerCaseString& key, uint64_t value) {
  HeaderString ref_key(key);
  HeaderString new_value;
  new_value.setInteger(value);
  insertByKey(std::move(ref_key), std::move(new_value));
  ASSERT(new_value.empty()); // NOLINT(bugprone-use-after-move)
  verifyByteSize();
}

void HeaderMapImpl::addReferenceKey(const LowerCaseString& key, absl::string_view value) {
  HeaderString ref_key(key);
  HeaderString new_value;
  new_value.setCopy(value);
  insertByKey(std::move(ref_key), std::move(new_value));
  ASSERT(new_value.empty()); // NOLINT(bugprone-use-after-move)
  verifyByteSize();
}

void HeaderMapImpl::addCopy(const LowerCaseString& key, uint64_t value) {
  auto* entry = getExistingInline(key.get());
  if (entry != nullptr) {
    char buf[32];
    StringUtil::itoa(buf, sizeof(buf), value);
    const uint64_t added_size = appendToHeader(entry->value(), buf);
    addSize(added_size);
    return;
  }
  HeaderString new_key;
  new_key.setCopy(key.get());
  HeaderString new_value;
  new_value.setInteger(value);
  insertByKey(std::move(new_key), std::move(new_value));
  ASSERT(new_key.empty());   // NOLINT(bugprone-use-after-move)
  ASSERT(new_value.empty()); // NOLINT(bugprone-use-after-move)
  verifyByteSize();
}

void HeaderMapImpl::addCopy(const LowerCaseString& key, absl::string_view value) {
  auto* entry = getExistingInline(key.get());
  if (entry != nullptr) {
    const uint64_t added_size = appendToHeader(entry->value(), value);
    addSize(added_size);
    return;
  }
  HeaderString new_key;
  new_key.setCopy(key.get());
  HeaderString new_value;
  new_value.setCopy(value);
  insertByKey(std::move(new_key), std::move(new_value));
  ASSERT(new_key.empty());   // NOLINT(bugprone-use-after-move)
  ASSERT(new_value.empty()); // NOLINT(bugprone-use-after-move)
  verifyByteSize();
}

void HeaderMapImpl::appendCopy(const LowerCaseString& key, absl::string_view value) {
  // TODO(#9221): converge on and document a policy for coalescing multiple headers.
  auto* entry = getExisting(key);
  if (entry) {
    const uint64_t added_size = appendToHeader(entry->value(), value);
    addSize(added_size);
  } else {
    addCopy(key, value);
  }

  verifyByteSize();
}

void HeaderMapImpl::setReference(const LowerCaseString& key, absl::string_view value) {
  HeaderString ref_key(key);
  HeaderString ref_value(value);
  remove(key);
  insertByKey(std::move(ref_key), std::move(ref_value));
  verifyByteSize();
}

void HeaderMapImpl::setReferenceKey(const LowerCaseString& key, absl::string_view value) {
  HeaderString ref_key(key);
  HeaderString new_value;
  new_value.setCopy(value);
  remove(key);
  insertByKey(std::move(ref_key), std::move(new_value));
  ASSERT(new_value.empty()); // NOLINT(bugprone-use-after-move)
  verifyByteSize();
}

void HeaderMapImpl::setCopy(const LowerCaseString& key, absl::string_view value) {
  // Replaces the first occurrence of a header if it exists, otherwise adds by copy.
  // TODO(#9221): converge on and document a policy for coalescing multiple headers.
  auto* entry = getExisting(key);
  if (entry) {
    updateSize(entry->value().size(), value.size());
    entry->value(value);
  } else {
    addCopy(key, value);
  }
  verifyByteSize();
}

uint64_t HeaderMapImpl::byteSize() const { return cached_byte_size_; }

uint64_t HeaderMapImpl::byteSizeInternal() const {
  // Computes the total byte size by summing the byte size of the keys and values.
  uint64_t byte_size = 0;
  for (const HeaderEntryImpl& header : headers_) {
    byte_size += header.key().size();
    byte_size += header.value().size();
  }
  return byte_size;
}

const HeaderEntry* HeaderMapImpl::get(const LowerCaseString& key) const {
  for (const HeaderEntryImpl& header : headers_) {
    if (header.key() == key.get().c_str()) {
      return &header;
    }
  }

  return nullptr;
}

HeaderEntry* HeaderMapImpl::getExisting(const LowerCaseString& key) {
  for (HeaderEntryImpl& header : headers_) {
    if (header.key() == key.get().c_str()) {
      return &header;
    }
  }

  return nullptr;
}

void HeaderMapImpl::iterate(ConstIterateCb cb, void* context) const {
  for (const HeaderEntryImpl& header : headers_) {
    if (cb(header, context) == HeaderMap::Iterate::Break) {
      break;
    }
  }
}

void HeaderMapImpl::iterateReverse(ConstIterateCb cb, void* context) const {
  for (auto it = headers_.rbegin(); it != headers_.rend(); it++) {
    if (cb(*it, context) == HeaderMap::Iterate::Break) {
      break;
    }
  }
}

HeaderMap::Lookup HeaderMapImpl::lookup(const LowerCaseString& key,
                                        const HeaderEntry** entry) const {
  EntryCb cb = ConstSingleton<StaticLookupTable>::get().find(key.get());
  if (cb) {
    // The accessor callbacks for predefined inline headers take a HeaderMapImpl& as an argument;
    // even though we don't make any modifications, we need to cast_cast in order to use the
    // accessor.
    //
    // Making this work without const_cast would require managing an additional const accessor
    // callback for each predefined inline header and add to the complexity of the code.
    StaticLookupResponse ref_lookup_response = cb(const_cast<HeaderMapImpl&>(*this));
    *entry = *ref_lookup_response.entry_;
    if (*entry) {
      return Lookup::Found;
    } else {
      return Lookup::NotFound;
    }
  } else {
    *entry = nullptr;
    return Lookup::NotSupported;
  }
}

void HeaderMapImpl::clear() {
  inline_headers_.clear();
  headers_.clear();
  cached_byte_size_ = 0;
}

void HeaderMapImpl::remove(const LowerCaseString& key) {
  EntryCb cb = ConstSingleton<StaticLookupTable>::get().find(key.get());
  if (cb) {
    StaticLookupResponse ref_lookup_response = cb(*this);
    removeInline(ref_lookup_response.entry_);
  } else {
    for (auto i = headers_.begin(); i != headers_.end();) {
      if (i->key() == key.get().c_str()) {
        subtractSize(i->key().size() + i->value().size());
        i = headers_.erase(i);
      } else {
        ++i;
      }
    }
  }
  verifyByteSize();
}

void HeaderMapImpl::removePrefix(const LowerCaseString& prefix) {
  headers_.remove_if([&prefix, this](const HeaderEntryImpl& entry) {
    bool to_remove = absl::StartsWith(entry.key().getStringView(), prefix.get());
    if (to_remove) {
      // If this header should be removed, make sure any references in the
      // static lookup table are cleared as well.
      EntryCb cb = ConstSingleton<StaticLookupTable>::get().find(entry.key().getStringView());
      if (cb) {
        StaticLookupResponse ref_lookup_response = cb(*this);
        if (ref_lookup_response.entry_) {
          const uint32_t key_value_size = (*ref_lookup_response.entry_)->key().size() +
                                          (*ref_lookup_response.entry_)->value().size();
          subtractSize(key_value_size);
          *ref_lookup_response.entry_ = nullptr;
        }
      } else {
        subtractSize(entry.key().size() + entry.value().size());
      }
    }
    return to_remove;
  });
  verifyByteSize();
}

void HeaderMapImpl::dumpState(std::ostream& os, int indent_level) const {
  using IterateData = std::pair<std::ostream*, const char*>;
  const char* spaces = spacesForLevel(indent_level);
  IterateData iterate_data = std::make_pair(&os, spaces);
  iterate(
      [](const HeaderEntry& header, void* context) -> HeaderMap::Iterate {
        auto* data = static_cast<IterateData*>(context);
        *data->first << data->second << "'" << header.key().getStringView() << "', '"
                     << header.value().getStringView() << "'\n";
        return HeaderMap::Iterate::Continue;
      },
      &iterate_data);
}

HeaderMapImpl::HeaderEntryImpl& HeaderMapImpl::maybeCreateInline(HeaderEntryImpl** entry,
                                                                 const LowerCaseString& key) {
  if (*entry) {
    return **entry;
  }

  addSize(key.get().size());
  std::list<HeaderEntryImpl>::iterator i = headers_.insert(key);
  i->entry_ = i;
  *entry = &(*i);
  return **entry;
}

HeaderMapImpl::HeaderEntryImpl& HeaderMapImpl::maybeCreateInline(HeaderEntryImpl** entry,
                                                                 const LowerCaseString& key,
                                                                 HeaderString&& value) {
  if (*entry) {
    value.clear();
    return **entry;
  }

  addSize(key.get().size() + value.size());
  std::list<HeaderEntryImpl>::iterator i = headers_.insert(key, std::move(value));
  i->entry_ = i;
  *entry = &(*i);
  return **entry;
}

HeaderMapImpl::HeaderEntryImpl* HeaderMapImpl::getExistingInline(absl::string_view key) {
  EntryCb cb = ConstSingleton<StaticLookupTable>::get().find(key);
  if (cb) {
    StaticLookupResponse ref_lookup_response = cb(*this);
    return *ref_lookup_response.entry_;
  }
  return nullptr;
}

void HeaderMapImpl::removeInline(HeaderEntryImpl** ptr_to_entry) {
  if (!*ptr_to_entry) {
    return;
  }

  HeaderEntryImpl* entry = *ptr_to_entry;
  const uint64_t size_to_subtract = entry->entry_->key().size() + entry->entry_->value().size();
  subtractSize(size_to_subtract);
  *ptr_to_entry = nullptr;
  headers_.erase(entry->entry_);
  verifyByteSize();
}

} // namespace Http
} // namespace Envoy<|MERGE_RESOLUTION|>--- conflicted
+++ resolved
@@ -17,7 +17,6 @@
 namespace Http {
 
 namespace {
-constexpr size_t MinDynamicCapacity{32};
 // This includes the NULL (StringUtil::itoa technically only needs 21).
 constexpr size_t MaxIntegerLength{32};
 
@@ -26,32 +25,41 @@
   // imminent. Fast-fail rather than allow a buffer overflow attack (issue #1421)
   RELEASE_ASSERT(new_capacity <= std::numeric_limits<uint32_t>::max(),
                  "Trying to allocate overly large headers.");
-  ASSERT(new_capacity >= MinDynamicCapacity);
+}
+
+absl::string_view get_str_view(const absl::variant<absl::string_view, absl::InlinedVector<char, 128>>& buffer) {
+  return absl::get<absl::string_view>(buffer);
+}
+
+absl::InlinedVector<char, 128>& get_in_vec(absl::variant<absl::string_view, absl::InlinedVector<char, 128>>& buffer) {
+  return absl::get<absl::InlinedVector<char, 128>>(buffer);
+}
+
+const absl::InlinedVector<char, 128>& get_in_vec(const absl::variant<absl::string_view, absl::InlinedVector<char, 128>>& buffer) {
+  return absl::get<absl::InlinedVector<char, 128>>(buffer);
 }
 } // namespace
 
 // Initialize as a Type::Inline
-HeaderString::HeaderString() : buffer_(absl::InlinedVector<char, 128>()), string_length_(0) {
-  static_assert(sizeof(buffer_) >= MaxIntegerLength, "");
-  static_assert(MinDynamicCapacity >= MaxIntegerLength, "");
+HeaderString::HeaderString() : buffer_(absl::InlinedVector<char, 128>()) {
+  ASSERT((get_in_vec(buffer_).capacity()) >= MaxIntegerLength);
   ASSERT(valid());
 }
 
 // Initialize as a Type::Reference
 HeaderString::HeaderString(const LowerCaseString& ref_value)
-    : buffer_(absl::string_view(ref_value.get().c_str(), ref_value.get().size())),
-      string_length_(ref_value.get().size()) {
+    : buffer_(absl::string_view(ref_value.get().c_str(), ref_value.get().size())) {
   ASSERT(valid());
 }
 
 // Initialize as a Type::Reference
 HeaderString::HeaderString(absl::string_view ref_value)
-    : buffer_(ref_value), string_length_(ref_value.size()) {
+    : buffer_(ref_value) {
   ASSERT(valid());
 }
 
 HeaderString::HeaderString(HeaderString&& move_value) noexcept
-    : buffer_(move_value.buffer_), string_length_(move_value.string_length_) {
+    : buffer_(std::move(move_value.buffer_)) {
   move_value.clear();
   ASSERT(valid());
 }
@@ -60,61 +68,45 @@
 
 bool HeaderString::valid() const { return validHeaderString(getStringView()); }
 
-#define BUFFER_STR_VIEW_GET absl::get<absl::string_view>(buffer_)
-#define BUFFER_IN_VEC_GET absl::get<absl::InlinedVector<char, 128>>(buffer_)
-
-void HeaderString::append(const char* data, uint32_t size) {
-  uint64_t new_capacity = static_cast<uint64_t>(size) + string_length_;
-  if (new_capacity < MinDynamicCapacity) {
-    new_capacity = MinDynamicCapacity;
-  }
+void HeaderString::append(const char* data, uint32_t data_size) {
+  // Make sure the requested memory allocation is below uint32_t::max
+  const uint64_t new_capacity = static_cast<uint64_t>(data_size) + size();
   validateCapacity(new_capacity);
-  ASSERT(validHeaderString(absl::string_view(data, size)));
-
-  if (type() == Type::Reference) {
+  ASSERT(validHeaderString(absl::string_view(data, data_size)));
+
+  switch (type()) {
+  case Type::Reference: {
     // Rather than be too clever and optimize this uncommon case, we switch to
     // Inline mode and copy.
-    buffer_ = absl::InlinedVector<char, 128>(BUFFER_STR_VIEW_GET.data(),
-                                             BUFFER_STR_VIEW_GET.data() + string_length_);
-  }
-
-  BUFFER_IN_VEC_GET.reserve(new_capacity);
-  BUFFER_IN_VEC_GET.insert(BUFFER_IN_VEC_GET.begin() + string_length_, data, data + size);
-  string_length_ += size;
-}
-
-char* HeaderString::buffer() {
+    absl::string_view prev = get_str_view(buffer_);
+    buffer_ = absl::InlinedVector<char, 128>();
+    // Assigning new_capacity to avoid resizing when appending the new data
+    get_in_vec(buffer_).reserve(new_capacity);
+    get_in_vec(buffer_).assign(prev.data(), prev.data() + prev.size());
+    break;
+  }
+  case Type::Inline: {
+    get_in_vec(buffer_).reserve(new_capacity);
+    break;
+  }
+  }
+  get_in_vec(buffer_).insert(get_in_vec(buffer_).end(), data, data + data_size);
+}
+
+absl::string_view HeaderString::getStringView() const {
+  if (type() == Type::Reference) {
+    return get_str_view(buffer_);
+  }
   ASSERT(type() == Type::Inline);
-  return BUFFER_IN_VEC_GET.data();
-}
-
-absl::string_view HeaderString::getStringView() const {
-<<<<<<< HEAD
-  if (type() == Type::Reference) {
-    return BUFFER_STR_VIEW_GET;
-  }
-  ASSERT(type() == Type::Inline);
-  return {BUFFER_IN_VEC_GET.data(), string_length_};
+  return {get_in_vec(buffer_).data(), get_in_vec(buffer_).size()};
 }
 
 void HeaderString::clear() {
   if (type() == Type::Inline) {
-    BUFFER_IN_VEC_GET.clear();
-    string_length_ = 0;
-=======
-  switch (type()) {
-  case Type::Reference: {
-    return BUFFER_STR_VIEW_GET;
-    break;
-  }
-  case Type::Inline: {
-    return {BUFFER_IN_VEC_GET.data(), string_length_};
-    break;
->>>>>>> 46fdbe72
-  }
-}
-
-<<<<<<< HEAD
+    get_in_vec(buffer_).clear();
+  }
+}
+
 void HeaderString::setCopy(const char* data, uint32_t size) {
   ASSERT(validHeaderString(absl::string_view(data, size)));
 
@@ -123,26 +115,8 @@
     buffer_ = absl::InlinedVector<char, 128>();
   }
 
-=======
-void HeaderString::clear() {
-  if (type() == Type::Inline) {
-    BUFFER_IN_VEC_GET.clear();
-    string_length_ = 0;
-  }
-}
-
-void HeaderString::setCopy(const char* data, uint32_t size) {
-  ASSERT(validHeaderString(absl::string_view(data, size)));
-
-  if (!absl::holds_alternative<absl::InlinedVector<char, 128>>(buffer_)) {
-    // Switching from Type::Reference to Type::Inline
-    buffer_ = absl::InlinedVector<char, 128>();
-  }
-
->>>>>>> 46fdbe72
-  BUFFER_IN_VEC_GET.reserve(size);
-  BUFFER_IN_VEC_GET.assign(data, data + size);
-  string_length_ = size;
+  get_in_vec(buffer_).reserve(size);
+  get_in_vec(buffer_).assign(data, data + size);
   ASSERT(valid());
 }
 
@@ -151,21 +125,35 @@
 }
 
 void HeaderString::setInteger(uint64_t value) {
-  const uint32_t max_buffer_length = 32;
-  char inner_buffer[max_buffer_length];
-  string_length_ = StringUtil::itoa(inner_buffer, max_buffer_length, value);
+  /*
+  // Initialize the size to the max length, copy the actual data, and then
+  // reduce the size (but not the capacity) as needed
+  get_in_vec(buffer_).resize(MaxIntegerLength);
+  const uint32_t int_length = StringUtil::itoa(get_in_vec(buffer_).data(), MaxIntegerLength, value);
+  get_in_vec(buffer_).resize(int_length);
+  */
+  char inner_buffer[MaxIntegerLength];
+  const uint32_t int_length = StringUtil::itoa(inner_buffer, MaxIntegerLength, value);
 
   if (type() == Type::Reference) {
     // Switching from Type::Reference to Type::Inline
     buffer_ = absl::InlinedVector<char, 128>();
   }
-  BUFFER_IN_VEC_GET.assign(inner_buffer, inner_buffer + string_length_);
+  ASSERT((get_in_vec(buffer_).capacity()) > MaxIntegerLength);
+  get_in_vec(buffer_).assign(inner_buffer, inner_buffer + int_length);
 }
 
 void HeaderString::setReference(absl::string_view ref_value) {
   buffer_ = ref_value;
-  string_length_ = ref_value.size();
   ASSERT(valid());
+}
+
+uint32_t HeaderString::size() const {
+  if (type() == Type::Reference) {
+    return get_str_view(buffer_).size();
+  }
+  ASSERT(type() == Type::Inline);
+  return get_in_vec(buffer_).size();
 }
 
 // Specialization needed for HeaderMapImpl::HeaderList::insert() when key is LowerCaseString.

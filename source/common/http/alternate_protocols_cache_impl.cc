--- conflicted
+++ resolved
@@ -77,9 +77,9 @@
 }
 
 AlternateProtocolsCacheImpl::AlternateProtocolsCacheImpl(
-<<<<<<< HEAD
-    TimeSource& time_source, std::unique_ptr<KeyValueStore>&& key_value_store)
-    : time_source_(time_source), key_value_store_(std::move(key_value_store)) {
+    TimeSource& time_source, std::unique_ptr<KeyValueStore>&& key_value_store, size_t max_entries)
+    : time_source_(time_source), key_value_store_(std::move(key_value_store)),
+      max_entries_(max_entries > 0 ? max_entries : 1024) {
   if (key_value_store_) {
     KeyValueStore::ConstIterateCb load = [this](const std::string& key, const std::string& value) {
       absl::optional<std::vector<AlternateProtocolsCache::AlternateProtocol>> protocols =
@@ -95,11 +95,6 @@
     key_value_store_->iterate(load);
   }
 }
-=======
-    TimeSource& time_source, std::unique_ptr<KeyValueStore>&& key_value_store, size_t max_entries)
-    : time_source_(time_source), key_value_store_(std::move(key_value_store)),
-      max_entries_(max_entries > 0 ? max_entries : 1024) {}
->>>>>>> cb4fa65c
 
 AlternateProtocolsCacheImpl::~AlternateProtocolsCacheImpl() = default;
 

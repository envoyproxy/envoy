--- conflicted
+++ resolved
@@ -196,11 +196,7 @@
     key_value_store_->remove(originToString(iter->first));
     protocols_.erase(iter);
   }
-<<<<<<< HEAD
-  protocols_[origin] = OriginData{protocols, std::chrono::microseconds(0), nullptr};
-=======
   protocols_[origin] = std::move(origin_data);
->>>>>>> 066b4af1
 }
 
 OptRef<const std::vector<AlternateProtocolsCache::AlternateProtocol>>
@@ -234,25 +230,6 @@
 
 size_t AlternateProtocolsCacheImpl::size() const { return protocols_.size(); }
 
-<<<<<<< HEAD
-std::unique_ptr<AlternateProtocolsCache::Http3StatusTracker>
-AlternateProtocolsCacheImpl::acquireHttp3StatusTracker(const Origin& origin) {
-  auto entry_it = protocols_.find(origin);
-  if (entry_it == protocols_.end()) {
-    return nullptr;
-  }
-  return std::move(entry_it->second.h3_status_tracker);
-}
-
-void AlternateProtocolsCacheImpl::storeHttp3StatusTracker(
-    const Origin& origin,
-    std::unique_ptr<AlternateProtocolsCache::Http3StatusTracker> h3_status_tracker) {
-  auto entry_it = protocols_.find(origin);
-  if (entry_it == protocols_.end()) {
-    return;
-  }
-  entry_it->second.h3_status_tracker = std::move(h3_status_tracker);
-=======
 AlternateProtocolsCache::Http3StatusTracker&
 AlternateProtocolsCacheImpl::getOrCreateHttp3StatusTracker(const Origin& origin) {
   auto entry_it = protocols_.find(origin);
@@ -267,7 +244,6 @@
   AlternateProtocolsCache::Http3StatusTracker& tracker = *(origin_data.h3_status_tracker);
   addOriginData(origin, std::move(origin_data));
   return tracker;
->>>>>>> 066b4af1
 }
 
 } // namespace Http

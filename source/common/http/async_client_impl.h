#pragma once

#include <chrono>
#include <cstdint>
#include <functional>
#include <list>
#include <map>
#include <memory>
#include <string>
#include <vector>

#include "envoy/buffer/buffer.h"
#include "envoy/common/random_generator.h"
#include "envoy/common/scope_tracker.h"
#include "envoy/config/core/v3/base.pb.h"
#include "envoy/config/route/v3/route_components.pb.h"
#include "envoy/config/typed_metadata.h"
#include "envoy/event/dispatcher.h"
#include "envoy/http/async_client.h"
#include "envoy/http/codec.h"
#include "envoy/http/context.h"
#include "envoy/http/filter.h"
#include "envoy/http/header_map.h"
#include "envoy/http/message.h"
#include "envoy/router/context.h"
#include "envoy/router/router.h"
#include "envoy/router/router_ratelimit.h"
#include "envoy/router/shadow_writer.h"
#include "envoy/server/filter_config.h"
#include "envoy/ssl/connection.h"
#include "envoy/tracing/tracer.h"
#include "envoy/type/v3/percent.pb.h"
#include "envoy/upstream/load_balancer.h"
#include "envoy/upstream/upstream.h"

#include "source/common/common/assert.h"
#include "source/common/common/empty_string.h"
#include "source/common/common/linked_object.h"
#include "source/common/http/message_impl.h"
#include "source/common/http/null_route_impl.h"
#include "source/common/local_reply/local_reply.h"
#include "source/common/router/config_impl.h"
#include "source/common/router/router.h"
#include "source/common/stream_info/stream_info_impl.h"
#include "source/common/tracing/http_tracer_impl.h"
#include "source/common/upstream/retry_factory.h"
#include "source/extensions/early_data/default_early_data_policy.h"

namespace Envoy {
namespace Http {
namespace {
// Limit the size of buffer for data used for retries.
// This is currently fixed to 64KB.
constexpr uint64_t kBufferLimitForRetry = 1 << 16;
// Response buffer limit 32MB.
constexpr uint64_t kBufferLimitForResponse = 32 * 1024 * 1024;
} // namespace

class AsyncStreamImpl;
class AsyncRequestSharedImpl;

class AsyncClientImpl final : public AsyncClient {
public:
  AsyncClientImpl(Upstream::ClusterInfoConstSharedPtr cluster, Stats::Store& stats_store,
                  Event::Dispatcher& dispatcher, Upstream::ClusterManager& cm,
                  Server::Configuration::CommonFactoryContext& factory_context,
                  Router::ShadowWriterPtr&& shadow_writer, Http::Context& http_context,
                  Router::Context& router_context);
  ~AsyncClientImpl() override;

  // Http::AsyncClient
  Request* send(RequestMessagePtr&& request, Callbacks& callbacks,
                const AsyncClient::RequestOptions& options) override;
  Stream* start(StreamCallbacks& callbacks, const AsyncClient::StreamOptions& options) override;
  OngoingRequest* startRequest(RequestHeaderMapPtr&& request_headers, Callbacks& callbacks,
                               const AsyncClient::RequestOptions& options) override;
  Server::Configuration::CommonFactoryContext& factory_context_;
  Upstream::ClusterInfoConstSharedPtr cluster_;
  Event::Dispatcher& dispatcher() override { return dispatcher_; }
  static const absl::string_view ResponseBufferLimit;

private:
  template <typename T> T* internalStartRequest(T* async_request);
  const Router::FilterConfigSharedPtr config_;
  Event::Dispatcher& dispatcher_;
  std::list<std::unique_ptr<AsyncStreamImpl>> active_streams_;
  const LocalReply::LocalReplyPtr local_reply_;

  friend class AsyncStreamImpl;
  friend class AsyncRequestSharedImpl;
};

/**
 * Implementation of AsyncRequest. This implementation is capable of sending HTTP requests to a
 * ConnectionPool asynchronously.
 */
class AsyncStreamImpl : public virtual AsyncClient::Stream,
                        public StreamDecoderFilterCallbacks,
                        public Event::DeferredDeletable,
                        public Logger::Loggable<Logger::Id::http>,
                        public LinkedObject<AsyncStreamImpl>,
                        public ScopeTrackedObject {
public:
  static absl::StatusOr<std::unique_ptr<AsyncStreamImpl>>
  create(AsyncClientImpl& parent, AsyncClient::StreamCallbacks& callbacks,
         const AsyncClient::StreamOptions& options) {
    absl::Status creation_status = absl::OkStatus();
    std::unique_ptr<AsyncStreamImpl> stream = std::unique_ptr<AsyncStreamImpl>(
        new AsyncStreamImpl(parent, callbacks, options, creation_status));
    RETURN_IF_NOT_OK(creation_status);
    return stream;
  }

  ~AsyncStreamImpl() override {
    routerDestroy();
    // UpstreamRequest::cleanUp() is guaranteed to reset the high watermark calls.
    ENVOY_BUG(high_watermark_calls_ == 0, "Excess high watermark calls after async stream ended.");
    if (destructor_callback_.has_value()) {
      (*destructor_callback_)();
    }
  }

  void setDestructorCallback(AsyncClient::StreamDestructorCallbacks callback) override {
    ASSERT(!destructor_callback_);
    destructor_callback_.emplace(callback);
  }

  void removeDestructorCallback() override {
    ASSERT(destructor_callback_);
    destructor_callback_.reset();
  }

  void setWatermarkCallbacks(Http::SidestreamWatermarkCallbacks& callbacks) override {
    ENVOY_BUG(!watermark_callbacks_, "Watermark callbacks should not already be registered!");
    watermark_callbacks_.emplace(callbacks);
    for (uint32_t i = 0; i < high_watermark_calls_; ++i) {
      watermark_callbacks_->get().onSidestreamAboveHighWatermark();
    }
  }

  void removeWatermarkCallbacks() override {
    ENVOY_BUG(watermark_callbacks_, "Watermark callbacks should already be registered!");
    for (uint32_t i = 0; i < high_watermark_calls_; ++i) {
      watermark_callbacks_->get().onSidestreamBelowLowWatermark();
    }
    watermark_callbacks_.reset();
  }

  // Http::AsyncClient::Stream
  void sendHeaders(RequestHeaderMap& headers, bool end_stream) override;
  void sendData(Buffer::Instance& data, bool end_stream) override;
  void sendTrailers(RequestTrailerMap& trailers) override;
  void reset() override;
  bool isAboveWriteBufferHighWatermark() const override { return high_watermark_calls_ > 0; }
  const StreamInfo::StreamInfo& streamInfo() const override { return stream_info_; }
  StreamInfo::StreamInfoImpl& streamInfo() override { return stream_info_; }

protected:
  AsyncStreamImpl(AsyncClientImpl& parent, AsyncClient::StreamCallbacks& callbacks,
                  const AsyncClient::StreamOptions& options, absl::Status& creation_status);

  bool remoteClosed() { return remote_closed_; }
  void closeLocal(bool end_stream);

  AsyncClientImpl& parent_;
  // Callback to listen for stream destruction.
  absl::optional<AsyncClient::StreamDestructorCallbacks> destructor_callback_;
  // Callback to listen for low/high/overflow watermark events.
  absl::optional<std::reference_wrapper<SidestreamWatermarkCallbacks>> watermark_callbacks_;
  bool complete_{};
  const bool discard_response_body_;

private:
  void cleanup();
  void closeRemote(bool end_stream);
  bool complete() { return local_closed_ && remote_closed_; }
  void routerDestroy();

  // Http::StreamDecoderFilterCallbacks
  OptRef<const Network::Connection> connection() override { return {}; }
  Event::Dispatcher& dispatcher() override { return parent_.dispatcher_; }
  void resetStream(Http::StreamResetReason reset_reason = Http::StreamResetReason::LocalReset,
                   absl::string_view transport_failure_reason = "") override;
  Router::RouteConstSharedPtr route() override { return route_; }
  Upstream::ClusterInfoConstSharedPtr clusterInfo() override { return parent_.cluster_; }
  uint64_t streamId() const override { return stream_id_; }
  // TODO(kbaichoo): Plumb account from owning request filter.
  Buffer::BufferMemoryAccountSharedPtr account() const override { return account_; }
  Tracing::Span& activeSpan() override { return active_span_; }
  OptRef<const Tracing::Config> tracingConfig() const override {
    return makeOptRef<const Tracing::Config>(tracing_config_);
  }
  void continueDecoding() override {}
  RequestTrailerMap& addDecodedTrailers() override { PANIC("not implemented"); }
  void addDecodedData(Buffer::Instance&, bool) override {
    // This should only be called if the user has set up buffering. The request is already fully
    // buffered. Note that this is only called via the async client's internal use of the router
    // filter which uses this function for buffering.
    ASSERT(buffered_body_ != nullptr);
  }
  MetadataMapVector& addDecodedMetadata() override { PANIC("not implemented"); }
  void injectDecodedDataToFilterChain(Buffer::Instance&, bool) override {}
  const Buffer::Instance* decodingBuffer() override { return buffered_body_.get(); }
  void modifyDecodingBuffer(std::function<void(Buffer::Instance&)>) override {}
  void sendLocalReply(Code code, absl::string_view body,
                      std::function<void(ResponseHeaderMap& headers)> modify_headers,
                      const absl::optional<Grpc::Status::GrpcStatus> grpc_status,
                      absl::string_view details) override;
  // The async client won't pause if sending 1xx headers so simply swallow any.
  void encode1xxHeaders(ResponseHeaderMapPtr&&) override {}
  void encodeHeaders(ResponseHeaderMapPtr&& headers, bool end_stream,
                     absl::string_view details) override;
  void encodeData(Buffer::Instance& data, bool end_stream) override;
  void encodeTrailers(ResponseTrailerMapPtr&& trailers) override;
  void encodeMetadata(MetadataMapPtr&&) override {}
  void onDecoderFilterAboveWriteBufferHighWatermark() override {
    ++high_watermark_calls_;
    if (watermark_callbacks_.has_value()) {
      watermark_callbacks_->get().onSidestreamAboveHighWatermark();
    }
  }
  void onDecoderFilterBelowWriteBufferLowWatermark() override {
    ASSERT(high_watermark_calls_ != 0);
    --high_watermark_calls_;
    if (watermark_callbacks_.has_value()) {
      watermark_callbacks_->get().onSidestreamBelowLowWatermark();
    }
  }
  void addDownstreamWatermarkCallbacks(DownstreamWatermarkCallbacks&) override {}
  void removeDownstreamWatermarkCallbacks(DownstreamWatermarkCallbacks&) override {}
  void sendGoAwayAndClose() override {}

  void setDecoderBufferLimit(uint64_t) override {
    IS_ENVOY_BUG("decoder buffer limits should not be overridden on async streams.");
  }
  uint64_t decoderBufferLimit() override { return buffer_limit_.value_or(0); }
  bool recreateStream(const ResponseHeaderMap*) override { return false; }
  const ScopeTrackedObject& scope() override { return *this; }
  void restoreContextOnContinue(ScopeTrackedObjectStack& tracked_object_stack) override {
    tracked_object_stack.add(*this);
  }
  void addUpstreamSocketOptions(const Network::Socket::OptionsSharedPtr&) override {}
  Network::Socket::OptionsSharedPtr getUpstreamSocketOptions() const override { return {}; }
  const Router::RouteSpecificFilterConfig* mostSpecificPerFilterConfig() const override {
    return nullptr;
  }
  Router::RouteSpecificFilterConfigs perFilterConfigs() const override { return {}; }
  Http1StreamEncoderOptionsOptRef http1StreamEncoderOptions() override { return {}; }
  OptRef<DownstreamStreamFilterCallbacks> downstreamCallbacks() override { return {}; }
  OptRef<UpstreamStreamFilterCallbacks> upstreamCallbacks() override { return {}; }
  void resetIdleTimer() override {}
  void setUpstreamOverrideHost(Upstream::LoadBalancerContext::OverrideHost) override {}
  absl::optional<Upstream::LoadBalancerContext::OverrideHost>
  upstreamOverrideHost() const override {
    return absl::nullopt;
  }
  bool shouldLoadShed() const override { return false; }
  absl::string_view filterConfigName() const override { return ""; }
  RequestHeaderMapOptRef requestHeaders() override { return makeOptRefFromPtr(request_headers_); }
  RequestTrailerMapOptRef requestTrailers() override {
    return makeOptRefFromPtr(request_trailers_);
  }
  ResponseHeaderMapOptRef informationalHeaders() override { return {}; }
  ResponseHeaderMapOptRef responseHeaders() override { return {}; }
  ResponseTrailerMapOptRef responseTrailers() override { return {}; }

  // ScopeTrackedObject
  void dumpState(std::ostream& os, int indent_level) const override {
    const char* spaces = spacesForLevel(indent_level);
    os << spaces << "AsyncClient " << this << DUMP_MEMBER(stream_id_) << "\n";
    DUMP_DETAILS(&stream_info_);
  }

  AsyncClient::StreamCallbacks& stream_callbacks_;
  const uint64_t stream_id_;
  Router::ProdFilter router_;
  StreamInfo::StreamInfoImpl stream_info_;
  Tracing::NullSpan active_span_;
  const Tracing::Config& tracing_config_;
  const LocalReply::LocalReply& local_reply_;
<<<<<<< HEAD
  Router::RouteConstSharedPtr parent_route_;
  const std::unique_ptr<const Router::RetryPolicy> retry_policy_;
=======
>>>>>>> 7973fffa
  std::shared_ptr<NullRouteImpl> route_;
  uint32_t high_watermark_calls_{};
  bool local_closed_{};
  bool remote_closed_{};
  Buffer::InstancePtr buffered_body_;
  Buffer::BufferMemoryAccountSharedPtr account_{nullptr};
  absl::optional<uint64_t> buffer_limit_{absl::nullopt};
  RequestHeaderMap* request_headers_{};
  RequestTrailerMap* request_trailers_{};
  bool encoded_response_headers_{};
  bool is_grpc_request_{};
  bool is_head_request_{false};
  bool send_xff_{true};
  bool send_internal_{true};
  bool router_destroyed_{false};

  friend class AsyncClientImpl;
  friend class AsyncClientImplUnitTest;
};

class AsyncRequestSharedImpl : public virtual AsyncClient::Request,
                               protected AsyncStreamImpl,
                               protected AsyncClient::StreamCallbacks {
public:
  void cancel() final;

protected:
  AsyncRequestSharedImpl(AsyncClientImpl& parent, AsyncClient::Callbacks& callbacks,
                         const AsyncClient::RequestOptions& options, absl::Status& creation_status);
  void onHeaders(ResponseHeaderMapPtr&& headers, bool end_stream) final;
  void onData(Buffer::Instance& data, bool end_stream) final;
  void onTrailers(ResponseTrailerMapPtr&& trailers) final;
  void onComplete() final;
  void onReset() final;

  AsyncClient::Callbacks& callbacks_;
  Tracing::SpanPtr child_span_;
  std::unique_ptr<ResponseMessageImpl> response_;
  bool cancelled_{};
  bool response_buffer_overlimit_{};
  const uint64_t response_buffer_limit_;
};

class AsyncOngoingRequestImpl final : public AsyncClient::OngoingRequest,
                                      public AsyncRequestSharedImpl {
public:
  static AsyncOngoingRequestImpl* create(RequestHeaderMapPtr&& request_headers,
                                         AsyncClientImpl& parent, AsyncClient::Callbacks& callbacks,
                                         const AsyncClient::RequestOptions& options) {
    absl::Status creation_status = absl::OkStatus();
    auto* ret = new AsyncOngoingRequestImpl(std::move(request_headers), parent, callbacks, options,
                                            creation_status);
    if (!creation_status.ok()) {
      delete ret;
      return nullptr;
    }
    return ret;
  }
  void captureAndSendTrailers(RequestTrailerMapPtr&& trailers) override {
    request_trailers_ = std::move(trailers);
    sendTrailers(*request_trailers_);
  }

private:
  AsyncOngoingRequestImpl(RequestHeaderMapPtr&& request_headers, AsyncClientImpl& parent,
                          AsyncClient::Callbacks& callbacks,
                          const AsyncClient::RequestOptions& options, absl::Status& creation_status)
      : AsyncRequestSharedImpl(parent, callbacks, options, creation_status),
        request_headers_(std::move(request_headers)) {
    ASSERT(request_headers_);
  }
  void initialize();

  RequestHeaderMapPtr request_headers_;
  RequestTrailerMapPtr request_trailers_;

  friend class AsyncClientImpl;
};

class AsyncRequestImpl final : public AsyncRequestSharedImpl {
public:
  static AsyncRequestImpl* create(RequestMessagePtr&& request, AsyncClientImpl& parent,
                                  AsyncClient::Callbacks& callbacks,
                                  const AsyncClient::RequestOptions& options) {
    absl::Status creation_status = absl::OkStatus();
    auto* ret =
        new AsyncRequestImpl(std::move(request), parent, callbacks, options, creation_status);
    if (!creation_status.ok()) {
      delete ret;
      return nullptr;
    }
    return ret;
  }

private:
  AsyncRequestImpl(RequestMessagePtr&& request, AsyncClientImpl& parent,
                   AsyncClient::Callbacks& callbacks, const AsyncClient::RequestOptions& options,
                   absl::Status& creation_status)
      : AsyncRequestSharedImpl(parent, callbacks, options, creation_status),
        request_(std::move(request)) {}

  void initialize();

  // Http::StreamDecoderFilterCallbacks
  void addDecodedData(Buffer::Instance&, bool) override {
    // The request is already fully buffered. Note that this is only called via the async client's
    // internal use of the router filter which uses this function for buffering.
  }
  const Buffer::Instance* decodingBuffer() override { return &request_->body(); }
  void modifyDecodingBuffer(std::function<void(Buffer::Instance&)>) override {}

  RequestMessagePtr request_;

  friend class AsyncClientImpl;
};

} // namespace Http
} // namespace Envoy<|MERGE_RESOLUTION|>--- conflicted
+++ resolved
@@ -278,11 +278,7 @@
   Tracing::NullSpan active_span_;
   const Tracing::Config& tracing_config_;
   const LocalReply::LocalReply& local_reply_;
-<<<<<<< HEAD
   Router::RouteConstSharedPtr parent_route_;
-  const std::unique_ptr<const Router::RetryPolicy> retry_policy_;
-=======
->>>>>>> 7973fffa
   std::shared_ptr<NullRouteImpl> route_;
   uint32_t high_watermark_calls_{};
   bool local_closed_{};

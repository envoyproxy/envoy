--- conflicted
+++ resolved
@@ -142,13 +142,9 @@
 
     // Router::RouteEntry
     const std::string& clusterName() const override { return cluster_name_; }
-<<<<<<< HEAD
     void finalizeRequestHeaders(Http::HeaderMap&,
                                 const Http::AccessLog::RequestInfo&) const override {}
-=======
     const Router::CorsPolicy* corsPolicy() const override { return nullptr; }
-    void finalizeRequestHeaders(Http::HeaderMap&) const override {}
->>>>>>> ec3446e9
     const Router::HashPolicy* hashPolicy() const override { return nullptr; }
     Upstream::ResourcePriority priority() const override {
       return Upstream::ResourcePriority::Default;

--- conflicted
+++ resolved
@@ -278,12 +278,7 @@
   Tracing::NullSpan active_span_;
   const Tracing::Config& tracing_config_;
   const LocalReply::LocalReply& local_reply_;
-<<<<<<< HEAD
-  Router::RouteConstSharedPtr parent_route_;
-  Router::RetryPolicyConstSharedPtr retry_policy_;
-=======
   const std::unique_ptr<const Router::RetryPolicy> retry_policy_;
->>>>>>> d88583dd
   std::shared_ptr<NullRouteImpl> route_;
   uint32_t high_watermark_calls_{};
   bool local_closed_{};

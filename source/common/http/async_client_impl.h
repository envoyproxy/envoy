--- conflicted
+++ resolved
@@ -44,11 +44,7 @@
                   Event::Dispatcher& dispatcher, const LocalInfo::LocalInfo& local_info,
                   Upstream::ClusterManager& cm, Runtime::Loader& runtime,
                   Runtime::RandomGenerator& random, Router::ShadowWriterPtr&& shadow_writer,
-<<<<<<< HEAD
-                  Http::CodeStats& code_stats);
-=======
                   Http::Context& http_context);
->>>>>>> b8fc8da3
   ~AsyncClientImpl();
 
   // Http::AsyncClient

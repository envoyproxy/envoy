#pragma once

#include <chrono>
#include <cstdint>
#include <functional>
#include <list>
#include <map>
#include <memory>
#include <string>
#include <vector>

#include "envoy/buffer/buffer.h"
#include "envoy/common/random_generator.h"
#include "envoy/common/scope_tracker.h"
#include "envoy/config/core/v3/base.pb.h"
#include "envoy/config/route/v3/route_components.pb.h"
#include "envoy/config/typed_metadata.h"
#include "envoy/event/dispatcher.h"
#include "envoy/http/async_client.h"
#include "envoy/http/codec.h"
#include "envoy/http/context.h"
#include "envoy/http/filter.h"
#include "envoy/http/header_map.h"
#include "envoy/http/message.h"
#include "envoy/router/context.h"
#include "envoy/router/router.h"
#include "envoy/router/router_ratelimit.h"
#include "envoy/router/shadow_writer.h"
#include "envoy/server/filter_config.h"
#include "envoy/ssl/connection.h"
#include "envoy/tracing/tracer.h"
#include "envoy/type/v3/percent.pb.h"
#include "envoy/upstream/load_balancer.h"
#include "envoy/upstream/upstream.h"

#include "source/common/common/assert.h"
#include "source/common/common/empty_string.h"
#include "source/common/common/linked_object.h"
#include "source/common/http/message_impl.h"
#include "source/common/http/null_route_impl.h"
#include "source/common/local_reply/local_reply.h"
#include "source/common/router/config_impl.h"
#include "source/common/router/router.h"
#include "source/common/stream_info/stream_info_impl.h"
#include "source/common/tracing/http_tracer_impl.h"
#include "source/common/upstream/retry_factory.h"
#include "source/extensions/early_data/default_early_data_policy.h"

namespace Envoy {
namespace Http {
namespace {
// Limit the size of buffer for data used for retries.
// This is currently fixed to 64KB.
constexpr uint64_t kBufferLimitForRetry = 1 << 16;
// Response buffer limit 32MB.
constexpr uint64_t kBufferLimitForResponse = 32 * 1024 * 1024;
} // namespace

class AsyncStreamImpl;
class AsyncRequestSharedImpl;

class AsyncClientImpl final : public AsyncClient {
public:
  AsyncClientImpl(Upstream::ClusterInfoConstSharedPtr cluster, Stats::Store& stats_store,
                  Event::Dispatcher& dispatcher, Upstream::ClusterManager& cm,
                  Server::Configuration::CommonFactoryContext& factory_context,
                  Router::ShadowWriterPtr&& shadow_writer, Http::Context& http_context,
                  Router::Context& router_context);
  ~AsyncClientImpl() override;

  // Http::AsyncClient
  Request* send(RequestMessagePtr&& request, Callbacks& callbacks,
                const AsyncClient::RequestOptions& options) override;
  Stream* start(StreamCallbacks& callbacks, const AsyncClient::StreamOptions& options) override;
  OngoingRequest* startRequest(RequestHeaderMapPtr&& request_headers, Callbacks& callbacks,
                               const AsyncClient::RequestOptions& options) override;
  Server::Configuration::CommonFactoryContext& factory_context_;
  Upstream::ClusterInfoConstSharedPtr cluster_;
  Event::Dispatcher& dispatcher() override { return dispatcher_; }
  static const absl::string_view ResponseBufferLimit;

private:
  template <typename T> T* internalStartRequest(T* async_request);
  const Router::FilterConfigSharedPtr config_;
  Event::Dispatcher& dispatcher_;
  std::list<std::unique_ptr<AsyncStreamImpl>> active_streams_;
  Runtime::Loader& runtime_;
  const LocalReply::LocalReplyPtr local_reply_;

  friend class AsyncStreamImpl;
  friend class AsyncRequestSharedImpl;
};

/**
 * Implementation of AsyncRequest. This implementation is capable of sending HTTP requests to a
 * ConnectionPool asynchronously.
 */
class AsyncStreamImpl : public virtual AsyncClient::Stream,
                        public StreamDecoderFilterCallbacks,
                        public Event::DeferredDeletable,
                        public Logger::Loggable<Logger::Id::http>,
                        public LinkedObject<AsyncStreamImpl>,
                        public ScopeTrackedObject {
public:
  static absl::StatusOr<std::unique_ptr<AsyncStreamImpl>>
  create(AsyncClientImpl& parent, AsyncClient::StreamCallbacks& callbacks,
         const AsyncClient::StreamOptions& options) {
    absl::Status creation_status = absl::OkStatus();
    return std::unique_ptr<AsyncStreamImpl>(
        new AsyncStreamImpl(parent, callbacks, options, creation_status));
  }

  ~AsyncStreamImpl() override {
    routerDestroy();
    // UpstreamRequest::cleanUp() is guaranteed to reset the high watermark calls.
    ENVOY_BUG(high_watermark_calls_ == 0, "Excess high watermark calls after async stream ended.");
    if (destructor_callback_.has_value()) {
      (*destructor_callback_)();
    }
  }

  void setDestructorCallback(AsyncClient::StreamDestructorCallbacks callback) override {
    ASSERT(!destructor_callback_);
    destructor_callback_.emplace(callback);
  }

  void removeDestructorCallback() override {
    ASSERT(destructor_callback_);
    destructor_callback_.reset();
  }

  void setWatermarkCallbacks(Http::SidestreamWatermarkCallbacks& callbacks) override {
    ENVOY_BUG(!watermark_callbacks_, "Watermark callbacks should not already be registered!");
    watermark_callbacks_.emplace(callbacks);
    for (uint32_t i = 0; i < high_watermark_calls_; ++i) {
      watermark_callbacks_->get().onSidestreamAboveHighWatermark();
    }
  }

  void removeWatermarkCallbacks() override {
    ENVOY_BUG(watermark_callbacks_, "Watermark callbacks should already be registered!");
    for (uint32_t i = 0; i < high_watermark_calls_; ++i) {
      watermark_callbacks_->get().onSidestreamBelowLowWatermark();
    }
    watermark_callbacks_.reset();
  }

  // Http::AsyncClient::Stream
  void sendHeaders(RequestHeaderMap& headers, bool end_stream) override;
  void sendData(Buffer::Instance& data, bool end_stream) override;
  void sendTrailers(RequestTrailerMap& trailers) override;
  void reset() override;
  bool isAboveWriteBufferHighWatermark() const override { return high_watermark_calls_ > 0; }
  const StreamInfo::StreamInfo& streamInfo() const override { return stream_info_; }
  StreamInfo::StreamInfoImpl& streamInfo() override { return stream_info_; }

protected:
  AsyncStreamImpl(AsyncClientImpl& parent, AsyncClient::StreamCallbacks& callbacks,
                  const AsyncClient::StreamOptions& options, absl::Status& creation_status);

  bool remoteClosed() { return remote_closed_; }
  void closeLocal(bool end_stream);

  AsyncClientImpl& parent_;
  // Callback to listen for stream destruction.
  absl::optional<AsyncClient::StreamDestructorCallbacks> destructor_callback_;
  // Callback to listen for low/high/overflow watermark events.
  absl::optional<std::reference_wrapper<SidestreamWatermarkCallbacks>> watermark_callbacks_;
  bool complete_{};
  const bool discard_response_body_;

private:
  void cleanup();
  void closeRemote(bool end_stream);
  bool complete() { return local_closed_ && remote_closed_; }
  void routerDestroy();

  // Http::StreamDecoderFilterCallbacks
  OptRef<const Network::Connection> connection() override { return {}; }
  Event::Dispatcher& dispatcher() override { return parent_.dispatcher_; }
  void resetStream(Http::StreamResetReason reset_reason = Http::StreamResetReason::LocalReset,
                   absl::string_view transport_failure_reason = "") override;
  Router::RouteConstSharedPtr route() override { return route_; }
  Upstream::ClusterInfoConstSharedPtr clusterInfo() override { return parent_.cluster_; }
  uint64_t streamId() const override { return stream_id_; }
  // TODO(kbaichoo): Plumb account from owning request filter.
  Buffer::BufferMemoryAccountSharedPtr account() const override { return account_; }
  Tracing::Span& activeSpan() override { return active_span_; }
  OptRef<const Tracing::Config> tracingConfig() const override {
    return makeOptRef<const Tracing::Config>(tracing_config_);
  }
  void continueDecoding() override {}
  RequestTrailerMap& addDecodedTrailers() override { PANIC("not implemented"); }
  void addDecodedData(Buffer::Instance&, bool) override {
    // This should only be called if the user has set up buffering. The request is already fully
    // buffered. Note that this is only called via the async client's internal use of the router
    // filter which uses this function for buffering.
    ASSERT(buffered_body_ != nullptr);
  }
  MetadataMapVector& addDecodedMetadata() override { PANIC("not implemented"); }
  void injectDecodedDataToFilterChain(Buffer::Instance&, bool) override {}
  const Buffer::Instance* decodingBuffer() override { return buffered_body_.get(); }
  void modifyDecodingBuffer(std::function<void(Buffer::Instance&)>) override {}
  void sendLocalReply(Code code, absl::string_view body,
                      std::function<void(ResponseHeaderMap& headers)> modify_headers,
                      const absl::optional<Grpc::Status::GrpcStatus> grpc_status,
                      absl::string_view details) override;
  // The async client won't pause if sending 1xx headers so simply swallow any.
  void encode1xxHeaders(ResponseHeaderMapPtr&&) override {}
  void encodeHeaders(ResponseHeaderMapPtr&& headers, bool end_stream,
                     absl::string_view details) override;
  void encodeData(Buffer::Instance& data, bool end_stream) override;
  void encodeTrailers(ResponseTrailerMapPtr&& trailers) override;
  void encodeMetadata(MetadataMapPtr&&) override {}
  void onDecoderFilterAboveWriteBufferHighWatermark() override {
    ++high_watermark_calls_;
    if (watermark_callbacks_.has_value()) {
      watermark_callbacks_->get().onSidestreamAboveHighWatermark();
    }
  }
  void onDecoderFilterBelowWriteBufferLowWatermark() override {
    ASSERT(high_watermark_calls_ != 0);
    --high_watermark_calls_;
    if (watermark_callbacks_.has_value()) {
      watermark_callbacks_->get().onSidestreamBelowLowWatermark();
    }
  }
<<<<<<< HEAD
  void addDownstreamWatermarkCallbacks(DownstreamWatermarkCallbacks&) override {}
  void removeDownstreamWatermarkCallbacks(DownstreamWatermarkCallbacks&) override {}
  void sendGoAwayAndClose() override {}
=======
  void addDownstreamWatermarkCallbacks(DownstreamWatermarkCallbacks& callbacks) override {
    if (watermark_callbacks_.has_value()) {
      watermark_callbacks_->get().addDownstreamWatermarkCallbacks(callbacks);
    }
  }
  void removeDownstreamWatermarkCallbacks(DownstreamWatermarkCallbacks& callbacks) override {
    if (watermark_callbacks_.has_value()) {
      watermark_callbacks_->get().removeDownstreamWatermarkCallbacks(callbacks);
    }
  }

>>>>>>> 58d60ebf
  void setDecoderBufferLimit(uint32_t) override {
    IS_ENVOY_BUG("decoder buffer limits should not be overridden on async streams.");
  }
  uint32_t decoderBufferLimit() override { return buffer_limit_.value_or(0); }
  bool recreateStream(const ResponseHeaderMap*) override { return false; }
  const ScopeTrackedObject& scope() override { return *this; }
  void restoreContextOnContinue(ScopeTrackedObjectStack& tracked_object_stack) override {
    tracked_object_stack.add(*this);
  }
  void addUpstreamSocketOptions(const Network::Socket::OptionsSharedPtr&) override {}
  Network::Socket::OptionsSharedPtr getUpstreamSocketOptions() const override { return {}; }
  const Router::RouteSpecificFilterConfig* mostSpecificPerFilterConfig() const override {
    return nullptr;
  }
  Router::RouteSpecificFilterConfigs perFilterConfigs() const override { return {}; }
  Http1StreamEncoderOptionsOptRef http1StreamEncoderOptions() override { return {}; }
  OptRef<DownstreamStreamFilterCallbacks> downstreamCallbacks() override { return {}; }
  OptRef<UpstreamStreamFilterCallbacks> upstreamCallbacks() override { return {}; }
  void resetIdleTimer() override {}
  void setUpstreamOverrideHost(Upstream::LoadBalancerContext::OverrideHost) override {}
  absl::optional<Upstream::LoadBalancerContext::OverrideHost>
  upstreamOverrideHost() const override {
    return absl::nullopt;
  }
  bool shouldLoadShed() const override { return false; }
  absl::string_view filterConfigName() const override { return ""; }
  RequestHeaderMapOptRef requestHeaders() override { return makeOptRefFromPtr(request_headers_); }
  RequestTrailerMapOptRef requestTrailers() override {
    return makeOptRefFromPtr(request_trailers_);
  }
  ResponseHeaderMapOptRef informationalHeaders() override { return {}; }
  ResponseHeaderMapOptRef responseHeaders() override { return {}; }
  ResponseTrailerMapOptRef responseTrailers() override { return {}; }

  // ScopeTrackedObject
  void dumpState(std::ostream& os, int indent_level) const override {
    const char* spaces = spacesForLevel(indent_level);
    os << spaces << "AsyncClient " << this << DUMP_MEMBER(stream_id_) << "\n";
    DUMP_DETAILS(&stream_info_);
  }

  AsyncClient::StreamCallbacks& stream_callbacks_;
  const uint64_t stream_id_;
  Router::ProdFilter router_;
  StreamInfo::StreamInfoImpl stream_info_;
  Tracing::NullSpan active_span_;
  const Tracing::Config& tracing_config_;
  const LocalReply::LocalReply& local_reply_;
  const std::unique_ptr<const Router::RetryPolicy> retry_policy_;
  std::shared_ptr<NullRouteImpl> route_;
  uint32_t high_watermark_calls_{};
  bool local_closed_{};
  bool remote_closed_{};
  Buffer::InstancePtr buffered_body_;
  Buffer::BufferMemoryAccountSharedPtr account_{nullptr};
  absl::optional<uint32_t> buffer_limit_{absl::nullopt};
  RequestHeaderMap* request_headers_{};
  RequestTrailerMap* request_trailers_{};
  bool encoded_response_headers_{};
  bool is_grpc_request_{};
  bool is_head_request_{false};
  bool send_xff_{true};
  bool send_internal_{true};
  bool router_destroyed_{false};

  friend class AsyncClientImpl;
  friend class AsyncClientImplUnitTest;
};

class AsyncRequestSharedImpl : public virtual AsyncClient::Request,
                               protected AsyncStreamImpl,
                               protected AsyncClient::StreamCallbacks {
public:
  void cancel() final;

protected:
  AsyncRequestSharedImpl(AsyncClientImpl& parent, AsyncClient::Callbacks& callbacks,
                         const AsyncClient::RequestOptions& options, absl::Status& creation_status);
  void onHeaders(ResponseHeaderMapPtr&& headers, bool end_stream) final;
  void onData(Buffer::Instance& data, bool end_stream) final;
  void onTrailers(ResponseTrailerMapPtr&& trailers) final;
  void onComplete() final;
  void onReset() final;

  AsyncClient::Callbacks& callbacks_;
  Tracing::SpanPtr child_span_;
  std::unique_ptr<ResponseMessageImpl> response_;
  bool cancelled_{};
  bool response_buffer_overlimit_{};
  const uint64_t response_buffer_limit_;
};

class AsyncOngoingRequestImpl final : public AsyncClient::OngoingRequest,
                                      public AsyncRequestSharedImpl {
public:
  static AsyncOngoingRequestImpl* create(RequestHeaderMapPtr&& request_headers,
                                         AsyncClientImpl& parent, AsyncClient::Callbacks& callbacks,
                                         const AsyncClient::RequestOptions& options) {
    absl::Status creation_status = absl::OkStatus();
    auto* ret = new AsyncOngoingRequestImpl(std::move(request_headers), parent, callbacks, options,
                                            creation_status);
    if (!creation_status.ok()) {
      delete ret;
      return nullptr;
    }
    return ret;
  }
  void captureAndSendTrailers(RequestTrailerMapPtr&& trailers) override {
    request_trailers_ = std::move(trailers);
    sendTrailers(*request_trailers_);
  }

private:
  AsyncOngoingRequestImpl(RequestHeaderMapPtr&& request_headers, AsyncClientImpl& parent,
                          AsyncClient::Callbacks& callbacks,
                          const AsyncClient::RequestOptions& options, absl::Status& creation_status)
      : AsyncRequestSharedImpl(parent, callbacks, options, creation_status),
        request_headers_(std::move(request_headers)) {
    ASSERT(request_headers_);
  }
  void initialize();

  RequestHeaderMapPtr request_headers_;
  RequestTrailerMapPtr request_trailers_;

  friend class AsyncClientImpl;
};

class AsyncRequestImpl final : public AsyncRequestSharedImpl {
public:
  static AsyncRequestImpl* create(RequestMessagePtr&& request, AsyncClientImpl& parent,
                                  AsyncClient::Callbacks& callbacks,
                                  const AsyncClient::RequestOptions& options) {
    absl::Status creation_status = absl::OkStatus();
    auto* ret =
        new AsyncRequestImpl(std::move(request), parent, callbacks, options, creation_status);
    if (!creation_status.ok()) {
      delete ret;
      return nullptr;
    }
    return ret;
  }

private:
  AsyncRequestImpl(RequestMessagePtr&& request, AsyncClientImpl& parent,
                   AsyncClient::Callbacks& callbacks, const AsyncClient::RequestOptions& options,
                   absl::Status& creation_status)
      : AsyncRequestSharedImpl(parent, callbacks, options, creation_status),
        request_(std::move(request)) {}

  void initialize();

  // Http::StreamDecoderFilterCallbacks
  void addDecodedData(Buffer::Instance&, bool) override {
    // The request is already fully buffered. Note that this is only called via the async client's
    // internal use of the router filter which uses this function for buffering.
  }
  const Buffer::Instance* decodingBuffer() override { return &request_->body(); }
  void modifyDecodingBuffer(std::function<void(Buffer::Instance&)>) override {}

  RequestMessagePtr request_;

  friend class AsyncClientImpl;
};

} // namespace Http
} // namespace Envoy<|MERGE_RESOLUTION|>--- conflicted
+++ resolved
@@ -225,11 +225,6 @@
       watermark_callbacks_->get().onSidestreamBelowLowWatermark();
     }
   }
-<<<<<<< HEAD
-  void addDownstreamWatermarkCallbacks(DownstreamWatermarkCallbacks&) override {}
-  void removeDownstreamWatermarkCallbacks(DownstreamWatermarkCallbacks&) override {}
-  void sendGoAwayAndClose() override {}
-=======
   void addDownstreamWatermarkCallbacks(DownstreamWatermarkCallbacks& callbacks) override {
     if (watermark_callbacks_.has_value()) {
       watermark_callbacks_->get().addDownstreamWatermarkCallbacks(callbacks);
@@ -240,8 +235,8 @@
       watermark_callbacks_->get().removeDownstreamWatermarkCallbacks(callbacks);
     }
   }
-
->>>>>>> 58d60ebf
+  void sendGoAwayAndClose() override {}
+
   void setDecoderBufferLimit(uint32_t) override {
     IS_ENVOY_BUG("decoder buffer limits should not be overridden on async streams.");
   }

#pragma once

#include <chrono>
#include <cstdint>
#include <functional>
#include <list>
#include <map>
#include <memory>
#include <string>
#include <vector>

#include "envoy/event/dispatcher.h"
#include "envoy/http/async_client.h"
#include "envoy/http/codec.h"
#include "envoy/http/header_map.h"
#include "envoy/http/message.h"
#include "envoy/router/router.h"
#include "envoy/router/router_ratelimit.h"
#include "envoy/router/shadow_writer.h"
#include "envoy/ssl/connection.h"
#include "envoy/tracing/http_tracer.h"

#include "common/common/empty_string.h"
#include "common/common/linked_object.h"
#include "common/http/message_impl.h"
#include "common/request_info/request_info_impl.h"
#include "common/router/router.h"
#include "common/tracing/http_tracer_impl.h"

namespace Envoy {
namespace Http {

class AsyncStreamImpl;
class AsyncRequestImpl;

class AsyncClientImpl final : public AsyncClient {
public:
  AsyncClientImpl(const Upstream::ClusterInfo& cluster, Stats::Store& stats_store,
                  Event::Dispatcher& dispatcher, const LocalInfo::LocalInfo& local_info,
                  Upstream::ClusterManager& cm, Runtime::Loader& runtime,
                  Runtime::RandomGenerator& random, Router::ShadowWriterPtr&& shadow_writer);
  ~AsyncClientImpl();

  // Http::AsyncClient
  Request* send(MessagePtr&& request, Callbacks& callbacks,
                const absl::optional<std::chrono::milliseconds>& timeout) override;

  Stream* start(StreamCallbacks& callbacks,
                const absl::optional<std::chrono::milliseconds>& timeout,
                bool buffer_body_for_retry) override;

  Event::Dispatcher& dispatcher() override { return dispatcher_; }

private:
  const Upstream::ClusterInfo& cluster_;
  Router::FilterConfig config_;
  Event::Dispatcher& dispatcher_;
  std::list<std::unique_ptr<AsyncStreamImpl>> active_streams_;

  friend class AsyncStreamImpl;
  friend class AsyncRequestImpl;
};

/**
 * Implementation of AsyncRequest. This implementation is capable of sending HTTP requests to a
 * ConnectionPool asynchronously.
 */
class AsyncStreamImpl : public AsyncClient::Stream,
                        public StreamDecoderFilterCallbacks,
                        public Event::DeferredDeletable,
                        Logger::Loggable<Logger::Id::http>,
                        LinkedObject<AsyncStreamImpl> {
public:
  AsyncStreamImpl(AsyncClientImpl& parent, AsyncClient::StreamCallbacks& callbacks,
                  const absl::optional<std::chrono::milliseconds>& timeout,
                  bool buffer_body_for_retry);

  // Http::AsyncClient::Stream
  void sendHeaders(HeaderMap& headers, bool end_stream) override;
  void sendData(Buffer::Instance& data, bool end_stream) override;
  void sendTrailers(HeaderMap& trailers) override;
  void reset() override;

protected:
  bool remoteClosed() { return remote_closed_; }

  AsyncClientImpl& parent_;

private:
  struct NullCorsPolicy : public Router::CorsPolicy {
    // Router::CorsPolicy
    const std::list<std::string>& allowOrigins() const override { return allow_origin_; };
    const std::list<std::regex>& allowOriginRegexes() const override {
      return allow_origin_regex_;
    };
    const std::string& allowMethods() const override { return EMPTY_STRING; };
    const std::string& allowHeaders() const override { return EMPTY_STRING; };
    const std::string& exposeHeaders() const override { return EMPTY_STRING; };
    const std::string& maxAge() const override { return EMPTY_STRING; };
    const absl::optional<bool>& allowCredentials() const override { return allow_credentials_; };
    bool enabled() const override { return false; };

    static const std::list<std::string> allow_origin_;
    static const std::list<std::regex> allow_origin_regex_;
    static const absl::optional<bool> allow_credentials_;
  };

  struct NullRateLimitPolicy : public Router::RateLimitPolicy {
    // Router::RateLimitPolicy
    const std::vector<std::reference_wrapper<const Router::RateLimitPolicyEntry>>&
    getApplicableRateLimit(uint64_t) const override {
      return rate_limit_policy_entry_;
    }
    bool empty() const override { return true; }

    static const std::vector<std::reference_wrapper<const Router::RateLimitPolicyEntry>>
        rate_limit_policy_entry_;
  };

  struct NullRetryPolicy : public Router::RetryPolicy {
    // Router::RetryPolicy
    std::chrono::milliseconds perTryTimeout() const override {
      return std::chrono::milliseconds(0);
    }
    std::vector<Upstream::RetryHostPredicateSharedPtr> retryHostPredicates() const override {
      return {};
    }
<<<<<<< HEAD
    Upstream::RetryPrioritySharedPtr retryPriority() const override { return {}; }

=======
    uint32_t hostSelectionMaxAttempts() const override { return 1; }
>>>>>>> 445a6734
    uint32_t numRetries() const override { return 0; }
    uint32_t retryOn() const override { return 0; }
  };

  struct NullShadowPolicy : public Router::ShadowPolicy {
    // Router::ShadowPolicy
    const std::string& cluster() const override { return EMPTY_STRING; }
    const std::string& runtimeKey() const override { return EMPTY_STRING; }
  };

  struct NullConfig : public Router::Config {
    Router::RouteConstSharedPtr route(const Http::HeaderMap&, uint64_t) const override {
      return nullptr;
    }

    const std::list<LowerCaseString>& internalOnlyHeaders() const override {
      return internal_only_headers_;
    }

    const std::string& name() const override { return EMPTY_STRING; }

    static const std::list<LowerCaseString> internal_only_headers_;
  };

  struct NullVirtualHost : public Router::VirtualHost {
    // Router::VirtualHost
    const std::string& name() const override { return EMPTY_STRING; }
    const Router::RateLimitPolicy& rateLimitPolicy() const override { return rate_limit_policy_; }
    const Router::CorsPolicy* corsPolicy() const override { return nullptr; }
    const Router::Config& routeConfig() const override { return route_configuration_; }
    const Router::RouteSpecificFilterConfig* perFilterConfig(const std::string&) const override {
      return nullptr;
    }

    static const NullRateLimitPolicy rate_limit_policy_;
    static const NullConfig route_configuration_;
  };

  struct NullPathMatchCriterion : public Router::PathMatchCriterion {
    Router::PathMatchType matchType() const override { return Router::PathMatchType::None; }
    const std::string& matcher() const override { return EMPTY_STRING; }
  };

  struct RouteEntryImpl : public Router::RouteEntry {
    RouteEntryImpl(const std::string& cluster_name,
                   const absl::optional<std::chrono::milliseconds>& timeout)
        : cluster_name_(cluster_name), timeout_(timeout) {}

    // Router::RouteEntry
    const std::string& clusterName() const override { return cluster_name_; }
    Http::Code clusterNotFoundResponseCode() const override {
      return Http::Code::InternalServerError;
    }
    const Router::CorsPolicy* corsPolicy() const override { return nullptr; }
    void finalizeRequestHeaders(Http::HeaderMap&, const RequestInfo::RequestInfo&,
                                bool) const override {}
    void finalizeResponseHeaders(Http::HeaderMap&, const RequestInfo::RequestInfo&) const override {
    }
    const Router::HashPolicy* hashPolicy() const override { return nullptr; }
    const Router::MetadataMatchCriteria* metadataMatchCriteria() const override { return nullptr; }
    Upstream::ResourcePriority priority() const override {
      return Upstream::ResourcePriority::Default;
    }
    const Router::RateLimitPolicy& rateLimitPolicy() const override { return rate_limit_policy_; }
    const Router::RetryPolicy& retryPolicy() const override { return retry_policy_; }
    const Router::ShadowPolicy& shadowPolicy() const override { return shadow_policy_; }
    std::chrono::milliseconds timeout() const override {
      if (timeout_) {
        return timeout_.value();
      } else {
        return std::chrono::milliseconds(0);
      }
    }
    absl::optional<std::chrono::milliseconds> idleTimeout() const override { return absl::nullopt; }
    absl::optional<std::chrono::milliseconds> maxGrpcTimeout() const override {
      return absl::nullopt;
    }
    const Router::VirtualCluster* virtualCluster(const Http::HeaderMap&) const override {
      return nullptr;
    }
    const std::multimap<std::string, std::string>& opaqueConfig() const override {
      return opaque_config_;
    }
    const Router::VirtualHost& virtualHost() const override { return virtual_host_; }
    bool autoHostRewrite() const override { return false; }
    bool useOldStyleWebSocket() const override { return false; }
    Http::WebSocketProxyPtr createWebSocketProxy(Http::HeaderMap&, RequestInfo::RequestInfo&,
                                                 Http::WebSocketProxyCallbacks&,
                                                 Upstream::ClusterManager&,
                                                 Network::ReadFilterCallbacks*) const override {
      NOT_IMPLEMENTED_GCOVR_EXCL_LINE;
    }
    bool includeVirtualHostRateLimits() const override { return true; }
    const envoy::api::v2::core::Metadata& metadata() const override { return metadata_; }
    const Router::PathMatchCriterion& pathMatchCriterion() const override {
      return path_match_criterion_;
    }

    const Router::RouteSpecificFilterConfig* perFilterConfig(const std::string&) const override {
      return nullptr;
    }

    static const NullRateLimitPolicy rate_limit_policy_;
    static const NullRetryPolicy retry_policy_;
    static const NullShadowPolicy shadow_policy_;
    static const NullVirtualHost virtual_host_;
    static const std::multimap<std::string, std::string> opaque_config_;
    static const envoy::api::v2::core::Metadata metadata_;
    static const NullPathMatchCriterion path_match_criterion_;

    const std::string& cluster_name_;
    absl::optional<std::chrono::milliseconds> timeout_;
  };

  struct RouteImpl : public Router::Route {
    RouteImpl(const std::string& cluster_name,
              const absl::optional<std::chrono::milliseconds>& timeout)
        : route_entry_(cluster_name, timeout) {}

    // Router::Route
    const Router::DirectResponseEntry* directResponseEntry() const override { return nullptr; }
    const Router::RouteEntry* routeEntry() const override { return &route_entry_; }
    const Router::Decorator* decorator() const override { return nullptr; }
    const Router::RouteSpecificFilterConfig* perFilterConfig(const std::string&) const override {
      return nullptr;
    }

    RouteEntryImpl route_entry_;
  };

  void cleanup();
  void closeLocal(bool end_stream);
  void closeRemote(bool end_stream);
  bool complete() { return local_closed_ && remote_closed_; }

  // Http::StreamDecoderFilterCallbacks
  const Network::Connection* connection() override { return nullptr; }
  Event::Dispatcher& dispatcher() override { return parent_.dispatcher_; }
  void resetStream() override;
  Router::RouteConstSharedPtr route() override { return route_; }
  void clearRouteCache() override {}
  uint64_t streamId() override { return stream_id_; }
  RequestInfo::RequestInfo& requestInfo() override { return request_info_; }
  Tracing::Span& activeSpan() override { return active_span_; }
  const Tracing::Config& tracingConfig() override { return tracing_config_; }
  void continueDecoding() override { NOT_IMPLEMENTED_GCOVR_EXCL_LINE; }
  HeaderMap& addDecodedTrailers() override { NOT_IMPLEMENTED_GCOVR_EXCL_LINE; }
  void addDecodedData(Buffer::Instance&, bool) override { NOT_IMPLEMENTED_GCOVR_EXCL_LINE; }
  const Buffer::Instance* decodingBuffer() override { return buffered_body_.get(); }
  void sendLocalReply(Code code, const std::string& body,
                      std::function<void(HeaderMap& headers)> modify_headers) override {
    Utility::sendLocalReply(
        is_grpc_request_,
        [this, modify_headers](HeaderMapPtr&& headers, bool end_stream) -> void {
          if (modify_headers != nullptr) {
            modify_headers(*headers);
          }
          encodeHeaders(std::move(headers), end_stream);
        },
        [this](Buffer::Instance& data, bool end_stream) -> void { encodeData(data, end_stream); },
        remote_closed_, code, body, is_head_request_);
  }
  // The async client won't pause if sending an Expect: 100-Continue so simply
  // swallows any incoming encode100Continue.
  void encode100ContinueHeaders(HeaderMapPtr&&) override {}
  void encodeHeaders(HeaderMapPtr&& headers, bool end_stream) override;
  void encodeData(Buffer::Instance& data, bool end_stream) override;
  void encodeTrailers(HeaderMapPtr&& trailers) override;
  void onDecoderFilterAboveWriteBufferHighWatermark() override {}
  void onDecoderFilterBelowWriteBufferLowWatermark() override {}
  void addDownstreamWatermarkCallbacks(DownstreamWatermarkCallbacks&) override {}
  void removeDownstreamWatermarkCallbacks(DownstreamWatermarkCallbacks&) override {}
  void setDecoderBufferLimit(uint32_t) override {}
  uint32_t decoderBufferLimit() override { return 0; }

  AsyncClient::StreamCallbacks& stream_callbacks_;
  const uint64_t stream_id_;
  Router::ProdFilter router_;
  RequestInfo::RequestInfoImpl request_info_;
  Tracing::NullSpan active_span_;
  const Tracing::Config& tracing_config_;
  std::shared_ptr<RouteImpl> route_;
  bool local_closed_{};
  bool remote_closed_{};
  Buffer::InstancePtr buffered_body_;
  bool is_grpc_request_{};
  bool is_head_request_{false};
  friend class AsyncClientImpl;
};

class AsyncRequestImpl final : public AsyncClient::Request,
                               AsyncStreamImpl,
                               AsyncClient::StreamCallbacks {
public:
  AsyncRequestImpl(MessagePtr&& request, AsyncClientImpl& parent, AsyncClient::Callbacks& callbacks,
                   const absl::optional<std::chrono::milliseconds>& timeout);

  // AsyncClient::Request
  virtual void cancel() override;

private:
  void initialize();
  void onComplete();

  // AsyncClient::StreamCallbacks
  void onHeaders(HeaderMapPtr&& headers, bool end_stream) override;
  void onData(Buffer::Instance& data, bool end_stream) override;
  void onTrailers(HeaderMapPtr&& trailers) override;
  void onReset() override;

  // Http::StreamDecoderFilterCallbacks
  const Buffer::Instance* decodingBuffer() override { return request_->body().get(); }

  MessagePtr request_;
  AsyncClient::Callbacks& callbacks_;
  std::unique_ptr<MessageImpl> response_;
  bool cancelled_{};

  friend class AsyncClientImpl;
};

} // namespace Http
} // namespace Envoy<|MERGE_RESOLUTION|>--- conflicted
+++ resolved
@@ -125,12 +125,9 @@
     std::vector<Upstream::RetryHostPredicateSharedPtr> retryHostPredicates() const override {
       return {};
     }
-<<<<<<< HEAD
     Upstream::RetryPrioritySharedPtr retryPriority() const override { return {}; }
 
-=======
     uint32_t hostSelectionMaxAttempts() const override { return 1; }
->>>>>>> 445a6734
     uint32_t numRetries() const override { return 0; }
     uint32_t retryOn() const override { return 0; }
   };

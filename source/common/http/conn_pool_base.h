#pragma once

#include "envoy/event/dispatcher.h"
#include "envoy/http/conn_pool.h"
#include "envoy/network/connection.h"
#include "envoy/stats/timespan.h"

#include "source/common/common/linked_object.h"
#include "source/common/conn_pool/conn_pool_base.h"
#include "source/common/http/codec_client.h"
#include "source/common/http/http_server_properties_cache_impl.h"
#include "source/common/http/utility.h"

#include "absl/strings/string_view.h"

namespace Envoy {
namespace Http {

struct HttpAttachContext : public Envoy::ConnectionPool::AttachContext {
  HttpAttachContext(Http::ResponseDecoder* d, Http::ConnectionPool::Callbacks* c)
      : decoder_(d), callbacks_(c) {}
  Http::ResponseDecoder* decoder_;
  Http::ConnectionPool::Callbacks* callbacks_;
};

// An implementation of Envoy::ConnectionPool::PendingStream for HTTP/1.1 and HTTP/2
class HttpPendingStream : public Envoy::ConnectionPool::PendingStream {
public:
  // OnPoolSuccess for HTTP requires both the decoder and callbacks. OnPoolFailure
  // requires only the callbacks, but passes both for consistency.
  HttpPendingStream(Envoy::ConnectionPool::ConnPoolImplBase& parent, Http::ResponseDecoder& decoder,
                    Http::ConnectionPool::Callbacks& callbacks, bool can_send_early_data)
      : Envoy::ConnectionPool::PendingStream(parent, can_send_early_data),
        context_(&decoder, &callbacks) {}

  Envoy::ConnectionPool::AttachContext& context() override { return context_; }
  HttpAttachContext context_;
};

class ActiveClient;

/* An implementation of Envoy::ConnectionPool::ConnPoolImplBase for shared code
 * between HTTP/1.1 and HTTP/2
 *
 * NOTE: The connection pool does NOT do DNS resolution. It assumes it is being given a numeric IP
 *       address. Higher layer code should handle resolving DNS on error and creating a new pool
 *       bound to a different IP address.
 */
class HttpConnPoolImplBase : public Envoy::ConnectionPool::ConnPoolImplBase,
                             public Http::ConnectionPool::Instance {
public:
  HttpConnPoolImplBase(
      Upstream::HostConstSharedPtr host, Upstream::ResourcePriority priority,
      Event::Dispatcher& dispatcher, const Network::ConnectionSocket::OptionsSharedPtr& options,
      const Network::TransportSocketOptionsConstSharedPtr& transport_socket_options,
      Random::RandomGenerator& random_generator, Upstream::ClusterConnectivityState& state,
      std::vector<Http::Protocol> protocols);
  ~HttpConnPoolImplBase() override;

  // Event::DeferredDeletable
  void deleteIsPending() override { deleteIsPendingImpl(); }

  // ConnectionPool::Instance
  void addIdleCallback(IdleCb cb) override { addIdleCallbackImpl(cb); }
  bool isIdle() const override { return isIdleImpl(); }
  void drainConnections(Envoy::ConnectionPool::DrainBehavior drain_behavior) override {
    drainConnectionsImpl(drain_behavior);
  }
  Upstream::HostDescriptionConstSharedPtr host() const override { return host_; }
  ConnectionPool::Cancellable* newStream(Http::ResponseDecoder& response_decoder,
                                         Http::ConnectionPool::Callbacks& callbacks,
                                         const Instance::StreamOptions& options) override;
  bool maybePreconnect(float ratio) override { return maybePreconnectImpl(ratio); }
  bool hasActiveConnections() const override;

  // Creates a new PendingStream and enqueues it into the queue.
  ConnectionPool::Cancellable* newPendingStream(Envoy::ConnectionPool::AttachContext& context,
                                                bool can_send_early_data) override;
  void onPoolFailure(const Upstream::HostDescriptionConstSharedPtr& host_description,
                     absl::string_view failure_reason, ConnectionPool::PoolFailureReason reason,
                     Envoy::ConnectionPool::AttachContext& context) override {
    auto* callbacks = typedContext<HttpAttachContext>(context).callbacks_;
    callbacks->onPoolFailure(reason, failure_reason, host_description);
  }
  void onPoolReady(Envoy::ConnectionPool::ActiveClient& client,
                   Envoy::ConnectionPool::AttachContext& context) override;

  virtual CodecClientPtr createCodecClient(Upstream::Host::CreateConnectionData& data) PURE;
  Random::RandomGenerator& randomGenerator() { return random_generator_; }

  virtual absl::optional<HttpServerPropertiesCache::Origin>& origin() { return origin_; }
  virtual Http::HttpServerPropertiesCacheSharedPtr cache() { return nullptr; }

protected:
  friend class ActiveClient;

  void setOrigin(absl::optional<HttpServerPropertiesCache::Origin> origin) { origin_ = origin; }

  Random::RandomGenerator& random_generator_;

private:
  absl::optional<HttpServerPropertiesCache::Origin> origin_;
};

using CreateConnectionDataFn =
    std::function<Upstream::Host::CreateConnectionData(HttpConnPoolImplBase& pool)>;
// An implementation of Envoy::ConnectionPool::ActiveClient for HTTP/1.1 and HTTP/2
class ActiveClient : public Envoy::ConnectionPool::ActiveClient {
public:
<<<<<<< HEAD
  ActiveClient(HttpConnPoolImplBase& parent, uint32_t lifetime_stream_limit,
               uint32_t effective_concurrent_stream_limit,
               uint32_t configured_concurrent_stream_limit,
               OptRef<Upstream::Host::CreateConnectionData> opt_data)
=======
  ActiveClient(HttpConnPoolImplBase& parent, uint64_t lifetime_stream_limit,
               uint64_t effective_concurrent_stream_limit,
               uint64_t configured_concurrent_stream_limit,
               OptRef<Upstream::Host::CreateConnectionData> opt_data,
               CreateConnectionDataFn connection_fn = nullptr)
>>>>>>> aab2b128
      : Envoy::ConnectionPool::ActiveClient(parent, lifetime_stream_limit,
                                            effective_concurrent_stream_limit,
                                            configured_concurrent_stream_limit) {
    if (opt_data.has_value()) {
      ENVOY_LOG(debug, "Using provided CreateConnectionData");
      initialize(opt_data.value(), parent);
      return;
    }
    ENVOY_LOG(debug, "Creating CreateConnectionData");
    if (connection_fn == nullptr) {
      ENVOY_LOG(debug, "Using default CreateConnectionData");
      // The static cast makes sure we call the base class host() and not
      // HttpConnPoolImplBase::host which is of a different type.
      connection_fn = [](HttpConnPoolImplBase& parent) {
        return static_cast<Envoy::ConnectionPool::ConnPoolImplBase*>(&parent)
            ->host()
            ->createConnection(parent.dispatcher(), parent.socketOptions(),
                               parent.transportSocketOptions());
      };
    }
    Upstream::Host::CreateConnectionData data = connection_fn(parent);
    initialize(data, parent);
  }

  void initialize(Upstream::Host::CreateConnectionData& data, HttpConnPoolImplBase& parent) {
    real_host_description_ = data.host_description_;
    codec_client_ = parent.createCodecClient(data);
    codec_client_->addConnectionCallbacks(*this);
    Upstream::ClusterTrafficStats& traffic_stats = *parent_.host()->cluster().trafficStats();
    codec_client_->setConnectionStats(
        {traffic_stats.upstream_cx_rx_bytes_total_, traffic_stats.upstream_cx_rx_bytes_buffered_,
         traffic_stats.upstream_cx_tx_bytes_total_, traffic_stats.upstream_cx_tx_bytes_buffered_,
         &traffic_stats.bind_errors_, nullptr});
  }

  void initializeReadFilters() override { codec_client_->initializeReadFilters(); }
  absl::optional<Http::Protocol> protocol() const override { return codec_client_->protocol(); }
  void close() override { codec_client_->close(); }
  virtual Http::RequestEncoder& newStreamEncoder(Http::ResponseDecoder& response_decoder) PURE;
  void onEvent(Network::ConnectionEvent event) override {
    parent_.onConnectionEvent(*this, codec_client_->connectionFailureReason(), event);
  }
  uint32_t numActiveStreams() const override { return codec_client_->numActiveRequests(); }
  uint64_t id() const override { return codec_client_->id(); }
  HttpConnPoolImplBase& parent() { return *static_cast<HttpConnPoolImplBase*>(&parent_); }

  Http::CodecClientPtr codec_client_;
};

/* An implementation of Envoy::ConnectionPool::ConnPoolImplBase for HTTP/1 and HTTP/2
 */
class FixedHttpConnPoolImpl : public HttpConnPoolImplBase {
public:
  using CreateClientFn =
      std::function<Envoy::ConnectionPool::ActiveClientPtr(HttpConnPoolImplBase* pool)>;
  using CreateCodecFn = std::function<CodecClientPtr(Upstream::Host::CreateConnectionData& data,
                                                     HttpConnPoolImplBase* pool)>;

  FixedHttpConnPoolImpl(
      Upstream::HostConstSharedPtr host, Upstream::ResourcePriority priority,
      Event::Dispatcher& dispatcher, const Network::ConnectionSocket::OptionsSharedPtr& options,
      const Network::TransportSocketOptionsConstSharedPtr& transport_socket_options,
      Random::RandomGenerator& random_generator, Upstream::ClusterConnectivityState& state,
      CreateClientFn client_fn, CreateCodecFn codec_fn, std::vector<Http::Protocol> protocols,
      absl::optional<Http::HttpServerPropertiesCache::Origin> origin = absl::nullopt,
      Http::HttpServerPropertiesCacheSharedPtr cache = nullptr)
      : HttpConnPoolImplBase(host, priority, dispatcher, options, transport_socket_options,
                             random_generator, state, protocols),
        codec_fn_(codec_fn), client_fn_(client_fn), protocol_(protocols[0]), cache_(cache) {
    setOrigin(origin);
    ASSERT(protocols.size() == 1);
  }

  CodecClientPtr createCodecClient(Upstream::Host::CreateConnectionData& data) override {
    return codec_fn_(data, this);
  }

  Envoy::ConnectionPool::ActiveClientPtr instantiateActiveClient() override {
    return client_fn_(this);
  }

  absl::string_view protocolDescription() const override {
    return Utility::getProtocolString(protocol_);
  }

  Http::HttpServerPropertiesCacheSharedPtr cache() override { return cache_; }

protected:
  const CreateCodecFn codec_fn_;
  const CreateClientFn client_fn_;
  const Http::Protocol protocol_;

  Http::HttpServerPropertiesCacheSharedPtr cache_;
};

/**
 * Active client base for HTTP/2 and HTTP/3
 */
class MultiplexedActiveClientBase : public CodecClientCallbacks,
                                    public Http::ConnectionCallbacks,
                                    public Envoy::Http::ActiveClient {
public:
  MultiplexedActiveClientBase(HttpConnPoolImplBase& parent, uint32_t effective_concurrent_streams,
                              uint32_t max_configured_concurrent_streams, Stats::Counter& cx_total,
                              OptRef<Upstream::Host::CreateConnectionData> data,
                              CreateConnectionDataFn connection_fn = nullptr);
  ~MultiplexedActiveClientBase() override = default;
  // Caps max streams per connection below 2^31 to prevent overflow.
  static uint32_t maxStreamsPerConnection(uint32_t max_streams_config);

  // ConnPoolImpl::ActiveClient
  bool closingWithIncompleteStream() const override;
  RequestEncoder& newStreamEncoder(ResponseDecoder& response_decoder) override;

  // CodecClientCallbacks
  void onStreamDestroy() override;
  void onStreamReset(Http::StreamResetReason reason) override;

  // Http::ConnectionCallbacks
  void onGoAway(Http::GoAwayErrorCode error_code) override;
  void onSettings(ReceivedSettings& settings) override;

private:
  bool closed_with_active_rq_{};
};

} // namespace Http

} // namespace Envoy<|MERGE_RESOLUTION|>--- conflicted
+++ resolved
@@ -107,18 +107,11 @@
 // An implementation of Envoy::ConnectionPool::ActiveClient for HTTP/1.1 and HTTP/2
 class ActiveClient : public Envoy::ConnectionPool::ActiveClient {
 public:
-<<<<<<< HEAD
-  ActiveClient(HttpConnPoolImplBase& parent, uint32_t lifetime_stream_limit,
-               uint32_t effective_concurrent_stream_limit,
-               uint32_t configured_concurrent_stream_limit,
-               OptRef<Upstream::Host::CreateConnectionData> opt_data)
-=======
   ActiveClient(HttpConnPoolImplBase& parent, uint64_t lifetime_stream_limit,
                uint64_t effective_concurrent_stream_limit,
                uint64_t configured_concurrent_stream_limit,
                OptRef<Upstream::Host::CreateConnectionData> opt_data,
                CreateConnectionDataFn connection_fn = nullptr)
->>>>>>> aab2b128
       : Envoy::ConnectionPool::ActiveClient(parent, lifetime_stream_limit,
                                             effective_concurrent_stream_limit,
                                             configured_concurrent_stream_limit) {

--- conflicted
+++ resolved
@@ -50,16 +50,11 @@
     Upstream::HostConstSharedPtr host, Upstream::ResourcePriority priority,
     Event::Dispatcher& dispatcher, const Network::ConnectionSocket::OptionsSharedPtr& options,
     const Network::TransportSocketOptionsSharedPtr& transport_socket_options,
-<<<<<<< HEAD
-    Upstream::ClusterConnectivityState& state, Http::Protocol protocol)
+    Random::RandomGenerator& random_generator, Upstream::ClusterConnectivityState& state,
+    std::vector<Http::Protocol> protocols)
     : Envoy::ConnectionPool::ConnPoolImplBase(
           host, priority, dispatcher, options,
-          wrapTransportSocketOptions(transport_socket_options, protocol), state) {}
-=======
-    Random::RandomGenerator& random_generator, std::vector<Http::Protocol> protocols)
-    : Envoy::ConnectionPool::ConnPoolImplBase(
-          host, priority, dispatcher, options,
-          wrapTransportSocketOptions(transport_socket_options, protocols)),
+          wrapTransportSocketOptions(transport_socket_options, protocols), state),
       random_generator_(random_generator) {
   ASSERT(!protocols.empty());
   // TODO(alyssawilk) the protocol function should probably be an optional and
@@ -68,7 +63,6 @@
     protocol_ = protocols[0];
   }
 }
->>>>>>> 9a205dab
 
 ConnectionPool::Cancellable*
 HttpConnPoolImplBase::newStream(Http::ResponseDecoder& response_decoder,

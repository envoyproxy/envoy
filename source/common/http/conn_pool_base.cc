#include "common/http/conn_pool_base.h"

#include "common/common/assert.h"
#include "common/http/utility.h"
#include "common/network/transport_socket_options_impl.h"
#include "common/runtime/runtime_features.h"
#include "common/stats/timespan_impl.h"
#include "common/upstream/upstream_impl.h"

namespace Envoy {
namespace Http {

Network::TransportSocketOptionsSharedPtr
wrapTransportSocketOptions(Network::TransportSocketOptionsSharedPtr transport_socket_options,
                           std::vector<Protocol> protocols) {
  if (!Runtime::runtimeFeatureEnabled("envoy.reloadable_features.http_default_alpn")) {
    return transport_socket_options;
  }

  std::vector<std::string> fallbacks;
  for (auto protocol : protocols) {
    // If configured to do so, we override the ALPN to use for the upstream connection to match the
    // selected protocol.
    switch (protocol) {
    case Http::Protocol::Http10:
      NOT_REACHED_GCOVR_EXCL_LINE;
    case Http::Protocol::Http11:
      fallbacks.push_back(Http::Utility::AlpnNames::get().Http11);
      break;
    case Http::Protocol::Http2:
      fallbacks.push_back(Http::Utility::AlpnNames::get().Http2);
      break;
    case Http::Protocol::Http3:
      // TODO(snowp): Add once HTTP/3 upstream support is added.
      NOT_IMPLEMENTED_GCOVR_EXCL_LINE;
      break;
    }
  }

  if (transport_socket_options) {
    return std::make_shared<Network::AlpnDecoratingTransportSocketOptions>(
        std::move(fallbacks), transport_socket_options);
  } else {
    return std::make_shared<Network::TransportSocketOptionsImpl>(
        "", std::vector<std::string>{}, std::vector<std::string>{}, std::move(fallbacks));
  }
}

HttpConnPoolImplBase::HttpConnPoolImplBase(
    Upstream::HostConstSharedPtr host, Upstream::ResourcePriority priority,
    Event::Dispatcher& dispatcher, const Network::ConnectionSocket::OptionsSharedPtr& options,
    const Network::TransportSocketOptionsSharedPtr& transport_socket_options,
<<<<<<< HEAD
    std::vector<Http::Protocol> protocols)
    : Envoy::ConnectionPool::ConnPoolImplBase(
          host, priority, dispatcher, options,
          wrapTransportSocketOptions(transport_socket_options, protocols)) {}
=======
    Random::RandomGenerator& random_generator, Http::Protocol protocol)
    : Envoy::ConnectionPool::ConnPoolImplBase(
          host, priority, dispatcher, options,
          wrapTransportSocketOptions(transport_socket_options, protocol)),
      random_generator_(random_generator), protocol_(protocol) {}
>>>>>>> 91638e6a

ConnectionPool::Cancellable*
HttpConnPoolImplBase::newStream(Http::ResponseDecoder& response_decoder,
                                Http::ConnectionPool::Callbacks& callbacks) {
  HttpAttachContext context({&response_decoder, &callbacks});
  return Envoy::ConnectionPool::ConnPoolImplBase::newStream(context);
}

bool HttpConnPoolImplBase::hasActiveConnections() const {
  return (!pending_streams_.empty() || (num_active_streams_ > 0));
}

ConnectionPool::Cancellable*
HttpConnPoolImplBase::newPendingStream(Envoy::ConnectionPool::AttachContext& context) {
  Http::ResponseDecoder& decoder = *typedContext<HttpAttachContext>(context).decoder_;
  Http::ConnectionPool::Callbacks& callbacks = *typedContext<HttpAttachContext>(context).callbacks_;
  ENVOY_LOG(debug, "queueing stream due to no available connections");
  Envoy::ConnectionPool::PendingStreamPtr pending_stream(
      new HttpPendingStream(*this, decoder, callbacks));
  LinkedList::moveIntoList(std::move(pending_stream), pending_streams_);
  return pending_streams_.front().get();
}

void HttpConnPoolImplBase::onPoolReady(Envoy::ConnectionPool::ActiveClient& client,
                                       Envoy::ConnectionPool::AttachContext& context) {
  ActiveClient* http_client = static_cast<ActiveClient*>(&client);
  auto& http_context = typedContext<HttpAttachContext>(context);
  Http::ResponseDecoder& response_decoder = *http_context.decoder_;
  Http::ConnectionPool::Callbacks& callbacks = *http_context.callbacks_;
  Http::RequestEncoder& new_encoder = http_client->newStreamEncoder(response_decoder);
  callbacks.onPoolReady(new_encoder, client.real_host_description_,
                        http_client->codec_client_->streamInfo());
}

} // namespace Http
} // namespace Envoy<|MERGE_RESOLUTION|>--- conflicted
+++ resolved
@@ -50,18 +50,18 @@
     Upstream::HostConstSharedPtr host, Upstream::ResourcePriority priority,
     Event::Dispatcher& dispatcher, const Network::ConnectionSocket::OptionsSharedPtr& options,
     const Network::TransportSocketOptionsSharedPtr& transport_socket_options,
-<<<<<<< HEAD
-    std::vector<Http::Protocol> protocols)
+    Random::RandomGenerator& random_generator, std::vector<Http::Protocol> protocols)
     : Envoy::ConnectionPool::ConnPoolImplBase(
           host, priority, dispatcher, options,
-          wrapTransportSocketOptions(transport_socket_options, protocols)) {}
-=======
-    Random::RandomGenerator& random_generator, Http::Protocol protocol)
-    : Envoy::ConnectionPool::ConnPoolImplBase(
-          host, priority, dispatcher, options,
-          wrapTransportSocketOptions(transport_socket_options, protocol)),
-      random_generator_(random_generator), protocol_(protocol) {}
->>>>>>> 91638e6a
+          wrapTransportSocketOptions(transport_socket_options, protocols)),
+      random_generator_(random_generator) {
+  ASSERT(!protocols.empty());
+  // TODO(alyssawilk) the protocol function should probably be an optional and
+  // simply not set if there's more than one and ALPN has not been negotiated.
+  if (!protocols.empty()) {
+    protocol_ = protocols[0];
+  }
+}
 
 ConnectionPool::Cancellable*
 HttpConnPoolImplBase::newStream(Http::ResponseDecoder& response_decoder,

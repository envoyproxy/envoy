--- conflicted
+++ resolved
@@ -161,30 +161,22 @@
 
 envoy_cc_library(
     name = "alternate_protocols_cache",
-<<<<<<< HEAD
     srcs = [
         "alternate_protocols_cache_impl.cc",
         "alternate_protocols_cache_manager_impl.cc",
     ],
     hdrs = [
-        "alternate_protocols_cache.h",
         "alternate_protocols_cache_impl.h",
         "alternate_protocols_cache_manager_impl.h",
     ],
     deps = [
         "//include/envoy/common:time_interface",
         "//include/envoy/event:dispatcher_interface",
+        "//include/envoy/http:alternate_protocols_cache_interface",
         "//include/envoy/singleton:manager_interface",
         "//include/envoy/thread_local:thread_local_interface",
         "//include/envoy/upstream:resource_manager_interface",
         "@envoy_api//envoy/config/core/v3:pkg_cc_proto",
-=======
-    srcs = ["alternate_protocols_cache_impl.cc"],
-    hdrs = ["alternate_protocols_cache_impl.h"],
-    deps = [
-        "//include/envoy/common:time_interface",
-        "//include/envoy/http:alternate_protocols_cache_interface",
->>>>>>> 049bdb3a
     ],
 )
 

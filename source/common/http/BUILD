load(
    "//bazel:envoy_build_system.bzl",
    "envoy_cc_library",
    "envoy_package",
    "envoy_select_enable_http3",
)

licenses(["notice"])  # Apache 2

envoy_package()

envoy_cc_library(
    name = "async_client_lib",
    srcs = ["async_client_impl.cc"],
    hdrs = ["async_client_impl.h"],
    deps = [
        "//include/envoy/config:typed_metadata_interface",
        "//include/envoy/event:dispatcher_interface",
        "//include/envoy/http:async_client_interface",
        "//include/envoy/http:codec_interface",
        "//include/envoy/http:context_interface",
        "//include/envoy/http:header_map_interface",
        "//include/envoy/http:message_interface",
        "//include/envoy/router:context_interface",
        "//include/envoy/router:router_interface",
        "//include/envoy/router:router_ratelimit_interface",
        "//include/envoy/router:shadow_writer_interface",
        "//include/envoy/ssl:connection_interface",
        "//source/common/common:empty_string",
        "//source/common/common:linked_object",
        "//source/common/router:router_lib",
        "//source/common/stream_info:stream_info_lib",
        "//source/common/tracing:http_tracer_lib",
        "@envoy_api//envoy/config/core/v3:pkg_cc_proto",
        "@envoy_api//envoy/config/route/v3:pkg_cc_proto",
        "@envoy_api//envoy/type/v3:pkg_cc_proto",
    ],
)

envoy_cc_library(
    name = "async_client_utility_lib",
    srcs = ["async_client_utility.cc"],
    hdrs = ["async_client_utility.h"],
    deps = [
        "//include/envoy/http:async_client_interface",
    ],
)

envoy_cc_library(
    name = "codec_client_lib",
    srcs = ["codec_client.cc"],
    hdrs = ["codec_client.h"],
    deps = [
        ":codec_wrappers_lib",
        ":exception_lib",
        ":status_lib",
        ":utility_lib",
        "//include/envoy/event:deferred_deletable",
        "//include/envoy/http:codec_interface",
        "//include/envoy/network:connection_interface",
        "//include/envoy/network:filter_interface",
        "//source/common/common:assert_lib",
        "//source/common/common:enum_to_int",
        "//source/common/common:linked_object",
        "//source/common/common:minimal_logger_lib",
        "//source/common/config:utility_lib",
        "//source/common/http/http1:codec_lib",
        "//source/common/http/http2:codec_lib",
        "//source/common/network:filter_lib",
    ] + envoy_select_enable_http3([
        "//source/common/quic:codec_lib",
    ]),
)

envoy_cc_library(
    name = "codec_helper_lib",
    hdrs = ["codec_helper.h"],
    deps = [
        "//include/envoy/http:codec_interface",
        "//source/common/common:assert_lib",
    ],
)

envoy_cc_library(
    name = "default_server_string_lib",
    hdrs = ["default_server_string.h"],
    deps = [
        "//source/common/common:macros",
    ],
)

envoy_cc_library(
    name = "codec_wrappers_lib",
    hdrs = ["codec_wrappers.h"],
    deps = ["//include/envoy/http:codec_interface"],
)

envoy_cc_library(
    name = "codes_lib",
    srcs = ["codes.cc"],
    hdrs = ["codes.h"],
    deps = [
        ":headers_lib",
        ":utility_lib",
        "//include/envoy/http:codes_interface",
        "//include/envoy/http:header_map_interface",
        "//include/envoy/stats:stats_interface",
        "//source/common/common:enum_to_int",
        "//source/common/common:utility_lib",
        "//source/common/stats:symbol_table_lib",
    ],
)

envoy_cc_library(
    name = "context_lib",
    srcs = ["context_impl.cc"],
    hdrs = ["context_impl.h"],
    deps = [
        ":codes_lib",
        ":user_agent_lib",
        "//include/envoy/http:context_interface",
    ],
)

envoy_cc_library(
    name = "conn_pool_base_lib",
    srcs = ["conn_pool_base.cc"],
    hdrs = ["conn_pool_base.h"],
    deps = [
        ":codec_client_lib",
        "//include/envoy/http:conn_pool_interface",
        "//include/envoy/stats:timespan_interface",
        "//source/common/common:linked_object",
        "//source/common/conn_pool:conn_pool_base_lib",
        "//source/common/stats:timespan_lib",
        "//source/common/upstream:upstream_lib",
    ],
)

envoy_cc_library(
    name = "mixed_conn_pool",
    srcs = ["mixed_conn_pool.cc"],
    hdrs = ["mixed_conn_pool.h"],
    deps = [
        ":conn_pool_base_lib",
        "//source/common/http/http1:conn_pool_lib",
        "//source/common/http/http2:conn_pool_lib",
        "//source/common/tcp:conn_pool_lib",
    ],
)

envoy_cc_library(
<<<<<<< HEAD
    name = "http3_status_tracker",
    srcs = ["http3_status_tracker.cc"],
    hdrs = ["http3_status_tracker.h"],
    deps = [
        "//include/envoy/event:dispatcher_interface",
        "//include/envoy/event:timer_interface",
=======
    name = "alternate_protocols",
    srcs = ["alternate_protocols.cc"],
    hdrs = ["alternate_protocols.h"],
    deps = [
        "//include/envoy/common:time_interface",
>>>>>>> ca4ca983
    ],
)

envoy_cc_library(
    name = "conn_pool_grid",
    srcs = ["conn_pool_grid.cc"],
    hdrs = ["conn_pool_grid.h"],
    deps = [
        ":http3_status_tracker",
        ":mixed_conn_pool",
        "//source/common/http/http3:conn_pool_lib",
    ],
)

envoy_cc_library(
    name = "conn_manager_config_interface",
    hdrs = ["conn_manager_config.h"],
    deps = [
        ":date_provider_lib",
        "//include/envoy/config:config_provider_interface",
        "//include/envoy/http:filter_interface",
        "//include/envoy/http:request_id_extension_interface",
        "//include/envoy/router:rds_interface",
        "//source/common/local_reply:local_reply_lib",
        "//source/common/network:utility_lib",
        "//source/common/stats:symbol_table_lib",
        "@envoy_api//envoy/extensions/filters/network/http_connection_manager/v3:pkg_cc_proto",
        "@envoy_api//envoy/type/v3:pkg_cc_proto",
    ],
)

envoy_cc_library(
    name = "filter_manager_lib",
    srcs = [
        "filter_manager.cc",
    ],
    hdrs = [
        "filter_manager.h",
    ],
    deps = [
        ":headers_lib",
        "//include/envoy/http:filter_interface",
        "//include/envoy/matcher:matcher_interface",
        "//source/common/buffer:watermark_buffer_lib",
        "//source/common/common:linked_object",
        "//source/common/common:scope_tracker",
        "//source/common/grpc:common_lib",
        "//source/common/http/matching:data_impl_lib",
        "//source/common/http/matching:inputs_lib",
        "//source/common/local_reply:local_reply_lib",
        "//source/common/matcher:matcher_lib",
        "@envoy_api//envoy/extensions/filters/common/matcher/action/v3:pkg_cc_proto",
        "@envoy_api//envoy/extensions/filters/network/http_connection_manager/v3:pkg_cc_proto",
        "@envoy_api//envoy/type/matcher/v3:pkg_cc_proto",
    ],
)

envoy_cc_library(
    name = "conn_manager_lib",
    srcs = [
        "conn_manager_impl.cc",
        "conn_manager_utility.cc",
    ],
    hdrs = [
        "conn_manager_impl.h",
        "conn_manager_utility.h",
    ],
    deps = [
        ":codes_lib",
        ":conn_manager_config_interface",
        ":exception_lib",
        ":filter_manager_lib",
        ":header_map_lib",
        ":header_utility_lib",
        ":headers_lib",
        ":path_utility_lib",
        ":status_lib",
        ":user_agent_lib",
        ":utility_lib",
        "//include/envoy/access_log:access_log_interface",
        "//include/envoy/buffer:buffer_interface",
        "//include/envoy/common:scope_tracker_interface",
        "//include/envoy/common:time_interface",
        "//include/envoy/event:deferred_deletable",
        "//include/envoy/event:dispatcher_interface",
        "//include/envoy/http:api_listener_interface",
        "//include/envoy/http:codec_interface",
        "//include/envoy/http:context_interface",
        "//include/envoy/http:filter_interface",
        "//include/envoy/http:header_map_interface",
        "//include/envoy/local_info:local_info_interface",
        "//include/envoy/network:connection_interface",
        "//include/envoy/network:drain_decision_interface",
        "//include/envoy/network:filter_interface",
        "//include/envoy/router:rds_interface",
        "//include/envoy/router:scopes_interface",
        "//include/envoy/runtime:runtime_interface",
        "//include/envoy/server/overload:overload_manager_interface",
        "//include/envoy/ssl:connection_interface",
        "//include/envoy/stats:stats_interface",
        "//include/envoy/stats:stats_macros",
        "//include/envoy/stats:timespan_interface",
        "//include/envoy/upstream:upstream_interface",
        "//source/common/buffer:buffer_lib",
        "//source/common/common:assert_lib",
        "//source/common/common:dump_state_utils",
        "//source/common/common:empty_string",
        "//source/common/common:enum_to_int",
        "//source/common/common:linked_object",
        "//source/common/common:regex_lib",
        "//source/common/common:scope_tracker",
        "//source/common/common:utility_lib",
        "//source/common/config:utility_lib",
        "//source/common/http/http1:codec_lib",
        "//source/common/http/http2:codec_lib",
        "//source/common/http/match_wrapper:config",
        "//source/common/network:utility_lib",
        "//source/common/router:config_lib",
        "//source/common/router:scoped_rds_lib",
        "//source/common/stats:timespan_lib",
        "//source/common/stream_info:stream_info_lib",
        "//source/common/tracing:http_tracer_lib",
        "@envoy_api//envoy/extensions/filters/network/http_connection_manager/v3:pkg_cc_proto",
        "@envoy_api//envoy/type/v3:pkg_cc_proto",
    ],
)

envoy_cc_library(
    name = "date_provider_lib",
    srcs = ["date_provider_impl.cc"],
    hdrs = [
        "date_provider.h",
        "date_provider_impl.h",
    ],
    deps = [
        "//include/envoy/event:dispatcher_interface",
        "//include/envoy/http:header_map_interface",
        "//include/envoy/singleton:instance_interface",
        "//include/envoy/thread_local:thread_local_interface",
        "//source/common/common:utility_lib",
    ],
)

envoy_cc_library(
    name = "exception_lib",
    hdrs = ["exception.h"],
    deps = [
        "//include/envoy/http:codes_interface",
        "//include/envoy/http:header_map_interface",
    ],
)

envoy_cc_library(
    name = "hash_policy_lib",
    srcs = ["hash_policy.cc"],
    hdrs = ["hash_policy.h"],
    deps = [
        ":utility_lib",
        "//include/envoy/http:hash_policy_interface",
        "@envoy_api//envoy/config/route/v3:pkg_cc_proto",
    ],
)

envoy_cc_library(
    name = "header_list_view_lib",
    srcs = ["header_list_view.cc"],
    hdrs = ["header_list_view.h"],
    deps = [
        "//include/envoy/http:header_map_interface",
    ],
)

envoy_cc_library(
    name = "header_map_lib",
    srcs = ["header_map_impl.cc"],
    hdrs = ["header_map_impl.h"],
    deps = [
        ":headers_lib",
        "//include/envoy/http:header_map_interface",
        "//source/common/common:assert_lib",
        "//source/common/common:dump_state_utils",
        "//source/common/common:empty_string",
        "//source/common/common:non_copyable",
        "//source/common/common:utility_lib",
        "//source/common/runtime:runtime_features_lib",
        "//source/common/singleton:const_singleton",
    ],
)

envoy_cc_library(
    name = "headers_lib",
    hdrs = ["headers.h"],
    deps = [
        "//include/envoy/http:header_map_interface",
        "//source/common/singleton:const_singleton",
        "//source/common/singleton:threadsafe_singleton",
    ],
)

envoy_cc_library(
    name = "message_lib",
    hdrs = ["message_impl.h"],
    deps = [
        ":header_map_lib",
        "//include/envoy/http:header_map_interface",
        "//include/envoy/http:message_interface",
        "//source/common/buffer:buffer_lib",
        "//source/common/common:non_copyable",
    ],
)

envoy_cc_library(
    name = "rest_api_fetcher_lib",
    srcs = ["rest_api_fetcher.cc"],
    hdrs = ["rest_api_fetcher.h"],
    deps = [
        ":message_lib",
        ":utility_lib",
        "//include/envoy/event:dispatcher_interface",
        "//include/envoy/runtime:runtime_interface",
        "//include/envoy/upstream:cluster_manager_interface",
        "//source/common/common:enum_to_int",
        "//source/common/config:utility_lib",
    ],
)

envoy_cc_library(
    name = "user_agent_lib",
    srcs = ["user_agent.cc"],
    hdrs = ["user_agent.h"],
    deps = [
        ":headers_lib",
        "//include/envoy/http:header_map_interface",
        "//include/envoy/network:connection_interface",
        "//include/envoy/stats:stats_interface",
        "//include/envoy/stats:stats_macros",
        "//include/envoy/stats:timespan_interface",
        "//source/common/stats:symbol_table_lib",
        "//source/common/stats:utility_lib",
    ],
)

envoy_cc_library(
    name = "utility_lib",
    srcs = ["utility.cc"],
    hdrs = ["utility.h"],
    external_deps = [
        "abseil_node_hash_set",
        "abseil_optional",
        "http_parser",
        "nghttp2",
    ],
    deps = [
        ":exception_lib",
        ":header_map_lib",
        ":headers_lib",
        ":message_lib",
        "//include/envoy/http:codes_interface",
        "//include/envoy/http:filter_interface",
        "//include/envoy/http:header_map_interface",
        "//include/envoy/http:query_params_interface",
        "//source/common/buffer:buffer_lib",
        "//source/common/common:assert_lib",
        "//source/common/common:empty_string",
        "//source/common/common:enum_to_int",
        "//source/common/common:utility_lib",
        "//source/common/grpc:status_lib",
        "//source/common/network:utility_lib",
        "//source/common/protobuf:utility_lib",
        "//source/common/runtime:runtime_features_lib",
        "@envoy_api//envoy/config/core/v3:pkg_cc_proto",
    ],
)

envoy_cc_library(
    name = "header_utility_lib",
    srcs = ["header_utility.cc"],
    hdrs = ["header_utility.h"],
    external_deps = [
        "nghttp2",
    ],
    deps = [
        ":header_map_lib",
        ":status_lib",
        ":utility_lib",
        "//include/envoy/common:regex_interface",
        "//include/envoy/http:header_map_interface",
        "//source/common/common:regex_lib",
        "//source/common/common:utility_lib",
        "//source/common/protobuf:utility_lib",
        "//source/common/runtime:runtime_features_lib",
        "@envoy_api//envoy/config/core/v3:pkg_cc_proto",
        "@envoy_api//envoy/config/route/v3:pkg_cc_proto",
        "@envoy_api//envoy/type/v3:pkg_cc_proto",
    ],
)

envoy_cc_library(
    name = "path_utility_lib",
    srcs = ["path_utility.cc"],
    hdrs = ["path_utility.h"],
    external_deps = [
        "abseil_optional",
    ],
    deps = [
        ":legacy_path_canonicalizer",
        "//include/envoy/http:header_map_interface",
        "//source/common/common:logger_lib",
        "//source/common/runtime:runtime_features_lib",
        "@com_googlesource_googleurl//url:envoy_url",
    ],
)

envoy_cc_library(
    name = "legacy_path_canonicalizer",
    srcs = ["legacy_path_canonicalizer.cc"],
    hdrs = ["legacy_path_canonicalizer.h"],
    deps = ["//source/common/chromium_url"],
)

envoy_cc_library(
    name = "request_id_extension_lib",
    srcs = [
        "request_id_extension_impl.cc",
    ],
    hdrs = [
        "request_id_extension_impl.h",
    ],
    deps = [
        "//include/envoy/http:request_id_extension_interface",
        "//include/envoy/server:request_id_extension_config_interface",
        "//source/common/config:utility_lib",
        "@envoy_api//envoy/extensions/filters/network/http_connection_manager/v3:pkg_cc_proto",
    ],
)

envoy_cc_library(
    name = "status_lib",
    srcs = ["status.cc"],
    hdrs = ["status.h"],
    external_deps = [
        "abseil_status",
    ],
    deps = [
        "//include/envoy/http:codes_interface",
        "//source/common/common:assert_lib",
    ],
)<|MERGE_RESOLUTION|>--- conflicted
+++ resolved
@@ -150,20 +150,21 @@
 )
 
 envoy_cc_library(
-<<<<<<< HEAD
     name = "http3_status_tracker",
     srcs = ["http3_status_tracker.cc"],
     hdrs = ["http3_status_tracker.h"],
     deps = [
         "//include/envoy/event:dispatcher_interface",
         "//include/envoy/event:timer_interface",
-=======
+    ],
+)
+
+envoy_cc_library(
     name = "alternate_protocols",
     srcs = ["alternate_protocols.cc"],
     hdrs = ["alternate_protocols.h"],
     deps = [
         "//include/envoy/common:time_interface",
->>>>>>> ca4ca983
     ],
 )
 

licenses(["notice"])  # Apache 2

load(
    "//bazel:envoy_build_system.bzl",
    "envoy_cc_library",
    "envoy_package",
)

envoy_package()

envoy_cc_library(
    name = "async_client_lib",
    srcs = ["async_client_impl.cc"],
    hdrs = ["async_client_impl.h"],
    deps = [
        "//include/envoy/config:typed_metadata_interface",
        "//include/envoy/event:dispatcher_interface",
        "//include/envoy/http:async_client_interface",
        "//include/envoy/http:codec_interface",
        "//include/envoy/http:context_interface",
        "//include/envoy/http:header_map_interface",
        "//include/envoy/http:message_interface",
        "//include/envoy/router:router_interface",
        "//include/envoy/router:router_ratelimit_interface",
        "//include/envoy/router:shadow_writer_interface",
        "//include/envoy/ssl:connection_interface",
        "//source/common/common:empty_string",
        "//source/common/common:linked_object",
        "//source/common/router:router_lib",
        "//source/common/stream_info:stream_info_lib",
        "//source/common/tracing:http_tracer_lib",
        "@envoy_api//envoy/config/core/v3alpha:pkg_cc_proto",
        "@envoy_api//envoy/config/route/v3alpha:pkg_cc_proto",
        "@envoy_api//envoy/type/v3alpha:pkg_cc_proto",
    ],
)

envoy_cc_library(
    name = "codec_client_lib",
    srcs = ["codec_client.cc"],
    hdrs = ["codec_client.h"],
    deps = [
        ":codec_wrappers_lib",
        ":exception_lib",
        ":utility_lib",
        "//include/envoy/event:deferred_deletable",
        "//include/envoy/http:codec_interface",
        "//include/envoy/network:connection_interface",
        "//include/envoy/network:filter_interface",
        "//source/common/common:assert_lib",
        "//source/common/common:enum_to_int",
        "//source/common/common:linked_object",
        "//source/common/common:minimal_logger_lib",
        "//source/common/config:utility_lib",
        "//source/common/http/http1:codec_lib",
        "//source/common/http/http2:codec_lib",
        "//source/common/http/http3:quic_codec_factory_lib",
        "//source/common/http/http3:well_known_names",
        "//source/common/network:filter_lib",
    ],
)

envoy_cc_library(
    name = "codec_helper_lib",
    hdrs = ["codec_helper.h"],
    deps = [
        "//include/envoy/http:codec_interface",
        "//source/common/common:assert_lib",
    ],
)

envoy_cc_library(
    name = "default_server_string_lib",
    hdrs = ["default_server_string.h"],
    deps = [
        "//source/common/common:macros",
    ],
)

envoy_cc_library(
    name = "codec_wrappers_lib",
    hdrs = ["codec_wrappers.h"],
    deps = ["//include/envoy/http:codec_interface"],
)

envoy_cc_library(
    name = "codes_lib",
    srcs = ["codes.cc"],
    hdrs = ["codes.h"],
    deps = [
        ":headers_lib",
        ":utility_lib",
        "//include/envoy/http:codes_interface",
        "//include/envoy/http:header_map_interface",
        "//include/envoy/stats:stats_interface",
        "//source/common/common:enum_to_int",
        "//source/common/common:utility_lib",
        "//source/common/stats:symbol_table_lib",
    ],
)

envoy_cc_library(
    name = "context_lib",
    srcs = ["context_impl.cc"],
    hdrs = ["context_impl.h"],
    deps = [
        ":codes_lib",
        "//include/envoy/http:context_interface",
        "//source/common/tracing:http_tracer_lib",
    ],
)

envoy_cc_library(
    name = "conn_pool_base_lib",
    srcs = ["conn_pool_base.cc"],
    hdrs = ["conn_pool_base.h"],
    deps = [
        "//include/envoy/http:conn_pool_interface",
        "//source/common/common:linked_object",
    ],
)

envoy_cc_library(
    name = "conn_manager_config_interface",
    hdrs = ["conn_manager_config.h"],
    deps = [
        ":date_provider_lib",
        "//include/envoy/config:config_provider_interface",
        "//include/envoy/http:filter_interface",
        "//include/envoy/router:rds_interface",
        "//source/common/network:utility_lib",
        "@envoy_api//envoy/extensions/filters/network/http_connection_manager/v3alpha:pkg_cc_proto",
        "@envoy_api//envoy/type/v3alpha:pkg_cc_proto",
    ],
)

envoy_cc_library(
    name = "conn_manager_lib",
    srcs = [
        "conn_manager_impl.cc",
        "conn_manager_utility.cc",
    ],
    hdrs = [
        "conn_manager_impl.h",
        "conn_manager_utility.h",
    ],
    deps = [
        ":codes_lib",
        ":conn_manager_config_interface",
        ":exception_lib",
        ":header_map_lib",
        ":header_utility_lib",
        ":headers_lib",
        ":path_utility_lib",
        ":user_agent_lib",
        ":utility_lib",
        "//include/envoy/access_log:access_log_interface",
        "//include/envoy/buffer:buffer_interface",
        "//include/envoy/common:scope_tracker_interface",
        "//include/envoy/common:time_interface",
        "//include/envoy/event:deferred_deletable",
        "//include/envoy/event:dispatcher_interface",
        "//include/envoy/http:codec_interface",
        "//include/envoy/http:context_interface",
        "//include/envoy/http:filter_interface",
        "//include/envoy/http:header_map_interface",
        "//include/envoy/local_info:local_info_interface",
        "//include/envoy/network:connection_interface",
        "//include/envoy/network:drain_decision_interface",
        "//include/envoy/network:filter_interface",
        "//include/envoy/router:rds_interface",
        "//include/envoy/router:scopes_interface",
        "//include/envoy/runtime:runtime_interface",
        "//include/envoy/server:overload_manager_interface",
        "//include/envoy/ssl:connection_interface",
        "//include/envoy/stats:stats_interface",
        "//include/envoy/stats:stats_macros",
        "//include/envoy/stats:timespan_interface",
        "//include/envoy/upstream:upstream_interface",
        "//source/common/access_log:access_log_formatter_lib",
        "//source/common/buffer:buffer_lib",
        "//source/common/common:assert_lib",
        "//source/common/common:dump_state_utils",
        "//source/common/common:empty_string",
        "//source/common/common:enum_to_int",
        "//source/common/common:linked_object",
        "//source/common/common:regex_lib",
        "//source/common/common:scope_tracker",
        "//source/common/common:utility_lib",
        "//source/common/config:utility_lib",
        "//source/common/http/http1:codec_lib",
        "//source/common/http/http2:codec_lib",
        "//source/common/http/http3:quic_codec_factory_lib",
        "//source/common/http/http3:well_known_names",
        "//source/common/network:utility_lib",
        "//source/common/router:config_lib",
        "//source/common/runtime:uuid_util_lib",
        "//source/common/stats:timespan_lib",
        "//source/common/stream_info:stream_info_lib",
        "//source/common/tracing:http_tracer_lib",
        "@envoy_api//envoy/extensions/filters/network/http_connection_manager/v3alpha:pkg_cc_proto",
        "@envoy_api//envoy/type/v3alpha:pkg_cc_proto",
    ],
)

envoy_cc_library(
    name = "date_provider_lib",
    srcs = ["date_provider_impl.cc"],
    hdrs = [
        "date_provider.h",
        "date_provider_impl.h",
    ],
    deps = [
        "//include/envoy/event:dispatcher_interface",
        "//include/envoy/http:header_map_interface",
        "//include/envoy/singleton:instance_interface",
        "//include/envoy/thread_local:thread_local_interface",
        "//source/common/common:utility_lib",
    ],
)

envoy_cc_library(
    name = "exception_lib",
    hdrs = ["exception.h"],
    deps = ["//include/envoy/http:header_map_interface"],
)

envoy_cc_library(
    name = "hash_policy_lib",
    srcs = ["hash_policy.cc"],
    hdrs = ["hash_policy.h"],
    deps = [
        ":utility_lib",
        "//include/envoy/http:hash_policy_interface",
        "@envoy_api//envoy/config/route/v3alpha:pkg_cc_proto",
    ],
)

envoy_cc_library(
    name = "header_map_lib",
    srcs = ["header_map_impl.cc"],
    hdrs = ["header_map_impl.h"],
    deps = [
        ":headers_lib",
        "//include/envoy/http:header_map_interface",
        "//source/common/common:assert_lib",
        "//source/common/common:dump_state_utils",
        "//source/common/common:empty_string",
        "//source/common/common:non_copyable",
        "//source/common/common:utility_lib",
        "//source/common/singleton:const_singleton",
    ],
)

envoy_cc_library(
    name = "headers_lib",
    hdrs = ["headers.h"],
    deps = [
        "//include/envoy/http:header_map_interface",
        "//source/common/singleton:const_singleton",
        "//source/common/singleton:threadsafe_singleton",
    ],
)

envoy_cc_library(
    name = "message_lib",
    srcs = ["message_impl.cc"],
    hdrs = ["message_impl.h"],
    deps = [
        ":header_map_lib",
        "//include/envoy/http:header_map_interface",
        "//include/envoy/http:message_interface",
        "//source/common/buffer:buffer_lib",
        "//source/common/common:non_copyable",
        "//source/common/common:stack_array",
    ],
)

envoy_cc_library(
    name = "rest_api_fetcher_lib",
    srcs = ["rest_api_fetcher.cc"],
    hdrs = ["rest_api_fetcher.h"],
    deps = [
        ":message_lib",
        ":utility_lib",
        "//include/envoy/event:dispatcher_interface",
        "//include/envoy/runtime:runtime_interface",
        "//include/envoy/upstream:cluster_manager_interface",
        "//source/common/common:enum_to_int",
        "//source/common/config:utility_lib",
    ],
)

envoy_cc_library(
    name = "user_agent_lib",
    srcs = ["user_agent.cc"],
    hdrs = ["user_agent.h"],
    deps = [
        ":headers_lib",
        "//include/envoy/http:header_map_interface",
        "//include/envoy/network:connection_interface",
        "//include/envoy/stats:stats_interface",
        "//include/envoy/stats:stats_macros",
        "//include/envoy/stats:timespan_interface",
    ],
)

envoy_cc_library(
    name = "utility_lib",
    srcs = ["utility.cc"],
    hdrs = ["utility.h"],
    external_deps = [
        "abseil_optional",
        "http_parser",
    ],
    deps = [
        ":exception_lib",
        ":header_map_lib",
        ":headers_lib",
        ":message_lib",
        "//include/envoy/http:codes_interface",
        "//include/envoy/http:filter_interface",
        "//include/envoy/http:header_map_interface",
        "//include/envoy/http:query_params_interface",
        "//source/common/buffer:buffer_lib",
        "//source/common/common:assert_lib",
        "//source/common/common:empty_string",
        "//source/common/common:enum_to_int",
        "//source/common/common:utility_lib",
        "//source/common/grpc:status_lib",
        "//source/common/json:json_loader_lib",
        "//source/common/network:utility_lib",
        "//source/common/protobuf:utility_lib",
        "@envoy_api//envoy/config/core/v3alpha:pkg_cc_proto",
    ],
)

envoy_cc_library(
    name = "header_utility_lib",
    srcs = ["header_utility.cc"],
    hdrs = ["header_utility.h"],
    external_deps = [
        "nghttp2",
    ],
    deps = [
        ":header_map_lib",
        "//include/envoy/common:regex_interface",
        "//include/envoy/http:header_map_interface",
        "//include/envoy/json:json_object_interface",
        "//source/common/common:regex_lib",
        "//source/common/common:utility_lib",
        "//source/common/protobuf:utility_lib",
<<<<<<< HEAD
        "//source/common/runtime:runtime_lib",
        "@envoy_api//envoy/api/v2/route:pkg_cc_proto",
        "@envoy_api//envoy/type:pkg_cc_proto",
=======
        "@envoy_api//envoy/config/route/v3alpha:pkg_cc_proto",
        "@envoy_api//envoy/type/v3alpha:pkg_cc_proto",
>>>>>>> a60f6853
    ],
)

envoy_cc_library(
    name = "path_utility_lib",
    srcs = ["path_utility.cc"],
    hdrs = ["path_utility.h"],
    external_deps = ["abseil_optional"],
    deps = [
        "//include/envoy/http:header_map_interface",
        "//source/common/chromium_url",
        "//source/common/common:logger_lib",
    ],
)<|MERGE_RESOLUTION|>--- conflicted
+++ resolved
@@ -350,14 +350,9 @@
         "//source/common/common:regex_lib",
         "//source/common/common:utility_lib",
         "//source/common/protobuf:utility_lib",
-<<<<<<< HEAD
         "//source/common/runtime:runtime_lib",
-        "@envoy_api//envoy/api/v2/route:pkg_cc_proto",
-        "@envoy_api//envoy/type:pkg_cc_proto",
-=======
         "@envoy_api//envoy/config/route/v3alpha:pkg_cc_proto",
         "@envoy_api//envoy/type/v3alpha:pkg_cc_proto",
->>>>>>> a60f6853
     ],
 )
 

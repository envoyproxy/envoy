--- conflicted
+++ resolved
@@ -239,19 +239,13 @@
   void traversePerFilterConfig(
       const std::string&,
       std::function<void(const Router::RouteSpecificFilterConfig&)>) const override {}
-<<<<<<< HEAD
-  const envoy::config::core::v3::Metadata& metadata() const override { return metadata_; }
-  const Envoy::Config::TypedMetadata& typedMetadata() const override { return typed_metadata_; }
-  absl::optional<bool> filterDisabled(absl::string_view) const override { return {}; }
-=======
   const envoy::config::core::v3::Metadata& metadata() const override {
     return Router::DefaultRouteMetadataPack::get().proto_metadata_;
   }
   const Envoy::Config::TypedMetadata& typedMetadata() const override {
     return Router::DefaultRouteMetadataPack::get().typed_metadata_;
   }
-  bool filterDisabled(absl::string_view) const override { return false; }
->>>>>>> 011a59a9
+  absl::optional<bool> filterDisabled(absl::string_view) const override { return {}; }
   const std::string& routeName() const override { return EMPTY_STRING; }
 
   RouteEntryImpl route_entry_;

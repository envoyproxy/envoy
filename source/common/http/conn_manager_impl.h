--- conflicted
+++ resolved
@@ -215,30 +215,17 @@
       request_trailers_ = std::move(request_trailers);
     }
     void setContinueHeaders(Http::ResponseHeaderMapPtr&& continue_headers) override {
-<<<<<<< HEAD
-      continue_headers_ = std::move(continue_headers);
-    }
-    void setResponseHeaders(Http::ResponseHeaderMapPtr&& response_headers) override {
-=======
       ASSERT(!continue_headers_);
       continue_headers_ = std::move(continue_headers);
     }
     void setResponseHeaders(Http::ResponseHeaderMapPtr&& response_headers) override {
       // We'll overwrite the headers in the case where we fail the stream after upstream headers
       // have begun filter processing but before they have been sent downstream.
->>>>>>> 8abe7c40
       response_headers_ = std::move(response_headers);
     }
     void setResponseTrailers(Http::ResponseTrailerMapPtr&& response_trailers) override {
       response_trailers_ = std::move(response_trailers);
     }
-<<<<<<< HEAD
-    Http::RequestHeaderMap* requestHeaders() override { return request_headers_.get(); }
-    Http::RequestTrailerMap* requestTrailers() override { return request_trailers_.get(); }
-    Http::ResponseHeaderMap* continueHeaders() override { return continue_headers_.get(); }
-    Http::ResponseHeaderMap* responseHeaders() override { return response_headers_.get(); }
-    Http::ResponseTrailerMap* responseTrailers() override { return response_trailers_.get(); }
-=======
 
     // TODO(snowp): Create shared OptRef/OptConstRef helpers
     Http::RequestHeaderMapOptRef requestHeaders() override {
@@ -256,7 +243,6 @@
     Http::ResponseTrailerMapOptRef responseTrailers() override {
       return response_trailers_ ? std::make_optional(std::ref(*response_trailers_)) : absl::nullopt;
     }
->>>>>>> 8abe7c40
 
     void endStream() override {
       ASSERT(!state_.codec_saw_local_complete_);

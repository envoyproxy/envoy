--- conflicted
+++ resolved
@@ -567,17 +567,16 @@
 
     bool hasCachedRoute() { return cached_route_.has_value() && cached_route_.value(); }
 
-<<<<<<< HEAD
+    friend std::ostream& operator<<(std::ostream& os, const ActiveStream& s) {
+      s.dumpState(os);
+      return os;
+    }
+
     MetadataMapVector* getRequestMetadataMapVector() {
       if (request_metadata_map_vector_ == nullptr) {
         request_metadata_map_vector_ = std::make_unique<MetadataMapVector>();
       }
       return request_metadata_map_vector_.get();
-=======
-    friend std::ostream& operator<<(std::ostream& os, const ActiveStream& s) {
-      s.dumpState(os);
-      return os;
->>>>>>> 733052a7
     }
 
     ConnectionManagerImpl& connection_manager_;

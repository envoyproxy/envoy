--- conflicted
+++ resolved
@@ -12,10 +12,7 @@
 #include "envoy/event/deferred_deletable.h"
 #include "envoy/http/codec.h"
 #include "envoy/http/codes.h"
-<<<<<<< HEAD
-=======
 #include "envoy/http/context.h"
->>>>>>> b8fc8da3
 #include "envoy/http/filter.h"
 #include "envoy/network/connection.h"
 #include "envoy/network/drain_decision.h"
@@ -54,8 +51,7 @@
                         Runtime::RandomGenerator& random_generator, Http::Context& http_context,
                         Runtime::Loader& runtime, const LocalInfo::LocalInfo& local_info,
                         Upstream::ClusterManager& cluster_manager,
-                        Server::OverloadManager* overload_manager, Event::TimeSystem& time_system,
-                        CodeStats& code_stats);
+                        Server::OverloadManager* overload_manager, Event::TimeSystem& time_system);
   ~ConnectionManagerImpl();
 
   static ConnectionManagerStats generateStats(const std::string& prefix, Stats::Scope& scope);
@@ -89,7 +85,6 @@
   }
 
   Event::TimeSystem& timeSystem() { return time_system_; }
-  CodeStats& codeStats() { return code_stats_; }
 
 private:
   struct ActiveStream;
@@ -486,7 +481,6 @@
   const Server::OverloadActionState& overload_stop_accepting_requests_ref_;
   const Server::OverloadActionState& overload_disable_keepalive_ref_;
   Event::TimeSystem& time_system_;
-  CodeStats& code_stats_;
 };
 
 } // namespace Http

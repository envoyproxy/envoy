--- conflicted
+++ resolved
@@ -569,14 +569,11 @@
     void callLowWatermarkCallbacks();
 
     void setRequestHeaders(RequestHeaderMapPtr&& request_headers) {
-<<<<<<< HEAD
-=======
       // TODO(snowp): Ideally we don't need this function, but during decodeHeaders we might issue
       // local replies before the FilterManager::decodeData has been called. We could likely get rid
       // of this by updating the calls to sendLocalReply to pass ownership over the headers + adding
       // asserts that we don't call the overload that doesn't pass ownership unless decodeData has
       // been called.
->>>>>>> ff59e9ab
       ASSERT(request_headers_ == nullptr);
       request_headers_ = std::move(request_headers);
     }
@@ -607,7 +604,6 @@
      */
     ResponseTrailerMap* responseTrailers() const { return response_trailers_.get(); }
 
-<<<<<<< HEAD
     // TODO(snowp): This should probably return a StreamInfo instead of the impl.
     StreamInfo::StreamInfoImpl& streamInfo() { return stream_info_; }
     const StreamInfo::StreamInfoImpl& streamInfo() const { return stream_info_; }
@@ -615,8 +611,6 @@
     // Set up the Encoder/Decoder filter chain.
     bool createFilterChain();
 
-=======
->>>>>>> ff59e9ab
   private:
     // Indicates which filter to start the iteration with.
     enum class FilterIterationStartState { AlwaysStartFromNext, CanStartFromCurrent };
@@ -777,11 +771,7 @@
       DUMP_DETAILS(filter_manager_.requestTrailers());
       DUMP_DETAILS(filter_manager_.responseHeaders());
       DUMP_DETAILS(filter_manager_.responseTrailers());
-<<<<<<< HEAD
       DUMP_DETAILS(&filter_manager_.streamInfo());
-=======
-      DUMP_DETAILS(&stream_info_);
->>>>>>> ff59e9ab
     }
 
     // FilterManagerCallbacks
@@ -914,10 +904,6 @@
     Tracing::SpanPtr active_span_;
     const uint64_t stream_id_;
     ResponseEncoder* response_encoder_{};
-<<<<<<< HEAD
-=======
-    std::list<AccessLog::InstanceSharedPtr> access_log_handlers_;
->>>>>>> ff59e9ab
     Stats::TimespanPtr request_response_timespan_;
     // Per-stream idle timeout.
     Event::TimerPtr stream_idle_timer_;

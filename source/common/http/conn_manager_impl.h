--- conflicted
+++ resolved
@@ -50,12 +50,8 @@
   ConnectionManagerImpl(ConnectionManagerConfig& config, const Network::DrainDecision& drain_close,
                         Runtime::RandomGenerator& random_generator, Tracing::HttpTracer& tracer,
                         Runtime::Loader& runtime, const LocalInfo::LocalInfo& local_info,
-<<<<<<< HEAD
-                        Upstream::ClusterManager& cluster_manager, Event::TimeSystem& time_system);
-=======
                         Upstream::ClusterManager& cluster_manager,
-                        Server::OverloadManager* overload_manager);
->>>>>>> fcdc64b4
+                        Server::OverloadManager* overload_manager, Event::TimeSystem& time_system);
   ~ConnectionManagerImpl();
 
   static ConnectionManagerStats generateStats(const std::string& prefix, Stats::Scope& scope);
@@ -464,11 +460,8 @@
   WebSocketProxyPtr ws_connection_;
   Network::ReadFilterCallbacks* read_callbacks_{};
   ConnectionManagerListenerStats& listener_stats_;
-<<<<<<< HEAD
+  const Server::OverloadActionState& overload_stop_accepting_requests_;
   Event::TimeSystem& time_system_;
-=======
-  const Server::OverloadActionState& overload_stop_accepting_requests_;
->>>>>>> fcdc64b4
 };
 
 } // namespace Http

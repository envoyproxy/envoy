#pragma once

#include <chrono>
#include <cstdint>
#include <functional>
#include <list>
#include <memory>
#include <string>
#include <vector>

#include "envoy/event/deferred_deletable.h"
#include "envoy/http/access_log.h"
#include "envoy/http/codec.h"
#include "envoy/http/filter.h"
#include "envoy/http/websocket.h"
#include "envoy/network/connection.h"
#include "envoy/network/drain_decision.h"
#include "envoy/network/filter.h"
#include "envoy/router/rds.h"
#include "envoy/runtime/runtime.h"
#include "envoy/ssl/connection.h"
#include "envoy/stats/stats_macros.h"
#include "envoy/tracing/http_tracer.h"
#include "envoy/upstream/upstream.h"

#include "common/common/linked_object.h"
#include "common/http/access_log/request_info_impl.h"
#include "common/http/date_provider.h"
#include "common/http/user_agent.h"
#include "common/http/websocket/ws_handler_impl.h"
#include "common/tracing/http_tracer_impl.h"

namespace Envoy {
namespace Http {

/**
 * All stats for the connection manager. @see stats_macros.h
 */
// clang-format off
#define ALL_HTTP_CONN_MAN_STATS(COUNTER, GAUGE, TIMER)                                             \
  COUNTER(downstream_cx_total)                                                                     \
  COUNTER(downstream_cx_ssl_total)                                                                 \
  COUNTER(downstream_cx_http1_total)                                                               \
  COUNTER(downstream_cx_websocket_total)                                                           \
  COUNTER(downstream_cx_http2_total)                                                               \
  COUNTER(downstream_cx_destroy)                                                                   \
  COUNTER(downstream_cx_destroy_remote)                                                            \
  COUNTER(downstream_cx_destroy_local)                                                             \
  COUNTER(downstream_cx_destroy_active_rq)                                                         \
  COUNTER(downstream_cx_destroy_local_active_rq)                                                   \
  COUNTER(downstream_cx_destroy_remote_active_rq)                                                  \
  GAUGE  (downstream_cx_active)                                                                    \
  GAUGE  (downstream_cx_ssl_active)                                                                \
  GAUGE  (downstream_cx_http1_active)                                                              \
  GAUGE  (downstream_cx_websocket_active)                                                          \
  GAUGE  (downstream_cx_http2_active)                                                              \
  COUNTER(downstream_cx_protocol_error)                                                            \
  TIMER  (downstream_cx_length_ms)                                                                 \
  COUNTER(downstream_cx_rx_bytes_total)                                                            \
  GAUGE  (downstream_cx_rx_bytes_buffered)                                                         \
  COUNTER(downstream_cx_tx_bytes_total)                                                            \
  GAUGE  (downstream_cx_tx_bytes_buffered)                                                         \
  COUNTER(downstream_cx_drain_close)                                                               \
  COUNTER(downstream_cx_idle_timeout)                                                              \
  COUNTER(downstream_flow_control_paused_reading_total)                                            \
  COUNTER(downstream_flow_control_resumed_reading_total)                                           \
  COUNTER(downstream_rq_total)                                                                     \
  COUNTER(downstream_rq_http1_total)                                                               \
  COUNTER(downstream_rq_http2_total)                                                               \
  GAUGE  (downstream_rq_active)                                                                    \
  COUNTER(downstream_rq_response_before_rq_complete)                                               \
  COUNTER(downstream_rq_rx_reset)                                                                  \
  COUNTER(downstream_rq_tx_reset)                                                                  \
  COUNTER(downstream_rq_non_relative_path)                                                         \
  COUNTER(downstream_rq_ws_on_non_ws_route)                                                        \
  COUNTER(downstream_rq_non_ws_on_ws_route)                                                        \
  COUNTER(downstream_rq_2xx)                                                                       \
  COUNTER(downstream_rq_3xx)                                                                       \
  COUNTER(downstream_rq_4xx)                                                                       \
  COUNTER(downstream_rq_5xx)                                                                       \
  TIMER  (downstream_rq_time)                                                                      \
  COUNTER(failed_generate_uuid)
// clang-format on

/**
 * Wrapper struct for connection manager stats. @see stats_macros.h
 */
struct ConnectionManagerNamedStats {
  ALL_HTTP_CONN_MAN_STATS(GENERATE_COUNTER_STRUCT, GENERATE_GAUGE_STRUCT, GENERATE_TIMER_STRUCT)
};

struct ConnectionManagerStats {
  ConnectionManagerNamedStats named_;
  std::string prefix_;
  Stats::Scope& scope_;
};

/**
 * Connection manager tracing specific stats. @see stats_macros.h
 */
// clang-format off
#define CONN_MAN_TRACING_STATS(COUNTER)                                                            \
  COUNTER(random_sampling)                                                                         \
  COUNTER(service_forced)                                                                          \
  COUNTER(client_enabled)                                                                          \
  COUNTER(not_traceable)                                                                           \
  COUNTER(health_check)
// clang-format on

/**
 * Wrapper struct for connection manager tracing stats. @see stats_macros.h
 */
struct ConnectionManagerTracingStats {
  CONN_MAN_TRACING_STATS(GENERATE_COUNTER_STRUCT)
};

/**
 * Configuration for tracing which is set on the connection manager level.
 * Http Tracing can be enabled/disabled on a per connection manager basis.
 * Here we specify some specific for connection manager settings.
 */
struct TracingConnectionManagerConfig {
  Tracing::OperationName operation_name_;
  std::vector<Http::LowerCaseString> request_headers_for_tags_;
};

typedef std::unique_ptr<TracingConnectionManagerConfig> TracingConnectionManagerConfigPtr;

/**
 * Configuration for how to forward client certs.
 */
enum class ForwardClientCertType {
  ForwardOnly,
  AppendForward,
  SanitizeSet,
  Sanitize,
  AlwaysForwardOnly
};

/**
 * Configuration for the fields of the client cert, used for populating the current client cert
 * information to the next hop.
 */
enum class ClientCertDetailsType { Subject, SAN };

/**
 * Abstract configuration for the connection manager.
 */
class ConnectionManagerConfig {
public:
  virtual ~ConnectionManagerConfig() {}

  /**
   *  @return const std::list<AccessLog::InstanceSharedPtr>& the access logs to write to.
   */
  virtual const std::list<AccessLog::InstanceSharedPtr>& accessLogs() PURE;

  /**
   * Called to create a codec for the connection manager. This function will be called when the
   * first byte of application data is received. This is done to support handling of ALPN, protocol
   * detection, etc.
   * @param connection supplies the owning connection.
   * @param data supplies the currently available read data.
   * @param callbacks supplies the callbacks to install into the codec.
   * @return a codec or nullptr if no codec can be created.
   */
  virtual ServerConnectionPtr createCodec(Network::Connection& connection,
                                          const Buffer::Instance& data,
                                          ServerConnectionCallbacks& callbacks) PURE;

  /**
   * @return DateProvider& the date provider to use for
   */
  virtual DateProvider& dateProvider() PURE;

  /**
   * @return the time in milliseconds the connection manager will wait betwen issuing a "shutdown
   *         notice" to the time it will issue a full GOAWAY and not accept any new streams.
   */
  virtual std::chrono::milliseconds drainTimeout() PURE;

  /**
   * @return FilterChainFactory& the HTTP level filter factory to build the connection's filter
   *         chain.
   */
  virtual FilterChainFactory& filterFactory() PURE;

  /**
   * @return whether the connection manager will generate a fresh x-request-id if the request does
   *         not have one.
   */
  virtual bool generateRequestId() PURE;

  /**
   * @return optional idle timeout for incoming connection manager connections.
   */
  virtual const Optional<std::chrono::milliseconds>& idleTimeout() PURE;

  /**
   * @return Router::RouteConfigProvider& the configuration provider used to acquire a route
   *         config for each request flow.
   */
  virtual Router::RouteConfigProvider& routeConfigProvider() PURE;

  /**
   * @return const std::string& the server name to write into responses.
   */
  virtual const std::string& serverName() PURE;

  /**
   * @return ConnectionManagerStats& the stats to write to.
   */
  virtual ConnectionManagerStats& stats() PURE;

  /**
   * @return ConnectionManagerTracingStats& the stats to write to.
   */
  virtual ConnectionManagerTracingStats& tracingStats() PURE;

  /**
   * @return bool whether to use the remote address for populating XFF, determining internal request
   *         status, etc. or to assume that XFF will already be populated with the remote address.
   */
  virtual bool useRemoteAddress() PURE;

  /**
   * @return ForwardClientCertType the configuration of how to forward the client cert information.
   */
  virtual ForwardClientCertType forwardClientCert() PURE;

  /**
   * @return vector of ClientCertDetailsType the configuration of the current client cert's details
   * to be forwarded.
   */
  virtual const std::vector<ClientCertDetailsType>& setCurrentClientCertDetails() const PURE;

  /**
   * @return local address.
   * Gives richer information in case of internal requests.
   */
  virtual const Network::Address::Instance& localAddress() PURE;

  /**
   * @return custom user agent for internal requests for better debugging. Must be configured to
   *         be enabled. User agent will only overwritten if it doesn't already exist. If enabled,
   *         the same user agent will be written to the x-envoy-downstream-service-cluster header.
   */
  virtual const Optional<std::string>& userAgent() PURE;

  /**
   * @return tracing config.
   */
  virtual const TracingConnectionManagerConfig* tracingConfig() PURE;
};

/**
 * Implementation of both ConnectionManager and ServerConnectionCallbacks. This is a
 * Network::Filter that can be installed on a connection that will perform HTTP protocol agnostic
 * handling of a connection and all requests/pushes that occur on a connection.
 */
class ConnectionManagerImpl : Logger::Loggable<Logger::Id::http>,
                              public Network::ReadFilter,
                              public ServerConnectionCallbacks,
                              public Network::ConnectionCallbacks {
public:
  ConnectionManagerImpl(ConnectionManagerConfig& config, const Network::DrainDecision& drain_close,
                        Runtime::RandomGenerator& random_generator, Tracing::HttpTracer& tracer,
                        Runtime::Loader& runtime, const LocalInfo::LocalInfo& local_info,
                        Upstream::ClusterManager& cluster_manager);
  ~ConnectionManagerImpl();

  static ConnectionManagerStats generateStats(const std::string& prefix, Stats::Scope& scope);
  static ConnectionManagerTracingStats generateTracingStats(const std::string& prefix,
                                                            Stats::Scope& scope);
  static void chargeTracingStats(const Tracing::Reason& tracing_reason,
                                 ConnectionManagerTracingStats& tracing_stats);

  // Network::ReadFilter
  Network::FilterStatus onData(Buffer::Instance& data) override;
  Network::FilterStatus onNewConnection() override { return Network::FilterStatus::Continue; }
  void initializeReadFilterCallbacks(Network::ReadFilterCallbacks& callbacks) override;

  // Http::ConnectionCallbacks
  void onGoAway() override;

  // Http::ServerConnectionCallbacks
  StreamDecoder& newStream(StreamEncoder& response_encoder) override;

  // Network::ConnectionCallbacks
  void onEvent(Network::ConnectionEvent event) override;
  // Pass connection watermark events on to all the streams associated with that connection.
  void onAboveWriteBufferHighWatermark() override {
<<<<<<< HEAD
    ASSERT(!underlying_connection_above_high_watermark_);
    underlying_connection_above_high_watermark_ = true;
    for (ActiveStreamPtr& stream : streams_) {
      stream->callHighWatermarkCallbacks();
    }
  }
  void onBelowWriteBufferLowWatermark() override {
    ASSERT(underlying_connection_above_high_watermark_);
    underlying_connection_above_high_watermark_ = false;
    for (ActiveStreamPtr& stream : streams_) {
      stream->callLowWatermarkCallbacks();
    }
=======
    codec_->onUnderlyingConnectionAboveWriteBufferHighWatermark();
  }
  void onBelowWriteBufferLowWatermark() override {
    codec_->onUnderlyingConnectionBelowWriteBufferLowWatermark();
>>>>>>> 76de18fc
  }

private:
  struct ActiveStream;

  /**
   * Base class wrapper for both stream encoder and decoder filters.
   */
  struct ActiveStreamFilterBase : public virtual StreamFilterCallbacks {
    ActiveStreamFilterBase(ActiveStream& parent, bool dual_filter)
        : parent_(parent), headers_continued_(false), stopped_(false), dual_filter_(dual_filter) {}

    bool commonHandleAfterHeadersCallback(FilterHeadersStatus status);
    void commonHandleBufferData(Buffer::Instance& provided_data);
    bool commonHandleAfterDataCallback(FilterDataStatus status, Buffer::Instance& provided_data);
    bool commonHandleAfterTrailersCallback(FilterTrailersStatus status);

    void commonContinue();
    virtual Buffer::InstancePtr& bufferedData() PURE;
    virtual bool complete() PURE;
    virtual void doHeaders(bool end_stream) PURE;
    virtual void doData(bool end_stream) PURE;
    virtual void doTrailers() PURE;
    virtual const HeaderMapPtr& trailers() PURE;

    // Http::StreamFilterCallbacks
    uint64_t connectionId() override;
    const Network::Connection* connection() override;
    Ssl::Connection* ssl() override;
    Event::Dispatcher& dispatcher() override;
    void resetStream() override;
    Router::RouteConstSharedPtr route() override;
    void clearRouteCache() override;
    uint64_t streamId() override;
    AccessLog::RequestInfo& requestInfo() override;
    Tracing::Span& activeSpan() override;
    const std::string& downstreamAddress() override;

    ActiveStream& parent_;
    bool headers_continued_ : 1;
    bool stopped_ : 1;
    const bool dual_filter_ : 1;
  };

  /**
   * Wrapper for a stream decoder filter.
   */
  struct ActiveStreamDecoderFilter : public ActiveStreamFilterBase,
                                     public StreamDecoderFilterCallbacks,
                                     LinkedObject<ActiveStreamDecoderFilter> {
    ActiveStreamDecoderFilter(ActiveStream& parent, StreamDecoderFilterSharedPtr filter,
                              bool dual_filter)
        : ActiveStreamFilterBase(parent, dual_filter), handle_(filter) {}

    // ActiveStreamFilterBase
    Buffer::InstancePtr& bufferedData() override { return parent_.buffered_request_data_; }
    bool complete() override { return parent_.state_.remote_complete_; }
    void doHeaders(bool end_stream) override {
      parent_.decodeHeaders(this, *parent_.request_headers_, end_stream);
    }
    void doData(bool end_stream) override {
      parent_.decodeData(this, *parent_.buffered_request_data_, end_stream);
    }
    void doTrailers() override { parent_.decodeTrailers(this, *parent_.request_trailers_); }
    const HeaderMapPtr& trailers() override { return parent_.request_trailers_; }

    // Http::StreamDecoderFilterCallbacks
    void addDecodedData(Buffer::Instance& data) override;
    void continueDecoding() override;
    const Buffer::Instance* decodingBuffer() override {
      return parent_.buffered_request_data_.get();
    }
    void encodeHeaders(HeaderMapPtr&& headers, bool end_stream) override;
    void encodeData(Buffer::Instance& data, bool end_stream) override;
    void encodeTrailers(HeaderMapPtr&& trailers) override;
    void onDecoderFilterAboveWriteBufferHighWatermark() override;
    void onDecoderFilterBelowWriteBufferLowWatermark() override;
    void
    addDownstreamWatermarkCallbacks(DownstreamWatermarkCallbacks& watermark_callbacks) override;
    void
    removeDownstreamWatermarkCallbacks(DownstreamWatermarkCallbacks& watermark_callbacks) override;

    StreamDecoderFilterSharedPtr handle_;
  };

  typedef std::unique_ptr<ActiveStreamDecoderFilter> ActiveStreamDecoderFilterPtr;

  /**
   * Wrapper for a stream encoder filter.
   */
  struct ActiveStreamEncoderFilter : public ActiveStreamFilterBase,
                                     public StreamEncoderFilterCallbacks,
                                     LinkedObject<ActiveStreamEncoderFilter> {
    ActiveStreamEncoderFilter(ActiveStream& parent, StreamEncoderFilterSharedPtr filter,
                              bool dual_filter)
        : ActiveStreamFilterBase(parent, dual_filter), handle_(filter) {}

    // ActiveStreamFilterBase
    Buffer::InstancePtr& bufferedData() override { return parent_.buffered_response_data_; }
    bool complete() override { return parent_.state_.local_complete_; }
    void doHeaders(bool end_stream) override {
      parent_.encodeHeaders(this, *parent_.response_headers_, end_stream);
    }
    void doData(bool end_stream) override {
      parent_.encodeData(this, *parent_.buffered_response_data_, end_stream);
    }
    void doTrailers() override { parent_.encodeTrailers(this, *parent_.response_trailers_); }
    const HeaderMapPtr& trailers() override { return parent_.response_trailers_; }

    // Http::StreamEncoderFilterCallbacks
    void addEncodedData(Buffer::Instance& data) override;
    void onEncoderFilterAboveWriteBufferHighWatermark() override;
    void onEncoderFilterBelowWriteBufferLowWatermark() override;
    void continueEncoding() override;
    const Buffer::Instance* encodingBuffer() override {
      return parent_.buffered_response_data_.get();
    }

    StreamEncoderFilterSharedPtr handle_;
  };

  typedef std::unique_ptr<ActiveStreamEncoderFilter> ActiveStreamEncoderFilterPtr;

  /**
   * Wraps a single active stream on the connection. These are either full request/response pairs
   * or pushes.
   */
  struct ActiveStream : LinkedObject<ActiveStream>,
                        public Event::DeferredDeletable,
                        public StreamCallbacks,
                        public StreamDecoder,
                        public FilterChainFactoryCallbacks,
                        public WsHandlerCallbacks,
                        public Tracing::Config {
    ActiveStream(ConnectionManagerImpl& connection_manager);
    ~ActiveStream();

    void addStreamDecoderFilterWorker(StreamDecoderFilterSharedPtr filter, bool dual_filter);
    void addStreamEncoderFilterWorker(StreamEncoderFilterSharedPtr filter, bool dual_filter);
    void chargeStats(HeaderMap& headers);
    std::list<ActiveStreamEncoderFilterPtr>::iterator
    commonEncodePrefix(ActiveStreamEncoderFilter* filter, bool end_stream);
    uint64_t connectionId();
    const Network::Connection* connection();
    Ssl::Connection* ssl();
    void addDecodedData(ActiveStreamDecoderFilter& filter, Buffer::Instance& data);
    void decodeHeaders(ActiveStreamDecoderFilter* filter, HeaderMap& headers, bool end_stream);
    void decodeData(ActiveStreamDecoderFilter* filter, Buffer::Instance& data, bool end_stream);
    void decodeTrailers(ActiveStreamDecoderFilter* filter, HeaderMap& trailers);
    void addEncodedData(ActiveStreamEncoderFilter& filter, Buffer::Instance& data);
    void encodeHeaders(ActiveStreamEncoderFilter* filter, HeaderMap& headers, bool end_stream);
    void encodeData(ActiveStreamEncoderFilter* filter, Buffer::Instance& data, bool end_stream);
    void encodeTrailers(ActiveStreamEncoderFilter* filter, HeaderMap& trailers);
    void maybeEndEncode(bool end_stream);
    uint64_t streamId() { return stream_id_; }

    // Http::StreamCallbacks
    void onResetStream(StreamResetReason reason) override;
    void onAboveWriteBufferHighWatermark() override;
    void onBelowWriteBufferLowWatermark() override;

    // Http::StreamDecoder
    void decodeHeaders(HeaderMapPtr&& headers, bool end_stream) override;
    void decodeData(Buffer::Instance& data, bool end_stream) override;
    void decodeTrailers(HeaderMapPtr&& trailers) override;

    // Http::FilterChainFactoryCallbacks
    void addStreamDecoderFilter(StreamDecoderFilterSharedPtr filter) override {
      addStreamDecoderFilterWorker(filter, false);
    }
    void addStreamEncoderFilter(StreamEncoderFilterSharedPtr filter) override {
      addStreamEncoderFilterWorker(filter, false);
    }
    void addStreamFilter(StreamFilterSharedPtr filter) override {
      addStreamDecoderFilterWorker(filter, true);
      addStreamEncoderFilterWorker(filter, true);
    }
    void addAccessLogHandler(Http::AccessLog::InstanceSharedPtr handler) override;

    // Http::WsHandlerCallbacks
    void sendHeadersOnlyResponse(HeaderMap& headers) override {
      encodeHeaders(nullptr, headers, true);
    }

    // Tracing::TracingConfig
    virtual Tracing::OperationName operationName() const override;
    virtual const std::vector<Http::LowerCaseString>& requestHeadersForTags() const override;

    // Pass on watermark callbacks to watermark subscribers.  This boils down to passing watermark
    // events for this stream and the downstream connection to the router filter.
    void callHighWatermarkCallbacks();
    void callLowWatermarkCallbacks();

    /**
     * Flags that keep track of which filter calls are currently in progress.
     */
    // clang-format off
    struct FilterCallState {
      static constexpr uint32_t DecodeHeaders   = 0x01;
      static constexpr uint32_t DecodeData      = 0x02;
      static constexpr uint32_t DecodeTrailers  = 0x04;
      static constexpr uint32_t EncodeHeaders   = 0x08;
      static constexpr uint32_t EncodeData      = 0x10;
      static constexpr uint32_t EncodeTrailers  = 0x20;
    };
    // clang-format on

    // All state for the stream. Put here for readability.
    struct State {
      State() : remote_complete_(false), local_complete_(false), saw_connection_close_(false) {}

      uint32_t filter_call_state_{0};
      bool remote_complete_ : 1;
      bool local_complete_ : 1;
      bool saw_connection_close_ : 1;
    };

    ConnectionManagerImpl& connection_manager_;
    Router::ConfigConstSharedPtr snapped_route_config_;
    Tracing::SpanPtr active_span_{new Tracing::NullSpan()};
    const uint64_t stream_id_;
    StreamEncoder* response_encoder_{};
    HeaderMapPtr response_headers_;
    Buffer::InstancePtr buffered_response_data_; // TODO(mattklein123): buffer data stat
    HeaderMapPtr response_trailers_{};
    HeaderMapPtr request_headers_;
    Buffer::InstancePtr buffered_request_data_; // TODO(mattklein123): buffer data stat
    HeaderMapPtr request_trailers_;
    std::list<ActiveStreamDecoderFilterPtr> decoder_filters_;
    std::list<ActiveStreamEncoderFilterPtr> encoder_filters_;
    std::list<Http::AccessLog::InstanceSharedPtr> access_log_handlers_;
    Stats::TimespanPtr request_timer_;
    State state_;
    AccessLog::RequestInfoImpl request_info_;
    std::string downstream_address_;
    Optional<Router::RouteConstSharedPtr> cached_route_;
    DownstreamWatermarkCallbacks* watermark_callbacks_{nullptr};
    uint32_t high_watermark_count_{0};
  };

  typedef std::unique_ptr<ActiveStream> ActiveStreamPtr;

  /**
   * Check to see if the connection can be closed after gracefully waiting to send pending codec
   * data.
   */
  void checkForDeferredClose();

  /**
   * Do a delayed destruction of a stream to allow for stack unwind. Also calls onDestroy() for
   * each filter.
   */
  void doDeferredStreamDestroy(ActiveStream& stream);

  /**
   * Process a stream that is ending due to upstream response or reset.
   */
  void doEndStream(ActiveStream& stream);

  void resetAllStreams();
  void onIdleTimeout();
  void onDrainTimeout();
  void startDrainSequence();

  bool isWebSocketConnection() const { return ws_connection_ != nullptr; }

  enum class DrainState { NotDraining, Draining, Closing };

  ConnectionManagerConfig& config_;
  ConnectionManagerStats& stats_; // We store a reference here to avoid an extra stats() call on the
                                  // config in the hot path.
  ServerConnectionPtr codec_;
  std::list<ActiveStreamPtr> streams_;
  Stats::TimespanPtr conn_length_;
  const Network::DrainDecision& drain_close_;
  DrainState drain_state_{DrainState::NotDraining};
  UserAgent user_agent_;
  Event::TimerPtr idle_timer_;
  Event::TimerPtr drain_timer_;
  Runtime::RandomGenerator& random_generator_;
  Tracing::HttpTracer& tracer_;
  Runtime::Loader& runtime_;
  const LocalInfo::LocalInfo& local_info_;
  Upstream::ClusterManager& cluster_manager_;
  WebSocket::WsHandlerImplPtr ws_connection_{};
  Network::ReadFilterCallbacks* read_callbacks_{};
  bool underlying_connection_above_high_watermark_{false};
};

} // Http
} // namespace Envoy<|MERGE_RESOLUTION|>--- conflicted
+++ resolved
@@ -290,25 +290,16 @@
   void onEvent(Network::ConnectionEvent event) override;
   // Pass connection watermark events on to all the streams associated with that connection.
   void onAboveWriteBufferHighWatermark() override {
-<<<<<<< HEAD
+    ASSERT(codec_);
     ASSERT(!underlying_connection_above_high_watermark_);
     underlying_connection_above_high_watermark_ = true;
-    for (ActiveStreamPtr& stream : streams_) {
-      stream->callHighWatermarkCallbacks();
-    }
-  }
-  void onBelowWriteBufferLowWatermark() override {
-    ASSERT(underlying_connection_above_high_watermark_);
-    underlying_connection_above_high_watermark_ = false;
-    for (ActiveStreamPtr& stream : streams_) {
-      stream->callLowWatermarkCallbacks();
-    }
-=======
     codec_->onUnderlyingConnectionAboveWriteBufferHighWatermark();
   }
   void onBelowWriteBufferLowWatermark() override {
+    ASSERT(codec_);
+    ASSERT(underlying_connection_above_high_watermark_);
+    underlying_connection_above_high_watermark_ = false;
     codec_->onUnderlyingConnectionBelowWriteBufferLowWatermark();
->>>>>>> 76de18fc
   }
 
 private:

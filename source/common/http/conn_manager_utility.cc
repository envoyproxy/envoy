#include "common/http/conn_manager_utility.h"

#include <atomic>
#include <cstdint>
#include <string>

#include "common/common/empty_string.h"
#include "common/common/utility.h"
#include "common/http/access_log/access_log_formatter.h"
#include "common/http/headers.h"
#include "common/http/utility.h"
#include "common/network/utility.h"
#include "common/runtime/uuid_util.h"
#include "common/tracing/http_tracer_impl.h"

namespace Envoy {
namespace Http {

std::atomic<uint64_t> ConnectionManagerUtility::next_stream_id_(0);

uint64_t ConnectionManagerUtility::generateStreamId(const Router::Config& route_table,
                                                    Runtime::RandomGenerator& random_generator) {
  // See the comment for next_stream_id_ in conn_manager_utility.h for why we do this.
  if (route_table.usesRuntime()) {
    return random_generator.random();
  } else {
    return ++next_stream_id_;
  }
}

void ConnectionManagerUtility::mutateRequestHeaders(Http::HeaderMap& request_headers,
                                                    Network::Connection& connection,
                                                    ConnectionManagerConfig& config,
                                                    const Router::Config& route_config,
                                                    Runtime::RandomGenerator& random,
                                                    Runtime::Loader& runtime,
                                                    const LocalInfo::LocalInfo& local_info) {
  // Clean proxy headers.
  request_headers.removeEnvoyInternalRequest();
  request_headers.removeKeepAlive();
  request_headers.removeProxyConnection();
  request_headers.removeTransferEncoding();

  // If this is a WebSocket Upgrade request, do not remove the Connection and Upgrade headers,
<<<<<<< HEAD
  // as we forward them verbatim to the client.
=======
  // as we forward them verbatim to the upstream hosts.
>>>>>>> 438b1d9e
  if (!Utility::isWebSocketUpgradeRequest(request_headers)) {
    request_headers.removeConnection();
    request_headers.removeUpgrade();
  }

  // If we are "using remote address" this means that we create/append to XFF with our immediate
  // peer. Cases where we don't "use remote address" include trusted double proxy where we expect
  // our peer to have already properly set XFF, etc.
  if (config.useRemoteAddress()) {
    if (Network::Utility::isLoopbackAddress(connection.remoteAddress())) {
      Utility::appendXff(request_headers, config.localAddress());
    } else {
      Utility::appendXff(request_headers, connection.remoteAddress());
    }
    request_headers.insertForwardedProto().value(
        connection.ssl() ? Headers::get().SchemeValues.Https : Headers::get().SchemeValues.Http);
  }

  // If we didn't already replace x-forwarded-proto because we are using the remote address, and
  // remote hasn't set it (trusted proxy), we set it, since we then use this for setting scheme.
  if (!request_headers.ForwardedProto()) {
    request_headers.insertForwardedProto().value(
        connection.ssl() ? Headers::get().SchemeValues.Https : Headers::get().SchemeValues.Http);
  }

  // At this point we can determine whether this is an internal or external request. This is done
  // via XFF, which was set above or we trust.
  bool internal_request = Utility::isInternalRequest(request_headers);

  // Edge request is the request from external clients to front Envoy.
  // Request from front Envoy to the internal service will be treated as not edge request.
  bool edge_request = !internal_request && config.useRemoteAddress();

  // If internal request, set header and do other internal only modifications.
  if (internal_request) {
    request_headers.insertEnvoyInternalRequest().value(
        Headers::get().EnvoyInternalRequestValues.True);
  } else {
    if (edge_request) {
      request_headers.removeEnvoyDownstreamServiceCluster();
      request_headers.removeEnvoyDownstreamServiceNode();
    }

    request_headers.removeEnvoyRetryOn();
    request_headers.removeEnvoyUpstreamAltStatName();
    request_headers.removeEnvoyUpstreamRequestTimeoutMs();
    request_headers.removeEnvoyUpstreamRequestPerTryTimeoutMs();
    request_headers.removeEnvoyUpstreamRequestTimeoutAltResponse();
    request_headers.removeEnvoyExpectedRequestTimeoutMs();
    request_headers.removeEnvoyForceTrace();

    for (const Http::LowerCaseString& header : route_config.internalOnlyHeaders()) {
      request_headers.remove(header);
    }
  }

  if (config.userAgent().valid()) {
    request_headers.insertEnvoyDownstreamServiceCluster().value(config.userAgent().value());
    HeaderEntry& user_agent_header = request_headers.insertUserAgent();
    if (user_agent_header.value().empty()) {
      user_agent_header.value(config.userAgent().value());
    }

    if (!local_info.nodeName().empty()) {
      request_headers.insertEnvoyDownstreamServiceNode().value(local_info.nodeName());
    }
  }

  // If we are an external request, AND we are "using remote address" (see above), we set
  // x-envoy-external-address since this is our first ingress point into the trusted network.
  if (edge_request && connection.remoteAddress().type() == Network::Address::Type::Ip) {
    request_headers.insertEnvoyExternalAddress().value(
        connection.remoteAddress().ip()->addressAsString());
  }

  // Generate x-request-id for all edge requests, or if there is none.
  if (config.generateRequestId() && (edge_request || !request_headers.RequestId())) {
    std::string uuid = "";

    try {
      uuid = random.uuid();
    } catch (const EnvoyException&) {
      // We could not generate uuid, not a big deal.
      config.stats().named_.failed_generate_uuid_.inc();
    }

    if (!uuid.empty()) {
      request_headers.insertRequestId().value(uuid);
    }
  }

  if (config.tracingConfig()) {
    Tracing::HttpTracerUtility::mutateHeaders(request_headers, runtime);
  }
  mutateXfccRequestHeader(request_headers, connection, config);
}

void ConnectionManagerUtility::mutateXfccRequestHeader(Http::HeaderMap& request_headers,
                                                       Network::Connection& connection,
                                                       ConnectionManagerConfig& config) {
  // When AlwaysForwardOnly is set, always forward the XFCC header without modification.
  if (config.forwardClientCert() == Http::ForwardClientCertType::AlwaysForwardOnly) {
    return;
  }
  // When Sanitize is set, or the connection is not mutual TLS, remove the XFCC header.
  if (config.forwardClientCert() == Http::ForwardClientCertType::Sanitize ||
      !(connection.ssl() && connection.ssl()->peerCertificatePresented())) {
    request_headers.removeForwardedClientCert();
    return;
  }

  // When ForwardOnly is set, always forward the XFCC header without modification.
  if (config.forwardClientCert() == Http::ForwardClientCertType::ForwardOnly) {
    return;
  }

  // TODO(myidpt): Handle the special characters in By and SAN fields.
  // TODO: Optimize client_cert_details based on perf analysis (direct string appending may be more
  // preferable).
  std::vector<std::string> client_cert_details;
  // When AppendForward or SanitizeSet is set, the client certificate information should be set into
  // the XFCC header.
  if (config.forwardClientCert() == Http::ForwardClientCertType::AppendForward ||
      config.forwardClientCert() == Http::ForwardClientCertType::SanitizeSet) {
    if (!connection.ssl()->uriSanLocalCertificate().empty()) {
      client_cert_details.push_back("By=" + connection.ssl()->uriSanLocalCertificate());
    }
    if (!connection.ssl()->sha256PeerCertificateDigest().empty()) {
      client_cert_details.push_back("Hash=" + connection.ssl()->sha256PeerCertificateDigest());
    }
    for (const auto& detail : config.setCurrentClientCertDetails()) {
      switch (detail) {
      case Http::ClientCertDetailsType::Subject:
        // The "Subject" key still exists even if the subject is empty.
        client_cert_details.push_back("Subject=\"" + connection.ssl()->subjectPeerCertificate() +
                                      "\"");
        break;
      case Http::ClientCertDetailsType::SAN:
        // Currently, we only support a single SAN field with URI type.
        // The "SAN" key still exists even if the SAN is empty.
        client_cert_details.push_back("SAN=" + connection.ssl()->uriSanPeerCertificate());
      }
    }
  }

  std::string client_cert_details_str = StringUtil::join(client_cert_details, ";");
  if (config.forwardClientCert() == Http::ForwardClientCertType::AppendForward) {
    if (request_headers.ForwardedClientCert() &&
        !request_headers.ForwardedClientCert()->value().empty()) {
      request_headers.ForwardedClientCert()->value().append(("," + client_cert_details_str).c_str(),
                                                            client_cert_details_str.length() + 1);
    } else {
      request_headers.insertForwardedClientCert().value(client_cert_details_str);
    }
  } else if (config.forwardClientCert() == Http::ForwardClientCertType::SanitizeSet) {
    request_headers.insertForwardedClientCert().value(client_cert_details_str);
  } else {
    NOT_REACHED;
  }
}

void ConnectionManagerUtility::mutateResponseHeaders(Http::HeaderMap& response_headers,
                                                     const Http::HeaderMap& request_headers,
                                                     const Router::Config& route_config) {
  response_headers.removeConnection();
  response_headers.removeTransferEncoding();

  for (const Http::LowerCaseString& to_remove : route_config.responseHeadersToRemove()) {
    response_headers.remove(to_remove);
  }

  for (const std::pair<Http::LowerCaseString, std::string>& to_add :
       route_config.responseHeadersToAdd()) {
    response_headers.addStatic(to_add.first, to_add.second);
  }

  if (request_headers.EnvoyForceTrace() && request_headers.RequestId()) {
    response_headers.insertRequestId().value(*request_headers.RequestId());
  }
}

} // namespace Http
} // namespace Envoy<|MERGE_RESOLUTION|>--- conflicted
+++ resolved
@@ -42,11 +42,7 @@
   request_headers.removeTransferEncoding();
 
   // If this is a WebSocket Upgrade request, do not remove the Connection and Upgrade headers,
-<<<<<<< HEAD
-  // as we forward them verbatim to the client.
-=======
   // as we forward them verbatim to the upstream hosts.
->>>>>>> 438b1d9e
   if (!Utility::isWebSocketUpgradeRequest(request_headers)) {
     request_headers.removeConnection();
     request_headers.removeUpgrade();

#include "common/http/conn_manager_utility.h"

#include <atomic>
#include <cstdint>
#include <string>

#include "common/access_log/access_log_formatter.h"
#include "common/common/empty_string.h"
#include "common/common/utility.h"
#include "common/http/headers.h"
#include "common/http/http1/codec_impl.h"
#include "common/http/http2/codec_impl.h"
#include "common/http/path_utility.h"
#include "common/http/utility.h"
#include "common/network/utility.h"
#include "common/runtime/uuid_util.h"
#include "common/tracing/http_tracer_impl.h"

#include "absl/strings/str_join.h"

namespace Envoy {
namespace Http {

std::string ConnectionManagerUtility::determineNextProtocol(Network::Connection& connection,
                                                            const Buffer::Instance& data) {
  if (!connection.nextProtocol().empty()) {
    return connection.nextProtocol();
  }

  // See if the data we have so far shows the HTTP/2 prefix. We ignore the case where someone sends
  // us the first few bytes of the HTTP/2 prefix since in all public cases we use SSL/ALPN. For
  // internal cases this should practically never happen.
  if (-1 != data.search(Http2::CLIENT_MAGIC_PREFIX.c_str(), Http2::CLIENT_MAGIC_PREFIX.size(), 0)) {
    return Http2::ALPN_STRING;
  }

  return "";
}

ServerConnectionPtr ConnectionManagerUtility::autoCreateCodec(
    Network::Connection& connection, const Buffer::Instance& data,
    ServerConnectionCallbacks& callbacks, Stats::Scope& scope, const Http1Settings& http1_settings,
    const Http2Settings& http2_settings, const uint32_t max_request_headers_kb) {
  if (determineNextProtocol(connection, data) == Http2::ALPN_STRING) {
    return std::make_unique<Http2::ServerConnectionImpl>(connection, callbacks, scope,
                                                         http2_settings, max_request_headers_kb);
  } else {
    return std::make_unique<Http1::ServerConnectionImpl>(connection, callbacks, http1_settings,
                                                         max_request_headers_kb);
  }
}

Network::Address::InstanceConstSharedPtr ConnectionManagerUtility::mutateRequestHeaders(
    HeaderMap& request_headers, Network::Connection& connection, ConnectionManagerConfig& config,
    const Router::Config& route_config, Runtime::RandomGenerator& random, Runtime::Loader& runtime,
    const LocalInfo::LocalInfo& local_info) {
  // If this is a Upgrade request, do not remove the Connection and Upgrade headers,
  // as we forward them verbatim to the upstream hosts.
  if (Utility::isUpgrade(request_headers)) {
    // The current WebSocket implementation re-uses the HTTP1 codec to send upgrade headers to
    // the upstream host. This adds the "transfer-encoding: chunked" request header if the stream
    // has not ended and content-length does not exist. In HTTP1.1, if transfer-encoding and
    // content-length both do not exist this means there is no request body. After transfer-encoding
    // is stripped here, the upstream request becomes invalid. We can fix it by explicitly adding a
    // "content-length: 0" request header here.
    const bool no_body = (!request_headers.TransferEncoding() && !request_headers.ContentLength());
    if (no_body) {
      request_headers.insertContentLength().value(uint64_t(0));
    }
  } else {
    request_headers.removeConnection();
    request_headers.removeUpgrade();
  }

  // Clean proxy headers.
  request_headers.removeEnvoyInternalRequest();
  request_headers.removeKeepAlive();
  request_headers.removeProxyConnection();
  request_headers.removeTransferEncoding();

  // If we are "using remote address" this means that we create/append to XFF with our immediate
  // peer. Cases where we don't "use remote address" include trusted double proxy where we expect
  // our peer to have already properly set XFF, etc.
  Network::Address::InstanceConstSharedPtr final_remote_address;
  bool single_xff_address;
  const uint32_t xff_num_trusted_hops = config.xffNumTrustedHops();
  if (config.useRemoteAddress()) {
    single_xff_address = request_headers.ForwardedFor() == nullptr;
    // If there are any trusted proxies in front of this Envoy instance (as indicated by
    // the xff_num_trusted_hops configuration option), get the trusted client address
    // from the XFF before we append to XFF.
    if (xff_num_trusted_hops > 0) {
      final_remote_address =
          Utility::getLastAddressFromXFF(request_headers, xff_num_trusted_hops - 1).address_;
    }
    // If there aren't any trusted proxies in front of this Envoy instance, or there
    // are but they didn't populate XFF properly, the trusted client address is the
    // source address of the immediate downstream's connection to us.
    if (final_remote_address == nullptr) {
      final_remote_address = connection.remoteAddress();
    }
    if (!config.skipXffAppend()) {
      if (Network::Utility::isLoopbackAddress(*connection.remoteAddress())) {
        Utility::appendXff(request_headers, config.localAddress());
      } else {
        Utility::appendXff(request_headers, *connection.remoteAddress());
      }
    }
    request_headers.insertForwardedProto().value().setReference(
        connection.ssl() ? Headers::get().SchemeValues.Https : Headers::get().SchemeValues.Http);
  } else {
    // If we are not using remote address, attempt to pull a valid IPv4 or IPv6 address out of XFF.
    // If we find one, it will be used as the downstream address for logging. It may or may not be
    // used for determining internal/external status (see below).
    auto ret = Utility::getLastAddressFromXFF(request_headers, xff_num_trusted_hops);
    final_remote_address = ret.address_;
    single_xff_address = ret.single_address_;
  }

  // If we didn't already replace x-forwarded-proto because we are using the remote address, and
  // remote hasn't set it (trusted proxy), we set it, since we then use this for setting scheme.
  if (!request_headers.ForwardedProto()) {
    request_headers.insertForwardedProto().value().setReference(
        connection.ssl() ? Headers::get().SchemeValues.Https : Headers::get().SchemeValues.Http);
  }

  // At this point we can determine whether this is an internal or external request. The
  // determination of internal status uses the following:
  // 1) After remote address/XFF appending, the XFF header must contain a *single* address.
  // 2) The single address must be an internal address.
  // 3) If configured to not use remote address, but no XFF header is available, even if the real
  //    remote is internal, the request is considered external.
  // HUGE WARNING: The way we do this is not optimal but is how it worked "from the beginning" so
  //               we can't change it at this point. In the future we will likely need to add
  //               additional inference modes and make this mode legacy.
  const bool internal_request =
      single_xff_address && final_remote_address != nullptr &&
      config.internalAddressConfig().isInternalAddress(*final_remote_address);

  // After determining internal request status, if there is no final remote address, due to no XFF,
  // busted XFF, etc., use the direct connection remote address for logging.
  if (final_remote_address == nullptr) {
    final_remote_address = connection.remoteAddress();
  }

  // Edge request is the request from external clients to front Envoy.
  // Request from front Envoy to the internal service will be treated as not edge request.
  const bool edge_request = !internal_request && config.useRemoteAddress();

  // If internal request, set header and do other internal only modifications.
  if (internal_request) {
    request_headers.insertEnvoyInternalRequest().value().setReference(
        Headers::get().EnvoyInternalRequestValues.True);
  } else {
    if (edge_request) {
      request_headers.removeEnvoyDecoratorOperation();
      request_headers.removeEnvoyDownstreamServiceCluster();
      request_headers.removeEnvoyDownstreamServiceNode();
    }

    request_headers.removeEnvoyRetriableStatusCodes();
    request_headers.removeEnvoyRetryOn();
    request_headers.removeEnvoyRetryGrpcOn();
    request_headers.removeEnvoyMaxRetries();
    request_headers.removeEnvoyUpstreamAltStatName();
    request_headers.removeEnvoyUpstreamRequestTimeoutMs();
    request_headers.removeEnvoyUpstreamRequestPerTryTimeoutMs();
    request_headers.removeEnvoyUpstreamRequestTimeoutAltResponse();
    request_headers.removeEnvoyExpectedRequestTimeoutMs();
    request_headers.removeEnvoyForceTrace();
    request_headers.removeEnvoyIpTags();
    request_headers.removeEnvoyOriginalUrl();

    for (const LowerCaseString& header : route_config.internalOnlyHeaders()) {
      request_headers.remove(header);
    }
  }

  if (config.userAgent()) {
    request_headers.insertEnvoyDownstreamServiceCluster().value(config.userAgent().value());
    HeaderEntry& user_agent_header = request_headers.insertUserAgent();
    if (user_agent_header.value().empty()) {
      // Following setReference() is safe because user agent is constant for the life of the
      // listener.
      user_agent_header.value().setReference(config.userAgent().value());
    }

    // TODO(htuch): should this be under the config.userAgent() condition or in the outer scope?
    if (!local_info.nodeName().empty()) {
      request_headers.insertEnvoyDownstreamServiceNode().value(local_info.nodeName());
    }
  }

  if (!config.via().empty()) {
    Utility::appendVia(request_headers, config.via());
  }

  // If we are an external request, AND we are "using remote address" (see above), we set
  // x-envoy-external-address since this is our first ingress point into the trusted network.
  if (edge_request && final_remote_address->type() == Network::Address::Type::Ip) {
    request_headers.insertEnvoyExternalAddress().value(
        final_remote_address->ip()->addressAsString());
  }

  // Generate x-request-id for all edge requests, or if there is none.
  if (config.generateRequestId() && (edge_request || !request_headers.RequestId())) {
    // TODO(PiotrSikora) PERF: Write UUID directly to the header map.
    const std::string uuid = random.uuid();
    ASSERT(!uuid.empty());
    request_headers.insertRequestId().value(uuid);
  }

  mutateTracingRequestHeader(request_headers, runtime, config);
  mutateXfccRequestHeader(request_headers, connection, config);

  return final_remote_address;
}

void ConnectionManagerUtility::mutateTracingRequestHeader(HeaderMap& request_headers,
                                                          Runtime::Loader& runtime,
                                                          ConnectionManagerConfig& config) {
  if (!config.tracingConfig() || !request_headers.RequestId()) {
    return;
  }

  // TODO(dnoe): Migrate uuidModBy and others below to take string_view (#6580)
  std::string x_request_id(request_headers.RequestId()->value().getStringView());
  uint64_t result;
  // Skip if x-request-id is corrupted.
  if (!UuidUtils::uuidModBy(x_request_id, result, 10000)) {
    return;
  }

  // Do not apply tracing transformations if we are currently tracing.
  if (UuidTraceStatus::NoTrace == UuidUtils::isTraceableUuid(x_request_id)) {
    if (request_headers.ClientTraceId() &&
        runtime.snapshot().featureEnabled("tracing.client_enabled",
                                          config.tracingConfig()->client_sampling_)) {
      UuidUtils::setTraceableUuid(x_request_id, UuidTraceStatus::Client);
    } else if (request_headers.EnvoyForceTrace()) {
      UuidUtils::setTraceableUuid(x_request_id, UuidTraceStatus::Forced);
    } else if (runtime.snapshot().featureEnabled("tracing.random_sampling",
                                                 config.tracingConfig()->random_sampling_, result,
                                                 10000)) {
      UuidUtils::setTraceableUuid(x_request_id, UuidTraceStatus::Sampled);
    }
  }

  if (!runtime.snapshot().featureEnabled("tracing.global_enabled",
                                         config.tracingConfig()->overall_sampling_, result)) {
    UuidUtils::setTraceableUuid(x_request_id, UuidTraceStatus::NoTrace);
  }

  request_headers.RequestId()->value(x_request_id);
}

void ConnectionManagerUtility::mutateXfccRequestHeader(HeaderMap& request_headers,
                                                       Network::Connection& connection,
                                                       ConnectionManagerConfig& config) {
  // When AlwaysForwardOnly is set, always forward the XFCC header without modification.
  if (config.forwardClientCert() == ForwardClientCertType::AlwaysForwardOnly) {
    return;
  }
  // When Sanitize is set, or the connection is not mutual TLS, remove the XFCC header.
  if (config.forwardClientCert() == ForwardClientCertType::Sanitize ||
      !(connection.ssl() && connection.ssl()->peerCertificatePresented())) {
    request_headers.removeForwardedClientCert();
    request_headers.removeForwardedUntrustedClientCert();
    return;
  }

  // When ForwardOnly is set, always forward the XFCC header without modification.
  if (config.forwardClientCert() == ForwardClientCertType::ForwardOnly) {
    return;
  }

  // TODO(myidpt): Handle the special characters in By and URI fields.
  // TODO: Optimize client_cert_details based on perf analysis (direct string appending may be more
  // preferable).
  std::vector<std::string> client_cert_details;
  // When AppendForward or SanitizeSet is set, the client certificate information should be set into
  // the XFCC header.
  if (config.forwardClientCert() == ForwardClientCertType::AppendForward ||
      config.forwardClientCert() == ForwardClientCertType::SanitizeSet) {
    const auto uri_sans_local_cert = connection.ssl()->uriSanLocalCertificate();
    if (!uri_sans_local_cert.empty()) {
      client_cert_details.push_back("By=" + uri_sans_local_cert[0]);
    }
    const std::string cert_digest = connection.ssl()->sha256PeerCertificateDigest();
    if (!cert_digest.empty()) {
      client_cert_details.push_back("Hash=" + cert_digest);
    }
    for (const auto& detail : config.setCurrentClientCertDetails()) {
      switch (detail) {
      case ClientCertDetailsType::Cert: {
        const std::string peer_cert = connection.ssl()->urlEncodedPemEncodedPeerCertificate();
        if (!peer_cert.empty()) {
          client_cert_details.push_back("Cert=\"" + peer_cert + "\"");
        }
        break;
      }
      case ClientCertDetailsType::Subject:
        // The "Subject" key still exists even if the subject is empty.
        client_cert_details.push_back("Subject=\"" + connection.ssl()->subjectPeerCertificate() +
                                      "\"");
        break;
      case ClientCertDetailsType::URI: {
        // The "URI" key still exists even if the URI is empty.
        const auto sans = connection.ssl()->uriSanPeerCertificate();
        const auto& uri_san = sans.empty() ? "" : sans[0];
        client_cert_details.push_back("URI=" + uri_san);
        break;
      }
      case ClientCertDetailsType::DNS: {
        const std::vector<std::string> dns_sans = connection.ssl()->dnsSansPeerCertificate();
        if (!dns_sans.empty()) {
          for (const std::string& dns : dns_sans) {
            client_cert_details.push_back("DNS=" + dns);
          }
        }
        break;
      }
      }
    }
  }

  const std::string client_cert_details_str = absl::StrJoin(client_cert_details, ";");
<<<<<<< HEAD
  if (config.forwardClientCert() == ForwardClientCertType::AppendForward) {
    HeaderMapImpl::appendToHeader(request_headers.insertForwardedClientCert().value(),
                                  client_cert_details_str);
  } else if (config.forwardClientCert() == ForwardClientCertType::SanitizeSet) {
    request_headers.insertForwardedClientCert().value(client_cert_details_str);
=======
  if (config.forwardClientCert() == Http::ForwardClientCertType::AppendForward) {
    HeaderMapImpl::appendToHeader(connection.ssl()->peerCertificateValidated() ? request_headers.insertForwardedClientCert().value() :
                                                                                 request_headers.insertForwardedUntrustedClientCert().value(),
                                  client_cert_details_str);
  } else if (config.forwardClientCert() == Http::ForwardClientCertType::SanitizeSet) {
    if (connection.ssl()->peerCertificateValidated()) {
      request_headers.insertForwardedClientCert().value(client_cert_details_str);
      request_headers.removeForwardedUntrustedClientCert();
    } else {
      request_headers.removeForwardedClientCert();
      request_headers.insertForwardedUntrustedClientCert().value(client_cert_details_str);
    }
>>>>>>> 2ad5014f
  } else {
    NOT_REACHED_GCOVR_EXCL_LINE;
  }
}

void ConnectionManagerUtility::mutateResponseHeaders(HeaderMap& response_headers,
                                                     const HeaderMap* request_headers,
                                                     const std::string& via) {
  if (request_headers != nullptr && Utility::isUpgrade(*request_headers) &&
      Utility::isUpgrade(response_headers)) {
    // As in mutateRequestHeaders, Upgrade responses have special handling.
    //
    // Unlike mutateRequestHeaders there is no explicit protocol check. If Envoy is proxying an
    // upgrade response it has already passed the protocol checks.
    const bool no_body =
        (!response_headers.TransferEncoding() && !response_headers.ContentLength());
    if (no_body) {
      response_headers.insertContentLength().value(uint64_t(0));
    }
  } else {
    response_headers.removeConnection();
  }
  response_headers.removeTransferEncoding();

  if (request_headers != nullptr && request_headers->EnvoyForceTrace() &&
      request_headers->RequestId()) {
    response_headers.insertRequestId().value(*request_headers->RequestId());
  }

  response_headers.removeKeepAlive();
  response_headers.removeProxyConnection();

  if (!via.empty()) {
    Utility::appendVia(response_headers, via);
  }
}

/* static */
bool ConnectionManagerUtility::maybeNormalizePath(HeaderMap& request_headers,
                                                  const ConnectionManagerConfig& config) {
  ASSERT(request_headers.Path());
  if (config.shouldNormalizePath()) {
    return PathUtil::canonicalPath(*request_headers.Path());
  }
  return true;
}

} // namespace Http
} // namespace Envoy<|MERGE_RESOLUTION|>--- conflicted
+++ resolved
@@ -325,18 +325,11 @@
   }
 
   const std::string client_cert_details_str = absl::StrJoin(client_cert_details, ";");
-<<<<<<< HEAD
   if (config.forwardClientCert() == ForwardClientCertType::AppendForward) {
-    HeaderMapImpl::appendToHeader(request_headers.insertForwardedClientCert().value(),
-                                  client_cert_details_str);
-  } else if (config.forwardClientCert() == ForwardClientCertType::SanitizeSet) {
-    request_headers.insertForwardedClientCert().value(client_cert_details_str);
-=======
-  if (config.forwardClientCert() == Http::ForwardClientCertType::AppendForward) {
     HeaderMapImpl::appendToHeader(connection.ssl()->peerCertificateValidated() ? request_headers.insertForwardedClientCert().value() :
                                                                                  request_headers.insertForwardedUntrustedClientCert().value(),
                                   client_cert_details_str);
-  } else if (config.forwardClientCert() == Http::ForwardClientCertType::SanitizeSet) {
+  } else if (config.forwardClientCert() == ForwardClientCertType::SanitizeSet) {
     if (connection.ssl()->peerCertificateValidated()) {
       request_headers.insertForwardedClientCert().value(client_cert_details_str);
       request_headers.removeForwardedUntrustedClientCert();
@@ -344,7 +337,6 @@
       request_headers.removeForwardedClientCert();
       request_headers.insertForwardedUntrustedClientCert().value(client_cert_details_str);
     }
->>>>>>> 2ad5014f
   } else {
     NOT_REACHED_GCOVR_EXCL_LINE;
   }

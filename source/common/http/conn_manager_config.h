#pragma once

#include "envoy/router/rds.h"
#include "envoy/stats/scope.h"

#include "common/http/date_provider.h"
#include "common/network/utility.h"

namespace Envoy {
namespace Http {

/**
 * All stats for the connection manager. @see stats_macros.h
 */
// clang-format off
#define ALL_HTTP_CONN_MAN_STATS(COUNTER, GAUGE, HISTOGRAM)                                         \
  COUNTER  (downstream_cx_total)                                                                   \
  COUNTER  (downstream_cx_ssl_total)                                                               \
  COUNTER  (downstream_cx_http1_total)                                                             \
<<<<<<< HEAD
=======
  COUNTER  (downstream_cx_upgrades_total)                                                         \
  COUNTER  (downstream_cx_websocket_total)                                                         \
>>>>>>> 818ba868
  COUNTER  (downstream_cx_http2_total)                                                             \
  COUNTER  (downstream_cx_destroy)                                                                 \
  COUNTER  (downstream_cx_destroy_remote)                                                          \
  COUNTER  (downstream_cx_destroy_local)                                                           \
  COUNTER  (downstream_cx_destroy_active_rq)                                                       \
  COUNTER  (downstream_cx_destroy_local_active_rq)                                                 \
  COUNTER  (downstream_cx_destroy_remote_active_rq)                                                \
  GAUGE    (downstream_cx_active)                                                                  \
  GAUGE    (downstream_cx_ssl_active)                                                              \
  GAUGE    (downstream_cx_http1_active)                                                            \
<<<<<<< HEAD
=======
  GAUGE    (downstream_cx_upgrades_active)                                                        \
  GAUGE    (downstream_cx_websocket_active)                                                        \
>>>>>>> 818ba868
  GAUGE    (downstream_cx_http2_active)                                                            \
  COUNTER  (downstream_cx_protocol_error)                                                          \
  HISTOGRAM(downstream_cx_length_ms)                                                               \
  COUNTER  (downstream_cx_rx_bytes_total)                                                          \
  GAUGE    (downstream_cx_rx_bytes_buffered)                                                       \
  COUNTER  (downstream_cx_tx_bytes_total)                                                          \
  GAUGE    (downstream_cx_tx_bytes_buffered)                                                       \
  COUNTER  (downstream_cx_drain_close)                                                             \
  COUNTER  (downstream_cx_idle_timeout)                                                            \
  COUNTER  (downstream_cx_overload_disable_keepalive)                                              \
  COUNTER  (downstream_cx_delayed_close_timeout)                                                   \
  COUNTER  (downstream_flow_control_paused_reading_total)                                          \
  COUNTER  (downstream_flow_control_resumed_reading_total)                                         \
  COUNTER  (downstream_rq_total)                                                                   \
  COUNTER  (downstream_rq_http1_total)                                                             \
  COUNTER  (downstream_rq_http2_total)                                                             \
  GAUGE    (downstream_rq_active)                                                                  \
  COUNTER  (downstream_rq_response_before_rq_complete)                                             \
  COUNTER  (downstream_rq_rx_reset)                                                                \
  COUNTER  (downstream_rq_tx_reset)                                                                \
  COUNTER  (downstream_rq_non_relative_path)                                                       \
  COUNTER  (downstream_rq_ws_on_non_ws_route)                                                      \
  COUNTER  (downstream_rq_too_large)                                                               \
  COUNTER  (downstream_rq_completed)                                                               \
  COUNTER  (downstream_rq_1xx)                                                                     \
  COUNTER  (downstream_rq_2xx)                                                                     \
  COUNTER  (downstream_rq_3xx)                                                                     \
  COUNTER  (downstream_rq_4xx)                                                                     \
  COUNTER  (downstream_rq_5xx)                                                                     \
  HISTOGRAM(downstream_rq_time)                                                                    \
  COUNTER  (downstream_rq_idle_timeout)                                                            \
  COUNTER  (downstream_rq_overload_close)                                                          \
  COUNTER  (rs_too_large)
// clang-format on

/**
 * Wrapper struct for connection manager stats. @see stats_macros.h
 */
struct ConnectionManagerNamedStats {
  ALL_HTTP_CONN_MAN_STATS(GENERATE_COUNTER_STRUCT, GENERATE_GAUGE_STRUCT, GENERATE_HISTOGRAM_STRUCT)
};

struct ConnectionManagerStats {
  ConnectionManagerNamedStats named_;
  std::string prefix_;
  Stats::Scope& scope_;
};

/**
 * Connection manager tracing specific stats. @see stats_macros.h
 */
// clang-format off
#define CONN_MAN_TRACING_STATS(COUNTER)                                                            \
  COUNTER(random_sampling)                                                                         \
  COUNTER(service_forced)                                                                          \
  COUNTER(client_enabled)                                                                          \
  COUNTER(not_traceable)                                                                           \
  COUNTER(health_check)
// clang-format on

/**
 * Wrapper struct for connection manager tracing stats. @see stats_macros.h
 */
struct ConnectionManagerTracingStats {
  CONN_MAN_TRACING_STATS(GENERATE_COUNTER_STRUCT)
};

/**
 * Configuration for tracing which is set on the connection manager level.
 * Http Tracing can be enabled/disabled on a per connection manager basis.
 * Here we specify some specific for connection manager settings.
 */
struct TracingConnectionManagerConfig {
  Tracing::OperationName operation_name_;
  std::vector<Http::LowerCaseString> request_headers_for_tags_;
  uint64_t client_sampling_;
  uint64_t random_sampling_;
  uint64_t overall_sampling_;
};

typedef std::unique_ptr<TracingConnectionManagerConfig> TracingConnectionManagerConfigPtr;

/**
 * Connection manager per listener stats. @see stats_macros.h
 */
// clang-format off
#define CONN_MAN_LISTENER_STATS(COUNTER)                                                           \
  COUNTER(downstream_rq_completed)                                                                 \
  COUNTER(downstream_rq_1xx)                                                                       \
  COUNTER(downstream_rq_2xx)                                                                       \
  COUNTER(downstream_rq_3xx)                                                                       \
  COUNTER(downstream_rq_4xx)                                                                       \
  COUNTER(downstream_rq_5xx)
// clang-format on

/**
 * Wrapper struct for connection manager listener stats. @see stats_macros.h
 */
struct ConnectionManagerListenerStats {
  CONN_MAN_LISTENER_STATS(GENERATE_COUNTER_STRUCT)
};

/**
 * Configuration for how to forward client certs.
 */
enum class ForwardClientCertType {
  ForwardOnly,
  AppendForward,
  SanitizeSet,
  Sanitize,
  AlwaysForwardOnly
};

/**
 * Configuration for the fields of the client cert, used for populating the current client cert
 * information to the next hop.
 */
enum class ClientCertDetailsType { Cert, Subject, URI, DNS };

/**
 * Configuration for what addresses should be considered internal beyond the defaults.
 */
class InternalAddressConfig {
public:
  virtual ~InternalAddressConfig() {}
  virtual bool isInternalAddress(const Network::Address::Instance& address) const PURE;
};

/**
 * Determines if an address is internal based on whether it is an RFC1918 ip address.
 */
class DefaultInternalAddressConfig : public Http::InternalAddressConfig {
public:
  bool isInternalAddress(const Network::Address::Instance& address) const override {
    return Network::Utility::isInternalAddress(address);
  }
};

/**
 * Abstract configuration for the connection manager.
 */
class ConnectionManagerConfig {
public:
  virtual ~ConnectionManagerConfig() {}

  /**
   *  @return const std::list<AccessLog::InstanceSharedPtr>& the access logs to write to.
   */
  virtual const std::list<AccessLog::InstanceSharedPtr>& accessLogs() PURE;

  /**
   * Called to create a codec for the connection manager. This function will be called when the
   * first byte of application data is received. This is done to support handling of ALPN, protocol
   * detection, etc.
   * @param connection supplies the owning connection.
   * @param data supplies the currently available read data.
   * @param callbacks supplies the callbacks to install into the codec.
   * @return a codec or nullptr if no codec can be created.
   */
  virtual ServerConnectionPtr createCodec(Network::Connection& connection,
                                          const Buffer::Instance& data,
                                          ServerConnectionCallbacks& callbacks) PURE;

  /**
   * @return DateProvider& the date provider to use for
   */
  virtual DateProvider& dateProvider() PURE;

  /**
   * @return the time in milliseconds the connection manager will wait between issuing a "shutdown
   *         notice" to the time it will issue a full GOAWAY and not accept any new streams.
   */
  virtual std::chrono::milliseconds drainTimeout() PURE;

  /**
   * @return FilterChainFactory& the HTTP level filter factory to build the connection's filter
   *         chain.
   */
  virtual FilterChainFactory& filterFactory() PURE;

  /**
   * @return whether the connection manager will reverse the order of encoder
   * filters in the HTTP filter chain.
   */
  virtual bool reverseEncodeOrder() PURE;

  /**
   * @return whether the connection manager will generate a fresh x-request-id if the request does
   *         not have one.
   */
  virtual bool generateRequestId() PURE;

  /**
   * @return optional idle timeout for incoming connection manager connections.
   */
  virtual absl::optional<std::chrono::milliseconds> idleTimeout() const PURE;

  /**
   * @return per-stream idle timeout for incoming connection manager connections. Zero indicates a
   *         disabled idle timeout.
   */
  virtual std::chrono::milliseconds streamIdleTimeout() const PURE;

  /**
   * @return delayed close timeout for downstream HTTP connections. Zero indicates a disabled
   *         timeout. See http_connection_manager.proto for a detailed description of this timeout.
   */
  virtual std::chrono::milliseconds delayedCloseTimeout() const PURE;

  /**
   * @return Router::RouteConfigProvider& the configuration provider used to acquire a route
   *         config for each request flow.
   */
  virtual Router::RouteConfigProvider& routeConfigProvider() PURE;

  /**
   * @return const std::string& the server name to write into responses.
   */
  virtual const std::string& serverName() PURE;

  /**
   * @return ConnectionManagerStats& the stats to write to.
   */
  virtual ConnectionManagerStats& stats() PURE;

  /**
   * @return ConnectionManagerTracingStats& the stats to write to.
   */
  virtual ConnectionManagerTracingStats& tracingStats() PURE;

  /**
   * @return bool whether to use the remote address for populating XFF, determining internal request
   *         status, etc. or to assume that XFF will already be populated with the remote address.
   */
  virtual bool useRemoteAddress() PURE;

  /**
   * @return InternalAddressConfig configuration for user defined internal addresses.
   */
  virtual const InternalAddressConfig& internalAddressConfig() const PURE;

  /**
   * @return uint32_t the number of trusted proxy hops in front of this Envoy instance, for
   *         the purposes of XFF processing.
   */
  virtual uint32_t xffNumTrustedHops() const PURE;

  /**
   * @return bool don't append the remote address to XFF? This overrides the behavior of
   *              useRemoteAddress() and may be used when XFF should not be modified but we still
   *              want to avoid trusting incoming XFF in remote IP determination.
   */
  virtual bool skipXffAppend() const PURE;

  /**
   * @return const absl::optional<std::string>& value of via header to add to requests and response
   *                                            headers if set.
   */
  virtual const std::string& via() const PURE;

  /**
   * @return ForwardClientCertType the configuration of how to forward the client cert information.
   */
  virtual ForwardClientCertType forwardClientCert() PURE;

  /**
   * @return vector of ClientCertDetailsType the configuration of the current client cert's details
   * to be forwarded.
   */
  virtual const std::vector<ClientCertDetailsType>& setCurrentClientCertDetails() const PURE;

  /**
   * @return local address.
   * Gives richer information in case of internal requests.
   */
  virtual const Network::Address::Instance& localAddress() PURE;

  /**
   * @return custom user agent for internal requests for better debugging. Must be configured to
   *         be enabled. User agent will only overwritten if it doesn't already exist. If enabled,
   *         the same user agent will be written to the x-envoy-downstream-service-cluster header.
   */
  virtual const absl::optional<std::string>& userAgent() PURE;

  /**
   * @return tracing config.
   */
  virtual const TracingConnectionManagerConfig* tracingConfig() PURE;

  /**
   * @return ConnectionManagerListenerStats& the stats to write to.
   */
  virtual ConnectionManagerListenerStats& listenerStats() PURE;

  /**
   * @return bool supplies if the HttpConnectionManager should proxy the Expect: 100-Continue
   */
  virtual bool proxy100Continue() const PURE;

  /**
   * @return supplies the http1 settings.
   */
  virtual const Http::Http1Settings& http1Settings() const PURE;
};
} // namespace Http
} // namespace Envoy<|MERGE_RESOLUTION|>--- conflicted
+++ resolved
@@ -17,11 +17,7 @@
   COUNTER  (downstream_cx_total)                                                                   \
   COUNTER  (downstream_cx_ssl_total)                                                               \
   COUNTER  (downstream_cx_http1_total)                                                             \
-<<<<<<< HEAD
-=======
   COUNTER  (downstream_cx_upgrades_total)                                                         \
-  COUNTER  (downstream_cx_websocket_total)                                                         \
->>>>>>> 818ba868
   COUNTER  (downstream_cx_http2_total)                                                             \
   COUNTER  (downstream_cx_destroy)                                                                 \
   COUNTER  (downstream_cx_destroy_remote)                                                          \
@@ -32,11 +28,7 @@
   GAUGE    (downstream_cx_active)                                                                  \
   GAUGE    (downstream_cx_ssl_active)                                                              \
   GAUGE    (downstream_cx_http1_active)                                                            \
-<<<<<<< HEAD
-=======
   GAUGE    (downstream_cx_upgrades_active)                                                        \
-  GAUGE    (downstream_cx_websocket_active)                                                        \
->>>>>>> 818ba868
   GAUGE    (downstream_cx_http2_active)                                                            \
   COUNTER  (downstream_cx_protocol_error)                                                          \
   HISTOGRAM(downstream_cx_length_ms)                                                               \

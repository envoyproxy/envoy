#pragma once

#include "envoy/router/rds.h"
#include "envoy/stats/scope.h"

#include "common/http/date_provider.h"
#include "common/network/utility.h"

namespace Envoy {
namespace Http {

/**
 * All stats for the connection manager. @see stats_macros.h
 */
// clang-format off
#define ALL_HTTP_CONN_MAN_STATS(COUNTER, GAUGE, HISTOGRAM)                                         \
  COUNTER  (downstream_cx_total)                                                                   \
  COUNTER  (downstream_cx_ssl_total)                                                               \
  COUNTER  (downstream_cx_http1_total)                                                             \
  COUNTER  (downstream_cx_websocket_total)                                                         \
  COUNTER  (downstream_cx_http2_total)                                                             \
  COUNTER  (downstream_cx_destroy)                                                                 \
  COUNTER  (downstream_cx_destroy_remote)                                                          \
  COUNTER  (downstream_cx_destroy_local)                                                           \
  COUNTER  (downstream_cx_destroy_active_rq)                                                       \
  COUNTER  (downstream_cx_destroy_local_active_rq)                                                 \
  COUNTER  (downstream_cx_destroy_remote_active_rq)                                                \
  GAUGE    (downstream_cx_active)                                                                  \
  GAUGE    (downstream_cx_ssl_active)                                                              \
  GAUGE    (downstream_cx_http1_active)                                                            \
  GAUGE    (downstream_cx_websocket_active)                                                        \
  GAUGE    (downstream_cx_http2_active)                                                            \
  COUNTER  (downstream_cx_protocol_error)                                                          \
  HISTOGRAM(downstream_cx_length_ms)                                                               \
  COUNTER  (downstream_cx_rx_bytes_total)                                                          \
  GAUGE    (downstream_cx_rx_bytes_buffered)                                                       \
  COUNTER  (downstream_cx_tx_bytes_total)                                                          \
  GAUGE    (downstream_cx_tx_bytes_buffered)                                                       \
  COUNTER  (downstream_cx_drain_close)                                                             \
  COUNTER  (downstream_cx_idle_timeout)                                                            \
<<<<<<< HEAD
  COUNTER  (downstream_cx_overload_disable_keepalive)                                              \
=======
  COUNTER  (downstream_cx_delayed_close_timeout)                                                   \
>>>>>>> 9bd3805b
  COUNTER  (downstream_flow_control_paused_reading_total)                                          \
  COUNTER  (downstream_flow_control_resumed_reading_total)                                         \
  COUNTER  (downstream_rq_total)                                                                   \
  COUNTER  (downstream_rq_http1_total)                                                             \
  COUNTER  (downstream_rq_http2_total)                                                             \
  GAUGE    (downstream_rq_active)                                                                  \
  COUNTER  (downstream_rq_response_before_rq_complete)                                             \
  COUNTER  (downstream_rq_rx_reset)                                                                \
  COUNTER  (downstream_rq_tx_reset)                                                                \
  COUNTER  (downstream_rq_non_relative_path)                                                       \
  COUNTER  (downstream_rq_ws_on_non_ws_route)                                                      \
  COUNTER  (downstream_rq_too_large)                                                               \
  COUNTER  (downstream_rq_completed)                                                               \
  COUNTER  (downstream_rq_1xx)                                                                     \
  COUNTER  (downstream_rq_2xx)                                                                     \
  COUNTER  (downstream_rq_3xx)                                                                     \
  COUNTER  (downstream_rq_4xx)                                                                     \
  COUNTER  (downstream_rq_5xx)                                                                     \
  HISTOGRAM(downstream_rq_time)                                                                    \
  COUNTER  (downstream_rq_idle_timeout)                                                            \
  COUNTER  (downstream_rq_overload_close)                                                          \
  COUNTER  (rs_too_large)
// clang-format on

/**
 * Wrapper struct for connection manager stats. @see stats_macros.h
 */
struct ConnectionManagerNamedStats {
  ALL_HTTP_CONN_MAN_STATS(GENERATE_COUNTER_STRUCT, GENERATE_GAUGE_STRUCT, GENERATE_HISTOGRAM_STRUCT)
};

struct ConnectionManagerStats {
  ConnectionManagerNamedStats named_;
  std::string prefix_;
  Stats::Scope& scope_;
};

/**
 * Connection manager tracing specific stats. @see stats_macros.h
 */
// clang-format off
#define CONN_MAN_TRACING_STATS(COUNTER)                                                            \
  COUNTER(random_sampling)                                                                         \
  COUNTER(service_forced)                                                                          \
  COUNTER(client_enabled)                                                                          \
  COUNTER(not_traceable)                                                                           \
  COUNTER(health_check)
// clang-format on

/**
 * Wrapper struct for connection manager tracing stats. @see stats_macros.h
 */
struct ConnectionManagerTracingStats {
  CONN_MAN_TRACING_STATS(GENERATE_COUNTER_STRUCT)
};

/**
 * Configuration for tracing which is set on the connection manager level.
 * Http Tracing can be enabled/disabled on a per connection manager basis.
 * Here we specify some specific for connection manager settings.
 */
struct TracingConnectionManagerConfig {
  Tracing::OperationName operation_name_;
  std::vector<Http::LowerCaseString> request_headers_for_tags_;
  uint64_t client_sampling_;
  uint64_t random_sampling_;
  uint64_t overall_sampling_;
};

typedef std::unique_ptr<TracingConnectionManagerConfig> TracingConnectionManagerConfigPtr;

/**
 * Connection manager per listener stats. @see stats_macros.h
 */
// clang-format off
#define CONN_MAN_LISTENER_STATS(COUNTER)                                                           \
  COUNTER(downstream_rq_completed)                                                                 \
  COUNTER(downstream_rq_1xx)                                                                       \
  COUNTER(downstream_rq_2xx)                                                                       \
  COUNTER(downstream_rq_3xx)                                                                       \
  COUNTER(downstream_rq_4xx)                                                                       \
  COUNTER(downstream_rq_5xx)
// clang-format on

/**
 * Wrapper struct for connection manager listener stats. @see stats_macros.h
 */
struct ConnectionManagerListenerStats {
  CONN_MAN_LISTENER_STATS(GENERATE_COUNTER_STRUCT)
};

/**
 * Configuration for how to forward client certs.
 */
enum class ForwardClientCertType {
  ForwardOnly,
  AppendForward,
  SanitizeSet,
  Sanitize,
  AlwaysForwardOnly
};

/**
 * Configuration for the fields of the client cert, used for populating the current client cert
 * information to the next hop.
 */
enum class ClientCertDetailsType { Cert, Subject, URI, DNS };

/**
 * Configuration for what addresses should be considered internal beyond the defaults.
 */
class InternalAddressConfig {
public:
  virtual ~InternalAddressConfig() {}
  virtual bool isInternalAddress(const Network::Address::Instance& address) const PURE;
};

/**
 * Determines if an address is internal based on whether it is an RFC1918 ip address.
 */
class DefaultInternalAddressConfig : public Http::InternalAddressConfig {
public:
  bool isInternalAddress(const Network::Address::Instance& address) const override {
    return Network::Utility::isInternalAddress(address);
  }
};

/**
 * Abstract configuration for the connection manager.
 */
class ConnectionManagerConfig {
public:
  virtual ~ConnectionManagerConfig() {}

  /**
   *  @return const std::list<AccessLog::InstanceSharedPtr>& the access logs to write to.
   */
  virtual const std::list<AccessLog::InstanceSharedPtr>& accessLogs() PURE;

  /**
   * Called to create a codec for the connection manager. This function will be called when the
   * first byte of application data is received. This is done to support handling of ALPN, protocol
   * detection, etc.
   * @param connection supplies the owning connection.
   * @param data supplies the currently available read data.
   * @param callbacks supplies the callbacks to install into the codec.
   * @return a codec or nullptr if no codec can be created.
   */
  virtual ServerConnectionPtr createCodec(Network::Connection& connection,
                                          const Buffer::Instance& data,
                                          ServerConnectionCallbacks& callbacks) PURE;

  /**
   * @return DateProvider& the date provider to use for
   */
  virtual DateProvider& dateProvider() PURE;

  /**
   * @return the time in milliseconds the connection manager will wait betwen issuing a "shutdown
   *         notice" to the time it will issue a full GOAWAY and not accept any new streams.
   */
  virtual std::chrono::milliseconds drainTimeout() PURE;

  /**
   * @return FilterChainFactory& the HTTP level filter factory to build the connection's filter
   *         chain.
   */
  virtual FilterChainFactory& filterFactory() PURE;

  /**
   * @return whether the connection manager will generate a fresh x-request-id if the request does
   *         not have one.
   */
  virtual bool generateRequestId() PURE;

  /**
   * @return optional idle timeout for incoming connection manager connections.
   */
  virtual absl::optional<std::chrono::milliseconds> idleTimeout() const PURE;

  /**
   * @return per-stream idle timeout for incoming connection manager connections. Zero indicates a
   *         disabled idle timeout.
   */
  virtual std::chrono::milliseconds streamIdleTimeout() const PURE;

  /**
   * @return delayed close timeout for downstream HTTP connections. Zero indicates a disabled
   *         timeout. See http_connection_manager.proto for a detailed description of this timeout.
   */
  virtual std::chrono::milliseconds delayedCloseTimeout() const PURE;

  /**
   * @return Router::RouteConfigProvider& the configuration provider used to acquire a route
   *         config for each request flow.
   */
  virtual Router::RouteConfigProvider& routeConfigProvider() PURE;

  /**
   * @return const std::string& the server name to write into responses.
   */
  virtual const std::string& serverName() PURE;

  /**
   * @return ConnectionManagerStats& the stats to write to.
   */
  virtual ConnectionManagerStats& stats() PURE;

  /**
   * @return ConnectionManagerTracingStats& the stats to write to.
   */
  virtual ConnectionManagerTracingStats& tracingStats() PURE;

  /**
   * @return bool whether to use the remote address for populating XFF, determining internal request
   *         status, etc. or to assume that XFF will already be populated with the remote address.
   */
  virtual bool useRemoteAddress() PURE;

  /**
   * @return InternalAddressConfig configuration for user defined internal addresses.
   */
  virtual const InternalAddressConfig& internalAddressConfig() const PURE;

  /**
   * @return uint32_t the number of trusted proxy hops in front of this Envoy instance, for
   *         the purposes of XFF processing.
   */
  virtual uint32_t xffNumTrustedHops() const PURE;

  /**
   * @return bool don't append the remote address to XFF? This overrides the behavior of
   *              useRemoteAddress() and may be used when XFF should not be modified but we still
   *              want to avoid trusting incoming XFF in remote IP determination.
   */
  virtual bool skipXffAppend() const PURE;

  /**
   * @return const absl::optional<std::string>& value of via header to add to requests and response
   *                                            headers if set.
   */
  virtual const std::string& via() const PURE;

  /**
   * @return ForwardClientCertType the configuration of how to forward the client cert information.
   */
  virtual ForwardClientCertType forwardClientCert() PURE;

  /**
   * @return vector of ClientCertDetailsType the configuration of the current client cert's details
   * to be forwarded.
   */
  virtual const std::vector<ClientCertDetailsType>& setCurrentClientCertDetails() const PURE;

  /**
   * @return local address.
   * Gives richer information in case of internal requests.
   */
  virtual const Network::Address::Instance& localAddress() PURE;

  /**
   * @return custom user agent for internal requests for better debugging. Must be configured to
   *         be enabled. User agent will only overwritten if it doesn't already exist. If enabled,
   *         the same user agent will be written to the x-envoy-downstream-service-cluster header.
   */
  virtual const absl::optional<std::string>& userAgent() PURE;

  /**
   * @return tracing config.
   */
  virtual const TracingConnectionManagerConfig* tracingConfig() PURE;

  /**
   * @return ConnectionManagerListenerStats& the stats to write to.
   */
  virtual ConnectionManagerListenerStats& listenerStats() PURE;

  /**
   * @return bool supplies if the HttpConnectionManager should proxy the Expect: 100-Continue
   */
  virtual bool proxy100Continue() const PURE;

  /**
   * @return supplies the http1 settings.
   */
  virtual const Http::Http1Settings& http1Settings() const PURE;
};
} // namespace Http
} // namespace Envoy<|MERGE_RESOLUTION|>--- conflicted
+++ resolved
@@ -38,11 +38,8 @@
   GAUGE    (downstream_cx_tx_bytes_buffered)                                                       \
   COUNTER  (downstream_cx_drain_close)                                                             \
   COUNTER  (downstream_cx_idle_timeout)                                                            \
-<<<<<<< HEAD
   COUNTER  (downstream_cx_overload_disable_keepalive)                                              \
-=======
   COUNTER  (downstream_cx_delayed_close_timeout)                                                   \
->>>>>>> 9bd3805b
   COUNTER  (downstream_flow_control_paused_reading_total)                                          \
   COUNTER  (downstream_flow_control_resumed_reading_total)                                         \
   COUNTER  (downstream_rq_total)                                                                   \

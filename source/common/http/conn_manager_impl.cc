--- conflicted
+++ resolved
@@ -59,24 +59,18 @@
                                              Tracing::HttpTracer& tracer, Runtime::Loader& runtime,
                                              const LocalInfo::LocalInfo& local_info,
                                              Upstream::ClusterManager& cluster_manager,
-<<<<<<< HEAD
+                                             Server::OverloadManager* overload_manager,
                                              Event::TimeSystem& time_system)
-=======
-                                             Server::OverloadManager* overload_manager)
->>>>>>> fcdc64b4
     : config_(config), stats_(config_.stats()),
       conn_length_(new Stats::Timespan(stats_.named_.downstream_cx_length_ms_, time_system)),
       drain_close_(drain_close), random_generator_(random_generator), tracer_(tracer),
       runtime_(runtime), local_info_(local_info), cluster_manager_(cluster_manager),
-<<<<<<< HEAD
-      listener_stats_(config_.listenerStats()), time_system_(time_system) {}
-=======
       listener_stats_(config_.listenerStats()),
       overload_stop_accepting_requests_(
           overload_manager ? overload_manager->getThreadLocalOverloadState().getState(
                                  Server::OverloadActionNames::get().StopAcceptingRequests)
-                           : Server::OverloadManager::getInactiveState()) {}
->>>>>>> fcdc64b4
+          : Server::OverloadManager::getInactiveState()),
+      time_system_(time_system) {}
 
 const HeaderMapImpl& ConnectionManagerImpl::continueHeader() {
   CONSTRUCT_ON_FIRST_USE(HeaderMapImpl,

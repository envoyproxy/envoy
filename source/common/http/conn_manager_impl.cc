--- conflicted
+++ resolved
@@ -752,62 +752,6 @@
   }
 }
 
-<<<<<<< HEAD
-// TODO(chaoqin-li1123): Make on demand vhds and on demand srds works at the same time.
-void ConnectionManagerImpl::RdsRouteConfigUpdateRequester::requestRouteConfigUpdate(
-    Http::RouteConfigUpdatedCallbackSharedPtr route_config_updated_cb) {
-  absl::optional<Router::ConfigConstSharedPtr> route_config = parent_.routeConfig();
-  Event::Dispatcher& thread_local_dispatcher = *parent_.connection_manager_.dispatcher_;
-  if (route_config.has_value() && route_config.value()->usesVhds()) {
-    ASSERT(!parent_.request_headers_->Host()->value().empty());
-    const auto& host_header = absl::AsciiStrToLower(parent_.request_headers_->getHostValue());
-    requestVhdsUpdate(host_header, thread_local_dispatcher, std::move(route_config_updated_cb));
-    return;
-  } else if (scope_key_builder_.has_value()) {
-    Router::ScopeKeyPtr scope_key = scope_key_builder_->computeScopeKey(*parent_.request_headers_);
-    // If scope_key is not null, the scope exists but RouteConfiguration is not initialized.
-    if (scope_key != nullptr) {
-      requestSrdsUpdate(std::move(scope_key), thread_local_dispatcher,
-                        std::move(route_config_updated_cb));
-      return;
-    }
-  }
-  // Continue the filter chain if no on demand update is requested.
-  (*route_config_updated_cb)(false);
-}
-
-void ConnectionManagerImpl::RdsRouteConfigUpdateRequester::requestVhdsUpdate(
-    const std::string& host_header, Event::Dispatcher& thread_local_dispatcher,
-    Http::RouteConfigUpdatedCallbackSharedPtr route_config_updated_cb) {
-  route_config_provider_->requestVirtualHostsUpdate(host_header, thread_local_dispatcher,
-                                                    std::move(route_config_updated_cb));
-}
-
-void ConnectionManagerImpl::RdsRouteConfigUpdateRequester::requestSrdsUpdate(
-    Router::ScopeKeyPtr scope_key, Event::Dispatcher& thread_local_dispatcher,
-    Http::RouteConfigUpdatedCallbackSharedPtr route_config_updated_cb) {
-  // Since inline scope_route_config_provider is not fully implemented and never used,
-  // dynamic cast in constructor always succeed and the pointer should not be null here.
-  ASSERT(scoped_route_config_provider_ != nullptr);
-  Http::RouteConfigUpdatedCallback scoped_route_config_updated_cb =
-      Http::RouteConfigUpdatedCallback(
-          [this, weak_route_config_updated_cb = std::weak_ptr<Http::RouteConfigUpdatedCallback>(
-                     route_config_updated_cb)](bool scope_exist) {
-            // If the callback can be locked, this ActiveStream is still alive.
-            if (auto cb = weak_route_config_updated_cb.lock()) {
-              // Refresh the route before continue the filter chain.
-              if (scope_exist) {
-                parent_.refreshCachedRoute();
-              }
-              (*cb)(scope_exist&& parent_.hasCachedRoute());
-            }
-          });
-  scoped_route_config_provider_->onDemandRdsUpdate(std::move(scope_key), thread_local_dispatcher,
-                                                   std::move(scoped_route_config_updated_cb));
-}
-
-=======
->>>>>>> f15ec821
 absl::optional<absl::string_view>
 ConnectionManagerImpl::HttpStreamIdProviderImpl::toStringView() const {
   if (parent_.request_headers_ == nullptr) {

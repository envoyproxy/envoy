#include "common/http/conn_manager_impl.h"

#include <cstdint>
#include <functional>
#include <list>
#include <memory>
#include <string>
#include <vector>

#include "envoy/buffer/buffer.h"
#include "envoy/common/time.h"
#include "envoy/event/dispatcher.h"
#include "envoy/network/drain_decision.h"
#include "envoy/router/router.h"
#include "envoy/ssl/connection.h"
#include "envoy/stats/scope.h"
#include "envoy/tracing/http_tracer.h"

#include "common/buffer/buffer_impl.h"
#include "common/common/assert.h"
#include "common/common/empty_string.h"
#include "common/common/enum_to_int.h"
#include "common/common/fmt.h"
#include "common/common/utility.h"
#include "common/http/codes.h"
#include "common/http/conn_manager_utility.h"
#include "common/http/exception.h"
#include "common/http/header_map_impl.h"
#include "common/http/headers.h"
#include "common/http/http1/codec_impl.h"
#include "common/http/http2/codec_impl.h"
#include "common/http/utility.h"
#include "common/network/utility.h"

namespace Envoy {
namespace Http {

ConnectionManagerStats ConnectionManagerImpl::generateStats(const std::string& prefix,
                                                            Stats::Scope& scope) {
  return {
      {ALL_HTTP_CONN_MAN_STATS(POOL_COUNTER_PREFIX(scope, prefix), POOL_GAUGE_PREFIX(scope, prefix),
                               POOL_HISTOGRAM_PREFIX(scope, prefix))},
      prefix,
      scope};
}

ConnectionManagerTracingStats ConnectionManagerImpl::generateTracingStats(const std::string& prefix,
                                                                          Stats::Scope& scope) {
  return {CONN_MAN_TRACING_STATS(POOL_COUNTER_PREFIX(scope, prefix + "tracing."))};
}

ConnectionManagerListenerStats
ConnectionManagerImpl::generateListenerStats(const std::string& prefix, Stats::Scope& scope) {
  return {CONN_MAN_LISTENER_STATS(POOL_COUNTER_PREFIX(scope, prefix))};
}

ConnectionManagerImpl::ConnectionManagerImpl(ConnectionManagerConfig& config,
                                             const Network::DrainDecision& drain_close,
                                             Runtime::RandomGenerator& random_generator,
                                             Tracing::HttpTracer& tracer, Runtime::Loader& runtime,
                                             const LocalInfo::LocalInfo& local_info,
                                             Upstream::ClusterManager& cluster_manager,
                                             Server::OverloadManager* overload_manager,
                                             Event::TimeSystem& time_system)
    : config_(config), stats_(config_.stats()),
      conn_length_(new Stats::Timespan(stats_.named_.downstream_cx_length_ms_, time_system)),
      drain_close_(drain_close), random_generator_(random_generator), tracer_(tracer),
      runtime_(runtime), local_info_(local_info), cluster_manager_(cluster_manager),
      listener_stats_(config_.listenerStats()),
      overload_stop_accepting_requests_ref_(
          overload_manager ? overload_manager->getThreadLocalOverloadState().getState(
                                 Server::OverloadActionNames::get().StopAcceptingRequests)
                           : Server::OverloadManager::getInactiveState()),
      overload_disable_keepalive_ref_(
          overload_manager ? overload_manager->getThreadLocalOverloadState().getState(
                                 Server::OverloadActionNames::get().DisableHttpKeepAlive)
                           : Server::OverloadManager::getInactiveState()),
      time_system_(time_system) {}

const HeaderMapImpl& ConnectionManagerImpl::continueHeader() {
  CONSTRUCT_ON_FIRST_USE(HeaderMapImpl,
                         {Http::Headers::get().Status, std::to_string(enumToInt(Code::Continue))});
}

void ConnectionManagerImpl::initializeReadFilterCallbacks(Network::ReadFilterCallbacks& callbacks) {
  read_callbacks_ = &callbacks;
  stats_.named_.downstream_cx_total_.inc();
  stats_.named_.downstream_cx_active_.inc();
  if (read_callbacks_->connection().ssl()) {
    stats_.named_.downstream_cx_ssl_total_.inc();
    stats_.named_.downstream_cx_ssl_active_.inc();
  }

  read_callbacks_->connection().addConnectionCallbacks(*this);

  if (config_.idleTimeout()) {
    connection_idle_timer_ = read_callbacks_->connection().dispatcher().createTimer(
        [this]() -> void { onIdleTimeout(); });
    connection_idle_timer_->enableTimer(config_.idleTimeout().value());
  }

  read_callbacks_->connection().setDelayedCloseTimeout(config_.delayedCloseTimeout());

  read_callbacks_->connection().setConnectionStats(
      {stats_.named_.downstream_cx_rx_bytes_total_, stats_.named_.downstream_cx_rx_bytes_buffered_,
       stats_.named_.downstream_cx_tx_bytes_total_, stats_.named_.downstream_cx_tx_bytes_buffered_,
       nullptr, &stats_.named_.downstream_cx_delayed_close_timeout_});
}

ConnectionManagerImpl::~ConnectionManagerImpl() {
  stats_.named_.downstream_cx_destroy_.inc();
  stats_.named_.downstream_cx_active_.dec();
  if (read_callbacks_->connection().ssl()) {
    stats_.named_.downstream_cx_ssl_active_.dec();
  }

  if (codec_) {
    if (codec_->protocol() == Protocol::Http2) {
      stats_.named_.downstream_cx_http2_active_.dec();
    } else {
      stats_.named_.downstream_cx_http1_active_.dec();
    }
  }

  conn_length_->complete();
  user_agent_.completeConnectionLength(*conn_length_);
}

void ConnectionManagerImpl::checkForDeferredClose() {
  if (drain_state_ == DrainState::Closing && streams_.empty() && !codec_->wantsToWrite()) {
    read_callbacks_->connection().close(Network::ConnectionCloseType::FlushWriteAndDelay);
  }
}

void ConnectionManagerImpl::doEndStream(ActiveStream& stream) {
  // The order of what happens in this routine is important and a little complicated. We first see
  // if the stream needs to be reset. If it needs to be, this will end up invoking reset callbacks
  // and then moving the stream to the deferred destruction list. If the stream has not been reset,
  // we move it to the deferred deletion list here. Then, we potentially close the connection. This
  // must be done after deleting the stream since the stream refers to the connection and must be
  // deleted first.
  bool reset_stream = false;
  if (!stream.state_.remote_complete_ || !stream.state_.local_complete_) {
    // Indicate local is complete at this point so that if we reset during a continuation, we don't
    // raise further data or trailers.
    stream.state_.local_complete_ = true;
    stream.response_encoder_->getStream().resetStream(StreamResetReason::LocalReset);
    reset_stream = true;
  }

  if (!reset_stream) {
    doDeferredStreamDestroy(stream);
  }

  if (reset_stream && codec_->protocol() != Protocol::Http2) {
    drain_state_ = DrainState::Closing;
  }

  checkForDeferredClose();

  // Reading may have been disabled for the non-multiplexing case, so enable it again.
  // Also be sure to unwind any read-disable done by the prior downstream
  // connection.
  if (drain_state_ != DrainState::Closing && codec_->protocol() != Protocol::Http2) {
    while (!read_callbacks_->connection().readEnabled()) {
      read_callbacks_->connection().readDisable(false);
    }
  }

  if (connection_idle_timer_ && streams_.empty()) {
    connection_idle_timer_->enableTimer(config_.idleTimeout().value());
  }
}

void ConnectionManagerImpl::doDeferredStreamDestroy(ActiveStream& stream) {
  if (stream.stream_idle_timer_ != nullptr) {
    stream.stream_idle_timer_->disableTimer();
    stream.stream_idle_timer_ = nullptr;
  }
  stream.state_.destroyed_ = true;
  for (auto& filter : stream.decoder_filters_) {
    filter->handle_->onDestroy();
  }

  for (auto& filter : stream.encoder_filters_) {
    // Do not call on destroy twice for dual registered filters.
    if (!filter->dual_filter_) {
      filter->handle_->onDestroy();
    }
  }

  read_callbacks_->connection().dispatcher().deferredDelete(stream.removeFromList(streams_));
}

StreamDecoder& ConnectionManagerImpl::newStream(StreamEncoder& response_encoder) {
  if (connection_idle_timer_) {
    connection_idle_timer_->disableTimer();
  }

  ENVOY_CONN_LOG(debug, "new stream", read_callbacks_->connection());
  ActiveStreamPtr new_stream(new ActiveStream(*this));
  new_stream->response_encoder_ = &response_encoder;
  new_stream->response_encoder_->getStream().addCallbacks(*new_stream);
  new_stream->buffer_limit_ = new_stream->response_encoder_->getStream().bufferLimit();
  // If the network connection is backed up, the stream should be made aware of it on creation.
  // Both HTTP/1.x and HTTP/2 codecs handle this in StreamCallbackHelper::addCallbacks_.
  ASSERT(read_callbacks_->connection().aboveHighWatermark() == false ||
         new_stream->high_watermark_count_ > 0);
  new_stream->moveIntoList(std::move(new_stream), streams_);
  return **streams_.begin();
}

Network::FilterStatus ConnectionManagerImpl::onData(Buffer::Instance& data, bool) {
  if (!codec_) {
    codec_ = config_.createCodec(read_callbacks_->connection(), data, *this);
    if (codec_->protocol() == Protocol::Http2) {
      stats_.named_.downstream_cx_http2_total_.inc();
      stats_.named_.downstream_cx_http2_active_.inc();
    } else {
      stats_.named_.downstream_cx_http1_total_.inc();
      stats_.named_.downstream_cx_http1_active_.inc();
    }
  }

  bool redispatch;
  do {
    redispatch = false;

    try {
      codec_->dispatch(data);
    } catch (const CodecProtocolException& e) {
      // HTTP/1.1 codec has already sent a 400 response if possible. HTTP/2 codec has already sent
      // GOAWAY.
      ENVOY_CONN_LOG(debug, "dispatch error: {}", read_callbacks_->connection(), e.what());
      stats_.named_.downstream_cx_protocol_error_.inc();

      // In the protocol error case, we need to reset all streams now. Since we do a flush write and
      // delayed close, the connection might stick around long enough for a pending stream to come
      // back and try to encode.
      resetAllStreams();

      read_callbacks_->connection().close(Network::ConnectionCloseType::FlushWriteAndDelay);
      return Network::FilterStatus::StopIteration;
    }

    // Processing incoming data may release outbound data so check for closure here as well.
    checkForDeferredClose();

    // The HTTP/1 codec will pause dispatch after a single message is complete. We want to
    // either redispatch if there are no streams and we have more data. If we have a single
    // complete non-WebSocket stream but have not responded yet we will pause socket reads
    // to apply back pressure.
    if (codec_->protocol() != Protocol::Http2) {
      if (read_callbacks_->connection().state() == Network::Connection::State::Open &&
          data.length() > 0 && streams_.empty()) {
        redispatch = true;
      }

      if (!streams_.empty() && streams_.front()->state_.remote_complete_) {
        read_callbacks_->connection().readDisable(true);
      }
    }
  } while (redispatch);

  return Network::FilterStatus::StopIteration;
}

void ConnectionManagerImpl::resetAllStreams() {
  while (!streams_.empty()) {
    // Mimic a downstream reset in this case.
    streams_.front()->onResetStream(StreamResetReason::ConnectionTermination);
  }
}

void ConnectionManagerImpl::onEvent(Network::ConnectionEvent event) {
  if (event == Network::ConnectionEvent::LocalClose) {
    stats_.named_.downstream_cx_destroy_local_.inc();
  }

  if (event == Network::ConnectionEvent::RemoteClose) {
    stats_.named_.downstream_cx_destroy_remote_.inc();
  }

  if (event == Network::ConnectionEvent::RemoteClose ||
      event == Network::ConnectionEvent::LocalClose) {
    if (connection_idle_timer_) {
      connection_idle_timer_->disableTimer();
      connection_idle_timer_.reset();
    }

    if (drain_timer_) {
      drain_timer_->disableTimer();
      drain_timer_.reset();
    }
  }

  if (!streams_.empty()) {
    if (event == Network::ConnectionEvent::LocalClose) {
      stats_.named_.downstream_cx_destroy_local_active_rq_.inc();
    }
    if (event == Network::ConnectionEvent::RemoteClose) {
      stats_.named_.downstream_cx_destroy_remote_active_rq_.inc();
    }

    stats_.named_.downstream_cx_destroy_active_rq_.inc();
    user_agent_.onConnectionDestroy(event, true);
    resetAllStreams();
  }
}

void ConnectionManagerImpl::onGoAway() {
  // Currently we do nothing with remote go away frames. In the future we can decide to no longer
  // push resources if applicable.
}

void ConnectionManagerImpl::onIdleTimeout() {
  ENVOY_CONN_LOG(debug, "idle timeout", read_callbacks_->connection());
  stats_.named_.downstream_cx_idle_timeout_.inc();
  if (!codec_) {
    // No need to delay close after flushing since an idle timeout has already fired. Attempt to
    // write out buffered data one last time and issue a local close if successful.
    read_callbacks_->connection().close(Network::ConnectionCloseType::FlushWrite);
  } else if (drain_state_ == DrainState::NotDraining) {
    startDrainSequence();
  }
}

void ConnectionManagerImpl::onDrainTimeout() {
  ASSERT(drain_state_ != DrainState::NotDraining);
  codec_->goAway();
  drain_state_ = DrainState::Closing;
  checkForDeferredClose();
}

void ConnectionManagerImpl::chargeTracingStats(const Tracing::Reason& tracing_reason,
                                               ConnectionManagerTracingStats& tracing_stats) {
  switch (tracing_reason) {
  case Tracing::Reason::ClientForced:
    tracing_stats.client_enabled_.inc();
    break;
  case Tracing::Reason::NotTraceableRequestId:
    tracing_stats.not_traceable_.inc();
    break;
  case Tracing::Reason::Sampling:
    tracing_stats.random_sampling_.inc();
    break;
  case Tracing::Reason::ServiceForced:
    tracing_stats.service_forced_.inc();
    break;
  default:
    throw std::invalid_argument(
        fmt::format("invalid tracing reason, value: {}", static_cast<int32_t>(tracing_reason)));
  }
}

ConnectionManagerImpl::ActiveStream::ActiveStream(ConnectionManagerImpl& connection_manager)
    : connection_manager_(connection_manager),
      snapped_route_config_(connection_manager.config_.routeConfigProvider().config()),
      stream_id_(connection_manager.random_generator_.random()),
      response_metadata_map_(new MetadataMap()),
      request_response_timespan_(new Stats::Timespan(
          connection_manager_.stats_.named_.downstream_rq_time_, connection_manager_.timeSystem())),
      stream_info_(connection_manager_.codec_->protocol(), connection_manager_.timeSystem()) {
  connection_manager_.stats_.named_.downstream_rq_total_.inc();
  connection_manager_.stats_.named_.downstream_rq_active_.inc();
  if (connection_manager_.codec_->protocol() == Protocol::Http2) {
    connection_manager_.stats_.named_.downstream_rq_http2_total_.inc();
  } else {
    connection_manager_.stats_.named_.downstream_rq_http1_total_.inc();
  }
  stream_info_.setDownstreamLocalAddress(
      connection_manager_.read_callbacks_->connection().localAddress());
  // Initially, the downstream remote address is the source address of the
  // downstream connection. That can change later in the request's lifecycle,
  // based on XFF processing, but setting the downstream remote address here
  // prevents surprises for logging code in edge cases.
  stream_info_.setDownstreamRemoteAddress(
      connection_manager_.read_callbacks_->connection().remoteAddress());

  if (connection_manager_.config_.streamIdleTimeout().count()) {
    idle_timeout_ms_ = connection_manager_.config_.streamIdleTimeout();
    stream_idle_timer_ = connection_manager_.read_callbacks_->connection().dispatcher().createTimer(
        [this]() -> void { onIdleTimeout(); });
    resetIdleTimer();
  }

  if (connection_manager_.config_.requestTimeout().count()) {
    std::chrono::milliseconds request_timeout_ms_ = connection_manager_.config_.requestTimeout();
    request_timer_ = connection_manager.read_callbacks_->connection().dispatcher().createTimer(
        [this]() -> void { onRequestTimeout(); });
    request_timer_->enableTimer(request_timeout_ms_);
  }

  stream_info_.setRequestedServerName(
      connection_manager_.read_callbacks_->connection().requestedServerName());
}

ConnectionManagerImpl::ActiveStream::~ActiveStream() {
  stream_info_.onRequestComplete();

  connection_manager_.stats_.named_.downstream_rq_active_.dec();
  for (const AccessLog::InstanceSharedPtr& access_log : connection_manager_.config_.accessLogs()) {
    access_log->log(request_headers_.get(), response_headers_.get(), response_trailers_.get(),
                    stream_info_);
  }
  for (const auto& log_handler : access_log_handlers_) {
    log_handler->log(request_headers_.get(), response_headers_.get(), response_trailers_.get(),
                     stream_info_);
  }

  if (stream_info_.healthCheck()) {
    connection_manager_.config_.tracingStats().health_check_.inc();
  }

  if (active_span_) {
    Tracing::HttpTracerUtility::finalizeSpan(*active_span_, request_headers_.get(), stream_info_,
                                             *this);
  }
  if (state_.successful_upgrade_) {
    connection_manager_.stats_.named_.downstream_cx_upgrades_active_.dec();
  }

  ASSERT(state_.filter_call_state_ == 0);
}

void ConnectionManagerImpl::ActiveStream::resetIdleTimer() {
  if (stream_idle_timer_ != nullptr) {
    // TODO(htuch): If this shows up in performance profiles, optimize by only
    // updating a timestamp here and doing periodic checks for idle timeouts
    // instead, or reducing the accuracy of timers.
    stream_idle_timer_->enableTimer(idle_timeout_ms_);
  }
}

void ConnectionManagerImpl::ActiveStream::onIdleTimeout() {
  connection_manager_.stats_.named_.downstream_rq_idle_timeout_.inc();
  // If headers have not been sent to the user, send a 408.
  if (response_headers_ != nullptr) {
    // TODO(htuch): We could send trailers here with an x-envoy timeout header
    // or gRPC status code, and/or set H2 RST_STREAM error.
    connection_manager_.doEndStream(*this);
  } else {
    sendLocalReply(
        request_headers_ != nullptr && Grpc::Common::hasGrpcContentType(*request_headers_),
        Http::Code::RequestTimeout, "stream timeout", nullptr, is_head_request_, absl::nullopt);
  }
}

void ConnectionManagerImpl::ActiveStream::onRequestTimeout() {
  connection_manager_.stats_.named_.downstream_rq_timeout_.inc();
  sendLocalReply(request_headers_ != nullptr && Grpc::Common::hasGrpcContentType(*request_headers_),
                 Http::Code::RequestTimeout, "request timeout", nullptr, is_head_request_,
                 absl::nullopt);
}

void ConnectionManagerImpl::ActiveStream::addStreamDecoderFilterWorker(
    StreamDecoderFilterSharedPtr filter, bool dual_filter) {
  ActiveStreamDecoderFilterPtr wrapper(new ActiveStreamDecoderFilter(*this, filter, dual_filter));
  filter->setDecoderFilterCallbacks(*wrapper);
  wrapper->moveIntoListBack(std::move(wrapper), decoder_filters_);
}

void ConnectionManagerImpl::ActiveStream::addStreamEncoderFilterWorker(
    StreamEncoderFilterSharedPtr filter, bool dual_filter) {
  ActiveStreamEncoderFilterPtr wrapper(new ActiveStreamEncoderFilter(*this, filter, dual_filter));
  filter->setEncoderFilterCallbacks(*wrapper);
  if (connection_manager_.config_.reverseEncodeOrder()) {
    wrapper->moveIntoList(std::move(wrapper), encoder_filters_);
  } else {
    wrapper->moveIntoListBack(std::move(wrapper), encoder_filters_);
  }
}

void ConnectionManagerImpl::ActiveStream::addAccessLogHandler(
    AccessLog::InstanceSharedPtr handler) {
  access_log_handlers_.push_back(handler);
}

void ConnectionManagerImpl::ActiveStream::chargeStats(const HeaderMap& headers) {
  uint64_t response_code = Utility::getResponseStatus(headers);
  stream_info_.response_code_ = response_code;

  if (stream_info_.hc_request_) {
    return;
  }

  connection_manager_.stats_.named_.downstream_rq_completed_.inc();
  connection_manager_.listener_stats_.downstream_rq_completed_.inc();
  if (CodeUtility::is1xx(response_code)) {
    connection_manager_.stats_.named_.downstream_rq_1xx_.inc();
    connection_manager_.listener_stats_.downstream_rq_1xx_.inc();
  } else if (CodeUtility::is2xx(response_code)) {
    connection_manager_.stats_.named_.downstream_rq_2xx_.inc();
    connection_manager_.listener_stats_.downstream_rq_2xx_.inc();
  } else if (CodeUtility::is3xx(response_code)) {
    connection_manager_.stats_.named_.downstream_rq_3xx_.inc();
    connection_manager_.listener_stats_.downstream_rq_3xx_.inc();
  } else if (CodeUtility::is4xx(response_code)) {
    connection_manager_.stats_.named_.downstream_rq_4xx_.inc();
    connection_manager_.listener_stats_.downstream_rq_4xx_.inc();
  } else if (CodeUtility::is5xx(response_code)) {
    connection_manager_.stats_.named_.downstream_rq_5xx_.inc();
    connection_manager_.listener_stats_.downstream_rq_5xx_.inc();
  }
}

const Network::Connection* ConnectionManagerImpl::ActiveStream::connection() {
  return &connection_manager_.read_callbacks_->connection();
}

// Ordering in this function is complicated, but important.
//
// We want to do minimal work before selecting route and creating a filter
// chain to maximize the number of requests which get custom filter behavior,
// e.g. registering access logging.
//
// This must be balanced by doing sanity checking for invalid requests (one
// can't route select properly without full headers), checking state required to
// serve error responses (connection close, head requests, etc), and
// modifications which may themselves affect route selection.
//
// TODO(alyssawilk) all the calls here should be audited for order priority,
// e.g. many early returns do not currently handle connection: close properly.
void ConnectionManagerImpl::ActiveStream::decodeHeaders(HeaderMapPtr&& headers, bool end_stream) {
  request_headers_ = std::move(headers);
  if (Http::Headers::get().MethodValues.Head == request_headers_->Method()->value().c_str()) {
    is_head_request_ = true;
  }
  ENVOY_STREAM_LOG(debug, "request headers complete (end_stream={}):\n{}", *this, end_stream,
                   *request_headers_);

  // We end the decode here only if the request is header only. If we convert the request to a
  // header only, the stream will be marked as done once a subsequent decodeData/decodeTrailers is
  // called with end_stream=true.
  maybeEndDecode(end_stream);

  // Drop new requests when overloaded as soon as we have decoded the headers.
  if (connection_manager_.overload_stop_accepting_requests_ref_ ==
      Server::OverloadActionState::Active) {
    // In this one special case, do not create the filter chain. If there is a risk of memory
    // overload it is more important to avoid unnecessary allocation than to create the filters.
    state_.created_filter_chain_ = true;
    connection_manager_.stats_.named_.downstream_rq_overload_close_.inc();
    sendLocalReply(Grpc::Common::hasGrpcContentType(*request_headers_),
                   Http::Code::ServiceUnavailable, "envoy overloaded", nullptr, is_head_request_,
                   absl::nullopt);
    return;
  }

  if (!connection_manager_.config_.proxy100Continue() && request_headers_->Expect() &&
      request_headers_->Expect()->value() == Headers::get().ExpectValues._100Continue.c_str()) {
    // Note in the case Envoy is handling 100-Continue complexity, it skips the filter chain
    // and sends the 100-Continue directly to the encoder.
    chargeStats(continueHeader());
    response_encoder_->encode100ContinueHeaders(continueHeader());
    // Remove the Expect header so it won't be handled again upstream.
    request_headers_->removeExpect();
  }

  connection_manager_.user_agent_.initializeFromHeaders(
      *request_headers_, connection_manager_.stats_.prefix_, connection_manager_.stats_.scope_);

  // Make sure we are getting a codec version we support.
  Protocol protocol = connection_manager_.codec_->protocol();
  if (protocol == Protocol::Http10) {
    // Assume this is HTTP/1.0. This is fine for HTTP/0.9 but this code will also affect any
    // requests with non-standard version numbers (0.9, 1.3), basically anything which is not
    // HTTP/1.1.
    //
    // The protocol may have shifted in the HTTP/1.0 case so reset it.
    stream_info_.protocol(protocol);
    if (!connection_manager_.config_.http1Settings().accept_http_10_) {
      // Send "Upgrade Required" if HTTP/1.0 support is not explicitly configured on.
      sendLocalReply(false, Code::UpgradeRequired, "", nullptr, is_head_request_, absl::nullopt);
      return;
    } else {
      // HTTP/1.0 defaults to single-use connections. Make sure the connection
      // will be closed unless Keep-Alive is present.
      state_.saw_connection_close_ = true;
      if (request_headers_->Connection() &&
          0 == StringUtil::caseInsensitiveCompare(
                   request_headers_->Connection()->value().c_str(),
                   Http::Headers::get().ConnectionValues.KeepAlive.c_str())) {
        state_.saw_connection_close_ = false;
      }
    }
  }

  if (!request_headers_->Host()) {
    if ((protocol == Protocol::Http10) &&
        !connection_manager_.config_.http1Settings().default_host_for_http_10_.empty()) {
      // Add a default host if configured to do so.
      request_headers_->insertHost().value(
          connection_manager_.config_.http1Settings().default_host_for_http_10_);
    } else {
      // Require host header. For HTTP/1.1 Host has already been translated to :authority.
      sendLocalReply(Grpc::Common::hasGrpcContentType(*request_headers_), Code::BadRequest, "",
                     nullptr, is_head_request_, absl::nullopt);
      return;
    }
  }

  // Check for maximum incoming header size. Both codecs have some amount of checking for maximum
  // header size. For HTTP/1.1 the entire headers data has be less than ~80K (hard coded in
  // http_parser). For HTTP/2 the default allowed header block length is 64k.
  // In order to have generally uniform behavior we also check total header size here and keep it
  // under 60K. Ultimately it would be nice to have a configuration option ranging from the largest
  // header size http_parser and nghttp2 will allow, down to 16k or 8k for
  // envoy users who do not wish to proxy large headers.
  if (request_headers_->byteSize() > (60 * 1024)) {
    sendLocalReply(Grpc::Common::hasGrpcContentType(*request_headers_),
                   Code::RequestHeaderFieldsTooLarge, "", nullptr, is_head_request_, absl::nullopt);
    return;
  }

  // Currently we only support relative paths at the application layer. We expect the codec to have
  // broken the path into pieces if applicable. NOTE: Currently the HTTP/1.1 codec only does this
  // when the allow_absolute_url flag is enabled on the HCM.
  // https://tools.ietf.org/html/rfc7230#section-5.3 We also need to check for the existence of
  // :path because CONNECT does not have a path, and we don't support that currently.
  if (!request_headers_->Path() || request_headers_->Path()->value().c_str()[0] != '/') {
    connection_manager_.stats_.named_.downstream_rq_non_relative_path_.inc();
    sendLocalReply(Grpc::Common::hasGrpcContentType(*request_headers_), Code::NotFound, "", nullptr,
                   is_head_request_, absl::nullopt);
    return;
  }

  if (protocol == Protocol::Http11 && request_headers_->Connection() &&
      0 ==
          StringUtil::caseInsensitiveCompare(request_headers_->Connection()->value().c_str(),
                                             Http::Headers::get().ConnectionValues.Close.c_str())) {
    state_.saw_connection_close_ = true;
  }

  // Modify the downstream remote address depending on configuration and headers.
  stream_info_.setDownstreamRemoteAddress(ConnectionManagerUtility::mutateRequestHeaders(
      *request_headers_, connection_manager_.read_callbacks_->connection(),
      connection_manager_.config_, *snapped_route_config_, connection_manager_.random_generator_,
      connection_manager_.runtime_, connection_manager_.local_info_));
  ASSERT(stream_info_.downstreamRemoteAddress() != nullptr);

  ASSERT(!cached_route_);
  refreshCachedRoute();
  const bool upgrade_rejected = createFilterChain() == false;

  // TODO if there are no filters when starting a filter iteration, the connection manager
  // should return 404. The current returns no response if there is no router filter.
  if (protocol == Protocol::Http11 && cached_route_.value()) {
    if (upgrade_rejected) {
      // Do not allow upgrades if the route does not support it.
      connection_manager_.stats_.named_.downstream_rq_ws_on_non_ws_route_.inc();
      sendLocalReply(Grpc::Common::hasGrpcContentType(*request_headers_), Code::Forbidden, "",
                     nullptr, is_head_request_, absl::nullopt);
      return;
    }
    // Allow non websocket requests to go through websocket enabled routes.
  }

  if (cached_route_.value()) {
    const Router::RouteEntry* route_entry = cached_route_.value()->routeEntry();
    if (route_entry != nullptr && route_entry->idleTimeout()) {
      idle_timeout_ms_ = route_entry->idleTimeout().value();
      if (idle_timeout_ms_.count()) {
        // If we have a route-level idle timeout but no global stream idle timeout, create a timer.
        if (stream_idle_timer_ == nullptr) {
          stream_idle_timer_ =
              connection_manager_.read_callbacks_->connection().dispatcher().createTimer(
                  [this]() -> void { onIdleTimeout(); });
        }
      } else if (stream_idle_timer_ != nullptr) {
        // If we had a global stream idle timeout but the route-level idle timeout is set to zero
        // (to override), we disable the idle timer.
        stream_idle_timer_->disableTimer();
        stream_idle_timer_ = nullptr;
      }
    }
  }

  // Check if tracing is enabled at all.
  if (connection_manager_.config_.tracingConfig()) {
    traceRequest();
  }

  decodeHeaders(nullptr, *request_headers_, end_stream);

  // Reset it here for both global and overridden cases.
  resetIdleTimer();
}

void ConnectionManagerImpl::ActiveStream::traceRequest() {
  Tracing::Decision tracing_decision =
      Tracing::HttpTracerUtility::isTracing(stream_info_, *request_headers_);
  ConnectionManagerImpl::chargeTracingStats(tracing_decision.reason,
                                            connection_manager_.config_.tracingStats());

  active_span_ = connection_manager_.tracer_.startSpan(*this, *request_headers_, stream_info_,
                                                       tracing_decision);

  if (!active_span_) {
    return;
  }

  // TODO: Need to investigate the following code based on the cached route, as may
  // be broken in the case a filter changes the route.

  // If a decorator has been defined, apply it to the active span.
  if (cached_route_.value() && cached_route_.value()->decorator()) {
    cached_route_.value()->decorator()->apply(*active_span_);

    // Cache decorated operation.
    if (!cached_route_.value()->decorator()->getOperation().empty()) {
      decorated_operation_ = &cached_route_.value()->decorator()->getOperation();
    }
  }

  if (connection_manager_.config_.tracingConfig()->operation_name_ ==
      Tracing::OperationName::Egress) {
    // For egress (outbound) requests, pass the decorator's operation name (if defined)
    // as a request header to enable the receiving service to use it in its server span.
    if (decorated_operation_) {
      request_headers_->insertEnvoyDecoratorOperation().value(*decorated_operation_);
    }
  } else {
    const HeaderEntry* req_operation_override = request_headers_->EnvoyDecoratorOperation();

    // For ingress (inbound) requests, if a decorator operation name has been provided, it
    // should be used to override the active span's operation.
    if (req_operation_override) {
      if (!req_operation_override->value().empty()) {
        active_span_->setOperation(req_operation_override->value().c_str());

        // Clear the decorated operation so won't be used in the response header, as
        // it has been overridden by the inbound decorator operation request header.
        decorated_operation_ = nullptr;
      }
      // Remove header so not propagated to service
      request_headers_->removeEnvoyDecoratorOperation();
    }
  }

  // Inject the active span's tracing context into the request headers.
  active_span_->injectContext(*request_headers_);
}

void ConnectionManagerImpl::ActiveStream::decodeHeaders(ActiveStreamDecoderFilter* filter,
                                                        HeaderMap& headers, bool end_stream) {
  std::list<ActiveStreamDecoderFilterPtr>::iterator entry;
  std::list<ActiveStreamDecoderFilterPtr>::iterator continue_data_entry = decoder_filters_.end();
  if (!filter) {
    entry = decoder_filters_.begin();
  } else {
    entry = std::next(filter->entry());
  }

  for (; entry != decoder_filters_.end(); entry++) {
    ASSERT(!(state_.filter_call_state_ & FilterCallState::DecodeHeaders));
    state_.filter_call_state_ |= FilterCallState::DecodeHeaders;
    const auto current_filter_end_stream =
        decoding_headers_only_ || (end_stream && continue_data_entry == decoder_filters_.end());
    FilterHeadersStatus status = (*entry)->decodeHeaders(headers, current_filter_end_stream);

    ASSERT(!(status == FilterHeadersStatus::ContinueAndEndStream && current_filter_end_stream));
    state_.filter_call_state_ &= ~FilterCallState::DecodeHeaders;
    ENVOY_STREAM_LOG(trace, "decode headers called: filter={} status={}", *this,
                     static_cast<const void*>((*entry).get()), static_cast<uint64_t>(status));

    if (!(*entry)->commonHandleAfterHeadersCallback(status, decoding_headers_only_) &&
        std::next(entry) != decoder_filters_.end()) {
      // Stop iteration IFF this is not the last filter. If it is the last filter, continue with
      // processing since we need to handle the case where a terminal filter wants to buffer, but
      // a previous filter has added body.
      return;
    }

    // Here we handle the case where we have a header only request, but a filter adds a body
    // to it. We need to not raise end_stream = true to further filters during inline iteration.
    if (end_stream && buffered_request_data_ && continue_data_entry == decoder_filters_.end()) {
      continue_data_entry = entry;
    }
  }

  if (continue_data_entry != decoder_filters_.end()) {
    // We use the continueDecoding() code since it will correctly handle not calling
    // decodeHeaders() again. Fake setting stopped_ since the continueDecoding() code expects it.
    ASSERT(buffered_request_data_);
    (*continue_data_entry)->stopped_ = true;
    (*continue_data_entry)->continueDecoding();
  }

  if (end_stream) {
    disarmRequestTimeout();
  }
}

void ConnectionManagerImpl::ActiveStream::decodeData(Buffer::Instance& data, bool end_stream) {
  maybeEndDecode(end_stream);
  stream_info_.addBytesReceived(data.length());

  decodeData(nullptr, data, end_stream);
}

void ConnectionManagerImpl::ActiveStream::decodeData(ActiveStreamDecoderFilter* filter,
                                                     Buffer::Instance& data, bool end_stream) {
  resetIdleTimer();

  // If we previously decided to decode only the headers, do nothing here.
  if (decoding_headers_only_) {
    return;
  }

  // If a response is complete or a reset has been sent, filters do not care about further body
  // data. Just drop it.
  if (state_.local_complete_) {
    return;
  }

  std::list<ActiveStreamDecoderFilterPtr>::iterator entry;
  auto trailers_added_entry = decoder_filters_.end();
  const bool trailers_exists_at_start = request_trailers_ != nullptr;
  if (!filter) {
    entry = decoder_filters_.begin();
  } else {
    entry = std::next(filter->entry());
  }

  for (; entry != decoder_filters_.end(); entry++) {
    ASSERT(!(state_.filter_call_state_ & FilterCallState::DecodeData));

    // We check the request_trailers_ pointer here in case addDecodedTrailers
    // is called in decodeData during a previous filter invocation, at which point we communicate to
    // the current and future filters that the stream has not yet ended.
    if (end_stream) {
      state_.filter_call_state_ |= FilterCallState::LastDataFrame;
    }
    state_.filter_call_state_ |= FilterCallState::DecodeData;
    FilterDataStatus status = (*entry)->handle_->decodeData(data, end_stream && !request_trailers_);
    state_.filter_call_state_ &= ~FilterCallState::DecodeData;
    if (end_stream) {
      state_.filter_call_state_ &= ~FilterCallState::LastDataFrame;
    }
    ENVOY_STREAM_LOG(trace, "decode data called: filter={} status={}", *this,
                     static_cast<const void*>((*entry).get()), static_cast<uint64_t>(status));

    if (!trailers_exists_at_start && request_trailers_ &&
        trailers_added_entry == decoder_filters_.end()) {
      trailers_added_entry = entry;
    }

    if (!(*entry)->commonHandleAfterDataCallback(status, data, state_.decoder_filters_streaming_) &&
        std::next(entry) != decoder_filters_.end()) {
      // Stop iteration IFF this is not the last filter. If it is the last filter, continue with
      // processing since we need to handle the case where a terminal filter wants to buffer, but
      // a previous filter has added trailers.
      return;
    }
  }

  // If trailers were adding during decodeData we need to trigger decodeTrailers in order
  // to allow filters to process the trailers.
  if (trailers_added_entry != decoder_filters_.end()) {
    decodeTrailers(trailers_added_entry->get(), *request_trailers_);
  }

  if (end_stream) {
    disarmRequestTimeout();
  }
}

HeaderMap& ConnectionManagerImpl::ActiveStream::addDecodedTrailers() {
  // Trailers can only be added during the last data frame (i.e. end_stream = true).
  ASSERT(state_.filter_call_state_ & FilterCallState::LastDataFrame);

  // Trailers can only be added once.
  ASSERT(!request_trailers_);

  request_trailers_ = std::make_unique<HeaderMapImpl>();
  return *request_trailers_;
}

void ConnectionManagerImpl::ActiveStream::addDecodedData(ActiveStreamDecoderFilter& filter,
                                                         Buffer::Instance& data, bool streaming) {
  if (state_.filter_call_state_ == 0 ||
      (state_.filter_call_state_ & FilterCallState::DecodeHeaders) ||
      (state_.filter_call_state_ & FilterCallState::DecodeData)) {
    // Make sure if this triggers watermarks, the correct action is taken.
    state_.decoder_filters_streaming_ = streaming;
    // If no call is happening or we are in the decode headers/data callback, buffer the data.
    // Inline processing happens in the decodeHeaders() callback if necessary.
    filter.commonHandleBufferData(data);
  } else if (state_.filter_call_state_ & FilterCallState::DecodeTrailers) {
    // In this case we need to inline dispatch the data to further filters. If those filters
    // choose to buffer/stop iteration that's fine.
    decodeData(&filter, data, false);
  } else {
    // TODO(mattklein123): Formalize error handling for filters and add tests. Should probably
    // throw an exception here.
    NOT_IMPLEMENTED_GCOVR_EXCL_LINE;
  }
}

void ConnectionManagerImpl::ActiveStream::decodeTrailers(HeaderMapPtr&& trailers) {
  resetIdleTimer();
  maybeEndDecode(true);
  request_trailers_ = std::move(trailers);
  decodeTrailers(nullptr, *request_trailers_);
}

void ConnectionManagerImpl::ActiveStream::decodeTrailers(ActiveStreamDecoderFilter* filter,
                                                         HeaderMap& trailers) {
  // If we previously decided to decode only the headers, do nothing here.
  if (decoding_headers_only_) {
    return;
  }

  // See decodeData() above for why we check local_complete_ here.
  if (state_.local_complete_) {
    return;
  }

  std::list<ActiveStreamDecoderFilterPtr>::iterator entry;
  if (!filter) {
    entry = decoder_filters_.begin();
  } else {
    entry = std::next(filter->entry());
  }

  for (; entry != decoder_filters_.end(); entry++) {
    ASSERT(!(state_.filter_call_state_ & FilterCallState::DecodeTrailers));
    state_.filter_call_state_ |= FilterCallState::DecodeTrailers;
    FilterTrailersStatus status = (*entry)->handle_->decodeTrailers(trailers);
    state_.filter_call_state_ &= ~FilterCallState::DecodeTrailers;
    ENVOY_STREAM_LOG(trace, "decode trailers called: filter={} status={}", *this,
                     static_cast<const void*>((*entry).get()), static_cast<uint64_t>(status));
    if (!(*entry)->commonHandleAfterTrailersCallback(status)) {
      return;
    }
  }
  disarmRequestTimeout();
}

void ConnectionManagerImpl::ActiveStream::maybeEndDecode(bool end_stream) {
  ASSERT(!state_.remote_complete_);
  state_.remote_complete_ = end_stream;
  if (end_stream) {
    stream_info_.onLastDownstreamRxByteReceived();
    ENVOY_STREAM_LOG(debug, "request end stream", *this);
  }
}

void ConnectionManagerImpl::ActiveStream::disarmRequestTimeout() {
  if (request_timer_) {
    request_timer_->disableTimer();
  }
}

std::list<ConnectionManagerImpl::ActiveStreamEncoderFilterPtr>::iterator
ConnectionManagerImpl::ActiveStream::commonEncodePrefix(ActiveStreamEncoderFilter* filter,
                                                        bool end_stream) {
  // Only do base state setting on the initial call. Subsequent calls for filtering do not touch
  // the base state.
  if (filter == nullptr) {
    ASSERT(!state_.local_complete_);
    state_.local_complete_ = end_stream;
  }

  if (!filter) {
    return encoder_filters_.begin();
  } else {
    return std::next(filter->entry());
  }
}

void ConnectionManagerImpl::startDrainSequence() {
  ASSERT(drain_state_ == DrainState::NotDraining);
  drain_state_ = DrainState::Draining;
  codec_->shutdownNotice();
  drain_timer_ = read_callbacks_->connection().dispatcher().createTimer(
      [this]() -> void { onDrainTimeout(); });
  drain_timer_->enableTimer(config_.drainTimeout());
}

void ConnectionManagerImpl::ActiveStream::refreshCachedRoute() {
  Router::RouteConstSharedPtr route = snapped_route_config_->route(*request_headers_, stream_id_);
  stream_info_.route_entry_ = route ? route->routeEntry() : nullptr;
  cached_route_ = std::move(route);
  if (nullptr == stream_info_.route_entry_) {
    cached_cluster_info_ = nullptr;
  } else {
    Upstream::ThreadLocalCluster* local_cluster =
        connection_manager_.cluster_manager_.get(stream_info_.route_entry_->clusterName());
    cached_cluster_info_ = (nullptr == local_cluster) ? nullptr : local_cluster->info();
  }
}

void ConnectionManagerImpl::ActiveStream::sendLocalReply(
    bool is_grpc_request, Code code, absl::string_view body,
    const std::function<void(HeaderMap& headers)>& modify_headers, bool is_head_request,
    const absl::optional<Grpc::Status::GrpcStatus> grpc_status) {
  ASSERT(response_headers_ == nullptr);
  // For early error handling, do a best-effort attempt to create a filter chain
  // to ensure access logging.
  if (!state_.created_filter_chain_) {
    createFilterChain();
  }
  Utility::sendLocalReply(is_grpc_request,
                          [this, modify_headers](HeaderMapPtr&& headers, bool end_stream) -> void {
                            if (modify_headers != nullptr) {
                              modify_headers(*headers);
                            }
                            response_headers_ = std::move(headers);
                            // TODO: Start encoding from the last decoder filter that saw the
                            // request instead.
                            encodeHeaders(nullptr, *response_headers_, end_stream);
                          },
                          [this](Buffer::Instance& data, bool end_stream) -> void {
                            // TODO: Start encoding from the last decoder filter that saw the
                            // request instead.
                            encodeData(nullptr, data, end_stream);
                          },
                          state_.destroyed_, code, body, grpc_status, is_head_request);
}

void ConnectionManagerImpl::ActiveStream::encode100ContinueHeaders(
    ActiveStreamEncoderFilter* filter, HeaderMap& headers) {
  resetIdleTimer();
  ASSERT(connection_manager_.config_.proxy100Continue());
  // Make sure commonContinue continues encode100ContinueHeaders.
  has_continue_headers_ = true;

  // Similar to the block in encodeHeaders, run encode100ContinueHeaders on each
  // filter. This is simpler than that case because 100 continue implies no
  // end-stream, and because there are normal headers coming there's no need for
  // complex continuation logic.
  std::list<ActiveStreamEncoderFilterPtr>::iterator entry = commonEncodePrefix(filter, false);
  for (; entry != encoder_filters_.end(); entry++) {
    ASSERT(!(state_.filter_call_state_ & FilterCallState::Encode100ContinueHeaders));
    state_.filter_call_state_ |= FilterCallState::Encode100ContinueHeaders;
    FilterHeadersStatus status = (*entry)->handle_->encode100ContinueHeaders(headers);
    state_.filter_call_state_ &= ~FilterCallState::Encode100ContinueHeaders;
    ENVOY_STREAM_LOG(trace, "encode 100 continue headers called: filter={} status={}", *this,
                     static_cast<const void*>((*entry).get()), static_cast<uint64_t>(status));
    if (!(*entry)->commonHandleAfter100ContinueHeadersCallback(status)) {
      return;
    }
  }

  drainMetadata();

  // Strip the T-E headers etc. Defer other header additions as well as drain-close logic to the
  // continuation headers.
  ConnectionManagerUtility::mutateResponseHeaders(headers, request_headers_.get(), EMPTY_STRING);

  // Count both the 1xx and follow-up response code in stats.
  chargeStats(headers);

  ENVOY_STREAM_LOG(debug, "encoding 100 continue headers via codec:\n{}", *this, headers);

  // Now actually encode via the codec.
  response_encoder_->encode100ContinueHeaders(headers);
}

void ConnectionManagerImpl::ActiveStream::encodeHeaders(ActiveStreamEncoderFilter* filter,
                                                        HeaderMap& headers, bool end_stream) {
  resetIdleTimer();
  disarmRequestTimeout();

  std::list<ActiveStreamEncoderFilterPtr>::iterator entry = commonEncodePrefix(filter, end_stream);
  std::list<ActiveStreamEncoderFilterPtr>::iterator continue_data_entry = encoder_filters_.end();

  for (; entry != encoder_filters_.end(); entry++) {
    ASSERT(!(state_.filter_call_state_ & FilterCallState::EncodeHeaders));
    state_.filter_call_state_ |= FilterCallState::EncodeHeaders;
    FilterHeadersStatus status = (*entry)->handle_->encodeHeaders(
        headers,
        encoding_headers_only_ || (end_stream && continue_data_entry == encoder_filters_.end()));
    state_.filter_call_state_ &= ~FilterCallState::EncodeHeaders;
    ENVOY_STREAM_LOG(trace, "encode headers called: filter={} status={}", *this,
                     static_cast<const void*>((*entry).get()), static_cast<uint64_t>(status));

    const auto continue_iteration =
        (*entry)->commonHandleAfterHeadersCallback(status, encoding_headers_only_);

    // If we're encoding a headers only response, then mark the local as complete. This ensures
    // that we don't attempt to reset the downstream request in doEndStream.
    if (encoding_headers_only_) {
      state_.local_complete_ = true;
    }

    if (!continue_iteration) {
      return;
    }

    // Here we handle the case where we have a header only response, but a filter adds a body
    // to it. We need to not raise end_stream = true to further filters during inline iteration.
    if (end_stream && buffered_response_data_ && continue_data_entry == encoder_filters_.end()) {
      continue_data_entry = entry;
    }
  }

  drainMetadata();

  // Base headers.
  connection_manager_.config_.dateProvider().setDateHeader(headers);
  // Following setReference() is safe because serverName() is constant for the life of the listener.
  headers.insertServer().value().setReference(connection_manager_.config_.serverName());
  ConnectionManagerUtility::mutateResponseHeaders(headers, request_headers_.get(),
                                                  connection_manager_.config_.via());

  // See if we want to drain/close the connection. Send the go away frame prior to encoding the
  // header block.
  if (connection_manager_.drain_state_ == DrainState::NotDraining &&
      connection_manager_.drain_close_.drainClose()) {

    // This doesn't really do anything for HTTP/1.1 other then give the connection another boost
    // of time to race with incoming requests. It mainly just keeps the logic the same between
    // HTTP/1.1 and HTTP/2.
    connection_manager_.startDrainSequence();
    connection_manager_.stats_.named_.downstream_cx_drain_close_.inc();
    ENVOY_STREAM_LOG(debug, "drain closing connection", *this);
  }

  if (connection_manager_.drain_state_ == DrainState::NotDraining && state_.saw_connection_close_) {
    ENVOY_STREAM_LOG(debug, "closing connection due to connection close header", *this);
    connection_manager_.drain_state_ = DrainState::Closing;
  }

  if (connection_manager_.drain_state_ == DrainState::NotDraining &&
      connection_manager_.overload_disable_keepalive_ref_ == Server::OverloadActionState::Active) {
    ENVOY_STREAM_LOG(debug, "disabling keepalive due to envoy overload", *this);
    connection_manager_.drain_state_ = DrainState::Closing;
    connection_manager_.stats_.named_.downstream_cx_overload_disable_keepalive_.inc();
  }

  // If we are destroying a stream before remote is complete and the connection does not support
  // multiplexing, we should disconnect since we don't want to wait around for the request to
  // finish.
  if (!state_.remote_complete_) {
    if (connection_manager_.codec_->protocol() != Protocol::Http2) {
      connection_manager_.drain_state_ = DrainState::Closing;
    }

    connection_manager_.stats_.named_.downstream_rq_response_before_rq_complete_.inc();
  }

  if (connection_manager_.drain_state_ == DrainState::Closing &&
      connection_manager_.codec_->protocol() != Protocol::Http2) {
    // If the connection manager is draining send "Connection: Close" on HTTP/1.1 connections.
    // Do not do this for H2 (which drains via GOAWAY) or Upgrade (as the upgrade
    // payload is no longer HTTP/1.1)
    if (!Utility::isUpgrade(headers)) {
      headers.insertConnection().value().setReference(Headers::get().ConnectionValues.Close);
    }
  }

  if (connection_manager_.config_.tracingConfig()) {
    if (connection_manager_.config_.tracingConfig()->operation_name_ ==
        Tracing::OperationName::Ingress) {
      // For ingress (inbound) responses, if the request headers do not include a
      // decorator operation (override), then pass the decorator's operation name (if defined)
      // as a response header to enable the client service to use it in its client span.
      if (decorated_operation_) {
        headers.insertEnvoyDecoratorOperation().value(*decorated_operation_);
      }
    } else if (connection_manager_.config_.tracingConfig()->operation_name_ ==
               Tracing::OperationName::Egress) {
      const HeaderEntry* resp_operation_override = headers.EnvoyDecoratorOperation();

      // For Egress (outbound) response, if a decorator operation name has been provided, it
      // should be used to override the active span's operation.
      if (resp_operation_override) {
        if (!resp_operation_override->value().empty() && active_span_) {
          active_span_->setOperation(resp_operation_override->value().c_str());
        }
        // Remove header so not propagated to service.
        headers.removeEnvoyDecoratorOperation();
      }
    }
  }

  chargeStats(headers);

  ENVOY_STREAM_LOG(debug, "encoding headers via codec (end_stream={}):\n{}", *this,
                   encoding_headers_only_ ||
                       (end_stream && continue_data_entry == encoder_filters_.end()),
                   headers);

  // Now actually encode via the codec.
  stream_info_.onFirstDownstreamTxByteSent();
  response_encoder_->encodeHeaders(
      headers,
      encoding_headers_only_ || (end_stream && continue_data_entry == encoder_filters_.end()));

  if (continue_data_entry != encoder_filters_.end()) {
    // We use the continueEncoding() code since it will correctly handle not calling
    // encodeHeaders() again. Fake setting stopped_ since the continueEncoding() code expects it.
    ASSERT(buffered_response_data_);
    (*continue_data_entry)->stopped_ = true;
    (*continue_data_entry)->continueEncoding();
  } else {
    // End encoding if this is a header only response, either due to a filter converting it to one
    // or due to the upstream returning headers only.
    maybeEndEncode(encoding_headers_only_ || end_stream);
  }
}

void ConnectionManagerImpl::ActiveStream::encodeMetadata(ActiveStreamEncoderFilter* filter,
                                                         MetadataMapPtr&& metadata_map) {
  resetIdleTimer();

  std::list<ActiveStreamEncoderFilterPtr>::iterator entry = commonEncodePrefix(filter, false);
  for (; entry != encoder_filters_.end(); entry++) {
    FilterMetadataStatus status = (*entry)->handle_->encodeMetadata(*metadata_map);
    ENVOY_STREAM_LOG(trace, "encode metadata called: filter={} status={}", *this,
                     static_cast<const void*>((*entry).get()), static_cast<uint64_t>(status));
  }
  // TODO(soya3129): update stats with metadata.

  // Now encode metadata via the codec.
  if (!metadata_map->empty()) {
<<<<<<< HEAD
    ENVOY_STREAM_LOG(debug, "encoding metadata via codec:\n{}", *this, *metadata_map);
    response_encoder_->encodeMetadata(*metadata_map);
=======
    MetadataMapVector metadata_map_vector;
    metadata_map_vector.push_back(std::move(metadata_map));
    response_encoder_->encodeMetadata(metadata_map_vector);
>>>>>>> 6be013af
  }

  drainMetadata();
}

void ConnectionManagerImpl::ActiveStream::drainMetadata() {
  if (!response_metadata_map_->empty()) {
    ENVOY_STREAM_LOG(debug, "encoding metadata via codec:\n{}", *this, *response_metadata_map_);
    response_encoder_->encodeMetadata(*response_metadata_map_);
    response_metadata_map_->erase(response_metadata_map_->begin(), response_metadata_map_->end());
  }
}

HeaderMap& ConnectionManagerImpl::ActiveStream::addEncodedTrailers() {
  // Trailers can only be added during the last data frame (i.e. end_stream = true).
  ASSERT(state_.filter_call_state_ & FilterCallState::LastDataFrame);

  // Trailers can only be added once.
  ASSERT(!response_trailers_);

  response_trailers_ = std::make_unique<HeaderMapImpl>();
  return *response_trailers_;
}

MetadataMap& ConnectionManagerImpl::ActiveStream::addEncodedMetadata() {
  return *response_metadata_map_;
}

void ConnectionManagerImpl::ActiveStream::addEncodedData(ActiveStreamEncoderFilter& filter,
                                                         Buffer::Instance& data, bool streaming) {
  if (state_.filter_call_state_ == 0 ||
      (state_.filter_call_state_ & FilterCallState::EncodeHeaders) ||
      (state_.filter_call_state_ & FilterCallState::EncodeData)) {
    // Make sure if this triggers watermarks, the correct action is taken.
    state_.encoder_filters_streaming_ = streaming;
    // If no call is happening or we are in the decode headers/data callback, buffer the data.
    // Inline processing happens in the decodeHeaders() callback if necessary.
    filter.commonHandleBufferData(data);
  } else if (state_.filter_call_state_ & FilterCallState::EncodeTrailers) {
    // In this case we need to inline dispatch the data to further filters. If those filters
    // choose to buffer/stop iteration that's fine.
    encodeData(&filter, data, false);
  } else {
    // TODO(mattklein123): Formalize error handling for filters and add tests. Should probably
    // throw an exception here.
    NOT_IMPLEMENTED_GCOVR_EXCL_LINE;
  }
}

void ConnectionManagerImpl::ActiveStream::encodeData(ActiveStreamEncoderFilter* filter,
                                                     Buffer::Instance& data, bool end_stream) {
  resetIdleTimer();

  // If we previously decided to encode only the headers, do nothing here.
  if (encoding_headers_only_) {
    return;
  }

  std::list<ActiveStreamEncoderFilterPtr>::iterator entry = commonEncodePrefix(filter, end_stream);
  auto trailers_added_entry = encoder_filters_.end();

  const bool trailers_exists_at_start = response_trailers_ != nullptr;
  for (; entry != encoder_filters_.end(); entry++) {
    ASSERT(!(state_.filter_call_state_ & FilterCallState::EncodeData));

    // We check the response_trailers_ pointer here in case addEncodedTrailers
    // is called in encodeData during a previous filter invocation, at which point we communicate to
    // the current and future filters that the stream has not yet ended.
    state_.filter_call_state_ |= FilterCallState::EncodeData;
    if (end_stream) {
      state_.filter_call_state_ |= FilterCallState::LastDataFrame;
    }
    FilterDataStatus status =
        (*entry)->handle_->encodeData(data, end_stream && !response_trailers_);
    state_.filter_call_state_ &= ~FilterCallState::EncodeData;
    if (end_stream) {
      state_.filter_call_state_ &= ~FilterCallState::LastDataFrame;
    }
    ENVOY_STREAM_LOG(trace, "encode data called: filter={} status={}", *this,
                     static_cast<const void*>((*entry).get()), static_cast<uint64_t>(status));

    if (!trailers_exists_at_start && response_trailers_ &&
        trailers_added_entry == encoder_filters_.end()) {
      trailers_added_entry = entry;
    }

    if (!(*entry)->commonHandleAfterDataCallback(status, data, state_.encoder_filters_streaming_)) {
      return;
    }
  }

  drainMetadata();

  ENVOY_STREAM_LOG(trace, "encoding data via codec (size={} end_stream={})", *this, data.length(),
                   end_stream);

  stream_info_.addBytesSent(data.length());

  // If trailers were adding during encodeData we need to trigger decodeTrailers in order
  // to allow filters to process the trailers.
  if (trailers_added_entry != encoder_filters_.end()) {
    response_encoder_->encodeData(data, false);
    encodeTrailers(trailers_added_entry->get(), *response_trailers_);
  } else {
    response_encoder_->encodeData(data, end_stream);
    maybeEndEncode(end_stream);
  }
}

void ConnectionManagerImpl::ActiveStream::encodeTrailers(ActiveStreamEncoderFilter* filter,
                                                         HeaderMap& trailers) {
  resetIdleTimer();

  // If we previously decided to encode only the headers, do nothing here.
  if (encoding_headers_only_) {
    return;
  }

  std::list<ActiveStreamEncoderFilterPtr>::iterator entry = commonEncodePrefix(filter, true);
  for (; entry != encoder_filters_.end(); entry++) {
    ASSERT(!(state_.filter_call_state_ & FilterCallState::EncodeTrailers));
    state_.filter_call_state_ |= FilterCallState::EncodeTrailers;
    FilterTrailersStatus status = (*entry)->handle_->encodeTrailers(trailers);
    state_.filter_call_state_ &= ~FilterCallState::EncodeTrailers;
    ENVOY_STREAM_LOG(trace, "encode trailers called: filter={} status={}", *this,
                     static_cast<const void*>((*entry).get()), static_cast<uint64_t>(status));
    if (!(*entry)->commonHandleAfterTrailersCallback(status)) {
      return;
    }
  }

  drainMetadata();

  ENVOY_STREAM_LOG(debug, "encoding trailers via codec:\n{}", *this, trailers);

  response_encoder_->encodeTrailers(trailers);
  maybeEndEncode(true);
}

void ConnectionManagerImpl::ActiveStream::maybeEndEncode(bool end_stream) {
  if (end_stream) {
    stream_info_.onLastDownstreamTxByteSent();
    request_response_timespan_->complete();
    connection_manager_.doEndStream(*this);
  }
}

void ConnectionManagerImpl::ActiveStream::onResetStream(StreamResetReason) {
  // NOTE: This function gets called in all of the following cases:
  //       1) We TX an app level reset
  //       2) The codec TX a codec level reset
  //       3) The codec RX a reset
  //       If we need to differentiate we need to do it inside the codec. Can start with this.
  connection_manager_.stats_.named_.downstream_rq_rx_reset_.inc();
  connection_manager_.doDeferredStreamDestroy(*this);
}

void ConnectionManagerImpl::ActiveStream::onAboveWriteBufferHighWatermark() {
  ENVOY_STREAM_LOG(debug, "Disabling upstream stream due to downstream stream watermark.", *this);
  callHighWatermarkCallbacks();
}

void ConnectionManagerImpl::ActiveStream::onBelowWriteBufferLowWatermark() {
  ENVOY_STREAM_LOG(debug, "Enabling upstream stream due to downstream stream watermark.", *this);
  callLowWatermarkCallbacks();
}

Tracing::OperationName ConnectionManagerImpl::ActiveStream::operationName() const {
  return connection_manager_.config_.tracingConfig()->operation_name_;
}

const std::vector<Http::LowerCaseString>&
ConnectionManagerImpl::ActiveStream::requestHeadersForTags() const {
  return connection_manager_.config_.tracingConfig()->request_headers_for_tags_;
}

void ConnectionManagerImpl::ActiveStream::callHighWatermarkCallbacks() {
  ++high_watermark_count_;
  if (watermark_callbacks_) {
    watermark_callbacks_->onAboveWriteBufferHighWatermark();
  }
}

void ConnectionManagerImpl::ActiveStream::callLowWatermarkCallbacks() {
  ASSERT(high_watermark_count_ > 0);
  --high_watermark_count_;
  if (watermark_callbacks_) {
    watermark_callbacks_->onBelowWriteBufferLowWatermark();
  }
}

void ConnectionManagerImpl::ActiveStream::setBufferLimit(uint32_t new_limit) {
  buffer_limit_ = new_limit;
  if (buffered_request_data_) {
    buffered_request_data_->setWatermarks(buffer_limit_);
  }
  if (buffered_response_data_) {
    buffered_response_data_->setWatermarks(buffer_limit_);
  }
}

bool ConnectionManagerImpl::ActiveStream::createFilterChain() {
  if (state_.created_filter_chain_) {
    return false;
  }
  bool upgrade_rejected = false;
  auto upgrade = request_headers_ ? request_headers_->Upgrade() : nullptr;
  state_.created_filter_chain_ = true;
  if (upgrade != nullptr) {
    const Router::RouteEntry::UpgradeMap* upgrade_map = nullptr;
    if (cached_route_.value() && cached_route_.value()->routeEntry()) {
      upgrade_map = &cached_route_.value()->routeEntry()->upgradeMap();
    }
    if (connection_manager_.config_.filterFactory().createUpgradeFilterChain(
            upgrade->value().c_str(), upgrade_map, *this)) {
      state_.successful_upgrade_ = true;
      connection_manager_.stats_.named_.downstream_cx_upgrades_total_.inc();
      connection_manager_.stats_.named_.downstream_cx_upgrades_active_.inc();
      return true;
    } else {
      upgrade_rejected = true;
      // Fall through to the default filter chain. The function calling this
      // will send a local reply indicating that the upgrade failed.
    }
  }

  connection_manager_.config_.filterFactory().createFilterChain(*this);
  return !upgrade_rejected;
}

void ConnectionManagerImpl::ActiveStreamFilterBase::commonContinue() {
  // TODO(mattklein123): Raise an error if this is called during a callback.
  if (!canContinue()) {
    ENVOY_STREAM_LOG(trace, "cannot continue filter chain: filter={}", parent_,
                     static_cast<const void*>(this));
    return;
  }

  ENVOY_STREAM_LOG(trace, "continuing filter chain: filter={}", parent_,
                   static_cast<const void*>(this));
  ASSERT(stopped_);
  stopped_ = false;

  // Only resume with do100ContinueHeaders() if we've actually seen a 100-Continue.
  if (parent_.has_continue_headers_ && !continue_headers_continued_) {
    continue_headers_continued_ = true;
    do100ContinueHeaders();
    // If the response headers have not yet come in, don't continue on with
    // headers and body. doHeaders expects request headers to exist.
    if (!parent_.response_headers_.get()) {
      return;
    }
  }

  // Make sure that we handle the zero byte data frame case. We make no effort to optimize this
  // case in terms of merging it into a header only request/response. This could be done in the
  // future.
  if (!headers_continued_) {
    headers_continued_ = true;
    doHeaders(complete() && !bufferedData() && !trailers());
  }

  // TODO(mattklein123): If a filter returns StopIterationNoBuffer and then does a continue, we
  // won't be able to end the stream if there is no buffered data. Need to handle this.
  if (bufferedData()) {
    doData(complete() && !trailers());
  }

  if (trailers()) {
    doTrailers();
  }
}

bool ConnectionManagerImpl::ActiveStreamFilterBase::commonHandleAfter100ContinueHeadersCallback(
    FilterHeadersStatus status) {
  ASSERT(parent_.has_continue_headers_);
  ASSERT(!continue_headers_continued_);
  ASSERT(!stopped_);

  if (status == FilterHeadersStatus::StopIteration) {
    stopped_ = true;
    return false;
  } else {
    ASSERT(status == FilterHeadersStatus::Continue);
    continue_headers_continued_ = true;
    return true;
  }
}

bool ConnectionManagerImpl::ActiveStreamFilterBase::commonHandleAfterHeadersCallback(
    FilterHeadersStatus status, bool& headers_only) {
  ASSERT(!headers_continued_);
  ASSERT(!stopped_);

  if (status == FilterHeadersStatus::StopIteration) {
    stopped_ = true;
    return false;
  } else if (status == FilterHeadersStatus::ContinueAndEndStream) {
    // Set headers_only to true so we know to end early if necessary,
    // but continue filter iteration so we actually write the headers/run the cleanup code.
    headers_only = true;
    ENVOY_STREAM_LOG(debug, "converting to headers only", parent_);
    return true;
  } else {
    ASSERT(status == FilterHeadersStatus::Continue);
    headers_continued_ = true;
    return true;
  }
}

void ConnectionManagerImpl::ActiveStreamFilterBase::commonHandleBufferData(
    Buffer::Instance& provided_data) {

  // The way we do buffering is a little complicated which is why we have this common function
  // which is used for both encoding and decoding. When data first comes into our filter pipeline,
  // we send it through. Any filter can choose to stop iteration and buffer or not. If we then
  // continue iteration in the future, we use the buffered data. A future filter can stop and
  // buffer again. In this case, since we are already operating on buffered data, we don't
  // rebuffer, because we assume the filter has modified the buffer as it wishes in place.
  if (bufferedData().get() != &provided_data) {
    if (!bufferedData()) {
      bufferedData() = createBuffer();
    }
    bufferedData()->move(provided_data);
  }
}

bool ConnectionManagerImpl::ActiveStreamFilterBase::commonHandleAfterDataCallback(
    FilterDataStatus status, Buffer::Instance& provided_data, bool& buffer_was_streaming) {

  if (status == FilterDataStatus::Continue) {
    if (stopped_) {
      commonHandleBufferData(provided_data);
      commonContinue();
      return false;
    } else {
      ASSERT(headers_continued_);
    }
  } else {
    stopped_ = true;
    if (status == FilterDataStatus::StopIterationAndBuffer ||
        status == FilterDataStatus::StopIterationAndWatermark) {
      buffer_was_streaming = status == FilterDataStatus::StopIterationAndWatermark;
      commonHandleBufferData(provided_data);
    }

    return false;
  }

  return true;
}

bool ConnectionManagerImpl::ActiveStreamFilterBase::commonHandleAfterTrailersCallback(
    FilterTrailersStatus status) {

  if (status == FilterTrailersStatus::Continue) {
    if (stopped_) {
      commonContinue();
      return false;
    } else {
      ASSERT(headers_continued_);
    }
  } else {
    return false;
  }

  return true;
}

const Network::Connection* ConnectionManagerImpl::ActiveStreamFilterBase::connection() {
  return parent_.connection();
}

Event::Dispatcher& ConnectionManagerImpl::ActiveStreamFilterBase::dispatcher() {
  return parent_.connection_manager_.read_callbacks_->connection().dispatcher();
}

StreamInfo::StreamInfo& ConnectionManagerImpl::ActiveStreamFilterBase::streamInfo() {
  return parent_.stream_info_;
}

Tracing::Span& ConnectionManagerImpl::ActiveStreamFilterBase::activeSpan() {
  if (parent_.active_span_) {
    return *parent_.active_span_;
  } else {
    return Tracing::NullSpan::instance();
  }
}

Tracing::Config& ConnectionManagerImpl::ActiveStreamFilterBase::tracingConfig() { return parent_; }

Upstream::ClusterInfoConstSharedPtr ConnectionManagerImpl::ActiveStreamFilterBase::clusterInfo() {
  // NOTE: Refreshing route caches clusterInfo as well.
  if (!parent_.cached_route_.has_value()) {
    parent_.refreshCachedRoute();
  }

  return parent_.cached_cluster_info_.value();
}

Router::RouteConstSharedPtr ConnectionManagerImpl::ActiveStreamFilterBase::route() {
  if (!parent_.cached_route_.has_value()) {
    parent_.refreshCachedRoute();
  }

  return parent_.cached_route_.value();
}

void ConnectionManagerImpl::ActiveStreamFilterBase::clearRouteCache() {
  parent_.cached_route_ = absl::optional<Router::RouteConstSharedPtr>();
  parent_.cached_cluster_info_ = absl::optional<Upstream::ClusterInfoConstSharedPtr>();
}

Buffer::WatermarkBufferPtr ConnectionManagerImpl::ActiveStreamDecoderFilter::createBuffer() {
  auto buffer =
      std::make_unique<Buffer::WatermarkBuffer>([this]() -> void { this->requestDataDrained(); },
                                                [this]() -> void { this->requestDataTooLarge(); });
  buffer->setWatermarks(parent_.buffer_limit_);
  return buffer;
}

HeaderMap& ConnectionManagerImpl::ActiveStreamDecoderFilter::addDecodedTrailers() {
  return parent_.addDecodedTrailers();
}

void ConnectionManagerImpl::ActiveStreamDecoderFilter::addDecodedData(Buffer::Instance& data,
                                                                      bool streaming) {
  parent_.addDecodedData(*this, data, streaming);
}

void ConnectionManagerImpl::ActiveStreamDecoderFilter::continueDecoding() { commonContinue(); }

void ConnectionManagerImpl::ActiveStreamDecoderFilter::encode100ContinueHeaders(
    HeaderMapPtr&& headers) {
  // If Envoy is not configured to proxy 100-Continue responses, swallow the 100 Continue
  // here. This avoids the potential situation where Envoy strips Expect: 100-Continue and sends a
  // 100-Continue, then proxies a duplicate 100 Continue from upstream.
  if (parent_.connection_manager_.config_.proxy100Continue()) {
    parent_.continue_headers_ = std::move(headers);
    parent_.encode100ContinueHeaders(nullptr, *parent_.continue_headers_);
  }
}

void ConnectionManagerImpl::ActiveStreamDecoderFilter::encodeHeaders(HeaderMapPtr&& headers,
                                                                     bool end_stream) {
  parent_.response_headers_ = std::move(headers);
  parent_.encodeHeaders(nullptr, *parent_.response_headers_, end_stream);
}

void ConnectionManagerImpl::ActiveStreamDecoderFilter::encodeData(Buffer::Instance& data,
                                                                  bool end_stream) {
  parent_.encodeData(nullptr, data, end_stream);
}

void ConnectionManagerImpl::ActiveStreamDecoderFilter::encodeTrailers(HeaderMapPtr&& trailers) {
  parent_.response_trailers_ = std::move(trailers);
  parent_.encodeTrailers(nullptr, *parent_.response_trailers_);
}

void ConnectionManagerImpl::ActiveStreamDecoderFilter::encodeMetadata(
    MetadataMapPtr&& metadata_map) {
  parent_.encodeMetadata(nullptr, std::move(metadata_map));
}

void ConnectionManagerImpl::ActiveStreamDecoderFilter::
    onDecoderFilterAboveWriteBufferHighWatermark() {
  ENVOY_STREAM_LOG(debug, "Read-disabling downstream stream due to filter callbacks.", parent_);
  parent_.response_encoder_->getStream().readDisable(true);
  parent_.connection_manager_.stats_.named_.downstream_flow_control_paused_reading_total_.inc();
}

void ConnectionManagerImpl::ActiveStreamDecoderFilter::requestDataTooLarge() {
  ENVOY_STREAM_LOG(debug, "request data too large watermark exceeded", parent_);
  if (parent_.state_.decoder_filters_streaming_) {
    onDecoderFilterAboveWriteBufferHighWatermark();
  } else {
    parent_.connection_manager_.stats_.named_.downstream_rq_too_large_.inc();
    sendLocalReply(Code::PayloadTooLarge, CodeUtility::toString(Code::PayloadTooLarge), nullptr,
                   absl::nullopt);
  }
}

void ConnectionManagerImpl::ActiveStreamDecoderFilter::requestDataDrained() {
  // If this is called it means the call to requestDataTooLarge() was a
  // streaming call, or a 413 would have been sent.
  onDecoderFilterBelowWriteBufferLowWatermark();
}

void ConnectionManagerImpl::ActiveStreamDecoderFilter::
    onDecoderFilterBelowWriteBufferLowWatermark() {
  ENVOY_STREAM_LOG(debug, "Read-enabling downstream stream due to filter callbacks.", parent_);
  parent_.response_encoder_->getStream().readDisable(false);
  parent_.connection_manager_.stats_.named_.downstream_flow_control_resumed_reading_total_.inc();
}

void ConnectionManagerImpl::ActiveStreamDecoderFilter::addDownstreamWatermarkCallbacks(
    DownstreamWatermarkCallbacks& watermark_callbacks) {
  // This is called exactly once per stream, by the router filter.
  // If there's ever a need for another filter to subscribe to watermark callbacks this can be
  // turned into a vector.
  ASSERT(parent_.watermark_callbacks_ == nullptr);
  parent_.watermark_callbacks_ = &watermark_callbacks;
  for (uint32_t i = 0; i < parent_.high_watermark_count_; ++i) {
    watermark_callbacks.onAboveWriteBufferHighWatermark();
  }
}
void ConnectionManagerImpl::ActiveStreamDecoderFilter::removeDownstreamWatermarkCallbacks(
    DownstreamWatermarkCallbacks& watermark_callbacks) {
  ASSERT(parent_.watermark_callbacks_ == &watermark_callbacks);
  parent_.watermark_callbacks_ = nullptr;
}

Buffer::WatermarkBufferPtr ConnectionManagerImpl::ActiveStreamEncoderFilter::createBuffer() {
  auto buffer = new Buffer::WatermarkBuffer([this]() -> void { this->responseDataDrained(); },
                                            [this]() -> void { this->responseDataTooLarge(); });
  buffer->setWatermarks(parent_.buffer_limit_);
  return Buffer::WatermarkBufferPtr{buffer};
}

void ConnectionManagerImpl::ActiveStreamEncoderFilter::addEncodedData(Buffer::Instance& data,
                                                                      bool streaming) {
  return parent_.addEncodedData(*this, data, streaming);
}

HeaderMap& ConnectionManagerImpl::ActiveStreamEncoderFilter::addEncodedTrailers() {
  return parent_.addEncodedTrailers();
}

MetadataMap& ConnectionManagerImpl::ActiveStreamEncoderFilter::addEncodedMetadata() {
  return parent_.addEncodedMetadata();
}

void ConnectionManagerImpl::ActiveStreamEncoderFilter::
    onEncoderFilterAboveWriteBufferHighWatermark() {
  ENVOY_STREAM_LOG(debug, "Disabling upstream stream due to filter callbacks.", parent_);
  parent_.callHighWatermarkCallbacks();
}

void ConnectionManagerImpl::ActiveStreamEncoderFilter::
    onEncoderFilterBelowWriteBufferLowWatermark() {
  ENVOY_STREAM_LOG(debug, "Enabling upstream stream due to filter callbacks.", parent_);
  parent_.callLowWatermarkCallbacks();
}

void ConnectionManagerImpl::ActiveStreamEncoderFilter::continueEncoding() { commonContinue(); }

void ConnectionManagerImpl::ActiveStreamEncoderFilter::responseDataTooLarge() {
  if (parent_.state_.encoder_filters_streaming_) {
    onEncoderFilterAboveWriteBufferHighWatermark();
  } else {
    parent_.connection_manager_.stats_.named_.rs_too_large_.inc();

    // If headers have not been sent to the user, send a 500.
    if (!headers_continued_) {
      // Make sure we won't end up with nested watermark calls from the body buffer.
      parent_.state_.encoder_filters_streaming_ = true;
      stopped_ = false;

      Http::Utility::sendLocalReply(
          Grpc::Common::hasGrpcContentType(*parent_.request_headers_),
          [&](HeaderMapPtr&& response_headers, bool end_stream) -> void {
            parent_.response_headers_ = std::move(response_headers);
            parent_.response_encoder_->encodeHeaders(*parent_.response_headers_, end_stream);
            parent_.state_.local_complete_ = end_stream;
          },
          [&](Buffer::Instance& data, bool end_stream) -> void {
            parent_.response_encoder_->encodeData(data, end_stream);
            parent_.state_.local_complete_ = end_stream;
          },
          parent_.state_.destroyed_, Http::Code::InternalServerError,
          CodeUtility::toString(Http::Code::InternalServerError), absl::nullopt,
          parent_.is_head_request_);
      parent_.maybeEndEncode(parent_.state_.local_complete_);
    } else {
      resetStream();
    }
  }
}

void ConnectionManagerImpl::ActiveStreamEncoderFilter::responseDataDrained() {
  onEncoderFilterBelowWriteBufferLowWatermark();
}

void ConnectionManagerImpl::ActiveStreamFilterBase::resetStream() {
  parent_.connection_manager_.stats_.named_.downstream_rq_tx_reset_.inc();
  parent_.connection_manager_.doEndStream(this->parent_);
}

uint64_t ConnectionManagerImpl::ActiveStreamFilterBase::streamId() { return parent_.stream_id_; }

} // namespace Http
} // namespace Envoy<|MERGE_RESOLUTION|>--- conflicted
+++ resolved
@@ -357,7 +357,6 @@
     : connection_manager_(connection_manager),
       snapped_route_config_(connection_manager.config_.routeConfigProvider().config()),
       stream_id_(connection_manager.random_generator_.random()),
-      response_metadata_map_(new MetadataMap()),
       request_response_timespan_(new Stats::Timespan(
           connection_manager_.stats_.named_.downstream_rq_time_, connection_manager_.timeSystem())),
       stream_info_(connection_manager_.codec_->protocol(), connection_manager_.timeSystem()) {
@@ -1204,37 +1203,36 @@
 }
 
 void ConnectionManagerImpl::ActiveStream::encodeMetadata(ActiveStreamEncoderFilter* filter,
-                                                         MetadataMapPtr&& metadata_map) {
+                                                         MetadataMapPtr&& metadata_map_ptr) {
   resetIdleTimer();
 
   std::list<ActiveStreamEncoderFilterPtr>::iterator entry = commonEncodePrefix(filter, false);
   for (; entry != encoder_filters_.end(); entry++) {
-    FilterMetadataStatus status = (*entry)->handle_->encodeMetadata(*metadata_map);
+    FilterMetadataStatus status = (*entry)->handle_->encodeMetadata(*metadata_map_ptr);
     ENVOY_STREAM_LOG(trace, "encode metadata called: filter={} status={}", *this,
                      static_cast<const void*>((*entry).get()), static_cast<uint64_t>(status));
   }
   // TODO(soya3129): update stats with metadata.
 
   // Now encode metadata via the codec.
-  if (!metadata_map->empty()) {
-<<<<<<< HEAD
-    ENVOY_STREAM_LOG(debug, "encoding metadata via codec:\n{}", *this, *metadata_map);
-    response_encoder_->encodeMetadata(*metadata_map);
-=======
+  if (!metadata_map_ptr->empty()) {
+    ENVOY_STREAM_LOG(debug, "encoding metadata via codec:\n{}", *this, *metadata_map_ptr);
     MetadataMapVector metadata_map_vector;
-    metadata_map_vector.push_back(std::move(metadata_map));
+    metadata_map_vector.emplace_back(std::move(metadata_map_ptr));
     response_encoder_->encodeMetadata(metadata_map_vector);
->>>>>>> 6be013af
   }
 
   drainMetadata();
 }
 
 void ConnectionManagerImpl::ActiveStream::drainMetadata() {
-  if (!response_metadata_map_->empty()) {
-    ENVOY_STREAM_LOG(debug, "encoding metadata via codec:\n{}", *this, *response_metadata_map_);
-    response_encoder_->encodeMetadata(*response_metadata_map_);
-    response_metadata_map_->erase(response_metadata_map_->begin(), response_metadata_map_->end());
+  if (!response_metadata_map_vector_.empty()) {
+    ENVOY_STREAM_LOG(debug, "encoding metadata_map_vector_ via codec:\n{}", *this,
+                     response_metadata_map_vector_);
+    ENVOY_STREAM_LOG(error, "+++++++++++encoding metadata_map_vector_ via codec:\n{}", *this,
+                     response_metadata_map_vector_);
+    response_encoder_->encodeMetadata(response_metadata_map_vector_);
+    response_metadata_map_vector_.clear();
   }
 }
 
@@ -1249,8 +1247,8 @@
   return *response_trailers_;
 }
 
-MetadataMap& ConnectionManagerImpl::ActiveStream::addEncodedMetadata() {
-  return *response_metadata_map_;
+MetadataMapVector& ConnectionManagerImpl::ActiveStream::addEncodedMetadata() {
+  return response_metadata_map_vector_;
 }
 
 void ConnectionManagerImpl::ActiveStream::addEncodedData(ActiveStreamEncoderFilter& filter,
@@ -1356,6 +1354,7 @@
     }
   }
 
+  ENVOY_LOG_MISC(error, "++++++++++ drain trailers metadata");
   drainMetadata();
 
   ENVOY_STREAM_LOG(debug, "encoding trailers via codec:\n{}", *this, trailers);
@@ -1685,8 +1684,8 @@
 }
 
 void ConnectionManagerImpl::ActiveStreamDecoderFilter::encodeMetadata(
-    MetadataMapPtr&& metadata_map) {
-  parent_.encodeMetadata(nullptr, std::move(metadata_map));
+    MetadataMapPtr&& metadata_map_ptr) {
+  parent_.encodeMetadata(nullptr, std::move(metadata_map_ptr));
 }
 
 void ConnectionManagerImpl::ActiveStreamDecoderFilter::
@@ -1753,7 +1752,7 @@
   return parent_.addEncodedTrailers();
 }
 
-MetadataMap& ConnectionManagerImpl::ActiveStreamEncoderFilter::addEncodedMetadata() {
+MetadataMapVector& ConnectionManagerImpl::ActiveStreamEncoderFilter::addEncodedMetadata() {
   return parent_.addEncodedMetadata();
 }
 

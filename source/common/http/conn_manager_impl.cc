#include "common/http/conn_manager_impl.h"

#include <cstdint>
#include <functional>
#include <list>
#include <memory>
#include <string>
#include <vector>

#include "envoy/buffer/buffer.h"
#include "envoy/common/time.h"
#include "envoy/event/dispatcher.h"
#include "envoy/extensions/filters/network/http_connection_manager/v3/http_connection_manager.pb.h"
#include "envoy/network/drain_decision.h"
#include "envoy/router/router.h"
#include "envoy/ssl/connection.h"
#include "envoy/stats/scope.h"
#include "envoy/stream_info/filter_state.h"
#include "envoy/tracing/http_tracer.h"
#include "envoy/type/v3/percent.pb.h"

#include "common/buffer/buffer_impl.h"
#include "common/common/assert.h"
#include "common/common/empty_string.h"
#include "common/common/enum_to_int.h"
#include "common/common/fmt.h"
#include "common/common/scope_tracker.h"
#include "common/common/utility.h"
#include "common/http/codes.h"
#include "common/http/conn_manager_utility.h"
#include "common/http/exception.h"
#include "common/http/header_map_impl.h"
#include "common/http/headers.h"
#include "common/http/http1/codec_impl.h"
#include "common/http/http2/codec_impl.h"
#include "common/http/path_utility.h"
#include "common/http/status.h"
#include "common/http/utility.h"
#include "common/network/utility.h"
#include "common/router/config_impl.h"
#include "common/runtime/runtime_features.h"
#include "common/runtime/runtime_impl.h"
#include "common/stats/timespan_impl.h"

#include "absl/strings/escaping.h"
#include "absl/strings/match.h"
#include "absl/strings/str_cat.h"

namespace Envoy {
namespace Http {

namespace {

template <class T> using FilterList = std::list<std::unique_ptr<T>>;

// Shared helper for recording the latest filter used.
template <class T>
void recordLatestDataFilter(const typename FilterList<T>::iterator current_filter,
                            T*& latest_filter, const FilterList<T>& filters) {
  // If this is the first time we're calling onData, just record the current filter.
  if (latest_filter == nullptr) {
    latest_filter = current_filter->get();
    return;
  }

  // We want to keep this pointing at the latest filter in the filter list that has received the
  // onData callback. To do so, we compare the current latest with the *previous* filter. If they
  // match, then we must be processing a new filter for the first time. We omit this check if we're
  // the first filter, since the above check handles that case.
  //
  // We compare against the previous filter to avoid multiple filter iterations from resetting the
  // pointer: If we just set latest to current, then the first onData filter iteration would
  // correctly iterate over the filters and set latest, but on subsequent onData iterations
  // we'd start from the beginning again, potentially allowing filter N to modify the buffer even
  // though filter M > N was the filter that inserted data into the buffer.
  if (current_filter != filters.begin() && latest_filter == std::prev(current_filter)->get()) {
    latest_filter = current_filter->get();
  }
}

} // namespace

ConnectionManagerStats ConnectionManagerImpl::generateStats(const std::string& prefix,
                                                            Stats::Scope& scope) {
  return ConnectionManagerStats(
      {ALL_HTTP_CONN_MAN_STATS(POOL_COUNTER_PREFIX(scope, prefix), POOL_GAUGE_PREFIX(scope, prefix),
                               POOL_HISTOGRAM_PREFIX(scope, prefix))},
      prefix, scope);
}

ConnectionManagerTracingStats ConnectionManagerImpl::generateTracingStats(const std::string& prefix,
                                                                          Stats::Scope& scope) {
  return {CONN_MAN_TRACING_STATS(POOL_COUNTER_PREFIX(scope, prefix + "tracing."))};
}

ConnectionManagerListenerStats
ConnectionManagerImpl::generateListenerStats(const std::string& prefix, Stats::Scope& scope) {
  return {CONN_MAN_LISTENER_STATS(POOL_COUNTER_PREFIX(scope, prefix))};
}

ConnectionManagerImpl::ConnectionManagerImpl(ConnectionManagerConfig& config,
                                             const Network::DrainDecision& drain_close,
                                             Runtime::RandomGenerator& random_generator,
                                             Http::Context& http_context, Runtime::Loader& runtime,
                                             const LocalInfo::LocalInfo& local_info,
                                             Upstream::ClusterManager& cluster_manager,
                                             Server::OverloadManager* overload_manager,
                                             TimeSource& time_source)
    : config_(config), stats_(config_.stats()),
      conn_length_(new Stats::HistogramCompletableTimespanImpl(
          stats_.named_.downstream_cx_length_ms_, time_source)),
      drain_close_(drain_close), user_agent_(http_context.userAgentContext()),
      random_generator_(random_generator), http_context_(http_context), runtime_(runtime),
      local_info_(local_info), cluster_manager_(cluster_manager),
      listener_stats_(config_.listenerStats()),
      overload_stop_accepting_requests_ref_(
          overload_manager ? overload_manager->getThreadLocalOverloadState().getState(
                                 Server::OverloadActionNames::get().StopAcceptingRequests)
                           : Server::OverloadManager::getInactiveState()),
      overload_disable_keepalive_ref_(
          overload_manager ? overload_manager->getThreadLocalOverloadState().getState(
                                 Server::OverloadActionNames::get().DisableHttpKeepAlive)
                           : Server::OverloadManager::getInactiveState()),
      time_source_(time_source) {}

const ResponseHeaderMap& ConnectionManagerImpl::continueHeader() {
  static const auto headers = createHeaderMap<ResponseHeaderMapImpl>(
      {{Http::Headers::get().Status, std::to_string(enumToInt(Code::Continue))}});
  return *headers;
}

void ConnectionManagerImpl::initializeReadFilterCallbacks(Network::ReadFilterCallbacks& callbacks) {
  read_callbacks_ = &callbacks;
  stats_.named_.downstream_cx_total_.inc();
  stats_.named_.downstream_cx_active_.inc();
  if (read_callbacks_->connection().ssl()) {
    stats_.named_.downstream_cx_ssl_total_.inc();
    stats_.named_.downstream_cx_ssl_active_.inc();
  }

  read_callbacks_->connection().addConnectionCallbacks(*this);

  if (config_.idleTimeout()) {
    connection_idle_timer_ = read_callbacks_->connection().dispatcher().createTimer(
        [this]() -> void { onIdleTimeout(); });
    connection_idle_timer_->enableTimer(config_.idleTimeout().value());
  }

  if (config_.maxConnectionDuration()) {
    connection_duration_timer_ = read_callbacks_->connection().dispatcher().createTimer(
        [this]() -> void { onConnectionDurationTimeout(); });
    connection_duration_timer_->enableTimer(config_.maxConnectionDuration().value());
  }

  read_callbacks_->connection().setDelayedCloseTimeout(config_.delayedCloseTimeout());

  read_callbacks_->connection().setConnectionStats(
      {stats_.named_.downstream_cx_rx_bytes_total_, stats_.named_.downstream_cx_rx_bytes_buffered_,
       stats_.named_.downstream_cx_tx_bytes_total_, stats_.named_.downstream_cx_tx_bytes_buffered_,
       nullptr, &stats_.named_.downstream_cx_delayed_close_timeout_});
}

ConnectionManagerImpl::~ConnectionManagerImpl() {
  stats_.named_.downstream_cx_destroy_.inc();

  stats_.named_.downstream_cx_active_.dec();
  if (read_callbacks_->connection().ssl()) {
    stats_.named_.downstream_cx_ssl_active_.dec();
  }

  if (codec_) {
    if (codec_->protocol() == Protocol::Http2) {
      stats_.named_.downstream_cx_http2_active_.dec();
    } else if (codec_->protocol() == Protocol::Http3) {
      stats_.named_.downstream_cx_http3_active_.dec();
    } else {
      stats_.named_.downstream_cx_http1_active_.dec();
    }
  }

  conn_length_->complete();
  user_agent_.completeConnectionLength(*conn_length_);
}

void ConnectionManagerImpl::checkForDeferredClose() {
  if (drain_state_ == DrainState::Closing && streams_.empty() && !codec_->wantsToWrite()) {
    doConnectionClose(Network::ConnectionCloseType::FlushWriteAndDelay, absl::nullopt);
  }
}

void ConnectionManagerImpl::doEndStream(ActiveStream& stream) {
  // The order of what happens in this routine is important and a little complicated. We first see
  // if the stream needs to be reset. If it needs to be, this will end up invoking reset callbacks
  // and then moving the stream to the deferred destruction list. If the stream has not been reset,
  // we move it to the deferred deletion list here. Then, we potentially close the connection. This
  // must be done after deleting the stream since the stream refers to the connection and must be
  // deleted first.
  bool reset_stream = false;
  // If the response encoder is still associated with the stream, reset the stream. The exception
  // here is when Envoy "ends" the stream by calling recreateStream at which point recreateStream
  // explicitly nulls out response_encoder to avoid the downstream being notified of the
  // Envoy-internal stream instance being ended.
  if (stream.response_encoder_ != nullptr &&
      (!stream.state_.remote_complete_ || !stream.state_.codec_saw_local_complete_)) {
    // Indicate local is complete at this point so that if we reset during a continuation, we don't
    // raise further data or trailers.
    ENVOY_STREAM_LOG(debug, "doEndStream() resetting stream", stream);
    stream.state_.local_complete_ = true;
    stream.state_.codec_saw_local_complete_ = true;
    stream.response_encoder_->getStream().resetStream(StreamResetReason::LocalReset);
    reset_stream = true;
  }

  if (!reset_stream) {
    doDeferredStreamDestroy(stream);
  }

  if (reset_stream && codec_->protocol() < Protocol::Http2) {
    drain_state_ = DrainState::Closing;
  }

  checkForDeferredClose();
}

void ConnectionManagerImpl::doDeferredStreamDestroy(ActiveStream& stream) {
  if (stream.max_stream_duration_timer_) {
    stream.max_stream_duration_timer_->disableTimer();
    stream.max_stream_duration_timer_ = nullptr;
  }
  if (stream.stream_idle_timer_ != nullptr) {
    stream.stream_idle_timer_->disableTimer();
    stream.stream_idle_timer_ = nullptr;
  }
  stream.disarmRequestTimeout();

  stream.state_.destroyed_ = true;
  for (auto& filter : stream.decoder_filters_) {
    filter->handle_->onDestroy();
  }

  for (auto& filter : stream.encoder_filters_) {
    // Do not call on destroy twice for dual registered filters.
    if (!filter->dual_filter_) {
      filter->handle_->onDestroy();
    }
  }

  read_callbacks_->connection().dispatcher().deferredDelete(stream.removeFromList(streams_));

  if (connection_idle_timer_ && streams_.empty()) {
    connection_idle_timer_->enableTimer(config_.idleTimeout().value());
  }
}

RequestDecoder& ConnectionManagerImpl::newStream(ResponseEncoder& response_encoder,
                                                 bool is_internally_created) {
  if (connection_idle_timer_) {
    connection_idle_timer_->disableTimer();
  }

  ENVOY_CONN_LOG(debug, "new stream", read_callbacks_->connection());
  ActiveStreamPtr new_stream(new ActiveStream(*this));
  new_stream->state_.is_internally_created_ = is_internally_created;
  new_stream->response_encoder_ = &response_encoder;
  new_stream->response_encoder_->getStream().addCallbacks(*new_stream);
  new_stream->buffer_limit_ = new_stream->response_encoder_->getStream().bufferLimit();
  // If the network connection is backed up, the stream should be made aware of it on creation.
  // Both HTTP/1.x and HTTP/2 codecs handle this in StreamCallbackHelper::addCallbacksHelper.
  ASSERT(read_callbacks_->connection().aboveHighWatermark() == false ||
         new_stream->high_watermark_count_ > 0);
  new_stream->moveIntoList(std::move(new_stream), streams_);
  return **streams_.begin();
}

void ConnectionManagerImpl::handleCodecError(absl::string_view error) {
  ENVOY_CONN_LOG(debug, "dispatch error: {}", read_callbacks_->connection(), error);
  read_callbacks_->connection().streamInfo().setResponseCodeDetails(
      absl::StrCat("codec error: ", error));
  read_callbacks_->connection().streamInfo().setResponseFlag(
      StreamInfo::ResponseFlag::DownstreamProtocolError);

  // HTTP/1.1 codec has already sent a 400 response if possible. HTTP/2 codec has already sent
  // GOAWAY.
  doConnectionClose(Network::ConnectionCloseType::FlushWriteAndDelay,
                    StreamInfo::ResponseFlag::DownstreamProtocolError);
}

void ConnectionManagerImpl::createCodec(Buffer::Instance& data) {
  ASSERT(!codec_);
  codec_ = config_.createCodec(read_callbacks_->connection(), data, *this);

  switch (codec_->protocol()) {
  case Protocol::Http3:
    stats_.named_.downstream_cx_http3_total_.inc();
    stats_.named_.downstream_cx_http3_active_.inc();
    break;
  case Protocol::Http2:
    stats_.named_.downstream_cx_http2_total_.inc();
    stats_.named_.downstream_cx_http2_active_.inc();
    break;
  case Protocol::Http11:
  case Protocol::Http10:
    stats_.named_.downstream_cx_http1_total_.inc();
    stats_.named_.downstream_cx_http1_active_.inc();
    break;
  }
}

Network::FilterStatus ConnectionManagerImpl::onData(Buffer::Instance& data, bool) {
  if (!codec_) {
    // Http3 codec should have been instantiated by now.
    createCodec(data);
  }

  bool redispatch;
  do {
    redispatch = false;

    const Status status = codec_->dispatch(data);

    ASSERT(!isPrematureResponseError(status));
    if (isBufferFloodError(status)) {
      handleCodecError(status.message());
      return Network::FilterStatus::StopIteration;
    } else if (isCodecProtocolError(status)) {
      stats_.named_.downstream_cx_protocol_error_.inc();
      handleCodecError(status.message());
      return Network::FilterStatus::StopIteration;
    }

    // Processing incoming data may release outbound data so check for closure here as well.
    checkForDeferredClose();

    // The HTTP/1 codec will pause dispatch after a single message is complete. We want to
    // either redispatch if there are no streams and we have more data. If we have a single
    // complete non-WebSocket stream but have not responded yet we will pause socket reads
    // to apply back pressure.
    if (codec_->protocol() < Protocol::Http2) {
      if (read_callbacks_->connection().state() == Network::Connection::State::Open &&
          data.length() > 0 && streams_.empty()) {
        redispatch = true;
      }
    }
  } while (redispatch);

  if (!read_callbacks_->connection().streamInfo().protocol()) {
    read_callbacks_->connection().streamInfo().protocol(codec_->protocol());
  }

  return Network::FilterStatus::StopIteration;
}

Network::FilterStatus ConnectionManagerImpl::onNewConnection() {
  if (!read_callbacks_->connection().streamInfo().protocol()) {
    // For Non-QUIC traffic, continue passing data to filters.
    return Network::FilterStatus::Continue;
  }
  // Only QUIC connection's stream_info_ specifies protocol.
  Buffer::OwnedImpl dummy;
  createCodec(dummy);
  ASSERT(codec_->protocol() == Protocol::Http3);
  // Stop iterating through each filters for QUIC. Currently a QUIC connection
  // only supports one filter, HCM, and bypasses the onData() interface. Because
  // QUICHE already handles de-multiplexing.
  return Network::FilterStatus::StopIteration;
}

void ConnectionManagerImpl::resetAllStreams(
    absl::optional<StreamInfo::ResponseFlag> response_flag) {
  while (!streams_.empty()) {
    // Mimic a downstream reset in this case. We must also remove callbacks here. Though we are
    // about to close the connection and will disable further reads, it is possible that flushing
    // data out can cause stream callbacks to fire (e.g., low watermark callbacks).
    //
    // TODO(mattklein123): I tried to actually reset through the codec here, but ran into issues
    // with nghttp2 state and being unhappy about sending reset frames after the connection had
    // been terminated via GOAWAY. It might be possible to do something better here inside the h2
    // codec but there are no easy answers and this seems simpler.
    auto& stream = *streams_.front();
    stream.response_encoder_->getStream().removeCallbacks(stream);
    stream.onResetStream(StreamResetReason::ConnectionTermination, absl::string_view());
    if (response_flag.has_value()) {
      // This code duplicates some of the logic in
      // onResetStream(). There seems to be no easy way to force
      // onResetStream to do the right thing within its current API.
      // Encoding DownstreamProtocolError as reason==LocalReset does
      // not work because local reset is generated in other places.
      // Encoding it in the string_view argument would lead to a hack
      // of the form: if parameter is nonempty, use that; else if the
      // codec details are nonempty, use those. This hack does not
      // seem better than the code duplication, so punt for now.
      stream.stream_info_.setResponseFlag(response_flag.value());
      if (*response_flag == StreamInfo::ResponseFlag::DownstreamProtocolError) {
        stream.stream_info_.setResponseCodeDetails(
            stream.response_encoder_->getStream().responseDetails());
      }
    }
  }
}

void ConnectionManagerImpl::onEvent(Network::ConnectionEvent event) {
  if (event == Network::ConnectionEvent::LocalClose) {
    stats_.named_.downstream_cx_destroy_local_.inc();
  }

  if (event == Network::ConnectionEvent::RemoteClose) {
    stats_.named_.downstream_cx_destroy_remote_.inc();
  }

  if (event == Network::ConnectionEvent::RemoteClose ||
      event == Network::ConnectionEvent::LocalClose) {
    // TODO(mattklein123): It is technically possible that something outside of the filter causes
    // a local connection close, so we still guard against that here. A better solution would be to
    // have some type of "pre-close" callback that we could hook for cleanup that would get called
    // regardless of where local close is invoked from.
    // NOTE: that this will cause doConnectionClose() to get called twice in the common local close
    // cases, but the method protects against that.
    // NOTE: In the case where a local close comes from outside the filter, this will cause any
    // stream closures to increment remote close stats. We should do better here in the future,
    // via the pre-close callback mentioned above.
    doConnectionClose(absl::nullopt, absl::nullopt);
  }
}

void ConnectionManagerImpl::doConnectionClose(
    absl::optional<Network::ConnectionCloseType> close_type,
    absl::optional<StreamInfo::ResponseFlag> response_flag) {
  if (connection_idle_timer_) {
    connection_idle_timer_->disableTimer();
    connection_idle_timer_.reset();
  }

  if (connection_duration_timer_) {
    connection_duration_timer_->disableTimer();
    connection_duration_timer_.reset();
  }

  if (drain_timer_) {
    drain_timer_->disableTimer();
    drain_timer_.reset();
  }

  if (!streams_.empty()) {
    const Network::ConnectionEvent event = close_type.has_value()
                                               ? Network::ConnectionEvent::LocalClose
                                               : Network::ConnectionEvent::RemoteClose;
    if (event == Network::ConnectionEvent::LocalClose) {
      stats_.named_.downstream_cx_destroy_local_active_rq_.inc();
    }
    if (event == Network::ConnectionEvent::RemoteClose) {
      stats_.named_.downstream_cx_destroy_remote_active_rq_.inc();
    }

    stats_.named_.downstream_cx_destroy_active_rq_.inc();
    user_agent_.onConnectionDestroy(event, true);
    // Note that resetAllStreams() does not actually write anything to the wire. It just resets
    // all upstream streams and their filter stacks. Thus, there are no issues around recursive
    // entry.
    resetAllStreams(response_flag);
  }

  if (close_type.has_value()) {
    read_callbacks_->connection().close(close_type.value());
  }
}

void ConnectionManagerImpl::onGoAway() {
  // Currently we do nothing with remote go away frames. In the future we can decide to no longer
  // push resources if applicable.
}

void ConnectionManagerImpl::onIdleTimeout() {
  ENVOY_CONN_LOG(debug, "idle timeout", read_callbacks_->connection());
  stats_.named_.downstream_cx_idle_timeout_.inc();
  if (!codec_) {
    // No need to delay close after flushing since an idle timeout has already fired. Attempt to
    // write out buffered data one last time and issue a local close if successful.
    doConnectionClose(Network::ConnectionCloseType::FlushWrite, absl::nullopt);
  } else if (drain_state_ == DrainState::NotDraining) {
    startDrainSequence();
  }
}

void ConnectionManagerImpl::onConnectionDurationTimeout() {
  ENVOY_CONN_LOG(debug, "max connection duration reached", read_callbacks_->connection());
  stats_.named_.downstream_cx_max_duration_reached_.inc();
  if (!codec_) {
    // Attempt to write out buffered data one last time and issue a local close if successful.
    doConnectionClose(Network::ConnectionCloseType::FlushWrite, absl::nullopt);
  } else if (drain_state_ == DrainState::NotDraining) {
    startDrainSequence();
  }
}

void ConnectionManagerImpl::onDrainTimeout() {
  ASSERT(drain_state_ != DrainState::NotDraining);
  codec_->goAway();
  drain_state_ = DrainState::Closing;
  checkForDeferredClose();
}

void ConnectionManagerImpl::chargeTracingStats(const Tracing::Reason& tracing_reason,
                                               ConnectionManagerTracingStats& tracing_stats) {
  switch (tracing_reason) {
  case Tracing::Reason::ClientForced:
    tracing_stats.client_enabled_.inc();
    break;
  case Tracing::Reason::NotTraceableRequestId:
    tracing_stats.not_traceable_.inc();
    break;
  case Tracing::Reason::Sampling:
    tracing_stats.random_sampling_.inc();
    break;
  case Tracing::Reason::ServiceForced:
    tracing_stats.service_forced_.inc();
    break;
  default:
    throw std::invalid_argument(
        absl::StrCat("invalid tracing reason, value: ", static_cast<int32_t>(tracing_reason)));
  }
}

void ConnectionManagerImpl::RdsRouteConfigUpdateRequester::requestRouteConfigUpdate(
    const std::string host_header, Event::Dispatcher& thread_local_dispatcher,
    Http::RouteConfigUpdatedCallbackSharedPtr route_config_updated_cb) {
  route_config_provider_->requestVirtualHostsUpdate(host_header, thread_local_dispatcher,
                                                    std::move(route_config_updated_cb));
}

ConnectionManagerImpl::ActiveStream::ActiveStream(ConnectionManagerImpl& connection_manager)
    : connection_manager_(connection_manager),
      stream_id_(connection_manager.random_generator_.random()),
      request_response_timespan_(new Stats::HistogramCompletableTimespanImpl(
          connection_manager_.stats_.named_.downstream_rq_time_, connection_manager_.timeSource())),
      stream_info_(connection_manager_.codec_->protocol(), connection_manager_.timeSource(),
                   connection_manager.filterState()),
      upstream_options_(std::make_shared<Network::Socket::Options>()) {
  ASSERT(!connection_manager.config_.isRoutable() ||
             ((connection_manager.config_.routeConfigProvider() == nullptr &&
               connection_manager.config_.scopedRouteConfigProvider() != nullptr) ||
              (connection_manager.config_.routeConfigProvider() != nullptr &&
               connection_manager.config_.scopedRouteConfigProvider() == nullptr)),
         "Either routeConfigProvider or scopedRouteConfigProvider should be set in "
         "ConnectionManagerImpl.");

  stream_info_.setRequestIDExtension(connection_manager.config_.requestIDExtension());

  if (connection_manager_.config_.isRoutable() &&
      connection_manager.config_.routeConfigProvider() != nullptr) {
    route_config_update_requester_ =
        std::make_unique<ConnectionManagerImpl::RdsRouteConfigUpdateRequester>(
            connection_manager.config_.routeConfigProvider());
  } else if (connection_manager_.config_.isRoutable() &&
             connection_manager.config_.scopedRouteConfigProvider() != nullptr) {
    route_config_update_requester_ =
        std::make_unique<ConnectionManagerImpl::NullRouteConfigUpdateRequester>();
  }
  ScopeTrackerScopeState scope(this,
                               connection_manager_.read_callbacks_->connection().dispatcher());

  connection_manager_.stats_.named_.downstream_rq_total_.inc();
  connection_manager_.stats_.named_.downstream_rq_active_.inc();
  if (connection_manager_.codec_->protocol() == Protocol::Http2) {
    connection_manager_.stats_.named_.downstream_rq_http2_total_.inc();
  } else if (connection_manager_.codec_->protocol() == Protocol::Http3) {
    connection_manager_.stats_.named_.downstream_rq_http3_total_.inc();
  } else {
    connection_manager_.stats_.named_.downstream_rq_http1_total_.inc();
  }
  stream_info_.setDownstreamLocalAddress(
      connection_manager_.read_callbacks_->connection().localAddress());
  stream_info_.setDownstreamDirectRemoteAddress(
      connection_manager_.read_callbacks_->connection().directRemoteAddress());
  // Initially, the downstream remote address is the source address of the
  // downstream connection. That can change later in the request's lifecycle,
  // based on XFF processing, but setting the downstream remote address here
  // prevents surprises for logging code in edge cases.
  stream_info_.setDownstreamRemoteAddress(
      connection_manager_.read_callbacks_->connection().remoteAddress());

  stream_info_.setDownstreamSslConnection(connection_manager_.read_callbacks_->connection().ssl());

  if (connection_manager_.config_.streamIdleTimeout().count()) {
    idle_timeout_ms_ = connection_manager_.config_.streamIdleTimeout();
    stream_idle_timer_ = connection_manager_.read_callbacks_->connection().dispatcher().createTimer(
        [this]() -> void { onIdleTimeout(); });
    resetIdleTimer();
  }

  if (connection_manager_.config_.requestTimeout().count()) {
    std::chrono::milliseconds request_timeout_ms_ = connection_manager_.config_.requestTimeout();
    request_timer_ = connection_manager.read_callbacks_->connection().dispatcher().createTimer(
        [this]() -> void { onRequestTimeout(); });
    request_timer_->enableTimer(request_timeout_ms_, this);
  }

  const auto max_stream_duration = connection_manager_.config_.maxStreamDuration();
  if (max_stream_duration.has_value() && max_stream_duration.value().count()) {
    max_stream_duration_timer_ =
        connection_manager.read_callbacks_->connection().dispatcher().createTimer(
            [this]() -> void { onStreamMaxDurationReached(); });
    max_stream_duration_timer_->enableTimer(connection_manager_.config_.maxStreamDuration().value(),
                                            this);
  }

  stream_info_.setRequestedServerName(
      connection_manager_.read_callbacks_->connection().requestedServerName());
}

ConnectionManagerImpl::ActiveStream::~ActiveStream() {
  stream_info_.onRequestComplete();

  // A downstream disconnect can be identified for HTTP requests when the upstream returns with a 0
  // response code and when no other response flags are set.
  if (!stream_info_.hasAnyResponseFlag() && !stream_info_.responseCode()) {
    stream_info_.setResponseFlag(StreamInfo::ResponseFlag::DownstreamConnectionTermination);
  }

  connection_manager_.stats_.named_.downstream_rq_active_.dec();
  for (const AccessLog::InstanceSharedPtr& access_log : connection_manager_.config_.accessLogs()) {
    access_log->log(request_headers_.get(), response_headers_.get(), response_trailers_.get(),
                    stream_info_);
  }
  for (const auto& log_handler : access_log_handlers_) {
    log_handler->log(request_headers_.get(), response_headers_.get(), response_trailers_.get(),
                     stream_info_);
  }

  if (stream_info_.healthCheck()) {
    connection_manager_.config_.tracingStats().health_check_.inc();
  }

  if (active_span_) {
    Tracing::HttpTracerUtility::finalizeDownstreamSpan(
        *active_span_, request_headers_.get(), response_headers_.get(), response_trailers_.get(),
        stream_info_, *this);
  }
  if (state_.successful_upgrade_) {
    connection_manager_.stats_.named_.downstream_cx_upgrades_active_.dec();
  }

  ASSERT(state_.filter_call_state_ == 0);
}

void ConnectionManagerImpl::ActiveStream::resetIdleTimer() {
  if (stream_idle_timer_ != nullptr) {
    // TODO(htuch): If this shows up in performance profiles, optimize by only
    // updating a timestamp here and doing periodic checks for idle timeouts
    // instead, or reducing the accuracy of timers.
    stream_idle_timer_->enableTimer(idle_timeout_ms_);
  }
}

void ConnectionManagerImpl::ActiveStream::onIdleTimeout() {
  connection_manager_.stats_.named_.downstream_rq_idle_timeout_.inc();
  // If headers have not been sent to the user, send a 408.
  if (response_headers_ != nullptr) {
    // TODO(htuch): We could send trailers here with an x-envoy timeout header
    // or gRPC status code, and/or set H2 RST_STREAM error.
    connection_manager_.doEndStream(*this);
  } else {
    stream_info_.setResponseFlag(StreamInfo::ResponseFlag::StreamIdleTimeout);
    sendLocalReply(request_headers_ != nullptr &&
                       Grpc::Common::isGrpcRequestHeaders(*request_headers_),
                   Http::Code::RequestTimeout, "stream timeout", nullptr, state_.is_head_request_,
                   absl::nullopt, StreamInfo::ResponseCodeDetails::get().StreamIdleTimeout);
  }
}

void ConnectionManagerImpl::ActiveStream::onRequestTimeout() {
  connection_manager_.stats_.named_.downstream_rq_timeout_.inc();
  sendLocalReply(request_headers_ != nullptr &&
                     Grpc::Common::isGrpcRequestHeaders(*request_headers_),
                 Http::Code::RequestTimeout, "request timeout", nullptr, state_.is_head_request_,
                 absl::nullopt, StreamInfo::ResponseCodeDetails::get().RequestOverallTimeout);
}

void ConnectionManagerImpl::ActiveStream::onStreamMaxDurationReached() {
  ENVOY_STREAM_LOG(debug, "Stream max duration time reached", *this);
  connection_manager_.stats_.named_.downstream_rq_max_duration_reached_.inc();
  connection_manager_.doEndStream(*this);
}

void ConnectionManagerImpl::ActiveStream::addStreamDecoderFilterWorker(
    StreamDecoderFilterSharedPtr filter, bool dual_filter) {
  ActiveStreamDecoderFilterPtr wrapper(new ActiveStreamDecoderFilter(*this, filter, dual_filter));
  filter->setDecoderFilterCallbacks(*wrapper);
  // Note: configured decoder filters are appended to decoder_filters_.
  // This means that if filters are configured in the following order (assume all three filters are
  // both decoder/encoder filters):
  //   http_filters:
  //     - A
  //     - B
  //     - C
  // The decoder filter chain will iterate through filters A, B, C.
  wrapper->moveIntoListBack(std::move(wrapper), decoder_filters_);
}

void ConnectionManagerImpl::ActiveStream::addStreamEncoderFilterWorker(
    StreamEncoderFilterSharedPtr filter, bool dual_filter) {
  ActiveStreamEncoderFilterPtr wrapper(new ActiveStreamEncoderFilter(*this, filter, dual_filter));
  filter->setEncoderFilterCallbacks(*wrapper);
  // Note: configured encoder filters are prepended to encoder_filters_.
  // This means that if filters are configured in the following order (assume all three filters are
  // both decoder/encoder filters):
  //   http_filters:
  //     - A
  //     - B
  //     - C
  // The encoder filter chain will iterate through filters C, B, A.
  wrapper->moveIntoList(std::move(wrapper), encoder_filters_);
}

void ConnectionManagerImpl::ActiveStream::addAccessLogHandler(
    AccessLog::InstanceSharedPtr handler) {
  access_log_handlers_.push_back(handler);
}

void ConnectionManagerImpl::ActiveStream::chargeStats(const ResponseHeaderMap& headers) {
  uint64_t response_code = Utility::getResponseStatus(headers);
  stream_info_.response_code_ = response_code;

  if (stream_info_.health_check_request_) {
    return;
  }

  connection_manager_.stats_.named_.downstream_rq_completed_.inc();
  connection_manager_.listener_stats_.downstream_rq_completed_.inc();
  if (CodeUtility::is1xx(response_code)) {
    connection_manager_.stats_.named_.downstream_rq_1xx_.inc();
    connection_manager_.listener_stats_.downstream_rq_1xx_.inc();
  } else if (CodeUtility::is2xx(response_code)) {
    connection_manager_.stats_.named_.downstream_rq_2xx_.inc();
    connection_manager_.listener_stats_.downstream_rq_2xx_.inc();
  } else if (CodeUtility::is3xx(response_code)) {
    connection_manager_.stats_.named_.downstream_rq_3xx_.inc();
    connection_manager_.listener_stats_.downstream_rq_3xx_.inc();
  } else if (CodeUtility::is4xx(response_code)) {
    connection_manager_.stats_.named_.downstream_rq_4xx_.inc();
    connection_manager_.listener_stats_.downstream_rq_4xx_.inc();
  } else if (CodeUtility::is5xx(response_code)) {
    connection_manager_.stats_.named_.downstream_rq_5xx_.inc();
    connection_manager_.listener_stats_.downstream_rq_5xx_.inc();
  }
}

const Network::Connection* ConnectionManagerImpl::ActiveStream::connection() {
  return &connection_manager_.read_callbacks_->connection();
}

uint32_t ConnectionManagerImpl::ActiveStream::localPort() {
  auto ip = connection()->localAddress()->ip();
  if (ip == nullptr) {
    return 0;
  }
  return ip->port();
}

// Ordering in this function is complicated, but important.
//
// We want to do minimal work before selecting route and creating a filter
// chain to maximize the number of requests which get custom filter behavior,
// e.g. registering access logging.
//
// This must be balanced by doing sanity checking for invalid requests (one
// can't route select properly without full headers), checking state required to
// serve error responses (connection close, head requests, etc), and
// modifications which may themselves affect route selection.
void ConnectionManagerImpl::ActiveStream::decodeHeaders(RequestHeaderMapPtr&& headers,
                                                        bool end_stream) {
  ScopeTrackerScopeState scope(this,
                               connection_manager_.read_callbacks_->connection().dispatcher());
  request_headers_ = std::move(headers);

  // Both saw_connection_close_ and is_head_request_ affect local replies: set
  // them as early as possible.
  const Protocol protocol = connection_manager_.codec_->protocol();
  const bool fixed_connection_close =
      Runtime::runtimeFeatureEnabled("envoy.reloadable_features.fixed_connection_close");
  if (fixed_connection_close) {
    state_.saw_connection_close_ =
        HeaderUtility::shouldCloseConnection(protocol, *request_headers_);
  }
  if (request_headers_->Method() && Http::Headers::get().MethodValues.Head ==
                                        request_headers_->Method()->value().getStringView()) {
    state_.is_head_request_ = true;
  }

  if (HeaderUtility::isConnect(*request_headers_) && !request_headers_->Path() &&
      !Runtime::runtimeFeatureEnabled("envoy.reloadable_features.stop_faking_paths")) {
    request_headers_->setPath("/");
  }

  // We need to snap snapped_route_config_ here as it's used in mutateRequestHeaders later.
  if (connection_manager_.config_.isRoutable()) {
    if (connection_manager_.config_.routeConfigProvider() != nullptr) {
      snapped_route_config_ = connection_manager_.config_.routeConfigProvider()->config();
    } else if (connection_manager_.config_.scopedRouteConfigProvider() != nullptr) {
      snapped_scoped_routes_config_ =
          connection_manager_.config_.scopedRouteConfigProvider()->config<Router::ScopedConfig>();
      snapScopedRouteConfig();
    }
  } else {
    snapped_route_config_ = connection_manager_.config_.routeConfigProvider()->config();
  }

  ENVOY_STREAM_LOG(debug, "request headers complete (end_stream={}):\n{}", *this, end_stream,
                   *request_headers_);

  // We end the decode here only if the request is header only. If we convert the request to a
  // header only, the stream will be marked as done once a subsequent decodeData/decodeTrailers is
  // called with end_stream=true.
  maybeEndDecode(end_stream);

  // Drop new requests when overloaded as soon as we have decoded the headers.
  if (connection_manager_.overload_stop_accepting_requests_ref_ ==
      Server::OverloadActionState::Active) {
    // In this one special case, do not create the filter chain. If there is a risk of memory
    // overload it is more important to avoid unnecessary allocation than to create the filters.
    state_.created_filter_chain_ = true;
    connection_manager_.stats_.named_.downstream_rq_overload_close_.inc();
    sendLocalReply(Grpc::Common::isGrpcRequestHeaders(*request_headers_),
                   Http::Code::ServiceUnavailable, "envoy overloaded", nullptr,
                   state_.is_head_request_, absl::nullopt,
                   StreamInfo::ResponseCodeDetails::get().Overload);
    return;
  }

  if (!connection_manager_.config_.proxy100Continue() && request_headers_->Expect() &&
      request_headers_->Expect()->value() == Headers::get().ExpectValues._100Continue.c_str()) {
    // Note in the case Envoy is handling 100-Continue complexity, it skips the filter chain
    // and sends the 100-Continue directly to the encoder.
    chargeStats(continueHeader());
    response_encoder_->encode100ContinueHeaders(continueHeader());
    // Remove the Expect header so it won't be handled again upstream.
    request_headers_->removeExpect();
  }

  connection_manager_.user_agent_.initializeFromHeaders(*request_headers_,
                                                        connection_manager_.stats_.prefixStatName(),
                                                        connection_manager_.stats_.scope_);

  // Make sure we are getting a codec version we support.
  if (protocol == Protocol::Http10) {
    // Assume this is HTTP/1.0. This is fine for HTTP/0.9 but this code will also affect any
    // requests with non-standard version numbers (0.9, 1.3), basically anything which is not
    // HTTP/1.1.
    //
    // The protocol may have shifted in the HTTP/1.0 case so reset it.
    stream_info_.protocol(protocol);
    if (!connection_manager_.config_.http1Settings().accept_http_10_) {
      // Send "Upgrade Required" if HTTP/1.0 support is not explicitly configured on.
      sendLocalReply(false, Code::UpgradeRequired, "", nullptr, state_.is_head_request_,
                     absl::nullopt, StreamInfo::ResponseCodeDetails::get().LowVersion);
      return;
    } else if (!fixed_connection_close) {
      // HTTP/1.0 defaults to single-use connections. Make sure the connection
      // will be closed unless Keep-Alive is present.
      state_.saw_connection_close_ = true;
      if (request_headers_->Connection() &&
          absl::EqualsIgnoreCase(request_headers_->Connection()->value().getStringView(),
                                 Http::Headers::get().ConnectionValues.KeepAlive)) {
        state_.saw_connection_close_ = false;
      }
    }
    if (!request_headers_->Host() &&
        !connection_manager_.config_.http1Settings().default_host_for_http_10_.empty()) {
      // Add a default host if configured to do so.
      request_headers_->setHost(
          connection_manager_.config_.http1Settings().default_host_for_http_10_);
    }
  }

  if (!request_headers_->Host()) {
    // Require host header. For HTTP/1.1 Host has already been translated to :authority.
    sendLocalReply(Grpc::Common::hasGrpcContentType(*request_headers_), Code::BadRequest, "",
                   nullptr, state_.is_head_request_, absl::nullopt,
                   StreamInfo::ResponseCodeDetails::get().MissingHost);
    return;
  }

  // Verify header sanity checks which should have been performed by the codec.
  ASSERT(HeaderUtility::requestHeadersValid(*request_headers_).has_value() == false);

  // Check for the existence of the :path header for non-CONNECT requests. We expect the codec to
  // have broken the path into pieces if applicable. NOTE: Currently the HTTP/1.1 codec only does
  // this when the allow_absolute_url flag is enabled on the HCM.
  if ((!HeaderUtility::isConnect(*request_headers_) && !request_headers_->Path()) ||
      (request_headers_->Path() && request_headers_->Path()->value().getStringView().empty())) {
    sendLocalReply(Grpc::Common::hasGrpcContentType(*request_headers_), Code::NotFound, "", nullptr,
                   state_.is_head_request_, absl::nullopt,
                   StreamInfo::ResponseCodeDetails::get().MissingPath);
    return;
  }

  // Currently we only support relative paths at the application layer.
  if (request_headers_->Path() && request_headers_->Path()->value().getStringView()[0] != '/') {
    connection_manager_.stats_.named_.downstream_rq_non_relative_path_.inc();
    sendLocalReply(Grpc::Common::hasGrpcContentType(*request_headers_), Code::NotFound, "", nullptr,
                   state_.is_head_request_, absl::nullopt,
                   StreamInfo::ResponseCodeDetails::get().AbsolutePath);
    return;
  }

  // Path sanitization should happen before any path access other than the above sanity check.
  if (!ConnectionManagerUtility::maybeNormalizePath(*request_headers_,
                                                    connection_manager_.config_)) {
    sendLocalReply(Grpc::Common::hasGrpcContentType(*request_headers_), Code::BadRequest, "",
                   nullptr, state_.is_head_request_, absl::nullopt,
                   StreamInfo::ResponseCodeDetails::get().PathNormalizationFailed);
    return;
  }

  ConnectionManagerUtility::maybeNormalizeHost(*request_headers_, connection_manager_.config_,
                                               localPort());

  if (!fixed_connection_close && protocol == Protocol::Http11 && request_headers_->Connection() &&
      absl::EqualsIgnoreCase(request_headers_->Connection()->value().getStringView(),
                             Http::Headers::get().ConnectionValues.Close)) {
    state_.saw_connection_close_ = true;
  }
  // Note: Proxy-Connection is not a standard header, but is supported here
  // since it is supported by http-parser the underlying parser for http
  // requests.
  if (!fixed_connection_close && protocol < Protocol::Http2 && !state_.saw_connection_close_ &&
      request_headers_->ProxyConnection() &&
      absl::EqualsIgnoreCase(request_headers_->ProxyConnection()->value().getStringView(),
                             Http::Headers::get().ConnectionValues.Close)) {
    state_.saw_connection_close_ = true;
  }

  if (!state_.is_internally_created_) { // Only sanitize headers on first pass.
    // Modify the downstream remote address depending on configuration and headers.
    stream_info_.setDownstreamRemoteAddress(ConnectionManagerUtility::mutateRequestHeaders(
        *request_headers_, connection_manager_.read_callbacks_->connection(),
        connection_manager_.config_, *snapped_route_config_, connection_manager_.local_info_));
  }
  ASSERT(stream_info_.downstreamRemoteAddress() != nullptr);

  ASSERT(!cached_route_);
  refreshCachedRoute();

  if (!state_.is_internally_created_) { // Only mutate tracing headers on first pass.
    ConnectionManagerUtility::mutateTracingRequestHeader(
        *request_headers_, connection_manager_.runtime_, connection_manager_.config_,
        cached_route_.value().get());
  }

  stream_info_.setRequestHeaders(*request_headers_);

  const bool upgrade_rejected = createFilterChain() == false;

  // TODO if there are no filters when starting a filter iteration, the connection manager
  // should return 404. The current returns no response if there is no router filter.
  if (hasCachedRoute()) {
    // Do not allow upgrades if the route does not support it.
    if (upgrade_rejected) {
      // While downstream servers should not send upgrade payload without the upgrade being
      // accepted, err on the side of caution and refuse to process any further requests on this
      // connection, to avoid a class of HTTP/1.1 smuggling bugs where Upgrade or CONNECT payload
      // contains a smuggled HTTP request.
      state_.saw_connection_close_ = true;
      connection_manager_.stats_.named_.downstream_rq_ws_on_non_ws_route_.inc();
      sendLocalReply(Grpc::Common::hasGrpcContentType(*request_headers_), Code::Forbidden, "",
                     nullptr, state_.is_head_request_, absl::nullopt,
                     StreamInfo::ResponseCodeDetails::get().UpgradeFailed);
      return;
    }
    // Allow non websocket requests to go through websocket enabled routes.
  }

  if (hasCachedRoute()) {
    const Router::RouteEntry* route_entry = cached_route_.value()->routeEntry();
    if (route_entry != nullptr && route_entry->idleTimeout()) {
      idle_timeout_ms_ = route_entry->idleTimeout().value();
      if (idle_timeout_ms_.count()) {
        // If we have a route-level idle timeout but no global stream idle timeout, create a timer.
        if (stream_idle_timer_ == nullptr) {
          stream_idle_timer_ =
              connection_manager_.read_callbacks_->connection().dispatcher().createTimer(
                  [this]() -> void { onIdleTimeout(); });
        }
      } else if (stream_idle_timer_ != nullptr) {
        // If we had a global stream idle timeout but the route-level idle timeout is set to zero
        // (to override), we disable the idle timer.
        stream_idle_timer_->disableTimer();
        stream_idle_timer_ = nullptr;
      }
    }
  }

  // Check if tracing is enabled at all.
  if (connection_manager_.config_.tracingConfig()) {
    traceRequest();
  }

  decodeHeaders(nullptr, *request_headers_, end_stream);

  // Reset it here for both global and overridden cases.
  resetIdleTimer();
}

void ConnectionManagerImpl::ActiveStream::traceRequest() {
  Tracing::Decision tracing_decision =
      Tracing::HttpTracerUtility::isTracing(stream_info_, *request_headers_);
  ConnectionManagerImpl::chargeTracingStats(tracing_decision.reason,
                                            connection_manager_.config_.tracingStats());

  active_span_ = connection_manager_.tracer().startSpan(*this, *request_headers_, stream_info_,
                                                        tracing_decision);

  if (!active_span_) {
    return;
  }

  // TODO: Need to investigate the following code based on the cached route, as may
  // be broken in the case a filter changes the route.

  // If a decorator has been defined, apply it to the active span.
  if (hasCachedRoute() && cached_route_.value()->decorator()) {
    const Router::Decorator* decorator = cached_route_.value()->decorator();

    decorator->apply(*active_span_);

    state_.decorated_propagate_ = decorator->propagate();

    // Cache decorated operation.
    if (!decorator->getOperation().empty()) {
      decorated_operation_ = &decorator->getOperation();
    }
  }

  if (connection_manager_.config_.tracingConfig()->operation_name_ ==
      Tracing::OperationName::Egress) {
    // For egress (outbound) requests, pass the decorator's operation name (if defined and
    // propagation enabled) as a request header to enable the receiving service to use it in its
    // server span.
    if (decorated_operation_ && state_.decorated_propagate_) {
      request_headers_->setEnvoyDecoratorOperation(*decorated_operation_);
    }
  } else {
    const HeaderEntry* req_operation_override = request_headers_->EnvoyDecoratorOperation();

    // For ingress (inbound) requests, if a decorator operation name has been provided, it
    // should be used to override the active span's operation.
    if (req_operation_override) {
      if (!req_operation_override->value().empty()) {
        active_span_->setOperation(req_operation_override->value().getStringView());

        // Clear the decorated operation so won't be used in the response header, as
        // it has been overridden by the inbound decorator operation request header.
        decorated_operation_ = nullptr;
      }
      // Remove header so not propagated to service
      request_headers_->removeEnvoyDecoratorOperation();
    }
  }
}

void ConnectionManagerImpl::ActiveStream::decodeHeaders(ActiveStreamDecoderFilter* filter,
                                                        RequestHeaderMap& headers,
                                                        bool end_stream) {
  // Headers filter iteration should always start with the next filter if available.
  std::list<ActiveStreamDecoderFilterPtr>::iterator entry =
      commonDecodePrefix(filter, FilterIterationStartState::AlwaysStartFromNext);
  std::list<ActiveStreamDecoderFilterPtr>::iterator continue_data_entry = decoder_filters_.end();

  for (; entry != decoder_filters_.end(); entry++) {
    ASSERT(!(state_.filter_call_state_ & FilterCallState::DecodeHeaders));
    state_.filter_call_state_ |= FilterCallState::DecodeHeaders;
    (*entry)->end_stream_ = state_.decoding_headers_only_ ||
                            (end_stream && continue_data_entry == decoder_filters_.end());
    FilterHeadersStatus status = (*entry)->decodeHeaders(headers, (*entry)->end_stream_);

    ASSERT(!(status == FilterHeadersStatus::ContinueAndEndStream && (*entry)->end_stream_));
    state_.filter_call_state_ &= ~FilterCallState::DecodeHeaders;
    ENVOY_STREAM_LOG(trace, "decode headers called: filter={} status={}", *this,
                     static_cast<const void*>((*entry).get()), static_cast<uint64_t>(status));

    const bool new_metadata_added = processNewlyAddedMetadata();
    // If end_stream is set in headers, and a filter adds new metadata, we need to delay end_stream
    // in headers by inserting an empty data frame with end_stream set. The empty data frame is sent
    // after the new metadata.
    if ((*entry)->end_stream_ && new_metadata_added && !buffered_request_data_) {
      Buffer::OwnedImpl empty_data("");
      ENVOY_STREAM_LOG(
          trace, "inserting an empty data frame for end_stream due metadata being added.", *this);
      // Metadata frame doesn't carry end of stream bit. We need an empty data frame to end the
      // stream.
      addDecodedData(*((*entry).get()), empty_data, true);
    }

    (*entry)->decode_headers_called_ = true;
    if (!(*entry)->commonHandleAfterHeadersCallback(status, state_.decoding_headers_only_) &&
        std::next(entry) != decoder_filters_.end()) {
      // Stop iteration IFF this is not the last filter. If it is the last filter, continue with
      // processing since we need to handle the case where a terminal filter wants to buffer, but
      // a previous filter has added body.
      return;
    }

    // Here we handle the case where we have a header only request, but a filter adds a body
    // to it. We need to not raise end_stream = true to further filters during inline iteration.
    if (end_stream && buffered_request_data_ && continue_data_entry == decoder_filters_.end()) {
      continue_data_entry = entry;
    }
  }

  if (continue_data_entry != decoder_filters_.end()) {
    // We use the continueDecoding() code since it will correctly handle not calling
    // decodeHeaders() again. Fake setting StopSingleIteration since the continueDecoding() code
    // expects it.
    ASSERT(buffered_request_data_);
    (*continue_data_entry)->iteration_state_ =
        ActiveStreamFilterBase::IterationState::StopSingleIteration;
    (*continue_data_entry)->continueDecoding();
  }

  if (end_stream) {
    disarmRequestTimeout();
  }
}

void ConnectionManagerImpl::ActiveStream::decodeData(Buffer::Instance& data, bool end_stream) {
  ScopeTrackerScopeState scope(this,
                               connection_manager_.read_callbacks_->connection().dispatcher());
  maybeEndDecode(end_stream);
  stream_info_.addBytesReceived(data.length());

  decodeData(nullptr, data, end_stream, FilterIterationStartState::CanStartFromCurrent);
}

void ConnectionManagerImpl::ActiveStream::decodeData(
    ActiveStreamDecoderFilter* filter, Buffer::Instance& data, bool end_stream,
    FilterIterationStartState filter_iteration_start_state) {
  ScopeTrackerScopeState scope(this,
                               connection_manager_.read_callbacks_->connection().dispatcher());
  resetIdleTimer();

  // If we previously decided to decode only the headers, do nothing here.
  if (state_.decoding_headers_only_) {
    return;
  }

  // If a response is complete or a reset has been sent, filters do not care about further body
  // data. Just drop it.
  if (state_.local_complete_) {
    return;
  }

  auto trailers_added_entry = decoder_filters_.end();
  const bool trailers_exists_at_start = request_trailers_ != nullptr;
  // Filter iteration may start at the current filter.
  std::list<ActiveStreamDecoderFilterPtr>::iterator entry =
      commonDecodePrefix(filter, filter_iteration_start_state);

  for (; entry != decoder_filters_.end(); entry++) {
    // If the filter pointed by entry has stopped for all frame types, return now.
    if (handleDataIfStopAll(**entry, data, state_.decoder_filters_streaming_)) {
      return;
    }
    // If end_stream_ is marked for a filter, the data is not for this filter and filters after.
    //
    // In following case, ActiveStreamFilterBase::commonContinue() could be called recursively and
    // its doData() is called with wrong data.
    //
    //  There are 3 decode filters and "wrapper" refers to ActiveStreamFilter object.
    //
    //  filter0->decodeHeaders(_, true)
    //    return STOP
    //  filter0->continueDecoding()
    //    wrapper0->commonContinue()
    //      wrapper0->decodeHeaders(_, _, true)
    //        filter1->decodeHeaders(_, true)
    //          filter1->addDecodeData()
    //          return CONTINUE
    //        filter2->decodeHeaders(_, false)
    //          return CONTINUE
    //        wrapper1->commonContinue() // Detects data is added.
    //          wrapper1->doData()
    //            wrapper1->decodeData()
    //              filter2->decodeData(_, true)
    //                 return CONTINUE
    //      wrapper0->doData() // This should not be called
    //        wrapper0->decodeData()
    //          filter1->decodeData(_, true)  // It will cause assertions.
    //
    // One way to solve this problem is to mark end_stream_ for each filter.
    // If a filter is already marked as end_stream_ when decodeData() is called, bails out the
    // whole function. If just skip the filter, the codes after the loop will be called with
    // wrong data. For encodeData, the response_encoder->encode() will be called.
    if ((*entry)->end_stream_) {
      return;
    }
    ASSERT(!(state_.filter_call_state_ & FilterCallState::DecodeData));

    // We check the request_trailers_ pointer here in case addDecodedTrailers
    // is called in decodeData during a previous filter invocation, at which point we communicate to
    // the current and future filters that the stream has not yet ended.
    if (end_stream) {
      state_.filter_call_state_ |= FilterCallState::LastDataFrame;
    }

    recordLatestDataFilter(entry, state_.latest_data_decoding_filter_, decoder_filters_);

    state_.filter_call_state_ |= FilterCallState::DecodeData;
    (*entry)->end_stream_ = end_stream && !request_trailers_;
    FilterDataStatus status = (*entry)->handle_->decodeData(data, (*entry)->end_stream_);
    if ((*entry)->end_stream_) {
      (*entry)->handle_->decodeComplete();
    }
    state_.filter_call_state_ &= ~FilterCallState::DecodeData;
    if (end_stream) {
      state_.filter_call_state_ &= ~FilterCallState::LastDataFrame;
    }
    ENVOY_STREAM_LOG(trace, "decode data called: filter={} status={}", *this,
                     static_cast<const void*>((*entry).get()), static_cast<uint64_t>(status));

    processNewlyAddedMetadata();

    if (!trailers_exists_at_start && request_trailers_ &&
        trailers_added_entry == decoder_filters_.end()) {
      trailers_added_entry = entry;
    }

    if (!(*entry)->commonHandleAfterDataCallback(status, data, state_.decoder_filters_streaming_) &&
        std::next(entry) != decoder_filters_.end()) {
      // Stop iteration IFF this is not the last filter. If it is the last filter, continue with
      // processing since we need to handle the case where a terminal filter wants to buffer, but
      // a previous filter has added trailers.
      return;
    }
  }

  // If trailers were adding during decodeData we need to trigger decodeTrailers in order
  // to allow filters to process the trailers.
  if (trailers_added_entry != decoder_filters_.end()) {
    decodeTrailers(trailers_added_entry->get(), *request_trailers_);
  }

  if (end_stream) {
    disarmRequestTimeout();
  }
}

RequestTrailerMap& ConnectionManagerImpl::ActiveStream::addDecodedTrailers() {
  // Trailers can only be added during the last data frame (i.e. end_stream = true).
  ASSERT(state_.filter_call_state_ & FilterCallState::LastDataFrame);

  // Trailers can only be added once.
  ASSERT(!request_trailers_);

  request_trailers_ = std::make_unique<RequestTrailerMapImpl>();
  return *request_trailers_;
}

void ConnectionManagerImpl::ActiveStream::addDecodedData(ActiveStreamDecoderFilter& filter,
                                                         Buffer::Instance& data, bool streaming) {
  if (state_.filter_call_state_ == 0 ||
      (state_.filter_call_state_ & FilterCallState::DecodeHeaders) ||
      (state_.filter_call_state_ & FilterCallState::DecodeData) ||
      ((state_.filter_call_state_ & FilterCallState::DecodeTrailers) && !filter.canIterate())) {
    // Make sure if this triggers watermarks, the correct action is taken.
    state_.decoder_filters_streaming_ = streaming;
    // If no call is happening or we are in the decode headers/data callback, buffer the data.
    // Inline processing happens in the decodeHeaders() callback if necessary.
    filter.commonHandleBufferData(data);
  } else if (state_.filter_call_state_ & FilterCallState::DecodeTrailers) {
    // In this case we need to inline dispatch the data to further filters. If those filters
    // choose to buffer/stop iteration that's fine.
    decodeData(&filter, data, false, FilterIterationStartState::AlwaysStartFromNext);
  } else {
    // TODO(mattklein123): Formalize error handling for filters and add tests. Should probably
    // throw an exception here.
    NOT_IMPLEMENTED_GCOVR_EXCL_LINE;
  }
}

MetadataMapVector& ConnectionManagerImpl::ActiveStream::addDecodedMetadata() {
  return *getRequestMetadataMapVector();
}

void ConnectionManagerImpl::ActiveStream::decodeTrailers(RequestTrailerMapPtr&& trailers) {
  ScopeTrackerScopeState scope(this,
                               connection_manager_.read_callbacks_->connection().dispatcher());
  resetIdleTimer();
  maybeEndDecode(true);
  request_trailers_ = std::move(trailers);
  decodeTrailers(nullptr, *request_trailers_);
}

void ConnectionManagerImpl::ActiveStream::decodeTrailers(ActiveStreamDecoderFilter* filter,
                                                         RequestTrailerMap& trailers) {
  // If we previously decided to decode only the headers, do nothing here.
  if (state_.decoding_headers_only_) {
    return;
  }

  // See decodeData() above for why we check local_complete_ here.
  if (state_.local_complete_) {
    return;
  }

  // Filter iteration may start at the current filter.
  std::list<ActiveStreamDecoderFilterPtr>::iterator entry =
      commonDecodePrefix(filter, FilterIterationStartState::CanStartFromCurrent);

  for (; entry != decoder_filters_.end(); entry++) {
    // If the filter pointed by entry has stopped for all frame type, return now.
    if ((*entry)->stoppedAll()) {
      return;
    }

    ASSERT(!(state_.filter_call_state_ & FilterCallState::DecodeTrailers));
    state_.filter_call_state_ |= FilterCallState::DecodeTrailers;
    FilterTrailersStatus status = (*entry)->handle_->decodeTrailers(trailers);
    (*entry)->handle_->decodeComplete();
    (*entry)->end_stream_ = true;
    state_.filter_call_state_ &= ~FilterCallState::DecodeTrailers;
    ENVOY_STREAM_LOG(trace, "decode trailers called: filter={} status={}", *this,
                     static_cast<const void*>((*entry).get()), static_cast<uint64_t>(status));

    processNewlyAddedMetadata();

    if (!(*entry)->commonHandleAfterTrailersCallback(status)) {
      return;
    }
  }
  disarmRequestTimeout();
}

void ConnectionManagerImpl::ActiveStream::decodeMetadata(MetadataMapPtr&& metadata_map) {
  resetIdleTimer();
  // After going through filters, the ownership of metadata_map will be passed to terminal filter.
  // The terminal filter may encode metadata_map to the next hop immediately or store metadata_map
  // and encode later when connection pool is ready.
  decodeMetadata(nullptr, *metadata_map);
}

void ConnectionManagerImpl::ActiveStream::decodeMetadata(ActiveStreamDecoderFilter* filter,
                                                         MetadataMap& metadata_map) {
  // Filter iteration may start at the current filter.
  std::list<ActiveStreamDecoderFilterPtr>::iterator entry =
      commonDecodePrefix(filter, FilterIterationStartState::CanStartFromCurrent);

  for (; entry != decoder_filters_.end(); entry++) {
    // If the filter pointed by entry has stopped for all frame type, stores metadata and returns.
    // If the filter pointed by entry hasn't returned from decodeHeaders, stores newly added
    // metadata in case decodeHeaders returns StopAllIteration. The latter can happen when headers
    // callbacks generate new metadata.
    if (!(*entry)->decode_headers_called_ || (*entry)->stoppedAll()) {
      Http::MetadataMapPtr metadata_map_ptr = std::make_unique<Http::MetadataMap>(metadata_map);
      (*entry)->getSavedRequestMetadata()->emplace_back(std::move(metadata_map_ptr));
      return;
    }

    FilterMetadataStatus status = (*entry)->handle_->decodeMetadata(metadata_map);
    ENVOY_STREAM_LOG(trace, "decode metadata called: filter={} status={}, metadata: {}", *this,
                     static_cast<const void*>((*entry).get()), static_cast<uint64_t>(status),
                     metadata_map);
  }
}

void ConnectionManagerImpl::ActiveStream::maybeEndDecode(bool end_stream) {
  ASSERT(!state_.remote_complete_);
  state_.remote_complete_ = end_stream;
  if (end_stream) {
    stream_info_.onLastDownstreamRxByteReceived();
    ENVOY_STREAM_LOG(debug, "request end stream", *this);
  }
}

void ConnectionManagerImpl::ActiveStream::disarmRequestTimeout() {
  if (request_timer_) {
    request_timer_->disableTimer();
  }
}

std::list<ConnectionManagerImpl::ActiveStreamEncoderFilterPtr>::iterator
ConnectionManagerImpl::ActiveStream::commonEncodePrefix(
    ActiveStreamEncoderFilter* filter, bool end_stream,
    FilterIterationStartState filter_iteration_start_state) {
  // Only do base state setting on the initial call. Subsequent calls for filtering do not touch
  // the base state.
  if (filter == nullptr) {
    ASSERT(!state_.local_complete_);
    state_.local_complete_ = end_stream;
    return encoder_filters_.begin();
  }

  if (filter_iteration_start_state == FilterIterationStartState::CanStartFromCurrent &&
      (*(filter->entry()))->iterate_from_current_filter_) {
    // The filter iteration has been stopped for all frame types, and now the iteration continues.
    // The current filter's encoding callback has not be called. Call it now.
    return filter->entry();
  }
  return std::next(filter->entry());
}

std::list<ConnectionManagerImpl::ActiveStreamDecoderFilterPtr>::iterator
ConnectionManagerImpl::ActiveStream::commonDecodePrefix(
    ActiveStreamDecoderFilter* filter, FilterIterationStartState filter_iteration_start_state) {
  if (!filter) {
    return decoder_filters_.begin();
  }
  if (filter_iteration_start_state == FilterIterationStartState::CanStartFromCurrent &&
      (*(filter->entry()))->iterate_from_current_filter_) {
    // The filter iteration has been stopped for all frame types, and now the iteration continues.
    // The current filter's callback function has not been called. Call it now.
    return filter->entry();
  }
  return std::next(filter->entry());
}

void ConnectionManagerImpl::startDrainSequence() {
  ASSERT(drain_state_ == DrainState::NotDraining);
  drain_state_ = DrainState::Draining;
  codec_->shutdownNotice();
  drain_timer_ = read_callbacks_->connection().dispatcher().createTimer(
      [this]() -> void { onDrainTimeout(); });
  drain_timer_->enableTimer(config_.drainTimeout());
}

void ConnectionManagerImpl::ActiveStream::snapScopedRouteConfig() {
  ASSERT(request_headers_ != nullptr,
         "Try to snap scoped route config when there is no request headers.");

  // NOTE: if a RDS subscription hasn't got a RouteConfiguration back, a Router::NullConfigImpl is
  // returned, in that case we let it pass.
  snapped_route_config_ = snapped_scoped_routes_config_->getRouteConfig(*request_headers_);
  if (snapped_route_config_ == nullptr) {
    ENVOY_STREAM_LOG(trace, "can't find SRDS scope.", *this);
    // TODO(stevenzzzz): Consider to pass an error message to router filter, so that it can
    // send back 404 with some more details.
    snapped_route_config_ = std::make_shared<Router::NullConfigImpl>();
  }
}

void ConnectionManagerImpl::ActiveStream::refreshCachedRoute() { refreshCachedRoute(nullptr); }

void ConnectionManagerImpl::ActiveStream::refreshCachedRoute(const Router::RouteCallback& cb) {
  Router::RouteConstSharedPtr route;
  if (request_headers_ != nullptr) {
    if (connection_manager_.config_.isRoutable() &&
        connection_manager_.config_.scopedRouteConfigProvider() != nullptr) {
      // NOTE: re-select scope as well in case the scope key header has been changed by a filter.
      snapScopedRouteConfig();
    }
    if (snapped_route_config_ != nullptr) {
      route = snapped_route_config_->route(cb, *request_headers_, stream_info_, stream_id_);
    }
  }
  stream_info_.route_entry_ = route ? route->routeEntry() : nullptr;
  cached_route_ = std::move(route);
  if (nullptr == stream_info_.route_entry_) {
    cached_cluster_info_ = nullptr;
  } else {
    Upstream::ThreadLocalCluster* local_cluster =
        connection_manager_.cluster_manager_.get(stream_info_.route_entry_->clusterName());
    cached_cluster_info_ = (nullptr == local_cluster) ? nullptr : local_cluster->info();
  }

  stream_info_.setUpstreamClusterInfo(cached_cluster_info_.value());
  refreshCachedTracingCustomTags();
}

void ConnectionManagerImpl::ActiveStream::refreshCachedTracingCustomTags() {
  if (!connection_manager_.config_.tracingConfig()) {
    return;
  }
  const Tracing::CustomTagMap& conn_manager_tags =
      connection_manager_.config_.tracingConfig()->custom_tags_;
  const Tracing::CustomTagMap* route_tags = nullptr;
  if (hasCachedRoute() && cached_route_.value()->tracingConfig()) {
    route_tags = &cached_route_.value()->tracingConfig()->getCustomTags();
  }
  const bool configured_in_conn = !conn_manager_tags.empty();
  const bool configured_in_route = route_tags && !route_tags->empty();
  if (!configured_in_conn && !configured_in_route) {
    return;
  }
  Tracing::CustomTagMap& custom_tag_map = getOrMakeTracingCustomTagMap();
  if (configured_in_route) {
    custom_tag_map.insert(route_tags->begin(), route_tags->end());
  }
  if (configured_in_conn) {
    custom_tag_map.insert(conn_manager_tags.begin(), conn_manager_tags.end());
  }
}

void ConnectionManagerImpl::ActiveStream::requestRouteConfigUpdate(
    Event::Dispatcher& thread_local_dispatcher,
    Http::RouteConfigUpdatedCallbackSharedPtr route_config_updated_cb) {
  ASSERT(!request_headers_->Host()->value().empty());
  const auto& host_header =
      absl::AsciiStrToLower(request_headers_->Host()->value().getStringView());
  route_config_update_requester_->requestRouteConfigUpdate(host_header, thread_local_dispatcher,
                                                           std::move(route_config_updated_cb));
}

absl::optional<Router::ConfigConstSharedPtr> ConnectionManagerImpl::ActiveStream::routeConfig() {
  if (connection_manager_.config_.routeConfigProvider() == nullptr) {
    return {};
  }
  return absl::optional<Router::ConfigConstSharedPtr>(
      connection_manager_.config_.routeConfigProvider()->config());
}

void ConnectionManagerImpl::ActiveStream::sendLocalReply(
    bool is_grpc_request, Code code, absl::string_view body,
    const std::function<void(ResponseHeaderMap& headers)>& modify_headers, bool is_head_request,
    const absl::optional<Grpc::Status::GrpcStatus> grpc_status, absl::string_view details) {
  ENVOY_STREAM_LOG(debug, "Sending local reply with details {}", *this, details);
  ASSERT(response_headers_ == nullptr);
  // For early error handling, do a best-effort attempt to create a filter chain
  // to ensure access logging. If the filter chain already exists this will be
  // a no-op.
  createFilterChain();

  stream_info_.setResponseCodeDetails(details);
  Utility::sendLocalReply(
      is_grpc_request,
      [this, modify_headers](ResponseHeaderMapPtr&& headers, bool end_stream) -> void {
        if (modify_headers != nullptr) {
          modify_headers(*headers);
        }
        response_headers_ = std::move(headers);
        // TODO: Start encoding from the last decoder filter that saw the
        // request instead.
        encodeHeaders(nullptr, *response_headers_, end_stream);
      },
      [this](Buffer::Instance& data, bool end_stream) -> void {
        // TODO: Start encoding from the last decoder filter that saw the
        // request instead.
        encodeData(nullptr, data, end_stream, FilterIterationStartState::CanStartFromCurrent);
      },
      state_.destroyed_, code, body, grpc_status, is_head_request);
}

void ConnectionManagerImpl::ActiveStream::encode100ContinueHeaders(
    ActiveStreamEncoderFilter* filter, ResponseHeaderMap& headers) {
  resetIdleTimer();
  ASSERT(connection_manager_.config_.proxy100Continue());
  // Make sure commonContinue continues encode100ContinueHeaders.
  state_.has_continue_headers_ = true;

  // Similar to the block in encodeHeaders, run encode100ContinueHeaders on each
  // filter. This is simpler than that case because 100 continue implies no
  // end-stream, and because there are normal headers coming there's no need for
  // complex continuation logic.
  // 100-continue filter iteration should always start with the next filter if available.
  std::list<ActiveStreamEncoderFilterPtr>::iterator entry =
      commonEncodePrefix(filter, false, FilterIterationStartState::AlwaysStartFromNext);
  for (; entry != encoder_filters_.end(); entry++) {
    ASSERT(!(state_.filter_call_state_ & FilterCallState::Encode100ContinueHeaders));
    state_.filter_call_state_ |= FilterCallState::Encode100ContinueHeaders;
    FilterHeadersStatus status = (*entry)->handle_->encode100ContinueHeaders(headers);
    state_.filter_call_state_ &= ~FilterCallState::Encode100ContinueHeaders;
    ENVOY_STREAM_LOG(trace, "encode 100 continue headers called: filter={} status={}", *this,
                     static_cast<const void*>((*entry).get()), static_cast<uint64_t>(status));
    if (!(*entry)->commonHandleAfter100ContinueHeadersCallback(status)) {
      return;
    }
  }

  // Strip the T-E headers etc. Defer other header additions as well as drain-close logic to the
  // continuation headers.
  ConnectionManagerUtility::mutateResponseHeaders(headers, request_headers_.get(),
                                                  connection_manager_.config_, EMPTY_STRING);

  // Count both the 1xx and follow-up response code in stats.
  chargeStats(headers);

  ENVOY_STREAM_LOG(debug, "encoding 100 continue headers via codec:\n{}", *this, headers);

  // Now actually encode via the codec.
  response_encoder_->encode100ContinueHeaders(headers);
}

void ConnectionManagerImpl::ActiveStream::encodeHeaders(ActiveStreamEncoderFilter* filter,
                                                        ResponseHeaderMap& headers,
                                                        bool end_stream) {
  resetIdleTimer();
  disarmRequestTimeout();

  // Headers filter iteration should always start with the next filter if available.
  std::list<ActiveStreamEncoderFilterPtr>::iterator entry =
      commonEncodePrefix(filter, end_stream, FilterIterationStartState::AlwaysStartFromNext);
  std::list<ActiveStreamEncoderFilterPtr>::iterator continue_data_entry = encoder_filters_.end();

  for (; entry != encoder_filters_.end(); entry++) {
    ASSERT(!(state_.filter_call_state_ & FilterCallState::EncodeHeaders));
    state_.filter_call_state_ |= FilterCallState::EncodeHeaders;
    (*entry)->end_stream_ = state_.encoding_headers_only_ ||
                            (end_stream && continue_data_entry == encoder_filters_.end());
    FilterHeadersStatus status = (*entry)->handle_->encodeHeaders(headers, (*entry)->end_stream_);
    if ((*entry)->end_stream_) {
      (*entry)->handle_->encodeComplete();
    }
    state_.filter_call_state_ &= ~FilterCallState::EncodeHeaders;
    ENVOY_STREAM_LOG(trace, "encode headers called: filter={} status={}", *this,
                     static_cast<const void*>((*entry).get()), static_cast<uint64_t>(status));

    (*entry)->encode_headers_called_ = true;
    const auto continue_iteration =
        (*entry)->commonHandleAfterHeadersCallback(status, state_.encoding_headers_only_);

    // If we're encoding a headers only response, then mark the local as complete. This ensures
    // that we don't attempt to reset the downstream request in doEndStream.
    if (state_.encoding_headers_only_) {
      state_.local_complete_ = true;
    }

    if (!continue_iteration) {
      return;
    }

    // Here we handle the case where we have a header only response, but a filter adds a body
    // to it. We need to not raise end_stream = true to further filters during inline iteration.
    if (end_stream && buffered_response_data_ && continue_data_entry == encoder_filters_.end()) {
      continue_data_entry = entry;
    }
  }

  const bool modified_end_stream = state_.encoding_headers_only_ ||
                                   (end_stream && continue_data_entry == encoder_filters_.end());
  encodeHeadersInternal(headers, modified_end_stream);

  if (continue_data_entry != encoder_filters_.end() && !modified_end_stream) {
    // We use the continueEncoding() code since it will correctly handle not calling
    // encodeHeaders() again. Fake setting StopSingleIteration since the continueEncoding() code
    // expects it.
    ASSERT(buffered_response_data_);
    (*continue_data_entry)->iteration_state_ =
        ActiveStreamFilterBase::IterationState::StopSingleIteration;
    (*continue_data_entry)->continueEncoding();
  }
}

void ConnectionManagerImpl::ActiveStream::encodeHeadersInternal(ResponseHeaderMap& headers,
                                                                bool end_stream) {
  // Base headers.
<<<<<<< HEAD
  if (!connection_manager_.config_.shouldPreserveUpstreamDate() || !headers.Date()) {
=======
  if (!stream_info_.hasResponseFlag(StreamInfo::ResponseFlag::ResponseFromCacheFilter)) {
>>>>>>> 520e0c70
    connection_manager_.config_.dateProvider().setDateHeader(headers);
  }
  // Following setReference() is safe because serverName() is constant for the life of the listener.
  const auto transformation = connection_manager_.config_.serverHeaderTransformation();
  if (transformation == ConnectionManagerConfig::HttpConnectionManagerProto::OVERWRITE ||
      (transformation == ConnectionManagerConfig::HttpConnectionManagerProto::APPEND_IF_ABSENT &&
       headers.Server() == nullptr)) {
    headers.setReferenceServer(connection_manager_.config_.serverName());
  }
  ConnectionManagerUtility::mutateResponseHeaders(headers, request_headers_.get(),
                                                  connection_manager_.config_,
                                                  connection_manager_.config_.via());

  // See if we want to drain/close the connection. Send the go away frame prior to encoding the
  // header block.
  if (connection_manager_.drain_state_ == DrainState::NotDraining &&
      connection_manager_.drain_close_.drainClose()) {

    // This doesn't really do anything for HTTP/1.1 other then give the connection another boost
    // of time to race with incoming requests. It mainly just keeps the logic the same between
    // HTTP/1.1 and HTTP/2.
    connection_manager_.startDrainSequence();
    connection_manager_.stats_.named_.downstream_cx_drain_close_.inc();
    ENVOY_STREAM_LOG(debug, "drain closing connection", *this);
  }

  if (connection_manager_.codec_->protocol() == Protocol::Http10) {
    // As HTTP/1.0 and below can not do chunked encoding, if there is no content
    // length the response will be framed by connection close.
    if (!headers.ContentLength()) {
      state_.saw_connection_close_ = true;
    }
    // If the request came with a keep-alive and no other factor resulted in a
    // connection close header, send an explicit keep-alive header.
    if (!state_.saw_connection_close_) {
      headers.setConnection(Headers::get().ConnectionValues.KeepAlive);
    }
  }

  if (connection_manager_.drain_state_ == DrainState::NotDraining && state_.saw_connection_close_) {
    ENVOY_STREAM_LOG(debug, "closing connection due to connection close header", *this);
    connection_manager_.drain_state_ = DrainState::Closing;
  }

  if (connection_manager_.drain_state_ == DrainState::NotDraining &&
      connection_manager_.overload_disable_keepalive_ref_ == Server::OverloadActionState::Active) {
    ENVOY_STREAM_LOG(debug, "disabling keepalive due to envoy overload", *this);
    connection_manager_.drain_state_ = DrainState::Closing;
    connection_manager_.stats_.named_.downstream_cx_overload_disable_keepalive_.inc();
  }

  // If we are destroying a stream before remote is complete and the connection does not support
  // multiplexing, we should disconnect since we don't want to wait around for the request to
  // finish.
  if (!state_.remote_complete_) {
    if (connection_manager_.codec_->protocol() < Protocol::Http2) {
      connection_manager_.drain_state_ = DrainState::Closing;
    }

    connection_manager_.stats_.named_.downstream_rq_response_before_rq_complete_.inc();
  }

  if (connection_manager_.drain_state_ != DrainState::NotDraining &&
      connection_manager_.codec_->protocol() < Protocol::Http2) {
    // If the connection manager is draining send "Connection: Close" on HTTP/1.1 connections.
    // Do not do this for H2 (which drains via GOAWAY) or Upgrade (as the upgrade
    // payload is no longer HTTP/1.1)
    if (!Utility::isUpgrade(headers)) {
      headers.setReferenceConnection(Headers::get().ConnectionValues.Close);
    }
  }

  if (connection_manager_.config_.tracingConfig()) {
    if (connection_manager_.config_.tracingConfig()->operation_name_ ==
        Tracing::OperationName::Ingress) {
      // For ingress (inbound) responses, if the request headers do not include a
      // decorator operation (override), and the decorated operation should be
      // propagated, then pass the decorator's operation name (if defined)
      // as a response header to enable the client service to use it in its client span.
      if (decorated_operation_ && state_.decorated_propagate_) {
        headers.setEnvoyDecoratorOperation(*decorated_operation_);
      }
    } else if (connection_manager_.config_.tracingConfig()->operation_name_ ==
               Tracing::OperationName::Egress) {
      const HeaderEntry* resp_operation_override = headers.EnvoyDecoratorOperation();

      // For Egress (outbound) response, if a decorator operation name has been provided, it
      // should be used to override the active span's operation.
      if (resp_operation_override) {
        if (!resp_operation_override->value().empty() && active_span_) {
          active_span_->setOperation(resp_operation_override->value().getStringView());
        }
        // Remove header so not propagated to service.
        headers.removeEnvoyDecoratorOperation();
      }
    }
  }

  chargeStats(headers);

  ENVOY_STREAM_LOG(debug, "encoding headers via codec (end_stream={}):\n{}", *this, end_stream,
                   headers);

  // Now actually encode via the codec.
  stream_info_.onFirstDownstreamTxByteSent();
  response_encoder_->encodeHeaders(headers, end_stream);
  maybeEndEncode(end_stream);
}

void ConnectionManagerImpl::ActiveStream::encodeMetadata(ActiveStreamEncoderFilter* filter,
                                                         MetadataMapPtr&& metadata_map_ptr) {
  resetIdleTimer();

  std::list<ActiveStreamEncoderFilterPtr>::iterator entry =
      commonEncodePrefix(filter, false, FilterIterationStartState::CanStartFromCurrent);

  for (; entry != encoder_filters_.end(); entry++) {
    // If the filter pointed by entry has stopped for all frame type, stores metadata and returns.
    // If the filter pointed by entry hasn't returned from encodeHeaders, stores newly added
    // metadata in case encodeHeaders returns StopAllIteration. The latter can happen when headers
    // callbacks generate new metadata.
    if (!(*entry)->encode_headers_called_ || (*entry)->stoppedAll()) {
      (*entry)->getSavedResponseMetadata()->emplace_back(std::move(metadata_map_ptr));
      return;
    }

    FilterMetadataStatus status = (*entry)->handle_->encodeMetadata(*metadata_map_ptr);
    ENVOY_STREAM_LOG(trace, "encode metadata called: filter={} status={}", *this,
                     static_cast<const void*>((*entry).get()), static_cast<uint64_t>(status));
  }
  // TODO(soya3129): update stats with metadata.

  // Now encode metadata via the codec.
  if (!metadata_map_ptr->empty()) {
    ENVOY_STREAM_LOG(debug, "encoding metadata via codec:\n{}", *this, *metadata_map_ptr);
    MetadataMapVector metadata_map_vector;
    metadata_map_vector.emplace_back(std::move(metadata_map_ptr));
    response_encoder_->encodeMetadata(metadata_map_vector);
  }
}

ResponseTrailerMap& ConnectionManagerImpl::ActiveStream::addEncodedTrailers() {
  // Trailers can only be added during the last data frame (i.e. end_stream = true).
  ASSERT(state_.filter_call_state_ & FilterCallState::LastDataFrame);

  // Trailers can only be added once.
  ASSERT(!response_trailers_);

  response_trailers_ = std::make_unique<ResponseTrailerMapImpl>();
  return *response_trailers_;
}

void ConnectionManagerImpl::ActiveStream::addEncodedData(ActiveStreamEncoderFilter& filter,
                                                         Buffer::Instance& data, bool streaming) {
  if (state_.filter_call_state_ == 0 ||
      (state_.filter_call_state_ & FilterCallState::EncodeHeaders) ||
      (state_.filter_call_state_ & FilterCallState::EncodeData) ||
      ((state_.filter_call_state_ & FilterCallState::EncodeTrailers) && !filter.canIterate())) {
    // Make sure if this triggers watermarks, the correct action is taken.
    state_.encoder_filters_streaming_ = streaming;
    // If no call is happening or we are in the decode headers/data callback, buffer the data.
    // Inline processing happens in the decodeHeaders() callback if necessary.
    filter.commonHandleBufferData(data);
  } else if (state_.filter_call_state_ & FilterCallState::EncodeTrailers) {
    // In this case we need to inline dispatch the data to further filters. If those filters
    // choose to buffer/stop iteration that's fine.
    encodeData(&filter, data, false, FilterIterationStartState::AlwaysStartFromNext);
  } else {
    // TODO(mattklein123): Formalize error handling for filters and add tests. Should probably
    // throw an exception here.
    NOT_IMPLEMENTED_GCOVR_EXCL_LINE;
  }
}

void ConnectionManagerImpl::ActiveStream::encodeData(
    ActiveStreamEncoderFilter* filter, Buffer::Instance& data, bool end_stream,
    FilterIterationStartState filter_iteration_start_state) {
  resetIdleTimer();

  // If we previously decided to encode only the headers, do nothing here.
  if (state_.encoding_headers_only_) {
    return;
  }

  // Filter iteration may start at the current filter.
  std::list<ActiveStreamEncoderFilterPtr>::iterator entry =
      commonEncodePrefix(filter, end_stream, filter_iteration_start_state);
  auto trailers_added_entry = encoder_filters_.end();

  const bool trailers_exists_at_start = response_trailers_ != nullptr;
  for (; entry != encoder_filters_.end(); entry++) {
    // If the filter pointed by entry has stopped for all frame type, return now.
    if (handleDataIfStopAll(**entry, data, state_.encoder_filters_streaming_)) {
      return;
    }
    // If end_stream_ is marked for a filter, the data is not for this filter and filters after.
    // For details, please see the comment in the ActiveStream::decodeData() function.
    if ((*entry)->end_stream_) {
      return;
    }
    ASSERT(!(state_.filter_call_state_ & FilterCallState::EncodeData));

    // We check the response_trailers_ pointer here in case addEncodedTrailers
    // is called in encodeData during a previous filter invocation, at which point we communicate to
    // the current and future filters that the stream has not yet ended.
    state_.filter_call_state_ |= FilterCallState::EncodeData;
    if (end_stream) {
      state_.filter_call_state_ |= FilterCallState::LastDataFrame;
    }

    recordLatestDataFilter(entry, state_.latest_data_encoding_filter_, encoder_filters_);

    (*entry)->end_stream_ = end_stream && !response_trailers_;
    FilterDataStatus status = (*entry)->handle_->encodeData(data, (*entry)->end_stream_);
    if ((*entry)->end_stream_) {
      (*entry)->handle_->encodeComplete();
    }
    state_.filter_call_state_ &= ~FilterCallState::EncodeData;
    if (end_stream) {
      state_.filter_call_state_ &= ~FilterCallState::LastDataFrame;
    }
    ENVOY_STREAM_LOG(trace, "encode data called: filter={} status={}", *this,
                     static_cast<const void*>((*entry).get()), static_cast<uint64_t>(status));

    if (!trailers_exists_at_start && response_trailers_ &&
        trailers_added_entry == encoder_filters_.end()) {
      trailers_added_entry = entry;
    }

    if (!(*entry)->commonHandleAfterDataCallback(status, data, state_.encoder_filters_streaming_)) {
      return;
    }
  }

  const bool modified_end_stream = end_stream && trailers_added_entry == encoder_filters_.end();
  encodeDataInternal(data, modified_end_stream);

  // If trailers were adding during encodeData we need to trigger decodeTrailers in order
  // to allow filters to process the trailers.
  if (trailers_added_entry != encoder_filters_.end()) {
    encodeTrailers(trailers_added_entry->get(), *response_trailers_);
  }
}

void ConnectionManagerImpl::ActiveStream::encodeDataInternal(Buffer::Instance& data,
                                                             bool end_stream) {
  ASSERT(!state_.encoding_headers_only_);
  ENVOY_STREAM_LOG(trace, "encoding data via codec (size={} end_stream={})", *this, data.length(),
                   end_stream);

  stream_info_.addBytesSent(data.length());
  response_encoder_->encodeData(data, end_stream);
  maybeEndEncode(end_stream);
}

void ConnectionManagerImpl::ActiveStream::encodeTrailers(ActiveStreamEncoderFilter* filter,
                                                         ResponseTrailerMap& trailers) {
  resetIdleTimer();

  // If we previously decided to encode only the headers, do nothing here.
  if (state_.encoding_headers_only_) {
    return;
  }

  // Filter iteration may start at the current filter.
  std::list<ActiveStreamEncoderFilterPtr>::iterator entry =
      commonEncodePrefix(filter, true, FilterIterationStartState::CanStartFromCurrent);
  for (; entry != encoder_filters_.end(); entry++) {
    // If the filter pointed by entry has stopped for all frame type, return now.
    if ((*entry)->stoppedAll()) {
      return;
    }
    ASSERT(!(state_.filter_call_state_ & FilterCallState::EncodeTrailers));
    state_.filter_call_state_ |= FilterCallState::EncodeTrailers;
    FilterTrailersStatus status = (*entry)->handle_->encodeTrailers(trailers);
    (*entry)->handle_->encodeComplete();
    (*entry)->end_stream_ = true;
    state_.filter_call_state_ &= ~FilterCallState::EncodeTrailers;
    ENVOY_STREAM_LOG(trace, "encode trailers called: filter={} status={}", *this,
                     static_cast<const void*>((*entry).get()), static_cast<uint64_t>(status));
    if (!(*entry)->commonHandleAfterTrailersCallback(status)) {
      return;
    }
  }

  ENVOY_STREAM_LOG(debug, "encoding trailers via codec:\n{}", *this, trailers);

  response_encoder_->encodeTrailers(trailers);
  maybeEndEncode(true);
}

void ConnectionManagerImpl::ActiveStream::maybeEndEncode(bool end_stream) {
  if (end_stream) {
    ASSERT(!state_.codec_saw_local_complete_);
    state_.codec_saw_local_complete_ = true;
    stream_info_.onLastDownstreamTxByteSent();
    request_response_timespan_->complete();
    connection_manager_.doEndStream(*this);
  }
}

bool ConnectionManagerImpl::ActiveStream::processNewlyAddedMetadata() {
  if (request_metadata_map_vector_ == nullptr) {
    return false;
  }
  for (const auto& metadata_map : *getRequestMetadataMapVector()) {
    decodeMetadata(nullptr, *metadata_map);
  }
  getRequestMetadataMapVector()->clear();
  return true;
}

bool ConnectionManagerImpl::ActiveStream::handleDataIfStopAll(ActiveStreamFilterBase& filter,
                                                              Buffer::Instance& data,
                                                              bool& filter_streaming) {
  if (filter.stoppedAll()) {
    ASSERT(!filter.canIterate());
    filter_streaming =
        filter.iteration_state_ == ActiveStreamFilterBase::IterationState::StopAllWatermark;
    filter.commonHandleBufferData(data);
    return true;
  }
  return false;
}

void ConnectionManagerImpl::ActiveStream::onResetStream(StreamResetReason, absl::string_view) {
  // NOTE: This function gets called in all of the following cases:
  //       1) We TX an app level reset
  //       2) The codec TX a codec level reset
  //       3) The codec RX a reset
  //       If we need to differentiate we need to do it inside the codec. Can start with this.
  ENVOY_STREAM_LOG(debug, "stream reset", *this);
  connection_manager_.stats_.named_.downstream_rq_rx_reset_.inc();
  connection_manager_.doDeferredStreamDestroy(*this);

  // If the codec sets its responseDetails(), impute a
  // DownstreamProtocolError and propagate the details upwards.
  const absl::string_view encoder_details = response_encoder_->getStream().responseDetails();
  if (!encoder_details.empty()) {
    stream_info_.setResponseFlag(StreamInfo::ResponseFlag::DownstreamProtocolError);
    stream_info_.setResponseCodeDetails(encoder_details);
  }
}

void ConnectionManagerImpl::ActiveStream::onAboveWriteBufferHighWatermark() {
  ENVOY_STREAM_LOG(debug, "Disabling upstream stream due to downstream stream watermark.", *this);
  callHighWatermarkCallbacks();
}

void ConnectionManagerImpl::ActiveStream::onBelowWriteBufferLowWatermark() {
  ENVOY_STREAM_LOG(debug, "Enabling upstream stream due to downstream stream watermark.", *this);
  callLowWatermarkCallbacks();
}

Tracing::OperationName ConnectionManagerImpl::ActiveStream::operationName() const {
  return connection_manager_.config_.tracingConfig()->operation_name_;
}

const Tracing::CustomTagMap* ConnectionManagerImpl::ActiveStream::customTags() const {
  return tracing_custom_tags_.get();
}

bool ConnectionManagerImpl::ActiveStream::verbose() const {
  return connection_manager_.config_.tracingConfig()->verbose_;
}

uint32_t ConnectionManagerImpl::ActiveStream::maxPathTagLength() const {
  return connection_manager_.config_.tracingConfig()->max_path_tag_length_;
}

void ConnectionManagerImpl::ActiveStream::callHighWatermarkCallbacks() {
  ++high_watermark_count_;
  for (auto watermark_callbacks : watermark_callbacks_) {
    watermark_callbacks->onAboveWriteBufferHighWatermark();
  }
}

void ConnectionManagerImpl::ActiveStream::callLowWatermarkCallbacks() {
  ASSERT(high_watermark_count_ > 0);
  --high_watermark_count_;
  for (auto watermark_callbacks : watermark_callbacks_) {
    watermark_callbacks->onBelowWriteBufferLowWatermark();
  }
}

void ConnectionManagerImpl::ActiveStream::setBufferLimit(uint32_t new_limit) {
  ENVOY_STREAM_LOG(debug, "setting buffer limit to {}", *this, new_limit);
  buffer_limit_ = new_limit;
  if (buffered_request_data_) {
    buffered_request_data_->setWatermarks(buffer_limit_);
  }
  if (buffered_response_data_) {
    buffered_response_data_->setWatermarks(buffer_limit_);
  }
}

bool ConnectionManagerImpl::ActiveStream::createFilterChain() {
  if (state_.created_filter_chain_) {
    return false;
  }
  bool upgrade_rejected = false;
  const Envoy::Http::HeaderEntry* upgrade =
      request_headers_ ? request_headers_->Upgrade() : nullptr;
  // Treat CONNECT requests as a special upgrade case.
  if (!upgrade && request_headers_ && HeaderUtility::isConnect(*request_headers_)) {
    upgrade = request_headers_->Method();
  }
  state_.created_filter_chain_ = true;
  if (upgrade != nullptr) {
    const Router::RouteEntry::UpgradeMap* upgrade_map = nullptr;

    // We must check if the 'cached_route_' optional is populated since this function can be called
    // early via sendLocalReply(), before the cached route is populated.
    if (hasCachedRoute() && cached_route_.value()->routeEntry()) {
      upgrade_map = &cached_route_.value()->routeEntry()->upgradeMap();
    }

    if (connection_manager_.config_.filterFactory().createUpgradeFilterChain(
            upgrade->value().getStringView(), upgrade_map, *this)) {
      state_.successful_upgrade_ = true;
      connection_manager_.stats_.named_.downstream_cx_upgrades_total_.inc();
      connection_manager_.stats_.named_.downstream_cx_upgrades_active_.inc();
      return true;
    } else {
      upgrade_rejected = true;
      // Fall through to the default filter chain. The function calling this
      // will send a local reply indicating that the upgrade failed.
    }
  }

  connection_manager_.config_.filterFactory().createFilterChain(*this);
  return !upgrade_rejected;
}

void ConnectionManagerImpl::ActiveStreamFilterBase::commonContinue() {
  // TODO(mattklein123): Raise an error if this is called during a callback.
  if (!canContinue()) {
    ENVOY_STREAM_LOG(trace, "cannot continue filter chain: filter={}", parent_,
                     static_cast<const void*>(this));
    return;
  }

  ENVOY_STREAM_LOG(trace, "continuing filter chain: filter={}", parent_,
                   static_cast<const void*>(this));
  ASSERT(!canIterate());
  // If iteration has stopped for all frame types, set iterate_from_current_filter_ to true so the
  // filter iteration starts with the current filter instead of the next one.
  if (stoppedAll()) {
    iterate_from_current_filter_ = true;
  }
  allowIteration();

  // Only resume with do100ContinueHeaders() if we've actually seen a 100-Continue.
  if (has100Continueheaders()) {
    continue_headers_continued_ = true;
    do100ContinueHeaders();
    // If the response headers have not yet come in, don't continue on with
    // headers and body. doHeaders expects request headers to exist.
    if (!parent_.response_headers_.get()) {
      return;
    }
  }

  // Make sure that we handle the zero byte data frame case. We make no effort to optimize this
  // case in terms of merging it into a header only request/response. This could be done in the
  // future.
  if (!headers_continued_) {
    headers_continued_ = true;
    doHeaders(complete() && !bufferedData() && !hasTrailers());
  }

  doMetadata();

  if (bufferedData()) {
    doData(complete() && !hasTrailers());
  }

  if (hasTrailers()) {
    doTrailers();
  }

  iterate_from_current_filter_ = false;
}

bool ConnectionManagerImpl::ActiveStreamFilterBase::commonHandleAfter100ContinueHeadersCallback(
    FilterHeadersStatus status) {
  ASSERT(parent_.state_.has_continue_headers_);
  ASSERT(!continue_headers_continued_);
  ASSERT(canIterate());

  if (status == FilterHeadersStatus::StopIteration) {
    iteration_state_ = IterationState::StopSingleIteration;
    return false;
  } else {
    ASSERT(status == FilterHeadersStatus::Continue);
    continue_headers_continued_ = true;
    return true;
  }
}

bool ConnectionManagerImpl::ActiveStreamFilterBase::commonHandleAfterHeadersCallback(
    FilterHeadersStatus status, bool& headers_only) {
  ASSERT(!headers_continued_);
  ASSERT(canIterate());

  if (status == FilterHeadersStatus::StopIteration) {
    iteration_state_ = IterationState::StopSingleIteration;
  } else if (status == FilterHeadersStatus::StopAllIterationAndBuffer) {
    iteration_state_ = IterationState::StopAllBuffer;
  } else if (status == FilterHeadersStatus::StopAllIterationAndWatermark) {
    iteration_state_ = IterationState::StopAllWatermark;
  } else if (status == FilterHeadersStatus::ContinueAndEndStream) {
    // Set headers_only to true so we know to end early if necessary,
    // but continue filter iteration so we actually write the headers/run the cleanup code.
    headers_only = true;
    ENVOY_STREAM_LOG(debug, "converting to headers only", parent_);
  } else {
    ASSERT(status == FilterHeadersStatus::Continue);
    headers_continued_ = true;
  }

  handleMetadataAfterHeadersCallback();

  if (stoppedAll() || status == FilterHeadersStatus::StopIteration) {
    return false;
  } else {
    return true;
  }
}

void ConnectionManagerImpl::ActiveStreamFilterBase::commonHandleBufferData(
    Buffer::Instance& provided_data) {

  // The way we do buffering is a little complicated which is why we have this common function
  // which is used for both encoding and decoding. When data first comes into our filter pipeline,
  // we send it through. Any filter can choose to stop iteration and buffer or not. If we then
  // continue iteration in the future, we use the buffered data. A future filter can stop and
  // buffer again. In this case, since we are already operating on buffered data, we don't
  // rebuffer, because we assume the filter has modified the buffer as it wishes in place.
  if (bufferedData().get() != &provided_data) {
    if (!bufferedData()) {
      bufferedData() = createBuffer();
    }
    bufferedData()->move(provided_data);
  }
}

bool ConnectionManagerImpl::ActiveStreamFilterBase::commonHandleAfterDataCallback(
    FilterDataStatus status, Buffer::Instance& provided_data, bool& buffer_was_streaming) {

  if (status == FilterDataStatus::Continue) {
    if (iteration_state_ == IterationState::StopSingleIteration) {
      commonHandleBufferData(provided_data);
      commonContinue();
      return false;
    } else {
      ASSERT(headers_continued_);
    }
  } else {
    iteration_state_ = IterationState::StopSingleIteration;
    if (status == FilterDataStatus::StopIterationAndBuffer ||
        status == FilterDataStatus::StopIterationAndWatermark) {
      buffer_was_streaming = status == FilterDataStatus::StopIterationAndWatermark;
      commonHandleBufferData(provided_data);
    } else if (complete() && !hasTrailers() && !bufferedData()) {
      // If this filter is doing StopIterationNoBuffer and this stream is terminated with a zero
      // byte data frame, we need to create an empty buffer to make sure that when commonContinue
      // is called, the pipeline resumes with an empty data frame with end_stream = true
      ASSERT(end_stream_);
      bufferedData() = createBuffer();
    }

    return false;
  }

  return true;
}

bool ConnectionManagerImpl::ActiveStreamFilterBase::commonHandleAfterTrailersCallback(
    FilterTrailersStatus status) {

  if (status == FilterTrailersStatus::Continue) {
    if (iteration_state_ == IterationState::StopSingleIteration) {
      commonContinue();
      return false;
    } else {
      ASSERT(headers_continued_);
    }
  } else {
    return false;
  }

  return true;
}

const Network::Connection* ConnectionManagerImpl::ActiveStreamFilterBase::connection() {
  return parent_.connection();
}

Event::Dispatcher& ConnectionManagerImpl::ActiveStreamFilterBase::dispatcher() {
  return parent_.connection_manager_.read_callbacks_->connection().dispatcher();
}

StreamInfo::StreamInfo& ConnectionManagerImpl::ActiveStreamFilterBase::streamInfo() {
  return parent_.stream_info_;
}

Tracing::Span& ConnectionManagerImpl::ActiveStreamFilterBase::activeSpan() {
  if (parent_.active_span_) {
    return *parent_.active_span_;
  } else {
    return Tracing::NullSpan::instance();
  }
}

Tracing::Config& ConnectionManagerImpl::ActiveStreamFilterBase::tracingConfig() { return parent_; }

Upstream::ClusterInfoConstSharedPtr ConnectionManagerImpl::ActiveStreamFilterBase::clusterInfo() {
  // NOTE: Refreshing route caches clusterInfo as well.
  if (!parent_.cached_route_.has_value()) {
    parent_.refreshCachedRoute();
  }

  return parent_.cached_cluster_info_.value();
}

Router::RouteConstSharedPtr ConnectionManagerImpl::ActiveStreamFilterBase::route() {
  return route(nullptr);
}

Router::RouteConstSharedPtr
ConnectionManagerImpl::ActiveStreamFilterBase::route(const Router::RouteCallback& cb) {
  if (parent_.cached_route_.has_value()) {
    return parent_.cached_route_.value();
  }
  parent_.refreshCachedRoute(cb);
  return parent_.cached_route_.value();
}

void ConnectionManagerImpl::ActiveStreamFilterBase::clearRouteCache() {
  parent_.cached_route_ = absl::optional<Router::RouteConstSharedPtr>();
  parent_.cached_cluster_info_ = absl::optional<Upstream::ClusterInfoConstSharedPtr>();
  if (parent_.tracing_custom_tags_) {
    parent_.tracing_custom_tags_->clear();
  }
}

Buffer::WatermarkBufferPtr ConnectionManagerImpl::ActiveStreamDecoderFilter::createBuffer() {
  auto buffer =
      std::make_unique<Buffer::WatermarkBuffer>([this]() -> void { this->requestDataDrained(); },
                                                [this]() -> void { this->requestDataTooLarge(); });
  buffer->setWatermarks(parent_.buffer_limit_);
  return buffer;
}

void ConnectionManagerImpl::ActiveStreamDecoderFilter::handleMetadataAfterHeadersCallback() {
  // If we drain accumulated metadata, the iteration must start with the current filter.
  const bool saved_state = iterate_from_current_filter_;
  iterate_from_current_filter_ = true;
  // If decodeHeaders() returns StopAllIteration, we should skip draining metadata, and wait
  // for doMetadata() to drain the metadata after iteration continues.
  if (!stoppedAll() && saved_request_metadata_ != nullptr && !getSavedRequestMetadata()->empty()) {
    drainSavedRequestMetadata();
  }
  // Restores the original value of iterate_from_current_filter_.
  iterate_from_current_filter_ = saved_state;
}

RequestTrailerMap& ConnectionManagerImpl::ActiveStreamDecoderFilter::addDecodedTrailers() {
  return parent_.addDecodedTrailers();
}

void ConnectionManagerImpl::ActiveStreamDecoderFilter::addDecodedData(Buffer::Instance& data,
                                                                      bool streaming) {
  parent_.addDecodedData(*this, data, streaming);
}

MetadataMapVector& ConnectionManagerImpl::ActiveStreamDecoderFilter::addDecodedMetadata() {
  return parent_.addDecodedMetadata();
}

void ConnectionManagerImpl::ActiveStreamDecoderFilter::injectDecodedDataToFilterChain(
    Buffer::Instance& data, bool end_stream) {
  parent_.decodeData(this, data, end_stream,
                     ActiveStream::FilterIterationStartState::CanStartFromCurrent);
}

void ConnectionManagerImpl::ActiveStreamDecoderFilter::continueDecoding() { commonContinue(); }

void ConnectionManagerImpl::ActiveStreamDecoderFilter::encode100ContinueHeaders(
    ResponseHeaderMapPtr&& headers) {
  // If Envoy is not configured to proxy 100-Continue responses, swallow the 100 Continue
  // here. This avoids the potential situation where Envoy strips Expect: 100-Continue and sends a
  // 100-Continue, then proxies a duplicate 100 Continue from upstream.
  if (parent_.connection_manager_.config_.proxy100Continue()) {
    parent_.continue_headers_ = std::move(headers);
    parent_.encode100ContinueHeaders(nullptr, *parent_.continue_headers_);
  }
}

void ConnectionManagerImpl::ActiveStreamDecoderFilter::encodeHeaders(ResponseHeaderMapPtr&& headers,
                                                                     bool end_stream) {
  parent_.response_headers_ = std::move(headers);
  parent_.encodeHeaders(nullptr, *parent_.response_headers_, end_stream);
}

void ConnectionManagerImpl::ActiveStreamDecoderFilter::encodeData(Buffer::Instance& data,
                                                                  bool end_stream) {
  parent_.encodeData(nullptr, data, end_stream,
                     ActiveStream::FilterIterationStartState::CanStartFromCurrent);
}

void ConnectionManagerImpl::ActiveStreamDecoderFilter::encodeTrailers(
    ResponseTrailerMapPtr&& trailers) {
  parent_.response_trailers_ = std::move(trailers);
  parent_.encodeTrailers(nullptr, *parent_.response_trailers_);
}

void ConnectionManagerImpl::ActiveStreamDecoderFilter::encodeMetadata(
    MetadataMapPtr&& metadata_map_ptr) {
  parent_.encodeMetadata(nullptr, std::move(metadata_map_ptr));
}

void ConnectionManagerImpl::ActiveStreamDecoderFilter::
    onDecoderFilterAboveWriteBufferHighWatermark() {
  ENVOY_STREAM_LOG(debug, "Read-disabling downstream stream due to filter callbacks.", parent_);
  parent_.response_encoder_->getStream().readDisable(true);
  parent_.connection_manager_.stats_.named_.downstream_flow_control_paused_reading_total_.inc();
}

void ConnectionManagerImpl::ActiveStreamDecoderFilter::requestDataTooLarge() {
  ENVOY_STREAM_LOG(debug, "request data too large watermark exceeded", parent_);
  if (parent_.state_.decoder_filters_streaming_) {
    onDecoderFilterAboveWriteBufferHighWatermark();
  } else {
    parent_.connection_manager_.stats_.named_.downstream_rq_too_large_.inc();
    sendLocalReply(Code::PayloadTooLarge, CodeUtility::toString(Code::PayloadTooLarge), nullptr,
                   absl::nullopt, StreamInfo::ResponseCodeDetails::get().RequestPayloadTooLarge);
  }
}

void ConnectionManagerImpl::ActiveStreamDecoderFilter::requestDataDrained() {
  // If this is called it means the call to requestDataTooLarge() was a
  // streaming call, or a 413 would have been sent.
  onDecoderFilterBelowWriteBufferLowWatermark();
}

void ConnectionManagerImpl::ActiveStreamDecoderFilter::
    onDecoderFilterBelowWriteBufferLowWatermark() {
  ENVOY_STREAM_LOG(debug, "Read-enabling downstream stream due to filter callbacks.", parent_);
  parent_.response_encoder_->getStream().readDisable(false);
  parent_.connection_manager_.stats_.named_.downstream_flow_control_resumed_reading_total_.inc();
}

void ConnectionManagerImpl::ActiveStreamDecoderFilter::addDownstreamWatermarkCallbacks(
    DownstreamWatermarkCallbacks& watermark_callbacks) {
  // This is called exactly once per upstream-stream, by the router filter. Therefore, we
  // expect the same callbacks to not be registered twice.
  ASSERT(std::find(parent_.watermark_callbacks_.begin(), parent_.watermark_callbacks_.end(),
                   &watermark_callbacks) == parent_.watermark_callbacks_.end());
  parent_.watermark_callbacks_.emplace(parent_.watermark_callbacks_.end(), &watermark_callbacks);
  for (uint32_t i = 0; i < parent_.high_watermark_count_; ++i) {
    watermark_callbacks.onAboveWriteBufferHighWatermark();
  }
}
void ConnectionManagerImpl::ActiveStreamDecoderFilter::removeDownstreamWatermarkCallbacks(
    DownstreamWatermarkCallbacks& watermark_callbacks) {
  ASSERT(std::find(parent_.watermark_callbacks_.begin(), parent_.watermark_callbacks_.end(),
                   &watermark_callbacks) != parent_.watermark_callbacks_.end());
  parent_.watermark_callbacks_.remove(&watermark_callbacks);
}

bool ConnectionManagerImpl::ActiveStreamDecoderFilter::recreateStream() {
  // Because the filter's and the HCM view of if the stream has a body and if
  // the stream is complete may differ, re-check bytesReceived() to make sure
  // there was no body from the HCM's point of view.
  if (!complete() || parent_.stream_info_.bytesReceived() != 0) {
    return false;
  }
  // n.b. we do not currently change the codecs to point at the new stream
  // decoder because the decoder callbacks are complete. It would be good to
  // null out that pointer but should not be necessary.
  RequestHeaderMapPtr request_headers(std::move(parent_.request_headers_));
  ResponseEncoder* response_encoder = parent_.response_encoder_;
  parent_.response_encoder_ = nullptr;
  response_encoder->getStream().removeCallbacks(parent_);
  // This functionally deletes the stream (via deferred delete) so do not
  // reference anything beyond this point.
  parent_.connection_manager_.doEndStream(this->parent_);

  RequestDecoder& new_stream = parent_.connection_manager_.newStream(*response_encoder, true);
  // We don't need to copy over the old parent FilterState from the old StreamInfo if it did not
  // store any objects with a LifeSpan at or above DownstreamRequest. This is to avoid unnecessary
  // heap allocation.
  if (parent_.stream_info_.filter_state_->hasDataAtOrAboveLifeSpan(
          StreamInfo::FilterState::LifeSpan::Request)) {
    (*parent_.connection_manager_.streams_.begin())->stream_info_.filter_state_ =
        std::make_shared<StreamInfo::FilterStateImpl>(
            parent_.stream_info_.filter_state_->parent(),
            StreamInfo::FilterState::LifeSpan::FilterChain);
  }

  new_stream.decodeHeaders(std::move(request_headers), true);
  return true;
}

void ConnectionManagerImpl::ActiveStreamDecoderFilter::requestRouteConfigUpdate(
    Http::RouteConfigUpdatedCallbackSharedPtr route_config_updated_cb) {
  parent_.requestRouteConfigUpdate(dispatcher(), std::move(route_config_updated_cb));
}

absl::optional<Router::ConfigConstSharedPtr>
ConnectionManagerImpl::ActiveStreamDecoderFilter::routeConfig() {
  return parent_.routeConfig();
}

Buffer::WatermarkBufferPtr ConnectionManagerImpl::ActiveStreamEncoderFilter::createBuffer() {
  auto buffer = new Buffer::WatermarkBuffer([this]() -> void { this->responseDataDrained(); },
                                            [this]() -> void { this->responseDataTooLarge(); });
  buffer->setWatermarks(parent_.buffer_limit_);
  return Buffer::WatermarkBufferPtr{buffer};
}

void ConnectionManagerImpl::ActiveStreamEncoderFilter::handleMetadataAfterHeadersCallback() {
  // If we drain accumulated metadata, the iteration must start with the current filter.
  const bool saved_state = iterate_from_current_filter_;
  iterate_from_current_filter_ = true;
  // If encodeHeaders() returns StopAllIteration, we should skip draining metadata, and wait
  // for doMetadata() to drain the metadata after iteration continues.
  if (!stoppedAll() && saved_response_metadata_ != nullptr &&
      !getSavedResponseMetadata()->empty()) {
    drainSavedResponseMetadata();
  }
  // Restores the original value of iterate_from_current_filter_.
  iterate_from_current_filter_ = saved_state;
}
void ConnectionManagerImpl::ActiveStreamEncoderFilter::addEncodedData(Buffer::Instance& data,
                                                                      bool streaming) {
  return parent_.addEncodedData(*this, data, streaming);
}

void ConnectionManagerImpl::ActiveStreamEncoderFilter::injectEncodedDataToFilterChain(
    Buffer::Instance& data, bool end_stream) {
  parent_.encodeData(this, data, end_stream,
                     ActiveStream::FilterIterationStartState::CanStartFromCurrent);
}

ResponseTrailerMap& ConnectionManagerImpl::ActiveStreamEncoderFilter::addEncodedTrailers() {
  return parent_.addEncodedTrailers();
}

void ConnectionManagerImpl::ActiveStreamEncoderFilter::addEncodedMetadata(
    MetadataMapPtr&& metadata_map_ptr) {
  return parent_.encodeMetadata(this, std::move(metadata_map_ptr));
}

void ConnectionManagerImpl::ActiveStreamEncoderFilter::
    onEncoderFilterAboveWriteBufferHighWatermark() {
  ENVOY_STREAM_LOG(debug, "Disabling upstream stream due to filter callbacks.", parent_);
  parent_.callHighWatermarkCallbacks();
}

void ConnectionManagerImpl::ActiveStreamEncoderFilter::
    onEncoderFilterBelowWriteBufferLowWatermark() {
  ENVOY_STREAM_LOG(debug, "Enabling upstream stream due to filter callbacks.", parent_);
  parent_.callLowWatermarkCallbacks();
}

void ConnectionManagerImpl::ActiveStreamEncoderFilter::continueEncoding() { commonContinue(); }

void ConnectionManagerImpl::ActiveStreamEncoderFilter::responseDataTooLarge() {
  if (parent_.state_.encoder_filters_streaming_) {
    onEncoderFilterAboveWriteBufferHighWatermark();
  } else {
    parent_.connection_manager_.stats_.named_.rs_too_large_.inc();

    // If headers have not been sent to the user, send a 500.
    if (!headers_continued_) {
      // Make sure we won't end up with nested watermark calls from the body buffer.
      parent_.state_.encoder_filters_streaming_ = true;
      allowIteration();

      parent_.stream_info_.setResponseCodeDetails(
          StreamInfo::ResponseCodeDetails::get().RequestHeadersTooLarge);
      // This does not call the standard sendLocalReply because if there is already response data
      // we do not want to pass a second set of response headers through the filter chain.
      // Instead, call the encodeHeadersInternal / encodeDataInternal helpers
      // directly, which maximizes shared code with the normal response path.
      Http::Utility::sendLocalReply(
          Grpc::Common::hasGrpcContentType(*parent_.request_headers_),
          [&](ResponseHeaderMapPtr&& response_headers, bool end_stream) -> void {
            parent_.response_headers_ = std::move(response_headers);
            parent_.encodeHeadersInternal(*parent_.response_headers_, end_stream);
          },
          [&](Buffer::Instance& data, bool end_stream) -> void {
            parent_.encodeDataInternal(data, end_stream);
          },
          parent_.state_.destroyed_, Http::Code::InternalServerError,
          CodeUtility::toString(Http::Code::InternalServerError), absl::nullopt,
          parent_.state_.is_head_request_);
      parent_.maybeEndEncode(parent_.state_.local_complete_);
    } else {
      ENVOY_STREAM_LOG(
          debug, "Resetting stream. Response data too large and headers have already been sent",
          *this);
      resetStream();
    }
  }
}

void ConnectionManagerImpl::ActiveStreamEncoderFilter::responseDataDrained() {
  onEncoderFilterBelowWriteBufferLowWatermark();
}

void ConnectionManagerImpl::ActiveStreamFilterBase::resetStream() {
  parent_.connection_manager_.stats_.named_.downstream_rq_tx_reset_.inc();
  parent_.connection_manager_.doEndStream(this->parent_);
}

uint64_t ConnectionManagerImpl::ActiveStreamFilterBase::streamId() const {
  return parent_.stream_id_;
}

} // namespace Http
} // namespace Envoy<|MERGE_RESOLUTION|>--- conflicted
+++ resolved
@@ -1640,11 +1640,9 @@
 void ConnectionManagerImpl::ActiveStream::encodeHeadersInternal(ResponseHeaderMap& headers,
                                                                 bool end_stream) {
   // Base headers.
-<<<<<<< HEAD
-  if (!connection_manager_.config_.shouldPreserveUpstreamDate() || !headers.Date()) {
-=======
-  if (!stream_info_.hasResponseFlag(StreamInfo::ResponseFlag::ResponseFromCacheFilter)) {
->>>>>>> 520e0c70
+  if ((!connection_manager_.config_.shouldPreserveUpstreamDate() &&
+       !stream_info_.hasResponseFlag(StreamInfo::ResponseFlag::ResponseFromCacheFilter)) ||
+      !headers.Date()) {
     connection_manager_.config_.dateProvider().setDateHeader(headers);
   }
   // Following setReference() is safe because serverName() is constant for the life of the listener.

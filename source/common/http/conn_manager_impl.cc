#include "source/common/http/conn_manager_impl.h"

#include <chrono>
#include <cstdint>
#include <functional>
#include <iterator>
#include <list>
#include <memory>
#include <string>
#include <vector>

#include "envoy/buffer/buffer.h"
#include "envoy/common/time.h"
#include "envoy/event/dispatcher.h"
#include "envoy/event/scaled_range_timer_manager.h"
#include "envoy/extensions/filters/network/http_connection_manager/v3/http_connection_manager.pb.h"
#include "envoy/http/header_map.h"
#include "envoy/http/header_validator_errors.h"
#include "envoy/network/drain_decision.h"
#include "envoy/router/router.h"
#include "envoy/ssl/connection.h"
#include "envoy/stats/scope.h"
#include "envoy/stream_info/filter_state.h"
#include "envoy/stream_info/stream_info.h"
#include "envoy/tracing/tracer.h"
#include "envoy/type/v3/percent.pb.h"

#include "source/common/buffer/buffer_impl.h"
#include "source/common/common/assert.h"
#include "source/common/common/empty_string.h"
#include "source/common/common/enum_to_int.h"
#include "source/common/common/fmt.h"
#include "source/common/common/perf_tracing.h"
#include "source/common/common/scope_tracker.h"
#include "source/common/common/utility.h"
#include "source/common/http/codes.h"
#include "source/common/http/conn_manager_utility.h"
#include "source/common/http/exception.h"
#include "source/common/http/header_map_impl.h"
#include "source/common/http/header_utility.h"
#include "source/common/http/headers.h"
#include "source/common/http/http1/codec_impl.h"
#include "source/common/http/http2/codec_impl.h"
#include "source/common/http/path_utility.h"
#include "source/common/http/status.h"
#include "source/common/http/utility.h"
#include "source/common/network/utility.h"
#include "source/common/router/config_impl.h"
#include "source/common/runtime/runtime_features.h"
#include "source/common/stats/timespan_impl.h"
#include "source/common/stream_info/utility.h"

#include "absl/strings/escaping.h"
#include "absl/strings/match.h"
#include "absl/strings/str_cat.h"

namespace Envoy {
namespace Http {

<<<<<<< HEAD
namespace {
bool isUniversalHeaderValidatorRuntimeEnabled() {
#ifdef ENVOY_ENABLE_UHV
  return Runtime::runtimeFeatureEnabled(
      "envoy.reloadable_features.enable_universal_header_validator");
#else
  // To make it safer always return false in non UHV mode.
  return false;
#endif
}
} // namespace
=======
const absl::string_view ConnectionManagerImpl::PrematureResetTotalStreamCountKey =
    "overload.premature_reset_total_stream_count";
const absl::string_view ConnectionManagerImpl::PrematureResetMinStreamLifetimeSecondsKey =
    "overload.premature_reset_min_stream_lifetime_seconds";
// Runtime key for maximum number of requests that can be processed from a single connection per
// I/O cycle. Requests over this limit are deferred until the next I/O cycle.
const absl::string_view ConnectionManagerImpl::MaxRequestsPerIoCycle =
    "http.max_requests_per_io_cycle";
// Don't attempt to intelligently delay close: https://github.com/envoyproxy/envoy/issues/30010
const absl::string_view ConnectionManagerImpl::OptionallyDelayClose =
    "http1.optionally_delay_close";
>>>>>>> a71c76da

bool requestWasConnect(const RequestHeaderMapSharedPtr& headers, Protocol protocol) {
  if (!headers) {
    return false;
  }
  if (protocol <= Protocol::Http11) {
    return HeaderUtility::isConnect(*headers);
  }
  // All HTTP/2 style upgrades were originally connect requests.
  return HeaderUtility::isConnect(*headers) || Utility::isUpgrade(*headers);
}

ConnectionManagerStats ConnectionManagerImpl::generateStats(const std::string& prefix,
                                                            Stats::Scope& scope) {
  return ConnectionManagerStats(
      {ALL_HTTP_CONN_MAN_STATS(POOL_COUNTER_PREFIX(scope, prefix), POOL_GAUGE_PREFIX(scope, prefix),
                               POOL_HISTOGRAM_PREFIX(scope, prefix))},
      prefix, scope);
}

ConnectionManagerTracingStats ConnectionManagerImpl::generateTracingStats(const std::string& prefix,
                                                                          Stats::Scope& scope) {
  return {CONN_MAN_TRACING_STATS(POOL_COUNTER_PREFIX(scope, prefix + "tracing."))};
}

ConnectionManagerListenerStats
ConnectionManagerImpl::generateListenerStats(const std::string& prefix, Stats::Scope& scope) {
  return {CONN_MAN_LISTENER_STATS(POOL_COUNTER_PREFIX(scope, prefix))};
}

ConnectionManagerImpl::ConnectionManagerImpl(ConnectionManagerConfig& config,
                                             const Network::DrainDecision& drain_close,
                                             Random::RandomGenerator& random_generator,
                                             Http::Context& http_context, Runtime::Loader& runtime,
                                             const LocalInfo::LocalInfo& local_info,
                                             Upstream::ClusterManager& cluster_manager,
                                             Server::OverloadManager& overload_manager,
                                             TimeSource& time_source)
    : config_(config), stats_(config_.stats()),
      conn_length_(new Stats::HistogramCompletableTimespanImpl(
          stats_.named_.downstream_cx_length_ms_, time_source)),
      drain_close_(drain_close), user_agent_(http_context.userAgentContext()),
      random_generator_(random_generator), runtime_(runtime), local_info_(local_info),
      cluster_manager_(cluster_manager), listener_stats_(config_.listenerStats()),
      overload_manager_(overload_manager),
      overload_state_(overload_manager.getThreadLocalOverloadState()),
      accept_new_http_stream_(overload_manager.getLoadShedPoint(
          "envoy.load_shed_points.http_connection_manager_decode_headers")),
      overload_stop_accepting_requests_ref_(
          overload_state_.getState(Server::OverloadActionNames::get().StopAcceptingRequests)),
      overload_disable_keepalive_ref_(
          overload_state_.getState(Server::OverloadActionNames::get().DisableHttpKeepAlive)),
      time_source_(time_source), proxy_name_(StreamInfo::ProxyStatusUtils::makeProxyName(
                                     /*node_id=*/local_info_.node().id(),
                                     /*server_name=*/config_.serverName(),
                                     /*proxy_status_config=*/config_.proxyStatusConfig())),
      max_requests_during_dispatch_(
          runtime_.snapshot().getInteger(ConnectionManagerImpl::MaxRequestsPerIoCycle, UINT32_MAX)),
      refresh_rtt_after_request_(
          Runtime::runtimeFeatureEnabled("envoy.reloadable_features.refresh_rtt_after_request")),
      universal_header_validator_enabled_(isUniversalHeaderValidatorRuntimeEnabled()) {
  ENVOY_LOG_ONCE_IF(
      trace, accept_new_http_stream_ == nullptr,
      "LoadShedPoint envoy.load_shed_points.http_connection_manager_decode_headers is not "
      "found. Is it configured?");
}

const ResponseHeaderMap& ConnectionManagerImpl::continueHeader() {
  static const auto headers = createHeaderMap<ResponseHeaderMapImpl>(
      {{Http::Headers::get().Status, std::to_string(enumToInt(Code::Continue))}});
  return *headers;
}

void ConnectionManagerImpl::initializeReadFilterCallbacks(Network::ReadFilterCallbacks& callbacks) {
  read_callbacks_ = &callbacks;
  dispatcher_ = &callbacks.connection().dispatcher();
  if (max_requests_during_dispatch_ != UINT32_MAX) {
    deferred_request_processing_callback_ =
        dispatcher_->createSchedulableCallback([this]() -> void { onDeferredRequestProcessing(); });
  }

  stats_.named_.downstream_cx_total_.inc();
  stats_.named_.downstream_cx_active_.inc();
  if (read_callbacks_->connection().ssl()) {
    stats_.named_.downstream_cx_ssl_total_.inc();
    stats_.named_.downstream_cx_ssl_active_.inc();
  }

  read_callbacks_->connection().addConnectionCallbacks(*this);

  if (config_.addProxyProtocolConnectionState() &&
      !read_callbacks_->connection()
           .streamInfo()
           .filterState()
           ->hasData<Network::ProxyProtocolFilterState>(Network::ProxyProtocolFilterState::key())) {
    read_callbacks_->connection().streamInfo().filterState()->setData(
        Network::ProxyProtocolFilterState::key(),
        std::make_unique<Network::ProxyProtocolFilterState>(Network::ProxyProtocolData{
            read_callbacks_->connection().connectionInfoProvider().remoteAddress(),
            read_callbacks_->connection().connectionInfoProvider().localAddress()}),
        StreamInfo::FilterState::StateType::ReadOnly,
        StreamInfo::FilterState::LifeSpan::Connection);
  }

  if (config_.idleTimeout()) {
    connection_idle_timer_ =
        dispatcher_->createScaledTimer(Event::ScaledTimerType::HttpDownstreamIdleConnectionTimeout,
                                       [this]() -> void { onIdleTimeout(); });
    connection_idle_timer_->enableTimer(config_.idleTimeout().value());
  }

  if (config_.maxConnectionDuration()) {
    connection_duration_timer_ =
        dispatcher_->createTimer([this]() -> void { onConnectionDurationTimeout(); });
    connection_duration_timer_->enableTimer(config_.maxConnectionDuration().value());
  }

  read_callbacks_->connection().setDelayedCloseTimeout(config_.delayedCloseTimeout());

  read_callbacks_->connection().setConnectionStats(
      {stats_.named_.downstream_cx_rx_bytes_total_, stats_.named_.downstream_cx_rx_bytes_buffered_,
       stats_.named_.downstream_cx_tx_bytes_total_, stats_.named_.downstream_cx_tx_bytes_buffered_,
       nullptr, &stats_.named_.downstream_cx_delayed_close_timeout_});
}

ConnectionManagerImpl::~ConnectionManagerImpl() {
  stats_.named_.downstream_cx_destroy_.inc();

  stats_.named_.downstream_cx_active_.dec();
  if (read_callbacks_->connection().ssl()) {
    stats_.named_.downstream_cx_ssl_active_.dec();
  }

  if (codec_) {
    if (codec_->protocol() == Protocol::Http2) {
      stats_.named_.downstream_cx_http2_active_.dec();
    } else if (codec_->protocol() == Protocol::Http3) {
      stats_.named_.downstream_cx_http3_active_.dec();
    } else {
      stats_.named_.downstream_cx_http1_active_.dec();
    }
  }

  conn_length_->complete();
  user_agent_.completeConnectionLength(*conn_length_);
}

void ConnectionManagerImpl::checkForDeferredClose(bool skip_delay_close) {
  Network::ConnectionCloseType close = Network::ConnectionCloseType::FlushWriteAndDelay;
  if (runtime_.snapshot().getBoolean(ConnectionManagerImpl::OptionallyDelayClose, true) &&
      skip_delay_close) {
    close = Network::ConnectionCloseType::FlushWrite;
  }
  if (drain_state_ == DrainState::Closing && streams_.empty() && !codec_->wantsToWrite()) {
    // We are closing a draining connection with no active streams and the codec has
    // nothing to write.
    doConnectionClose(close, absl::nullopt,
                      StreamInfo::LocalCloseReasons::get().DeferredCloseOnDrainedConnection);
  }
}

void ConnectionManagerImpl::doEndStream(ActiveStream& stream, bool check_for_deferred_close) {
  // The order of what happens in this routine is important and a little complicated. We first see
  // if the stream needs to be reset. If it needs to be, this will end up invoking reset callbacks
  // and then moving the stream to the deferred destruction list. If the stream has not been reset,
  // we move it to the deferred deletion list here. Then, we potentially close the connection. This
  // must be done after deleting the stream since the stream refers to the connection and must be
  // deleted first.
  bool reset_stream = false;
  // If the response encoder is still associated with the stream, reset the stream. The exception
  // here is when Envoy "ends" the stream by calling recreateStream at which point recreateStream
  // explicitly nulls out response_encoder to avoid the downstream being notified of the
  // Envoy-internal stream instance being ended.
  if (stream.response_encoder_ != nullptr && (!stream.filter_manager_.remoteDecodeComplete() ||
                                              !stream.state_.codec_saw_local_complete_)) {
    // Indicate local is complete at this point so that if we reset during a continuation, we don't
    // raise further data or trailers.
    ENVOY_STREAM_LOG(debug, "doEndStream() resetting stream", stream);
    // TODO(snowp): This call might not be necessary, try to clean up + remove setter function.
    stream.filter_manager_.setLocalComplete();
    stream.state_.codec_saw_local_complete_ = true;

    // Per https://tools.ietf.org/html/rfc7540#section-8.3 if there was an error
    // with the TCP connection during a CONNECT request, it should be
    // communicated via CONNECT_ERROR
    if (requestWasConnect(stream.request_headers_, codec_->protocol()) &&
        (stream.filter_manager_.streamInfo().hasResponseFlag(
             StreamInfo::ResponseFlag::UpstreamConnectionFailure) ||
         stream.filter_manager_.streamInfo().hasResponseFlag(
             StreamInfo::ResponseFlag::UpstreamConnectionTermination))) {
      stream.response_encoder_->getStream().resetStream(StreamResetReason::ConnectError);
    } else {
      if (stream.filter_manager_.streamInfo().hasResponseFlag(
              StreamInfo::ResponseFlag::UpstreamProtocolError)) {
        stream.response_encoder_->getStream().resetStream(StreamResetReason::ProtocolError);
      } else {
        stream.response_encoder_->getStream().resetStream(StreamResetReason::LocalReset);
      }
    }
    reset_stream = true;
  }

  if (!reset_stream) {
    doDeferredStreamDestroy(stream);
  }

  if (reset_stream && codec_->protocol() < Protocol::Http2) {
    drain_state_ = DrainState::Closing;
  }

  // If HTTP/1.0 has no content length, it is framed by close and won't consider
  // the request complete until the FIN is read. Don't delay close in this case.
  bool http_10_sans_cl = (codec_->protocol() == Protocol::Http10) &&
                         (!stream.response_headers_ || !stream.response_headers_->ContentLength());
  // We also don't delay-close in the case of HTTP/1.1 where the request is
  // fully read, as there's no race condition to avoid.
  const bool connection_close =
      stream.filter_manager_.streamInfo().shouldDrainConnectionUponCompletion();
  bool request_complete = stream.filter_manager_.remoteDecodeComplete();

  if (check_for_deferred_close) {
    // Don't do delay close for HTTP/1.0 or if the request is complete.
    checkForDeferredClose(connection_close && (request_complete || http_10_sans_cl));
  }
}

void ConnectionManagerImpl::doDeferredStreamDestroy(ActiveStream& stream) {
  if (!stream.state_.is_internally_destroyed_) {
    ++closed_non_internally_destroyed_requests_;
    if (isPrematureRstStream(stream)) {
      ++number_premature_stream_resets_;
    }
  }
  if (stream.max_stream_duration_timer_ != nullptr) {
    stream.max_stream_duration_timer_->disableTimer();
    stream.max_stream_duration_timer_ = nullptr;
  }
  if (stream.stream_idle_timer_ != nullptr) {
    stream.stream_idle_timer_->disableTimer();
    stream.stream_idle_timer_ = nullptr;
  }
  stream.filter_manager_.disarmRequestTimeout();
  if (stream.request_header_timer_ != nullptr) {
    stream.request_header_timer_->disableTimer();
    stream.request_header_timer_ = nullptr;
  }
  if (stream.access_log_flush_timer_ != nullptr) {
    stream.access_log_flush_timer_->disableTimer();
    stream.access_log_flush_timer_ = nullptr;
  }

  // Only destroy the active stream if the underlying codec has notified us of
  // completion or we've internal redirect the stream.
  if (!stream.canDestroyStream()) {
    // Track that this stream is not expecting any additional calls apart from
    // codec notification.
    stream.state_.is_zombie_stream_ = true;
    return;
  }

  if (stream.response_encoder_ != nullptr) {
    stream.response_encoder_->getStream().registerCodecEventCallbacks(nullptr);
  }

  stream.completeRequest();

  // If refresh rtt after request is required explicitly, then try to get rtt again set it into
  // connection info.
  if (refresh_rtt_after_request_) {
    // Set roundtrip time in connectionInfoSetter before OnStreamComplete
    absl::optional<std::chrono::milliseconds> t = read_callbacks_->connection().lastRoundTripTime();
    if (t.has_value()) {
      read_callbacks_->connection().connectionInfoSetter().setRoundTripTime(t.value());
    }
  }

  stream.filter_manager_.onStreamComplete();

  // For HTTP/3, skip access logging here and add deferred logging info
  // to stream info for QuicStatsGatherer to use later.
  if (codec_ && codec_->protocol() == Protocol::Http3 &&
      // There was a downstream reset, log immediately.
      !stream.filter_manager_.sawDownstreamReset() &&
      // On recreate stream, log immediately.
      stream.response_encoder_ != nullptr &&
      Runtime::runtimeFeatureEnabled(
          "envoy.reloadable_features.quic_defer_logging_to_ack_listener")) {
    stream.deferHeadersAndTrailers();
  } else {
    // For HTTP/1 and HTTP/2, log here as usual.
    stream.filter_manager_.log(AccessLog::AccessLogType::DownstreamEnd);
  }

  stream.filter_manager_.destroyFilters();

  dispatcher_->deferredDelete(stream.removeFromList(streams_));

  // The response_encoder should never be dangling (unless we're destroying a
  // stream we are recreating) as the codec level stream will either outlive the
  // ActiveStream, or be alive in deferred deletion queue at this point.
  if (stream.response_encoder_) {
    stream.response_encoder_->getStream().removeCallbacks(stream);
  }

  if (connection_idle_timer_ && streams_.empty()) {
    connection_idle_timer_->enableTimer(config_.idleTimeout().value());
  }
  maybeDrainDueToPrematureResets();
}

RequestDecoderHandlePtr ConnectionManagerImpl::newStreamHandle(ResponseEncoder& response_encoder,
                                                               bool is_internally_created) {
  RequestDecoder& decoder = newStream(response_encoder, is_internally_created);
  return std::make_unique<ActiveStreamHandle>(static_cast<ActiveStream&>(decoder));
}

RequestDecoder& ConnectionManagerImpl::newStream(ResponseEncoder& response_encoder,
                                                 bool is_internally_created) {
  TRACE_EVENT("core", "ConnectionManagerImpl::newStream");
  if (connection_idle_timer_) {
    connection_idle_timer_->disableTimer();
  }

  ENVOY_CONN_LOG(debug, "new stream", read_callbacks_->connection());

  Buffer::BufferMemoryAccountSharedPtr downstream_stream_account =
      response_encoder.getStream().account();

  if (downstream_stream_account == nullptr) {
    // Create account, wiring the stream to use it for tracking bytes.
    // If tracking is disabled, the wiring becomes a NOP.
    auto& buffer_factory = dispatcher_->getWatermarkFactory();
    downstream_stream_account = buffer_factory.createAccount(response_encoder.getStream());
    response_encoder.getStream().setAccount(downstream_stream_account);
  }

  auto new_stream = std::make_unique<ActiveStream>(
      *this, response_encoder.getStream().bufferLimit(), std::move(downstream_stream_account));

  accumulated_requests_++;
  if (config_.maxRequestsPerConnection() > 0 &&
      accumulated_requests_ >= config_.maxRequestsPerConnection()) {
    if (codec_->protocol() < Protocol::Http2) {
      new_stream->filter_manager_.streamInfo().setShouldDrainConnectionUponCompletion(true);
      // Prevent erroneous debug log of closing due to incoming connection close header.
      drain_state_ = DrainState::Closing;
    } else if (drain_state_ == DrainState::NotDraining) {
      startDrainSequence();
    }
    ENVOY_CONN_LOG(debug, "max requests per connection reached", read_callbacks_->connection());
    stats_.named_.downstream_cx_max_requests_reached_.inc();
  }

  new_stream->state_.is_internally_created_ = is_internally_created;
  new_stream->response_encoder_ = &response_encoder;
  new_stream->response_encoder_->getStream().addCallbacks(*new_stream);
  new_stream->response_encoder_->getStream().registerCodecEventCallbacks(new_stream.get());
  new_stream->response_encoder_->getStream().setFlushTimeout(new_stream->idle_timeout_ms_);
  new_stream->streamInfo().setDownstreamBytesMeter(response_encoder.getStream().bytesMeter());
  // If the network connection is backed up, the stream should be made aware of it on creation.
  // Both HTTP/1.x and HTTP/2 codecs handle this in StreamCallbackHelper::addCallbacksHelper.
  ASSERT(read_callbacks_->connection().aboveHighWatermark() == false ||
         new_stream->filter_manager_.aboveHighWatermark());
  LinkedList::moveIntoList(std::move(new_stream), streams_);
  return **streams_.begin();
}

void ConnectionManagerImpl::handleCodecErrorImpl(absl::string_view error, absl::string_view details,
                                                 StreamInfo::ResponseFlag response_flag) {
  ENVOY_CONN_LOG(debug, "dispatch error: {}", read_callbacks_->connection(), error);
  read_callbacks_->connection().streamInfo().setResponseFlag(response_flag);

  // HTTP/1.1 codec has already sent a 400 response if possible. HTTP/2 codec has already sent
  // GOAWAY.
  doConnectionClose(Network::ConnectionCloseType::FlushWriteAndDelay, response_flag, details);
}

void ConnectionManagerImpl::handleCodecError(absl::string_view error) {
  handleCodecErrorImpl(error, absl::StrCat("codec_error:", StringUtil::replaceAllEmptySpace(error)),
                       StreamInfo::ResponseFlag::DownstreamProtocolError);
}

void ConnectionManagerImpl::handleCodecOverloadError(absl::string_view error) {
  handleCodecErrorImpl(error,
                       absl::StrCat("overload_error:", StringUtil::replaceAllEmptySpace(error)),
                       StreamInfo::ResponseFlag::OverloadManager);
}

void ConnectionManagerImpl::createCodec(Buffer::Instance& data) {
  ASSERT(!codec_);
  codec_ = config_.createCodec(read_callbacks_->connection(), data, *this, overload_manager_,
                               universal_header_validator_enabled_);

  switch (codec_->protocol()) {
  case Protocol::Http3:
    stats_.named_.downstream_cx_http3_total_.inc();
    stats_.named_.downstream_cx_http3_active_.inc();
    break;
  case Protocol::Http2:
    stats_.named_.downstream_cx_http2_total_.inc();
    stats_.named_.downstream_cx_http2_active_.inc();
    break;
  case Protocol::Http11:
  case Protocol::Http10:
    stats_.named_.downstream_cx_http1_total_.inc();
    stats_.named_.downstream_cx_http1_active_.inc();
    break;
  }
}

Network::FilterStatus ConnectionManagerImpl::onData(Buffer::Instance& data, bool) {
  requests_during_dispatch_count_ = 0;
  if (!codec_) {
    // Http3 codec should have been instantiated by now.
    createCodec(data);
  }

  bool redispatch;
  do {
    redispatch = false;

    const Status status = codec_->dispatch(data);

    if (isBufferFloodError(status) || isInboundFramesWithEmptyPayloadError(status)) {
      handleCodecError(status.message());
      return Network::FilterStatus::StopIteration;
    } else if (isCodecProtocolError(status)) {
      stats_.named_.downstream_cx_protocol_error_.inc();
      handleCodecError(status.message());
      return Network::FilterStatus::StopIteration;
    } else if (isEnvoyOverloadError(status)) {
      // The other codecs aren't wired to send this status.
      ASSERT(codec_->protocol() < Protocol::Http2,
             "Expected only HTTP1.1 and below to send overload error.");
      stats_.named_.downstream_rq_overload_close_.inc();
      handleCodecOverloadError(status.message());
      return Network::FilterStatus::StopIteration;
    }
    ASSERT(status.ok());

    // Processing incoming data may release outbound data so check for closure here as well.
    checkForDeferredClose(false);

    // The HTTP/1 codec will pause dispatch after a single message is complete. We want to
    // either redispatch if there are no streams and we have more data. If we have a single
    // complete non-WebSocket stream but have not responded yet we will pause socket reads
    // to apply back pressure.
    if (codec_->protocol() < Protocol::Http2) {
      if (read_callbacks_->connection().state() == Network::Connection::State::Open &&
          data.length() > 0 && streams_.empty()) {
        redispatch = true;
      }
    }
  } while (redispatch);

  if (!read_callbacks_->connection().streamInfo().protocol()) {
    read_callbacks_->connection().streamInfo().protocol(codec_->protocol());
  }

  return Network::FilterStatus::StopIteration;
}

Network::FilterStatus ConnectionManagerImpl::onNewConnection() {
  if (!read_callbacks_->connection().streamInfo().protocol()) {
    // For Non-QUIC traffic, continue passing data to filters.
    return Network::FilterStatus::Continue;
  }
  // Only QUIC connection's stream_info_ specifies protocol.
  Buffer::OwnedImpl dummy;
  createCodec(dummy);
  ASSERT(codec_->protocol() == Protocol::Http3);
  // Stop iterating through network filters for QUIC. Currently QUIC connections bypass the
  // onData() interface because QUICHE already handles de-multiplexing.
  return Network::FilterStatus::StopIteration;
}

void ConnectionManagerImpl::resetAllStreams(absl::optional<StreamInfo::ResponseFlag> response_flag,
                                            absl::string_view details) {
  while (!streams_.empty()) {
    // Mimic a downstream reset in this case. We must also remove callbacks here. Though we are
    // about to close the connection and will disable further reads, it is possible that flushing
    // data out can cause stream callbacks to fire (e.g., low watermark callbacks).
    //
    // TODO(mattklein123): I tried to actually reset through the codec here, but ran into issues
    // with nghttp2 state and being unhappy about sending reset frames after the connection had
    // been terminated via GOAWAY. It might be possible to do something better here inside the h2
    // codec but there are no easy answers and this seems simpler.
    auto& stream = *streams_.front();
    stream.response_encoder_->getStream().removeCallbacks(stream);
    if (!stream.response_encoder_->getStream().responseDetails().empty()) {
      stream.filter_manager_.streamInfo().setResponseCodeDetails(
          stream.response_encoder_->getStream().responseDetails());
    } else if (!details.empty()) {
      stream.filter_manager_.streamInfo().setResponseCodeDetails(details);
    }
    if (response_flag.has_value()) {
      stream.filter_manager_.streamInfo().setResponseFlag(response_flag.value());
    }
    stream.onResetStream(StreamResetReason::ConnectionTermination, absl::string_view());
  }
}

void ConnectionManagerImpl::onEvent(Network::ConnectionEvent event) {
  if (event == Network::ConnectionEvent::LocalClose) {
    stats_.named_.downstream_cx_destroy_local_.inc();
  }

  if (event == Network::ConnectionEvent::RemoteClose ||
      event == Network::ConnectionEvent::LocalClose) {

    std::string details;
    if (event == Network::ConnectionEvent::RemoteClose) {
      remote_close_ = true;
      stats_.named_.downstream_cx_destroy_remote_.inc();
      details = StreamInfo::ResponseCodeDetails::get().DownstreamRemoteDisconnect;
    } else {
      absl::string_view local_close_reason = read_callbacks_->connection().localCloseReason();
      ENVOY_BUG(!local_close_reason.empty(), "Local Close Reason was not set!");
      details = fmt::format(
          fmt::runtime(StreamInfo::ResponseCodeDetails::get().DownstreamLocalDisconnect),
          StringUtil::replaceAllEmptySpace(local_close_reason));
    }

    // TODO(mattklein123): It is technically possible that something outside of the filter causes
    // a local connection close, so we still guard against that here. A better solution would be to
    // have some type of "pre-close" callback that we could hook for cleanup that would get called
    // regardless of where local close is invoked from.
    // NOTE: that this will cause doConnectionClose() to get called twice in the common local close
    // cases, but the method protects against that.
    // NOTE: In the case where a local close comes from outside the filter, this will cause any
    // stream closures to increment remote close stats. We should do better here in the future,
    // via the pre-close callback mentioned above.
    doConnectionClose(absl::nullopt, absl::nullopt, details);
  }
}

void ConnectionManagerImpl::doConnectionClose(
    absl::optional<Network::ConnectionCloseType> close_type,
    absl::optional<StreamInfo::ResponseFlag> response_flag, absl::string_view details) {
  if (connection_idle_timer_) {
    connection_idle_timer_->disableTimer();
    connection_idle_timer_.reset();
  }

  if (connection_duration_timer_) {
    connection_duration_timer_->disableTimer();
    connection_duration_timer_.reset();
  }

  if (drain_timer_) {
    drain_timer_->disableTimer();
    drain_timer_.reset();
  }

  if (!streams_.empty()) {
    const Network::ConnectionEvent event = close_type.has_value()
                                               ? Network::ConnectionEvent::LocalClose
                                               : Network::ConnectionEvent::RemoteClose;
    if (event == Network::ConnectionEvent::LocalClose) {
      stats_.named_.downstream_cx_destroy_local_active_rq_.inc();
    }
    if (event == Network::ConnectionEvent::RemoteClose) {
      stats_.named_.downstream_cx_destroy_remote_active_rq_.inc();
    }

    stats_.named_.downstream_cx_destroy_active_rq_.inc();
    user_agent_.onConnectionDestroy(event, true);
    // Note that resetAllStreams() does not actually write anything to the wire. It just resets
    // all upstream streams and their filter stacks. Thus, there are no issues around recursive
    // entry.
    resetAllStreams(response_flag, details);
  }

  if (close_type.has_value()) {
    read_callbacks_->connection().close(close_type.value(), details);
  }
}

bool ConnectionManagerImpl::isPrematureRstStream(const ActiveStream& stream) const {
  // Check if the request was prematurely reset, by comparing its lifetime to the configured
  // threshold.
  ASSERT(!stream.state_.is_internally_destroyed_);
  absl::optional<std::chrono::nanoseconds> duration =
      stream.filter_manager_.streamInfo().currentDuration();

  // Check if request lifetime is longer than the premature reset threshold.
  if (duration) {
    const uint64_t lifetime = std::chrono::duration_cast<std::chrono::seconds>(*duration).count();
    const uint64_t min_lifetime = runtime_.snapshot().getInteger(
        ConnectionManagerImpl::PrematureResetMinStreamLifetimeSecondsKey, 1);
    if (lifetime > min_lifetime) {
      return false;
    }
  }

  // If request has completed before configured threshold, also check if the Envoy proxied the
  // response from the upstream. Requests without the response status were reset.
  // TODO(RyanTheOptimist): Possibly support half_closed_local instead.
  return !stream.filter_manager_.streamInfo().responseCode();
}

// Sends a GOAWAY if too many streams have been reset prematurely on this
// connection.
void ConnectionManagerImpl::maybeDrainDueToPrematureResets() {
  if (!Runtime::runtimeFeatureEnabled(
          "envoy.restart_features.send_goaway_for_premature_rst_streams") ||
      closed_non_internally_destroyed_requests_ == 0) {
    return;
  }

  const uint64_t limit =
      runtime_.snapshot().getInteger(ConnectionManagerImpl::PrematureResetTotalStreamCountKey, 500);

  if (closed_non_internally_destroyed_requests_ < limit) {
    // Even though the total number of streams have not reached `limit`, check if the number of bad
    // streams is high enough that even if every subsequent stream is good, the connection
    // would be closed once the limit is reached, and if so close the connection now.
    if (number_premature_stream_resets_ * 2 < limit) {
      return;
    }
  } else {
    if (number_premature_stream_resets_ * 2 < closed_non_internally_destroyed_requests_) {
      return;
    }
  }

  if (read_callbacks_->connection().state() == Network::Connection::State::Open) {
    stats_.named_.downstream_rq_too_many_premature_resets_.inc();
    doConnectionClose(Network::ConnectionCloseType::Abort, absl::nullopt,
                      "too_many_premature_resets");
  }
}

void ConnectionManagerImpl::onGoAway(GoAwayErrorCode) {
  // Currently we do nothing with remote go away frames. In the future we can decide to no longer
  // push resources if applicable.
}

void ConnectionManagerImpl::onIdleTimeout() {
  ENVOY_CONN_LOG(debug, "idle timeout", read_callbacks_->connection());
  stats_.named_.downstream_cx_idle_timeout_.inc();
  if (!codec_) {
    // No need to delay close after flushing since an idle timeout has already fired. Attempt to
    // write out buffered data one last time and issue a local close if successful.
    doConnectionClose(Network::ConnectionCloseType::FlushWrite, absl::nullopt,
                      StreamInfo::LocalCloseReasons::get().IdleTimeoutOnConnection);
  } else if (drain_state_ == DrainState::NotDraining) {
    startDrainSequence();
  }
}

void ConnectionManagerImpl::onConnectionDurationTimeout() {
  ENVOY_CONN_LOG(debug, "max connection duration reached", read_callbacks_->connection());
  stats_.named_.downstream_cx_max_duration_reached_.inc();
  if (!codec_) {
    // Attempt to write out buffered data one last time and issue a local close if successful.
    doConnectionClose(Network::ConnectionCloseType::FlushWrite,
                      StreamInfo::ResponseFlag::DurationTimeout,
                      StreamInfo::ResponseCodeDetails::get().DurationTimeout);
  } else if (drain_state_ == DrainState::NotDraining) {
    startDrainSequence();
  }
}

void ConnectionManagerImpl::onDrainTimeout() {
  ASSERT(drain_state_ != DrainState::NotDraining);
  codec_->goAway();
  drain_state_ = DrainState::Closing;
  checkForDeferredClose(false);
}

void ConnectionManagerImpl::chargeTracingStats(const Tracing::Reason& tracing_reason,
                                               ConnectionManagerTracingStats& tracing_stats) {
  switch (tracing_reason) {
  case Tracing::Reason::ClientForced:
    tracing_stats.client_enabled_.inc();
    break;
  case Tracing::Reason::Sampling:
    tracing_stats.random_sampling_.inc();
    break;
  case Tracing::Reason::ServiceForced:
    tracing_stats.service_forced_.inc();
    break;
  default:
    tracing_stats.not_traceable_.inc();
    break;
  }
}

// TODO(chaoqin-li1123): Make on demand vhds and on demand srds works at the same time.
void ConnectionManagerImpl::RdsRouteConfigUpdateRequester::requestRouteConfigUpdate(
    Http::RouteConfigUpdatedCallbackSharedPtr route_config_updated_cb) {
  absl::optional<Router::ConfigConstSharedPtr> route_config = parent_.routeConfig();
  Event::Dispatcher& thread_local_dispatcher = *parent_.connection_manager_.dispatcher_;
  if (route_config.has_value() && route_config.value()->usesVhds()) {
    ASSERT(!parent_.request_headers_->Host()->value().empty());
    const auto& host_header = absl::AsciiStrToLower(parent_.request_headers_->getHostValue());
    requestVhdsUpdate(host_header, thread_local_dispatcher, std::move(route_config_updated_cb));
    return;
  } else if (scope_key_builder_.has_value()) {
    Router::ScopeKeyPtr scope_key = scope_key_builder_->computeScopeKey(*parent_.request_headers_);
    // If scope_key is not null, the scope exists but RouteConfiguration is not initialized.
    if (scope_key != nullptr) {
      requestSrdsUpdate(std::move(scope_key), thread_local_dispatcher,
                        std::move(route_config_updated_cb));
      return;
    }
  }
  // Continue the filter chain if no on demand update is requested.
  (*route_config_updated_cb)(false);
}

void ConnectionManagerImpl::RdsRouteConfigUpdateRequester::requestVhdsUpdate(
    const std::string& host_header, Event::Dispatcher& thread_local_dispatcher,
    Http::RouteConfigUpdatedCallbackSharedPtr route_config_updated_cb) {
  route_config_provider_->requestVirtualHostsUpdate(host_header, thread_local_dispatcher,
                                                    std::move(route_config_updated_cb));
}

void ConnectionManagerImpl::RdsRouteConfigUpdateRequester::requestSrdsUpdate(
    Router::ScopeKeyPtr scope_key, Event::Dispatcher& thread_local_dispatcher,
    Http::RouteConfigUpdatedCallbackSharedPtr route_config_updated_cb) {
  // Since inline scope_route_config_provider is not fully implemented and never used,
  // dynamic cast in constructor always succeed and the pointer should not be null here.
  ASSERT(scoped_route_config_provider_ != nullptr);
  Http::RouteConfigUpdatedCallback scoped_route_config_updated_cb =
      Http::RouteConfigUpdatedCallback(
          [this, weak_route_config_updated_cb = std::weak_ptr<Http::RouteConfigUpdatedCallback>(
                     route_config_updated_cb)](bool scope_exist) {
            // If the callback can be locked, this ActiveStream is still alive.
            if (auto cb = weak_route_config_updated_cb.lock()) {
              // Refresh the route before continue the filter chain.
              if (scope_exist) {
                parent_.refreshCachedRoute();
              }
              (*cb)(scope_exist && parent_.hasCachedRoute());
            }
          });
  scoped_route_config_provider_->onDemandRdsUpdate(std::move(scope_key), thread_local_dispatcher,
                                                   std::move(scoped_route_config_updated_cb));
}

absl::optional<absl::string_view>
ConnectionManagerImpl::HttpStreamIdProviderImpl::toStringView() const {
  if (parent_.request_headers_ == nullptr) {
    return {};
  }
  ASSERT(parent_.connection_manager_.config_.requestIDExtension() != nullptr);
  return parent_.connection_manager_.config_.requestIDExtension()->get(*parent_.request_headers_);
}

absl::optional<uint64_t> ConnectionManagerImpl::HttpStreamIdProviderImpl::toInteger() const {
  if (parent_.request_headers_ == nullptr) {
    return {};
  }
  ASSERT(parent_.connection_manager_.config_.requestIDExtension() != nullptr);
  return parent_.connection_manager_.config_.requestIDExtension()->getInteger(
      *parent_.request_headers_);
}

ServerHeaderValidatorPtr ConnectionManagerImpl::makeHeaderValidator() {
  // universal_header_validator_enabled_ can only be true when ENVOY_ENABLE_UHV is defined
  if (universal_header_validator_enabled_) {
    // When ENVOY_ENABLE_UHV is defined HCM config always creates UHV factory, which
    // should always produce a UHV object
    ServerHeaderValidatorPtr uhv = config_.makeHeaderValidator(codec_->protocol());
    ENVOY_BUG(uhv != nullptr, "HCM UHV factory did not produce UHV");
    return uhv;
  }
  return nullptr;
}

ConnectionManagerImpl::ActiveStream::ActiveStream(ConnectionManagerImpl& connection_manager,
                                                  uint32_t buffer_limit,
                                                  Buffer::BufferMemoryAccountSharedPtr account)
    : connection_manager_(connection_manager),
      connection_manager_tracing_config_(connection_manager_.config_.tracingConfig() == nullptr
                                             ? absl::nullopt
                                             : makeOptRef<const TracingConnectionManagerConfig>(
                                                   *connection_manager_.config_.tracingConfig())),
      stream_id_(connection_manager.random_generator_.random()),
      filter_manager_(*this, *connection_manager_.dispatcher_,
                      connection_manager_.read_callbacks_->connection(), stream_id_,
                      std::move(account), connection_manager_.config_.proxy100Continue(),
                      buffer_limit, connection_manager_.config_.filterFactory(),
                      connection_manager_.config_.localReply(),
                      connection_manager_.codec_->protocol(), connection_manager_.timeSource(),
                      connection_manager_.read_callbacks_->connection().streamInfo().filterState(),
                      StreamInfo::FilterState::LifeSpan::Connection),
      request_response_timespan_(new Stats::HistogramCompletableTimespanImpl(
          connection_manager_.stats_.named_.downstream_rq_time_, connection_manager_.timeSource())),
<<<<<<< HEAD
      expand_agnostic_stream_lifetime_(
          Runtime::runtimeFeatureEnabled(Runtime::expand_agnostic_stream_lifetime)),
      header_validator_(connection_manager.makeHeaderValidator()) {
=======
      header_validator_(
          connection_manager.config_.makeHeaderValidator(connection_manager.codec_->protocol())) {
>>>>>>> a71c76da
  ASSERT(!connection_manager.config_.isRoutable() ||
             ((connection_manager.config_.routeConfigProvider() == nullptr &&
               connection_manager.config_.scopedRouteConfigProvider() != nullptr &&
               connection_manager.config_.scopeKeyBuilder().has_value()) ||
              (connection_manager.config_.routeConfigProvider() != nullptr &&
               connection_manager.config_.scopedRouteConfigProvider() == nullptr &&
               !connection_manager.config_.scopeKeyBuilder().has_value())),
         "Either routeConfigProvider or (scopedRouteConfigProvider and scopeKeyBuilder) should be "
         "set in "
         "ConnectionManagerImpl.");
  for (const AccessLog::InstanceSharedPtr& access_log : connection_manager_.config_.accessLogs()) {
    filter_manager_.addAccessLogHandler(access_log);
  }

  filter_manager_.streamInfo().setStreamIdProvider(
      std::make_shared<HttpStreamIdProviderImpl>(*this));

  if (connection_manager_.config_.isRoutable() &&
      connection_manager.config_.routeConfigProvider() != nullptr) {
    route_config_update_requester_ =
        std::make_unique<ConnectionManagerImpl::RdsRouteConfigUpdateRequester>(
            connection_manager.config_.routeConfigProvider(), *this);
  } else if (connection_manager_.config_.isRoutable() &&
             connection_manager.config_.scopedRouteConfigProvider() != nullptr &&
             connection_manager.config_.scopeKeyBuilder().has_value()) {
    route_config_update_requester_ =
        std::make_unique<ConnectionManagerImpl::RdsRouteConfigUpdateRequester>(
            connection_manager.config_.scopedRouteConfigProvider(),
            connection_manager.config_.scopeKeyBuilder(), *this);
  }
  ScopeTrackerScopeState scope(this,
                               connection_manager_.read_callbacks_->connection().dispatcher());

  connection_manager_.stats_.named_.downstream_rq_total_.inc();
  connection_manager_.stats_.named_.downstream_rq_active_.inc();
  if (connection_manager_.codec_->protocol() == Protocol::Http2) {
    connection_manager_.stats_.named_.downstream_rq_http2_total_.inc();
  } else if (connection_manager_.codec_->protocol() == Protocol::Http3) {
    connection_manager_.stats_.named_.downstream_rq_http3_total_.inc();
  } else {
    connection_manager_.stats_.named_.downstream_rq_http1_total_.inc();
  }

  if (connection_manager_.config_.streamIdleTimeout().count()) {
    idle_timeout_ms_ = connection_manager_.config_.streamIdleTimeout();
    stream_idle_timer_ = connection_manager_.dispatcher_->createScaledTimer(
        Event::ScaledTimerType::HttpDownstreamIdleStreamTimeout,
        [this]() -> void { onIdleTimeout(); });
    resetIdleTimer();
  }

  if (connection_manager_.config_.requestTimeout().count()) {
    std::chrono::milliseconds request_timeout = connection_manager_.config_.requestTimeout();
    request_timer_ =
        connection_manager.dispatcher_->createTimer([this]() -> void { onRequestTimeout(); });
    request_timer_->enableTimer(request_timeout, this);
  }

  if (connection_manager_.config_.requestHeadersTimeout().count()) {
    std::chrono::milliseconds request_headers_timeout =
        connection_manager_.config_.requestHeadersTimeout();
    request_header_timer_ =
        connection_manager.dispatcher_->createTimer([this]() -> void { onRequestHeaderTimeout(); });
    request_header_timer_->enableTimer(request_headers_timeout, this);
  }

  const auto max_stream_duration = connection_manager_.config_.maxStreamDuration();
  if (max_stream_duration.has_value() && max_stream_duration.value().count()) {
    max_stream_duration_timer_ = connection_manager.dispatcher_->createTimer(
        [this]() -> void { onStreamMaxDurationReached(); });
    max_stream_duration_timer_->enableTimer(connection_manager_.config_.maxStreamDuration().value(),
                                            this);
  }

  if (connection_manager_.config_.accessLogFlushInterval().has_value()) {
    access_log_flush_timer_ = connection_manager.dispatcher_->createTimer([this]() -> void {
      // If the request is complete, we've already done the stream-end access-log, and shouldn't
      // do the periodic log.
      if (!streamInfo().requestComplete().has_value()) {
        filter_manager_.log(AccessLog::AccessLogType::DownstreamPeriodic);
        refreshAccessLogFlushTimer();
      }
      const SystemTime now = connection_manager_.timeSource().systemTime();
      // Downstream bytes meter is guaranteed to be non-null because ActiveStream and the timer
      // event are created on the same thread that sets the meter in
      // ConnectionManagerImpl::newStream.
      filter_manager_.streamInfo().getDownstreamBytesMeter()->takeDownstreamPeriodicLoggingSnapshot(
          now);
      if (auto& upstream_bytes_meter = filter_manager_.streamInfo().getUpstreamBytesMeter();
          upstream_bytes_meter != nullptr) {
        upstream_bytes_meter->takeDownstreamPeriodicLoggingSnapshot(now);
      }
    });
    refreshAccessLogFlushTimer();
  }
}

void ConnectionManagerImpl::ActiveStream::completeRequest() {
  filter_manager_.streamInfo().onRequestComplete();

  if (connection_manager_.remote_close_) {
    filter_manager_.streamInfo().setResponseCodeDetails(
        StreamInfo::ResponseCodeDetails::get().DownstreamRemoteDisconnect);
    filter_manager_.streamInfo().setResponseFlag(
        StreamInfo::ResponseFlag::DownstreamConnectionTermination);
  }
  connection_manager_.stats_.named_.downstream_rq_active_.dec();
  if (filter_manager_.streamInfo().healthCheck()) {
    connection_manager_.config_.tracingStats().health_check_.inc();
  }

  if (active_span_) {
    Tracing::HttpTracerUtility::finalizeDownstreamSpan(
        *active_span_, request_headers_.get(), response_headers_.get(), response_trailers_.get(),
        filter_manager_.streamInfo(), *this);
  }
  if (state_.successful_upgrade_) {
    connection_manager_.stats_.named_.downstream_cx_upgrades_active_.dec();
  }
}

void ConnectionManagerImpl::ActiveStream::resetIdleTimer() {
  if (stream_idle_timer_ != nullptr) {
    // TODO(htuch): If this shows up in performance profiles, optimize by only
    // updating a timestamp here and doing periodic checks for idle timeouts
    // instead, or reducing the accuracy of timers.
    stream_idle_timer_->enableTimer(idle_timeout_ms_);
  }
}

void ConnectionManagerImpl::ActiveStream::onIdleTimeout() {
  connection_manager_.stats_.named_.downstream_rq_idle_timeout_.inc();

  filter_manager_.streamInfo().setResponseFlag(StreamInfo::ResponseFlag::StreamIdleTimeout);
  sendLocalReply(Http::Utility::maybeRequestTimeoutCode(filter_manager_.remoteDecodeComplete()),
                 "stream timeout", nullptr, absl::nullopt,
                 StreamInfo::ResponseCodeDetails::get().StreamIdleTimeout);
}

void ConnectionManagerImpl::ActiveStream::onRequestTimeout() {
  connection_manager_.stats_.named_.downstream_rq_timeout_.inc();
  sendLocalReply(Http::Utility::maybeRequestTimeoutCode(filter_manager_.remoteDecodeComplete()),
                 "request timeout", nullptr, absl::nullopt,
                 StreamInfo::ResponseCodeDetails::get().RequestOverallTimeout);
}

void ConnectionManagerImpl::ActiveStream::onRequestHeaderTimeout() {
  connection_manager_.stats_.named_.downstream_rq_header_timeout_.inc();
  sendLocalReply(Http::Utility::maybeRequestTimeoutCode(filter_manager_.remoteDecodeComplete()),
                 "request header timeout", nullptr, absl::nullopt,
                 StreamInfo::ResponseCodeDetails::get().RequestHeaderTimeout);
}

void ConnectionManagerImpl::ActiveStream::onStreamMaxDurationReached() {
  ENVOY_STREAM_LOG(debug, "Stream max duration time reached", *this);
  connection_manager_.stats_.named_.downstream_rq_max_duration_reached_.inc();
  sendLocalReply(Http::Utility::maybeRequestTimeoutCode(filter_manager_.remoteDecodeComplete()),
                 "downstream duration timeout", nullptr,
                 Grpc::Status::WellKnownGrpcStatus::DeadlineExceeded,
                 StreamInfo::ResponseCodeDetails::get().MaxDurationTimeout);
}

void ConnectionManagerImpl::ActiveStream::chargeStats(const ResponseHeaderMap& headers) {
  uint64_t response_code = Utility::getResponseStatus(headers);
  filter_manager_.streamInfo().setResponseCode(response_code);

  if (filter_manager_.streamInfo().health_check_request_) {
    return;
  }

  // No response is sent back downstream for internal redirects, so don't charge downstream stats.
  const absl::optional<std::string>& response_code_details =
      filter_manager_.streamInfo().responseCodeDetails();
  if (response_code_details.has_value() &&
      response_code_details == Envoy::StreamInfo::ResponseCodeDetails::get().InternalRedirect) {
    return;
  }

  connection_manager_.stats_.named_.downstream_rq_completed_.inc();
  connection_manager_.listener_stats_.downstream_rq_completed_.inc();
  if (CodeUtility::is1xx(response_code)) {
    connection_manager_.stats_.named_.downstream_rq_1xx_.inc();
    connection_manager_.listener_stats_.downstream_rq_1xx_.inc();
  } else if (CodeUtility::is2xx(response_code)) {
    connection_manager_.stats_.named_.downstream_rq_2xx_.inc();
    connection_manager_.listener_stats_.downstream_rq_2xx_.inc();
  } else if (CodeUtility::is3xx(response_code)) {
    connection_manager_.stats_.named_.downstream_rq_3xx_.inc();
    connection_manager_.listener_stats_.downstream_rq_3xx_.inc();
  } else if (CodeUtility::is4xx(response_code)) {
    connection_manager_.stats_.named_.downstream_rq_4xx_.inc();
    connection_manager_.listener_stats_.downstream_rq_4xx_.inc();
  } else if (CodeUtility::is5xx(response_code)) {
    connection_manager_.stats_.named_.downstream_rq_5xx_.inc();
    connection_manager_.listener_stats_.downstream_rq_5xx_.inc();
  }
}

const Network::Connection* ConnectionManagerImpl::ActiveStream::connection() {
  return &connection_manager_.read_callbacks_->connection();
}

uint32_t ConnectionManagerImpl::ActiveStream::localPort() {
  auto ip = connection()->connectionInfoProvider().localAddress()->ip();
  if (ip == nullptr) {
    return 0;
  }
  return ip->port();
}

namespace {
bool streamErrorOnlyErrors(absl::string_view error_details) {
  // Pre UHV HCM did not respect stream_error_on_invalid_http_message
  // and only sent 400 for specific errors.
  // TODO(#28555): make these errors respect the stream_error_on_invalid_http_message
  return error_details == UhvResponseCodeDetail::get().FragmentInUrlPath ||
         error_details == UhvResponseCodeDetail::get().EscapedSlashesInPath ||
         error_details == UhvResponseCodeDetail::get().Percent00InPath;
}
} // namespace

bool ConnectionManagerImpl::ActiveStream::validateHeaders() {
  if (header_validator_) {
    auto validation_result = header_validator_->validateRequestHeaders(*request_headers_);
    bool failure = !validation_result.ok();
    bool redirect = false;
    bool is_grpc = Grpc::Common::hasGrpcContentType(*request_headers_);
    std::string failure_details(validation_result.details());
    if (!failure) {
      auto transformation_result = header_validator_->transformRequestHeaders(*request_headers_);
      failure = !transformation_result.ok();
      redirect = transformation_result.action() ==
                 Http::ServerHeaderValidator::RequestHeadersTransformationResult::Action::Redirect;
      failure_details = std::string(transformation_result.details());
      if (redirect && !is_grpc) {
        connection_manager_.stats_.named_.downstream_rq_redirected_with_normalized_path_.inc();
      } else if (failure) {
        connection_manager_.stats_.named_.downstream_rq_failed_path_normalization_.inc();
      }
    }
    if (failure) {
      std::function<void(ResponseHeaderMap & headers)> modify_headers;
      Code response_code = failure_details == Http1ResponseCodeDetail::get().InvalidTransferEncoding
                               ? Code::NotImplemented
                               : Code::BadRequest;
      absl::optional<Grpc::Status::GrpcStatus> grpc_status;
      if (redirect && !is_grpc) {
        response_code = Code::TemporaryRedirect;
        modify_headers = [new_path = request_headers_->Path()->value().getStringView()](
                             Http::ResponseHeaderMap& response_headers) -> void {
          response_headers.addReferenceKey(Http::Headers::get().Location, new_path);
        };
      } else if (is_grpc) {
        grpc_status = Grpc::Status::WellKnownGrpcStatus::Internal;
      }

      // H/2 codec was resetting requests that were rejected due to headers with underscores,
      // instead of sending 400. Preserving this behavior for now.
      // TODO(#24466): Make H/2 behavior consistent with H/1 and H/3.
      if (failure_details == UhvResponseCodeDetail::get().InvalidUnderscore &&
          connection_manager_.codec_->protocol() == Protocol::Http2) {
        filter_manager_.streamInfo().setResponseCodeDetails(failure_details);
        resetStream();
      } else {
        sendLocalReply(response_code, "", modify_headers, grpc_status, failure_details);
        if (!response_encoder_->streamErrorOnInvalidHttpMessage() &&
            !streamErrorOnlyErrors(failure_details)) {
          connection_manager_.handleCodecError(failure_details);
        }
      }
      return false;
    }
  }

  return true;
}

bool ConnectionManagerImpl::ActiveStream::validateTrailers() {
  if (!header_validator_) {
    return true;
  }

  auto validation_result = header_validator_->validateRequestTrailers(*request_trailers_);
  std::string failure_details(validation_result.details());
  if (validation_result.ok()) {
    auto transformation_result = header_validator_->transformRequestTrailers(*request_trailers_);
    if (transformation_result.ok()) {
      return true;
    }
    failure_details = std::string(transformation_result.details());
  }

  Code response_code = Code::BadRequest;
  absl::optional<Grpc::Status::GrpcStatus> grpc_status;
  if (Grpc::Common::hasGrpcContentType(*request_headers_)) {
    grpc_status = Grpc::Status::WellKnownGrpcStatus::Internal;
  }

  // H/2 codec was resetting requests that were rejected due to headers with underscores,
  // instead of sending 400. Preserving this behavior for now.
  // TODO(#24466): Make H/2 behavior consistent with H/1 and H/3.
  if (failure_details == UhvResponseCodeDetail::get().InvalidUnderscore &&
      connection_manager_.codec_->protocol() == Protocol::Http2) {
    filter_manager_.streamInfo().setResponseCodeDetails(failure_details);
    resetStream();
  } else {
    // TODO(#24735): Harmonize H/2 and H/3 behavior with H/1
    if (connection_manager_.codec_->protocol() < Protocol::Http2) {
      sendLocalReply(response_code, "", nullptr, grpc_status, failure_details);
    } else {
      filter_manager_.streamInfo().setResponseCodeDetails(failure_details);
      resetStream();
    }
    if (!response_encoder_->streamErrorOnInvalidHttpMessage()) {
      connection_manager_.handleCodecError(failure_details);
    }
  }
  return false;
}

void ConnectionManagerImpl::ActiveStream::maybeEndDecode(bool end_stream) {
  // If recreateStream is called, the HCM rewinds state and may send more encodeData calls.
  if (end_stream && !filter_manager_.remoteDecodeComplete()) {
    filter_manager_.streamInfo().downstreamTiming().onLastDownstreamRxByteReceived(
        connection_manager_.dispatcher_->timeSource());
    ENVOY_STREAM_LOG(debug, "request end stream", *this);
  }
}

// Ordering in this function is complicated, but important.
//
// We want to do minimal work before selecting route and creating a filter
// chain to maximize the number of requests which get custom filter behavior,
// e.g. registering access logging.
//
// This must be balanced by doing sanity checking for invalid requests (one
// can't route select properly without full headers), checking state required to
// serve error responses (connection close, head requests, etc), and
// modifications which may themselves affect route selection.
void ConnectionManagerImpl::ActiveStream::decodeHeaders(RequestHeaderMapSharedPtr&& headers,
                                                        bool end_stream) {
  ENVOY_STREAM_LOG(debug, "request headers complete (end_stream={}):\n{}", *this, end_stream,
                   *headers);
  // We only want to record this when reading the headers the first time, not when recreating
  // a stream.
  if (!filter_manager_.remoteDecodeComplete()) {
    filter_manager_.streamInfo().downstreamTiming().onLastDownstreamHeaderRxByteReceived(
        connection_manager_.dispatcher_->timeSource());
  }
  ScopeTrackerScopeState scope(this,
                               connection_manager_.read_callbacks_->connection().dispatcher());
  request_headers_ = std::move(headers);
  filter_manager_.requestHeadersInitialized();
  if (request_header_timer_ != nullptr) {
    request_header_timer_->disableTimer();
    request_header_timer_.reset();
  }

  // Both shouldDrainConnectionUponCompletion() and is_head_request_ affect local replies: set them
  // as early as possible.
  const Protocol protocol = connection_manager_.codec_->protocol();
  if (Runtime::runtimeFeatureEnabled(
          "envoy.reloadable_features.http1_connection_close_header_in_redirect")) {
    if (HeaderUtility::shouldCloseConnection(protocol, *request_headers_)) {
      // Only mark the connection to be closed if the request indicates so. The connection might
      // already be marked so before this step, in which case if shouldCloseConnection() returns
      // false, the stream info value shouldn't be overridden.
      filter_manager_.streamInfo().setShouldDrainConnectionUponCompletion(true);
    }
  } else {
    filter_manager_.streamInfo().setShouldDrainConnectionUponCompletion(
        HeaderUtility::shouldCloseConnection(protocol, *request_headers_));
  }

  filter_manager_.streamInfo().protocol(protocol);

  // We end the decode here to mark that the downstream stream is complete.
  maybeEndDecode(end_stream);

  if (!validateHeaders()) {
    ENVOY_STREAM_LOG(debug, "request headers validation failed\n{}", *this, *request_headers_);
    return;
  }

  // We need to snap snapped_route_config_ here as it's used in mutateRequestHeaders later.
  if (connection_manager_.config_.isRoutable()) {
    if (connection_manager_.config_.routeConfigProvider() != nullptr) {
      snapped_route_config_ = connection_manager_.config_.routeConfigProvider()->configCast();
    } else if (connection_manager_.config_.scopedRouteConfigProvider() != nullptr &&
               connection_manager_.config_.scopeKeyBuilder().has_value()) {
      snapped_scoped_routes_config_ =
          connection_manager_.config_.scopedRouteConfigProvider()->config<Router::ScopedConfig>();
      snapScopedRouteConfig();
    }
  } else {
    snapped_route_config_ = connection_manager_.config_.routeConfigProvider()->configCast();
  }

  // Drop new requests when overloaded as soon as we have decoded the headers.
  const bool drop_request_due_to_overload =
      (connection_manager_.accept_new_http_stream_ != nullptr &&
       connection_manager_.accept_new_http_stream_->shouldShedLoad()) ||
      connection_manager_.random_generator_.bernoulli(
          connection_manager_.overload_stop_accepting_requests_ref_.value());

  if (drop_request_due_to_overload) {
    // In this one special case, do not create the filter chain. If there is a risk of memory
    // overload it is more important to avoid unnecessary allocation than to create the filters.
    filter_manager_.skipFilterChainCreation();
    connection_manager_.stats_.named_.downstream_rq_overload_close_.inc();
    sendLocalReply(Http::Code::ServiceUnavailable, "envoy overloaded", nullptr, absl::nullopt,
                   StreamInfo::ResponseCodeDetails::get().Overload);
    return;
  }

  if (!connection_manager_.config_.proxy100Continue() && request_headers_->Expect() &&
      // The Expect field-value is case-insensitive.
      // https://tools.ietf.org/html/rfc7231#section-5.1.1
      absl::EqualsIgnoreCase((request_headers_->Expect()->value().getStringView()),
                             Headers::get().ExpectValues._100Continue)) {
    // Note in the case Envoy is handling 100-Continue complexity, it skips the filter chain
    // and sends the 100-Continue directly to the encoder.
    chargeStats(continueHeader());
    response_encoder_->encode1xxHeaders(continueHeader());
    // Remove the Expect header so it won't be handled again upstream.
    request_headers_->removeExpect();
  }

  connection_manager_.user_agent_.initializeFromHeaders(*request_headers_,
                                                        connection_manager_.stats_.prefixStatName(),
                                                        connection_manager_.stats_.scope_);

  if (!request_headers_->Host()) {
    // Require host header. For HTTP/1.1 Host has already been translated to :authority.
    sendLocalReply(Code::BadRequest, "", nullptr, absl::nullopt,
                   StreamInfo::ResponseCodeDetails::get().MissingHost);
    return;
  }

  // Apply header sanity checks.
  absl::optional<std::reference_wrapper<const absl::string_view>> error =
      HeaderUtility::requestHeadersValid(*request_headers_);
  if (error != absl::nullopt) {
    sendLocalReply(Code::BadRequest, "", nullptr, absl::nullopt, error.value().get());
    if (!response_encoder_->streamErrorOnInvalidHttpMessage()) {
      connection_manager_.handleCodecError(error.value().get());
    }
    return;
  }

  // Check for the existence of the :path header for non-CONNECT requests, or present-but-empty
  // :path header for CONNECT requests. We expect the codec to have broken the path into pieces if
  // applicable. NOTE: Currently the HTTP/1.1 codec only does this when the allow_absolute_url flag
  // is enabled on the HCM.
  if ((!HeaderUtility::isConnect(*request_headers_) || request_headers_->Path()) &&
      request_headers_->getPathValue().empty()) {
    sendLocalReply(Code::NotFound, "", nullptr, absl::nullopt,
                   StreamInfo::ResponseCodeDetails::get().MissingPath);
    return;
  }

  // Rewrites the host of CONNECT-UDP requests.
  if (Runtime::runtimeFeatureEnabled("envoy.reloadable_features.enable_connect_udp_support") &&
      HeaderUtility::isConnectUdpRequest(*request_headers_) &&
      !HeaderUtility::rewriteAuthorityForConnectUdp(*request_headers_)) {
    sendLocalReply(Code::NotFound, "The path is incorrect for CONNECT-UDP", nullptr, absl::nullopt,
                   StreamInfo::ResponseCodeDetails::get().InvalidPath);
    return;
  }

  // Currently we only support relative paths at the application layer.
  if (!request_headers_->getPathValue().empty() && request_headers_->getPathValue()[0] != '/') {
    connection_manager_.stats_.named_.downstream_rq_non_relative_path_.inc();
    sendLocalReply(Code::NotFound, "", nullptr, absl::nullopt,
                   StreamInfo::ResponseCodeDetails::get().AbsolutePath);
    return;
  }

#ifndef ENVOY_ENABLE_UHV
  // In UHV mode path normalization is done in the UHV
  // Path sanitization should happen before any path access other than the above sanity check.
  const auto action =
      ConnectionManagerUtility::maybeNormalizePath(*request_headers_, connection_manager_.config_);
  // gRPC requests are rejected if Envoy is configured to redirect post-normalization. This is
  // because gRPC clients do not support redirect.
  if (action == ConnectionManagerUtility::NormalizePathAction::Reject ||
      (action == ConnectionManagerUtility::NormalizePathAction::Redirect &&
       Grpc::Common::hasGrpcContentType(*request_headers_))) {
    connection_manager_.stats_.named_.downstream_rq_failed_path_normalization_.inc();
    sendLocalReply(Code::BadRequest, "", nullptr, absl::nullopt,
                   StreamInfo::ResponseCodeDetails::get().PathNormalizationFailed);
    return;
  } else if (action == ConnectionManagerUtility::NormalizePathAction::Redirect) {
    connection_manager_.stats_.named_.downstream_rq_redirected_with_normalized_path_.inc();
    sendLocalReply(
        Code::TemporaryRedirect, "",
        [new_path = request_headers_->Path()->value().getStringView()](
            Http::ResponseHeaderMap& response_headers) -> void {
          response_headers.addReferenceKey(Http::Headers::get().Location, new_path);
        },
        absl::nullopt, StreamInfo::ResponseCodeDetails::get().PathNormalizationFailed);
    return;
  }

  ASSERT(action == ConnectionManagerUtility::NormalizePathAction::Continue);
#endif
  auto optional_port = ConnectionManagerUtility::maybeNormalizeHost(
      *request_headers_, connection_manager_.config_, localPort());
  if (optional_port.has_value() &&
      requestWasConnect(request_headers_, connection_manager_.codec_->protocol())) {
    filter_manager_.streamInfo().filterState()->setData(
        Router::OriginalConnectPort::key(),
        std::make_unique<Router::OriginalConnectPort>(optional_port.value()),
        StreamInfo::FilterState::StateType::ReadOnly, StreamInfo::FilterState::LifeSpan::Request);
  }

  if (!state_.is_internally_created_) { // Only sanitize headers on first pass.
    // Modify the downstream remote address depending on configuration and headers.
    const auto mutate_result = ConnectionManagerUtility::mutateRequestHeaders(
        *request_headers_, connection_manager_.read_callbacks_->connection(),
        connection_manager_.config_, *snapped_route_config_, connection_manager_.local_info_,
        filter_manager_.streamInfo());

    // IP detection failed, reject the request.
    if (mutate_result.reject_request.has_value()) {
      const auto& reject_request_params = mutate_result.reject_request.value();
      connection_manager_.stats_.named_.downstream_rq_rejected_via_ip_detection_.inc();
      sendLocalReply(reject_request_params.response_code, reject_request_params.body, nullptr,
                     absl::nullopt,
                     StreamInfo::ResponseCodeDetails::get().OriginalIPDetectionFailed);
      return;
    }

    filter_manager_.setDownstreamRemoteAddress(mutate_result.final_remote_address);
  }
  ASSERT(filter_manager_.streamInfo().downstreamAddressProvider().remoteAddress() != nullptr);

  ASSERT(!cached_route_);
  refreshCachedRoute();

  if (!state_.is_internally_created_) { // Only mutate tracing headers on first pass.
    filter_manager_.streamInfo().setTraceReason(
        ConnectionManagerUtility::mutateTracingRequestHeader(
            *request_headers_, connection_manager_.runtime_, connection_manager_.config_,
            cached_route_.value().get()));
  }

  filter_manager_.streamInfo().setRequestHeaders(*request_headers_);

  const bool upgrade_rejected = filter_manager_.createFilterChain() == false;

  if (connection_manager_.config_.flushAccessLogOnNewRequest()) {
    filter_manager_.log(AccessLog::AccessLogType::DownstreamStart);
  }

  // TODO if there are no filters when starting a filter iteration, the connection manager
  // should return 404. The current returns no response if there is no router filter.
  if (hasCachedRoute()) {
    // Do not allow upgrades if the route does not support it.
    if (upgrade_rejected) {
      // While downstream servers should not send upgrade payload without the upgrade being
      // accepted, err on the side of caution and refuse to process any further requests on this
      // connection, to avoid a class of HTTP/1.1 smuggling bugs where Upgrade or CONNECT payload
      // contains a smuggled HTTP request.
      filter_manager_.streamInfo().setShouldDrainConnectionUponCompletion(true);
      connection_manager_.stats_.named_.downstream_rq_ws_on_non_ws_route_.inc();
      sendLocalReply(Code::Forbidden, "", nullptr, absl::nullopt,
                     StreamInfo::ResponseCodeDetails::get().UpgradeFailed);
      return;
    }
    // Allow non websocket requests to go through websocket enabled routes.
  }

  // Check if tracing is enabled.
  if (connection_manager_tracing_config_.has_value()) {
    traceRequest();
  }

  if (!connection_manager_.shouldDeferRequestProxyingToNextIoCycle()) {
    filter_manager_.decodeHeaders(*request_headers_, end_stream);
  } else {
    state_.deferred_to_next_io_iteration_ = true;
    state_.deferred_end_stream_ = end_stream;
  }

  // Reset it here for both global and overridden cases.
  resetIdleTimer();
}

void ConnectionManagerImpl::ActiveStream::traceRequest() {
  const Tracing::Decision tracing_decision =
      Tracing::TracerUtility::shouldTraceRequest(filter_manager_.streamInfo());
  ConnectionManagerImpl::chargeTracingStats(tracing_decision.reason,
                                            connection_manager_.config_.tracingStats());

  active_span_ = connection_manager_.tracer().startSpan(
      *this, *request_headers_, filter_manager_.streamInfo(), tracing_decision);

  if (!active_span_) {
    return;
  }

  // TODO: Need to investigate the following code based on the cached route, as may
  // be broken in the case a filter changes the route.

  // If a decorator has been defined, apply it to the active span.
  if (hasCachedRoute() && cached_route_.value()->decorator()) {
    const Router::Decorator* decorator = cached_route_.value()->decorator();

    decorator->apply(*active_span_);

    state_.decorated_propagate_ = decorator->propagate();

    // Cache decorated operation.
    if (!decorator->getOperation().empty()) {
      decorated_operation_ = &decorator->getOperation();
    }
  }

  if (connection_manager_tracing_config_->operation_name_ == Tracing::OperationName::Egress) {
    // For egress (outbound) requests, pass the decorator's operation name (if defined and
    // propagation enabled) as a request header to enable the receiving service to use it in its
    // server span.
    if (decorated_operation_ && state_.decorated_propagate_) {
      request_headers_->setEnvoyDecoratorOperation(*decorated_operation_);
    }
  } else {
    const HeaderEntry* req_operation_override = request_headers_->EnvoyDecoratorOperation();

    // For ingress (inbound) requests, if a decorator operation name has been provided, it
    // should be used to override the active span's operation.
    if (req_operation_override) {
      if (!req_operation_override->value().empty()) {
        active_span_->setOperation(req_operation_override->value().getStringView());

        // Clear the decorated operation so won't be used in the response header, as
        // it has been overridden by the inbound decorator operation request header.
        decorated_operation_ = nullptr;
      }
      // Remove header so not propagated to service
      request_headers_->removeEnvoyDecoratorOperation();
    }
  }
}

void ConnectionManagerImpl::ActiveStream::decodeData(Buffer::Instance& data, bool end_stream) {
  ScopeTrackerScopeState scope(this,
                               connection_manager_.read_callbacks_->connection().dispatcher());
  maybeEndDecode(end_stream);
  filter_manager_.streamInfo().addBytesReceived(data.length());
  if (!state_.deferred_to_next_io_iteration_) {
    filter_manager_.decodeData(data, end_stream);
  } else {
    if (!deferred_data_) {
      deferred_data_ = std::make_unique<Buffer::OwnedImpl>();
    }
    deferred_data_->move(data);
    state_.deferred_end_stream_ = end_stream;
  }
}

void ConnectionManagerImpl::ActiveStream::decodeTrailers(RequestTrailerMapPtr&& trailers) {
  ENVOY_STREAM_LOG(debug, "request trailers complete:\n{}", *this, *trailers);
  ScopeTrackerScopeState scope(this,
                               connection_manager_.read_callbacks_->connection().dispatcher());
  resetIdleTimer();

  ASSERT(!request_trailers_);
  request_trailers_ = std::move(trailers);
  if (!validateTrailers()) {
    ENVOY_STREAM_LOG(debug, "request trailers validation failed:\n{}", *this, *request_trailers_);
    return;
  }
  maybeEndDecode(true);
  if (!state_.deferred_to_next_io_iteration_) {
    filter_manager_.decodeTrailers(*request_trailers_);
  }
}

void ConnectionManagerImpl::ActiveStream::decodeMetadata(MetadataMapPtr&& metadata_map) {
  resetIdleTimer();
  if (!state_.deferred_to_next_io_iteration_) {
    // After going through filters, the ownership of metadata_map will be passed to terminal filter.
    // The terminal filter may encode metadata_map to the next hop immediately or store metadata_map
    // and encode later when connection pool is ready.
    filter_manager_.decodeMetadata(*metadata_map);
  } else {
    deferred_metadata_.push(std::move(metadata_map));
  }
}

void ConnectionManagerImpl::ActiveStream::disarmRequestTimeout() {
  if (request_timer_) {
    request_timer_->disableTimer();
  }
}

void ConnectionManagerImpl::startDrainSequence() {
  ASSERT(drain_state_ == DrainState::NotDraining);
  drain_state_ = DrainState::Draining;
  codec_->shutdownNotice();
  drain_timer_ = dispatcher_->createTimer([this]() -> void { onDrainTimeout(); });
  drain_timer_->enableTimer(config_.drainTimeout());
}

void ConnectionManagerImpl::ActiveStream::snapScopedRouteConfig() {
  // NOTE: if a RDS subscription hasn't got a RouteConfiguration back, a Router::NullConfigImpl is
  // returned, in that case we let it pass.
  auto scope_key =
      connection_manager_.config_.scopeKeyBuilder()->computeScopeKey(*request_headers_);
  snapped_route_config_ = snapped_scoped_routes_config_->getRouteConfig(scope_key);
  if (snapped_route_config_ == nullptr) {
    ENVOY_STREAM_LOG(trace, "can't find SRDS scope.", *this);
    // TODO(stevenzzzz): Consider to pass an error message to router filter, so that it can
    // send back 404 with some more details.
    snapped_route_config_ = std::make_shared<Router::NullConfigImpl>();
  }
}

void ConnectionManagerImpl::ActiveStream::refreshCachedRoute() { refreshCachedRoute(nullptr); }

void ConnectionManagerImpl::ActiveStream::refreshDurationTimeout() {
  if (!filter_manager_.streamInfo().route() ||
      !filter_manager_.streamInfo().route()->routeEntry() || !request_headers_) {
    return;
  }
  const auto& route = filter_manager_.streamInfo().route()->routeEntry();

  auto grpc_timeout = Grpc::Common::getGrpcTimeout(*request_headers_);
  std::chrono::milliseconds timeout;
  bool disable_timer = false;

  if (!grpc_timeout || !route->grpcTimeoutHeaderMax()) {
    // Either there is no grpc-timeout header or special timeouts for it are not
    // configured. Use stream duration.
    if (route->maxStreamDuration()) {
      timeout = route->maxStreamDuration().value();
      if (timeout == std::chrono::milliseconds(0)) {
        // Explicitly configured 0 means no timeout.
        disable_timer = true;
      }
    } else {
      // Fall back to HCM config. If no HCM duration limit exists, disable
      // timers set by any prior route configuration.
      const auto max_stream_duration = connection_manager_.config_.maxStreamDuration();
      if (max_stream_duration.has_value() && max_stream_duration.value().count()) {
        timeout = max_stream_duration.value();
      } else {
        disable_timer = true;
      }
    }
  } else {
    // Start with the timeout equal to the gRPC timeout header.
    timeout = grpc_timeout.value();
    // If there's a valid cap, apply it.
    if (timeout > route->grpcTimeoutHeaderMax().value() &&
        route->grpcTimeoutHeaderMax().value() != std::chrono::milliseconds(0)) {
      timeout = route->grpcTimeoutHeaderMax().value();
    }

    // Apply the configured offset.
    if (timeout != std::chrono::milliseconds(0) && route->grpcTimeoutHeaderOffset()) {
      const auto offset = route->grpcTimeoutHeaderOffset().value();
      if (offset < timeout) {
        timeout -= offset;
      } else {
        timeout = std::chrono::milliseconds(0);
      }
    }
  }

  // Disable any existing timer if configured to do so.
  if (disable_timer) {
    if (max_stream_duration_timer_) {
      max_stream_duration_timer_->disableTimer();
      if (route->usingNewTimeouts() && Grpc::Common::isGrpcRequestHeaders(*request_headers_)) {
        request_headers_->removeGrpcTimeout();
      }
    }
    return;
  }

  // Set the header timeout before doing used-time adjustments.
  // This may result in the upstream not getting the latest results, but also
  // avoids every request getting a custom timeout based on envoy think time.
  if (route->usingNewTimeouts() && Grpc::Common::isGrpcRequestHeaders(*request_headers_)) {
    Grpc::Common::toGrpcTimeout(std::chrono::milliseconds(timeout), *request_headers_);
  }

  // See how long this stream has been alive, and adjust the timeout
  // accordingly.
  std::chrono::duration time_used = std::chrono::duration_cast<std::chrono::milliseconds>(
      connection_manager_.timeSource().monotonicTime() -
      filter_manager_.streamInfo().startTimeMonotonic());
  if (timeout > time_used) {
    timeout -= time_used;
  } else {
    timeout = std::chrono::milliseconds(0);
  }

  // Finally create (if necessary) and enable the timer.
  if (!max_stream_duration_timer_) {
    max_stream_duration_timer_ = connection_manager_.dispatcher_->createTimer(
        [this]() -> void { onStreamMaxDurationReached(); });
  }
  max_stream_duration_timer_->enableTimer(timeout);
}

void ConnectionManagerImpl::ActiveStream::refreshCachedRoute(const Router::RouteCallback& cb) {
  // If the cached route is blocked then any attempt to clear it or refresh it
  // will be ignored.
  if (routeCacheBlocked()) {
    return;
  }

  Router::RouteConstSharedPtr route;
  if (request_headers_ != nullptr) {
    if (connection_manager_.config_.isRoutable() &&
        connection_manager_.config_.scopedRouteConfigProvider() != nullptr &&
        connection_manager_.config_.scopeKeyBuilder().has_value()) {
      // NOTE: re-select scope as well in case the scope key header has been changed by a filter.
      snapScopedRouteConfig();
    }
    if (snapped_route_config_ != nullptr) {
      route = snapped_route_config_->route(cb, *request_headers_, filter_manager_.streamInfo(),
                                           stream_id_);
    }
  }

  setRoute(route);
}

void ConnectionManagerImpl::ActiveStream::refreshCachedTracingCustomTags() {
  if (!connection_manager_tracing_config_.has_value()) {
    return;
  }
  const Tracing::CustomTagMap& conn_manager_tags = connection_manager_tracing_config_->custom_tags_;
  const Tracing::CustomTagMap* route_tags = nullptr;
  if (hasCachedRoute() && cached_route_.value()->tracingConfig()) {
    route_tags = &cached_route_.value()->tracingConfig()->getCustomTags();
  }
  const bool configured_in_conn = !conn_manager_tags.empty();
  const bool configured_in_route = route_tags && !route_tags->empty();
  if (!configured_in_conn && !configured_in_route) {
    return;
  }
  Tracing::CustomTagMap& custom_tag_map = getOrMakeTracingCustomTagMap();
  if (configured_in_route) {
    custom_tag_map.insert(route_tags->begin(), route_tags->end());
  }
  if (configured_in_conn) {
    custom_tag_map.insert(conn_manager_tags.begin(), conn_manager_tags.end());
  }
}

// TODO(chaoqin-li1123): Make on demand vhds and on demand srds works at the same time.
void ConnectionManagerImpl::ActiveStream::requestRouteConfigUpdate(
    Http::RouteConfigUpdatedCallbackSharedPtr route_config_updated_cb) {
  route_config_update_requester_->requestRouteConfigUpdate(route_config_updated_cb);
}

absl::optional<Router::ConfigConstSharedPtr> ConnectionManagerImpl::ActiveStream::routeConfig() {
  if (connection_manager_.config_.routeConfigProvider() != nullptr) {
    return {connection_manager_.config_.routeConfigProvider()->configCast()};
  }
  return {};
}

void ConnectionManagerImpl::ActiveStream::onLocalReply(Code code) {
  // The BadRequest error code indicates there has been a messaging error.
  if (code == Http::Code::BadRequest && connection_manager_.codec_->protocol() < Protocol::Http2 &&
      !response_encoder_->streamErrorOnInvalidHttpMessage()) {
    filter_manager_.streamInfo().setShouldDrainConnectionUponCompletion(true);
  }
}

void ConnectionManagerImpl::ActiveStream::encode1xxHeaders(ResponseHeaderMap& response_headers) {
  // Strip the T-E headers etc. Defer other header additions as well as drain-close logic to the
  // continuation headers.
  ConnectionManagerUtility::mutateResponseHeaders(
      response_headers, request_headers_.get(), connection_manager_.config_, EMPTY_STRING,
      filter_manager_.streamInfo(), connection_manager_.proxy_name_,
      connection_manager_.clear_hop_by_hop_response_headers_);

  // Count both the 1xx and follow-up response code in stats.
  chargeStats(response_headers);

  ENVOY_STREAM_LOG(debug, "encoding 100 continue headers via codec:\n{}", *this, response_headers);

  // Now actually encode via the codec.
  response_encoder_->encode1xxHeaders(response_headers);
}

void ConnectionManagerImpl::ActiveStream::encodeHeaders(ResponseHeaderMap& headers,
                                                        bool end_stream) {
  // Base headers.

  // We want to preserve the original date header, but we add a date header if it is absent
  if (!headers.Date()) {
    connection_manager_.config_.dateProvider().setDateHeader(headers);
  }

  // Following setReference() is safe because serverName() is constant for the life of the
  // listener.
  const auto transformation = connection_manager_.config_.serverHeaderTransformation();
  if (transformation == ConnectionManagerConfig::HttpConnectionManagerProto::OVERWRITE ||
      (transformation == ConnectionManagerConfig::HttpConnectionManagerProto::APPEND_IF_ABSENT &&
       headers.Server() == nullptr)) {
    headers.setReferenceServer(connection_manager_.config_.serverName());
  }
  ConnectionManagerUtility::mutateResponseHeaders(
      headers, request_headers_.get(), connection_manager_.config_,
      connection_manager_.config_.via(), filter_manager_.streamInfo(),
      connection_manager_.proxy_name_, connection_manager_.clear_hop_by_hop_response_headers_);

  bool drain_connection_due_to_overload = false;
  if (connection_manager_.drain_state_ == DrainState::NotDraining &&
      connection_manager_.random_generator_.bernoulli(
          connection_manager_.overload_disable_keepalive_ref_.value())) {
    ENVOY_STREAM_LOG(debug, "disabling keepalive due to envoy overload", *this);
    drain_connection_due_to_overload = true;
    connection_manager_.stats_.named_.downstream_cx_overload_disable_keepalive_.inc();
  }

  // See if we want to drain/close the connection. Send the go away frame prior to encoding the
  // header block.
  if (connection_manager_.drain_state_ == DrainState::NotDraining &&
      (connection_manager_.drain_close_.drainClose() || drain_connection_due_to_overload)) {

    // This doesn't really do anything for HTTP/1.1 other then give the connection another boost
    // of time to race with incoming requests. For HTTP/2 connections, send a GOAWAY frame to
    // prevent any new streams.
    connection_manager_.startDrainSequence();
    connection_manager_.stats_.named_.downstream_cx_drain_close_.inc();
    ENVOY_STREAM_LOG(debug, "drain closing connection", *this);
  }

  if (connection_manager_.codec_->protocol() == Protocol::Http10) {
    // As HTTP/1.0 and below can not do chunked encoding, if there is no content
    // length the response will be framed by connection close.
    if (!headers.ContentLength()) {
      filter_manager_.streamInfo().setShouldDrainConnectionUponCompletion(true);
    }
    // If the request came with a keep-alive and no other factor resulted in a
    // connection close header, send an explicit keep-alive header.
    if (!filter_manager_.streamInfo().shouldDrainConnectionUponCompletion()) {
      headers.setConnection(Headers::get().ConnectionValues.KeepAlive);
    }
  }

  if (connection_manager_.drain_state_ == DrainState::NotDraining &&
      filter_manager_.streamInfo().shouldDrainConnectionUponCompletion()) {
    ENVOY_STREAM_LOG(debug, "closing connection due to connection close header", *this);
    connection_manager_.drain_state_ = DrainState::Closing;
  }

  // If we are destroying a stream before remote is complete and the connection does not support
  // multiplexing, we should disconnect since we don't want to wait around for the request to
  // finish.
  if (!filter_manager_.remoteDecodeComplete()) {
    if (connection_manager_.codec_->protocol() < Protocol::Http2) {
      connection_manager_.drain_state_ = DrainState::Closing;
    }

    connection_manager_.stats_.named_.downstream_rq_response_before_rq_complete_.inc();
  }

  if (Utility::isUpgrade(headers) ||
      HeaderUtility::isConnectResponse(request_headers_.get(), *responseHeaders())) {
    state_.is_tunneling_ = true;
  }

  // Block route cache if the response headers is received and processed. Because after this
  // point, the cached route should never be updated or refreshed.
  blockRouteCache();

  if (connection_manager_.drain_state_ != DrainState::NotDraining &&
      connection_manager_.codec_->protocol() < Protocol::Http2) {
    // If the connection manager is draining send "Connection: Close" on HTTP/1.1 connections.
    // Do not do this for H2 (which drains via GOAWAY) or Upgrade or CONNECT (as the
    // payload is no longer HTTP/1.1)
    if (!state_.is_tunneling_) {
      headers.setReferenceConnection(Headers::get().ConnectionValues.Close);
    }
  }

  if (connection_manager_tracing_config_.has_value()) {
    if (connection_manager_tracing_config_->operation_name_ == Tracing::OperationName::Ingress) {
      // For ingress (inbound) responses, if the request headers do not include a
      // decorator operation (override), and the decorated operation should be
      // propagated, then pass the decorator's operation name (if defined)
      // as a response header to enable the client service to use it in its client span.
      if (decorated_operation_ && state_.decorated_propagate_) {
        headers.setEnvoyDecoratorOperation(*decorated_operation_);
      }
    } else if (connection_manager_tracing_config_->operation_name_ ==
               Tracing::OperationName::Egress) {
      const HeaderEntry* resp_operation_override = headers.EnvoyDecoratorOperation();

      // For Egress (outbound) response, if a decorator operation name has been provided, it
      // should be used to override the active span's operation.
      if (resp_operation_override) {
        if (!resp_operation_override->value().empty() && active_span_) {
          active_span_->setOperation(resp_operation_override->value().getStringView());
        }
        // Remove header so not propagated to service.
        headers.removeEnvoyDecoratorOperation();
      }
    }
  }

  chargeStats(headers);

  if (state_.is_tunneling_ &&
      connection_manager_.config_.flushAccessLogOnTunnelSuccessfullyEstablished()) {
    filter_manager_.log(AccessLog::AccessLogType::DownstreamTunnelSuccessfullyEstablished);
  }
  ENVOY_STREAM_LOG(debug, "encoding headers via codec (end_stream={}):\n{}", *this, end_stream,
                   headers);

  filter_manager_.streamInfo().downstreamTiming().onFirstDownstreamTxByteSent(
      connection_manager_.time_source_);

  if (header_validator_) {
    auto result = header_validator_->transformResponseHeaders(headers);
    if (!result.status.ok()) {
      // It is possible that the header map is invalid if an encoder filter makes invalid
      // modifications
      // TODO(yanavlasov): add handling for this case.
    } else if (result.new_headers) {
      response_encoder_->encodeHeaders(*result.new_headers, end_stream);
      return;
    }
  }

  // Now actually encode via the codec.
  response_encoder_->encodeHeaders(headers, end_stream);
}

void ConnectionManagerImpl::ActiveStream::encodeData(Buffer::Instance& data, bool end_stream) {
  ENVOY_STREAM_LOG(trace, "encoding data via codec (size={} end_stream={})", *this, data.length(),
                   end_stream);

  filter_manager_.streamInfo().addBytesSent(data.length());
  response_encoder_->encodeData(data, end_stream);
}

void ConnectionManagerImpl::ActiveStream::encodeTrailers(ResponseTrailerMap& trailers) {
  ENVOY_STREAM_LOG(debug, "encoding trailers via codec:\n{}", *this, trailers);

  response_encoder_->encodeTrailers(trailers);
}

void ConnectionManagerImpl::ActiveStream::encodeMetadata(MetadataMapPtr&& metadata) {
  MetadataMapVector metadata_map_vector;
  metadata_map_vector.emplace_back(std::move(metadata));
  ENVOY_STREAM_LOG(debug, "encoding metadata via codec:\n{}", *this, metadata_map_vector);
  response_encoder_->encodeMetadata(metadata_map_vector);
}

void ConnectionManagerImpl::ActiveStream::onDecoderFilterBelowWriteBufferLowWatermark() {
  ENVOY_STREAM_LOG(debug, "Read-enabling downstream stream due to filter callbacks.", *this);
  // If the state is destroyed, the codec's stream is already torn down. On
  // teardown the codec will unwind any remaining read disable calls.
  if (!filter_manager_.destroyed()) {
    response_encoder_->getStream().readDisable(false);
  }
  connection_manager_.stats_.named_.downstream_flow_control_resumed_reading_total_.inc();
}

void ConnectionManagerImpl::ActiveStream::onDecoderFilterAboveWriteBufferHighWatermark() {
  ENVOY_STREAM_LOG(debug, "Read-disabling downstream stream due to filter callbacks.", *this);
  response_encoder_->getStream().readDisable(true);
  connection_manager_.stats_.named_.downstream_flow_control_paused_reading_total_.inc();
}

void ConnectionManagerImpl::ActiveStream::onResetStream(StreamResetReason reset_reason,
                                                        absl::string_view) {
  // NOTE: This function gets called in all of the following cases:
  //       1) We TX an app level reset
  //       2) The codec TX a codec level reset
  //       3) The codec RX a reset
  //       4) The overload manager reset the stream
  //       If we need to differentiate we need to do it inside the codec. Can start with this.
  const absl::string_view encoder_details = response_encoder_->getStream().responseDetails();
  ENVOY_STREAM_LOG(debug, "stream reset: reset reason: {}, response details: {}", *this,
                   Http::Utility::resetReasonToString(reset_reason),
                   encoder_details.empty() ? absl::string_view{"-"} : encoder_details);
  connection_manager_.stats_.named_.downstream_rq_rx_reset_.inc();
  state_.on_reset_stream_called_ = true;

  // If the codec sets its responseDetails() for a reason other than peer reset, set a
  // DownstreamProtocolError. Either way, propagate details.
  if (!encoder_details.empty() && reset_reason == StreamResetReason::LocalReset) {
    filter_manager_.streamInfo().setResponseFlag(StreamInfo::ResponseFlag::DownstreamProtocolError);
  }
  if (!encoder_details.empty()) {
    filter_manager_.streamInfo().setResponseCodeDetails(encoder_details);
  }

  // Check if we're in the overload manager reset case.
  // encoder_details should be empty in this case as we don't have a codec error.
  if (encoder_details.empty() && reset_reason == StreamResetReason::OverloadManager) {
    filter_manager_.streamInfo().setResponseFlag(StreamInfo::ResponseFlag::OverloadManager);
    filter_manager_.streamInfo().setResponseCodeDetails(
        StreamInfo::ResponseCodeDetails::get().Overload);
  }
  filter_manager_.onDownstreamReset();
  connection_manager_.doDeferredStreamDestroy(*this);
}

void ConnectionManagerImpl::ActiveStream::onAboveWriteBufferHighWatermark() {
  ENVOY_STREAM_LOG(debug, "Disabling upstream stream due to downstream stream watermark.", *this);
  filter_manager_.callHighWatermarkCallbacks();
}

void ConnectionManagerImpl::ActiveStream::onBelowWriteBufferLowWatermark() {
  ENVOY_STREAM_LOG(debug, "Enabling upstream stream due to downstream stream watermark.", *this);
  filter_manager_.callLowWatermarkCallbacks();
}

void ConnectionManagerImpl::ActiveStream::onCodecEncodeComplete() {
  ASSERT(!state_.codec_encode_complete_);
  ENVOY_STREAM_LOG(debug, "Codec completed encoding stream.", *this);
  state_.codec_encode_complete_ = true;

  // Update timing
  filter_manager_.streamInfo().downstreamTiming().onLastDownstreamTxByteSent(
      connection_manager_.time_source_);
  request_response_timespan_->complete();

  // Only reap stream once.
  if (state_.is_zombie_stream_) {
    connection_manager_.doDeferredStreamDestroy(*this);
  }
}

void ConnectionManagerImpl::ActiveStream::onCodecLowLevelReset() {
  ASSERT(!state_.codec_encode_complete_);
  state_.on_reset_stream_called_ = true;
  ENVOY_STREAM_LOG(debug, "Codec timed out flushing stream", *this);

  // TODO(kbaichoo): Update streamInfo to account for the reset.

  // Only reap stream once.
  if (state_.is_zombie_stream_) {
    connection_manager_.doDeferredStreamDestroy(*this);
  }
}

Tracing::OperationName ConnectionManagerImpl::ActiveStream::operationName() const {
  ASSERT(connection_manager_tracing_config_.has_value());
  return connection_manager_tracing_config_->operation_name_;
}

const Tracing::CustomTagMap* ConnectionManagerImpl::ActiveStream::customTags() const {
  return tracing_custom_tags_.get();
}

bool ConnectionManagerImpl::ActiveStream::verbose() const {
  ASSERT(connection_manager_tracing_config_.has_value());
  return connection_manager_tracing_config_->verbose_;
}

uint32_t ConnectionManagerImpl::ActiveStream::maxPathTagLength() const {
  ASSERT(connection_manager_tracing_config_.has_value());
  return connection_manager_tracing_config_->max_path_tag_length_;
}

bool ConnectionManagerImpl::ActiveStream::spawnUpstreamSpan() const {
  ASSERT(connection_manager_tracing_config_.has_value());
  return connection_manager_tracing_config_->spawn_upstream_span_;
}

const Router::RouteEntry::UpgradeMap* ConnectionManagerImpl::ActiveStream::upgradeMap() {
  // We must check if the 'cached_route_' optional is populated since this function can be called
  // early via sendLocalReply(), before the cached route is populated.
  if (hasCachedRoute() && cached_route_.value()->routeEntry()) {
    return &cached_route_.value()->routeEntry()->upgradeMap();
  }

  return nullptr;
}

Tracing::Span& ConnectionManagerImpl::ActiveStream::activeSpan() {
  if (active_span_) {
    return *active_span_;
  } else {
    return Tracing::NullSpan::instance();
  }
}

OptRef<const Tracing::Config> ConnectionManagerImpl::ActiveStream::tracingConfig() const {
  if (connection_manager_tracing_config_.has_value()) {
    return makeOptRef<const Tracing::Config>(*this);
  }
  return {};
}

const ScopeTrackedObject& ConnectionManagerImpl::ActiveStream::scope() { return *this; }

Upstream::ClusterInfoConstSharedPtr ConnectionManagerImpl::ActiveStream::clusterInfo() {
  // NOTE: Refreshing route caches clusterInfo as well.
  if (!cached_route_.has_value()) {
    refreshCachedRoute();
  }

  return cached_cluster_info_.value();
}

Router::RouteConstSharedPtr
ConnectionManagerImpl::ActiveStream::route(const Router::RouteCallback& cb) {
  if (cached_route_.has_value()) {
    return cached_route_.value();
  }
  refreshCachedRoute(cb);
  return cached_route_.value();
}

/**
 * Sets the cached route to the RouteConstSharedPtr argument passed in. Handles setting the
 * cached_route_/cached_cluster_info_ ActiveStream attributes, the FilterManager streamInfo, tracing
 * tags, and timeouts.
 *
 * Declared as a StreamFilterCallbacks member function for filters to call directly, but also
 * functions as a helper to refreshCachedRoute(const Router::RouteCallback& cb).
 */
void ConnectionManagerImpl::ActiveStream::setRoute(Router::RouteConstSharedPtr route) {
  // If the cached route is blocked then any attempt to clear it or refresh it
  // will be ignored.
  // setRoute() may be called directly by the interface of DownstreamStreamFilterCallbacks,
  // so check for routeCacheBlocked() here again.
  if (routeCacheBlocked()) {
    return;
  }

  // Update the cached route.
  setCachedRoute({route});
  // Update the cached cluster info based on the new route.
  if (nullptr == route || nullptr == route->routeEntry()) {
    cached_cluster_info_ = nullptr;
  } else {
    auto* cluster = connection_manager_.cluster_manager_.getThreadLocalCluster(
        route->routeEntry()->clusterName());
    cached_cluster_info_ = (nullptr == cluster) ? nullptr : cluster->info();
  }

  // Update route and cluster info in the filter manager's stream info.
  filter_manager_.streamInfo().route_ = std::move(route); // Now can move route here safely.
  filter_manager_.streamInfo().setUpstreamClusterInfo(cached_cluster_info_.value());

  refreshCachedTracingCustomTags();
  refreshDurationTimeout();
  refreshIdleTimeout();
}

void ConnectionManagerImpl::ActiveStream::refreshIdleTimeout() {
  if (hasCachedRoute()) {
    const Router::RouteEntry* route_entry = cached_route_.value()->routeEntry();
    if (route_entry != nullptr && route_entry->idleTimeout()) {
      idle_timeout_ms_ = route_entry->idleTimeout().value();
      response_encoder_->getStream().setFlushTimeout(idle_timeout_ms_);
      if (idle_timeout_ms_.count()) {
        // If we have a route-level idle timeout but no global stream idle timeout, create a timer.
        if (stream_idle_timer_ == nullptr) {
          stream_idle_timer_ = connection_manager_.dispatcher_->createScaledTimer(
              Event::ScaledTimerType::HttpDownstreamIdleStreamTimeout,
              [this]() -> void { onIdleTimeout(); });
        }
      } else if (stream_idle_timer_ != nullptr) {
        // If we had a global stream idle timeout but the route-level idle timeout is set to zero
        // (to override), we disable the idle timer.
        stream_idle_timer_->disableTimer();
        stream_idle_timer_ = nullptr;
      }
    }
  }
}

void ConnectionManagerImpl::ActiveStream::refreshAccessLogFlushTimer() {
  if (connection_manager_.config_.accessLogFlushInterval().has_value()) {
    access_log_flush_timer_->enableTimer(
        connection_manager_.config_.accessLogFlushInterval().value(), this);
  }
}

void ConnectionManagerImpl::ActiveStream::clearRouteCache() {
  // If the cached route is blocked then any attempt to clear it or refresh it
  // will be ignored.
  if (routeCacheBlocked()) {
    return;
  }

  setCachedRoute({});

  cached_cluster_info_ = absl::optional<Upstream::ClusterInfoConstSharedPtr>();
  if (tracing_custom_tags_) {
    tracing_custom_tags_->clear();
  }
}

void ConnectionManagerImpl::ActiveStream::setCachedRoute(
    absl::optional<Router::RouteConstSharedPtr>&& route) {
  if (hasCachedRoute()) {
    // The configuration of the route may be referenced by some filters.
    // Cache the route to avoid it being destroyed before the stream is destroyed.
    cleared_cached_routes_.emplace_back(std::move(cached_route_.value()));
  }
  cached_route_ = std::move(route);
}

void ConnectionManagerImpl::ActiveStream::blockRouteCache() {
  route_cache_blocked_ = true;
  // Clear the snapped route configuration because it is unnecessary to keep it.
  snapped_route_config_.reset();
  snapped_scoped_routes_config_.reset();
}

void ConnectionManagerImpl::ActiveStream::onRequestDataTooLarge() {
  connection_manager_.stats_.named_.downstream_rq_too_large_.inc();
}

void ConnectionManagerImpl::ActiveStream::recreateStream(
    StreamInfo::FilterStateSharedPtr filter_state) {
  ResponseEncoder* response_encoder = response_encoder_;
  response_encoder_ = nullptr;

  Buffer::InstancePtr request_data = std::make_unique<Buffer::OwnedImpl>();
  const auto& buffered_request_data = filter_manager_.bufferedRequestData();
  const bool proxy_body = buffered_request_data != nullptr && buffered_request_data->length() > 0;
  if (proxy_body) {
    request_data->move(*buffered_request_data);
  }

  response_encoder->getStream().removeCallbacks(*this);

  // This functionally deletes the stream (via deferred delete) so do not
  // reference anything beyond this point.
  // Make sure to not check for deferred close as we'll be immediately creating a new stream.
  state_.is_internally_destroyed_ = true;
  connection_manager_.doEndStream(*this, /*check_for_deferred_close*/ false);

  RequestDecoder& new_stream = connection_manager_.newStream(*response_encoder, true);

  // Set the new RequestDecoder on the ResponseEncoder. Even though all of the decoder callbacks
  // have already been called at this point, the encoder still needs the new decoder for deferred
  // logging in some cases.
  // This doesn't currently work for HTTP/1 as the H/1 ResponseEncoder doesn't hold the active
  // stream's pointer to the RequestDecoder.
  response_encoder->setRequestDecoder(new_stream);
  // We don't need to copy over the old parent FilterState from the old StreamInfo if it did not
  // store any objects with a LifeSpan at or above DownstreamRequest. This is to avoid unnecessary
  // heap allocation.
  // TODO(snowp): In the case where connection level filter state has been set on the connection
  // FilterState that we inherit, we'll end up copying this every time even though we could get
  // away with just resetting it to the HCM filter_state_.
  if (filter_state->hasDataAtOrAboveLifeSpan(StreamInfo::FilterState::LifeSpan::Request)) {
    (*connection_manager_.streams_.begin())->filter_manager_.streamInfo().filter_state_ =
        std::make_shared<StreamInfo::FilterStateImpl>(
            filter_state->parent(), StreamInfo::FilterState::LifeSpan::FilterChain);
  }

  // Make sure that relevant information makes it from the original stream info
  // to the new one. Generally this should consist of all downstream related
  // data, and not include upstream related data.
  (*connection_manager_.streams_.begin())
      ->filter_manager_.streamInfo()
      .setFromForRecreateStream(filter_manager_.streamInfo());
  new_stream.decodeHeaders(std::move(request_headers_), !proxy_body);
  if (proxy_body) {
    // This functionality is currently only used for internal redirects, which the router only
    // allows if the full request has been read (end_stream = true) so we don't need to handle the
    // case of upstream sending an early response mid-request.
    new_stream.decodeData(*request_data, true);
  }
}

Http1StreamEncoderOptionsOptRef ConnectionManagerImpl::ActiveStream::http1StreamEncoderOptions() {
  return response_encoder_->http1StreamEncoderOptions();
}

void ConnectionManagerImpl::ActiveStream::onResponseDataTooLarge() {
  connection_manager_.stats_.named_.rs_too_large_.inc();
}

void ConnectionManagerImpl::ActiveStream::resetStream(Http::StreamResetReason, absl::string_view) {
  connection_manager_.stats_.named_.downstream_rq_tx_reset_.inc();
  connection_manager_.doEndStream(*this);
}

bool ConnectionManagerImpl::ActiveStream::onDeferredRequestProcessing() {
  // TODO(yanavlasov): Merge this with the filter manager continueIteration() method
  if (!state_.deferred_to_next_io_iteration_) {
    return false;
  }
  state_.deferred_to_next_io_iteration_ = false;
  bool end_stream = state_.deferred_end_stream_ && deferred_data_ == nullptr &&
                    request_trailers_ == nullptr && deferred_metadata_.empty();
  filter_manager_.decodeHeaders(*request_headers_, end_stream);
  if (end_stream) {
    return true;
  }
  // Send metadata before data, as data may have an associated end_stream.
  while (!deferred_metadata_.empty()) {
    MetadataMapPtr& metadata = deferred_metadata_.front();
    filter_manager_.decodeMetadata(*metadata);
    deferred_metadata_.pop();
  }
  // Filter manager will return early from decodeData and decodeTrailers if
  // request has completed.
  if (deferred_data_ != nullptr) {
    end_stream = state_.deferred_end_stream_ && request_trailers_ == nullptr;
    filter_manager_.decodeData(*deferred_data_, end_stream);
  }
  if (request_trailers_ != nullptr) {
    filter_manager_.decodeTrailers(*request_trailers_);
  }
  return true;
}

bool ConnectionManagerImpl::shouldDeferRequestProxyingToNextIoCycle() {
  // Do not defer this stream if stream deferral is disabled
  if (deferred_request_processing_callback_ == nullptr) {
    return false;
  }
  // Defer this stream if there are already deferred streams, so they are not
  // processed out of order
  if (deferred_request_processing_callback_->enabled()) {
    return true;
  }
  ++requests_during_dispatch_count_;
  bool defer = requests_during_dispatch_count_ > max_requests_during_dispatch_;
  if (defer) {
    deferred_request_processing_callback_->scheduleCallbackNextIteration();
  }
  return defer;
}

void ConnectionManagerImpl::onDeferredRequestProcessing() {
  if (streams_.empty()) {
    return;
  }
  requests_during_dispatch_count_ = 1; // 1 stream is always let through
  // Streams are inserted at the head of the list. As such process deferred
  // streams in the reverse order.
  auto reverse_iter = std::prev(streams_.end());
  bool at_first_element = false;
  do {
    at_first_element = reverse_iter == streams_.begin();
    // Move the iterator to the previous item in case the `onDeferredRequestProcessing` call removes
    // the stream from the list.
    auto previous_element = std::prev(reverse_iter);
    bool was_deferred = (*reverse_iter)->onDeferredRequestProcessing();
    if (was_deferred && shouldDeferRequestProxyingToNextIoCycle()) {
      break;
    }
    reverse_iter = previous_element;
    // TODO(yanavlasov): see if `rend` can be used.
  } while (!at_first_element);
}

} // namespace Http
} // namespace Envoy<|MERGE_RESOLUTION|>--- conflicted
+++ resolved
@@ -57,7 +57,6 @@
 namespace Envoy {
 namespace Http {
 
-<<<<<<< HEAD
 namespace {
 bool isUniversalHeaderValidatorRuntimeEnabled() {
 #ifdef ENVOY_ENABLE_UHV
@@ -69,7 +68,7 @@
 #endif
 }
 } // namespace
-=======
+
 const absl::string_view ConnectionManagerImpl::PrematureResetTotalStreamCountKey =
     "overload.premature_reset_total_stream_count";
 const absl::string_view ConnectionManagerImpl::PrematureResetMinStreamLifetimeSecondsKey =
@@ -81,7 +80,6 @@
 // Don't attempt to intelligently delay close: https://github.com/envoyproxy/envoy/issues/30010
 const absl::string_view ConnectionManagerImpl::OptionallyDelayClose =
     "http1.optionally_delay_close";
->>>>>>> a71c76da
 
 bool requestWasConnect(const RequestHeaderMapSharedPtr& headers, Protocol protocol) {
   if (!headers) {
@@ -873,14 +871,7 @@
                       StreamInfo::FilterState::LifeSpan::Connection),
       request_response_timespan_(new Stats::HistogramCompletableTimespanImpl(
           connection_manager_.stats_.named_.downstream_rq_time_, connection_manager_.timeSource())),
-<<<<<<< HEAD
-      expand_agnostic_stream_lifetime_(
-          Runtime::runtimeFeatureEnabled(Runtime::expand_agnostic_stream_lifetime)),
       header_validator_(connection_manager.makeHeaderValidator()) {
-=======
-      header_validator_(
-          connection_manager.config_.makeHeaderValidator(connection_manager.codec_->protocol())) {
->>>>>>> a71c76da
   ASSERT(!connection_manager.config_.isRoutable() ||
              ((connection_manager.config_.routeConfigProvider() == nullptr &&
                connection_manager.config_.scopedRouteConfigProvider() != nullptr &&

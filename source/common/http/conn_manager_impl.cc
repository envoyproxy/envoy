--- conflicted
+++ resolved
@@ -1834,7 +1834,7 @@
 
   bool drain_connection_due_to_overload = false;
   if (connection_manager_.drain_state_ == DrainState::NotDraining &&
-      connection_manager_.overload_disable_keepalive_ref_ == Server::OverloadActionState::Active) {
+      connection_manager_.overload_disable_keepalive_ref_.isSaturated()) {
     ENVOY_STREAM_LOG(debug, "disabling keepalive due to envoy overload", *this);
     drain_connection_due_to_overload = true;
     connection_manager_.stats_.named_.downstream_cx_overload_disable_keepalive_.inc();
@@ -1874,16 +1874,6 @@
     connection_manager_.drain_state_ = DrainState::Closing;
   }
 
-<<<<<<< HEAD
-=======
-  if (connection_manager_.drain_state_ == DrainState::NotDraining &&
-      connection_manager_.overload_disable_keepalive_ref_.isSaturated()) {
-    ENVOY_STREAM_LOG(debug, "disabling keepalive due to envoy overload", *this);
-    connection_manager_.drain_state_ = DrainState::Closing;
-    connection_manager_.stats_.named_.downstream_cx_overload_disable_keepalive_.inc();
-  }
-
->>>>>>> 466245b5
   // If we are destroying a stream before remote is complete and the connection does not support
   // multiplexing, we should disconnect since we don't want to wait around for the request to
   // finish.

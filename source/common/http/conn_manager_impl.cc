--- conflicted
+++ resolved
@@ -193,16 +193,10 @@
   read_callbacks_->connection().dispatcher().deferredDelete(stream.removeFromList(streams_));
 }
 
-<<<<<<< HEAD
 StreamDecoder& ConnectionManagerImpl::newStream(StreamEncoder& response_encoder,
                                                 bool is_internally_created) {
-  if (idle_timer_) {
-    idle_timer_->disableTimer();
-=======
-StreamDecoder& ConnectionManagerImpl::newStream(StreamEncoder& response_encoder) {
   if (connection_idle_timer_) {
     connection_idle_timer_->disableTimer();
->>>>>>> c588a48c
   }
 
   ENVOY_CONN_LOG(debug, "new stream", read_callbacks_->connection());

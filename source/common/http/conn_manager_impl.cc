--- conflicted
+++ resolved
@@ -515,7 +515,6 @@
                                                     std::move(route_config_updated_cb));
 }
 
-<<<<<<< HEAD
 void ConnectionManagerImpl::RdsRouteConfigUpdateRequester::requestSrdsUpdate(
     uint64_t key_hash, Event::Dispatcher& thread_local_dispatcher,
     Http::RouteConfigUpdatedCallback route_config_updated_cb) {
@@ -527,8 +526,6 @@
                                                    move(route_config_updated_cb));
 }
 
-=======
->>>>>>> c9c4709c
 ConnectionManagerImpl::ActiveStream::ActiveStream(ConnectionManagerImpl& connection_manager,
                                                   uint32_t buffer_limit)
     : connection_manager_(connection_manager),
@@ -1163,9 +1160,9 @@
                      static_cast<const void*>((*entry).get()), static_cast<uint64_t>(status));
 
     const bool new_metadata_added = processNewlyAddedMetadata();
-    // If end_stream is set in headers, and a filter adds new metadata, we need to delay end_stream
-    // in headers by inserting an empty data frame with end_stream set. The empty data frame is sent
-    // after the new metadata.
+    // If end_stream is set in headers, and a filter adds new metadata, we need to delay
+    // end_stream in headers by inserting an empty data frame with end_stream set. The empty data
+    // frame is sent after the new metadata.
     if ((*entry)->end_stream_ && new_metadata_added && !buffered_request_data_) {
       Buffer::OwnedImpl empty_data("");
       ENVOY_STREAM_LOG(trace,
@@ -1503,11 +1500,8 @@
 void ConnectionManagerImpl::ActiveStream::snapScopedRouteConfig() {
   // NOTE: if a RDS subscription hasn't got a RouteConfiguration back, a Router::NullConfigImpl is
   // returned, in that case we let it pass.
-<<<<<<< HEAD
   scope_key_hash_ =
       snapped_scoped_routes_config_->computeKeyHash(*filter_manager_.requestHeaders());
-=======
->>>>>>> c9c4709c
   snapped_route_config_ =
       snapped_scoped_routes_config_->getRouteConfig(*filter_manager_.requestHeaders());
   if (snapped_route_config_ == nullptr) {
@@ -1573,7 +1567,6 @@
 
 void ConnectionManagerImpl::ActiveStream::requestRouteConfigUpdate(
     Http::RouteConfigUpdatedCallbackSharedPtr route_config_updated_cb) {
-<<<<<<< HEAD
   absl::optional<Router::ConfigConstSharedPtr> route_config = routeConfig();
   Event::Dispatcher& thread_local_dispatcher =
       connection_manager_.read_callbacks_->connection().dispatcher();
@@ -1611,12 +1604,6 @@
           (*cb)(false);
         }
       });
-=======
-  ASSERT(!filter_manager_.requestHeaders()->Host()->value().empty());
-  const auto& host_header = absl::AsciiStrToLower(filter_manager_.requestHeaders()->getHostValue());
-  route_config_update_requester_->requestRouteConfigUpdate(host_header, thread_local_dispatcher,
-                                                           std::move(route_config_updated_cb));
->>>>>>> c9c4709c
 }
 
 absl::optional<Router::ConfigConstSharedPtr> ConnectionManagerImpl::ActiveStream::routeConfig() {
@@ -2803,12 +2790,7 @@
 
 void ConnectionManagerImpl::ActiveStreamDecoderFilter::requestRouteConfigUpdate(
     Http::RouteConfigUpdatedCallbackSharedPtr route_config_updated_cb) {
-  parent_.active_stream_.requestRouteConfigUpdate(dispatcher(), std::move(route_config_updated_cb));
-}
-
-absl::optional<Router::ConfigConstSharedPtr>
-ConnectionManagerImpl::ActiveStreamDecoderFilter::routeConfig() {
-  return parent_.active_stream_.routeConfig();
+  parent_.active_stream_.requestRouteConfigUpdate(std::move(route_config_updated_cb));
 }
 
 Buffer::WatermarkBufferPtr ConnectionManagerImpl::ActiveStreamEncoderFilter::createBuffer() {

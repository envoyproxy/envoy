#include "common/http/conn_manager_impl.h"

#include <cstdint>
#include <functional>
#include <list>
#include <memory>
#include <string>
#include <vector>

#include "envoy/buffer/buffer.h"
#include "envoy/common/time.h"
#include "envoy/event/dispatcher.h"
#include "envoy/extensions/filters/network/http_connection_manager/v3/http_connection_manager.pb.h"
#include "envoy/network/drain_decision.h"
#include "envoy/router/router.h"
#include "envoy/ssl/connection.h"
#include "envoy/stats/scope.h"
#include "envoy/stream_info/filter_state.h"
#include "envoy/tracing/http_tracer.h"
#include "envoy/type/v3/percent.pb.h"

#include "common/buffer/buffer_impl.h"
#include "common/common/assert.h"
#include "common/common/empty_string.h"
#include "common/common/enum_to_int.h"
#include "common/common/fmt.h"
#include "common/common/scope_tracker.h"
#include "common/common/utility.h"
#include "common/http/codes.h"
#include "common/http/conn_manager_utility.h"
#include "common/http/exception.h"
#include "common/http/header_map_impl.h"
#include "common/http/headers.h"
#include "common/http/http1/codec_impl.h"
#include "common/http/http2/codec_impl.h"
#include "common/http/path_utility.h"
#include "common/http/status.h"
#include "common/http/utility.h"
#include "common/network/utility.h"
#include "common/router/config_impl.h"
#include "common/runtime/runtime_features.h"
#include "common/runtime/runtime_impl.h"
#include "common/stats/timespan_impl.h"

#include "absl/strings/escaping.h"
#include "absl/strings/match.h"
#include "absl/strings/str_cat.h"

namespace Envoy {
namespace Http {

namespace {

template <class T> using FilterList = std::list<std::unique_ptr<T>>;

// Shared helper for recording the latest filter used.
template <class T>
void recordLatestDataFilter(const typename FilterList<T>::iterator current_filter,
                            T*& latest_filter, const FilterList<T>& filters) {
  // If this is the first time we're calling onData, just record the current filter.
  if (latest_filter == nullptr) {
    latest_filter = current_filter->get();
    return;
  }

  // We want to keep this pointing at the latest filter in the filter list that has received the
  // onData callback. To do so, we compare the current latest with the *previous* filter. If they
  // match, then we must be processing a new filter for the first time. We omit this check if we're
  // the first filter, since the above check handles that case.
  //
  // We compare against the previous filter to avoid multiple filter iterations from resetting the
  // pointer: If we just set latest to current, then the first onData filter iteration would
  // correctly iterate over the filters and set latest, but on subsequent onData iterations
  // we'd start from the beginning again, potentially allowing filter N to modify the buffer even
  // though filter M > N was the filter that inserted data into the buffer.
  if (current_filter != filters.begin() && latest_filter == std::prev(current_filter)->get()) {
    latest_filter = current_filter->get();
  }
}

} // namespace

ConnectionManagerStats ConnectionManagerImpl::generateStats(const std::string& prefix,
                                                            Stats::Scope& scope) {
  return ConnectionManagerStats(
      {ALL_HTTP_CONN_MAN_STATS(POOL_COUNTER_PREFIX(scope, prefix), POOL_GAUGE_PREFIX(scope, prefix),
                               POOL_HISTOGRAM_PREFIX(scope, prefix))},
      prefix, scope);
}

ConnectionManagerTracingStats ConnectionManagerImpl::generateTracingStats(const std::string& prefix,
                                                                          Stats::Scope& scope) {
  return {CONN_MAN_TRACING_STATS(POOL_COUNTER_PREFIX(scope, prefix + "tracing."))};
}

ConnectionManagerListenerStats
ConnectionManagerImpl::generateListenerStats(const std::string& prefix, Stats::Scope& scope) {
  return {CONN_MAN_LISTENER_STATS(POOL_COUNTER_PREFIX(scope, prefix))};
}

ConnectionManagerImpl::ConnectionManagerImpl(ConnectionManagerConfig& config,
                                             const Network::DrainDecision& drain_close,
                                             Random::RandomGenerator& random_generator,
                                             Http::Context& http_context, Runtime::Loader& runtime,
                                             const LocalInfo::LocalInfo& local_info,
                                             Upstream::ClusterManager& cluster_manager,
                                             Server::OverloadManager& overload_manager,
                                             TimeSource& time_source)
    : config_(config), stats_(config_.stats()),
      conn_length_(new Stats::HistogramCompletableTimespanImpl(
          stats_.named_.downstream_cx_length_ms_, time_source)),
      drain_close_(drain_close), user_agent_(http_context.userAgentContext()),
      random_generator_(random_generator), http_context_(http_context), runtime_(runtime),
      local_info_(local_info), cluster_manager_(cluster_manager),
      listener_stats_(config_.listenerStats()),
      overload_stop_accepting_requests_ref_(overload_manager.getThreadLocalOverloadState().getState(
          Server::OverloadActionNames::get().StopAcceptingRequests)),
      overload_disable_keepalive_ref_(overload_manager.getThreadLocalOverloadState().getState(
          Server::OverloadActionNames::get().DisableHttpKeepAlive)),
      time_source_(time_source) {}

const ResponseHeaderMap& ConnectionManagerImpl::continueHeader() {
  static const auto headers = createHeaderMap<ResponseHeaderMapImpl>(
      {{Http::Headers::get().Status, std::to_string(enumToInt(Code::Continue))}});
  return *headers;
}

void ConnectionManagerImpl::initializeReadFilterCallbacks(Network::ReadFilterCallbacks& callbacks) {
  read_callbacks_ = &callbacks;
  stats_.named_.downstream_cx_total_.inc();
  stats_.named_.downstream_cx_active_.inc();
  if (read_callbacks_->connection().ssl()) {
    stats_.named_.downstream_cx_ssl_total_.inc();
    stats_.named_.downstream_cx_ssl_active_.inc();
  }

  read_callbacks_->connection().addConnectionCallbacks(*this);

  if (config_.idleTimeout()) {
    connection_idle_timer_ = read_callbacks_->connection().dispatcher().createTimer(
        [this]() -> void { onIdleTimeout(); });
    connection_idle_timer_->enableTimer(config_.idleTimeout().value());
  }

  if (config_.maxConnectionDuration()) {
    connection_duration_timer_ = read_callbacks_->connection().dispatcher().createTimer(
        [this]() -> void { onConnectionDurationTimeout(); });
    connection_duration_timer_->enableTimer(config_.maxConnectionDuration().value());
  }

  read_callbacks_->connection().setDelayedCloseTimeout(config_.delayedCloseTimeout());

  read_callbacks_->connection().setConnectionStats(
      {stats_.named_.downstream_cx_rx_bytes_total_, stats_.named_.downstream_cx_rx_bytes_buffered_,
       stats_.named_.downstream_cx_tx_bytes_total_, stats_.named_.downstream_cx_tx_bytes_buffered_,
       nullptr, &stats_.named_.downstream_cx_delayed_close_timeout_});
}

ConnectionManagerImpl::~ConnectionManagerImpl() {
  stats_.named_.downstream_cx_destroy_.inc();

  stats_.named_.downstream_cx_active_.dec();
  if (read_callbacks_->connection().ssl()) {
    stats_.named_.downstream_cx_ssl_active_.dec();
  }

  if (codec_) {
    if (codec_->protocol() == Protocol::Http2) {
      stats_.named_.downstream_cx_http2_active_.dec();
    } else if (codec_->protocol() == Protocol::Http3) {
      stats_.named_.downstream_cx_http3_active_.dec();
    } else {
      stats_.named_.downstream_cx_http1_active_.dec();
    }
  }

  conn_length_->complete();
  user_agent_.completeConnectionLength(*conn_length_);
}

void ConnectionManagerImpl::checkForDeferredClose() {
  if (drain_state_ == DrainState::Closing && streams_.empty() && !codec_->wantsToWrite()) {
    doConnectionClose(Network::ConnectionCloseType::FlushWriteAndDelay, absl::nullopt);
  }
}

void ConnectionManagerImpl::doEndStream(ActiveStream& stream) {
  // The order of what happens in this routine is important and a little complicated. We first see
  // if the stream needs to be reset. If it needs to be, this will end up invoking reset callbacks
  // and then moving the stream to the deferred destruction list. If the stream has not been reset,
  // we move it to the deferred deletion list here. Then, we potentially close the connection. This
  // must be done after deleting the stream since the stream refers to the connection and must be
  // deleted first.
  bool reset_stream = false;
  // If the response encoder is still associated with the stream, reset the stream. The exception
  // here is when Envoy "ends" the stream by calling recreateStream at which point recreateStream
  // explicitly nulls out response_encoder to avoid the downstream being notified of the
  // Envoy-internal stream instance being ended.
  if (stream.response_encoder_ != nullptr &&
      (!stream.state_.remote_complete_ || !stream.state_.codec_saw_local_complete_)) {
    // Indicate local is complete at this point so that if we reset during a continuation, we don't
    // raise further data or trailers.
    ENVOY_STREAM_LOG(debug, "doEndStream() resetting stream", stream);
    stream.state_.local_complete_ = true;
    stream.state_.codec_saw_local_complete_ = true;
    stream.response_encoder_->getStream().resetStream(StreamResetReason::LocalReset);
    reset_stream = true;
  }

  if (!reset_stream) {
    doDeferredStreamDestroy(stream);
  }

  if (reset_stream && codec_->protocol() < Protocol::Http2) {
    drain_state_ = DrainState::Closing;
  }

  checkForDeferredClose();
}

void ConnectionManagerImpl::doDeferredStreamDestroy(ActiveStream& stream) {
  if (stream.max_stream_duration_timer_) {
    stream.max_stream_duration_timer_->disableTimer();
    stream.max_stream_duration_timer_ = nullptr;
  }
  if (stream.stream_idle_timer_ != nullptr) {
    stream.stream_idle_timer_->disableTimer();
    stream.stream_idle_timer_ = nullptr;
  }
  stream.filter_manager_.disarmRequestTimeout();

  stream.state_.destroyed_ = true;
  stream.filter_manager_.destroyFilters();

  read_callbacks_->connection().dispatcher().deferredDelete(stream.removeFromList(streams_));

  if (connection_idle_timer_ && streams_.empty()) {
    connection_idle_timer_->enableTimer(config_.idleTimeout().value());
  }
}

RequestDecoder& ConnectionManagerImpl::newStream(ResponseEncoder& response_encoder,
                                                 bool is_internally_created) {
  if (connection_idle_timer_) {
    connection_idle_timer_->disableTimer();
  }

  ENVOY_CONN_LOG(debug, "new stream", read_callbacks_->connection());
  ActiveStreamPtr new_stream(new ActiveStream(*this));
  new_stream->state_.is_internally_created_ = is_internally_created;
  new_stream->response_encoder_ = &response_encoder;
  new_stream->response_encoder_->getStream().addCallbacks(*new_stream);
  new_stream->response_encoder_->getStream().setFlushTimeout(new_stream->idle_timeout_ms_);
  new_stream->buffer_limit_ = new_stream->response_encoder_->getStream().bufferLimit();
  // If the network connection is backed up, the stream should be made aware of it on creation.
  // Both HTTP/1.x and HTTP/2 codecs handle this in StreamCallbackHelper::addCallbacksHelper.
  ASSERT(read_callbacks_->connection().aboveHighWatermark() == false ||
         new_stream->high_watermark_count_ > 0);
  new_stream->moveIntoList(std::move(new_stream), streams_);
  return **streams_.begin();
}

void ConnectionManagerImpl::handleCodecError(absl::string_view error) {
  ENVOY_CONN_LOG(debug, "dispatch error: {}", read_callbacks_->connection(), error);
  read_callbacks_->connection().streamInfo().setResponseCodeDetails(
      absl::StrCat("codec error: ", error));
  read_callbacks_->connection().streamInfo().setResponseFlag(
      StreamInfo::ResponseFlag::DownstreamProtocolError);

  // HTTP/1.1 codec has already sent a 400 response if possible. HTTP/2 codec has already sent
  // GOAWAY.
  doConnectionClose(Network::ConnectionCloseType::FlushWriteAndDelay,
                    StreamInfo::ResponseFlag::DownstreamProtocolError);
}

void ConnectionManagerImpl::createCodec(Buffer::Instance& data) {
  ASSERT(!codec_);
  codec_ = config_.createCodec(read_callbacks_->connection(), data, *this);

  switch (codec_->protocol()) {
  case Protocol::Http3:
    stats_.named_.downstream_cx_http3_total_.inc();
    stats_.named_.downstream_cx_http3_active_.inc();
    break;
  case Protocol::Http2:
    stats_.named_.downstream_cx_http2_total_.inc();
    stats_.named_.downstream_cx_http2_active_.inc();
    break;
  case Protocol::Http11:
  case Protocol::Http10:
    stats_.named_.downstream_cx_http1_total_.inc();
    stats_.named_.downstream_cx_http1_active_.inc();
    break;
  }
}

Network::FilterStatus ConnectionManagerImpl::onData(Buffer::Instance& data, bool) {
  if (!codec_) {
    // Http3 codec should have been instantiated by now.
    createCodec(data);
  }

  bool redispatch;
  do {
    redispatch = false;

    const Status status = codec_->dispatch(data);

    ASSERT(!isPrematureResponseError(status));
    if (isBufferFloodError(status)) {
      handleCodecError(status.message());
      return Network::FilterStatus::StopIteration;
    } else if (isCodecProtocolError(status)) {
      stats_.named_.downstream_cx_protocol_error_.inc();
      handleCodecError(status.message());
      return Network::FilterStatus::StopIteration;
    }

    // Processing incoming data may release outbound data so check for closure here as well.
    checkForDeferredClose();

    // The HTTP/1 codec will pause dispatch after a single message is complete. We want to
    // either redispatch if there are no streams and we have more data. If we have a single
    // complete non-WebSocket stream but have not responded yet we will pause socket reads
    // to apply back pressure.
    if (codec_->protocol() < Protocol::Http2) {
      if (read_callbacks_->connection().state() == Network::Connection::State::Open &&
          data.length() > 0 && streams_.empty()) {
        redispatch = true;
      }
    }
  } while (redispatch);

  if (!read_callbacks_->connection().streamInfo().protocol()) {
    read_callbacks_->connection().streamInfo().protocol(codec_->protocol());
  }

  return Network::FilterStatus::StopIteration;
}

Network::FilterStatus ConnectionManagerImpl::onNewConnection() {
  if (!read_callbacks_->connection().streamInfo().protocol()) {
    // For Non-QUIC traffic, continue passing data to filters.
    return Network::FilterStatus::Continue;
  }
  // Only QUIC connection's stream_info_ specifies protocol.
  Buffer::OwnedImpl dummy;
  createCodec(dummy);
  ASSERT(codec_->protocol() == Protocol::Http3);
  // Stop iterating through each filters for QUIC. Currently a QUIC connection
  // only supports one filter, HCM, and bypasses the onData() interface. Because
  // QUICHE already handles de-multiplexing.
  return Network::FilterStatus::StopIteration;
}

void ConnectionManagerImpl::resetAllStreams(
    absl::optional<StreamInfo::ResponseFlag> response_flag) {
  while (!streams_.empty()) {
    // Mimic a downstream reset in this case. We must also remove callbacks here. Though we are
    // about to close the connection and will disable further reads, it is possible that flushing
    // data out can cause stream callbacks to fire (e.g., low watermark callbacks).
    //
    // TODO(mattklein123): I tried to actually reset through the codec here, but ran into issues
    // with nghttp2 state and being unhappy about sending reset frames after the connection had
    // been terminated via GOAWAY. It might be possible to do something better here inside the h2
    // codec but there are no easy answers and this seems simpler.
    auto& stream = *streams_.front();
    stream.response_encoder_->getStream().removeCallbacks(stream);
    stream.onResetStream(StreamResetReason::ConnectionTermination, absl::string_view());
    if (response_flag.has_value()) {
      // This code duplicates some of the logic in
      // onResetStream(). There seems to be no easy way to force
      // onResetStream to do the right thing within its current API.
      // Encoding DownstreamProtocolError as reason==LocalReset does
      // not work because local reset is generated in other places.
      // Encoding it in the string_view argument would lead to a hack
      // of the form: if parameter is nonempty, use that; else if the
      // codec details are nonempty, use those. This hack does not
      // seem better than the code duplication, so punt for now.
      stream.stream_info_.setResponseFlag(response_flag.value());
      if (*response_flag == StreamInfo::ResponseFlag::DownstreamProtocolError) {
        stream.stream_info_.setResponseCodeDetails(
            stream.response_encoder_->getStream().responseDetails());
      }
    }
  }
}

void ConnectionManagerImpl::onEvent(Network::ConnectionEvent event) {
  if (event == Network::ConnectionEvent::LocalClose) {
    stats_.named_.downstream_cx_destroy_local_.inc();
  }

  if (event == Network::ConnectionEvent::RemoteClose) {
    stats_.named_.downstream_cx_destroy_remote_.inc();
  }

  if (event == Network::ConnectionEvent::RemoteClose ||
      event == Network::ConnectionEvent::LocalClose) {
    // TODO(mattklein123): It is technically possible that something outside of the filter causes
    // a local connection close, so we still guard against that here. A better solution would be to
    // have some type of "pre-close" callback that we could hook for cleanup that would get called
    // regardless of where local close is invoked from.
    // NOTE: that this will cause doConnectionClose() to get called twice in the common local close
    // cases, but the method protects against that.
    // NOTE: In the case where a local close comes from outside the filter, this will cause any
    // stream closures to increment remote close stats. We should do better here in the future,
    // via the pre-close callback mentioned above.
    doConnectionClose(absl::nullopt, absl::nullopt);
  }
}

void ConnectionManagerImpl::doConnectionClose(
    absl::optional<Network::ConnectionCloseType> close_type,
    absl::optional<StreamInfo::ResponseFlag> response_flag) {
  if (connection_idle_timer_) {
    connection_idle_timer_->disableTimer();
    connection_idle_timer_.reset();
  }

  if (connection_duration_timer_) {
    connection_duration_timer_->disableTimer();
    connection_duration_timer_.reset();
  }

  if (drain_timer_) {
    drain_timer_->disableTimer();
    drain_timer_.reset();
  }

  if (!streams_.empty()) {
    const Network::ConnectionEvent event = close_type.has_value()
                                               ? Network::ConnectionEvent::LocalClose
                                               : Network::ConnectionEvent::RemoteClose;
    if (event == Network::ConnectionEvent::LocalClose) {
      stats_.named_.downstream_cx_destroy_local_active_rq_.inc();
    }
    if (event == Network::ConnectionEvent::RemoteClose) {
      stats_.named_.downstream_cx_destroy_remote_active_rq_.inc();
    }

    stats_.named_.downstream_cx_destroy_active_rq_.inc();
    user_agent_.onConnectionDestroy(event, true);
    // Note that resetAllStreams() does not actually write anything to the wire. It just resets
    // all upstream streams and their filter stacks. Thus, there are no issues around recursive
    // entry.
    resetAllStreams(response_flag);
  }

  if (close_type.has_value()) {
    read_callbacks_->connection().close(close_type.value());
  }
}

void ConnectionManagerImpl::onGoAway(GoAwayErrorCode) {
  // Currently we do nothing with remote go away frames. In the future we can decide to no longer
  // push resources if applicable.
}

void ConnectionManagerImpl::onIdleTimeout() {
  ENVOY_CONN_LOG(debug, "idle timeout", read_callbacks_->connection());
  stats_.named_.downstream_cx_idle_timeout_.inc();
  if (!codec_) {
    // No need to delay close after flushing since an idle timeout has already fired. Attempt to
    // write out buffered data one last time and issue a local close if successful.
    doConnectionClose(Network::ConnectionCloseType::FlushWrite, absl::nullopt);
  } else if (drain_state_ == DrainState::NotDraining) {
    startDrainSequence();
  }
}

void ConnectionManagerImpl::onConnectionDurationTimeout() {
  ENVOY_CONN_LOG(debug, "max connection duration reached", read_callbacks_->connection());
  stats_.named_.downstream_cx_max_duration_reached_.inc();
  if (!codec_) {
    // Attempt to write out buffered data one last time and issue a local close if successful.
    doConnectionClose(Network::ConnectionCloseType::FlushWrite, absl::nullopt);
  } else if (drain_state_ == DrainState::NotDraining) {
    startDrainSequence();
  }
}

void ConnectionManagerImpl::onDrainTimeout() {
  ASSERT(drain_state_ != DrainState::NotDraining);
  codec_->goAway();
  drain_state_ = DrainState::Closing;
  checkForDeferredClose();
}

void ConnectionManagerImpl::chargeTracingStats(const Tracing::Reason& tracing_reason,
                                               ConnectionManagerTracingStats& tracing_stats) {
  switch (tracing_reason) {
  case Tracing::Reason::ClientForced:
    tracing_stats.client_enabled_.inc();
    break;
  case Tracing::Reason::NotTraceableRequestId:
    tracing_stats.not_traceable_.inc();
    break;
  case Tracing::Reason::Sampling:
    tracing_stats.random_sampling_.inc();
    break;
  case Tracing::Reason::ServiceForced:
    tracing_stats.service_forced_.inc();
    break;
  default:
    throw std::invalid_argument(
        absl::StrCat("invalid tracing reason, value: ", static_cast<int32_t>(tracing_reason)));
  }
}

void ConnectionManagerImpl::RdsRouteConfigUpdateRequester::requestRouteConfigUpdate(
    const std::string host_header, Event::Dispatcher& thread_local_dispatcher,
    Http::RouteConfigUpdatedCallbackSharedPtr route_config_updated_cb) {
  route_config_provider_->requestVirtualHostsUpdate(host_header, thread_local_dispatcher,
                                                    std::move(route_config_updated_cb));
}

ConnectionManagerImpl::ActiveStream::ActiveStream(ConnectionManagerImpl& connection_manager)
    : connection_manager_(connection_manager), filter_manager_(*this),
      stream_id_(connection_manager.random_generator_.random()),
      request_response_timespan_(new Stats::HistogramCompletableTimespanImpl(
          connection_manager_.stats_.named_.downstream_rq_time_, connection_manager_.timeSource())),
      stream_info_(connection_manager_.codec_->protocol(), connection_manager_.timeSource(),
                   connection_manager_.read_callbacks_->connection().streamInfo().filterState(),
                   StreamInfo::FilterState::LifeSpan::Connection),
      upstream_options_(std::make_shared<Network::Socket::Options>()) {
  ASSERT(!connection_manager.config_.isRoutable() ||
             ((connection_manager.config_.routeConfigProvider() == nullptr &&
               connection_manager.config_.scopedRouteConfigProvider() != nullptr) ||
              (connection_manager.config_.routeConfigProvider() != nullptr &&
               connection_manager.config_.scopedRouteConfigProvider() == nullptr)),
         "Either routeConfigProvider or scopedRouteConfigProvider should be set in "
         "ConnectionManagerImpl.");

  stream_info_.setRequestIDExtension(connection_manager.config_.requestIDExtension());

  if (connection_manager_.config_.isRoutable() &&
      connection_manager.config_.routeConfigProvider() != nullptr) {
    route_config_update_requester_ =
        std::make_unique<ConnectionManagerImpl::RdsRouteConfigUpdateRequester>(
            connection_manager.config_.routeConfigProvider());
  } else if (connection_manager_.config_.isRoutable() &&
             connection_manager.config_.scopedRouteConfigProvider() != nullptr) {
    route_config_update_requester_ =
        std::make_unique<ConnectionManagerImpl::NullRouteConfigUpdateRequester>();
  }
  ScopeTrackerScopeState scope(this,
                               connection_manager_.read_callbacks_->connection().dispatcher());

  connection_manager_.stats_.named_.downstream_rq_total_.inc();
  connection_manager_.stats_.named_.downstream_rq_active_.inc();
  if (connection_manager_.codec_->protocol() == Protocol::Http2) {
    connection_manager_.stats_.named_.downstream_rq_http2_total_.inc();
  } else if (connection_manager_.codec_->protocol() == Protocol::Http3) {
    connection_manager_.stats_.named_.downstream_rq_http3_total_.inc();
  } else {
    connection_manager_.stats_.named_.downstream_rq_http1_total_.inc();
  }
  stream_info_.setDownstreamLocalAddress(
      connection_manager_.read_callbacks_->connection().localAddress());
  stream_info_.setDownstreamDirectRemoteAddress(
      connection_manager_.read_callbacks_->connection().directRemoteAddress());
  // Initially, the downstream remote address is the source address of the
  // downstream connection. That can change later in the request's lifecycle,
  // based on XFF processing, but setting the downstream remote address here
  // prevents surprises for logging code in edge cases.
  stream_info_.setDownstreamRemoteAddress(
      connection_manager_.read_callbacks_->connection().remoteAddress());

  stream_info_.setDownstreamSslConnection(connection_manager_.read_callbacks_->connection().ssl());

  if (connection_manager_.config_.streamIdleTimeout().count()) {
    idle_timeout_ms_ = connection_manager_.config_.streamIdleTimeout();
    stream_idle_timer_ = connection_manager_.read_callbacks_->connection().dispatcher().createTimer(
        [this]() -> void { onIdleTimeout(); });
    resetIdleTimer();
  }

  if (connection_manager_.config_.requestTimeout().count()) {
    std::chrono::milliseconds request_timeout_ms_ = connection_manager_.config_.requestTimeout();
    request_timer_ = connection_manager.read_callbacks_->connection().dispatcher().createTimer(
        [this]() -> void { onRequestTimeout(); });
    request_timer_->enableTimer(request_timeout_ms_, this);
  }

  const auto max_stream_duration = connection_manager_.config_.maxStreamDuration();
  if (max_stream_duration.has_value() && max_stream_duration.value().count()) {
    max_stream_duration_timer_ =
        connection_manager.read_callbacks_->connection().dispatcher().createTimer(
            [this]() -> void { onStreamMaxDurationReached(); });
    max_stream_duration_timer_->enableTimer(connection_manager_.config_.maxStreamDuration().value(),
                                            this);
  }

  stream_info_.setRequestedServerName(
      connection_manager_.read_callbacks_->connection().requestedServerName());
}

ConnectionManagerImpl::ActiveStream::~ActiveStream() {
  stream_info_.onRequestComplete();
  Upstream::HostDescriptionConstSharedPtr upstream_host =
      connection_manager_.read_callbacks_->upstreamHost();

  if (upstream_host != nullptr) {
    Upstream::ClusterRequestResponseSizeStatsOptRef req_resp_stats =
        upstream_host->cluster().requestResponseSizeStats();
    if (req_resp_stats.has_value()) {
      req_resp_stats->get().upstream_rq_body_size_.recordValue(stream_info_.bytesReceived());
      req_resp_stats->get().upstream_rs_body_size_.recordValue(stream_info_.bytesSent());
    }
  }

  // A downstream disconnect can be identified for HTTP requests when the upstream returns with a 0
  // response code and when no other response flags are set.
  if (!stream_info_.hasAnyResponseFlag() && !stream_info_.responseCode()) {
    stream_info_.setResponseFlag(StreamInfo::ResponseFlag::DownstreamConnectionTermination);
  }

  connection_manager_.stats_.named_.downstream_rq_active_.dec();
  for (const AccessLog::InstanceSharedPtr& access_log : connection_manager_.config_.accessLogs()) {
    access_log->log(request_headers_.get(), response_headers_.get(), response_trailers_.get(),
                    stream_info_);
  }
  for (const auto& log_handler : access_log_handlers_) {
    log_handler->log(request_headers_.get(), response_headers_.get(), response_trailers_.get(),
                     stream_info_);
  }

  if (stream_info_.healthCheck()) {
    connection_manager_.config_.tracingStats().health_check_.inc();
  }

  if (active_span_) {
    Tracing::HttpTracerUtility::finalizeDownstreamSpan(
        *active_span_, request_headers_.get(), response_headers_.get(), response_trailers_.get(),
        stream_info_, *this);
  }
  if (state_.successful_upgrade_) {
    connection_manager_.stats_.named_.downstream_cx_upgrades_active_.dec();
  }

  ASSERT(state_.filter_call_state_ == 0);
}

void ConnectionManagerImpl::ActiveStream::resetIdleTimer() {
  if (stream_idle_timer_ != nullptr) {
    // TODO(htuch): If this shows up in performance profiles, optimize by only
    // updating a timestamp here and doing periodic checks for idle timeouts
    // instead, or reducing the accuracy of timers.
    stream_idle_timer_->enableTimer(idle_timeout_ms_);
  }
}

void ConnectionManagerImpl::ActiveStream::onIdleTimeout() {
  connection_manager_.stats_.named_.downstream_rq_idle_timeout_.inc();
  // If headers have not been sent to the user, send a 408.
  if (response_headers_ != nullptr) {
    // TODO(htuch): We could send trailers here with an x-envoy timeout header
    // or gRPC status code, and/or set H2 RST_STREAM error.
    connection_manager_.doEndStream(*this);
  } else {
    stream_info_.setResponseFlag(StreamInfo::ResponseFlag::StreamIdleTimeout);
    sendLocalReply(request_headers_ != nullptr &&
                       Grpc::Common::isGrpcRequestHeaders(*request_headers_),
                   Http::Code::RequestTimeout, "stream timeout", nullptr, state_.is_head_request_,
                   absl::nullopt, StreamInfo::ResponseCodeDetails::get().StreamIdleTimeout);
  }
}

void ConnectionManagerImpl::ActiveStream::onRequestTimeout() {
  connection_manager_.stats_.named_.downstream_rq_timeout_.inc();
  sendLocalReply(request_headers_ != nullptr &&
                     Grpc::Common::isGrpcRequestHeaders(*request_headers_),
                 Http::Code::RequestTimeout, "request timeout", nullptr, state_.is_head_request_,
                 absl::nullopt, StreamInfo::ResponseCodeDetails::get().RequestOverallTimeout);
}

void ConnectionManagerImpl::ActiveStream::onStreamMaxDurationReached() {
  ENVOY_STREAM_LOG(debug, "Stream max duration time reached", *this);
  connection_manager_.stats_.named_.downstream_rq_max_duration_reached_.inc();
  connection_manager_.doEndStream(*this);
}

void ConnectionManagerImpl::FilterManager::addStreamDecoderFilterWorker(
    StreamDecoderFilterSharedPtr filter, bool dual_filter) {
  ActiveStreamDecoderFilterPtr wrapper(new ActiveStreamDecoderFilter(*this, filter, dual_filter));
  filter->setDecoderFilterCallbacks(*wrapper);
  // Note: configured decoder filters are appended to decoder_filters_.
  // This means that if filters are configured in the following order (assume all three filters are
  // both decoder/encoder filters):
  //   http_filters:
  //     - A
  //     - B
  //     - C
  // The decoder filter chain will iterate through filters A, B, C.
  wrapper->moveIntoListBack(std::move(wrapper), decoder_filters_);
}

void ConnectionManagerImpl::FilterManager::addStreamEncoderFilterWorker(
    StreamEncoderFilterSharedPtr filter, bool dual_filter) {
  ActiveStreamEncoderFilterPtr wrapper(new ActiveStreamEncoderFilter(*this, filter, dual_filter));
  filter->setEncoderFilterCallbacks(*wrapper);
  // Note: configured encoder filters are prepended to encoder_filters_.
  // This means that if filters are configured in the following order (assume all three filters are
  // both decoder/encoder filters):
  //   http_filters:
  //     - A
  //     - B
  //     - C
  // The encoder filter chain will iterate through filters C, B, A.
  wrapper->moveIntoList(std::move(wrapper), encoder_filters_);
}

void ConnectionManagerImpl::ActiveStream::addAccessLogHandler(
    AccessLog::InstanceSharedPtr handler) {
  access_log_handlers_.push_back(handler);
}

void ConnectionManagerImpl::ActiveStream::chargeStats(const ResponseHeaderMap& headers) {
  uint64_t response_code = Utility::getResponseStatus(headers);
  stream_info_.response_code_ = response_code;

  if (stream_info_.health_check_request_) {
    return;
  }

  Upstream::HostDescriptionConstSharedPtr upstream_host =
      connection_manager_.read_callbacks_->upstreamHost();

  if (upstream_host != nullptr) {
    Upstream::ClusterRequestResponseSizeStatsOptRef req_resp_stats =
        upstream_host->cluster().requestResponseSizeStats();
    if (req_resp_stats.has_value()) {
      req_resp_stats->get().upstream_rs_headers_size_.recordValue(headers.byteSize());
    }
  }

  connection_manager_.stats_.named_.downstream_rq_completed_.inc();
  connection_manager_.listener_stats_.downstream_rq_completed_.inc();
  if (CodeUtility::is1xx(response_code)) {
    connection_manager_.stats_.named_.downstream_rq_1xx_.inc();
    connection_manager_.listener_stats_.downstream_rq_1xx_.inc();
  } else if (CodeUtility::is2xx(response_code)) {
    connection_manager_.stats_.named_.downstream_rq_2xx_.inc();
    connection_manager_.listener_stats_.downstream_rq_2xx_.inc();
  } else if (CodeUtility::is3xx(response_code)) {
    connection_manager_.stats_.named_.downstream_rq_3xx_.inc();
    connection_manager_.listener_stats_.downstream_rq_3xx_.inc();
  } else if (CodeUtility::is4xx(response_code)) {
    connection_manager_.stats_.named_.downstream_rq_4xx_.inc();
    connection_manager_.listener_stats_.downstream_rq_4xx_.inc();
  } else if (CodeUtility::is5xx(response_code)) {
    connection_manager_.stats_.named_.downstream_rq_5xx_.inc();
    connection_manager_.listener_stats_.downstream_rq_5xx_.inc();
  }
}

const Network::Connection* ConnectionManagerImpl::ActiveStream::connection() {
  return &connection_manager_.read_callbacks_->connection();
}

uint32_t ConnectionManagerImpl::ActiveStream::localPort() {
  auto ip = connection()->localAddress()->ip();
  if (ip == nullptr) {
    return 0;
  }
  return ip->port();
}

// Ordering in this function is complicated, but important.
//
// We want to do minimal work before selecting route and creating a filter
// chain to maximize the number of requests which get custom filter behavior,
// e.g. registering access logging.
//
// This must be balanced by doing sanity checking for invalid requests (one
// can't route select properly without full headers), checking state required to
// serve error responses (connection close, head requests, etc), and
// modifications which may themselves affect route selection.
void ConnectionManagerImpl::ActiveStream::decodeHeaders(RequestHeaderMapPtr&& headers,
                                                        bool end_stream) {
  ScopeTrackerScopeState scope(this,
                               connection_manager_.read_callbacks_->connection().dispatcher());
  request_headers_ = std::move(headers);
  Upstream::HostDescriptionConstSharedPtr upstream_host =
      connection_manager_.read_callbacks_->upstreamHost();

  if (upstream_host != nullptr) {
    Upstream::ClusterRequestResponseSizeStatsOptRef req_resp_stats =
        upstream_host->cluster().requestResponseSizeStats();
    if (req_resp_stats.has_value()) {
      req_resp_stats->get().upstream_rq_headers_size_.recordValue(request_headers_->byteSize());
    }
  }

  // Both saw_connection_close_ and is_head_request_ affect local replies: set
  // them as early as possible.
  const Protocol protocol = connection_manager_.codec_->protocol();
  const bool fixed_connection_close =
      Runtime::runtimeFeatureEnabled("envoy.reloadable_features.fixed_connection_close");
  if (fixed_connection_close) {
    state_.saw_connection_close_ =
        HeaderUtility::shouldCloseConnection(protocol, *request_headers_);
  }
  if (Http::Headers::get().MethodValues.Head == request_headers_->getMethodValue()) {
    state_.is_head_request_ = true;
  }

  if (HeaderUtility::isConnect(*request_headers_) && !request_headers_->Path() &&
      !Runtime::runtimeFeatureEnabled("envoy.reloadable_features.stop_faking_paths")) {
    request_headers_->setPath("/");
  }

  // We need to snap snapped_route_config_ here as it's used in mutateRequestHeaders later.
  if (connection_manager_.config_.isRoutable()) {
    if (connection_manager_.config_.routeConfigProvider() != nullptr) {
      snapped_route_config_ = connection_manager_.config_.routeConfigProvider()->config();
    } else if (connection_manager_.config_.scopedRouteConfigProvider() != nullptr) {
      snapped_scoped_routes_config_ =
          connection_manager_.config_.scopedRouteConfigProvider()->config<Router::ScopedConfig>();
      snapScopedRouteConfig();
    }
  } else {
    snapped_route_config_ = connection_manager_.config_.routeConfigProvider()->config();
  }

  ENVOY_STREAM_LOG(debug, "request headers complete (end_stream={}):\n{}", *this, end_stream,
                   *request_headers_);

  // We end the decode here only if the request is header only. If we convert the request to a
  // header only, the stream will be marked as done once a subsequent decodeData/decodeTrailers is
  // called with end_stream=true.
  filter_manager_.maybeEndDecode(end_stream);

  // Drop new requests when overloaded as soon as we have decoded the headers.
  if (connection_manager_.overload_stop_accepting_requests_ref_ ==
      Server::OverloadActionState::Active) {
    // In this one special case, do not create the filter chain. If there is a risk of memory
    // overload it is more important to avoid unnecessary allocation than to create the filters.
    state_.created_filter_chain_ = true;
    connection_manager_.stats_.named_.downstream_rq_overload_close_.inc();
    sendLocalReply(Grpc::Common::isGrpcRequestHeaders(*request_headers_),
                   Http::Code::ServiceUnavailable, "envoy overloaded", nullptr,
                   state_.is_head_request_, absl::nullopt,
                   StreamInfo::ResponseCodeDetails::get().Overload);
    return;
  }

  if (!connection_manager_.config_.proxy100Continue() && request_headers_->Expect() &&
      request_headers_->Expect()->value() == Headers::get().ExpectValues._100Continue.c_str()) {
    // Note in the case Envoy is handling 100-Continue complexity, it skips the filter chain
    // and sends the 100-Continue directly to the encoder.
    chargeStats(continueHeader());
    response_encoder_->encode100ContinueHeaders(continueHeader());
    // Remove the Expect header so it won't be handled again upstream.
    request_headers_->removeExpect();
  }

  connection_manager_.user_agent_.initializeFromHeaders(*request_headers_,
                                                        connection_manager_.stats_.prefixStatName(),
                                                        connection_manager_.stats_.scope_);

  // Make sure we are getting a codec version we support.
  if (protocol == Protocol::Http10) {
    // Assume this is HTTP/1.0. This is fine for HTTP/0.9 but this code will also affect any
    // requests with non-standard version numbers (0.9, 1.3), basically anything which is not
    // HTTP/1.1.
    //
    // The protocol may have shifted in the HTTP/1.0 case so reset it.
    stream_info_.protocol(protocol);
    if (!connection_manager_.config_.http1Settings().accept_http_10_) {
      // Send "Upgrade Required" if HTTP/1.0 support is not explicitly configured on.
      sendLocalReply(false, Code::UpgradeRequired, "", nullptr, state_.is_head_request_,
                     absl::nullopt, StreamInfo::ResponseCodeDetails::get().LowVersion);
      return;
    } else if (!fixed_connection_close) {
      // HTTP/1.0 defaults to single-use connections. Make sure the connection
      // will be closed unless Keep-Alive is present.
      state_.saw_connection_close_ = true;
      if (absl::EqualsIgnoreCase(request_headers_->getConnectionValue(),
                                 Http::Headers::get().ConnectionValues.KeepAlive)) {
        state_.saw_connection_close_ = false;
      }
    }
    if (!request_headers_->Host() &&
        !connection_manager_.config_.http1Settings().default_host_for_http_10_.empty()) {
      // Add a default host if configured to do so.
      request_headers_->setHost(
          connection_manager_.config_.http1Settings().default_host_for_http_10_);
    }
  }

  if (!request_headers_->Host()) {
    // Require host header. For HTTP/1.1 Host has already been translated to :authority.
    sendLocalReply(Grpc::Common::hasGrpcContentType(*request_headers_), Code::BadRequest, "",
                   nullptr, state_.is_head_request_, absl::nullopt,
                   StreamInfo::ResponseCodeDetails::get().MissingHost);
    return;
  }

  // Verify header sanity checks which should have been performed by the codec.
  ASSERT(HeaderUtility::requestHeadersValid(*request_headers_).has_value() == false);

  // Check for the existence of the :path header for non-CONNECT requests, or present-but-empty
  // :path header for CONNECT requests. We expect the codec to have broken the path into pieces if
  // applicable. NOTE: Currently the HTTP/1.1 codec only does this when the allow_absolute_url flag
  // is enabled on the HCM.
  if ((!HeaderUtility::isConnect(*request_headers_) || request_headers_->Path()) &&
      request_headers_->getPathValue().empty()) {
    sendLocalReply(Grpc::Common::hasGrpcContentType(*request_headers_), Code::NotFound, "", nullptr,
                   state_.is_head_request_, absl::nullopt,
                   StreamInfo::ResponseCodeDetails::get().MissingPath);
    return;
  }

  // Currently we only support relative paths at the application layer.
  if (!request_headers_->getPathValue().empty() && request_headers_->getPathValue()[0] != '/') {
    connection_manager_.stats_.named_.downstream_rq_non_relative_path_.inc();
    sendLocalReply(Grpc::Common::hasGrpcContentType(*request_headers_), Code::NotFound, "", nullptr,
                   state_.is_head_request_, absl::nullopt,
                   StreamInfo::ResponseCodeDetails::get().AbsolutePath);
    return;
  }

  // Path sanitization should happen before any path access other than the above sanity check.
  if (!ConnectionManagerUtility::maybeNormalizePath(*request_headers_,
                                                    connection_manager_.config_)) {
    sendLocalReply(Grpc::Common::hasGrpcContentType(*request_headers_), Code::BadRequest, "",
                   nullptr, state_.is_head_request_, absl::nullopt,
                   StreamInfo::ResponseCodeDetails::get().PathNormalizationFailed);
    return;
  }

  ConnectionManagerUtility::maybeNormalizeHost(*request_headers_, connection_manager_.config_,
                                               localPort());

  if (!fixed_connection_close && protocol == Protocol::Http11 &&
      absl::EqualsIgnoreCase(request_headers_->getConnectionValue(),
                             Http::Headers::get().ConnectionValues.Close)) {
    state_.saw_connection_close_ = true;
  }
  // Note: Proxy-Connection is not a standard header, but is supported here
  // since it is supported by http-parser the underlying parser for http
  // requests.
  if (!fixed_connection_close && protocol < Protocol::Http2 && !state_.saw_connection_close_ &&
      absl::EqualsIgnoreCase(request_headers_->getProxyConnectionValue(),
                             Http::Headers::get().ConnectionValues.Close)) {
    state_.saw_connection_close_ = true;
  }

  if (!state_.is_internally_created_) { // Only sanitize headers on first pass.
    // Modify the downstream remote address depending on configuration and headers.
    stream_info_.setDownstreamRemoteAddress(ConnectionManagerUtility::mutateRequestHeaders(
        *request_headers_, connection_manager_.read_callbacks_->connection(),
        connection_manager_.config_, *snapped_route_config_, connection_manager_.local_info_));
  }
  ASSERT(stream_info_.downstreamRemoteAddress() != nullptr);

  ASSERT(!cached_route_);
  refreshCachedRoute();

  if (!state_.is_internally_created_) { // Only mutate tracing headers on first pass.
    ConnectionManagerUtility::mutateTracingRequestHeader(
        *request_headers_, connection_manager_.runtime_, connection_manager_.config_,
        cached_route_.value().get());
  }

  stream_info_.setRequestHeaders(*request_headers_);

  const bool upgrade_rejected = createFilterChain() == false;

  // TODO if there are no filters when starting a filter iteration, the connection manager
  // should return 404. The current returns no response if there is no router filter.
  if (hasCachedRoute()) {
    // Do not allow upgrades if the route does not support it.
    if (upgrade_rejected) {
      // While downstream servers should not send upgrade payload without the upgrade being
      // accepted, err on the side of caution and refuse to process any further requests on this
      // connection, to avoid a class of HTTP/1.1 smuggling bugs where Upgrade or CONNECT payload
      // contains a smuggled HTTP request.
      state_.saw_connection_close_ = true;
      connection_manager_.stats_.named_.downstream_rq_ws_on_non_ws_route_.inc();
      sendLocalReply(Grpc::Common::hasGrpcContentType(*request_headers_), Code::Forbidden, "",
                     nullptr, state_.is_head_request_, absl::nullopt,
                     StreamInfo::ResponseCodeDetails::get().UpgradeFailed);
      return;
    }
    // Allow non websocket requests to go through websocket enabled routes.
  }

  if (hasCachedRoute()) {
    const Router::RouteEntry* route_entry = cached_route_.value()->routeEntry();
    if (route_entry != nullptr && route_entry->idleTimeout()) {
      // TODO(mattklein123): Technically if the cached route changes, we should also see if the
      // route idle timeout has changed and update the value.
      idle_timeout_ms_ = route_entry->idleTimeout().value();
      response_encoder_->getStream().setFlushTimeout(idle_timeout_ms_);
      if (idle_timeout_ms_.count()) {
        // If we have a route-level idle timeout but no global stream idle timeout, create a timer.
        if (stream_idle_timer_ == nullptr) {
          stream_idle_timer_ =
              connection_manager_.read_callbacks_->connection().dispatcher().createTimer(
                  [this]() -> void { onIdleTimeout(); });
        }
      } else if (stream_idle_timer_ != nullptr) {
        // If we had a global stream idle timeout but the route-level idle timeout is set to zero
        // (to override), we disable the idle timer.
        stream_idle_timer_->disableTimer();
        stream_idle_timer_ = nullptr;
      }
    }
  }

  // Check if tracing is enabled at all.
  if (connection_manager_.config_.tracingConfig()) {
    traceRequest();
  }

  filter_manager_.decodeHeaders(nullptr, *request_headers_, end_stream);

  // Reset it here for both global and overridden cases.
  resetIdleTimer();
}

void ConnectionManagerImpl::ActiveStream::traceRequest() {
  Tracing::Decision tracing_decision =
      Tracing::HttpTracerUtility::isTracing(stream_info_, *request_headers_);
  ConnectionManagerImpl::chargeTracingStats(tracing_decision.reason,
                                            connection_manager_.config_.tracingStats());

  active_span_ = connection_manager_.tracer().startSpan(*this, *request_headers_, stream_info_,
                                                        tracing_decision);

  if (!active_span_) {
    return;
  }

  // TODO: Need to investigate the following code based on the cached route, as may
  // be broken in the case a filter changes the route.

  // If a decorator has been defined, apply it to the active span.
  if (hasCachedRoute() && cached_route_.value()->decorator()) {
    const Router::Decorator* decorator = cached_route_.value()->decorator();

    decorator->apply(*active_span_);

    state_.decorated_propagate_ = decorator->propagate();

    // Cache decorated operation.
    if (!decorator->getOperation().empty()) {
      decorated_operation_ = &decorator->getOperation();
    }
  }

  if (connection_manager_.config_.tracingConfig()->operation_name_ ==
      Tracing::OperationName::Egress) {
    // For egress (outbound) requests, pass the decorator's operation name (if defined and
    // propagation enabled) as a request header to enable the receiving service to use it in its
    // server span.
    if (decorated_operation_ && state_.decorated_propagate_) {
      request_headers_->setEnvoyDecoratorOperation(*decorated_operation_);
    }
  } else {
    const HeaderEntry* req_operation_override = request_headers_->EnvoyDecoratorOperation();

    // For ingress (inbound) requests, if a decorator operation name has been provided, it
    // should be used to override the active span's operation.
    if (req_operation_override) {
      if (!req_operation_override->value().empty()) {
        active_span_->setOperation(req_operation_override->value().getStringView());

        // Clear the decorated operation so won't be used in the response header, as
        // it has been overridden by the inbound decorator operation request header.
        decorated_operation_ = nullptr;
      }
      // Remove header so not propagated to service
      request_headers_->removeEnvoyDecoratorOperation();
    }
  }
}

void ConnectionManagerImpl::FilterManager::maybeContinueDecoding(
    const std::list<ActiveStreamDecoderFilterPtr>::iterator& continue_data_entry) {
  if (continue_data_entry != decoder_filters_.end()) {
    // We use the continueDecoding() code since it will correctly handle not calling
    // decodeHeaders() again. Fake setting StopSingleIteration since the continueDecoding() code
    // expects it.
    ASSERT(parent_.buffered_request_data_);
    (*continue_data_entry)->iteration_state_ =
        ActiveStreamFilterBase::IterationState::StopSingleIteration;
    (*continue_data_entry)->continueDecoding();
  }
}

void ConnectionManagerImpl::FilterManager::decodeHeaders(ActiveStreamDecoderFilter* filter,
                                                         RequestHeaderMap& headers,
                                                         bool end_stream) {
  // Headers filter iteration should always start with the next filter if available.
  std::list<ActiveStreamDecoderFilterPtr>::iterator entry =
      commonDecodePrefix(filter, FilterIterationStartState::AlwaysStartFromNext);
  std::list<ActiveStreamDecoderFilterPtr>::iterator continue_data_entry = decoder_filters_.end();

  for (; entry != decoder_filters_.end(); entry++) {
    ASSERT(!(parent_.state_.filter_call_state_ & ActiveStream::FilterCallState::DecodeHeaders));
    parent_.state_.filter_call_state_ |= ActiveStream::FilterCallState::DecodeHeaders;
    (*entry)->end_stream_ = parent_.state_.decoding_headers_only_ ||
                            (end_stream && continue_data_entry == decoder_filters_.end());
    FilterHeadersStatus status = (*entry)->decodeHeaders(headers, (*entry)->end_stream_);

    ASSERT(!(status == FilterHeadersStatus::ContinueAndEndStream && (*entry)->end_stream_));
    parent_.state_.filter_call_state_ &= ~ActiveStream::FilterCallState::DecodeHeaders;
    ENVOY_STREAM_LOG(trace, "decode headers called: filter={} status={}", parent_,
                     static_cast<const void*>((*entry).get()), static_cast<uint64_t>(status));

    const bool new_metadata_added = processNewlyAddedMetadata();
    // If end_stream is set in headers, and a filter adds new metadata, we need to delay end_stream
    // in headers by inserting an empty data frame with end_stream set. The empty data frame is sent
    // after the new metadata.
    if ((*entry)->end_stream_ && new_metadata_added && !parent_.buffered_request_data_) {
      Buffer::OwnedImpl empty_data("");
      ENVOY_STREAM_LOG(
          trace, "inserting an empty data frame for end_stream due metadata being added.", parent_);
      // Metadata frame doesn't carry end of stream bit. We need an empty data frame to end the
      // stream.
      addDecodedData(*((*entry).get()), empty_data, true);
    }

    (*entry)->decode_headers_called_ = true;
    if (!(*entry)->commonHandleAfterHeadersCallback(status,
                                                    parent_.state_.decoding_headers_only_) &&
        std::next(entry) != decoder_filters_.end()) {
      // Stop iteration IFF this is not the last filter. If it is the last filter, continue with
      // processing since we need to handle the case where a terminal filter wants to buffer, but
      // a previous filter has added body.
      maybeContinueDecoding(continue_data_entry);
      return;
    }

    // Here we handle the case where we have a header only request, but a filter adds a body
    // to it. We need to not raise end_stream = true to further filters during inline iteration.
    if (end_stream && parent_.buffered_request_data_ &&
        continue_data_entry == decoder_filters_.end()) {
      continue_data_entry = entry;
    }
  }

  maybeContinueDecoding(continue_data_entry);

  if (end_stream) {
    disarmRequestTimeout();
  }
}

void ConnectionManagerImpl::ActiveStream::decodeData(Buffer::Instance& data, bool end_stream) {
  ScopeTrackerScopeState scope(this,
                               connection_manager_.read_callbacks_->connection().dispatcher());
  filter_manager_.maybeEndDecode(end_stream);
  stream_info_.addBytesReceived(data.length());

  filter_manager_.decodeData(nullptr, data, end_stream,
                             FilterManager::FilterIterationStartState::CanStartFromCurrent);
}

void ConnectionManagerImpl::FilterManager::decodeData(
    ActiveStreamDecoderFilter* filter, Buffer::Instance& data, bool end_stream,
    FilterIterationStartState filter_iteration_start_state) {
  ScopeTrackerScopeState scope(
      &parent_, parent_.connection_manager_.read_callbacks_->connection().dispatcher());
  parent_.resetIdleTimer();

  // If we previously decided to decode only the headers, do nothing here.
  if (parent_.state_.decoding_headers_only_) {
    return;
  }

  // If a response is complete or a reset has been sent, filters do not care about further body
  // data. Just drop it.
  if (parent_.state_.local_complete_) {
    return;
  }

  auto trailers_added_entry = decoder_filters_.end();
  const bool trailers_exists_at_start = parent_.request_trailers_ != nullptr;
  // Filter iteration may start at the current filter.
  std::list<ActiveStreamDecoderFilterPtr>::iterator entry =
      commonDecodePrefix(filter, filter_iteration_start_state);

  for (; entry != decoder_filters_.end(); entry++) {
    // If the filter pointed by entry has stopped for all frame types, return now.
    if (handleDataIfStopAll(**entry, data, parent_.state_.decoder_filters_streaming_)) {
      return;
    }
    // If end_stream_ is marked for a filter, the data is not for this filter and filters after.
    //
    // In following case, ActiveStreamFilterBase::commonContinue() could be called recursively and
    // its doData() is called with wrong data.
    //
    //  There are 3 decode filters and "wrapper" refers to ActiveStreamFilter object.
    //
    //  filter0->decodeHeaders(_, true)
    //    return STOP
    //  filter0->continueDecoding()
    //    wrapper0->commonContinue()
    //      wrapper0->decodeHeaders(_, _, true)
    //        filter1->decodeHeaders(_, true)
    //          filter1->addDecodeData()
    //          return CONTINUE
    //        filter2->decodeHeaders(_, false)
    //          return CONTINUE
    //        wrapper1->commonContinue() // Detects data is added.
    //          wrapper1->doData()
    //            wrapper1->decodeData()
    //              filter2->decodeData(_, true)
    //                 return CONTINUE
    //      wrapper0->doData() // This should not be called
    //        wrapper0->decodeData()
    //          filter1->decodeData(_, true)  // It will cause assertions.
    //
    // One way to solve this problem is to mark end_stream_ for each filter.
    // If a filter is already marked as end_stream_ when decodeData() is called, bails out the
    // whole function. If just skip the filter, the codes after the loop will be called with
    // wrong data. For encodeData, the response_encoder->encode() will be called.
    if ((*entry)->end_stream_) {
      return;
    }
    ASSERT(!(parent_.state_.filter_call_state_ & ActiveStream::FilterCallState::DecodeData));

    // We check the request_trailers_ pointer here in case addDecodedTrailers
    // is called in decodeData during a previous filter invocation, at which point we communicate to
    // the current and future filters that the stream has not yet ended.
    if (end_stream) {
      parent_.state_.filter_call_state_ |= ActiveStream::FilterCallState::LastDataFrame;
    }

    recordLatestDataFilter(entry, parent_.state_.latest_data_decoding_filter_, decoder_filters_);

    parent_.state_.filter_call_state_ |= ActiveStream::FilterCallState::DecodeData;
    (*entry)->end_stream_ = end_stream && !parent_.request_trailers_;
    FilterDataStatus status = (*entry)->handle_->decodeData(data, (*entry)->end_stream_);
    if ((*entry)->end_stream_) {
      (*entry)->handle_->decodeComplete();
    }
    parent_.state_.filter_call_state_ &= ~ActiveStream::FilterCallState::DecodeData;
    if (end_stream) {
      parent_.state_.filter_call_state_ &= ~ActiveStream::FilterCallState::LastDataFrame;
    }
    ENVOY_STREAM_LOG(trace, "decode data called: filter={} status={}", parent_,
                     static_cast<const void*>((*entry).get()), static_cast<uint64_t>(status));

    processNewlyAddedMetadata();

    if (!trailers_exists_at_start && parent_.request_trailers_ &&
        trailers_added_entry == decoder_filters_.end()) {
      trailers_added_entry = entry;
    }

    if (!(*entry)->commonHandleAfterDataCallback(status, data,
                                                 parent_.state_.decoder_filters_streaming_) &&
        std::next(entry) != decoder_filters_.end()) {
      // Stop iteration IFF this is not the last filter. If it is the last filter, continue with
      // processing since we need to handle the case where a terminal filter wants to buffer, but
      // a previous filter has added trailers.
      return;
    }
  }

  // If trailers were adding during decodeData we need to trigger decodeTrailers in order
  // to allow filters to process the trailers.
  if (trailers_added_entry != decoder_filters_.end()) {
    decodeTrailers(trailers_added_entry->get(), *parent_.request_trailers_);
  }

  if (end_stream) {
    disarmRequestTimeout();
  }
}

RequestTrailerMap& ConnectionManagerImpl::FilterManager::addDecodedTrailers() {
  // Trailers can only be added during the last data frame (i.e. end_stream = true).
  ASSERT(parent_.state_.filter_call_state_ & ActiveStream::FilterCallState::LastDataFrame);

  // Trailers can only be added once.
  ASSERT(!parent_.request_trailers_);

  parent_.request_trailers_ = RequestTrailerMapImpl::create();
  return *parent_.request_trailers_;
}

void ConnectionManagerImpl::FilterManager::addDecodedData(ActiveStreamDecoderFilter& filter,
                                                          Buffer::Instance& data, bool streaming) {
  if (parent_.state_.filter_call_state_ == 0 ||
      (parent_.state_.filter_call_state_ & ActiveStream::FilterCallState::DecodeHeaders) ||
      (parent_.state_.filter_call_state_ & ActiveStream::FilterCallState::DecodeData) ||
      ((parent_.state_.filter_call_state_ & ActiveStream::FilterCallState::DecodeTrailers) &&
       !filter.canIterate())) {
    // Make sure if this triggers watermarks, the correct action is taken.
    parent_.state_.decoder_filters_streaming_ = streaming;
    // If no call is happening or we are in the decode headers/data callback, buffer the data.
    // Inline processing happens in the decodeHeaders() callback if necessary.
    filter.commonHandleBufferData(data);
  } else if (parent_.state_.filter_call_state_ & ActiveStream::FilterCallState::DecodeTrailers) {
    // In this case we need to inline dispatch the data to further filters. If those filters
    // choose to buffer/stop iteration that's fine.
    decodeData(&filter, data, false, FilterIterationStartState::AlwaysStartFromNext);
  } else {
    // TODO(mattklein123): Formalize error handling for filters and add tests. Should probably
    // throw an exception here.
    NOT_IMPLEMENTED_GCOVR_EXCL_LINE;
  }
}

MetadataMapVector& ConnectionManagerImpl::FilterManager::addDecodedMetadata() {
  return *parent_.getRequestMetadataMapVector();
}

void ConnectionManagerImpl::ActiveStream::decodeTrailers(RequestTrailerMapPtr&& trailers) {
  ScopeTrackerScopeState scope(this,
                               connection_manager_.read_callbacks_->connection().dispatcher());
  resetIdleTimer();
  filter_manager_.maybeEndDecode(true);
  request_trailers_ = std::move(trailers);
  filter_manager_.decodeTrailers(nullptr, *request_trailers_);
}

void ConnectionManagerImpl::FilterManager::decodeTrailers(ActiveStreamDecoderFilter* filter,
                                                          RequestTrailerMap& trailers) {
  // If we previously decided to decode only the headers, do nothing here.
  if (parent_.state_.decoding_headers_only_) {
    return;
  }

  // See decodeData() above for why we check local_complete_ here.
  if (parent_.state_.local_complete_) {
    return;
  }

  // Filter iteration may start at the current filter.
  std::list<ActiveStreamDecoderFilterPtr>::iterator entry =
      commonDecodePrefix(filter, FilterIterationStartState::CanStartFromCurrent);

  for (; entry != decoder_filters_.end(); entry++) {
    // If the filter pointed by entry has stopped for all frame type, return now.
    if ((*entry)->stoppedAll()) {
      return;
    }

    ASSERT(!(parent_.state_.filter_call_state_ & ActiveStream::FilterCallState::DecodeTrailers));
    parent_.state_.filter_call_state_ |= ActiveStream::FilterCallState::DecodeTrailers;
    FilterTrailersStatus status = (*entry)->handle_->decodeTrailers(trailers);
    (*entry)->handle_->decodeComplete();
    (*entry)->end_stream_ = true;
    parent_.state_.filter_call_state_ &= ~ActiveStream::FilterCallState::DecodeTrailers;
    ENVOY_STREAM_LOG(trace, "decode trailers called: filter={} status={}", parent_,
                     static_cast<const void*>((*entry).get()), static_cast<uint64_t>(status));

    processNewlyAddedMetadata();

    if (!(*entry)->commonHandleAfterTrailersCallback(status)) {
      return;
    }
  }
  disarmRequestTimeout();
}

void ConnectionManagerImpl::ActiveStream::decodeMetadata(MetadataMapPtr&& metadata_map) {
  resetIdleTimer();
  // After going through filters, the ownership of metadata_map will be passed to terminal filter.
  // The terminal filter may encode metadata_map to the next hop immediately or store metadata_map
  // and encode later when connection pool is ready.
  filter_manager_.decodeMetadata(nullptr, *metadata_map);
}

void ConnectionManagerImpl::FilterManager::decodeMetadata(ActiveStreamDecoderFilter* filter,
                                                          MetadataMap& metadata_map) {
  // Filter iteration may start at the current filter.
  std::list<ActiveStreamDecoderFilterPtr>::iterator entry =
      commonDecodePrefix(filter, FilterIterationStartState::CanStartFromCurrent);

  for (; entry != decoder_filters_.end(); entry++) {
    // If the filter pointed by entry has stopped for all frame type, stores metadata and returns.
    // If the filter pointed by entry hasn't returned from decodeHeaders, stores newly added
    // metadata in case decodeHeaders returns StopAllIteration. The latter can happen when headers
    // callbacks generate new metadata.
    if (!(*entry)->decode_headers_called_ || (*entry)->stoppedAll()) {
      Http::MetadataMapPtr metadata_map_ptr = std::make_unique<Http::MetadataMap>(metadata_map);
      (*entry)->getSavedRequestMetadata()->emplace_back(std::move(metadata_map_ptr));
      return;
    }

    FilterMetadataStatus status = (*entry)->handle_->decodeMetadata(metadata_map);
    ENVOY_STREAM_LOG(trace, "decode metadata called: filter={} status={}, metadata: {}", parent_,
                     static_cast<const void*>((*entry).get()), static_cast<uint64_t>(status),
                     metadata_map);
  }
}

void ConnectionManagerImpl::FilterManager::maybeEndDecode(bool end_stream) {
  ASSERT(!parent_.state_.remote_complete_);
  parent_.state_.remote_complete_ = end_stream;
  if (end_stream) {
    parent_.stream_info_.onLastDownstreamRxByteReceived();
    ENVOY_STREAM_LOG(debug, "request end stream", parent_);
  }
}

void ConnectionManagerImpl::FilterManager::disarmRequestTimeout() {
  if (parent_.request_timer_) {
    parent_.request_timer_->disableTimer();
  }
}

std::list<ConnectionManagerImpl::ActiveStreamEncoderFilterPtr>::iterator
ConnectionManagerImpl::FilterManager::commonEncodePrefix(
    ActiveStreamEncoderFilter* filter, bool end_stream,
    FilterIterationStartState filter_iteration_start_state) {
  // Only do base state setting on the initial call. Subsequent calls for filtering do not touch
  // the base state.
  if (filter == nullptr) {
    ASSERT(!parent_.state_.local_complete_);
    parent_.state_.local_complete_ = end_stream;
    return encoder_filters_.begin();
  }

  if (filter_iteration_start_state == FilterIterationStartState::CanStartFromCurrent &&
      (*(filter->entry()))->iterate_from_current_filter_) {
    // The filter iteration has been stopped for all frame types, and now the iteration continues.
    // The current filter's encoding callback has not be called. Call it now.
    return filter->entry();
  }
  return std::next(filter->entry());
}

std::list<ConnectionManagerImpl::ActiveStreamDecoderFilterPtr>::iterator
ConnectionManagerImpl::FilterManager::commonDecodePrefix(
    ActiveStreamDecoderFilter* filter, FilterIterationStartState filter_iteration_start_state) {
  if (!filter) {
    return decoder_filters_.begin();
  }
  if (filter_iteration_start_state == FilterIterationStartState::CanStartFromCurrent &&
      (*(filter->entry()))->iterate_from_current_filter_) {
    // The filter iteration has been stopped for all frame types, and now the iteration continues.
    // The current filter's callback function has not been called. Call it now.
    return filter->entry();
  }
  return std::next(filter->entry());
}

void ConnectionManagerImpl::startDrainSequence() {
  ASSERT(drain_state_ == DrainState::NotDraining);
  drain_state_ = DrainState::Draining;
  codec_->shutdownNotice();
  drain_timer_ = read_callbacks_->connection().dispatcher().createTimer(
      [this]() -> void { onDrainTimeout(); });
  drain_timer_->enableTimer(config_.drainTimeout());
}

void ConnectionManagerImpl::ActiveStream::snapScopedRouteConfig() {
  ASSERT(request_headers_ != nullptr,
         "Try to snap scoped route config when there is no request headers.");

  // NOTE: if a RDS subscription hasn't got a RouteConfiguration back, a Router::NullConfigImpl is
  // returned, in that case we let it pass.
  snapped_route_config_ = snapped_scoped_routes_config_->getRouteConfig(*request_headers_);
  if (snapped_route_config_ == nullptr) {
    ENVOY_STREAM_LOG(trace, "can't find SRDS scope.", *this);
    // TODO(stevenzzzz): Consider to pass an error message to router filter, so that it can
    // send back 404 with some more details.
    snapped_route_config_ = std::make_shared<Router::NullConfigImpl>();
  }
}

void ConnectionManagerImpl::ActiveStream::refreshCachedRoute() { refreshCachedRoute(nullptr); }

void ConnectionManagerImpl::ActiveStream::refreshCachedRoute(const Router::RouteCallback& cb) {
  Router::RouteConstSharedPtr route;
  if (request_headers_ != nullptr) {
    if (connection_manager_.config_.isRoutable() &&
        connection_manager_.config_.scopedRouteConfigProvider() != nullptr) {
      // NOTE: re-select scope as well in case the scope key header has been changed by a filter.
      snapScopedRouteConfig();
    }
    if (snapped_route_config_ != nullptr) {
      route = snapped_route_config_->route(cb, *request_headers_, stream_info_, stream_id_);
    }
  }
  stream_info_.route_entry_ = route ? route->routeEntry() : nullptr;
  cached_route_ = std::move(route);
  if (nullptr == stream_info_.route_entry_) {
    cached_cluster_info_ = nullptr;
  } else {
    Upstream::ThreadLocalCluster* local_cluster =
        connection_manager_.cluster_manager_.get(stream_info_.route_entry_->clusterName());
    cached_cluster_info_ = (nullptr == local_cluster) ? nullptr : local_cluster->info();
  }

  stream_info_.setUpstreamClusterInfo(cached_cluster_info_.value());
  refreshCachedTracingCustomTags();
}

void ConnectionManagerImpl::ActiveStream::refreshCachedTracingCustomTags() {
  if (!connection_manager_.config_.tracingConfig()) {
    return;
  }
  const Tracing::CustomTagMap& conn_manager_tags =
      connection_manager_.config_.tracingConfig()->custom_tags_;
  const Tracing::CustomTagMap* route_tags = nullptr;
  if (hasCachedRoute() && cached_route_.value()->tracingConfig()) {
    route_tags = &cached_route_.value()->tracingConfig()->getCustomTags();
  }
  const bool configured_in_conn = !conn_manager_tags.empty();
  const bool configured_in_route = route_tags && !route_tags->empty();
  if (!configured_in_conn && !configured_in_route) {
    return;
  }
  Tracing::CustomTagMap& custom_tag_map = getOrMakeTracingCustomTagMap();
  if (configured_in_route) {
    custom_tag_map.insert(route_tags->begin(), route_tags->end());
  }
  if (configured_in_conn) {
    custom_tag_map.insert(conn_manager_tags.begin(), conn_manager_tags.end());
  }
}

void ConnectionManagerImpl::ActiveStream::requestRouteConfigUpdate(
    Event::Dispatcher& thread_local_dispatcher,
    Http::RouteConfigUpdatedCallbackSharedPtr route_config_updated_cb) {
  ASSERT(!request_headers_->Host()->value().empty());
  const auto& host_header = absl::AsciiStrToLower(request_headers_->getHostValue());
  route_config_update_requester_->requestRouteConfigUpdate(host_header, thread_local_dispatcher,
                                                           std::move(route_config_updated_cb));
}

absl::optional<Router::ConfigConstSharedPtr> ConnectionManagerImpl::ActiveStream::routeConfig() {
  if (connection_manager_.config_.routeConfigProvider() == nullptr) {
    return {};
  }
  return absl::optional<Router::ConfigConstSharedPtr>(
      connection_manager_.config_.routeConfigProvider()->config());
}

void ConnectionManagerImpl::ActiveStream::sendLocalReply(
    bool is_grpc_request, Code code, absl::string_view body,
    const std::function<void(ResponseHeaderMap& headers)>& modify_headers, bool is_head_request,
    const absl::optional<Grpc::Status::GrpcStatus> grpc_status, absl::string_view details) {
  stream_info_.setResponseCodeDetails(details);

  // The BadRequest error code indicates there has been a messaging error.
  if (Runtime::runtimeFeatureEnabled(
          "envoy.reloadable_features.hcm_stream_error_on_invalid_message") &&
      !connection_manager_.config_.streamErrorOnInvalidHttpMessaging() &&
      code == Http::Code::BadRequest && connection_manager_.codec_->protocol() < Protocol::Http2) {
    state_.saw_connection_close_ = true;
  }

  if (response_headers_.get() == nullptr) {
    // If the response has not started at all, send the response through the filter chain.
    sendLocalReplyViaFilterChain(is_grpc_request, code, body, modify_headers, is_head_request,
                                 grpc_status, details);
  } else if (!state_.non_100_response_headers_encoded_) {
    ENVOY_STREAM_LOG(debug, "Sending local reply with details {} directly to the encoder", *this,
                     details);
    // In this case, at least the header and possibly the body has started
    // processing through the filter chain, but no non-informational headers
    // have been sent downstream. To ensure that filters don't get their
    // state machine screwed up, bypass the filter chain and send the local
    // reply directly to the codec.
    //
    // Make sure we won't end up with nested watermark calls from the body buffer.
    state_.encoder_filters_streaming_ = true;
    Http::Utility::sendLocalReply(
        state_.destroyed_,
        Utility::EncodeFunctions{
            [&](ResponseHeaderMap& response_headers, Code& code, std::string& body,
                absl::string_view& content_type) -> void {
              connection_manager_.config_.localReply().rewrite(
                  request_headers_.get(), response_headers, stream_info_, code, body, content_type);
            },
            [&](ResponseHeaderMapPtr&& response_headers, bool end_stream) -> void {
              if (modify_headers != nullptr) {
                modify_headers(*response_headers);
              }
              response_headers_ = std::move(response_headers);
              encodeHeadersInternal(*response_headers_, end_stream);
            },
            [&](Buffer::Instance& data, bool end_stream) -> void {
              encodeDataInternal(data, end_stream);
            }},
        Utility::LocalReplyData{Grpc::Common::hasGrpcContentType(*request_headers_), code, body,
                                grpc_status, state_.is_head_request_});
    maybeEndEncode(state_.local_complete_);
  } else {
    stream_info_.setResponseCodeDetails(details);
    // If we land in this branch, response headers have already been sent to the client.
    // All we can do at this point is reset the stream.
    ENVOY_STREAM_LOG(debug, "Resetting stream due to {}. Prior headers have already been sent",
                     *this, details);
    connection_manager_.doEndStream(*this);
  }
}

void ConnectionManagerImpl::ActiveStream::sendLocalReplyViaFilterChain(
    bool is_grpc_request, Code code, absl::string_view body,
    const std::function<void(ResponseHeaderMap& headers)>& modify_headers, bool is_head_request,
    const absl::optional<Grpc::Status::GrpcStatus> grpc_status, absl::string_view details) {
  ENVOY_STREAM_LOG(debug, "Sending local reply with details {}", *this, details);
  ASSERT(response_headers_ == nullptr);
  // For early error handling, do a best-effort attempt to create a filter chain
  // to ensure access logging. If the filter chain already exists this will be
  // a no-op.
  createFilterChain();

  Utility::sendLocalReply(
      state_.destroyed_,
      Utility::EncodeFunctions{
          [this](ResponseHeaderMap& response_headers, Code& code, std::string& body,
                 absl::string_view& content_type) -> void {
            connection_manager_.config_.localReply().rewrite(
                request_headers_.get(), response_headers, stream_info_, code, body, content_type);
          },
          [this, modify_headers](ResponseHeaderMapPtr&& headers, bool end_stream) -> void {
            if (modify_headers != nullptr) {
              modify_headers(*headers);
            }
            response_headers_ = std::move(headers);
            // TODO: Start encoding from the last decoder filter that saw the
            // request instead.
            filter_manager_.encodeHeaders(nullptr, *response_headers_, end_stream);
          },
          [this](Buffer::Instance& data, bool end_stream) -> void {
            // TODO: Start encoding from the last decoder filter that saw the
            // request instead.
            filter_manager_.encodeData(
                nullptr, data, end_stream,
                FilterManager::FilterIterationStartState::CanStartFromCurrent);
          }},
      Utility::LocalReplyData{is_grpc_request, code, body, grpc_status, is_head_request});
}

void ConnectionManagerImpl::FilterManager::encode100ContinueHeaders(
    ActiveStreamEncoderFilter* filter, ResponseHeaderMap& headers) {
<<<<<<< HEAD
  parent_.resetIdleTimer();
  ASSERT(parent_.connection_manager_.config_.proxy100Continue());
=======
  resetIdleTimer();
  ASSERT(connection_manager_.config_.proxy100Continue());
  // The caller must guarantee that encode100ContinueHeaders() is invoked at most once.
  ASSERT(!state_.has_continue_headers_ || filter != nullptr);
>>>>>>> defea7ec
  // Make sure commonContinue continues encode100ContinueHeaders.
  parent_.state_.has_continue_headers_ = true;

  // Similar to the block in encodeHeaders, run encode100ContinueHeaders on each
  // filter. This is simpler than that case because 100 continue implies no
  // end-stream, and because there are normal headers coming there's no need for
  // complex continuation logic.
  // 100-continue filter iteration should always start with the next filter if available.
  std::list<ActiveStreamEncoderFilterPtr>::iterator entry =
      commonEncodePrefix(filter, false, FilterIterationStartState::AlwaysStartFromNext);
  for (; entry != encoder_filters_.end(); entry++) {
    ASSERT(!(parent_.state_.filter_call_state_ &
             ActiveStream::FilterCallState::Encode100ContinueHeaders));
    parent_.state_.filter_call_state_ |= ActiveStream::FilterCallState::Encode100ContinueHeaders;
    FilterHeadersStatus status = (*entry)->handle_->encode100ContinueHeaders(headers);
    parent_.state_.filter_call_state_ &= ~ActiveStream::FilterCallState::Encode100ContinueHeaders;
    ENVOY_STREAM_LOG(trace, "encode 100 continue headers called: filter={} status={}", parent_,
                     static_cast<const void*>((*entry).get()), static_cast<uint64_t>(status));
    if (!(*entry)->commonHandleAfter100ContinueHeadersCallback(status)) {
      return;
    }
  }

  // Strip the T-E headers etc. Defer other header additions as well as drain-close logic to the
  // continuation headers.
  ConnectionManagerUtility::mutateResponseHeaders(
      headers, parent_.request_headers_.get(), parent_.connection_manager_.config_, EMPTY_STRING);

  // Count both the 1xx and follow-up response code in stats.
  parent_.chargeStats(headers);

  ENVOY_STREAM_LOG(debug, "encoding 100 continue headers via codec:\n{}", parent_, headers);

  // Now actually encode via the codec.
  parent_.response_encoder_->encode100ContinueHeaders(headers);
}

void ConnectionManagerImpl::FilterManager::maybeContinueEncoding(
    const std::list<ActiveStreamEncoderFilterPtr>::iterator& continue_data_entry) {
  if (continue_data_entry != encoder_filters_.end()) {
    // We use the continueEncoding() code since it will correctly handle not calling
    // encodeHeaders() again. Fake setting StopSingleIteration since the continueEncoding() code
    // expects it.
    ASSERT(parent_.buffered_response_data_);
    (*continue_data_entry)->iteration_state_ =
        ActiveStreamFilterBase::IterationState::StopSingleIteration;
    (*continue_data_entry)->continueEncoding();
  }
}

<<<<<<< HEAD
void ConnectionManagerImpl::FilterManager::encodeHeaders(ActiveStreamEncoderFilter* filter,
                                                         ResponseHeaderMap& headers,
                                                         bool end_stream) {
  parent_.resetIdleTimer();
=======
void ConnectionManagerImpl::ActiveStream::encodeHeaders(ActiveStreamEncoderFilter* filter,
                                                        ResponseHeaderMap& headers,
                                                        bool end_stream) {
  // See encodeHeaders() comments in include/envoy/http/filter.h for why the 1xx precondition holds.
  ASSERT(!CodeUtility::is1xx(Utility::getResponseStatus(headers)) ||
         Utility::getResponseStatus(headers) == enumToInt(Http::Code::SwitchingProtocols));
  resetIdleTimer();
>>>>>>> defea7ec
  disarmRequestTimeout();

  // Headers filter iteration should always start with the next filter if available.
  std::list<ActiveStreamEncoderFilterPtr>::iterator entry =
      commonEncodePrefix(filter, end_stream, FilterIterationStartState::AlwaysStartFromNext);
  std::list<ActiveStreamEncoderFilterPtr>::iterator continue_data_entry = encoder_filters_.end();

  for (; entry != encoder_filters_.end(); entry++) {
    ASSERT(!(parent_.state_.filter_call_state_ & ActiveStream::FilterCallState::EncodeHeaders));
    parent_.state_.filter_call_state_ |= ActiveStream::FilterCallState::EncodeHeaders;
    (*entry)->end_stream_ = parent_.state_.encoding_headers_only_ ||
                            (end_stream && continue_data_entry == encoder_filters_.end());
    FilterHeadersStatus status = (*entry)->handle_->encodeHeaders(headers, (*entry)->end_stream_);
    if ((*entry)->end_stream_) {
      (*entry)->handle_->encodeComplete();
    }
    parent_.state_.filter_call_state_ &= ~ActiveStream::FilterCallState::EncodeHeaders;
    ENVOY_STREAM_LOG(trace, "encode headers called: filter={} status={}", parent_,
                     static_cast<const void*>((*entry).get()), static_cast<uint64_t>(status));

    (*entry)->encode_headers_called_ = true;
    const auto continue_iteration =
        (*entry)->commonHandleAfterHeadersCallback(status, parent_.state_.encoding_headers_only_);

    // If we're encoding a headers only response, then mark the local as complete. This ensures
    // that we don't attempt to reset the downstream request in doEndStream.
    if (parent_.state_.encoding_headers_only_) {
      parent_.state_.local_complete_ = true;
    }

    if (!continue_iteration) {
      if (!(*entry)->end_stream_) {
        maybeContinueEncoding(continue_data_entry);
      }
      return;
    }

    // Here we handle the case where we have a header only response, but a filter adds a body
    // to it. We need to not raise end_stream = true to further filters during inline iteration.
    if (end_stream && parent_.buffered_response_data_ &&
        continue_data_entry == encoder_filters_.end()) {
      continue_data_entry = entry;
    }
  }

  const bool modified_end_stream = parent_.state_.encoding_headers_only_ ||
                                   (end_stream && continue_data_entry == encoder_filters_.end());
  encodeHeadersInternal(headers, modified_end_stream);

  if (!modified_end_stream) {
    maybeContinueEncoding(continue_data_entry);
  }
}

void ConnectionManagerImpl::FilterManager::encodeHeadersInternal(ResponseHeaderMap& headers,
                                                                 bool end_stream) {
  // Base headers.

  // By default, always preserve the upstream date response header if present. If we choose to
  // overwrite the upstream date unconditionally (a previous behavior), only do so if the response
  // is not from cache
  const bool should_preserve_upstream_date =
      Runtime::runtimeFeatureEnabled("envoy.reloadable_features.preserve_upstream_date") ||
      parent_.stream_info_.hasResponseFlag(StreamInfo::ResponseFlag::ResponseFromCacheFilter);
  if (!should_preserve_upstream_date || !headers.Date()) {
    parent_.connection_manager_.config_.dateProvider().setDateHeader(headers);
  }

  // Following setReference() is safe because serverName() is constant for the life of the listener.
  const auto transformation = parent_.connection_manager_.config_.serverHeaderTransformation();
  if (transformation == ConnectionManagerConfig::HttpConnectionManagerProto::OVERWRITE ||
      (transformation == ConnectionManagerConfig::HttpConnectionManagerProto::APPEND_IF_ABSENT &&
       headers.Server() == nullptr)) {
    headers.setReferenceServer(parent_.connection_manager_.config_.serverName());
  }
  ConnectionManagerUtility::mutateResponseHeaders(headers, parent_.request_headers_.get(),
                                                  parent_.connection_manager_.config_,
                                                  parent_.connection_manager_.config_.via());

  // See if we want to drain/close the connection. Send the go away frame prior to encoding the
  // header block.
  if (parent_.connection_manager_.drain_state_ == DrainState::NotDraining &&
      parent_.connection_manager_.drain_close_.drainClose()) {

    // This doesn't really do anything for HTTP/1.1 other then give the connection another boost
    // of time to race with incoming requests. It mainly just keeps the logic the same between
    // HTTP/1.1 and HTTP/2.
    parent_.connection_manager_.startDrainSequence();
    parent_.connection_manager_.stats_.named_.downstream_cx_drain_close_.inc();
    ENVOY_STREAM_LOG(debug, "drain closing connection", parent_);
  }

  if (parent_.connection_manager_.codec_->protocol() == Protocol::Http10) {
    // As HTTP/1.0 and below can not do chunked encoding, if there is no content
    // length the response will be framed by connection close.
    if (!headers.ContentLength()) {
      parent_.state_.saw_connection_close_ = true;
    }
    // If the request came with a keep-alive and no other factor resulted in a
    // connection close header, send an explicit keep-alive header.
    if (!parent_.state_.saw_connection_close_) {
      headers.setConnection(Headers::get().ConnectionValues.KeepAlive);
    }
  }

  if (parent_.connection_manager_.drain_state_ == DrainState::NotDraining &&
      parent_.state_.saw_connection_close_) {
    ENVOY_STREAM_LOG(debug, "closing connection due to connection close header", parent_);
    parent_.connection_manager_.drain_state_ = DrainState::Closing;
  }

  if (parent_.connection_manager_.drain_state_ == DrainState::NotDraining &&
      parent_.connection_manager_.overload_disable_keepalive_ref_ ==
          Server::OverloadActionState::Active) {
    ENVOY_STREAM_LOG(debug, "disabling keepalive due to envoy overload", parent_);
    parent_.connection_manager_.drain_state_ = DrainState::Closing;
    parent_.connection_manager_.stats_.named_.downstream_cx_overload_disable_keepalive_.inc();
  }

  // If we are destroying a stream before remote is complete and the connection does not support
  // multiplexing, we should disconnect since we don't want to wait around for the request to
  // finish.
  if (!parent_.state_.remote_complete_) {
    if (parent_.connection_manager_.codec_->protocol() < Protocol::Http2) {
      parent_.connection_manager_.drain_state_ = DrainState::Closing;
    }

    parent_.connection_manager_.stats_.named_.downstream_rq_response_before_rq_complete_.inc();
  }

  if (parent_.connection_manager_.drain_state_ != DrainState::NotDraining &&
      parent_.connection_manager_.codec_->protocol() < Protocol::Http2) {
    // If the connection manager is draining send "Connection: Close" on HTTP/1.1 connections.
    // Do not do this for H2 (which drains via GOAWAY) or Upgrade or CONNECT (as the
    // payload is no longer HTTP/1.1)
    if (!Utility::isUpgrade(headers) &&
        !HeaderUtility::isConnectResponse(parent_.request_headers_, *parent_.response_headers_)) {
      headers.setReferenceConnection(Headers::get().ConnectionValues.Close);
    }
  }

  if (parent_.connection_manager_.config_.tracingConfig()) {
    if (parent_.connection_manager_.config_.tracingConfig()->operation_name_ ==
        Tracing::OperationName::Ingress) {
      // For ingress (inbound) responses, if the request headers do not include a
      // decorator operation (override), and the decorated operation should be
      // propagated, then pass the decorator's operation name (if defined)
      // as a response header to enable the client service to use it in its client span.
      if (parent_.decorated_operation_ && parent_.state_.decorated_propagate_) {
        headers.setEnvoyDecoratorOperation(*parent_.decorated_operation_);
      }
    } else if (parent_.connection_manager_.config_.tracingConfig()->operation_name_ ==
               Tracing::OperationName::Egress) {
      const HeaderEntry* resp_operation_override = headers.EnvoyDecoratorOperation();

      // For Egress (outbound) response, if a decorator operation name has been provided, it
      // should be used to override the active span's operation.
      if (resp_operation_override) {
        if (!resp_operation_override->value().empty() && parent_.active_span_) {
          parent_.active_span_->setOperation(resp_operation_override->value().getStringView());
        }
        // Remove header so not propagated to service.
        headers.removeEnvoyDecoratorOperation();
      }
    }
  }

<<<<<<< HEAD
  parent_.chargeStats(headers);
=======
  // 100-continue headers are handled via encode100ContinueHeaders.
  state_.non_100_response_headers_encoded_ = true;
  chargeStats(headers);
>>>>>>> defea7ec

  ENVOY_STREAM_LOG(debug, "encoding headers via codec (end_stream={}):\n{}", parent_, end_stream,
                   headers);

  // Now actually encode via the codec.
  parent_.stream_info_.onFirstDownstreamTxByteSent();
  parent_.response_encoder_->encodeHeaders(headers, end_stream);
  maybeEndEncode(end_stream);
}

void ConnectionManagerImpl::FilterManager::encodeMetadata(ActiveStreamEncoderFilter* filter,
                                                          MetadataMapPtr&& metadata_map_ptr) {
  parent_.resetIdleTimer();

  std::list<ActiveStreamEncoderFilterPtr>::iterator entry =
      commonEncodePrefix(filter, false, FilterIterationStartState::CanStartFromCurrent);

  for (; entry != encoder_filters_.end(); entry++) {
    // If the filter pointed by entry has stopped for all frame type, stores metadata and returns.
    // If the filter pointed by entry hasn't returned from encodeHeaders, stores newly added
    // metadata in case encodeHeaders returns StopAllIteration. The latter can happen when headers
    // callbacks generate new metadata.
    if (!(*entry)->encode_headers_called_ || (*entry)->stoppedAll()) {
      (*entry)->getSavedResponseMetadata()->emplace_back(std::move(metadata_map_ptr));
      return;
    }

    FilterMetadataStatus status = (*entry)->handle_->encodeMetadata(*metadata_map_ptr);
    ENVOY_STREAM_LOG(trace, "encode metadata called: filter={} status={}", parent_,
                     static_cast<const void*>((*entry).get()), static_cast<uint64_t>(status));
  }
  // TODO(soya3129): update stats with metadata.

  // Now encode metadata via the codec.
  if (!metadata_map_ptr->empty()) {
    ENVOY_STREAM_LOG(debug, "encoding metadata via codec:\n{}", parent_, *metadata_map_ptr);
    MetadataMapVector metadata_map_vector;
    metadata_map_vector.emplace_back(std::move(metadata_map_ptr));
    parent_.response_encoder_->encodeMetadata(metadata_map_vector);
  }
}

ResponseTrailerMap& ConnectionManagerImpl::FilterManager::addEncodedTrailers() {
  // Trailers can only be added during the last data frame (i.e. end_stream = true).
  ASSERT(parent_.state_.filter_call_state_ & ActiveStream::FilterCallState::LastDataFrame);

  // Trailers can only be added once.
  ASSERT(!parent_.response_trailers_);

  parent_.response_trailers_ = ResponseTrailerMapImpl::create();
  return *parent_.response_trailers_;
}

void ConnectionManagerImpl::FilterManager::sendLocalReply(
    bool is_grpc_request, Code code, absl::string_view body,
    const std::function<void(ResponseHeaderMap& headers)>& modify_headers, bool is_head_request,
    const absl::optional<Grpc::Status::GrpcStatus> grpc_status, absl::string_view details) {
  parent_.sendLocalReply(is_grpc_request, code, body, modify_headers, is_head_request, grpc_status,
                         details);
}

void ConnectionManagerImpl::FilterManager::addEncodedData(ActiveStreamEncoderFilter& filter,
                                                          Buffer::Instance& data, bool streaming) {
  if (parent_.state_.filter_call_state_ == 0 ||
      (parent_.state_.filter_call_state_ & ActiveStream::FilterCallState::EncodeHeaders) ||
      (parent_.state_.filter_call_state_ & ActiveStream::FilterCallState::EncodeData) ||
      ((parent_.state_.filter_call_state_ & ActiveStream::FilterCallState::EncodeTrailers) &&
       !filter.canIterate())) {
    // Make sure if this triggers watermarks, the correct action is taken.
    parent_.state_.encoder_filters_streaming_ = streaming;
    // If no call is happening or we are in the decode headers/data callback, buffer the data.
    // Inline processing happens in the decodeHeaders() callback if necessary.
    filter.commonHandleBufferData(data);
  } else if (parent_.state_.filter_call_state_ & ActiveStream::FilterCallState::EncodeTrailers) {
    // In this case we need to inline dispatch the data to further filters. If those filters
    // choose to buffer/stop iteration that's fine.
    encodeData(&filter, data, false, FilterIterationStartState::AlwaysStartFromNext);
  } else {
    // TODO(mattklein123): Formalize error handling for filters and add tests. Should probably
    // throw an exception here.
    NOT_IMPLEMENTED_GCOVR_EXCL_LINE;
  }
}

void ConnectionManagerImpl::FilterManager::encodeData(
    ActiveStreamEncoderFilter* filter, Buffer::Instance& data, bool end_stream,
    FilterIterationStartState filter_iteration_start_state) {
  parent_.resetIdleTimer();

  // If we previously decided to encode only the headers, do nothing here.
  if (parent_.state_.encoding_headers_only_) {
    return;
  }

  // Filter iteration may start at the current filter.
  std::list<ActiveStreamEncoderFilterPtr>::iterator entry =
      commonEncodePrefix(filter, end_stream, filter_iteration_start_state);
  auto trailers_added_entry = encoder_filters_.end();

  const bool trailers_exists_at_start = parent_.response_trailers_ != nullptr;
  for (; entry != encoder_filters_.end(); entry++) {
    // If the filter pointed by entry has stopped for all frame type, return now.
    if (handleDataIfStopAll(**entry, data, parent_.state_.encoder_filters_streaming_)) {
      return;
    }
    // If end_stream_ is marked for a filter, the data is not for this filter and filters after.
    // For details, please see the comment in the ActiveStream::decodeData() function.
    if ((*entry)->end_stream_) {
      return;
    }
    ASSERT(!(parent_.state_.filter_call_state_ & ActiveStream::FilterCallState::EncodeData));

    // We check the response_trailers_ pointer here in case addEncodedTrailers
    // is called in encodeData during a previous filter invocation, at which point we communicate to
    // the current and future filters that the stream has not yet ended.
    parent_.state_.filter_call_state_ |= ActiveStream::FilterCallState::EncodeData;
    if (end_stream) {
      parent_.state_.filter_call_state_ |= ActiveStream::FilterCallState::LastDataFrame;
    }

    recordLatestDataFilter(entry, parent_.state_.latest_data_encoding_filter_, encoder_filters_);

    (*entry)->end_stream_ = end_stream && !parent_.response_trailers_;
    FilterDataStatus status = (*entry)->handle_->encodeData(data, (*entry)->end_stream_);
    if ((*entry)->end_stream_) {
      (*entry)->handle_->encodeComplete();
    }
    parent_.state_.filter_call_state_ &= ~ActiveStream::FilterCallState::EncodeData;
    if (end_stream) {
      parent_.state_.filter_call_state_ &= ~ActiveStream::FilterCallState::LastDataFrame;
    }
    ENVOY_STREAM_LOG(trace, "encode data called: filter={} status={}", parent_,
                     static_cast<const void*>((*entry).get()), static_cast<uint64_t>(status));

    if (!trailers_exists_at_start && parent_.response_trailers_ &&
        trailers_added_entry == encoder_filters_.end()) {
      trailers_added_entry = entry;
    }

    if (!(*entry)->commonHandleAfterDataCallback(status, data,
                                                 parent_.state_.encoder_filters_streaming_)) {
      return;
    }
  }

  const bool modified_end_stream = end_stream && trailers_added_entry == encoder_filters_.end();
  encodeDataInternal(data, modified_end_stream);

  // If trailers were adding during encodeData we need to trigger decodeTrailers in order
  // to allow filters to process the trailers.
  if (trailers_added_entry != encoder_filters_.end()) {
    encodeTrailers(trailers_added_entry->get(), *parent_.response_trailers_);
  }
}

void ConnectionManagerImpl::FilterManager::encodeDataInternal(Buffer::Instance& data,
                                                              bool end_stream) {
  ASSERT(!parent_.state_.encoding_headers_only_);
  ENVOY_STREAM_LOG(trace, "encoding data via codec (size={} end_stream={})", parent_, data.length(),
                   end_stream);

  parent_.stream_info_.addBytesSent(data.length());
  parent_.response_encoder_->encodeData(data, end_stream);
  maybeEndEncode(end_stream);
}

void ConnectionManagerImpl::FilterManager::encodeTrailers(ActiveStreamEncoderFilter* filter,
                                                          ResponseTrailerMap& trailers) {
  parent_.resetIdleTimer();

  // If we previously decided to encode only the headers, do nothing here.
  if (parent_.state_.encoding_headers_only_) {
    return;
  }

  // Filter iteration may start at the current filter.
  std::list<ActiveStreamEncoderFilterPtr>::iterator entry =
      commonEncodePrefix(filter, true, FilterIterationStartState::CanStartFromCurrent);
  for (; entry != encoder_filters_.end(); entry++) {
    // If the filter pointed by entry has stopped for all frame type, return now.
    if ((*entry)->stoppedAll()) {
      return;
    }
    ASSERT(!(parent_.state_.filter_call_state_ & ActiveStream::FilterCallState::EncodeTrailers));
    parent_.state_.filter_call_state_ |= ActiveStream::FilterCallState::EncodeTrailers;
    FilterTrailersStatus status = (*entry)->handle_->encodeTrailers(trailers);
    (*entry)->handle_->encodeComplete();
    (*entry)->end_stream_ = true;
    parent_.state_.filter_call_state_ &= ~ActiveStream::FilterCallState::EncodeTrailers;
    ENVOY_STREAM_LOG(trace, "encode trailers called: filter={} status={}", parent_,
                     static_cast<const void*>((*entry).get()), static_cast<uint64_t>(status));
    if (!(*entry)->commonHandleAfterTrailersCallback(status)) {
      return;
    }
  }

  ENVOY_STREAM_LOG(debug, "encoding trailers via codec:\n{}", parent_, trailers);

  parent_.response_encoder_->encodeTrailers(trailers);
  maybeEndEncode(true);
}

void ConnectionManagerImpl::FilterManager::maybeEndEncode(bool end_stream) {
  if (end_stream) {
    ASSERT(!parent_.state_.codec_saw_local_complete_);
    parent_.state_.codec_saw_local_complete_ = true;
    parent_.stream_info_.onLastDownstreamTxByteSent();
    parent_.request_response_timespan_->complete();
    parent_.connection_manager_.doEndStream(parent_);
  }
}

bool ConnectionManagerImpl::FilterManager::processNewlyAddedMetadata() {
  if (parent_.request_metadata_map_vector_ == nullptr) {
    return false;
  }
  for (const auto& metadata_map : *parent_.getRequestMetadataMapVector()) {
    decodeMetadata(nullptr, *metadata_map);
  }
  parent_.getRequestMetadataMapVector()->clear();
  return true;
}

bool ConnectionManagerImpl::FilterManager::handleDataIfStopAll(ActiveStreamFilterBase& filter,
                                                               Buffer::Instance& data,
                                                               bool& filter_streaming) {
  if (filter.stoppedAll()) {
    ASSERT(!filter.canIterate());
    filter_streaming =
        filter.iteration_state_ == ActiveStreamFilterBase::IterationState::StopAllWatermark;
    filter.commonHandleBufferData(data);
    return true;
  }
  return false;
}

void ConnectionManagerImpl::ActiveStream::onResetStream(StreamResetReason, absl::string_view) {
  // NOTE: This function gets called in all of the following cases:
  //       1) We TX an app level reset
  //       2) The codec TX a codec level reset
  //       3) The codec RX a reset
  //       If we need to differentiate we need to do it inside the codec. Can start with this.
  ENVOY_STREAM_LOG(debug, "stream reset", *this);
  connection_manager_.stats_.named_.downstream_rq_rx_reset_.inc();
  connection_manager_.doDeferredStreamDestroy(*this);

  // If the codec sets its responseDetails(), impute a
  // DownstreamProtocolError and propagate the details upwards.
  const absl::string_view encoder_details = response_encoder_->getStream().responseDetails();
  if (!encoder_details.empty()) {
    stream_info_.setResponseFlag(StreamInfo::ResponseFlag::DownstreamProtocolError);
    stream_info_.setResponseCodeDetails(encoder_details);
  }
}

void ConnectionManagerImpl::ActiveStream::onAboveWriteBufferHighWatermark() {
  ENVOY_STREAM_LOG(debug, "Disabling upstream stream due to downstream stream watermark.", *this);
  callHighWatermarkCallbacks();
}

void ConnectionManagerImpl::ActiveStream::onBelowWriteBufferLowWatermark() {
  ENVOY_STREAM_LOG(debug, "Enabling upstream stream due to downstream stream watermark.", *this);
  callLowWatermarkCallbacks();
}

Tracing::OperationName ConnectionManagerImpl::ActiveStream::operationName() const {
  return connection_manager_.config_.tracingConfig()->operation_name_;
}

const Tracing::CustomTagMap* ConnectionManagerImpl::ActiveStream::customTags() const {
  return tracing_custom_tags_.get();
}

bool ConnectionManagerImpl::ActiveStream::verbose() const {
  return connection_manager_.config_.tracingConfig()->verbose_;
}

uint32_t ConnectionManagerImpl::ActiveStream::maxPathTagLength() const {
  return connection_manager_.config_.tracingConfig()->max_path_tag_length_;
}

void ConnectionManagerImpl::ActiveStream::callHighWatermarkCallbacks() {
  ++high_watermark_count_;
  for (auto watermark_callbacks : watermark_callbacks_) {
    watermark_callbacks->onAboveWriteBufferHighWatermark();
  }
}

void ConnectionManagerImpl::ActiveStream::callLowWatermarkCallbacks() {
  ASSERT(high_watermark_count_ > 0);
  --high_watermark_count_;
  for (auto watermark_callbacks : watermark_callbacks_) {
    watermark_callbacks->onBelowWriteBufferLowWatermark();
  }
}

void ConnectionManagerImpl::ActiveStream::setBufferLimit(uint32_t new_limit) {
  ENVOY_STREAM_LOG(debug, "setting buffer limit to {}", *this, new_limit);
  buffer_limit_ = new_limit;
  if (buffered_request_data_) {
    buffered_request_data_->setWatermarks(buffer_limit_);
  }
  if (buffered_response_data_) {
    buffered_response_data_->setWatermarks(buffer_limit_);
  }
}

bool ConnectionManagerImpl::ActiveStream::createFilterChain() {
  if (state_.created_filter_chain_) {
    return false;
  }
  bool upgrade_rejected = false;
  const Envoy::Http::HeaderEntry* upgrade =
      request_headers_ ? request_headers_->Upgrade() : nullptr;
  // Treat CONNECT requests as a special upgrade case.
  if (!upgrade && request_headers_ && HeaderUtility::isConnect(*request_headers_)) {
    upgrade = request_headers_->Method();
  }
  state_.created_filter_chain_ = true;
  if (upgrade != nullptr) {
    const Router::RouteEntry::UpgradeMap* upgrade_map = nullptr;

    // We must check if the 'cached_route_' optional is populated since this function can be called
    // early via sendLocalReply(), before the cached route is populated.
    if (hasCachedRoute() && cached_route_.value()->routeEntry()) {
      upgrade_map = &cached_route_.value()->routeEntry()->upgradeMap();
    }

    if (connection_manager_.config_.filterFactory().createUpgradeFilterChain(
            upgrade->value().getStringView(), upgrade_map, *this)) {
      state_.successful_upgrade_ = true;
      connection_manager_.stats_.named_.downstream_cx_upgrades_total_.inc();
      connection_manager_.stats_.named_.downstream_cx_upgrades_active_.inc();
      return true;
    } else {
      upgrade_rejected = true;
      // Fall through to the default filter chain. The function calling this
      // will send a local reply indicating that the upgrade failed.
    }
  }

  connection_manager_.config_.filterFactory().createFilterChain(*this);
  return !upgrade_rejected;
}

void ConnectionManagerImpl::ActiveStreamFilterBase::commonContinue() {
  // TODO(mattklein123): Raise an error if this is called during a callback.
  if (!canContinue()) {
    ENVOY_STREAM_LOG(trace, "cannot continue filter chain: filter={}", parent_.parent_,
                     static_cast<const void*>(this));
    return;
  }

  ENVOY_STREAM_LOG(trace, "continuing filter chain: filter={}", parent_.parent_,
                   static_cast<const void*>(this));
  ASSERT(!canIterate());
  // If iteration has stopped for all frame types, set iterate_from_current_filter_ to true so the
  // filter iteration starts with the current filter instead of the next one.
  if (stoppedAll()) {
    iterate_from_current_filter_ = true;
  }
  allowIteration();

  // Only resume with do100ContinueHeaders() if we've actually seen a 100-Continue.
  if (has100Continueheaders()) {
    continue_headers_continued_ = true;
    do100ContinueHeaders();
    // If the response headers have not yet come in, don't continue on with
    // headers and body. doHeaders expects request headers to exist.
    if (!parent_.parent_.response_headers_.get()) {
      return;
    }
  }

  // Make sure that we handle the zero byte data frame case. We make no effort to optimize this
  // case in terms of merging it into a header only request/response. This could be done in the
  // future.
  if (!headers_continued_) {
    headers_continued_ = true;
    doHeaders(complete() && !bufferedData() && !hasTrailers());
  }

  doMetadata();

  if (bufferedData()) {
    doData(complete() && !hasTrailers());
  }

  if (hasTrailers()) {
    doTrailers();
  }

  iterate_from_current_filter_ = false;
}

bool ConnectionManagerImpl::ActiveStreamFilterBase::commonHandleAfter100ContinueHeadersCallback(
    FilterHeadersStatus status) {
  ASSERT(parent_.parent_.state_.has_continue_headers_);
  ASSERT(!continue_headers_continued_);
  ASSERT(canIterate());

  if (status == FilterHeadersStatus::StopIteration) {
    iteration_state_ = IterationState::StopSingleIteration;
    return false;
  } else {
    ASSERT(status == FilterHeadersStatus::Continue);
    continue_headers_continued_ = true;
    return true;
  }
}

bool ConnectionManagerImpl::ActiveStreamFilterBase::commonHandleAfterHeadersCallback(
    FilterHeadersStatus status, bool& headers_only) {
  ASSERT(!headers_continued_);
  ASSERT(canIterate());

  if (status == FilterHeadersStatus::StopIteration) {
    iteration_state_ = IterationState::StopSingleIteration;
  } else if (status == FilterHeadersStatus::StopAllIterationAndBuffer) {
    iteration_state_ = IterationState::StopAllBuffer;
  } else if (status == FilterHeadersStatus::StopAllIterationAndWatermark) {
    iteration_state_ = IterationState::StopAllWatermark;
  } else if (status == FilterHeadersStatus::ContinueAndEndStream) {
    // Set headers_only to true so we know to end early if necessary,
    // but continue filter iteration so we actually write the headers/run the cleanup code.
    headers_only = true;
    ENVOY_STREAM_LOG(debug, "converting to headers only", parent_.parent_);
  } else {
    ASSERT(status == FilterHeadersStatus::Continue);
    headers_continued_ = true;
  }

  handleMetadataAfterHeadersCallback();

  if (stoppedAll() || status == FilterHeadersStatus::StopIteration) {
    return false;
  } else {
    return true;
  }
}

void ConnectionManagerImpl::ActiveStreamFilterBase::commonHandleBufferData(
    Buffer::Instance& provided_data) {

  // The way we do buffering is a little complicated which is why we have this common function
  // which is used for both encoding and decoding. When data first comes into our filter pipeline,
  // we send it through. Any filter can choose to stop iteration and buffer or not. If we then
  // continue iteration in the future, we use the buffered data. A future filter can stop and
  // buffer again. In this case, since we are already operating on buffered data, we don't
  // rebuffer, because we assume the filter has modified the buffer as it wishes in place.
  if (bufferedData().get() != &provided_data) {
    if (!bufferedData()) {
      bufferedData() = createBuffer();
    }
    bufferedData()->move(provided_data);
  }
}

bool ConnectionManagerImpl::ActiveStreamFilterBase::commonHandleAfterDataCallback(
    FilterDataStatus status, Buffer::Instance& provided_data, bool& buffer_was_streaming) {

  if (status == FilterDataStatus::Continue) {
    if (iteration_state_ == IterationState::StopSingleIteration) {
      commonHandleBufferData(provided_data);
      commonContinue();
      return false;
    } else {
      ASSERT(headers_continued_);
    }
  } else {
    iteration_state_ = IterationState::StopSingleIteration;
    if (status == FilterDataStatus::StopIterationAndBuffer ||
        status == FilterDataStatus::StopIterationAndWatermark) {
      buffer_was_streaming = status == FilterDataStatus::StopIterationAndWatermark;
      commonHandleBufferData(provided_data);
    } else if (complete() && !hasTrailers() && !bufferedData()) {
      // If this filter is doing StopIterationNoBuffer and this stream is terminated with a zero
      // byte data frame, we need to create an empty buffer to make sure that when commonContinue
      // is called, the pipeline resumes with an empty data frame with end_stream = true
      ASSERT(end_stream_);
      bufferedData() = createBuffer();
    }

    return false;
  }

  return true;
}

bool ConnectionManagerImpl::ActiveStreamFilterBase::commonHandleAfterTrailersCallback(
    FilterTrailersStatus status) {

  if (status == FilterTrailersStatus::Continue) {
    if (iteration_state_ == IterationState::StopSingleIteration) {
      commonContinue();
      return false;
    } else {
      ASSERT(headers_continued_);
    }
  } else {
    return false;
  }

  return true;
}

const Network::Connection* ConnectionManagerImpl::ActiveStreamFilterBase::connection() {
  return parent_.parent_.connection();
}

Event::Dispatcher& ConnectionManagerImpl::ActiveStreamFilterBase::dispatcher() {
  return parent_.parent_.connection_manager_.read_callbacks_->connection().dispatcher();
}

StreamInfo::StreamInfo& ConnectionManagerImpl::ActiveStreamFilterBase::streamInfo() {
  return parent_.parent_.stream_info_;
}

Tracing::Span& ConnectionManagerImpl::ActiveStreamFilterBase::activeSpan() {
  if (parent_.parent_.active_span_) {
    return *parent_.parent_.active_span_;
  } else {
    return Tracing::NullSpan::instance();
  }
}

Tracing::Config& ConnectionManagerImpl::ActiveStreamFilterBase::tracingConfig() {
  return parent_.parent_;
}

const ScopeTrackedObject& ConnectionManagerImpl::ActiveStreamFilterBase::scope() {
  return parent_.parent_;
}

Upstream::ClusterInfoConstSharedPtr ConnectionManagerImpl::ActiveStreamFilterBase::clusterInfo() {
  // NOTE: Refreshing route caches clusterInfo as well.
  if (!parent_.parent_.cached_route_.has_value()) {
    parent_.parent_.refreshCachedRoute();
  }

  return parent_.parent_.cached_cluster_info_.value();
}

Router::RouteConstSharedPtr ConnectionManagerImpl::ActiveStreamFilterBase::route() {
  return route(nullptr);
}

Router::RouteConstSharedPtr
ConnectionManagerImpl::ActiveStreamFilterBase::route(const Router::RouteCallback& cb) {
  if (parent_.parent_.cached_route_.has_value()) {
    return parent_.parent_.cached_route_.value();
  }
  parent_.parent_.refreshCachedRoute(cb);
  return parent_.parent_.cached_route_.value();
}

void ConnectionManagerImpl::ActiveStreamFilterBase::clearRouteCache() {
  parent_.parent_.cached_route_ = absl::optional<Router::RouteConstSharedPtr>();
  parent_.parent_.cached_cluster_info_ = absl::optional<Upstream::ClusterInfoConstSharedPtr>();
  if (parent_.parent_.tracing_custom_tags_) {
    parent_.parent_.tracing_custom_tags_->clear();
  }
}

bool ConnectionManagerImpl::ActiveStreamDecoderFilter::canContinue() {
  // It is possible for the connection manager to respond directly to a request even while
  // a filter is trying to continue. If a response has already happened, we should not
  // continue to further filters. A concrete example of this is a filter buffering data, the
  // last data frame comes in and the filter continues, but the final buffering takes the stream
  // over the high watermark such that a 413 is returned.
  return !parent_.parent_.state_.local_complete_;
}

Buffer::WatermarkBufferPtr ConnectionManagerImpl::ActiveStreamDecoderFilter::createBuffer() {
  auto buffer = std::make_unique<Buffer::WatermarkBuffer>(
      [this]() -> void { this->requestDataDrained(); },
      [this]() -> void { this->requestDataTooLarge(); },
      []() -> void { /* TODO(adisuissa): Handle overflow watermark */ });
  buffer->setWatermarks(parent_.parent_.buffer_limit_);
  return buffer;
}

Buffer::WatermarkBufferPtr& ConnectionManagerImpl::ActiveStreamDecoderFilter::bufferedData() {
  return parent_.parent_.buffered_request_data_;
}

bool ConnectionManagerImpl::ActiveStreamDecoderFilter::complete() {
  return parent_.parent_.state_.remote_complete_;
}

void ConnectionManagerImpl::ActiveStreamDecoderFilter::doHeaders(bool end_stream) {
  parent_.decodeHeaders(this, *parent_.parent_.request_headers_, end_stream);
}

void ConnectionManagerImpl::ActiveStreamDecoderFilter::doData(bool end_stream) {
  parent_.decodeData(this, *parent_.parent_.buffered_request_data_, end_stream,
                     FilterManager::FilterIterationStartState::CanStartFromCurrent);
}

void ConnectionManagerImpl::ActiveStreamDecoderFilter::doTrailers() {
  parent_.decodeTrailers(this, *parent_.parent_.request_trailers_);
}
bool ConnectionManagerImpl::ActiveStreamDecoderFilter::hasTrailers() {
  return parent_.parent_.request_trailers_ != nullptr;
}

void ConnectionManagerImpl::ActiveStreamDecoderFilter::drainSavedRequestMetadata() {
  ASSERT(saved_request_metadata_ != nullptr);
  for (auto& metadata_map : *getSavedRequestMetadata()) {
    parent_.decodeMetadata(this, *metadata_map);
  }
  getSavedRequestMetadata()->clear();
}

void ConnectionManagerImpl::ActiveStreamDecoderFilter::handleMetadataAfterHeadersCallback() {
  // If we drain accumulated metadata, the iteration must start with the current filter.
  const bool saved_state = iterate_from_current_filter_;
  iterate_from_current_filter_ = true;
  // If decodeHeaders() returns StopAllIteration, we should skip draining metadata, and wait
  // for doMetadata() to drain the metadata after iteration continues.
  if (!stoppedAll() && saved_request_metadata_ != nullptr && !getSavedRequestMetadata()->empty()) {
    drainSavedRequestMetadata();
  }
  // Restores the original value of iterate_from_current_filter_.
  iterate_from_current_filter_ = saved_state;
}

RequestTrailerMap& ConnectionManagerImpl::ActiveStreamDecoderFilter::addDecodedTrailers() {
  return parent_.addDecodedTrailers();
}

void ConnectionManagerImpl::ActiveStreamDecoderFilter::addDecodedData(Buffer::Instance& data,
                                                                      bool streaming) {
  parent_.addDecodedData(*this, data, streaming);
}

MetadataMapVector& ConnectionManagerImpl::ActiveStreamDecoderFilter::addDecodedMetadata() {
  return parent_.addDecodedMetadata();
}

void ConnectionManagerImpl::ActiveStreamDecoderFilter::injectDecodedDataToFilterChain(
    Buffer::Instance& data, bool end_stream) {
  parent_.decodeData(this, data, end_stream,
                     FilterManager::FilterIterationStartState::CanStartFromCurrent);
}

void ConnectionManagerImpl::ActiveStreamDecoderFilter::continueDecoding() { commonContinue(); }
const Buffer::Instance* ConnectionManagerImpl::ActiveStreamDecoderFilter::decodingBuffer() {
  return parent_.parent_.buffered_request_data_.get();
}

void ConnectionManagerImpl::ActiveStreamDecoderFilter::modifyDecodingBuffer(
    std::function<void(Buffer::Instance&)> callback) {
  ASSERT(parent_.parent_.state_.latest_data_decoding_filter_ == this);
  callback(*parent_.parent_.buffered_request_data_.get());
}

void ConnectionManagerImpl::ActiveStreamDecoderFilter::sendLocalReply(
    Code code, absl::string_view body,
    std::function<void(ResponseHeaderMap& headers)> modify_headers,
    const absl::optional<Grpc::Status::GrpcStatus> grpc_status, absl::string_view details) {
  parent_.parent_.stream_info_.setResponseCodeDetails(details);
  parent_.sendLocalReply(is_grpc_request_, code, body, modify_headers,
                         parent_.parent_.state_.is_head_request_, grpc_status, details);
}

void ConnectionManagerImpl::ActiveStreamDecoderFilter::encode100ContinueHeaders(
    ResponseHeaderMapPtr&& headers) {
  // If Envoy is not configured to proxy 100-Continue responses, swallow the 100 Continue
  // here. This avoids the potential situation where Envoy strips Expect: 100-Continue and sends a
  // 100-Continue, then proxies a duplicate 100 Continue from upstream.
  if (parent_.parent_.connection_manager_.config_.proxy100Continue()) {
    parent_.parent_.continue_headers_ = std::move(headers);
    parent_.encode100ContinueHeaders(nullptr, *parent_.parent_.continue_headers_);
  }
}

void ConnectionManagerImpl::ActiveStreamDecoderFilter::encodeHeaders(ResponseHeaderMapPtr&& headers,
                                                                     bool end_stream) {
  parent_.parent_.response_headers_ = std::move(headers);
  parent_.encodeHeaders(nullptr, *parent_.parent_.response_headers_, end_stream);
}

void ConnectionManagerImpl::ActiveStreamDecoderFilter::encodeData(Buffer::Instance& data,
                                                                  bool end_stream) {
  parent_.encodeData(nullptr, data, end_stream,
                     FilterManager::FilterIterationStartState::CanStartFromCurrent);
}

void ConnectionManagerImpl::ActiveStreamDecoderFilter::encodeTrailers(
    ResponseTrailerMapPtr&& trailers) {
  parent_.parent_.response_trailers_ = std::move(trailers);
  parent_.encodeTrailers(nullptr, *parent_.parent_.response_trailers_);
}

void ConnectionManagerImpl::ActiveStreamDecoderFilter::encodeMetadata(
    MetadataMapPtr&& metadata_map_ptr) {
  parent_.encodeMetadata(nullptr, std::move(metadata_map_ptr));
}

void ConnectionManagerImpl::ActiveStreamDecoderFilter::
    onDecoderFilterAboveWriteBufferHighWatermark() {
  ENVOY_STREAM_LOG(debug, "Read-disabling downstream stream due to filter callbacks.",
                   parent_.parent_);
  parent_.parent_.response_encoder_->getStream().readDisable(true);
  parent_.parent_.connection_manager_.stats_.named_.downstream_flow_control_paused_reading_total_
      .inc();
}

void ConnectionManagerImpl::ActiveStreamDecoderFilter::requestDataTooLarge() {
  ENVOY_STREAM_LOG(debug, "request data too large watermark exceeded", parent_.parent_);
  if (parent_.parent_.state_.decoder_filters_streaming_) {
    onDecoderFilterAboveWriteBufferHighWatermark();
  } else {
    parent_.parent_.connection_manager_.stats_.named_.downstream_rq_too_large_.inc();
    sendLocalReply(Code::PayloadTooLarge, CodeUtility::toString(Code::PayloadTooLarge), nullptr,
                   absl::nullopt, StreamInfo::ResponseCodeDetails::get().RequestPayloadTooLarge);
  }
}

void ConnectionManagerImpl::ActiveStreamDecoderFilter::requestDataDrained() {
  // If this is called it means the call to requestDataTooLarge() was a
  // streaming call, or a 413 would have been sent.
  onDecoderFilterBelowWriteBufferLowWatermark();
}

void ConnectionManagerImpl::ActiveStreamDecoderFilter::
    onDecoderFilterBelowWriteBufferLowWatermark() {
  ENVOY_STREAM_LOG(debug, "Read-enabling downstream stream due to filter callbacks.",
                   parent_.parent_);
  // If the state is destroyed, the codec's stream is already torn down. On
  // teardown the codec will unwind any remaining read disable calls.
  if (!parent_.parent_.state_.destroyed_) {
    parent_.parent_.response_encoder_->getStream().readDisable(false);
  }
  parent_.parent_.connection_manager_.stats_.named_.downstream_flow_control_resumed_reading_total_
      .inc();
}

void ConnectionManagerImpl::ActiveStreamDecoderFilter::addDownstreamWatermarkCallbacks(
    DownstreamWatermarkCallbacks& watermark_callbacks) {
  // This is called exactly once per upstream-stream, by the router filter. Therefore, we
  // expect the same callbacks to not be registered twice.
  ASSERT(std::find(parent_.parent_.watermark_callbacks_.begin(),
                   parent_.parent_.watermark_callbacks_.end(),
                   &watermark_callbacks) == parent_.parent_.watermark_callbacks_.end());
  parent_.parent_.watermark_callbacks_.emplace(parent_.parent_.watermark_callbacks_.end(),
                                               &watermark_callbacks);
  for (uint32_t i = 0; i < parent_.parent_.high_watermark_count_; ++i) {
    watermark_callbacks.onAboveWriteBufferHighWatermark();
  }
}
void ConnectionManagerImpl::ActiveStreamDecoderFilter::removeDownstreamWatermarkCallbacks(
    DownstreamWatermarkCallbacks& watermark_callbacks) {
  ASSERT(std::find(parent_.parent_.watermark_callbacks_.begin(),
                   parent_.parent_.watermark_callbacks_.end(),
                   &watermark_callbacks) != parent_.parent_.watermark_callbacks_.end());
  parent_.parent_.watermark_callbacks_.remove(&watermark_callbacks);
}

void ConnectionManagerImpl::ActiveStreamDecoderFilter::setDecoderBufferLimit(uint32_t limit) {
  parent_.parent_.setBufferLimit(limit);
}

uint32_t ConnectionManagerImpl::ActiveStreamDecoderFilter::decoderBufferLimit() {
  return parent_.parent_.buffer_limit_;
}

bool ConnectionManagerImpl::ActiveStreamDecoderFilter::recreateStream() {
  // Because the filter's and the HCM view of if the stream has a body and if
  // the stream is complete may differ, re-check bytesReceived() to make sure
  // there was no body from the HCM's point of view.
  if (!complete() || parent_.parent_.stream_info_.bytesReceived() != 0) {
    return false;
  }
  // n.b. we do not currently change the codecs to point at the new stream
  // decoder because the decoder callbacks are complete. It would be good to
  // null out that pointer but should not be necessary.
  RequestHeaderMapPtr request_headers(std::move(parent_.parent_.request_headers_));
  ResponseEncoder* response_encoder = parent_.parent_.response_encoder_;
  parent_.parent_.response_encoder_ = nullptr;
  response_encoder->getStream().removeCallbacks(parent_.parent_);
  // This functionally deletes the stream (via deferred delete) so do not
  // reference anything beyond this point.
  parent_.parent_.connection_manager_.doEndStream(parent_.parent_);

  RequestDecoder& new_stream =
      parent_.parent_.connection_manager_.newStream(*response_encoder, true);
  // We don't need to copy over the old parent FilterState from the old StreamInfo if it did not
  // store any objects with a LifeSpan at or above DownstreamRequest. This is to avoid unnecessary
  // heap allocation.
  // TODO(snowp): In the case where connection level filter state has been set on the connection
  // FilterState that we inherit, we'll end up copying this every time even though we could get
  // away with just resetting it to the HCM filter_state_.
  if (parent_.parent_.stream_info_.filter_state_->hasDataAtOrAboveLifeSpan(
          StreamInfo::FilterState::LifeSpan::Request)) {
    (*parent_.parent_.connection_manager_.streams_.begin())->stream_info_.filter_state_ =
        std::make_shared<StreamInfo::FilterStateImpl>(
            parent_.parent_.stream_info_.filter_state_->parent(),
            StreamInfo::FilterState::LifeSpan::FilterChain);
  }

  new_stream.decodeHeaders(std::move(request_headers), true);
  return true;
}

void ConnectionManagerImpl::ActiveStreamDecoderFilter::addUpstreamSocketOptions(
    const Network::Socket::OptionsSharedPtr& options) {

  Network::Socket::appendOptions(parent_.parent_.upstream_options_, options);
}

Network::Socket::OptionsSharedPtr
ConnectionManagerImpl::ActiveStreamDecoderFilter::getUpstreamSocketOptions() const {
  return parent_.parent_.upstream_options_;
}

void ConnectionManagerImpl::ActiveStreamDecoderFilter::requestRouteConfigUpdate(
    Http::RouteConfigUpdatedCallbackSharedPtr route_config_updated_cb) {
  parent_.parent_.requestRouteConfigUpdate(dispatcher(), std::move(route_config_updated_cb));
}

absl::optional<Router::ConfigConstSharedPtr>
ConnectionManagerImpl::ActiveStreamDecoderFilter::routeConfig() {
  return parent_.parent_.routeConfig();
}

Buffer::WatermarkBufferPtr ConnectionManagerImpl::ActiveStreamEncoderFilter::createBuffer() {
  auto buffer = new Buffer::WatermarkBuffer(
      [this]() -> void { this->responseDataDrained(); },
      [this]() -> void { this->responseDataTooLarge(); },
      []() -> void { /* TODO(adisuissa): Handle overflow watermark */ });
  buffer->setWatermarks(parent_.parent_.buffer_limit_);
  return Buffer::WatermarkBufferPtr{buffer};
}
Buffer::WatermarkBufferPtr& ConnectionManagerImpl::ActiveStreamEncoderFilter::bufferedData() {
  return parent_.parent_.buffered_response_data_;
}
bool ConnectionManagerImpl::ActiveStreamEncoderFilter::complete() {
  return parent_.parent_.state_.local_complete_;
}
bool ConnectionManagerImpl::ActiveStreamEncoderFilter::has100Continueheaders() {
  return parent_.parent_.state_.has_continue_headers_ && !continue_headers_continued_;
}
void ConnectionManagerImpl::ActiveStreamEncoderFilter::do100ContinueHeaders() {
  parent_.encode100ContinueHeaders(this, *parent_.parent_.continue_headers_);
}
void ConnectionManagerImpl::ActiveStreamEncoderFilter::doHeaders(bool end_stream) {
  parent_.encodeHeaders(this, *parent_.parent_.response_headers_, end_stream);
}
void ConnectionManagerImpl::ActiveStreamEncoderFilter::doData(bool end_stream) {
  parent_.encodeData(this, *parent_.parent_.buffered_response_data_, end_stream,
                     FilterManager::FilterIterationStartState::CanStartFromCurrent);
}
void ConnectionManagerImpl::ActiveStreamEncoderFilter::drainSavedResponseMetadata() {
  ASSERT(saved_response_metadata_ != nullptr);
  for (auto& metadata_map : *getSavedResponseMetadata()) {
    parent_.encodeMetadata(this, std::move(metadata_map));
  }
  getSavedResponseMetadata()->clear();
}

void ConnectionManagerImpl::ActiveStreamEncoderFilter::handleMetadataAfterHeadersCallback() {
  // If we drain accumulated metadata, the iteration must start with the current filter.
  const bool saved_state = iterate_from_current_filter_;
  iterate_from_current_filter_ = true;
  // If encodeHeaders() returns StopAllIteration, we should skip draining metadata, and wait
  // for doMetadata() to drain the metadata after iteration continues.
  if (!stoppedAll() && saved_response_metadata_ != nullptr &&
      !getSavedResponseMetadata()->empty()) {
    drainSavedResponseMetadata();
  }
  // Restores the original value of iterate_from_current_filter_.
  iterate_from_current_filter_ = saved_state;
}
void ConnectionManagerImpl::ActiveStreamEncoderFilter::doTrailers() {
  parent_.encodeTrailers(this, *parent_.parent_.response_trailers_);
}
bool ConnectionManagerImpl::ActiveStreamEncoderFilter::hasTrailers() {
  return parent_.parent_.response_trailers_ != nullptr;
}
void ConnectionManagerImpl::ActiveStreamEncoderFilter::addEncodedData(Buffer::Instance& data,
                                                                      bool streaming) {
  return parent_.addEncodedData(*this, data, streaming);
}

void ConnectionManagerImpl::ActiveStreamEncoderFilter::injectEncodedDataToFilterChain(
    Buffer::Instance& data, bool end_stream) {
  parent_.encodeData(this, data, end_stream,
                     FilterManager::FilterIterationStartState::CanStartFromCurrent);
}

ResponseTrailerMap& ConnectionManagerImpl::ActiveStreamEncoderFilter::addEncodedTrailers() {
  return parent_.addEncodedTrailers();
}

void ConnectionManagerImpl::ActiveStreamEncoderFilter::addEncodedMetadata(
    MetadataMapPtr&& metadata_map_ptr) {
  return parent_.encodeMetadata(this, std::move(metadata_map_ptr));
}

void ConnectionManagerImpl::ActiveStreamEncoderFilter::
    onEncoderFilterAboveWriteBufferHighWatermark() {
  ENVOY_STREAM_LOG(debug, "Disabling upstream stream due to filter callbacks.", parent_.parent_);
  parent_.parent_.callHighWatermarkCallbacks();
}

void ConnectionManagerImpl::ActiveStreamEncoderFilter::
    onEncoderFilterBelowWriteBufferLowWatermark() {
  ENVOY_STREAM_LOG(debug, "Enabling upstream stream due to filter callbacks.", parent_.parent_);
  parent_.parent_.callLowWatermarkCallbacks();
}

void ConnectionManagerImpl::ActiveStreamEncoderFilter::setEncoderBufferLimit(uint32_t limit) {
  parent_.parent_.setBufferLimit(limit);
}

uint32_t ConnectionManagerImpl::ActiveStreamEncoderFilter::encoderBufferLimit() {
  return parent_.parent_.buffer_limit_;
}

void ConnectionManagerImpl::ActiveStreamEncoderFilter::continueEncoding() { commonContinue(); }

const Buffer::Instance* ConnectionManagerImpl::ActiveStreamEncoderFilter::encodingBuffer() {
  return parent_.parent_.buffered_response_data_.get();
}

void ConnectionManagerImpl::ActiveStreamEncoderFilter::modifyEncodingBuffer(
    std::function<void(Buffer::Instance&)> callback) {
  ASSERT(parent_.parent_.state_.latest_data_encoding_filter_ == this);
  callback(*parent_.parent_.buffered_response_data_.get());
}

Http1StreamEncoderOptionsOptRef
ConnectionManagerImpl::ActiveStreamEncoderFilter::http1StreamEncoderOptions() {
  // TODO(mattklein123): At some point we might want to actually wrap this interface but for now
  // we give the filter direct access to the encoder options.
  return parent_.parent_.response_encoder_->http1StreamEncoderOptions();
}

void ConnectionManagerImpl::ActiveStreamEncoderFilter::responseDataTooLarge() {
  if (parent_.parent_.state_.encoder_filters_streaming_) {
    onEncoderFilterAboveWriteBufferHighWatermark();
  } else {
    parent_.parent_.connection_manager_.stats_.named_.rs_too_large_.inc();

<<<<<<< HEAD
    // If headers have not been sent to the user, send a 500.
    if (!headers_continued_) {
      // Make sure we won't end up with nested watermark calls from the body buffer.
      parent_.parent_.state_.encoder_filters_streaming_ = true;
      allowIteration();
      parent_.parent_.stream_info_.setResponseCodeDetails(
          StreamInfo::ResponseCodeDetails::get().ResponsePayloadTooLarge);
      // This does not call the standard sendLocalReply because if there is already response data
      // we do not want to pass a second set of response headers through the filter chain.
      // Instead, call the encodeHeadersInternal / encodeDataInternal helpers
      // directly, which maximizes shared code with the normal response path.
      Http::Utility::sendLocalReply(
          parent_.parent_.state_.destroyed_,
          Utility::EncodeFunctions{
              [&](ResponseHeaderMap& response_headers, Code& code, std::string& body,
                  absl::string_view& content_type) -> void {
                parent_.parent_.connection_manager_.config_.localReply().rewrite(
                    parent_.parent_.request_headers_.get(), response_headers,
                    parent_.parent_.stream_info_, code, body, content_type);
              },
              [&](ResponseHeaderMapPtr&& response_headers, bool end_stream) -> void {
                parent_.parent_.response_headers_ = std::move(response_headers);
                parent_.encodeHeadersInternal(*parent_.parent_.response_headers_, end_stream);
              },
              [&](Buffer::Instance& data, bool end_stream) -> void {
                parent_.encodeDataInternal(data, end_stream);
              }},
          Utility::LocalReplyData{
              Grpc::Common::hasGrpcContentType(*parent_.parent_.request_headers_),
              Http::Code::InternalServerError,
              CodeUtility::toString(Http::Code::InternalServerError), absl::nullopt,
              parent_.parent_.state_.is_head_request_});
      parent_.maybeEndEncode(parent_.parent_.state_.local_complete_);
    } else {
      ENVOY_STREAM_LOG(
          debug, "Resetting stream. Response data too large and headers have already been sent",
          *this);
      resetStream();
    }
=======
    // In this case, sendLocalReply will either send a response directly to the encoder, or
    // reset the stream.
    parent_.sendLocalReply(
        parent_.request_headers_ && Grpc::Common::isGrpcRequestHeaders(*parent_.request_headers_),
        Http::Code::InternalServerError, CodeUtility::toString(Http::Code::InternalServerError),
        nullptr, parent_.state_.is_head_request_, absl::nullopt,
        StreamInfo::ResponseCodeDetails::get().ResponsePayloadTooLarge);
>>>>>>> defea7ec
  }
}

void ConnectionManagerImpl::ActiveStreamEncoderFilter::responseDataDrained() {
  onEncoderFilterBelowWriteBufferLowWatermark();
}

void ConnectionManagerImpl::ActiveStreamFilterBase::resetStream() {
  parent_.parent_.connection_manager_.stats_.named_.downstream_rq_tx_reset_.inc();
  parent_.parent_.connection_manager_.doEndStream(parent_.parent_);
}

uint64_t ConnectionManagerImpl::ActiveStreamFilterBase::streamId() const {
  return parent_.parent_.stream_id_;
}

} // namespace Http
} // namespace Envoy<|MERGE_RESOLUTION|>--- conflicted
+++ resolved
@@ -1554,8 +1554,8 @@
 
   if (response_headers_.get() == nullptr) {
     // If the response has not started at all, send the response through the filter chain.
-    sendLocalReplyViaFilterChain(is_grpc_request, code, body, modify_headers, is_head_request,
-                                 grpc_status, details);
+    filter_manager_.sendLocalReplyViaFilterChain(is_grpc_request, code, body, modify_headers,
+                                                 is_head_request, grpc_status, details);
   } else if (!state_.non_100_response_headers_encoded_) {
     ENVOY_STREAM_LOG(debug, "Sending local reply with details {} directly to the encoder", *this,
                      details);
@@ -1580,14 +1580,14 @@
                 modify_headers(*response_headers);
               }
               response_headers_ = std::move(response_headers);
-              encodeHeadersInternal(*response_headers_, end_stream);
+              filter_manager_.encodeHeadersInternal(*response_headers_, end_stream);
             },
             [&](Buffer::Instance& data, bool end_stream) -> void {
-              encodeDataInternal(data, end_stream);
+              filter_manager_.encodeDataInternal(data, end_stream);
             }},
         Utility::LocalReplyData{Grpc::Common::hasGrpcContentType(*request_headers_), code, body,
                                 grpc_status, state_.is_head_request_});
-    maybeEndEncode(state_.local_complete_);
+    filter_manager_.maybeEndEncode(state_.local_complete_);
   } else {
     stream_info_.setResponseCodeDetails(details);
     // If we land in this branch, response headers have already been sent to the client.
@@ -1598,55 +1598,50 @@
   }
 }
 
-void ConnectionManagerImpl::ActiveStream::sendLocalReplyViaFilterChain(
+void ConnectionManagerImpl::FilterManager::sendLocalReplyViaFilterChain(
     bool is_grpc_request, Code code, absl::string_view body,
     const std::function<void(ResponseHeaderMap& headers)>& modify_headers, bool is_head_request,
     const absl::optional<Grpc::Status::GrpcStatus> grpc_status, absl::string_view details) {
-  ENVOY_STREAM_LOG(debug, "Sending local reply with details {}", *this, details);
-  ASSERT(response_headers_ == nullptr);
+  ENVOY_STREAM_LOG(debug, "Sending local reply with details {}", parent_, details);
+  ASSERT(parent_.response_headers_ == nullptr);
   // For early error handling, do a best-effort attempt to create a filter chain
   // to ensure access logging. If the filter chain already exists this will be
   // a no-op.
-  createFilterChain();
+  parent_.createFilterChain();
 
   Utility::sendLocalReply(
-      state_.destroyed_,
+      parent_.state_.destroyed_,
       Utility::EncodeFunctions{
           [this](ResponseHeaderMap& response_headers, Code& code, std::string& body,
                  absl::string_view& content_type) -> void {
-            connection_manager_.config_.localReply().rewrite(
-                request_headers_.get(), response_headers, stream_info_, code, body, content_type);
+            parent_.connection_manager_.config_.localReply().rewrite(
+                parent_.request_headers_.get(), response_headers, parent_.stream_info_, code, body,
+                content_type);
           },
           [this, modify_headers](ResponseHeaderMapPtr&& headers, bool end_stream) -> void {
             if (modify_headers != nullptr) {
               modify_headers(*headers);
             }
-            response_headers_ = std::move(headers);
+            parent_.response_headers_ = std::move(headers);
             // TODO: Start encoding from the last decoder filter that saw the
             // request instead.
-            filter_manager_.encodeHeaders(nullptr, *response_headers_, end_stream);
+            encodeHeaders(nullptr, *parent_.response_headers_, end_stream);
           },
           [this](Buffer::Instance& data, bool end_stream) -> void {
             // TODO: Start encoding from the last decoder filter that saw the
             // request instead.
-            filter_manager_.encodeData(
-                nullptr, data, end_stream,
-                FilterManager::FilterIterationStartState::CanStartFromCurrent);
+            encodeData(nullptr, data, end_stream,
+                       FilterManager::FilterIterationStartState::CanStartFromCurrent);
           }},
       Utility::LocalReplyData{is_grpc_request, code, body, grpc_status, is_head_request});
 }
 
 void ConnectionManagerImpl::FilterManager::encode100ContinueHeaders(
     ActiveStreamEncoderFilter* filter, ResponseHeaderMap& headers) {
-<<<<<<< HEAD
   parent_.resetIdleTimer();
   ASSERT(parent_.connection_manager_.config_.proxy100Continue());
-=======
-  resetIdleTimer();
-  ASSERT(connection_manager_.config_.proxy100Continue());
   // The caller must guarantee that encode100ContinueHeaders() is invoked at most once.
-  ASSERT(!state_.has_continue_headers_ || filter != nullptr);
->>>>>>> defea7ec
+  ASSERT(!parent_.state_.has_continue_headers_ || filter != nullptr);
   // Make sure commonContinue continues encode100ContinueHeaders.
   parent_.state_.has_continue_headers_ = true;
 
@@ -1697,20 +1692,13 @@
   }
 }
 
-<<<<<<< HEAD
 void ConnectionManagerImpl::FilterManager::encodeHeaders(ActiveStreamEncoderFilter* filter,
                                                          ResponseHeaderMap& headers,
                                                          bool end_stream) {
-  parent_.resetIdleTimer();
-=======
-void ConnectionManagerImpl::ActiveStream::encodeHeaders(ActiveStreamEncoderFilter* filter,
-                                                        ResponseHeaderMap& headers,
-                                                        bool end_stream) {
   // See encodeHeaders() comments in include/envoy/http/filter.h for why the 1xx precondition holds.
   ASSERT(!CodeUtility::is1xx(Utility::getResponseStatus(headers)) ||
          Utility::getResponseStatus(headers) == enumToInt(Http::Code::SwitchingProtocols));
-  resetIdleTimer();
->>>>>>> defea7ec
+  parent_.resetIdleTimer();
   disarmRequestTimeout();
 
   // Headers filter iteration should always start with the next filter if available.
@@ -1878,13 +1866,9 @@
     }
   }
 
-<<<<<<< HEAD
+  // 100-continue headers are handled via encode100ContinueHeaders.
+  parent_.state_.non_100_response_headers_encoded_ = true;
   parent_.chargeStats(headers);
-=======
-  // 100-continue headers are handled via encode100ContinueHeaders.
-  state_.non_100_response_headers_encoded_ = true;
-  chargeStats(headers);
->>>>>>> defea7ec
 
   ENVOY_STREAM_LOG(debug, "encoding headers via codec (end_stream={}):\n{}", parent_, end_stream,
                    headers);
@@ -2831,55 +2815,14 @@
   } else {
     parent_.parent_.connection_manager_.stats_.named_.rs_too_large_.inc();
 
-<<<<<<< HEAD
-    // If headers have not been sent to the user, send a 500.
-    if (!headers_continued_) {
-      // Make sure we won't end up with nested watermark calls from the body buffer.
-      parent_.parent_.state_.encoder_filters_streaming_ = true;
-      allowIteration();
-      parent_.parent_.stream_info_.setResponseCodeDetails(
-          StreamInfo::ResponseCodeDetails::get().ResponsePayloadTooLarge);
-      // This does not call the standard sendLocalReply because if there is already response data
-      // we do not want to pass a second set of response headers through the filter chain.
-      // Instead, call the encodeHeadersInternal / encodeDataInternal helpers
-      // directly, which maximizes shared code with the normal response path.
-      Http::Utility::sendLocalReply(
-          parent_.parent_.state_.destroyed_,
-          Utility::EncodeFunctions{
-              [&](ResponseHeaderMap& response_headers, Code& code, std::string& body,
-                  absl::string_view& content_type) -> void {
-                parent_.parent_.connection_manager_.config_.localReply().rewrite(
-                    parent_.parent_.request_headers_.get(), response_headers,
-                    parent_.parent_.stream_info_, code, body, content_type);
-              },
-              [&](ResponseHeaderMapPtr&& response_headers, bool end_stream) -> void {
-                parent_.parent_.response_headers_ = std::move(response_headers);
-                parent_.encodeHeadersInternal(*parent_.parent_.response_headers_, end_stream);
-              },
-              [&](Buffer::Instance& data, bool end_stream) -> void {
-                parent_.encodeDataInternal(data, end_stream);
-              }},
-          Utility::LocalReplyData{
-              Grpc::Common::hasGrpcContentType(*parent_.parent_.request_headers_),
-              Http::Code::InternalServerError,
-              CodeUtility::toString(Http::Code::InternalServerError), absl::nullopt,
-              parent_.parent_.state_.is_head_request_});
-      parent_.maybeEndEncode(parent_.parent_.state_.local_complete_);
-    } else {
-      ENVOY_STREAM_LOG(
-          debug, "Resetting stream. Response data too large and headers have already been sent",
-          *this);
-      resetStream();
-    }
-=======
     // In this case, sendLocalReply will either send a response directly to the encoder, or
     // reset the stream.
     parent_.sendLocalReply(
-        parent_.request_headers_ && Grpc::Common::isGrpcRequestHeaders(*parent_.request_headers_),
+        parent_.parent_.request_headers_ &&
+            Grpc::Common::isGrpcRequestHeaders(*parent_.parent_.request_headers_),
         Http::Code::InternalServerError, CodeUtility::toString(Http::Code::InternalServerError),
-        nullptr, parent_.state_.is_head_request_, absl::nullopt,
+        nullptr, parent_.parent_.state_.is_head_request_, absl::nullopt,
         StreamInfo::ResponseCodeDetails::get().ResponsePayloadTooLarge);
->>>>>>> defea7ec
   }
 }
 

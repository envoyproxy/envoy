#include "source/common/http/conn_manager_impl.h"

#include <cstdint>
#include <functional>
#include <list>
#include <memory>
#include <string>
#include <vector>

#include "envoy/buffer/buffer.h"
#include "envoy/common/time.h"
#include "envoy/event/dispatcher.h"
#include "envoy/event/scaled_range_timer_manager.h"
#include "envoy/extensions/filters/network/http_connection_manager/v3/http_connection_manager.pb.h"
#include "envoy/http/header_map.h"
#include "envoy/network/drain_decision.h"
#include "envoy/router/router.h"
#include "envoy/ssl/connection.h"
#include "envoy/stats/scope.h"
#include "envoy/stream_info/filter_state.h"
#include "envoy/stream_info/stream_info.h"
#include "envoy/tracing/http_tracer.h"
#include "envoy/type/v3/percent.pb.h"

#include "source/common/buffer/buffer_impl.h"
#include "source/common/common/assert.h"
#include "source/common/common/empty_string.h"
#include "source/common/common/enum_to_int.h"
#include "source/common/common/fmt.h"
#include "source/common/common/perf_tracing.h"
#include "source/common/common/scope_tracker.h"
#include "source/common/common/utility.h"
#include "source/common/http/codes.h"
#include "source/common/http/conn_manager_utility.h"
#include "source/common/http/exception.h"
#include "source/common/http/header_map_impl.h"
#include "source/common/http/header_utility.h"
#include "source/common/http/headers.h"
#include "source/common/http/http1/codec_impl.h"
#include "source/common/http/http2/codec_impl.h"
#include "source/common/http/path_utility.h"
#include "source/common/http/status.h"
#include "source/common/http/utility.h"
#include "source/common/network/utility.h"
#include "source/common/router/config_impl.h"
#include "source/common/runtime/runtime_features.h"
#include "source/common/stats/timespan_impl.h"
#include "source/common/stream_info/utility.h"

#include "absl/strings/escaping.h"
#include "absl/strings/match.h"
#include "absl/strings/str_cat.h"

namespace Envoy {
namespace Http {

bool requestWasConnect(const RequestHeaderMapSharedPtr& headers, Protocol protocol) {
  if (!headers) {
    return false;
  }
  if (protocol <= Protocol::Http11) {
    return HeaderUtility::isConnect(*headers);
  }
  // All HTTP/2 style upgrades were originally connect requests.
  return HeaderUtility::isConnect(*headers) || Utility::isUpgrade(*headers);
}

ConnectionManagerStats ConnectionManagerImpl::generateStats(const std::string& prefix,
                                                            Stats::Scope& scope) {
  return ConnectionManagerStats(
      {ALL_HTTP_CONN_MAN_STATS(POOL_COUNTER_PREFIX(scope, prefix), POOL_GAUGE_PREFIX(scope, prefix),
                               POOL_HISTOGRAM_PREFIX(scope, prefix))},
      prefix, scope);
}

ConnectionManagerTracingStats ConnectionManagerImpl::generateTracingStats(const std::string& prefix,
                                                                          Stats::Scope& scope) {
  return {CONN_MAN_TRACING_STATS(POOL_COUNTER_PREFIX(scope, prefix + "tracing."))};
}

ConnectionManagerListenerStats
ConnectionManagerImpl::generateListenerStats(const std::string& prefix, Stats::Scope& scope) {
  return {CONN_MAN_LISTENER_STATS(POOL_COUNTER_PREFIX(scope, prefix))};
}

ConnectionManagerImpl::ConnectionManagerImpl(ConnectionManagerConfig& config,
                                             const Network::DrainDecision& drain_close,
                                             Random::RandomGenerator& random_generator,
                                             Http::Context& http_context, Runtime::Loader& runtime,
                                             const LocalInfo::LocalInfo& local_info,
                                             Upstream::ClusterManager& cluster_manager,
                                             Server::OverloadManager& overload_manager,
                                             TimeSource& time_source)
    : config_(config), stats_(config_.stats()),
      conn_length_(new Stats::HistogramCompletableTimespanImpl(
          stats_.named_.downstream_cx_length_ms_, time_source)),
      drain_close_(drain_close), user_agent_(http_context.userAgentContext()),
      random_generator_(random_generator), http_context_(http_context), runtime_(runtime),
      local_info_(local_info), cluster_manager_(cluster_manager),
      listener_stats_(config_.listenerStats()),
      overload_state_(overload_manager.getThreadLocalOverloadState()),
      overload_stop_accepting_requests_ref_(
          overload_state_.getState(Server::OverloadActionNames::get().StopAcceptingRequests)),
      overload_disable_keepalive_ref_(
          overload_state_.getState(Server::OverloadActionNames::get().DisableHttpKeepAlive)),
      time_source_(time_source), proxy_name_(StreamInfo::ProxyStatusUtils::makeProxyName(
                                     /*node_id=*/local_info_.node().id(),
                                     /*server_name=*/config_.serverName(),
                                     /*proxy_status_config=*/config_.proxyStatusConfig())) {}

const ResponseHeaderMap& ConnectionManagerImpl::continueHeader() {
  static const auto headers = createHeaderMap<ResponseHeaderMapImpl>(
      {{Http::Headers::get().Status, std::to_string(enumToInt(Code::Continue))}});
  return *headers;
}

void ConnectionManagerImpl::initializeReadFilterCallbacks(Network::ReadFilterCallbacks& callbacks) {
  read_callbacks_ = &callbacks;
  stats_.named_.downstream_cx_total_.inc();
  stats_.named_.downstream_cx_active_.inc();
  if (read_callbacks_->connection().ssl()) {
    stats_.named_.downstream_cx_ssl_total_.inc();
    stats_.named_.downstream_cx_ssl_active_.inc();
  }

  read_callbacks_->connection().addConnectionCallbacks(*this);

  if (!read_callbacks_->connection()
           .streamInfo()
           .filterState()
           ->hasData<Network::ProxyProtocolFilterState>(Network::ProxyProtocolFilterState::key())) {
    read_callbacks_->connection().streamInfo().filterState()->setData(
        Network::ProxyProtocolFilterState::key(),
        std::make_unique<Network::ProxyProtocolFilterState>(Network::ProxyProtocolData{
            read_callbacks_->connection().connectionInfoProvider().remoteAddress(),
            read_callbacks_->connection().connectionInfoProvider().localAddress()}),
        StreamInfo::FilterState::StateType::ReadOnly,
        StreamInfo::FilterState::LifeSpan::Connection);
  }

  if (config_.idleTimeout()) {
    connection_idle_timer_ = read_callbacks_->connection().dispatcher().createScaledTimer(
        Event::ScaledTimerType::HttpDownstreamIdleConnectionTimeout,
        [this]() -> void { onIdleTimeout(); });
    connection_idle_timer_->enableTimer(config_.idleTimeout().value());
  }

  if (config_.maxConnectionDuration()) {
    connection_duration_timer_ = read_callbacks_->connection().dispatcher().createTimer(
        [this]() -> void { onConnectionDurationTimeout(); });
    connection_duration_timer_->enableTimer(config_.maxConnectionDuration().value());
  }

  read_callbacks_->connection().setDelayedCloseTimeout(config_.delayedCloseTimeout());

  read_callbacks_->connection().setConnectionStats(
      {stats_.named_.downstream_cx_rx_bytes_total_, stats_.named_.downstream_cx_rx_bytes_buffered_,
       stats_.named_.downstream_cx_tx_bytes_total_, stats_.named_.downstream_cx_tx_bytes_buffered_,
       nullptr, &stats_.named_.downstream_cx_delayed_close_timeout_});
}

ConnectionManagerImpl::~ConnectionManagerImpl() {
  stats_.named_.downstream_cx_destroy_.inc();

  stats_.named_.downstream_cx_active_.dec();
  if (read_callbacks_->connection().ssl()) {
    stats_.named_.downstream_cx_ssl_active_.dec();
  }

  if (codec_) {
    if (codec_->protocol() == Protocol::Http2) {
      stats_.named_.downstream_cx_http2_active_.dec();
    } else if (codec_->protocol() == Protocol::Http3) {
      stats_.named_.downstream_cx_http3_active_.dec();
    } else {
      stats_.named_.downstream_cx_http1_active_.dec();
    }
  }

  conn_length_->complete();
  user_agent_.completeConnectionLength(*conn_length_);
}

void ConnectionManagerImpl::checkForDeferredClose(bool skip_delay_close) {
  Network::ConnectionCloseType close = Network::ConnectionCloseType::FlushWriteAndDelay;
  if (skip_delay_close) {
    close = Network::ConnectionCloseType::FlushWrite;
  }
  if (drain_state_ == DrainState::Closing && streams_.empty() && !codec_->wantsToWrite()) {
    doConnectionClose(close, absl::nullopt,
                      StreamInfo::ResponseCodeDetails::get().DownstreamLocalDisconnect);
  }
}

void ConnectionManagerImpl::doEndStream(ActiveStream& stream, bool check_for_deferred_close) {
  // The order of what happens in this routine is important and a little complicated. We first see
  // if the stream needs to be reset. If it needs to be, this will end up invoking reset callbacks
  // and then moving the stream to the deferred destruction list. If the stream has not been reset,
  // we move it to the deferred deletion list here. Then, we potentially close the connection. This
  // must be done after deleting the stream since the stream refers to the connection and must be
  // deleted first.
  bool reset_stream = false;
  // If the response encoder is still associated with the stream, reset the stream. The exception
  // here is when Envoy "ends" the stream by calling recreateStream at which point recreateStream
  // explicitly nulls out response_encoder to avoid the downstream being notified of the
  // Envoy-internal stream instance being ended.
  if (stream.response_encoder_ != nullptr && (!stream.filter_manager_.remoteDecodeComplete() ||
                                              !stream.state_.codec_saw_local_complete_)) {
    // Indicate local is complete at this point so that if we reset during a continuation, we don't
    // raise further data or trailers.
    ENVOY_STREAM_LOG(debug, "doEndStream() resetting stream", stream);
    // TODO(snowp): This call might not be necessary, try to clean up + remove setter function.
    stream.filter_manager_.setLocalComplete();
    stream.state_.codec_saw_local_complete_ = true;

    // Per https://tools.ietf.org/html/rfc7540#section-8.3 if there was an error
    // with the TCP connection during a CONNECT request, it should be
    // communicated via CONNECT_ERROR
    if (requestWasConnect(stream.request_headers_, codec_->protocol()) &&
        (stream.filter_manager_.streamInfo().hasResponseFlag(
             StreamInfo::ResponseFlag::UpstreamConnectionFailure) ||
         stream.filter_manager_.streamInfo().hasResponseFlag(
             StreamInfo::ResponseFlag::UpstreamConnectionTermination))) {
      stream.response_encoder_->getStream().resetStream(StreamResetReason::ConnectError);
    } else {
      if (stream.filter_manager_.streamInfo().hasResponseFlag(
              StreamInfo::ResponseFlag::UpstreamProtocolError)) {
        stream.response_encoder_->getStream().resetStream(StreamResetReason::ProtocolError);
      } else {
        stream.response_encoder_->getStream().resetStream(StreamResetReason::LocalReset);
      }
    }
    reset_stream = true;
  }

  if (!reset_stream) {
    doDeferredStreamDestroy(stream);
  }

  if (reset_stream && codec_->protocol() < Protocol::Http2) {
    drain_state_ = DrainState::Closing;
  }

  // If HTTP/1.0 has no content length, it is framed by close and won't consider
  // the request complete until the FIN is read. Don't delay close in this case.
  bool http_10_sans_cl = (codec_->protocol() == Protocol::Http10) &&
                         (!stream.response_headers_ || !stream.response_headers_->ContentLength());
  // We also don't delay-close in the case of HTTP/1.1 where the request is
  // fully read, as there's no race condition to avoid.
  bool connection_close = stream.state_.saw_connection_close_;
  bool request_complete = stream.filter_manager_.remoteDecodeComplete();

  if (check_for_deferred_close) {
    // Don't do delay close for responses which are framed by connection close:
    // HTTP/1.0 and below, upgrades, and CONNECT responses.
    checkForDeferredClose(
        (connection_close && (request_complete || http_10_sans_cl)) ||
        (stream.state_.is_tunneling_ &&
         Runtime::runtimeFeatureEnabled("envoy.reloadable_features.no_delay_close_for_upgrades")));
  }
}

void ConnectionManagerImpl::doDeferredStreamDestroy(ActiveStream& stream) {
  if (stream.max_stream_duration_timer_) {
    stream.max_stream_duration_timer_->disableTimer();
    stream.max_stream_duration_timer_ = nullptr;
  }
  if (stream.stream_idle_timer_ != nullptr) {
    stream.stream_idle_timer_->disableTimer();
    stream.stream_idle_timer_ = nullptr;
  }
  stream.filter_manager_.disarmRequestTimeout();
  if (stream.request_header_timer_ != nullptr) {
    stream.request_header_timer_->disableTimer();
    stream.request_header_timer_ = nullptr;
  }

  stream.completeRequest();
  stream.filter_manager_.onStreamComplete();

  // For HTTP/3, skip access logging here and add deferred logging info
  // to stream info for QuicStatsGatherer to use later.
  if (codec_ && codec_->protocol() == Protocol::Http3 &&
      // There was a downstream reset, log immediately.
      !stream.filter_manager_.sawDownstreamReset() &&
      // On recreate stream, log immediately.
      stream.response_encoder_ != nullptr &&
      Runtime::runtimeFeatureEnabled(
          "envoy.reloadable_features.quic_defer_logging_to_ack_listener")) {
    stream.deferHeadersAndTrailers();
  } else {
    // For HTTP/1 and HTTP/2, log here as usual.
    stream.filter_manager_.log();
  }

  stream.filter_manager_.destroyFilters();

  read_callbacks_->connection().dispatcher().deferredDelete(stream.removeFromList(streams_));

  // The response_encoder should never be dangling (unless we're destroying a
  // stream we are recreating) as the codec level stream will either outlive the
  // ActiveStream, or be alive in deferred deletion queue at this point.
  if (stream.response_encoder_) {
    stream.response_encoder_->getStream().removeCallbacks(stream);
  }

  if (connection_idle_timer_ && streams_.empty()) {
    connection_idle_timer_->enableTimer(config_.idleTimeout().value());
  }
}

RequestDecoder& ConnectionManagerImpl::newStream(ResponseEncoder& response_encoder,
                                                 bool is_internally_created) {
  TRACE_EVENT("core", "ConnectionManagerImpl::newStream");
  if (connection_idle_timer_) {
    connection_idle_timer_->disableTimer();
  }

  ENVOY_CONN_LOG(debug, "new stream", read_callbacks_->connection());

  Buffer::BufferMemoryAccountSharedPtr downstream_stream_account =
      response_encoder.getStream().account();

  if (downstream_stream_account == nullptr) {
    // Create account, wiring the stream to use it for tracking bytes.
    // If tracking is disabled, the wiring becomes a NOP.
    auto& buffer_factory = read_callbacks_->connection().dispatcher().getWatermarkFactory();
    downstream_stream_account = buffer_factory.createAccount(response_encoder.getStream());
    response_encoder.getStream().setAccount(downstream_stream_account);
  }

  ActiveStreamPtr new_stream(new ActiveStream(*this, response_encoder.getStream().bufferLimit(),
                                              std::move(downstream_stream_account)));

  accumulated_requests_++;
  if (config_.maxRequestsPerConnection() > 0 &&
      accumulated_requests_ >= config_.maxRequestsPerConnection()) {
    if (codec_->protocol() < Protocol::Http2) {
      new_stream->state_.saw_connection_close_ = true;
      // Prevent erroneous debug log of closing due to incoming connection close header.
      drain_state_ = DrainState::Closing;
    } else if (drain_state_ == DrainState::NotDraining) {
      startDrainSequence();
    }
    ENVOY_CONN_LOG(debug, "max requests per connection reached", read_callbacks_->connection());
    stats_.named_.downstream_cx_max_requests_reached_.inc();
  }

  new_stream->state_.is_internally_created_ = is_internally_created;
  new_stream->response_encoder_ = &response_encoder;
  new_stream->response_encoder_->getStream().addCallbacks(*new_stream);
  new_stream->response_encoder_->getStream().setFlushTimeout(new_stream->idle_timeout_ms_);
  new_stream->streamInfo().setDownstreamBytesMeter(response_encoder.getStream().bytesMeter());
  // If the network connection is backed up, the stream should be made aware of it on creation.
  // Both HTTP/1.x and HTTP/2 codecs handle this in StreamCallbackHelper::addCallbacksHelper.
  ASSERT(read_callbacks_->connection().aboveHighWatermark() == false ||
         new_stream->filter_manager_.aboveHighWatermark());
  LinkedList::moveIntoList(std::move(new_stream), streams_);
  return **streams_.begin();
}

void ConnectionManagerImpl::handleCodecError(absl::string_view error) {
  ENVOY_CONN_LOG(debug, "dispatch error: {}", read_callbacks_->connection(), error);
  read_callbacks_->connection().streamInfo().setResponseFlag(
      StreamInfo::ResponseFlag::DownstreamProtocolError);

  // HTTP/1.1 codec has already sent a 400 response if possible. HTTP/2 codec has already sent
  // GOAWAY.
  doConnectionClose(Network::ConnectionCloseType::FlushWriteAndDelay,
                    StreamInfo::ResponseFlag::DownstreamProtocolError,
                    absl::StrCat("codec_error:", StringUtil::replaceAllEmptySpace(error)));
}

void ConnectionManagerImpl::createCodec(Buffer::Instance& data) {
  ASSERT(!codec_);
  codec_ = config_.createCodec(read_callbacks_->connection(), data, *this);

  switch (codec_->protocol()) {
  case Protocol::Http3:
    stats_.named_.downstream_cx_http3_total_.inc();
    stats_.named_.downstream_cx_http3_active_.inc();
    break;
  case Protocol::Http2:
    stats_.named_.downstream_cx_http2_total_.inc();
    stats_.named_.downstream_cx_http2_active_.inc();
    break;
  case Protocol::Http11:
  case Protocol::Http10:
    stats_.named_.downstream_cx_http1_total_.inc();
    stats_.named_.downstream_cx_http1_active_.inc();
    break;
  }
}

Network::FilterStatus ConnectionManagerImpl::onData(Buffer::Instance& data, bool) {
  if (!codec_) {
    // Http3 codec should have been instantiated by now.
    createCodec(data);
  }

  bool redispatch;
  do {
    redispatch = false;

    const Status status = codec_->dispatch(data);

    if (isBufferFloodError(status) || isInboundFramesWithEmptyPayloadError(status)) {
      handleCodecError(status.message());
      return Network::FilterStatus::StopIteration;
    } else if (isCodecProtocolError(status)) {
      stats_.named_.downstream_cx_protocol_error_.inc();
      handleCodecError(status.message());
      return Network::FilterStatus::StopIteration;
    }
    ASSERT(status.ok());

    // Processing incoming data may release outbound data so check for closure here as well.
    checkForDeferredClose(false);

    // The HTTP/1 codec will pause dispatch after a single message is complete. We want to
    // either redispatch if there are no streams and we have more data. If we have a single
    // complete non-WebSocket stream but have not responded yet we will pause socket reads
    // to apply back pressure.
    if (codec_->protocol() < Protocol::Http2) {
      if (read_callbacks_->connection().state() == Network::Connection::State::Open &&
          data.length() > 0 && streams_.empty()) {
        redispatch = true;
      }
    }
  } while (redispatch);

  if (!read_callbacks_->connection().streamInfo().protocol()) {
    read_callbacks_->connection().streamInfo().protocol(codec_->protocol());
  }

  return Network::FilterStatus::StopIteration;
}

Network::FilterStatus ConnectionManagerImpl::onNewConnection() {
  if (!read_callbacks_->connection().streamInfo().protocol()) {
    // For Non-QUIC traffic, continue passing data to filters.
    return Network::FilterStatus::Continue;
  }
  // Only QUIC connection's stream_info_ specifies protocol.
  Buffer::OwnedImpl dummy;
  createCodec(dummy);
  ASSERT(codec_->protocol() == Protocol::Http3);
  // Stop iterating through each filters for QUIC. Currently a QUIC connection
  // only supports one filter, HCM, and bypasses the onData() interface. Because
  // QUICHE already handles de-multiplexing.
  return Network::FilterStatus::StopIteration;
}

void ConnectionManagerImpl::resetAllStreams(absl::optional<StreamInfo::ResponseFlag> response_flag,
                                            absl::string_view details) {
  while (!streams_.empty()) {
    // Mimic a downstream reset in this case. We must also remove callbacks here. Though we are
    // about to close the connection and will disable further reads, it is possible that flushing
    // data out can cause stream callbacks to fire (e.g., low watermark callbacks).
    //
    // TODO(mattklein123): I tried to actually reset through the codec here, but ran into issues
    // with nghttp2 state and being unhappy about sending reset frames after the connection had
    // been terminated via GOAWAY. It might be possible to do something better here inside the h2
    // codec but there are no easy answers and this seems simpler.
    auto& stream = *streams_.front();
    stream.response_encoder_->getStream().removeCallbacks(stream);
    if (!stream.response_encoder_->getStream().responseDetails().empty()) {
      stream.filter_manager_.streamInfo().setResponseCodeDetails(
          stream.response_encoder_->getStream().responseDetails());
    } else if (!details.empty()) {
      stream.filter_manager_.streamInfo().setResponseCodeDetails(details);
    }
    if (response_flag.has_value()) {
      stream.filter_manager_.streamInfo().setResponseFlag(response_flag.value());
    }
    stream.onResetStream(StreamResetReason::ConnectionTermination, absl::string_view());
  }
}

void ConnectionManagerImpl::onEvent(Network::ConnectionEvent event) {
  if (event == Network::ConnectionEvent::LocalClose) {
    stats_.named_.downstream_cx_destroy_local_.inc();
  }

  if (event == Network::ConnectionEvent::RemoteClose ||
      event == Network::ConnectionEvent::LocalClose) {
    if (event == Network::ConnectionEvent::RemoteClose) {
      remote_close_ = true;
      stats_.named_.downstream_cx_destroy_remote_.inc();
    }
    absl::string_view details =
        event == Network::ConnectionEvent::RemoteClose
            ? StreamInfo::ResponseCodeDetails::get().DownstreamRemoteDisconnect
            : StreamInfo::ResponseCodeDetails::get().DownstreamLocalDisconnect;
    // TODO(mattklein123): It is technically possible that something outside of the filter causes
    // a local connection close, so we still guard against that here. A better solution would be to
    // have some type of "pre-close" callback that we could hook for cleanup that would get called
    // regardless of where local close is invoked from.
    // NOTE: that this will cause doConnectionClose() to get called twice in the common local close
    // cases, but the method protects against that.
    // NOTE: In the case where a local close comes from outside the filter, this will cause any
    // stream closures to increment remote close stats. We should do better here in the future,
    // via the pre-close callback mentioned above.
    doConnectionClose(absl::nullopt, absl::nullopt, details);
  }
}

void ConnectionManagerImpl::doConnectionClose(
    absl::optional<Network::ConnectionCloseType> close_type,
    absl::optional<StreamInfo::ResponseFlag> response_flag, absl::string_view details) {
  if (connection_idle_timer_) {
    connection_idle_timer_->disableTimer();
    connection_idle_timer_.reset();
  }

  if (connection_duration_timer_) {
    connection_duration_timer_->disableTimer();
    connection_duration_timer_.reset();
  }

  if (drain_timer_) {
    drain_timer_->disableTimer();
    drain_timer_.reset();
  }

  if (!streams_.empty()) {
    const Network::ConnectionEvent event = close_type.has_value()
                                               ? Network::ConnectionEvent::LocalClose
                                               : Network::ConnectionEvent::RemoteClose;
    if (event == Network::ConnectionEvent::LocalClose) {
      stats_.named_.downstream_cx_destroy_local_active_rq_.inc();
    }
    if (event == Network::ConnectionEvent::RemoteClose) {
      stats_.named_.downstream_cx_destroy_remote_active_rq_.inc();
    }

    stats_.named_.downstream_cx_destroy_active_rq_.inc();
    user_agent_.onConnectionDestroy(event, true);
    // Note that resetAllStreams() does not actually write anything to the wire. It just resets
    // all upstream streams and their filter stacks. Thus, there are no issues around recursive
    // entry.
    resetAllStreams(response_flag, details);
  }

  if (close_type.has_value()) {
    read_callbacks_->connection().close(close_type.value());
  }
}

void ConnectionManagerImpl::onGoAway(GoAwayErrorCode) {
  // Currently we do nothing with remote go away frames. In the future we can decide to no longer
  // push resources if applicable.
}

void ConnectionManagerImpl::onIdleTimeout() {
  ENVOY_CONN_LOG(debug, "idle timeout", read_callbacks_->connection());
  stats_.named_.downstream_cx_idle_timeout_.inc();
  if (!codec_) {
    // No need to delay close after flushing since an idle timeout has already fired. Attempt to
    // write out buffered data one last time and issue a local close if successful.
    doConnectionClose(Network::ConnectionCloseType::FlushWrite, absl::nullopt, "");
  } else if (drain_state_ == DrainState::NotDraining) {
    startDrainSequence();
  }
}

void ConnectionManagerImpl::onConnectionDurationTimeout() {
  ENVOY_CONN_LOG(debug, "max connection duration reached", read_callbacks_->connection());
  stats_.named_.downstream_cx_max_duration_reached_.inc();
  if (!codec_) {
    // Attempt to write out buffered data one last time and issue a local close if successful.
    doConnectionClose(Network::ConnectionCloseType::FlushWrite,
                      StreamInfo::ResponseFlag::DurationTimeout,
                      StreamInfo::ResponseCodeDetails::get().DurationTimeout);
  } else if (drain_state_ == DrainState::NotDraining) {
    startDrainSequence();
  }
}

void ConnectionManagerImpl::onDrainTimeout() {
  ASSERT(drain_state_ != DrainState::NotDraining);
  codec_->goAway();
  drain_state_ = DrainState::Closing;
  checkForDeferredClose(false);
}

void ConnectionManagerImpl::chargeTracingStats(const Tracing::Reason& tracing_reason,
                                               ConnectionManagerTracingStats& tracing_stats) {
  switch (tracing_reason) {
  case Tracing::Reason::ClientForced:
    tracing_stats.client_enabled_.inc();
    break;
  case Tracing::Reason::Sampling:
    tracing_stats.random_sampling_.inc();
    break;
  case Tracing::Reason::ServiceForced:
    tracing_stats.service_forced_.inc();
    break;
  default:
    tracing_stats.not_traceable_.inc();
    break;
  }
}

// TODO(chaoqin-li1123): Make on demand vhds and on demand srds works at the same time.
void ConnectionManagerImpl::RdsRouteConfigUpdateRequester::requestRouteConfigUpdate(
    Http::RouteConfigUpdatedCallbackSharedPtr route_config_updated_cb) {
  absl::optional<Router::ConfigConstSharedPtr> route_config = parent_.routeConfig();
  Event::Dispatcher& thread_local_dispatcher =
      parent_.connection_manager_.read_callbacks_->connection().dispatcher();
  if (route_config.has_value() && route_config.value()->usesVhds()) {
    ASSERT(!parent_.request_headers_->Host()->value().empty());
    const auto& host_header = absl::AsciiStrToLower(parent_.request_headers_->getHostValue());
    requestVhdsUpdate(host_header, thread_local_dispatcher, std::move(route_config_updated_cb));
    return;
  } else if (parent_.snapped_scoped_routes_config_ != nullptr) {
    Router::ScopeKeyPtr scope_key =
        parent_.snapped_scoped_routes_config_->computeScopeKey(*parent_.request_headers_);
    // If scope_key is not null, the scope exists but RouteConfiguration is not initialized.
    if (scope_key != nullptr) {
      requestSrdsUpdate(std::move(scope_key), thread_local_dispatcher,
                        std::move(route_config_updated_cb));
      return;
    }
  }
  // Continue the filter chain if no on demand update is requested.
  (*route_config_updated_cb)(false);
}

void ConnectionManagerImpl::RdsRouteConfigUpdateRequester::requestVhdsUpdate(
    const std::string& host_header, Event::Dispatcher& thread_local_dispatcher,
    Http::RouteConfigUpdatedCallbackSharedPtr route_config_updated_cb) {
  route_config_provider_->requestVirtualHostsUpdate(host_header, thread_local_dispatcher,
                                                    std::move(route_config_updated_cb));
}

void ConnectionManagerImpl::RdsRouteConfigUpdateRequester::requestSrdsUpdate(
    Router::ScopeKeyPtr scope_key, Event::Dispatcher& thread_local_dispatcher,
    Http::RouteConfigUpdatedCallbackSharedPtr route_config_updated_cb) {
  // Since inline scope_route_config_provider is not fully implemented and never used,
  // dynamic cast in constructor always succeed and the pointer should not be null here.
  ASSERT(scoped_route_config_provider_ != nullptr);
  Http::RouteConfigUpdatedCallback scoped_route_config_updated_cb =
      Http::RouteConfigUpdatedCallback(
          [this, weak_route_config_updated_cb = std::weak_ptr<Http::RouteConfigUpdatedCallback>(
                     route_config_updated_cb)](bool scope_exist) {
            // If the callback can be locked, this ActiveStream is still alive.
            if (auto cb = weak_route_config_updated_cb.lock()) {
              // Refresh the route before continue the filter chain.
              if (scope_exist) {
                parent_.refreshCachedRoute();
              }
              (*cb)(scope_exist && parent_.hasCachedRoute());
            }
          });
  scoped_route_config_provider_->onDemandRdsUpdate(std::move(scope_key), thread_local_dispatcher,
                                                   std::move(scoped_route_config_updated_cb));
}

absl::optional<absl::string_view>
ConnectionManagerImpl::HttpStreamIdProviderImpl::toStringView() const {
  if (parent_.request_headers_ == nullptr) {
    return {};
  }
  ASSERT(parent_.connection_manager_.config_.requestIDExtension() != nullptr);
  return parent_.connection_manager_.config_.requestIDExtension()->get(*parent_.request_headers_);
}

absl::optional<uint64_t> ConnectionManagerImpl::HttpStreamIdProviderImpl::toInteger() const {
  if (parent_.request_headers_ == nullptr) {
    return {};
  }
  ASSERT(parent_.connection_manager_.config_.requestIDExtension() != nullptr);
  return parent_.connection_manager_.config_.requestIDExtension()->getInteger(
      *parent_.request_headers_);
}

ConnectionManagerImpl::ActiveStream::ActiveStream(ConnectionManagerImpl& connection_manager,
                                                  uint32_t buffer_limit,
                                                  Buffer::BufferMemoryAccountSharedPtr account)
    : connection_manager_(connection_manager),
      connection_manager_tracing_config_(connection_manager_.config_.tracingConfig() == nullptr
                                             ? absl::nullopt
                                             : makeOptRef<const TracingConnectionManagerConfig>(
                                                   *connection_manager_.config_.tracingConfig())),
      stream_id_(connection_manager.random_generator_.random()),
      filter_manager_(*this, connection_manager_.read_callbacks_->connection().dispatcher(),
                      connection_manager_.read_callbacks_->connection(), stream_id_,
                      std::move(account), connection_manager_.config_.proxy100Continue(),
                      buffer_limit, connection_manager_.config_.filterFactory(),
                      connection_manager_.config_.localReply(),
                      connection_manager_.codec_->protocol(), connection_manager_.timeSource(),
                      connection_manager_.read_callbacks_->connection().streamInfo().filterState(),
                      StreamInfo::FilterState::LifeSpan::Connection),
      request_response_timespan_(new Stats::HistogramCompletableTimespanImpl(
          connection_manager_.stats_.named_.downstream_rq_time_, connection_manager_.timeSource())),
      header_validator_(connection_manager.config_.makeHeaderValidator(
          connection_manager.codec_->protocol(), filter_manager_.streamInfo())) {
  ASSERT(!connection_manager.config_.isRoutable() ||
             ((connection_manager.config_.routeConfigProvider() == nullptr &&
               connection_manager.config_.scopedRouteConfigProvider() != nullptr) ||
              (connection_manager.config_.routeConfigProvider() != nullptr &&
               connection_manager.config_.scopedRouteConfigProvider() == nullptr)),
         "Either routeConfigProvider or scopedRouteConfigProvider should be set in "
         "ConnectionManagerImpl.");
  for (const AccessLog::InstanceSharedPtr& access_log : connection_manager_.config_.accessLogs()) {
    filter_manager_.addAccessLogHandler(access_log);
  }

  filter_manager_.streamInfo().setStreamIdProvider(
      std::make_shared<HttpStreamIdProviderImpl>(*this));

  if (connection_manager_.config_.isRoutable() &&
      connection_manager.config_.routeConfigProvider() != nullptr) {
    route_config_update_requester_ =
        std::make_unique<ConnectionManagerImpl::RdsRouteConfigUpdateRequester>(
            connection_manager.config_.routeConfigProvider(), *this);
  } else if (connection_manager_.config_.isRoutable() &&
             connection_manager.config_.scopedRouteConfigProvider() != nullptr) {
    route_config_update_requester_ =
        std::make_unique<ConnectionManagerImpl::RdsRouteConfigUpdateRequester>(
            connection_manager.config_.scopedRouteConfigProvider(), *this);
  }
  ScopeTrackerScopeState scope(this,
                               connection_manager_.read_callbacks_->connection().dispatcher());

  connection_manager_.stats_.named_.downstream_rq_total_.inc();
  connection_manager_.stats_.named_.downstream_rq_active_.inc();
  if (connection_manager_.codec_->protocol() == Protocol::Http2) {
    connection_manager_.stats_.named_.downstream_rq_http2_total_.inc();
  } else if (connection_manager_.codec_->protocol() == Protocol::Http3) {
    connection_manager_.stats_.named_.downstream_rq_http3_total_.inc();
  } else {
    connection_manager_.stats_.named_.downstream_rq_http1_total_.inc();
  }

  if (connection_manager_.config_.streamIdleTimeout().count()) {
    idle_timeout_ms_ = connection_manager_.config_.streamIdleTimeout();
    stream_idle_timer_ =
        connection_manager_.read_callbacks_->connection().dispatcher().createScaledTimer(
            Event::ScaledTimerType::HttpDownstreamIdleStreamTimeout,
            [this]() -> void { onIdleTimeout(); });
    resetIdleTimer();
  }

  if (connection_manager_.config_.requestTimeout().count()) {
    std::chrono::milliseconds request_timeout = connection_manager_.config_.requestTimeout();
    request_timer_ = connection_manager.read_callbacks_->connection().dispatcher().createTimer(
        [this]() -> void { onRequestTimeout(); });
    request_timer_->enableTimer(request_timeout, this);
  }

  if (connection_manager_.config_.requestHeadersTimeout().count()) {
    std::chrono::milliseconds request_headers_timeout =
        connection_manager_.config_.requestHeadersTimeout();
    request_header_timer_ =
        connection_manager.read_callbacks_->connection().dispatcher().createTimer(
            [this]() -> void { onRequestHeaderTimeout(); });
    request_header_timer_->enableTimer(request_headers_timeout, this);
  }

  const auto max_stream_duration = connection_manager_.config_.maxStreamDuration();
  if (max_stream_duration.has_value() && max_stream_duration.value().count()) {
    max_stream_duration_timer_ =
        connection_manager.read_callbacks_->connection().dispatcher().createTimer(
            [this]() -> void { onStreamMaxDurationReached(); });
    max_stream_duration_timer_->enableTimer(connection_manager_.config_.maxStreamDuration().value(),
                                            this);
  }
}

void ConnectionManagerImpl::ActiveStream::completeRequest() {
  filter_manager_.streamInfo().onRequestComplete();

  if (connection_manager_.remote_close_) {
    filter_manager_.streamInfo().setResponseCodeDetails(
        StreamInfo::ResponseCodeDetails::get().DownstreamRemoteDisconnect);
    filter_manager_.streamInfo().setResponseFlag(
        StreamInfo::ResponseFlag::DownstreamConnectionTermination);
  }
  connection_manager_.stats_.named_.downstream_rq_active_.dec();
  if (filter_manager_.streamInfo().healthCheck()) {
    connection_manager_.config_.tracingStats().health_check_.inc();
  }

  if (active_span_) {
    Tracing::HttpTracerUtility::finalizeDownstreamSpan(
        *active_span_, request_headers_.get(), response_headers_.get(), response_trailers_.get(),
        filter_manager_.streamInfo(), *this);
  }
  if (state_.successful_upgrade_) {
    connection_manager_.stats_.named_.downstream_cx_upgrades_active_.dec();
  }
}

void ConnectionManagerImpl::ActiveStream::resetIdleTimer() {
  if (stream_idle_timer_ != nullptr) {
    // TODO(htuch): If this shows up in performance profiles, optimize by only
    // updating a timestamp here and doing periodic checks for idle timeouts
    // instead, or reducing the accuracy of timers.
    stream_idle_timer_->enableTimer(idle_timeout_ms_);
  }
}

void ConnectionManagerImpl::ActiveStream::onIdleTimeout() {
  connection_manager_.stats_.named_.downstream_rq_idle_timeout_.inc();

  filter_manager_.streamInfo().setResponseFlag(StreamInfo::ResponseFlag::StreamIdleTimeout);
  sendLocalReply(Http::Utility::maybeRequestTimeoutCode(filter_manager_.remoteDecodeComplete()),
                 "stream timeout", nullptr, absl::nullopt,
                 StreamInfo::ResponseCodeDetails::get().StreamIdleTimeout);
}

void ConnectionManagerImpl::ActiveStream::onRequestTimeout() {
  connection_manager_.stats_.named_.downstream_rq_timeout_.inc();
  sendLocalReply(Http::Utility::maybeRequestTimeoutCode(filter_manager_.remoteDecodeComplete()),
                 "request timeout", nullptr, absl::nullopt,
                 StreamInfo::ResponseCodeDetails::get().RequestOverallTimeout);
}

void ConnectionManagerImpl::ActiveStream::onRequestHeaderTimeout() {
  connection_manager_.stats_.named_.downstream_rq_header_timeout_.inc();
  sendLocalReply(Http::Utility::maybeRequestTimeoutCode(filter_manager_.remoteDecodeComplete()),
                 "request header timeout", nullptr, absl::nullopt,
                 StreamInfo::ResponseCodeDetails::get().RequestHeaderTimeout);
}

void ConnectionManagerImpl::ActiveStream::onStreamMaxDurationReached() {
  ENVOY_STREAM_LOG(debug, "Stream max duration time reached", *this);
  connection_manager_.stats_.named_.downstream_rq_max_duration_reached_.inc();
  sendLocalReply(Http::Utility::maybeRequestTimeoutCode(filter_manager_.remoteDecodeComplete()),
                 "downstream duration timeout", nullptr,
                 Grpc::Status::WellKnownGrpcStatus::DeadlineExceeded,
                 StreamInfo::ResponseCodeDetails::get().MaxDurationTimeout);
}

void ConnectionManagerImpl::ActiveStream::chargeStats(const ResponseHeaderMap& headers) {
  uint64_t response_code = Utility::getResponseStatus(headers);
  filter_manager_.streamInfo().response_code_ = response_code;

  if (filter_manager_.streamInfo().health_check_request_) {
    return;
  }

  // No response is sent back downstream for internal redirects, so don't charge downstream stats.
  const absl::optional<std::string>& response_code_details =
      filter_manager_.streamInfo().responseCodeDetails();
  if (response_code_details.has_value() &&
      response_code_details == Envoy::StreamInfo::ResponseCodeDetails::get().InternalRedirect) {
    return;
  }

  connection_manager_.stats_.named_.downstream_rq_completed_.inc();
  connection_manager_.listener_stats_.downstream_rq_completed_.inc();
  if (CodeUtility::is1xx(response_code)) {
    connection_manager_.stats_.named_.downstream_rq_1xx_.inc();
    connection_manager_.listener_stats_.downstream_rq_1xx_.inc();
  } else if (CodeUtility::is2xx(response_code)) {
    connection_manager_.stats_.named_.downstream_rq_2xx_.inc();
    connection_manager_.listener_stats_.downstream_rq_2xx_.inc();
  } else if (CodeUtility::is3xx(response_code)) {
    connection_manager_.stats_.named_.downstream_rq_3xx_.inc();
    connection_manager_.listener_stats_.downstream_rq_3xx_.inc();
  } else if (CodeUtility::is4xx(response_code)) {
    connection_manager_.stats_.named_.downstream_rq_4xx_.inc();
    connection_manager_.listener_stats_.downstream_rq_4xx_.inc();
  } else if (CodeUtility::is5xx(response_code)) {
    connection_manager_.stats_.named_.downstream_rq_5xx_.inc();
    connection_manager_.listener_stats_.downstream_rq_5xx_.inc();
  }
}

const Network::Connection* ConnectionManagerImpl::ActiveStream::connection() {
  return &connection_manager_.read_callbacks_->connection();
}

uint32_t ConnectionManagerImpl::ActiveStream::localPort() {
  auto ip = connection()->connectionInfoProvider().localAddress()->ip();
  if (ip == nullptr) {
    return 0;
  }
  return ip->port();
}

bool ConnectionManagerImpl::ActiveStream::validateHeaders() {
  if (header_validator_) {
    auto validation_result = header_validator_->validateRequestHeaderMap(*request_headers_);
    if (!validation_result.ok()) {
      std::function<void(ResponseHeaderMap & headers)> modify_headers;
      Code response_code = Code::BadRequest;
      absl::optional<Grpc::Status::GrpcStatus> grpc_status;
      bool is_grpc = Grpc::Common::hasGrpcContentType(*request_headers_);
      if (validation_result.action() ==
              Http::HeaderValidator::RequestHeaderMapValidationResult::Action::Redirect &&
          !is_grpc) {
        response_code = Code::TemporaryRedirect;
        modify_headers = [new_path = request_headers_->Path()->value().getStringView()](
                             Http::ResponseHeaderMap& response_headers) -> void {
          response_headers.addReferenceKey(Http::Headers::get().Location, new_path);
        };
      } else if (is_grpc) {
        grpc_status = Grpc::Status::WellKnownGrpcStatus::Internal;
      }

      sendLocalReply(response_code, "", modify_headers, grpc_status, validation_result.details());
      if (!response_encoder_->streamErrorOnInvalidHttpMessage()) {
        connection_manager_.handleCodecError(validation_result.details());
      }
      return false;
    }
  }

  return true;
}

void ConnectionManagerImpl::ActiveStream::maybeEndDecode(bool end_stream) {
  // If recreateStream is called, the HCM rewinds state and may send more encodeData calls.
  if (end_stream && !filter_manager_.remoteDecodeComplete()) {
    filter_manager_.streamInfo().downstreamTiming().onLastDownstreamRxByteReceived(
        connection_manager_.read_callbacks_->connection().dispatcher().timeSource());
    ENVOY_STREAM_LOG(debug, "request end stream", *this);
  }
}

// Ordering in this function is complicated, but important.
//
// We want to do minimal work before selecting route and creating a filter
// chain to maximize the number of requests which get custom filter behavior,
// e.g. registering access logging.
//
// This must be balanced by doing sanity checking for invalid requests (one
// can't route select properly without full headers), checking state required to
// serve error responses (connection close, head requests, etc), and
// modifications which may themselves affect route selection.
void ConnectionManagerImpl::ActiveStream::decodeHeaders(RequestHeaderMapSharedPtr&& headers,
                                                        bool end_stream) {
  ENVOY_STREAM_LOG(debug, "request headers complete (end_stream={}):\n{}", *this, end_stream,
                   *headers);
  ScopeTrackerScopeState scope(this,
                               connection_manager_.read_callbacks_->connection().dispatcher());
  request_headers_ = std::move(headers);
  filter_manager_.requestHeadersInitialized();
  if (request_header_timer_ != nullptr) {
    request_header_timer_->disableTimer();
    request_header_timer_.reset();
  }

  // Both saw_connection_close_ and is_head_request_ affect local replies: set
  // them as early as possible.
  const Protocol protocol = connection_manager_.codec_->protocol();
  state_.saw_connection_close_ = HeaderUtility::shouldCloseConnection(protocol, *request_headers_);

  // We end the decode here to mark that the downstream stream is complete.
  maybeEndDecode(end_stream);

  if (!validateHeaders()) {
    ENVOY_STREAM_LOG(debug, "request headers validation failed\n{}", *this, *request_headers_);
    return;
  }

  // We need to snap snapped_route_config_ here as it's used in mutateRequestHeaders later.
  if (connection_manager_.config_.isRoutable()) {
    if (connection_manager_.config_.routeConfigProvider() != nullptr) {
      snapped_route_config_ = connection_manager_.config_.routeConfigProvider()->configCast();
    } else if (connection_manager_.config_.scopedRouteConfigProvider() != nullptr) {
      snapped_scoped_routes_config_ =
          connection_manager_.config_.scopedRouteConfigProvider()->config<Router::ScopedConfig>();
      snapScopedRouteConfig();
    }
  } else {
    snapped_route_config_ = connection_manager_.config_.routeConfigProvider()->configCast();
  }

  // Drop new requests when overloaded as soon as we have decoded the headers.
  if (connection_manager_.random_generator_.bernoulli(
          connection_manager_.overload_stop_accepting_requests_ref_.value())) {
    // In this one special case, do not create the filter chain. If there is a risk of memory
    // overload it is more important to avoid unnecessary allocation than to create the filters.
    filter_manager_.skipFilterChainCreation();
    connection_manager_.stats_.named_.downstream_rq_overload_close_.inc();
    sendLocalReply(Http::Code::ServiceUnavailable, "envoy overloaded", nullptr, absl::nullopt,
                   StreamInfo::ResponseCodeDetails::get().Overload);
    return;
  }

  if (!connection_manager_.config_.proxy100Continue() && request_headers_->Expect() &&
      // The Expect field-value is case-insensitive.
      // https://tools.ietf.org/html/rfc7231#section-5.1.1
      absl::EqualsIgnoreCase((request_headers_->Expect()->value().getStringView()),
                             Headers::get().ExpectValues._100Continue)) {
    // Note in the case Envoy is handling 100-Continue complexity, it skips the filter chain
    // and sends the 100-Continue directly to the encoder.
    chargeStats(continueHeader());
    response_encoder_->encode1xxHeaders(continueHeader());
    // Remove the Expect header so it won't be handled again upstream.
    request_headers_->removeExpect();
  }

  connection_manager_.user_agent_.initializeFromHeaders(*request_headers_,
                                                        connection_manager_.stats_.prefixStatName(),
                                                        connection_manager_.stats_.scope_);

  // Make sure we are getting a codec version we support.
  if (protocol == Protocol::Http10) {
    // Assume this is HTTP/1.0. This is fine for HTTP/0.9 but this code will also affect any
    // requests with non-standard version numbers (0.9, 1.3), basically anything which is not
    // HTTP/1.1.
    //
    // The protocol may have shifted in the HTTP/1.0 case so reset it.
    filter_manager_.streamInfo().protocol(protocol);
    if (!connection_manager_.config_.http1Settings().accept_http_10_) {
      // Send "Upgrade Required" if HTTP/1.0 support is not explicitly configured on.
      sendLocalReply(Code::UpgradeRequired, "", nullptr, absl::nullopt,
                     StreamInfo::ResponseCodeDetails::get().LowVersion);
      return;
    }
    if (!request_headers_->Host() &&
        !connection_manager_.config_.http1Settings().default_host_for_http_10_.empty()) {
      // Add a default host if configured to do so.
      request_headers_->setHost(
          connection_manager_.config_.http1Settings().default_host_for_http_10_);
    }
  }

  if (!request_headers_->Host()) {
    // Require host header. For HTTP/1.1 Host has already been translated to :authority.
    sendLocalReply(Code::BadRequest, "", nullptr, absl::nullopt,
                   StreamInfo::ResponseCodeDetails::get().MissingHost);
    return;
  }

  // Verify header sanity checks which should have been performed by the codec.
  ASSERT(HeaderUtility::requestHeadersValid(*request_headers_).has_value() == false);

  // Check for the existence of the :path header for non-CONNECT requests, or present-but-empty
  // :path header for CONNECT requests. We expect the codec to have broken the path into pieces if
  // applicable. NOTE: Currently the HTTP/1.1 codec only does this when the allow_absolute_url flag
  // is enabled on the HCM.
  if ((!HeaderUtility::isConnect(*request_headers_) || request_headers_->Path()) &&
      request_headers_->getPathValue().empty()) {
    sendLocalReply(Code::NotFound, "", nullptr, absl::nullopt,
                   StreamInfo::ResponseCodeDetails::get().MissingPath);
    return;
  }

  // Currently we only support relative paths at the application layer.
  if (!request_headers_->getPathValue().empty() && request_headers_->getPathValue()[0] != '/') {
    connection_manager_.stats_.named_.downstream_rq_non_relative_path_.inc();
    sendLocalReply(Code::NotFound, "", nullptr, absl::nullopt,
                   StreamInfo::ResponseCodeDetails::get().AbsolutePath);
    return;
  }

  // Path sanitization should happen before any path access other than the above sanity check.
  const auto action =
      ConnectionManagerUtility::maybeNormalizePath(*request_headers_, connection_manager_.config_);
  // gRPC requests are rejected if Envoy is configured to redirect post-normalization. This is
  // because gRPC clients do not support redirect.
  if (action == ConnectionManagerUtility::NormalizePathAction::Reject ||
      (action == ConnectionManagerUtility::NormalizePathAction::Redirect &&
       Grpc::Common::hasGrpcContentType(*request_headers_))) {
    connection_manager_.stats_.named_.downstream_rq_failed_path_normalization_.inc();
    sendLocalReply(Code::BadRequest, "", nullptr, absl::nullopt,
                   StreamInfo::ResponseCodeDetails::get().PathNormalizationFailed);
    return;
  } else if (action == ConnectionManagerUtility::NormalizePathAction::Redirect) {
    connection_manager_.stats_.named_.downstream_rq_redirected_with_normalized_path_.inc();
    sendLocalReply(
        Code::TemporaryRedirect, "",
        [new_path = request_headers_->Path()->value().getStringView()](
            Http::ResponseHeaderMap& response_headers) -> void {
          response_headers.addReferenceKey(Http::Headers::get().Location, new_path);
        },
        absl::nullopt, StreamInfo::ResponseCodeDetails::get().PathNormalizationFailed);
    return;
  }

  ASSERT(action == ConnectionManagerUtility::NormalizePathAction::Continue);
  auto optional_port = ConnectionManagerUtility::maybeNormalizeHost(
      *request_headers_, connection_manager_.config_, localPort());
  if (optional_port.has_value() &&
      requestWasConnect(request_headers_, connection_manager_.codec_->protocol())) {
    filter_manager_.streamInfo().filterState()->setData(
        Router::OriginalConnectPort::key(),
        std::make_unique<Router::OriginalConnectPort>(optional_port.value()),
        StreamInfo::FilterState::StateType::ReadOnly, StreamInfo::FilterState::LifeSpan::Request);
  }

  if (!state_.is_internally_created_) { // Only sanitize headers on first pass.
    // Modify the downstream remote address depending on configuration and headers.
    const auto mutate_result = ConnectionManagerUtility::mutateRequestHeaders(
        *request_headers_, connection_manager_.read_callbacks_->connection(),
        connection_manager_.config_, *snapped_route_config_, connection_manager_.local_info_);

    // IP detection failed, reject the request.
    if (mutate_result.reject_request.has_value()) {
      const auto& reject_request_params = mutate_result.reject_request.value();
      connection_manager_.stats_.named_.downstream_rq_rejected_via_ip_detection_.inc();
      sendLocalReply(reject_request_params.response_code, reject_request_params.body, nullptr,
                     absl::nullopt,
                     StreamInfo::ResponseCodeDetails::get().OriginalIPDetectionFailed);
      return;
    }

    filter_manager_.setDownstreamRemoteAddress(mutate_result.final_remote_address);
  }
  ASSERT(filter_manager_.streamInfo().downstreamAddressProvider().remoteAddress() != nullptr);

  ASSERT(!cached_route_);
  refreshCachedRoute();

  if (!state_.is_internally_created_) { // Only mutate tracing headers on first pass.
    filter_manager_.streamInfo().setTraceReason(
        ConnectionManagerUtility::mutateTracingRequestHeader(
            *request_headers_, connection_manager_.runtime_, connection_manager_.config_,
            cached_route_.value().get()));
  }

  filter_manager_.streamInfo().setRequestHeaders(*request_headers_);

  const bool upgrade_rejected = filter_manager_.createFilterChain() == false;

  // TODO if there are no filters when starting a filter iteration, the connection manager
  // should return 404. The current returns no response if there is no router filter.
  if (hasCachedRoute()) {
    // Do not allow upgrades if the route does not support it.
    if (upgrade_rejected) {
      // While downstream servers should not send upgrade payload without the upgrade being
      // accepted, err on the side of caution and refuse to process any further requests on this
      // connection, to avoid a class of HTTP/1.1 smuggling bugs where Upgrade or CONNECT payload
      // contains a smuggled HTTP request.
      state_.saw_connection_close_ = true;
      connection_manager_.stats_.named_.downstream_rq_ws_on_non_ws_route_.inc();
      sendLocalReply(Code::Forbidden, "", nullptr, absl::nullopt,
                     StreamInfo::ResponseCodeDetails::get().UpgradeFailed);
      return;
    }
    // Allow non websocket requests to go through websocket enabled routes.
  }

  // Check if tracing is enabled.
  if (connection_manager_tracing_config_.has_value()) {
    traceRequest();
  }

  filter_manager_.decodeHeaders(*request_headers_, end_stream);

  // Reset it here for both global and overridden cases.
  resetIdleTimer();
}

void ConnectionManagerImpl::ActiveStream::traceRequest() {
  const Tracing::Decision tracing_decision =
      Tracing::HttpTracerUtility::shouldTraceRequest(filter_manager_.streamInfo());
  ConnectionManagerImpl::chargeTracingStats(tracing_decision.reason,
                                            connection_manager_.config_.tracingStats());

  active_span_ = connection_manager_.tracer().startSpan(
      *this, *request_headers_, filter_manager_.streamInfo(), tracing_decision);

  if (!active_span_) {
    return;
  }

  // TODO: Need to investigate the following code based on the cached route, as may
  // be broken in the case a filter changes the route.

  // If a decorator has been defined, apply it to the active span.
  if (hasCachedRoute() && cached_route_.value()->decorator()) {
    const Router::Decorator* decorator = cached_route_.value()->decorator();

    decorator->apply(*active_span_);

    state_.decorated_propagate_ = decorator->propagate();

    // Cache decorated operation.
    if (!decorator->getOperation().empty()) {
      decorated_operation_ = &decorator->getOperation();
    }
  }

  if (connection_manager_tracing_config_->operation_name_ == Tracing::OperationName::Egress) {
    // For egress (outbound) requests, pass the decorator's operation name (if defined and
    // propagation enabled) as a request header to enable the receiving service to use it in its
    // server span.
    if (decorated_operation_ && state_.decorated_propagate_) {
      request_headers_->setEnvoyDecoratorOperation(*decorated_operation_);
    }
  } else {
    const HeaderEntry* req_operation_override = request_headers_->EnvoyDecoratorOperation();

    // For ingress (inbound) requests, if a decorator operation name has been provided, it
    // should be used to override the active span's operation.
    if (req_operation_override) {
      if (!req_operation_override->value().empty()) {
        active_span_->setOperation(req_operation_override->value().getStringView());

        // Clear the decorated operation so won't be used in the response header, as
        // it has been overridden by the inbound decorator operation request header.
        decorated_operation_ = nullptr;
      }
      // Remove header so not propagated to service
      request_headers_->removeEnvoyDecoratorOperation();
    }
  }
}

void ConnectionManagerImpl::ActiveStream::decodeData(Buffer::Instance& data, bool end_stream) {
  ScopeTrackerScopeState scope(this,
                               connection_manager_.read_callbacks_->connection().dispatcher());
  maybeEndDecode(end_stream);
  filter_manager_.streamInfo().addBytesReceived(data.length());

  filter_manager_.decodeData(data, end_stream);
}

void ConnectionManagerImpl::ActiveStream::decodeTrailers(RequestTrailerMapPtr&& trailers) {
  ScopeTrackerScopeState scope(this,
                               connection_manager_.read_callbacks_->connection().dispatcher());
  resetIdleTimer();

  ASSERT(!request_trailers_);
  request_trailers_ = std::move(trailers);
  maybeEndDecode(true);
  filter_manager_.decodeTrailers(*request_trailers_);
}

void ConnectionManagerImpl::ActiveStream::decodeMetadata(MetadataMapPtr&& metadata_map) {
  resetIdleTimer();
  // After going through filters, the ownership of metadata_map will be passed to terminal filter.
  // The terminal filter may encode metadata_map to the next hop immediately or store metadata_map
  // and encode later when connection pool is ready.
  filter_manager_.decodeMetadata(*metadata_map);
}

void ConnectionManagerImpl::ActiveStream::disarmRequestTimeout() {
  if (request_timer_) {
    request_timer_->disableTimer();
  }
}

void ConnectionManagerImpl::startDrainSequence() {
  ASSERT(drain_state_ == DrainState::NotDraining);
  drain_state_ = DrainState::Draining;
  codec_->shutdownNotice();
  drain_timer_ = read_callbacks_->connection().dispatcher().createTimer(
      [this]() -> void { onDrainTimeout(); });
  drain_timer_->enableTimer(config_.drainTimeout());
}

void ConnectionManagerImpl::ActiveStream::snapScopedRouteConfig() {
  // NOTE: if a RDS subscription hasn't got a RouteConfiguration back, a Router::NullConfigImpl is
  // returned, in that case we let it pass.
  snapped_route_config_ = snapped_scoped_routes_config_->getRouteConfig(*request_headers_);
  if (snapped_route_config_ == nullptr) {
    ENVOY_STREAM_LOG(trace, "can't find SRDS scope.", *this);
    // TODO(stevenzzzz): Consider to pass an error message to router filter, so that it can
    // send back 404 with some more details.
    snapped_route_config_ = std::make_shared<Router::NullConfigImpl>();
  }
}

void ConnectionManagerImpl::ActiveStream::refreshCachedRoute() { refreshCachedRoute(nullptr); }

void ConnectionManagerImpl::ActiveStream::refreshDurationTimeout() {
  if (!filter_manager_.streamInfo().route() ||
      !filter_manager_.streamInfo().route()->routeEntry() || !request_headers_) {
    return;
  }
  const auto& route = filter_manager_.streamInfo().route()->routeEntry();

  auto grpc_timeout = Grpc::Common::getGrpcTimeout(*request_headers_);
  std::chrono::milliseconds timeout;
  bool disable_timer = false;

  if (!grpc_timeout || !route->grpcTimeoutHeaderMax()) {
    // Either there is no grpc-timeout header or special timeouts for it are not
    // configured. Use stream duration.
    if (route->maxStreamDuration()) {
      timeout = route->maxStreamDuration().value();
      if (timeout == std::chrono::milliseconds(0)) {
        // Explicitly configured 0 means no timeout.
        disable_timer = true;
      }
    } else {
      // Fall back to HCM config. If no HCM duration limit exists, disable
      // timers set by any prior route configuration.
      const auto max_stream_duration = connection_manager_.config_.maxStreamDuration();
      if (max_stream_duration.has_value() && max_stream_duration.value().count()) {
        timeout = max_stream_duration.value();
      } else {
        disable_timer = true;
      }
    }
  } else {
    // Start with the timeout equal to the gRPC timeout header.
    timeout = grpc_timeout.value();
    // If there's a valid cap, apply it.
    if (timeout > route->grpcTimeoutHeaderMax().value() &&
        route->grpcTimeoutHeaderMax().value() != std::chrono::milliseconds(0)) {
      timeout = route->grpcTimeoutHeaderMax().value();
    }

    // Apply the configured offset.
    if (timeout != std::chrono::milliseconds(0) && route->grpcTimeoutHeaderOffset()) {
      const auto offset = route->grpcTimeoutHeaderOffset().value();
      if (offset < timeout) {
        timeout -= offset;
      } else {
        timeout = std::chrono::milliseconds(0);
      }
    }
  }

  // Disable any existing timer if configured to do so.
  if (disable_timer) {
    if (max_stream_duration_timer_) {
      max_stream_duration_timer_->disableTimer();
      if (route->usingNewTimeouts() && Grpc::Common::isGrpcRequestHeaders(*request_headers_)) {
        request_headers_->removeGrpcTimeout();
      }
    }
    return;
  }

  // Set the header timeout before doing used-time adjustments.
  // This may result in the upstream not getting the latest results, but also
  // avoids every request getting a custom timeout based on envoy think time.
  if (route->usingNewTimeouts() && Grpc::Common::isGrpcRequestHeaders(*request_headers_)) {
    Grpc::Common::toGrpcTimeout(std::chrono::milliseconds(timeout), *request_headers_);
  }

  // See how long this stream has been alive, and adjust the timeout
  // accordingly.
  std::chrono::duration time_used = std::chrono::duration_cast<std::chrono::milliseconds>(
      connection_manager_.timeSource().monotonicTime() -
      filter_manager_.streamInfo().startTimeMonotonic());
  if (timeout > time_used) {
    timeout -= time_used;
  } else {
    timeout = std::chrono::milliseconds(0);
  }

  // Finally create (if necessary) and enable the timer.
  if (!max_stream_duration_timer_) {
    max_stream_duration_timer_ =
        connection_manager_.read_callbacks_->connection().dispatcher().createTimer(
            [this]() -> void { onStreamMaxDurationReached(); });
  }
  max_stream_duration_timer_->enableTimer(timeout);
}

void ConnectionManagerImpl::ActiveStream::refreshCachedRoute(const Router::RouteCallback& cb) {
  Router::RouteConstSharedPtr route;
  if (request_headers_ != nullptr) {
    if (connection_manager_.config_.isRoutable() &&
        connection_manager_.config_.scopedRouteConfigProvider() != nullptr) {
      // NOTE: re-select scope as well in case the scope key header has been changed by a filter.
      snapScopedRouteConfig();
    }
    if (snapped_route_config_ != nullptr) {
      route = snapped_route_config_->route(cb, *request_headers_, filter_manager_.streamInfo(),
                                           stream_id_);
    }
  }

  setRoute(route);
}

void ConnectionManagerImpl::ActiveStream::refreshCachedTracingCustomTags() {
  if (!connection_manager_tracing_config_.has_value()) {
    return;
  }
  const Tracing::CustomTagMap& conn_manager_tags = connection_manager_tracing_config_->custom_tags_;
  const Tracing::CustomTagMap* route_tags = nullptr;
  if (hasCachedRoute() && cached_route_.value()->tracingConfig()) {
    route_tags = &cached_route_.value()->tracingConfig()->getCustomTags();
  }
  const bool configured_in_conn = !conn_manager_tags.empty();
  const bool configured_in_route = route_tags && !route_tags->empty();
  if (!configured_in_conn && !configured_in_route) {
    return;
  }
  Tracing::CustomTagMap& custom_tag_map = getOrMakeTracingCustomTagMap();
  if (configured_in_route) {
    custom_tag_map.insert(route_tags->begin(), route_tags->end());
  }
  if (configured_in_conn) {
    custom_tag_map.insert(conn_manager_tags.begin(), conn_manager_tags.end());
  }
}

// TODO(chaoqin-li1123): Make on demand vhds and on demand srds works at the same time.
void ConnectionManagerImpl::ActiveStream::requestRouteConfigUpdate(
    Http::RouteConfigUpdatedCallbackSharedPtr route_config_updated_cb) {
  route_config_update_requester_->requestRouteConfigUpdate(route_config_updated_cb);
}

absl::optional<Router::ConfigConstSharedPtr> ConnectionManagerImpl::ActiveStream::routeConfig() {
  if (connection_manager_.config_.routeConfigProvider() != nullptr) {
    return absl::optional<Router::ConfigConstSharedPtr>(
        connection_manager_.config_.routeConfigProvider()->configCast());
  }
  return {};
}

void ConnectionManagerImpl::ActiveStream::onLocalReply(Code code) {
  // The BadRequest error code indicates there has been a messaging error.
  if (code == Http::Code::BadRequest && connection_manager_.codec_->protocol() < Protocol::Http2 &&
      !response_encoder_->streamErrorOnInvalidHttpMessage()) {
    state_.saw_connection_close_ = true;
  }
}

void ConnectionManagerImpl::ActiveStream::encode1xxHeaders(ResponseHeaderMap& response_headers) {
  // Strip the T-E headers etc. Defer other header additions as well as drain-close logic to the
  // continuation headers.
  ConnectionManagerUtility::mutateResponseHeaders(
      response_headers, request_headers_.get(), connection_manager_.config_, EMPTY_STRING,
      filter_manager_.streamInfo(), connection_manager_.proxy_name_,
      connection_manager_.clear_hop_by_hop_response_headers_);

  // Count both the 1xx and follow-up response code in stats.
  chargeStats(response_headers);

  ENVOY_STREAM_LOG(debug, "encoding 100 continue headers via codec:\n{}", *this, response_headers);

  // Now actually encode via the codec.
  response_encoder_->encode1xxHeaders(response_headers);
}

void ConnectionManagerImpl::ActiveStream::encodeHeaders(ResponseHeaderMap& headers,
                                                        bool end_stream) {
  // Base headers.

  // We want to preserve the original date header, but we add a date header if it is absent
  if (!headers.Date()) {
    connection_manager_.config_.dateProvider().setDateHeader(headers);
  }

  // Following setReference() is safe because serverName() is constant for the life of the
  // listener.
  const auto transformation = connection_manager_.config_.serverHeaderTransformation();
  if (transformation == ConnectionManagerConfig::HttpConnectionManagerProto::OVERWRITE ||
      (transformation == ConnectionManagerConfig::HttpConnectionManagerProto::APPEND_IF_ABSENT &&
       headers.Server() == nullptr)) {
    headers.setReferenceServer(connection_manager_.config_.serverName());
  }
  ConnectionManagerUtility::mutateResponseHeaders(
      headers, request_headers_.get(), connection_manager_.config_,
      connection_manager_.config_.via(), filter_manager_.streamInfo(),
      connection_manager_.proxy_name_, connection_manager_.clear_hop_by_hop_response_headers_);

  bool drain_connection_due_to_overload = false;
  if (connection_manager_.drain_state_ == DrainState::NotDraining &&
      connection_manager_.random_generator_.bernoulli(
          connection_manager_.overload_disable_keepalive_ref_.value())) {
    ENVOY_STREAM_LOG(debug, "disabling keepalive due to envoy overload", *this);
    drain_connection_due_to_overload = true;
    connection_manager_.stats_.named_.downstream_cx_overload_disable_keepalive_.inc();
  }

  // See if we want to drain/close the connection. Send the go away frame prior to encoding the
  // header block.
  if (connection_manager_.drain_state_ == DrainState::NotDraining &&
      (connection_manager_.drain_close_.drainClose() || drain_connection_due_to_overload)) {

    // This doesn't really do anything for HTTP/1.1 other then give the connection another boost
    // of time to race with incoming requests. For HTTP/2 connections, send a GOAWAY frame to
    // prevent any new streams.
    connection_manager_.startDrainSequence();
    connection_manager_.stats_.named_.downstream_cx_drain_close_.inc();
    ENVOY_STREAM_LOG(debug, "drain closing connection", *this);
  }

  if (connection_manager_.codec_->protocol() == Protocol::Http10) {
    // As HTTP/1.0 and below can not do chunked encoding, if there is no content
    // length the response will be framed by connection close.
    if (!headers.ContentLength()) {
      state_.saw_connection_close_ = true;
    }
    // If the request came with a keep-alive and no other factor resulted in a
    // connection close header, send an explicit keep-alive header.
    if (!state_.saw_connection_close_) {
      headers.setConnection(Headers::get().ConnectionValues.KeepAlive);
    }
  }

  if (connection_manager_.drain_state_ == DrainState::NotDraining && state_.saw_connection_close_) {
    ENVOY_STREAM_LOG(debug, "closing connection due to connection close header", *this);
    connection_manager_.drain_state_ = DrainState::Closing;
  }

  // If we are destroying a stream before remote is complete and the connection does not support
  // multiplexing, we should disconnect since we don't want to wait around for the request to
  // finish.
  if (!filter_manager_.remoteDecodeComplete()) {
    if (connection_manager_.codec_->protocol() < Protocol::Http2) {
      connection_manager_.drain_state_ = DrainState::Closing;
    }

    connection_manager_.stats_.named_.downstream_rq_response_before_rq_complete_.inc();
  }

  if (Utility::isUpgrade(headers) ||
      HeaderUtility::isConnectResponse(request_headers_.get(), *responseHeaders())) {
    state_.is_tunneling_ = true;
  }

  if (connection_manager_.drain_state_ != DrainState::NotDraining &&
      connection_manager_.codec_->protocol() < Protocol::Http2) {
    // If the connection manager is draining send "Connection: Close" on HTTP/1.1 connections.
    // Do not do this for H2 (which drains via GOAWAY) or Upgrade or CONNECT (as the
    // payload is no longer HTTP/1.1)
    if (!state_.is_tunneling_) {
      headers.setReferenceConnection(Headers::get().ConnectionValues.Close);
    }
  }

  if (connection_manager_tracing_config_.has_value()) {
    if (connection_manager_tracing_config_->operation_name_ == Tracing::OperationName::Ingress) {
      // For ingress (inbound) responses, if the request headers do not include a
      // decorator operation (override), and the decorated operation should be
      // propagated, then pass the decorator's operation name (if defined)
      // as a response header to enable the client service to use it in its client span.
      if (decorated_operation_ && state_.decorated_propagate_) {
        headers.setEnvoyDecoratorOperation(*decorated_operation_);
      }
    } else if (connection_manager_tracing_config_->operation_name_ ==
               Tracing::OperationName::Egress) {
      const HeaderEntry* resp_operation_override = headers.EnvoyDecoratorOperation();

      // For Egress (outbound) response, if a decorator operation name has been provided, it
      // should be used to override the active span's operation.
      if (resp_operation_override) {
        if (!resp_operation_override->value().empty() && active_span_) {
          active_span_->setOperation(resp_operation_override->value().getStringView());
        }
        // Remove header so not propagated to service.
        headers.removeEnvoyDecoratorOperation();
      }
    }
  }

  chargeStats(headers);

  ENVOY_STREAM_LOG(debug, "encoding headers via codec (end_stream={}):\n{}", *this, end_stream,
                   headers);

  // Now actually encode via the codec.
  filter_manager_.streamInfo().downstreamTiming().onFirstDownstreamTxByteSent(
      connection_manager_.time_source_);
  response_encoder_->encodeHeaders(headers, end_stream);
}

void ConnectionManagerImpl::ActiveStream::encodeData(Buffer::Instance& data, bool end_stream) {
  ENVOY_STREAM_LOG(trace, "encoding data via codec (size={} end_stream={})", *this, data.length(),
                   end_stream);

  filter_manager_.streamInfo().addBytesSent(data.length());
  response_encoder_->encodeData(data, end_stream);
}

void ConnectionManagerImpl::ActiveStream::encodeTrailers(ResponseTrailerMap& trailers) {
  ENVOY_STREAM_LOG(debug, "encoding trailers via codec:\n{}", *this, trailers);

  response_encoder_->encodeTrailers(trailers);
}

void ConnectionManagerImpl::ActiveStream::encodeMetadata(MetadataMapPtr&& metadata) {
  MetadataMapVector metadata_map_vector;
  metadata_map_vector.emplace_back(std::move(metadata));
  ENVOY_STREAM_LOG(debug, "encoding metadata via codec:\n{}", *this, metadata_map_vector);
  response_encoder_->encodeMetadata(metadata_map_vector);
}

void ConnectionManagerImpl::ActiveStream::onDecoderFilterBelowWriteBufferLowWatermark() {
  ENVOY_STREAM_LOG(debug, "Read-enabling downstream stream due to filter callbacks.", *this);
  // If the state is destroyed, the codec's stream is already torn down. On
  // teardown the codec will unwind any remaining read disable calls.
  if (!filter_manager_.destroyed()) {
    response_encoder_->getStream().readDisable(false);
  }
  connection_manager_.stats_.named_.downstream_flow_control_resumed_reading_total_.inc();
}

void ConnectionManagerImpl::ActiveStream::onDecoderFilterAboveWriteBufferHighWatermark() {
  ENVOY_STREAM_LOG(debug, "Read-disabling downstream stream due to filter callbacks.", *this);
  response_encoder_->getStream().readDisable(true);
  connection_manager_.stats_.named_.downstream_flow_control_paused_reading_total_.inc();
}

void ConnectionManagerImpl::ActiveStream::onResetStream(StreamResetReason reset_reason,
                                                        absl::string_view) {
  // NOTE: This function gets called in all of the following cases:
  //       1) We TX an app level reset
  //       2) The codec TX a codec level reset
  //       3) The codec RX a reset
  //       4) The overload manager reset the stream
  //       If we need to differentiate we need to do it inside the codec. Can start with this.
  ENVOY_STREAM_LOG(debug, "stream reset", *this);
  connection_manager_.stats_.named_.downstream_rq_rx_reset_.inc();

  // If the codec sets its responseDetails() for a reason other than peer reset, set a
  // DownstreamProtocolError. Either way, propagate details.
  const absl::string_view encoder_details = response_encoder_->getStream().responseDetails();
  if (!encoder_details.empty() && reset_reason == StreamResetReason::LocalReset) {
    filter_manager_.streamInfo().setResponseFlag(StreamInfo::ResponseFlag::DownstreamProtocolError);
  }
  if (!encoder_details.empty()) {
    filter_manager_.streamInfo().setResponseCodeDetails(encoder_details);
  }

  // Check if we're in the overload manager reset case.
  // encoder_details should be empty in this case as we don't have a codec error.
  if (encoder_details.empty() && reset_reason == StreamResetReason::OverloadManager) {
    filter_manager_.streamInfo().setResponseFlag(StreamInfo::ResponseFlag::OverloadManager);
    filter_manager_.streamInfo().setResponseCodeDetails(
        StreamInfo::ResponseCodeDetails::get().Overload);
  }
  filter_manager_.onDownstreamReset();
  connection_manager_.doDeferredStreamDestroy(*this);
}

void ConnectionManagerImpl::ActiveStream::onAboveWriteBufferHighWatermark() {
  ENVOY_STREAM_LOG(debug, "Disabling upstream stream due to downstream stream watermark.", *this);
  filter_manager_.callHighWatermarkCallbacks();
}

void ConnectionManagerImpl::ActiveStream::onBelowWriteBufferLowWatermark() {
  ENVOY_STREAM_LOG(debug, "Enabling upstream stream due to downstream stream watermark.", *this);
  filter_manager_.callLowWatermarkCallbacks();
}

Tracing::OperationName ConnectionManagerImpl::ActiveStream::operationName() const {
  ASSERT(connection_manager_tracing_config_.has_value());
  return connection_manager_tracing_config_->operation_name_;
}

const Tracing::CustomTagMap* ConnectionManagerImpl::ActiveStream::customTags() const {
  return tracing_custom_tags_.get();
}

bool ConnectionManagerImpl::ActiveStream::verbose() const {
  ASSERT(connection_manager_tracing_config_.has_value());
  return connection_manager_tracing_config_->verbose_;
}

uint32_t ConnectionManagerImpl::ActiveStream::maxPathTagLength() const {
  ASSERT(connection_manager_tracing_config_.has_value());
  return connection_manager_tracing_config_->max_path_tag_length_;
}

const Router::RouteEntry::UpgradeMap* ConnectionManagerImpl::ActiveStream::upgradeMap() {
  // We must check if the 'cached_route_' optional is populated since this function can be called
  // early via sendLocalReply(), before the cached route is populated.
  if (hasCachedRoute() && cached_route_.value()->routeEntry()) {
    return &cached_route_.value()->routeEntry()->upgradeMap();
  }

  return nullptr;
}

Tracing::Span& ConnectionManagerImpl::ActiveStream::activeSpan() {
  if (active_span_) {
    return *active_span_;
  } else {
    return Tracing::NullSpan::instance();
  }
}

OptRef<const Tracing::Config> ConnectionManagerImpl::ActiveStream::tracingConfig() const {
  if (connection_manager_tracing_config_.has_value()) {
    return makeOptRef<const Tracing::Config>(*this);
  }
  return {};
}

const ScopeTrackedObject& ConnectionManagerImpl::ActiveStream::scope() { return *this; }

Upstream::ClusterInfoConstSharedPtr ConnectionManagerImpl::ActiveStream::clusterInfo() {
  // NOTE: Refreshing route caches clusterInfo as well.
  if (!cached_route_.has_value()) {
    refreshCachedRoute();
  }

  return cached_cluster_info_.value();
}

Router::RouteConstSharedPtr
ConnectionManagerImpl::ActiveStream::route(const Router::RouteCallback& cb) {
  if (cached_route_.has_value()) {
    return cached_route_.value();
  }
  refreshCachedRoute(cb);
  return cached_route_.value();
}

/**
 * Sets the cached route to the RouteConstSharedPtr argument passed in. Handles setting the
 * cached_route_/cached_cluster_info_ ActiveStream attributes, the FilterManager streamInfo, tracing
 * tags, and timeouts.
 *
 * Declared as a StreamFilterCallbacks member function for filters to call directly, but also
 * functions as a helper to refreshCachedRoute(const Router::RouteCallback& cb).
 */
void ConnectionManagerImpl::ActiveStream::setRoute(Router::RouteConstSharedPtr route) {
  filter_manager_.streamInfo().route_ = route;
  cached_route_ = std::move(route);
  if (nullptr == filter_manager_.streamInfo().route() ||
      nullptr == filter_manager_.streamInfo().route()->routeEntry()) {
    cached_cluster_info_ = nullptr;
  } else {
    Upstream::ThreadLocalCluster* local_cluster =
        connection_manager_.cluster_manager_.getThreadLocalCluster(
            filter_manager_.streamInfo().route()->routeEntry()->clusterName());
    cached_cluster_info_ = (nullptr == local_cluster) ? nullptr : local_cluster->info();
  }

  filter_manager_.streamInfo().setUpstreamClusterInfo(cached_cluster_info_.value());
  refreshCachedTracingCustomTags();
  refreshDurationTimeout();
  refreshIdleTimeout();
}

void ConnectionManagerImpl::ActiveStream::refreshIdleTimeout() {
  if (hasCachedRoute()) {
    const Router::RouteEntry* route_entry = cached_route_.value()->routeEntry();
    if (route_entry != nullptr && route_entry->idleTimeout()) {
      idle_timeout_ms_ = route_entry->idleTimeout().value();
      response_encoder_->getStream().setFlushTimeout(idle_timeout_ms_);
      if (idle_timeout_ms_.count()) {
        // If we have a route-level idle timeout but no global stream idle timeout, create a timer.
        if (stream_idle_timer_ == nullptr) {
          stream_idle_timer_ =
              connection_manager_.read_callbacks_->connection().dispatcher().createScaledTimer(
                  Event::ScaledTimerType::HttpDownstreamIdleStreamTimeout,
                  [this]() -> void { onIdleTimeout(); });
        }
      } else if (stream_idle_timer_ != nullptr) {
        // If we had a global stream idle timeout but the route-level idle timeout is set to zero
        // (to override), we disable the idle timer.
        stream_idle_timer_->disableTimer();
        stream_idle_timer_ = nullptr;
      }
    }
  }
}

void ConnectionManagerImpl::ActiveStream::clearRouteCache() {
  cached_route_ = absl::optional<Router::RouteConstSharedPtr>();
  cached_cluster_info_ = absl::optional<Upstream::ClusterInfoConstSharedPtr>();
  if (tracing_custom_tags_) {
    tracing_custom_tags_->clear();
  }
}

void ConnectionManagerImpl::ActiveStream::onRequestDataTooLarge() {
  connection_manager_.stats_.named_.downstream_rq_too_large_.inc();
}

void ConnectionManagerImpl::ActiveStream::recreateStream(
    StreamInfo::FilterStateSharedPtr filter_state) {
  ResponseEncoder* response_encoder = response_encoder_;
  response_encoder_ = nullptr;

  Buffer::InstancePtr request_data = std::make_unique<Buffer::OwnedImpl>();
  const auto& buffered_request_data = filter_manager_.bufferedRequestData();
  const bool proxy_body = buffered_request_data != nullptr && buffered_request_data->length() > 0;
  if (proxy_body) {
    request_data->move(*buffered_request_data);
  }

  response_encoder->getStream().removeCallbacks(*this);
  // This functionally deletes the stream (via deferred delete) so do not
  // reference anything beyond this point.
  // Make sure to not check for deferred close as we'll be immediately creating a new stream.
  connection_manager_.doEndStream(*this, /*check_for_deferred_close*/ false);

  RequestDecoder& new_stream = connection_manager_.newStream(*response_encoder, true);
<<<<<<< HEAD
=======
  // Set the new RequestDecoder on the ResponseEncoder. Even though all of the decoder callbacks
  // have already been called at this point, the encoder still needs the new decoder for deferred
  // logging in some cases.
  // This doesn't currently work for HTTP/1 as the H/1 ResponseEncoder doesn't hold the active
  // stream's pointer to the RequestDecoder.
>>>>>>> 55554dfa
  response_encoder->setRequestDecoder(new_stream);
  // We don't need to copy over the old parent FilterState from the old StreamInfo if it did not
  // store any objects with a LifeSpan at or above DownstreamRequest. This is to avoid unnecessary
  // heap allocation.
  // TODO(snowp): In the case where connection level filter state has been set on the connection
  // FilterState that we inherit, we'll end up copying this every time even though we could get
  // away with just resetting it to the HCM filter_state_.
  if (filter_state->hasDataAtOrAboveLifeSpan(StreamInfo::FilterState::LifeSpan::Request)) {
    (*connection_manager_.streams_.begin())->filter_manager_.streamInfo().filter_state_ =
        std::make_shared<StreamInfo::FilterStateImpl>(
            filter_state->parent(), StreamInfo::FilterState::LifeSpan::FilterChain);
  }

  // Make sure that relevant information makes it from the original stream info
  // to the new one. Generally this should consist of all downstream related
  // data, and not include upstream related data.
  (*connection_manager_.streams_.begin())
      ->filter_manager_.streamInfo()
      .setFromForRecreateStream(filter_manager_.streamInfo());
  new_stream.decodeHeaders(std::move(request_headers_), !proxy_body);
  if (proxy_body) {
    // This functionality is currently only used for internal redirects, which the router only
    // allows if the full request has been read (end_stream = true) so we don't need to handle the
    // case of upstream sending an early response mid-request.
    new_stream.decodeData(*request_data, true);
  }
}

Http1StreamEncoderOptionsOptRef ConnectionManagerImpl::ActiveStream::http1StreamEncoderOptions() {
  return response_encoder_->http1StreamEncoderOptions();
}

void ConnectionManagerImpl::ActiveStream::onResponseDataTooLarge() {
  connection_manager_.stats_.named_.rs_too_large_.inc();
}

void ConnectionManagerImpl::ActiveStream::resetStream(Http::StreamResetReason, absl::string_view) {
  connection_manager_.stats_.named_.downstream_rq_tx_reset_.inc();
  connection_manager_.doEndStream(*this);
}

} // namespace Http
} // namespace Envoy<|MERGE_RESOLUTION|>--- conflicted
+++ resolved
@@ -1778,14 +1778,11 @@
   connection_manager_.doEndStream(*this, /*check_for_deferred_close*/ false);
 
   RequestDecoder& new_stream = connection_manager_.newStream(*response_encoder, true);
-<<<<<<< HEAD
-=======
   // Set the new RequestDecoder on the ResponseEncoder. Even though all of the decoder callbacks
   // have already been called at this point, the encoder still needs the new decoder for deferred
   // logging in some cases.
   // This doesn't currently work for HTTP/1 as the H/1 ResponseEncoder doesn't hold the active
   // stream's pointer to the RequestDecoder.
->>>>>>> 55554dfa
   response_encoder->setRequestDecoder(new_stream);
   // We don't need to copy over the old parent FilterState from the old StreamInfo if it did not
   // store any objects with a LifeSpan at or above DownstreamRequest. This is to avoid unnecessary

--- conflicted
+++ resolved
@@ -257,11 +257,7 @@
   // Both HTTP/1.x and HTTP/2 codecs handle this in StreamCallbackHelper::addCallbacksHelper.
   ASSERT(read_callbacks_->connection().aboveHighWatermark() == false ||
          new_stream->filter_manager_.aboveHighWatermark());
-<<<<<<< HEAD
-  new_stream->moveIntoList(std::move(new_stream), streams_);
-=======
   LinkedList::moveIntoList(std::move(new_stream), streams_);
->>>>>>> 4ad03270
   return **streams_.begin();
 }
 
@@ -671,12 +667,8 @@
 void ConnectionManagerImpl::ActiveStream::onIdleTimeout() {
   connection_manager_.stats_.named_.downstream_rq_idle_timeout_.inc();
   // If headers have not been sent to the user, send a 408.
-<<<<<<< HEAD
-  if (filter_manager_.responseHeaders() != nullptr) {
-=======
-  if (response_headers_ != nullptr &&
+  if (filter_manager_.responseHeaders() != nullptr &&
       !Runtime::runtimeFeatureEnabled("envoy.reloadable_features.allow_response_for_timeout")) {
->>>>>>> 4ad03270
     // TODO(htuch): We could send trailers here with an x-envoy timeout header
     // or gRPC status code, and/or set H2 RST_STREAM error.
     stream_info_.setResponseCodeDetails(StreamInfo::ResponseCodeDetails::get().StreamIdleTimeout);
@@ -684,33 +676,19 @@
   } else {
     // TODO(mattklein) this may result in multiple flags. This Ok?
     stream_info_.setResponseFlag(StreamInfo::ResponseFlag::StreamIdleTimeout);
-<<<<<<< HEAD
     sendLocalReply(filter_manager_.requestHeaders() != nullptr &&
                        Grpc::Common::isGrpcRequestHeaders(*filter_manager_.requestHeaders()),
-                   Http::Code::RequestTimeout, "stream timeout", nullptr, state_.is_head_request_,
-                   absl::nullopt, StreamInfo::ResponseCodeDetails::get().StreamIdleTimeout);
-=======
-    sendLocalReply(request_headers_ != nullptr &&
-                       Grpc::Common::isGrpcRequestHeaders(*request_headers_),
                    Http::Code::RequestTimeout, "stream timeout", nullptr, absl::nullopt,
                    StreamInfo::ResponseCodeDetails::get().StreamIdleTimeout);
->>>>>>> 4ad03270
   }
 }
 
 void ConnectionManagerImpl::ActiveStream::onRequestTimeout() {
   connection_manager_.stats_.named_.downstream_rq_timeout_.inc();
-<<<<<<< HEAD
   sendLocalReply(filter_manager_.requestHeaders() != nullptr &&
                      Grpc::Common::isGrpcRequestHeaders(*filter_manager_.requestHeaders()),
-                 Http::Code::RequestTimeout, "request timeout", nullptr, state_.is_head_request_,
-                 absl::nullopt, StreamInfo::ResponseCodeDetails::get().RequestOverallTimeout);
-=======
-  sendLocalReply(request_headers_ != nullptr &&
-                     Grpc::Common::isGrpcRequestHeaders(*request_headers_),
                  Http::Code::RequestTimeout, "request timeout", nullptr, absl::nullopt,
                  StreamInfo::ResponseCodeDetails::get().RequestOverallTimeout);
->>>>>>> 4ad03270
 }
 
 void ConnectionManagerImpl::ActiveStream::onStreamMaxDurationReached() {
@@ -888,14 +866,8 @@
     // overload it is more important to avoid unnecessary allocation than to create the filters.
     state_.created_filter_chain_ = true;
     connection_manager_.stats_.named_.downstream_rq_overload_close_.inc();
-<<<<<<< HEAD
     sendLocalReply(Grpc::Common::isGrpcRequestHeaders(*filter_manager_.requestHeaders()),
-                   Http::Code::ServiceUnavailable, "envoy overloaded", nullptr,
-                   state_.is_head_request_, absl::nullopt,
-=======
-    sendLocalReply(Grpc::Common::isGrpcRequestHeaders(*request_headers_),
                    Http::Code::ServiceUnavailable, "envoy overloaded", nullptr, absl::nullopt,
->>>>>>> 4ad03270
                    StreamInfo::ResponseCodeDetails::get().Overload);
     return;
   }
@@ -948,14 +920,9 @@
 
   if (!filter_manager_.requestHeaders()->Host()) {
     // Require host header. For HTTP/1.1 Host has already been translated to :authority.
-<<<<<<< HEAD
     sendLocalReply(Grpc::Common::hasGrpcContentType(*filter_manager_.requestHeaders()),
-                   Code::BadRequest, "", nullptr, state_.is_head_request_, absl::nullopt,
+                   Code::BadRequest, "", nullptr, absl::nullopt,
                    StreamInfo::ResponseCodeDetails::get().MissingHost);
-=======
-    sendLocalReply(Grpc::Common::hasGrpcContentType(*request_headers_), Code::BadRequest, "",
-                   nullptr, absl::nullopt, StreamInfo::ResponseCodeDetails::get().MissingHost);
->>>>>>> 4ad03270
     return;
   }
 
@@ -967,19 +934,12 @@
   // :path header for CONNECT requests. We expect the codec to have broken the path into pieces if
   // applicable. NOTE: Currently the HTTP/1.1 codec only does this when the allow_absolute_url flag
   // is enabled on the HCM.
-<<<<<<< HEAD
   if ((!HeaderUtility::isConnect(*filter_manager_.requestHeaders()) ||
        filter_manager_.requestHeaders()->Path()) &&
       filter_manager_.requestHeaders()->getPathValue().empty()) {
     sendLocalReply(Grpc::Common::hasGrpcContentType(*filter_manager_.requestHeaders()),
-                   Code::NotFound, "", nullptr, state_.is_head_request_, absl::nullopt,
+                   Code::NotFound, "", nullptr, absl::nullopt,
                    StreamInfo::ResponseCodeDetails::get().MissingPath);
-=======
-  if ((!HeaderUtility::isConnect(*request_headers_) || request_headers_->Path()) &&
-      request_headers_->getPathValue().empty()) {
-    sendLocalReply(Grpc::Common::hasGrpcContentType(*request_headers_), Code::NotFound, "", nullptr,
-                   absl::nullopt, StreamInfo::ResponseCodeDetails::get().MissingPath);
->>>>>>> 4ad03270
     return;
   }
 
@@ -987,27 +947,17 @@
   if (!filter_manager_.requestHeaders()->getPathValue().empty() &&
       filter_manager_.requestHeaders()->getPathValue()[0] != '/') {
     connection_manager_.stats_.named_.downstream_rq_non_relative_path_.inc();
-<<<<<<< HEAD
     sendLocalReply(Grpc::Common::hasGrpcContentType(*filter_manager_.requestHeaders()),
-                   Code::NotFound, "", nullptr, state_.is_head_request_, absl::nullopt,
+                   Code::NotFound, "", nullptr, absl::nullopt,
                    StreamInfo::ResponseCodeDetails::get().AbsolutePath);
-=======
-    sendLocalReply(Grpc::Common::hasGrpcContentType(*request_headers_), Code::NotFound, "", nullptr,
-                   absl::nullopt, StreamInfo::ResponseCodeDetails::get().AbsolutePath);
->>>>>>> 4ad03270
     return;
   }
 
   // Path sanitization should happen before any path access other than the above sanity check.
   if (!ConnectionManagerUtility::maybeNormalizePath(*filter_manager_.requestHeaders(),
                                                     connection_manager_.config_)) {
-<<<<<<< HEAD
     sendLocalReply(Grpc::Common::hasGrpcContentType(*filter_manager_.requestHeaders()),
-                   Code::BadRequest, "", nullptr, state_.is_head_request_, absl::nullopt,
-=======
-    sendLocalReply(Grpc::Common::hasGrpcContentType(*request_headers_), Code::BadRequest, "",
-                   nullptr, absl::nullopt,
->>>>>>> 4ad03270
+                   Code::BadRequest, "", nullptr, absl::nullopt,
                    StreamInfo::ResponseCodeDetails::get().PathNormalizationFailed);
     return;
   }
@@ -1061,14 +1011,9 @@
       // contains a smuggled HTTP request.
       state_.saw_connection_close_ = true;
       connection_manager_.stats_.named_.downstream_rq_ws_on_non_ws_route_.inc();
-<<<<<<< HEAD
       sendLocalReply(Grpc::Common::hasGrpcContentType(*filter_manager_.requestHeaders()),
-                     Code::Forbidden, "", nullptr, state_.is_head_request_, absl::nullopt,
+                     Code::Forbidden, "", nullptr, absl::nullopt,
                      StreamInfo::ResponseCodeDetails::get().UpgradeFailed);
-=======
-      sendLocalReply(Grpc::Common::hasGrpcContentType(*request_headers_), Code::Forbidden, "",
-                     nullptr, absl::nullopt, StreamInfo::ResponseCodeDetails::get().UpgradeFailed);
->>>>>>> 4ad03270
       return;
     }
     // Allow non websocket requests to go through websocket enabled routes.
@@ -1102,11 +1047,7 @@
     traceRequest(*filter_manager_.requestHeaders());
   }
 
-<<<<<<< HEAD
   filter_manager_.decodeHeaders(*filter_manager_.requestHeaders(), end_stream);
-=======
-  filter_manager_.decodeHeaders(*request_headers_, end_stream);
->>>>>>> 4ad03270
 
   // Reset it here for both global and overridden cases.
   resetIdleTimer();
@@ -1411,12 +1352,7 @@
                                connection_manager_.read_callbacks_->connection().dispatcher());
   resetIdleTimer();
   filter_manager_.maybeEndDecode(true);
-<<<<<<< HEAD
   filter_manager_.decodeTrailers(std::move(trailers));
-=======
-  request_trailers_ = std::move(trailers);
-  filter_manager_.decodeTrailers(*request_trailers_);
->>>>>>> 4ad03270
 }
 
 void ConnectionManagerImpl::FilterManager::decodeTrailers(ActiveStreamDecoderFilter* filter,
@@ -1678,15 +1614,10 @@
               if (modify_headers != nullptr) {
                 modify_headers(*response_headers);
               }
-<<<<<<< HEAD
               // TODO(snowp): This is kinda awkward but we need to do this so that the access log
               // sees these headers. Is there a better way?
               filter_manager_.setResponseHeaders(std::move(response_headers));
               encodeHeaders(*filter_manager_.responseHeaders(), end_stream);
-=======
-              response_headers_ = std::move(response_headers);
-              encodeHeaders(*response_headers_, end_stream);
->>>>>>> 4ad03270
               filter_manager_.maybeEndEncode(end_stream);
             },
             [&](Buffer::Instance& data, bool end_stream) -> void {
@@ -1783,12 +1714,8 @@
     ResponseHeaderMap& response_headers) {
   // Strip the T-E headers etc. Defer other header additions as well as drain-close logic to the
   // continuation headers.
-<<<<<<< HEAD
   ConnectionManagerUtility::mutateResponseHeaders(response_headers,
                                                   filter_manager_.requestHeaders(),
-=======
-  ConnectionManagerUtility::mutateResponseHeaders(response_headers, request_headers_.get(),
->>>>>>> 4ad03270
                                                   connection_manager_.config_, EMPTY_STRING);
 
   // Count both the 1xx and follow-up response code in stats.

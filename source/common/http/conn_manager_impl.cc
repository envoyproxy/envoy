--- conflicted
+++ resolved
@@ -1546,7 +1546,6 @@
   }
 }
 
-<<<<<<< HEAD
 bool ConnectionManagerImpl::ActiveStream::processNewlyAddedMetadata() {
   if (request_metadata_map_vector_.empty()) {
     return false;
@@ -1558,8 +1557,6 @@
   return true;
 }
 
-void ConnectionManagerImpl::ActiveStream::onResetStream(StreamResetReason) {
-=======
 bool ConnectionManagerImpl::ActiveStream::handleDataIfStopAll(ActiveStreamFilterBase& filter,
                                                               Buffer::Instance& data,
                                                               bool& filter_streaming) {
@@ -1574,7 +1571,6 @@
 }
 
 void ConnectionManagerImpl::ActiveStream::onResetStream(StreamResetReason, absl::string_view) {
->>>>>>> 22a9b8c5
   // NOTE: This function gets called in all of the following cases:
   //       1) We TX an app level reset
   //       2) The codec TX a codec level reset
@@ -1879,15 +1875,14 @@
   parent_.addDecodedData(*this, data, streaming);
 }
 
-<<<<<<< HEAD
 MetadataMapVector& ConnectionManagerImpl::ActiveStreamDecoderFilter::addDecodedMetadata() {
   return parent_.addDecodedMetadata();
-=======
+}
+
 void ConnectionManagerImpl::ActiveStreamDecoderFilter::injectDecodedDataToFilterChain(
     Buffer::Instance& data, bool end_stream) {
   parent_.decodeData(this, data, end_stream,
                      ActiveStream::FilterIterationStartState::CanStartFromCurrent);
->>>>>>> 22a9b8c5
 }
 
 void ConnectionManagerImpl::ActiveStreamDecoderFilter::continueDecoding() { commonContinue(); }

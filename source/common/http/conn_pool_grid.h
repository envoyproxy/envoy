#pragma once

#include "common/http/alternate_protocols_cache_impl.h"
#include "common/http/conn_pool_base.h"
#include "common/http/http3_status_tracker.h"

#include "absl/container/flat_hash_map.h"

namespace Envoy {
namespace Http {

// An HTTP connection pool which will handle the connectivity grid of
// [WiFi / cellular] [ipv4 / ipv6] [QUIC / TCP].
// Currently only [QUIC / TCP are handled]
class ConnectivityGrid : public ConnectionPool::Instance,
                         protected Logger::Loggable<Logger::Id::pool> {
public:
  struct ConnectivityOptions {
    explicit ConnectivityOptions(const std::vector<Http::Protocol>& protocols)
        : protocols_(protocols) {}
    std::vector<Http::Protocol> protocols_;
  };

  enum class StreamCreationResult {
    ImmediateResult,
    StreamCreationPending,
  };

  using PoolIterator = std::list<ConnectionPool::InstancePtr>::iterator;

  // This is a class which wraps a caller's connection pool callbacks to
  // auto-retry pools in the case of connection failure.
  //
  // It also relays cancellation calls between the original caller and the
  // current connection attempts.
  class WrapperCallbacks : public ConnectionPool::Cancellable,
                           public LinkedObject<WrapperCallbacks> {
  public:
    WrapperCallbacks(ConnectivityGrid& grid, Http::ResponseDecoder& decoder, PoolIterator pool_it,
                     ConnectionPool::Callbacks& callbacks);

    // This holds state for a single connection attempt to a specific pool.
    class ConnectionAttemptCallbacks : public ConnectionPool::Callbacks,
                                       public LinkedObject<ConnectionAttemptCallbacks> {
    public:
      ConnectionAttemptCallbacks(WrapperCallbacks& parent, PoolIterator it);
      ~ConnectionAttemptCallbacks() override;

      StreamCreationResult newStream();

      // ConnectionPool::Callbacks
      void onPoolFailure(ConnectionPool::PoolFailureReason reason,
                         absl::string_view transport_failure_reason,
                         Upstream::HostDescriptionConstSharedPtr host) override;
      void onPoolReady(RequestEncoder& encoder, Upstream::HostDescriptionConstSharedPtr host,
                       const StreamInfo::StreamInfo& info,
                       absl::optional<Http::Protocol> protocol) override;

      ConnectionPool::Instance& pool() { return **pool_it_; }

      void cancel(Envoy::ConnectionPool::CancelPolicy cancel_policy);

    private:
      // A pointer back up to the parent.
      WrapperCallbacks& parent_;
      // The pool for this connection attempt.
      const PoolIterator pool_it_;
      // The handle to cancel this connection attempt.
      // This is owned by the pool which created it.
      Cancellable* cancellable_;
    };
    using ConnectionAttemptCallbacksPtr = std::unique_ptr<ConnectionAttemptCallbacks>;

    // ConnectionPool::Cancellable
    void cancel(Envoy::ConnectionPool::CancelPolicy cancel_policy) override;

    // Attempt to create a new stream for pool().
    StreamCreationResult newStream();

    // Called on pool failure or timeout to kick off another connection attempt.
    // Returns true if there is a failover pool and a connection has been
    // attempted, false if all pools have been tried.
    bool tryAnotherConnection();

    // Called by a ConnectionAttempt when the underlying pool fails.
    void onConnectionAttemptFailed(ConnectionAttemptCallbacks* attempt,
                                   ConnectionPool::PoolFailureReason reason,
                                   absl::string_view transport_failure_reason,
                                   Upstream::HostDescriptionConstSharedPtr host);

    // Called by a ConnectionAttempt when the underlying pool is ready.
    void onConnectionAttemptReady(ConnectionAttemptCallbacks* attempt, RequestEncoder& encoder,
                                  Upstream::HostDescriptionConstSharedPtr host,
                                  const StreamInfo::StreamInfo& info,
                                  absl::optional<Http::Protocol> protocol);

  private:
    // Removes this from the owning list, deleting it.
    void deleteThis();

    // Marks HTTP/3 broken if the HTTP/3 attempt failed but a TCP attempt succeeded.
    // While HTTP/3 is broken the grid will not attempt to make new HTTP/3 connections.
    void maybeMarkHttp3Broken();

    // Cancels any pending attempts and deletes them.
    void cancelAllPendingAttempts(Envoy::ConnectionPool::CancelPolicy cancel_policy);

    // Tracks all the connection attempts which currently in flight.
    std::list<ConnectionAttemptCallbacksPtr> connection_attempts_;

    // The owning grid.
    ConnectivityGrid& grid_;
    // The decoder for the original newStream, needed to create streams on subsequent pools.
    Http::ResponseDecoder& decoder_;
    // The callbacks from the original caller, which must get onPoolFailure or
    // onPoolReady unless there is call to cancel(). Will be nullptr if the caller
    // has been notified while attempts are still pending.
    ConnectionPool::Callbacks* inner_callbacks_;
    // The timer which tracks when new connections should be attempted.
    Event::TimerPtr next_attempt_timer_;
    // The iterator to the last pool which had a connection attempt.
    PoolIterator current_;
    // True if the HTTP/3 attempt failed.
    bool http3_attempt_failed_{};
    // True if the TCP attempt succeeded.
    bool tcp_attempt_succeeded_{};
  };
  using WrapperCallbacksPtr = std::unique_ptr<WrapperCallbacks>;

  ConnectivityGrid(Event::Dispatcher& dispatcher, Random::RandomGenerator& random_generator,
                   Upstream::HostConstSharedPtr host, Upstream::ResourcePriority priority,
                   const Network::ConnectionSocket::OptionsSharedPtr& options,
                   const Network::TransportSocketOptionsSharedPtr& transport_socket_options,
                   Upstream::ClusterConnectivityState& state, TimeSource& time_source,
<<<<<<< HEAD
                   AlternateProtocolsCacheSharedPtr alternate_protocols,
=======
                   OptRef<AlternateProtocolsCacheImpl> alternate_protocols,
>>>>>>> 049bdb3a
                   std::chrono::milliseconds next_attempt_duration,
                   ConnectivityOptions connectivity_options);
  ~ConnectivityGrid() override;

  // Http::ConnPool::Instance
  bool hasActiveConnections() const override;
  ConnectionPool::Cancellable* newStream(Http::ResponseDecoder& response_decoder,
                                         ConnectionPool::Callbacks& callbacks) override;
  void addDrainedCallback(DrainedCb cb) override;
  void drainConnections() override;
  Upstream::HostDescriptionConstSharedPtr host() const override;
  bool maybePreconnect(float preconnect_ratio) override;
  absl::string_view protocolDescription() const override { return "connection grid"; }

  // Returns the next pool in the ordered priority list.
  absl::optional<PoolIterator> nextPool(PoolIterator pool_it);

  // Returns true if pool is the grid's HTTP/3 connection pool.
  bool isPoolHttp3(const ConnectionPool::Instance& pool);

  // Returns true if HTTP/3 is currently broken. While HTTP/3 is broken the grid will not
  // attempt to make new HTTP/3 connections.
  bool isHttp3Broken() const;

  // Marks HTTP/3 broken for a period of time subject to exponential backoff. While HTTP/3
  // is broken the grid will not attempt to make new HTTP/3 connections.
  void markHttp3Broken();

  // Marks that HTTP/3 is working, which resets the exponential backoff counter in the
  // event that HTTP/3 is marked broken again.
  void markHttp3Confirmed();

private:
  friend class ConnectivityGridForTest;

  // Called by each pool as it drains. The grid is responsible for calling
  // drained_callbacks_ once all pools have drained.
  void onDrainReceived();

  // Returns true if HTTP/3 should be attempted because there is an alternate protocol
  // that specifies HTTP/3 and HTTP/3 is not broken.
  bool shouldAttemptHttp3();

  // Creates the next pool in the priority list, or absl::nullopt if all pools
  // have been created.
  virtual absl::optional<PoolIterator> createNextPool();

  // This batch of member variables are latched objects required for pool creation.
  Event::Dispatcher& dispatcher_;
  Random::RandomGenerator& random_generator_;
  Upstream::HostConstSharedPtr host_;
  Upstream::ResourcePriority priority_;
  const Network::ConnectionSocket::OptionsSharedPtr options_;
  const Network::TransportSocketOptionsSharedPtr transport_socket_options_;
  Upstream::ClusterConnectivityState& state_;
  std::chrono::milliseconds next_attempt_duration_;
  TimeSource& time_source_;
  Http3StatusTracker http3_status_tracker_;
  // TODO(RyanTheOptimist): Make the alternate_protocols_ member non-optional.
<<<<<<< HEAD
  AlternateProtocolsCacheSharedPtr alternate_protocols_;
=======
  OptRef<AlternateProtocolsCacheImpl> alternate_protocols_;
>>>>>>> 049bdb3a

  // Tracks how many drains are needed before calling drain callbacks. This is
  // set to the number of pools when the first drain callbacks are added, and
  // decremented as various pools drain.
  uint32_t drains_needed_ = 0;
  // Tracks the callbacks to be called on drain completion.
  std::list<Instance::DrainedCb> drained_callbacks_;

  // The connection pools to use to create new streams, ordered in the order of
  // desired use.
  std::list<ConnectionPool::InstancePtr> pools_;
  // True iff under the stack of the destructor, to avoid calling drain
  // callbacks on deletion.
  bool destroying_{};

  // Wrapped callbacks are stashed in the wrapped_callbacks_ for ownership.
  std::list<WrapperCallbacksPtr> wrapped_callbacks_;
};

} // namespace Http
} // namespace Envoy<|MERGE_RESOLUTION|>--- conflicted
+++ resolved
@@ -132,11 +132,7 @@
                    const Network::ConnectionSocket::OptionsSharedPtr& options,
                    const Network::TransportSocketOptionsSharedPtr& transport_socket_options,
                    Upstream::ClusterConnectivityState& state, TimeSource& time_source,
-<<<<<<< HEAD
                    AlternateProtocolsCacheSharedPtr alternate_protocols,
-=======
-                   OptRef<AlternateProtocolsCacheImpl> alternate_protocols,
->>>>>>> 049bdb3a
                    std::chrono::milliseconds next_attempt_duration,
                    ConnectivityOptions connectivity_options);
   ~ConnectivityGrid() override;
@@ -196,11 +192,7 @@
   TimeSource& time_source_;
   Http3StatusTracker http3_status_tracker_;
   // TODO(RyanTheOptimist): Make the alternate_protocols_ member non-optional.
-<<<<<<< HEAD
   AlternateProtocolsCacheSharedPtr alternate_protocols_;
-=======
-  OptRef<AlternateProtocolsCacheImpl> alternate_protocols_;
->>>>>>> 049bdb3a
 
   // Tracks how many drains are needed before calling drain callbacks. This is
   // set to the number of pools when the first drain callbacks are added, and

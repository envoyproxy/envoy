--- conflicted
+++ resolved
@@ -1,10 +1,7 @@
 #include "source/common/http/conn_pool_grid.h"
 
-<<<<<<< HEAD
+#include <cstdint>
 #include <memory>
-=======
-#include <cstdint>
->>>>>>> 066b4af1
 
 #include "source/common/http/http3_status_tracker_impl.h"
 #include "source/common/http/mixed_conn_pool.h"
@@ -223,13 +220,6 @@
   if (rtt.count() != 0) {
     next_attempt_duration_ = std::chrono::milliseconds(rtt.count() * 2);
   }
-<<<<<<< HEAD
-  http3_status_tracker_ = alternate_protocols_->acquireHttp3StatusTracker(origin);
-  if (http3_status_tracker_ == nullptr) {
-    http3_status_tracker_ = std::make_unique<Http3StatusTrackerImpl>(dispatcher);
-  }
-=======
->>>>>>> 066b4af1
 }
 
 ConnectivityGrid::~ConnectivityGrid() {
@@ -239,9 +229,6 @@
   // the callback before deleting the pools.
   wrapped_callbacks_.clear();
   pools_.clear();
-  AlternateProtocolsCache::Origin origin("https", host_->hostname(),
-                                         host_->address()->ip()->port());
-  alternate_protocols_->storeHttp3StatusTracker(origin, std::move(http3_status_tracker_));
 }
 
 void ConnectivityGrid::deleteIsPending() {
@@ -304,21 +291,23 @@
     createNextPool();
   }
   PoolIterator pool = pools_.begin();
-  bool use_h3_pool{true};
-  if (!shouldAttemptHttp3() || !options.can_use_http3_) {
+  Instance::StreamOptions overriding_options(options);
+  bool delay_tcp_attempt{true};
+  if (shouldAttemptHttp3() && options.can_use_http3_) {
+    if (getHttp3StatusTracker().hasHttp3FailedRecently()) {
+      overriding_options.can_send_early_data_ = false;
+      delay_tcp_attempt = false;
+    }
+  } else {
     ASSERT(options.can_use_http3_ ||
            Runtime::runtimeFeatureEnabled(Runtime::conn_pool_new_stream_with_early_data_and_http3));
 
     // Before skipping to the next pool, make sure it has been created.
     createNextPool();
     ++pool;
-    use_h3_pool = false;
-  }
-  const bool disable_early_data = http3_status_tracker_->hasHttp3FailedRecently() &&
-                                  options.can_send_early_data_ && use_h3_pool;
-  auto wrapped_callback = std::make_unique<WrapperCallbacks>(
-      *this, decoder, pool, callbacks,
-      (disable_early_data ? Instance::StreamOptions{false, options.can_use_http3_} : options));
+  }
+  auto wrapped_callback =
+      std::make_unique<WrapperCallbacks>(*this, decoder, pool, callbacks, overriding_options);
   ConnectionPool::Cancellable* ret = wrapped_callback.get();
   LinkedList::moveIntoList(std::move(wrapped_callback), wrapped_callbacks_);
   if (wrapped_callbacks_.front()->newStream() == StreamCreationResult::ImmediateResult) {
@@ -327,7 +316,7 @@
     // WrappedCallbacks object has also been deleted.
     return nullptr;
   }
-  if (use_h3_pool && http3_status_tracker_->hasHttp3FailedRecently()) {
+  if (!delay_tcp_attempt) {
     // Immediately start TCP attempt if HTTP/3 failed recently.
     wrapped_callbacks_.front()->tryAnotherConnection();
   }
@@ -375,16 +364,6 @@
   return &pool == pools_.begin()->get();
 }
 
-<<<<<<< HEAD
-bool ConnectivityGrid::isHttp3Broken() const { return http3_status_tracker_->isHttp3Broken(); }
-
-void ConnectivityGrid::markHttp3Broken() {
-  host()->cluster().stats().upstream_http3_broken_.inc();
-  http3_status_tracker_->markHttp3Broken();
-}
-
-void ConnectivityGrid::markHttp3Confirmed() { http3_status_tracker_->markHttp3Confirmed(); }
-=======
 AlternateProtocolsCache::Http3StatusTracker& ConnectivityGrid::getHttp3StatusTracker() const {
   ENVOY_BUG(host_->address()->type() == Network::Address::Type::Ip, "Address is not an IP address");
   // TODO(RyanTheOptimist): Figure out how scheme gets plumbed in here.
@@ -395,10 +374,12 @@
 
 bool ConnectivityGrid::isHttp3Broken() const { return getHttp3StatusTracker().isHttp3Broken(); }
 
-void ConnectivityGrid::markHttp3Broken() { getHttp3StatusTracker().markHttp3Broken(); }
+void ConnectivityGrid::markHttp3Broken() {
+  host_->cluster().stats().upstream_http3_broken_.inc();
+  getHttp3StatusTracker().markHttp3Broken();
+}
 
 void ConnectivityGrid::markHttp3Confirmed() { getHttp3StatusTracker().markHttp3Confirmed(); }
->>>>>>> 066b4af1
 
 bool ConnectivityGrid::isIdle() const {
   // This is O(n) but the function is constant and there are no plans for n > 8.
@@ -423,13 +404,6 @@
 }
 
 bool ConnectivityGrid::shouldAttemptHttp3() {
-<<<<<<< HEAD
-  if (http3_status_tracker_->isHttp3Broken()) {
-    ENVOY_LOG(trace, "HTTP/3 is broken to host '{}', skipping.", host_->hostname());
-    return false;
-  }
-=======
->>>>>>> 066b4af1
   if (host_->address()->type() != Network::Address::Type::Ip) {
     ENVOY_LOG(error, "Address is not an IP address");
     ASSERT(false);
@@ -486,7 +460,7 @@
 void ConnectivityGrid::onZeroRttHandshakeFailed() {
   ENVOY_LOG(trace, "Marking HTTP/3 failed for host '{}'.", host_->hostname());
   ASSERT(Runtime::runtimeFeatureEnabled("envoy.reloadable_features.http3_sends_early_data"));
-  http3_status_tracker_->markHttp3FailedRecently();
+  getHttp3StatusTracker().markHttp3FailedRecently();
 }
 
 } // namespace Http

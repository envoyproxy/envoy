#include "source/common/http/conn_pool_grid.h"

#include <cstdint>

#include "source/common/http/http3_status_tracker_impl.h"
#include "source/common/http/mixed_conn_pool.h"

#include "quiche/quic/core/http/spdy_utils.h"
#include "quiche/quic/core/quic_versions.h"

namespace Envoy {
namespace Http {

namespace {
absl::string_view describePool(const ConnectionPool::Instance& pool) {
  return pool.protocolDescription();
}

static constexpr uint32_t kDefaultTimeoutMs = 300;

std::string getSni(const Network::TransportSocketOptionsConstSharedPtr& options,
                   Network::TransportSocketFactory& transport_socket_factory) {
  if (options && options->serverNameOverride().has_value()) {
    return options->serverNameOverride().value();
  }
  auto* quic_socket_factory =
      dynamic_cast<Quic::QuicClientTransportSocketFactory*>(&transport_socket_factory);
  ASSERT(quic_socket_factory != nullptr);
  return quic_socket_factory->clientContextConfig().serverNameIndication();
}

} // namespace

ConnectivityGrid::WrapperCallbacks::WrapperCallbacks(ConnectivityGrid& grid,
                                                     Http::ResponseDecoder& decoder,
                                                     PoolIterator pool_it,
                                                     ConnectionPool::Callbacks& callbacks,
                                                     const Instance::StreamOptions& options)
    : grid_(grid), decoder_(decoder), inner_callbacks_(&callbacks),
      next_attempt_timer_(
          grid_.dispatcher_.createTimer([this]() -> void { tryAnotherConnection(); })),
      current_(pool_it), stream_options_(options) {
  if (!stream_options_.can_use_http3_) {
    // If alternate protocols are explicitly disabled, there must have been a failed request over
    // HTTP/3 and the failure must be post-handshake. So disable HTTP/3 for this request.
    http3_attempt_failed_ = true;
  }
}

ConnectivityGrid::WrapperCallbacks::ConnectionAttemptCallbacks::ConnectionAttemptCallbacks(
    WrapperCallbacks& parent, PoolIterator it)
    : parent_(parent), pool_it_(it), cancellable_(nullptr) {}

ConnectivityGrid::WrapperCallbacks::ConnectionAttemptCallbacks::~ConnectionAttemptCallbacks() {
  if (cancellable_ != nullptr) {
    cancel(Envoy::ConnectionPool::CancelPolicy::Default);
  }
}

ConnectivityGrid::StreamCreationResult
ConnectivityGrid::WrapperCallbacks::ConnectionAttemptCallbacks::newStream() {
  ASSERT(!parent_.grid_.isPoolHttp3(pool()) || parent_.stream_options_.can_use_http3_);
  auto* cancellable = pool().newStream(parent_.decoder_, *this, parent_.stream_options_);
  if (cancellable == nullptr) {
    return StreamCreationResult::ImmediateResult;
  }
  cancellable_ = cancellable;
  return StreamCreationResult::StreamCreationPending;
}

void ConnectivityGrid::WrapperCallbacks::ConnectionAttemptCallbacks::onPoolFailure(
    ConnectionPool::PoolFailureReason reason, absl::string_view transport_failure_reason,
    Upstream::HostDescriptionConstSharedPtr host) {
  cancellable_ = nullptr; // Attempt failed and can no longer be cancelled.
  parent_.onConnectionAttemptFailed(this, reason, transport_failure_reason, host);
}

void ConnectivityGrid::WrapperCallbacks::onConnectionAttemptFailed(
    ConnectionAttemptCallbacks* attempt, ConnectionPool::PoolFailureReason reason,
    absl::string_view transport_failure_reason, Upstream::HostDescriptionConstSharedPtr host) {
  ENVOY_LOG(trace, "{} pool failed to create connection to host '{}'.",
            describePool(attempt->pool()), host->hostname());
  if (grid_.isPoolHttp3(attempt->pool())) {
    http3_attempt_failed_ = true;
  }
  maybeMarkHttp3Broken();

  auto delete_this_on_return = attempt->removeFromList(connection_attempts_);

  // If there is another connection attempt in flight then let that proceed.
  if (!connection_attempts_.empty()) {
    return;
  }

  // If the next connection attempt does not immediately fail, let it proceed.
  if (tryAnotherConnection()) {
    return;
  }

  // If this point is reached, all pools have been tried. Pass the pool failure up to the
  // original caller, if the caller hasn't already been notified.
  ConnectionPool::Callbacks* callbacks = inner_callbacks_;
  inner_callbacks_ = nullptr;
  deleteThis();
  if (callbacks != nullptr) {
    ENVOY_LOG(trace, "Passing pool failure up to caller.", describePool(attempt->pool()),
              host->hostname());
    callbacks->onPoolFailure(reason, transport_failure_reason, host);
  }
}

void ConnectivityGrid::WrapperCallbacks::deleteThis() {
  // By removing the entry from the list, it will be deleted.
  removeFromList(grid_.wrapped_callbacks_);
}

ConnectivityGrid::StreamCreationResult ConnectivityGrid::WrapperCallbacks::newStream() {
  ENVOY_LOG(trace, "{} pool attempting to create a new stream to host '{}'.",
            describePool(**current_), grid_.origin_.hostname_);
  auto attempt = std::make_unique<ConnectionAttemptCallbacks>(*this, current_);
  LinkedList::moveIntoList(std::move(attempt), connection_attempts_);
  if (!next_attempt_timer_->enabled()) {
    next_attempt_timer_->enableTimer(grid_.next_attempt_duration_);
  }
  // Note that in the case of immediate attempt/failure, newStream will delete this.
  return connection_attempts_.front()->newStream();
}

void ConnectivityGrid::WrapperCallbacks::onConnectionAttemptReady(
    ConnectionAttemptCallbacks* attempt, RequestEncoder& encoder,
    Upstream::HostDescriptionConstSharedPtr host, const StreamInfo::StreamInfo& info,
    absl::optional<Http::Protocol> protocol) {
  ENVOY_LOG(trace, "{} pool successfully connected to host '{}'.", describePool(attempt->pool()),
            host->hostname());
  if (!grid_.isPoolHttp3(attempt->pool())) {
    tcp_attempt_succeeded_ = true;
    maybeMarkHttp3Broken();
  }

  auto delete_this_on_return = attempt->removeFromList(connection_attempts_);
  ConnectionPool::Callbacks* callbacks = inner_callbacks_;
  inner_callbacks_ = nullptr;
  // If an HTTP/3 connection attempts is in progress, let it complete so that if it succeeds
  // it can be used for future requests. But if there is a TCP connection attempt in progress,
  // cancel it.
  if (grid_.isPoolHttp3(attempt->pool())) {
    cancelAllPendingAttempts(Envoy::ConnectionPool::CancelPolicy::Default);
  }
  if (connection_attempts_.empty()) {
    deleteThis();
  }
  if (callbacks != nullptr) {
    callbacks->onPoolReady(encoder, host, info, protocol);
  }
}

void ConnectivityGrid::WrapperCallbacks::maybeMarkHttp3Broken() {
  if (http3_attempt_failed_ && tcp_attempt_succeeded_) {
    ENVOY_LOG(trace, "Marking HTTP/3 broken for host '{}'.", grid_.origin_.hostname_);
    grid_.markHttp3Broken();
  }
}

void ConnectivityGrid::WrapperCallbacks::ConnectionAttemptCallbacks::onPoolReady(
    RequestEncoder& encoder, Upstream::HostDescriptionConstSharedPtr host,
    const StreamInfo::StreamInfo& info, absl::optional<Http::Protocol> protocol) {
  cancellable_ = nullptr; // Attempt succeeded and can no longer be cancelled.
  parent_.onConnectionAttemptReady(this, encoder, host, info, protocol);
}

void ConnectivityGrid::WrapperCallbacks::ConnectionAttemptCallbacks::cancel(
    Envoy::ConnectionPool::CancelPolicy cancel_policy) {
  auto cancellable = cancellable_;
  cancellable_ = nullptr; // Prevent repeated cancellations.
  cancellable->cancel(cancel_policy);
}

void ConnectivityGrid::WrapperCallbacks::cancel(Envoy::ConnectionPool::CancelPolicy cancel_policy) {
  // If the newStream caller cancels the stream request, pass the cancellation on
  // to each connection attempt.
  cancelAllPendingAttempts(cancel_policy);
  deleteThis();
}

void ConnectivityGrid::WrapperCallbacks::cancelAllPendingAttempts(
    Envoy::ConnectionPool::CancelPolicy cancel_policy) {
  for (auto& attempt : connection_attempts_) {
    attempt->cancel(cancel_policy);
  }
  connection_attempts_.clear();
}

bool ConnectivityGrid::WrapperCallbacks::tryAnotherConnection() {
  absl::optional<PoolIterator> next_pool = grid_.nextPool(current_);
  if (!next_pool.has_value()) {
    // If there are no other pools to try, return false.
    return false;
  }
  // Create a new connection attempt for the next pool. If we reach this point
  // return true regardless of if newStream resulted in an immediate result or
  // an async call, as either way the attempt will result in success/failure
  // callbacks.
  current_ = next_pool.value();
  newStream();
  return true;
}

ConnectivityGrid::ConnectivityGrid(
    Event::Dispatcher& dispatcher, Random::RandomGenerator& random_generator,
    Upstream::HostConstSharedPtr host, Upstream::ResourcePriority priority,
    const Network::ConnectionSocket::OptionsSharedPtr& options,
    const Network::TransportSocketOptionsConstSharedPtr& transport_socket_options,
    Upstream::ClusterConnectivityState& state, TimeSource& time_source,
    AlternateProtocolsCacheSharedPtr alternate_protocols, ConnectivityOptions connectivity_options,
    Quic::QuicStatNames& quic_stat_names, Stats::Scope& scope, Http::PersistentQuicInfo& quic_info)
    : dispatcher_(dispatcher), random_generator_(random_generator), host_(host),
      priority_(priority), options_(options), transport_socket_options_(transport_socket_options),
      state_(state), next_attempt_duration_(std::chrono::milliseconds(kDefaultTimeoutMs)),
<<<<<<< HEAD
      time_source_(time_source), http3_status_tracker_(dispatcher_),
      alternate_protocols_(alternate_protocols), quic_stat_names_(quic_stat_names), scope_(scope),
      origin_("https", getSni(transport_socket_options, host_->transportSocketFactory()),
              host_->address()->ip()->port()),
      quic_info_(quic_info) {
=======
      time_source_(time_source), alternate_protocols_(alternate_protocols),
      quic_stat_names_(quic_stat_names), scope_(scope), quic_info_(quic_info) {
  ASSERT(connectivity_options.protocols_.size() == 3);
  ASSERT(alternate_protocols);
  // ProdClusterManagerFactory::allocateConnPool verifies the protocols are HTTP/1, HTTP/2 and
  // HTTP/3.
  AlternateProtocolsCache::Origin origin("https", host_->hostname(),
                                         host_->address()->ip()->port());
>>>>>>> c439a642
  std::chrono::milliseconds rtt =
      std::chrono::duration_cast<std::chrono::milliseconds>(alternate_protocols_->getSrtt(origin_));
  if (rtt.count() != 0) {
    next_attempt_duration_ = std::chrono::milliseconds(rtt.count() * 2);
  }
}

ConnectivityGrid::~ConnectivityGrid() {
  // Ignore idle callbacks while the pools are destroyed below.
  destroying_ = true;
  // Callbacks might have pending streams registered with the pools, so cancel and delete
  // the callback before deleting the pools.
  wrapped_callbacks_.clear();
  pools_.clear();
}

void ConnectivityGrid::deleteIsPending() {
  deferred_deleting_ = true;
  for (const auto& pool : pools_) {
    pool->deleteIsPending();
  }
}

absl::optional<ConnectivityGrid::PoolIterator> ConnectivityGrid::createNextPool() {
  ASSERT(!deferred_deleting_);
  // Pools are created by newStream, which should not be called during draining.
  ASSERT(!draining_);
  // Right now, only H3 and TCP are supported, so if there are 2 pools we're done.
  if (pools_.size() == 2 || draining_) {
    return absl::nullopt;
  }

  // HTTP/3 is hard-coded as higher priority, H2 as secondary.
  ConnectionPool::InstancePtr pool;
  if (pools_.empty()) {
    pool = Http3::allocateConnPool(
        dispatcher_, random_generator_, host_, priority_, options_, transport_socket_options_,
        state_, quic_stat_names_, *alternate_protocols_, scope_,
        makeOptRefFromPtr<Http3::PoolConnectResultCallback>(this), quic_info_);
  } else {
    pool = std::make_unique<HttpConnPoolImplMixed>(dispatcher_, random_generator_, host_, priority_,
                                                   options_, transport_socket_options_, state_);
  }

  setupPool(*pool);
  pools_.push_back(std::move(pool));

  return --pools_.end();
}

void ConnectivityGrid::setupPool(ConnectionPool::Instance& pool) {
  pool.addIdleCallback([this]() { onIdleReceived(); });
}

bool ConnectivityGrid::hasActiveConnections() const {
  // This is O(n) but the function is constant and there are no plans for n > 8.
  for (const auto& pool : pools_) {
    if (pool->hasActiveConnections()) {
      return true;
    }
  }
  return false;
}

ConnectionPool::Cancellable* ConnectivityGrid::newStream(Http::ResponseDecoder& decoder,
                                                         ConnectionPool::Callbacks& callbacks,
                                                         const Instance::StreamOptions& options) {
  ASSERT(!deferred_deleting_);

  // New streams should not be created during draining.
  ASSERT(!draining_);

  if (pools_.empty()) {
    createNextPool();
  }
  PoolIterator pool = pools_.begin();
  if (!shouldAttemptHttp3() || !options.can_use_http3_) {
    ASSERT(options.can_use_http3_ ||
           Runtime::runtimeFeatureEnabled(Runtime::conn_pool_new_stream_with_early_data_and_http3));

    // Before skipping to the next pool, make sure it has been created.
    createNextPool();
    ++pool;
  }
  auto wrapped_callback =
      std::make_unique<WrapperCallbacks>(*this, decoder, pool, callbacks, options);
  ConnectionPool::Cancellable* ret = wrapped_callback.get();
  LinkedList::moveIntoList(std::move(wrapped_callback), wrapped_callbacks_);
  if (wrapped_callbacks_.front()->newStream() == StreamCreationResult::ImmediateResult) {
    // If newStream succeeds, return nullptr as the caller has received their
    // callback and does not need a cancellable handle. At this point the
    // WrappedCallbacks object has also been deleted.
    return nullptr;
  }
  return ret;
}

void ConnectivityGrid::addIdleCallback(IdleCb cb) {
  // Add the callback to the list of callbacks to be called when all drains are
  // complete.
  idle_callbacks_.emplace_back(cb);
}

void ConnectivityGrid::drainConnections(Envoy::ConnectionPool::DrainBehavior drain_behavior) {
  if (draining_) {
    // A drain callback has already been set, and only needs to happen once.
    return;
  }

  if (drain_behavior == Envoy::ConnectionPool::DrainBehavior::DrainAndDelete) {
    // Note that no new pools can be created from this point on
    // as createNextPool fast-fails if `draining_` is true.
    draining_ = true;
  }

  for (auto& pool : pools_) {
    pool->drainConnections(drain_behavior);
  }
}

Upstream::HostDescriptionConstSharedPtr ConnectivityGrid::host() const { return host_; }

bool ConnectivityGrid::maybePreconnect(float) {
  return false; // Preconnect not yet supported for the grid.
}

absl::optional<ConnectivityGrid::PoolIterator> ConnectivityGrid::nextPool(PoolIterator pool_it) {
  pool_it++;
  if (pool_it != pools_.end()) {
    return pool_it;
  }
  return createNextPool();
}

bool ConnectivityGrid::isPoolHttp3(const ConnectionPool::Instance& pool) {
  return &pool == pools_.begin()->get();
}

AlternateProtocolsCache::Http3StatusTracker& ConnectivityGrid::getHttp3StatusTracker() const {
  ENVOY_BUG(host_->address()->type() == Network::Address::Type::Ip, "Address is not an IP address");
  // TODO(RyanTheOptimist): Figure out how scheme gets plumbed in here.
  AlternateProtocolsCache::Origin origin("https", host_->hostname(),
                                         host_->address()->ip()->port());
  return alternate_protocols_->getOrCreateHttp3StatusTracker(origin);
}

bool ConnectivityGrid::isHttp3Broken() const { return getHttp3StatusTracker().isHttp3Broken(); }

void ConnectivityGrid::markHttp3Broken() { getHttp3StatusTracker().markHttp3Broken(); }

void ConnectivityGrid::markHttp3Confirmed() { getHttp3StatusTracker().markHttp3Confirmed(); }

bool ConnectivityGrid::isIdle() const {
  // This is O(n) but the function is constant and there are no plans for n > 8.
  bool idle = true;
  for (const auto& pool : pools_) {
    idle &= pool->isIdle();
  }
  return idle;
}

void ConnectivityGrid::onIdleReceived() {
  // Don't do any work under the stack of ~ConnectivityGrid()
  if (destroying_) {
    return;
  }

  if (isIdle()) {
    for (auto& callback : idle_callbacks_) {
      callback();
    }
  }
}

bool ConnectivityGrid::shouldAttemptHttp3() {
<<<<<<< HEAD
  if (http3_status_tracker_.isHttp3Broken()) {
    ENVOY_LOG(trace, "HTTP/3 is broken to host '{}', skipping.", origin_.hostname_);
    return false;
  }
=======
>>>>>>> c439a642
  if (host_->address()->type() != Network::Address::Type::Ip) {
    ENVOY_LOG(error, "Address is not an IP address");
    ASSERT(false);
    return false;
  }
  uint32_t port = host_->address()->ip()->port();
  OptRef<const std::vector<AlternateProtocolsCache::AlternateProtocol>> protocols =
      alternate_protocols_->findAlternatives(origin_);
  if (!protocols.has_value()) {
    ENVOY_LOG(trace, "No alternate protocols available for host '{}', skipping HTTP/3.",
              origin_.hostname_);
    return false;
  }
  if (isHttp3Broken()) {
    ENVOY_LOG(trace, "HTTP/3 is broken to host '{}', skipping.", host_->hostname());
    return false;
  }
  for (const AlternateProtocolsCache::AlternateProtocol& protocol : protocols.ref()) {
    // TODO(RyanTheOptimist): Handle alternate protocols which change hostname or port.
    if (!protocol.hostname_.empty() || protocol.port_ != port) {
      ENVOY_LOG(trace,
                "Alternate protocol for host '{}' attempts to change host or port, skipping.",
                origin_.hostname_);
      continue;
    }

    // TODO(RyanTheOptimist): Cache this mapping, but handle the supported versions list
    // changing dynamically.
    spdy::SpdyAltSvcWireFormat::AlternativeService alt_svc(protocol.alpn_, protocol.hostname_,
                                                           protocol.port_, 0, {});
    quic::ParsedQuicVersion version = quic::SpdyUtils::ExtractQuicVersionFromAltSvcEntry(
        alt_svc, quic::CurrentSupportedVersions());
    if (version != quic::ParsedQuicVersion::Unsupported()) {
      // TODO(RyanTheOptimist): Pass this version down to the HTTP/3 pool.
      ENVOY_LOG(trace, "HTTP/3 advertised for host '{}'", origin_.hostname_);
      return true;
    }

    ENVOY_LOG(trace, "Alternate protocol for host '{}' has unsupported ALPN '{}', skipping.",
              origin_.hostname_, protocol.alpn_);
  }

  ENVOY_LOG(trace, "HTTP/3 is not available to host '{}', skipping.", origin_.hostname_);
  return false;
}

void ConnectivityGrid::onHandshakeComplete() {
  ENVOY_LOG(trace, "Marking HTTP/3 confirmed for host '{}'.", origin_.hostname_);
  markHttp3Confirmed();
}

} // namespace Http
} // namespace Envoy<|MERGE_RESOLUTION|>--- conflicted
+++ resolved
@@ -216,22 +216,13 @@
     : dispatcher_(dispatcher), random_generator_(random_generator), host_(host),
       priority_(priority), options_(options), transport_socket_options_(transport_socket_options),
       state_(state), next_attempt_duration_(std::chrono::milliseconds(kDefaultTimeoutMs)),
-<<<<<<< HEAD
-      time_source_(time_source), http3_status_tracker_(dispatcher_),
+      time_source_(time_source),
       alternate_protocols_(alternate_protocols), quic_stat_names_(quic_stat_names), scope_(scope),
       origin_("https", getSni(transport_socket_options, host_->transportSocketFactory()),
               host_->address()->ip()->port()),
       quic_info_(quic_info) {
-=======
-      time_source_(time_source), alternate_protocols_(alternate_protocols),
-      quic_stat_names_(quic_stat_names), scope_(scope), quic_info_(quic_info) {
   ASSERT(connectivity_options.protocols_.size() == 3);
   ASSERT(alternate_protocols);
-  // ProdClusterManagerFactory::allocateConnPool verifies the protocols are HTTP/1, HTTP/2 and
-  // HTTP/3.
-  AlternateProtocolsCache::Origin origin("https", host_->hostname(),
-                                         host_->address()->ip()->port());
->>>>>>> c439a642
   std::chrono::milliseconds rtt =
       std::chrono::duration_cast<std::chrono::milliseconds>(alternate_protocols_->getSrtt(origin_));
   if (rtt.count() != 0) {
@@ -407,13 +398,6 @@
 }
 
 bool ConnectivityGrid::shouldAttemptHttp3() {
-<<<<<<< HEAD
-  if (http3_status_tracker_.isHttp3Broken()) {
-    ENVOY_LOG(trace, "HTTP/3 is broken to host '{}', skipping.", origin_.hostname_);
-    return false;
-  }
-=======
->>>>>>> c439a642
   if (host_->address()->type() != Network::Address::Type::Ip) {
     ENVOY_LOG(error, "Address is not an IP address");
     ASSERT(false);

#include "source/common/http/conn_pool_grid.h"

#include <cstdint>
<<<<<<< HEAD
#include <memory>
=======
>>>>>>> 70859b22

#include "source/common/http/http3_status_tracker_impl.h"
#include "source/common/http/mixed_conn_pool.h"

#include "header_map_impl.h"
#include "quiche/quic/core/http/spdy_utils.h"
#include "quiche/quic/core/quic_versions.h"

namespace Envoy {
namespace Http {

namespace {
absl::string_view describePool(const ConnectionPool::Instance& pool) {
  return pool.protocolDescription();
}

static constexpr uint32_t kDefaultTimeoutMs = 300;

std::string getSni(const Network::TransportSocketOptionsConstSharedPtr& options,
                   Network::TransportSocketFactory& transport_socket_factory) {
  if (options && options->serverNameOverride().has_value()) {
    return options->serverNameOverride().value();
  }
  auto* quic_socket_factory =
      dynamic_cast<Quic::QuicClientTransportSocketFactory*>(&transport_socket_factory);
  ASSERT(quic_socket_factory != nullptr);
  return quic_socket_factory->clientContextConfig().serverNameIndication();
}

} // namespace

ConnectivityGrid::WrapperCallbacks::WrapperCallbacks(ConnectivityGrid& grid,
                                                     Http::ResponseDecoder& decoder,
                                                     PoolIterator pool_it,
                                                     ConnectionPool::Callbacks& callbacks,
                                                     const Instance::StreamOptions& options)
    : grid_(grid), decoder_(decoder), inner_callbacks_(&callbacks),
      next_attempt_timer_(
          grid_.dispatcher_.createTimer([this]() -> void { tryAnotherConnection(); })),
      current_(pool_it), stream_options_(options) {
  if (!stream_options_.can_use_http3_) {
    // If alternate protocols are explicitly disabled, there must have been a failed request over
    // HTTP/3 and the failure must be post-handshake. So disable HTTP/3 for this request.
    http3_attempt_failed_ = true;
  }
}

ConnectivityGrid::WrapperCallbacks::ConnectionAttemptCallbacks::ConnectionAttemptCallbacks(
    WrapperCallbacks& parent, PoolIterator it)
    : parent_(parent), pool_it_(it), cancellable_(nullptr) {}

ConnectivityGrid::WrapperCallbacks::ConnectionAttemptCallbacks::~ConnectionAttemptCallbacks() {
  if (cancellable_ != nullptr) {
    cancel(Envoy::ConnectionPool::CancelPolicy::Default);
  }
}

ConnectivityGrid::StreamCreationResult
ConnectivityGrid::WrapperCallbacks::ConnectionAttemptCallbacks::newStream() {
  ASSERT(!parent_.grid_.isPoolHttp3(pool()) || parent_.stream_options_.can_use_http3_);
  auto* cancellable = pool().newStream(parent_.decoder_, *this, parent_.stream_options_);
  if (cancellable == nullptr) {
    return StreamCreationResult::ImmediateResult;
  }
  cancellable_ = cancellable;
  return StreamCreationResult::StreamCreationPending;
}

void ConnectivityGrid::WrapperCallbacks::ConnectionAttemptCallbacks::onPoolFailure(
    ConnectionPool::PoolFailureReason reason, absl::string_view transport_failure_reason,
    Upstream::HostDescriptionConstSharedPtr host) {
  cancellable_ = nullptr; // Attempt failed and can no longer be cancelled.
  parent_.onConnectionAttemptFailed(this, reason, transport_failure_reason, host);
}

void ConnectivityGrid::WrapperCallbacks::onConnectionAttemptFailed(
    ConnectionAttemptCallbacks* attempt, ConnectionPool::PoolFailureReason reason,
    absl::string_view transport_failure_reason, Upstream::HostDescriptionConstSharedPtr host) {
  ENVOY_LOG(trace, "{} pool failed to create connection to host '{}'.",
            describePool(attempt->pool()), host->hostname());
  if (grid_.isPoolHttp3(attempt->pool())) {
    http3_attempt_failed_ = true;
  }
  maybeMarkHttp3Broken();

  auto delete_this_on_return = attempt->removeFromList(connection_attempts_);

  // If there is another connection attempt in flight then let that proceed.
  if (!connection_attempts_.empty()) {
    return;
  }

  // If the next connection attempt does not immediately fail, let it proceed.
  if (tryAnotherConnection()) {
    return;
  }

  // If this point is reached, all pools have been tried. Pass the pool failure up to the
  // original caller, if the caller hasn't already been notified.
  ConnectionPool::Callbacks* callbacks = inner_callbacks_;
  inner_callbacks_ = nullptr;
  deleteThis();
  if (callbacks != nullptr) {
    ENVOY_LOG(trace, "Passing pool failure up to caller.", describePool(attempt->pool()),
              host->hostname());
    callbacks->onPoolFailure(reason, transport_failure_reason, host);
  }
}

void ConnectivityGrid::WrapperCallbacks::deleteThis() {
  // By removing the entry from the list, it will be deleted.
  removeFromList(grid_.wrapped_callbacks_);
}

ConnectivityGrid::StreamCreationResult ConnectivityGrid::WrapperCallbacks::newStream() {
  ENVOY_LOG(trace, "{} pool attempting to create a new stream to host '{}'.",
            describePool(**current_), grid_.origin_.hostname_);
  auto attempt = std::make_unique<ConnectionAttemptCallbacks>(*this, current_);
  LinkedList::moveIntoList(std::move(attempt), connection_attempts_);
  if (next_attempt_timer_ != nullptr && !next_attempt_timer_->enabled()) {
    next_attempt_timer_->enableTimer(grid_.next_attempt_duration_);
  }
  // Note that in the case of immediate attempt/failure, newStream will delete this.
  return connection_attempts_.front()->newStream();
}

void ConnectivityGrid::WrapperCallbacks::onConnectionAttemptReady(
    ConnectionAttemptCallbacks* attempt, RequestEncoder& encoder,
    Upstream::HostDescriptionConstSharedPtr host, const StreamInfo::StreamInfo& info,
    absl::optional<Http::Protocol> protocol) {
  ENVOY_LOG(trace, "{} pool successfully connected to host '{}'.", describePool(attempt->pool()),
            host->hostname());
  if (!grid_.isPoolHttp3(attempt->pool())) {
    tcp_attempt_succeeded_ = true;
    maybeMarkHttp3Broken();
  }

  auto delete_this_on_return = attempt->removeFromList(connection_attempts_);
  ConnectionPool::Callbacks* callbacks = inner_callbacks_;
  inner_callbacks_ = nullptr;
  // If an HTTP/3 connection attempts is in progress, let it complete so that if it succeeds
  // it can be used for future requests. But if there is a TCP connection attempt in progress,
  // cancel it.
  if (grid_.isPoolHttp3(attempt->pool())) {
    cancelAllPendingAttempts(Envoy::ConnectionPool::CancelPolicy::Default);
  }
  if (connection_attempts_.empty()) {
    deleteThis();
  }
  if (callbacks != nullptr) {
    callbacks->onPoolReady(encoder, host, info, protocol);
  }
}

void ConnectivityGrid::WrapperCallbacks::maybeMarkHttp3Broken() {
  if (http3_attempt_failed_ && tcp_attempt_succeeded_) {
    ENVOY_LOG(trace, "Marking HTTP/3 broken for host '{}'.", grid_.origin_.hostname_);
    grid_.markHttp3Broken();
  }
}

void ConnectivityGrid::WrapperCallbacks::ConnectionAttemptCallbacks::onPoolReady(
    RequestEncoder& encoder, Upstream::HostDescriptionConstSharedPtr host,
    const StreamInfo::StreamInfo& info, absl::optional<Http::Protocol> protocol) {
  cancellable_ = nullptr; // Attempt succeeded and can no longer be cancelled.
  parent_.onConnectionAttemptReady(this, encoder, host, info, protocol);
}

void ConnectivityGrid::WrapperCallbacks::ConnectionAttemptCallbacks::cancel(
    Envoy::ConnectionPool::CancelPolicy cancel_policy) {
  auto cancellable = cancellable_;
  cancellable_ = nullptr; // Prevent repeated cancellations.
  cancellable->cancel(cancel_policy);
}

void ConnectivityGrid::WrapperCallbacks::cancel(Envoy::ConnectionPool::CancelPolicy cancel_policy) {
  // If the newStream caller cancels the stream request, pass the cancellation on
  // to each connection attempt.
  cancelAllPendingAttempts(cancel_policy);
  deleteThis();
}

void ConnectivityGrid::WrapperCallbacks::cancelAllPendingAttempts(
    Envoy::ConnectionPool::CancelPolicy cancel_policy) {
  for (auto& attempt : connection_attempts_) {
    attempt->cancel(cancel_policy);
  }
  connection_attempts_.clear();
}

bool ConnectivityGrid::WrapperCallbacks::tryAnotherConnection() {
  absl::optional<PoolIterator> next_pool = grid_.nextPool(current_);
  if (!next_pool.has_value()) {
    // If there are no other pools to try, return false.
    return false;
  }
  // Create a new connection attempt for the next pool. If we reach this point
  // return true regardless of if newStream resulted in an immediate result or
  // an async call, as either way the attempt will result in success/failure
  // callbacks.
  current_ = next_pool.value();
  newStream();
  return true;
}

ConnectivityGrid::ConnectivityGrid(
    Event::Dispatcher& dispatcher, Random::RandomGenerator& random_generator,
    Upstream::HostConstSharedPtr host, Upstream::ResourcePriority priority,
    const Network::ConnectionSocket::OptionsSharedPtr& options,
    const Network::TransportSocketOptionsConstSharedPtr& transport_socket_options,
    Upstream::ClusterConnectivityState& state, TimeSource& time_source,
    AlternateProtocolsCacheSharedPtr alternate_protocols, ConnectivityOptions connectivity_options,
    Quic::QuicStatNames& quic_stat_names, Stats::Scope& scope, Http::PersistentQuicInfo& quic_info)
    : dispatcher_(dispatcher), random_generator_(random_generator), host_(host),
      priority_(priority), options_(options), transport_socket_options_(transport_socket_options),
      state_(state), next_attempt_duration_(std::chrono::milliseconds(kDefaultTimeoutMs)),
      time_source_(time_source), alternate_protocols_(alternate_protocols),
<<<<<<< HEAD
      quic_stat_names_(quic_stat_names), scope_(scope), quic_info_(quic_info) {
  ASSERT(connectivity_options.protocols_.size() == 3);
  ASSERT(alternate_protocols);
  // ProdClusterManagerFactory::allocateConnPool verifies the protocols are HTTP/1, HTTP/2 and
  // HTTP/3.
  AlternateProtocolsCache::Origin origin("https", host_->hostname(),
                                         host_->address()->ip()->port());
=======
      quic_stat_names_(quic_stat_names), scope_(scope),
      origin_("https", getSni(transport_socket_options, host_->transportSocketFactory()),
              host_->address()->ip()->port()),
      quic_info_(quic_info) {
  ASSERT(connectivity_options.protocols_.size() == 3);
  ASSERT(alternate_protocols);
>>>>>>> 70859b22
  std::chrono::milliseconds rtt =
      std::chrono::duration_cast<std::chrono::milliseconds>(alternate_protocols_->getSrtt(origin_));
  if (rtt.count() != 0) {
    next_attempt_duration_ = std::chrono::milliseconds(rtt.count() * 2);
  }
}

ConnectivityGrid::~ConnectivityGrid() {
  // Ignore idle callbacks while the pools are destroyed below.
  destroying_ = true;
  // Callbacks might have pending streams registered with the pools, so cancel and delete
  // the callback before deleting the pools.
  wrapped_callbacks_.clear();
  pools_.clear();
}

void ConnectivityGrid::deleteIsPending() {
  deferred_deleting_ = true;
  for (const auto& pool : pools_) {
    pool->deleteIsPending();
  }
}

absl::optional<ConnectivityGrid::PoolIterator> ConnectivityGrid::createNextPool() {
  ASSERT(!deferred_deleting_);
  // Pools are created by newStream, which should not be called during draining.
  ASSERT(!draining_);
  // Right now, only H3 and TCP are supported, so if there are 2 pools we're done.
  if (pools_.size() == 2 || draining_) {
    return absl::nullopt;
  }

  // HTTP/3 is hard-coded as higher priority, H2 as secondary.
  ConnectionPool::InstancePtr pool;
  if (pools_.empty()) {
    pool = Http3::allocateConnPool(
        dispatcher_, random_generator_, host_, priority_, options_, transport_socket_options_,
        state_, quic_stat_names_, *alternate_protocols_, scope_,
        makeOptRefFromPtr<Http3::PoolConnectResultCallback>(this), quic_info_);
  } else {
    pool = std::make_unique<HttpConnPoolImplMixed>(dispatcher_, random_generator_, host_, priority_,
                                                   options_, transport_socket_options_, state_);
  }

  setupPool(*pool);
  pools_.push_back(std::move(pool));

  return --pools_.end();
}

void ConnectivityGrid::setupPool(ConnectionPool::Instance& pool) {
  pool.addIdleCallback([this]() { onIdleReceived(); });
}

bool ConnectivityGrid::hasActiveConnections() const {
  // This is O(n) but the function is constant and there are no plans for n > 8.
  for (const auto& pool : pools_) {
    if (pool->hasActiveConnections()) {
      return true;
    }
  }
  return false;
}

ConnectionPool::Cancellable* ConnectivityGrid::newStream(Http::ResponseDecoder& decoder,
                                                         ConnectionPool::Callbacks& callbacks,
                                                         const Instance::StreamOptions& options) {
  ASSERT(!deferred_deleting_);

  // New streams should not be created during draining.
  ASSERT(!draining_);

  if (pools_.empty()) {
    createNextPool();
  }
  PoolIterator pool = pools_.begin();
  Instance::StreamOptions overriding_options(options);
  bool delay_tcp_attempt{true};
  if (shouldAttemptHttp3() && options.can_use_http3_) {
    if (getHttp3StatusTracker().hasHttp3FailedRecently()) {
      overriding_options.can_send_early_data_ = false;
      delay_tcp_attempt = false;
    }
  } else {
    ASSERT(options.can_use_http3_ ||
           Runtime::runtimeFeatureEnabled(Runtime::conn_pool_new_stream_with_early_data_and_http3));

    // Before skipping to the next pool, make sure it has been created.
    createNextPool();
    ++pool;
  }
  auto wrapped_callback =
      std::make_unique<WrapperCallbacks>(*this, decoder, pool, callbacks, overriding_options);
  ConnectionPool::Cancellable* ret = wrapped_callback.get();
  LinkedList::moveIntoList(std::move(wrapped_callback), wrapped_callbacks_);
  if (wrapped_callbacks_.front()->newStream() == StreamCreationResult::ImmediateResult) {
    // If newStream succeeds, return nullptr as the caller has received their
    // callback and does not need a cancellable handle. At this point the
    // WrappedCallbacks object has also been deleted.
    return nullptr;
  }
  if (!delay_tcp_attempt) {
    // Immediately start TCP attempt if HTTP/3 failed recently.
    wrapped_callbacks_.front()->tryAnotherConnection();
  }
  return ret;
}

void ConnectivityGrid::addIdleCallback(IdleCb cb) {
  // Add the callback to the list of callbacks to be called when all drains are
  // complete.
  idle_callbacks_.emplace_back(cb);
}

void ConnectivityGrid::drainConnections(Envoy::ConnectionPool::DrainBehavior drain_behavior) {
  if (draining_) {
    // A drain callback has already been set, and only needs to happen once.
    return;
  }

  if (drain_behavior == Envoy::ConnectionPool::DrainBehavior::DrainAndDelete) {
    // Note that no new pools can be created from this point on
    // as createNextPool fast-fails if `draining_` is true.
    draining_ = true;
  }

  for (auto& pool : pools_) {
    pool->drainConnections(drain_behavior);
  }
}

Upstream::HostDescriptionConstSharedPtr ConnectivityGrid::host() const { return host_; }

bool ConnectivityGrid::maybePreconnect(float) {
  return false; // Preconnect not yet supported for the grid.
}

absl::optional<ConnectivityGrid::PoolIterator> ConnectivityGrid::nextPool(PoolIterator pool_it) {
  pool_it++;
  if (pool_it != pools_.end()) {
    return pool_it;
  }
  return createNextPool();
}

bool ConnectivityGrid::isPoolHttp3(const ConnectionPool::Instance& pool) {
  return &pool == pools_.begin()->get();
}

AlternateProtocolsCache::Http3StatusTracker& ConnectivityGrid::getHttp3StatusTracker() const {
  ENVOY_BUG(host_->address()->type() == Network::Address::Type::Ip, "Address is not an IP address");
  // TODO(RyanTheOptimist): Figure out how scheme gets plumbed in here.
  AlternateProtocolsCache::Origin origin("https", host_->hostname(),
                                         host_->address()->ip()->port());
  return alternate_protocols_->getOrCreateHttp3StatusTracker(origin);
}
<<<<<<< HEAD

bool ConnectivityGrid::isHttp3Broken() const { return getHttp3StatusTracker().isHttp3Broken(); }

void ConnectivityGrid::markHttp3Broken() {
  host_->cluster().stats().upstream_http3_broken_.inc();
  getHttp3StatusTracker().markHttp3Broken();
}

=======

bool ConnectivityGrid::isHttp3Broken() const { return getHttp3StatusTracker().isHttp3Broken(); }

void ConnectivityGrid::markHttp3Broken() { getHttp3StatusTracker().markHttp3Broken(); }

>>>>>>> 70859b22
void ConnectivityGrid::markHttp3Confirmed() { getHttp3StatusTracker().markHttp3Confirmed(); }

bool ConnectivityGrid::isIdle() const {
  // This is O(n) but the function is constant and there are no plans for n > 8.
  bool idle = true;
  for (const auto& pool : pools_) {
    idle &= pool->isIdle();
  }
  return idle;
}

void ConnectivityGrid::onIdleReceived() {
  // Don't do any work under the stack of ~ConnectivityGrid()
  if (destroying_) {
    return;
  }

  if (isIdle()) {
    for (auto& callback : idle_callbacks_) {
      callback();
    }
  }
}

bool ConnectivityGrid::shouldAttemptHttp3() {
  if (host_->address()->type() != Network::Address::Type::Ip) {
    ENVOY_LOG(error, "Address is not an IP address");
    ASSERT(false);
    return false;
  }
  uint32_t port = host_->address()->ip()->port();
  OptRef<const std::vector<AlternateProtocolsCache::AlternateProtocol>> protocols =
      alternate_protocols_->findAlternatives(origin_);
  if (!protocols.has_value()) {
    ENVOY_LOG(trace, "No alternate protocols available for host '{}', skipping HTTP/3.",
              origin_.hostname_);
    return false;
  }
  if (isHttp3Broken()) {
    ENVOY_LOG(trace, "HTTP/3 is broken to host '{}', skipping.", host_->hostname());
    return false;
  }
<<<<<<< HEAD
  if (isHttp3Broken()) {
    ENVOY_LOG(trace, "HTTP/3 is broken to host '{}', skipping.", host_->hostname());
    return false;
  }
=======
>>>>>>> 70859b22
  for (const AlternateProtocolsCache::AlternateProtocol& protocol : protocols.ref()) {
    // TODO(RyanTheOptimist): Handle alternate protocols which change hostname or port.
    if (!protocol.hostname_.empty() || protocol.port_ != port) {
      ENVOY_LOG(trace,
                "Alternate protocol for host '{}' attempts to change host or port, skipping.",
                origin_.hostname_);
      continue;
    }

    // TODO(RyanTheOptimist): Cache this mapping, but handle the supported versions list
    // changing dynamically.
    spdy::SpdyAltSvcWireFormat::AlternativeService alt_svc(protocol.alpn_, protocol.hostname_,
                                                           protocol.port_, 0, {});
    quic::ParsedQuicVersion version = quic::SpdyUtils::ExtractQuicVersionFromAltSvcEntry(
        alt_svc, quic::CurrentSupportedVersions());
    if (version != quic::ParsedQuicVersion::Unsupported()) {
      // TODO(RyanTheOptimist): Pass this version down to the HTTP/3 pool.
      ENVOY_LOG(trace, "HTTP/3 advertised for host '{}'", origin_.hostname_);
      return true;
    }

    ENVOY_LOG(trace, "Alternate protocol for host '{}' has unsupported ALPN '{}', skipping.",
              origin_.hostname_, protocol.alpn_);
  }

  ENVOY_LOG(trace, "HTTP/3 is not available to host '{}', skipping.", origin_.hostname_);
  return false;
}

void ConnectivityGrid::onHandshakeComplete() {
  ENVOY_LOG(trace, "Marking HTTP/3 confirmed for host '{}'.", origin_.hostname_);
  markHttp3Confirmed();
}

void ConnectivityGrid::onZeroRttHandshakeFailed() {
  ENVOY_LOG(trace, "Marking HTTP/3 failed for host '{}'.", host_->hostname());
  ASSERT(Runtime::runtimeFeatureEnabled("envoy.reloadable_features.http3_sends_early_data"));
  getHttp3StatusTracker().markHttp3FailedRecently();
}

} // namespace Http
} // namespace Envoy<|MERGE_RESOLUTION|>--- conflicted
+++ resolved
@@ -1,10 +1,6 @@
 #include "source/common/http/conn_pool_grid.h"
 
 #include <cstdint>
-<<<<<<< HEAD
-#include <memory>
-=======
->>>>>>> 70859b22
 
 #include "source/common/http/http3_status_tracker_impl.h"
 #include "source/common/http/mixed_conn_pool.h"
@@ -222,22 +218,15 @@
       priority_(priority), options_(options), transport_socket_options_(transport_socket_options),
       state_(state), next_attempt_duration_(std::chrono::milliseconds(kDefaultTimeoutMs)),
       time_source_(time_source), alternate_protocols_(alternate_protocols),
-<<<<<<< HEAD
-      quic_stat_names_(quic_stat_names), scope_(scope), quic_info_(quic_info) {
-  ASSERT(connectivity_options.protocols_.size() == 3);
-  ASSERT(alternate_protocols);
-  // ProdClusterManagerFactory::allocateConnPool verifies the protocols are HTTP/1, HTTP/2 and
-  // HTTP/3.
-  AlternateProtocolsCache::Origin origin("https", host_->hostname(),
-                                         host_->address()->ip()->port());
-=======
       quic_stat_names_(quic_stat_names), scope_(scope),
+      // TODO(RyanTheOptimist): Figure out how scheme gets plumbed in here.
       origin_("https", getSni(transport_socket_options, host_->transportSocketFactory()),
               host_->address()->ip()->port()),
       quic_info_(quic_info) {
+  // ProdClusterManagerFactory::allocateConnPool verifies the protocols are HTTP/1, HTTP/2 and
+  // HTTP/3.
   ASSERT(connectivity_options.protocols_.size() == 3);
   ASSERT(alternate_protocols);
->>>>>>> 70859b22
   std::chrono::milliseconds rtt =
       std::chrono::duration_cast<std::chrono::milliseconds>(alternate_protocols_->getSrtt(origin_));
   if (rtt.count() != 0) {
@@ -389,12 +378,8 @@
 
 AlternateProtocolsCache::Http3StatusTracker& ConnectivityGrid::getHttp3StatusTracker() const {
   ENVOY_BUG(host_->address()->type() == Network::Address::Type::Ip, "Address is not an IP address");
-  // TODO(RyanTheOptimist): Figure out how scheme gets plumbed in here.
-  AlternateProtocolsCache::Origin origin("https", host_->hostname(),
-                                         host_->address()->ip()->port());
-  return alternate_protocols_->getOrCreateHttp3StatusTracker(origin);
-}
-<<<<<<< HEAD
+  return alternate_protocols_->getOrCreateHttp3StatusTracker(origin_);
+}
 
 bool ConnectivityGrid::isHttp3Broken() const { return getHttp3StatusTracker().isHttp3Broken(); }
 
@@ -403,13 +388,6 @@
   getHttp3StatusTracker().markHttp3Broken();
 }
 
-=======
-
-bool ConnectivityGrid::isHttp3Broken() const { return getHttp3StatusTracker().isHttp3Broken(); }
-
-void ConnectivityGrid::markHttp3Broken() { getHttp3StatusTracker().markHttp3Broken(); }
-
->>>>>>> 70859b22
 void ConnectivityGrid::markHttp3Confirmed() { getHttp3StatusTracker().markHttp3Confirmed(); }
 
 bool ConnectivityGrid::isIdle() const {
@@ -452,13 +430,6 @@
     ENVOY_LOG(trace, "HTTP/3 is broken to host '{}', skipping.", host_->hostname());
     return false;
   }
-<<<<<<< HEAD
-  if (isHttp3Broken()) {
-    ENVOY_LOG(trace, "HTTP/3 is broken to host '{}', skipping.", host_->hostname());
-    return false;
-  }
-=======
->>>>>>> 70859b22
   for (const AlternateProtocolsCache::AlternateProtocol& protocol : protocols.ref()) {
     // TODO(RyanTheOptimist): Handle alternate protocols which change hostname or port.
     if (!protocol.hostname_.empty() || protocol.port_ != port) {

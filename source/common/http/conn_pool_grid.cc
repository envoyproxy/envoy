--- conflicted
+++ resolved
@@ -330,14 +330,9 @@
   // HTTP/3.
   ASSERT(connectivity_options.protocols_.size() == 3);
   ASSERT(alternate_protocols);
-<<<<<<< HEAD
-  std::chrono::microseconds rtt = alternate_protocols_->getSrtt(origin_);
-=======
-  std::chrono::milliseconds rtt =
-      std::chrono::duration_cast<std::chrono::milliseconds>(alternate_protocols_->getSrtt(
-          origin_, Runtime::runtimeFeatureEnabled(
-                       "envoy.reloadable_features.use_canonical_suffix_for_srtt")));
->>>>>>> f0f7a1e1
+  std::chrono::microseconds rtt = alternate_protocols_->getSrtt(
+      origin_,
+      Runtime::runtimeFeatureEnabled("envoy.reloadable_features.use_canonical_suffix_for_srtt"));
   if (rtt.count() != 0) {
     next_attempt_duration_ = std::chrono::duration_cast<std::chrono::milliseconds>(rtt * 1.5);
   }

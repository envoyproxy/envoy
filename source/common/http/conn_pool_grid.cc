--- conflicted
+++ resolved
@@ -6,22 +6,7 @@
 namespace Envoy {
 namespace Http {
 
-<<<<<<< HEAD
-namespace {
-// Helper function to make sure each protocol in expected_protocols is present
-// in protocols (only used for an ASSERT in debug builds)
-bool contains(const std::vector<Http::Protocol>& protocols,
-              const std::vector<Http::Protocol>& expected_protocols) {
-  for (auto protocol : expected_protocols) {
-    if (std::find(protocols.begin(), protocols.end(), protocol) == protocols.end()) {
-      return false;
-    }
-  }
-  return true;
-}
-
-=======
->>>>>>> 2500a45f
+namespace{
 absl::string_view describePool(const ConnectionPool::Instance& pool) {
   return pool.protocolDescription();
 }

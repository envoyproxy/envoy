--- conflicted
+++ resolved
@@ -42,10 +42,6 @@
 class CodeStatsImpl : public CodeStats {
 public:
   explicit CodeStatsImpl(Stats::SymbolTable& symbol_table);
-<<<<<<< HEAD
-  ~CodeStatsImpl() override;
-=======
->>>>>>> f683e0a6
 
   // CodeStats
   void chargeBasicResponseStat(Stats::Scope& scope, Stats::StatName prefix,
@@ -56,86 +52,13 @@
 private:
   friend class CodeStatsTest;
 
-<<<<<<< HEAD
-=======
   void writeCategory(const ResponseStatInfo& info, Stats::StatName rq_group,
                      Stats::StatName rq_code, Stats::StatName category) const;
->>>>>>> f683e0a6
   void incCounter(Stats::Scope& scope, const std::vector<Stats::StatName>& names) const;
   void incCounter(Stats::Scope& scope, Stats::StatName a, Stats::StatName b) const;
   void recordHistogram(Stats::Scope& scope, const std::vector<Stats::StatName>& names,
                        uint64_t count) const;
 
-<<<<<<< HEAD
-  class RequestCodeGroup {
-  public:
-    RequestCodeGroup(absl::string_view prefix, CodeStatsImpl& code_stats);
-    ~RequestCodeGroup();
-
-    Stats::StatName statName(Code response_code);
-
-  private:
-    // Use an array of atomic pointers to hold StatNameStorage objects for
-    // every conceivable HTTP response code. In the hot-path we'll reference
-    // these with a null-check, and if we need to allocate a symbol for a
-    // new code, we'll take a mutex to avoid duplicate allocations and
-    // subsequent leaks. This is similar in principle to a ReaderMutexLock,
-    // but should be faster, as ReaderMutexLocks appear to be too expensive for
-    // fine-grained controls. Another option would be to use a lock per
-    // stat-name, which might have similar performance to atomics with default
-    // barrier policy.
-
-    static constexpr uint32_t NumHttpCodes = 1000;
-    std::atomic<Stats::StatNameStorage*> rc_stat_names_[NumHttpCodes];
-
-    CodeStatsImpl& code_stats_;
-    std::string prefix_;
-    absl::Mutex mutex_;
-  };
-
-  static absl::string_view stripTrailingDot(absl::string_view prefix);
-  Stats::StatName makeStatName(absl::string_view name);
-  Stats::StatName upstreamRqGroup(Code response_code) const;
-
-  // We have to actively free the StatNameStorage with the symbol_table_, so
-  // it's easiest to accumulate the StatNameStorage objects in a vector, in
-  // addition to having discrete member variables. That saves having to
-  // enumerate the stat-names in both the member-variables listed below
-  // and the destructor.
-  //
-  // TODO(jmarantz): consider a new variant in stats_macros.h to enumerate stats
-  // names and manage their storage.
-  std::vector<Stats::StatNameStorage> storage_;
-
-  Stats::SymbolTable& symbol_table_;
-
-  Stats::StatName canary_;
-  Stats::StatName canary_upstream_rq_time_;
-  Stats::StatName external_;
-  Stats::StatName external_rq_time_;
-  Stats::StatName external_upstream_rq_time_;
-  Stats::StatName internal_;
-  Stats::StatName internal_rq_time_;
-  Stats::StatName internal_upstream_rq_time_;
-  Stats::StatName upstream_;
-  Stats::StatName upstream_rq_1xx_;
-  Stats::StatName upstream_rq_2xx_;
-  Stats::StatName upstream_rq_3xx_;
-  Stats::StatName upstream_rq_4xx_;
-  Stats::StatName upstream_rq_5xx_;
-  Stats::StatName upstream_rq_unknown_;
-  Stats::StatName upstream_rq_completed_;
-  Stats::StatName upstream_rq_time;
-  Stats::StatName upstream_rq_time_;
-  Stats::StatName vcluster_;
-  Stats::StatName vhost_;
-  Stats::StatName zone_;
-
-  mutable RequestCodeGroup canary_upstream_rq_;
-  mutable RequestCodeGroup external_upstream_rq_;
-  mutable RequestCodeGroup internal_upstream_rq_;
-  mutable RequestCodeGroup upstream_rq_;
-=======
   static absl::string_view stripTrailingDot(absl::string_view prefix);
   Stats::StatName upstreamRqGroup(Code response_code) const;
   Stats::StatName upstreamRqStatName(Code response_code) const;
@@ -188,7 +111,6 @@
   static constexpr uint32_t NumHttpCodes = 500;
   static constexpr uint32_t HttpCodeOffset = 100; // code 100 is at index 0.
   mutable std::atomic<uint8_t*> rc_stat_names_[NumHttpCodes];
->>>>>>> f683e0a6
 };
 
 /**

#pragma once

#include <chrono>
#include <cstdint>
#include <string>

#include "envoy/http/codes.h"
#include "envoy/http/header_map.h"
#include "envoy/stats/scope.h"

#include "common/stats/symbol_table_impl.h"

namespace Envoy {
namespace Http {

class CodeStatsImpl : public CodeStats {
public:
<<<<<<< HEAD
  explicit CodeStatsImpl(Stats::SymbolTable& symbol_table);
  ~CodeStatsImpl() override;

  // CodeStats
  void chargeBasicResponseStat(Stats::Scope& scope, const std::string& prefix,
                               Code response_code) override;
  void chargeBasicResponseStat(Stats::Scope& scope, Stats::StatName prefix,
                               Code response_code) override;
  void chargeResponseStat(const ResponseStatInfo& info) override;
  void chargeResponseTiming(const ResponseTimingInfo& info) override;

private:
  using Join = Stats::StatNameJoiner;

  class RequestCodeGroup {
  public:
    RequestCodeGroup(absl::string_view prefix, CodeStatsImpl& code_stats)
        : code_stats_(code_stats), prefix_(std::string(prefix)),
          upstream_rq_200_(makeStatName(Code::OK)), upstream_rq_404_(makeStatName(Code::NotFound)),
          upstream_rq_503_(makeStatName(Code::ServiceUnavailable)) {}
    ~RequestCodeGroup();

    Stats::StatName statName(Code response_code);

    /*
    using LockedStatName = std::pair<absl::Mutex, std::unique_ptr<Stats::StatNameStorage>>;

    // We'll cover known HTTP status codes in a mapped array, which we'll
    // discover by calling CodeUtility::toString(). Of course the response-code
    // can be any 64-bit integer as far as we can tell from this class, so
    // we'll have a fallback flast hash map for those.

    constexpr MaxResponseCode = 600;
    LockStatName[MaxResponseCode] locked_stat_names_;
    */

  private:
    using RCStatNameMap = absl::flat_hash_map<Code, std::unique_ptr<Stats::StatNameStorage>>;

    Stats::StatName makeStatName(Code response_code);

    CodeStatsImpl& code_stats_;
    std::string prefix_;
    absl::Mutex mutex_;
    RCStatNameMap rc_stat_name_map_ GUARDED_BY(mutex_);
    Stats::StatName upstream_rq_200_;
    Stats::StatName upstream_rq_404_;
    Stats::StatName upstream_rq_503_;
  };

  static absl::string_view stripTrailingDot(absl::string_view prefix);
  static std::string join(const std::vector<absl::string_view>& v);
  Stats::StatName makeStatName(absl::string_view name);
  Stats::StatName upstreamRqGroup(Code response_code) const;

  // We have to actively free the StatNameStorage with the symbol_table_, so
  // it's easiest to accumulate the StatNameStorage objects in a vector, in
  // addition to having discrete member variables. That saves having to
  // enumerate the stat-names in both the member-variables listed below
  // and the destructor.
  //
  // TODO(jmarantz): consider a new variant in stats_macros.h to enumerate stats
  // names and manage their storage.
  std::vector<Stats::StatNameStorage> storage_;

  Stats::SymbolTable& symbol_table_;

  Stats::StatName canary_;
  Stats::StatName canary_upstream_rq_time_;
  Stats::StatName external_;
  Stats::StatName external_rq_time_;
  Stats::StatName external_upstream_rq_time_;
  Stats::StatName internal_;
  Stats::StatName internal_rq_time_;
  Stats::StatName internal_upstream_rq_time_;
  Stats::StatName upstream_;
  Stats::StatName upstream_rq_1xx_;
  Stats::StatName upstream_rq_2xx_;
  Stats::StatName upstream_rq_3xx_;
  Stats::StatName upstream_rq_4xx_;
  Stats::StatName upstream_rq_5xx_;
  Stats::StatName upstream_rq_unknown_;
  Stats::StatName upstream_rq_completed_;
  Stats::StatName upstream_rq_time;
  Stats::StatName upstream_rq_time_;
  Stats::StatName vcluster_;
  Stats::StatName vhost_;
  Stats::StatName zone_;

  RequestCodeGroup canary_upstream_rq_;
  RequestCodeGroup external_upstream_rq_;
  RequestCodeGroup internal_upstream_rq_;
  RequestCodeGroup upstream_rq_;
=======
  ~CodeStatsImpl() override = default;

  // CodeStats
  void chargeBasicResponseStat(Stats::Scope& scope, const std::string& prefix,
                               Code response_code) const override;
  void chargeResponseStat(const ResponseStatInfo& info) const override;
  void chargeResponseTiming(const ResponseTimingInfo& info) const override;

private:
  friend class CodeStatsTest;

  /**
   * Strips any trailing "." from a prefix. This is handy as most prefixes
   * are specified as a literal like "http.", or an empty-string "". We
   * are going to be passing these, as well as other tokens, to join() below,
   * which will add "." between each token.
   *
   * TODO(jmarantz): remove all the trailing dots in all stat prefix string
   * literals. Then this function can be removed.
   */
  static absl::string_view stripTrailingDot(absl::string_view prefix);

  /**
   * Joins a string-view vector with "." between each token. If there's an
   * initial blank token it is skipped. Leading blank tokens occur due to empty
   * prefixes, which are fairly common.
   *
   * Note: this layer probably should be called something other than join(),
   * like joinSkipppingLeadingEmptyToken but I thought the decrease in
   * readability at all the call-sites would not be worth it.
   */
  static std::string join(const std::vector<absl::string_view>& v);

  // Predeclared tokens used for combining with join().
  const absl::string_view canary_upstream_rq_completed_{"canary.upstream_rq_completed"};
  const absl::string_view canary_upstream_rq_time_{"canary.upstream_rq_time"};
  const absl::string_view canary_upstream_rq_{"canary.upstream_rq_"};
  const absl::string_view external_rq_time_{"external.upstream_rq_time"};
  const absl::string_view external_upstream_rq_completed_{"external.upstream_rq_completed"};
  const absl::string_view external_upstream_rq_time_{"external.upstream_rq_time"};
  const absl::string_view external_upstream_rq_{"external.upstream_rq_"};
  const absl::string_view internal_rq_time_{"internal.upstream_rq_time"};
  const absl::string_view internal_upstream_rq_completed_{"internal.upstream_rq_completed"};
  const absl::string_view internal_upstream_rq_time_{"internal.upstream_rq_time"};
  const absl::string_view internal_upstream_rq_{"internal.upstream_rq_"};
  const absl::string_view upstream_rq_completed_{"upstream_rq_completed"};
  const absl::string_view upstream_rq_time_{"upstream_rq_time"};
  const absl::string_view upstream_rq_time{"upstream_rq_time"};
  const absl::string_view upstream_rq_{"upstream_rq_"};
  const absl::string_view vcluster_{"vcluster"};
  const absl::string_view vhost_{"vhost"};
  const absl::string_view zone_{"zone"};
>>>>>>> 43fc7790
};

/**
 * General utility routines for HTTP codes.
 */
class CodeUtility {
public:
  /**
   * Convert an HTTP response code to a descriptive string.
   * @param code supplies the code to convert.
   * @return const char* the string.
   */
  static const char* toString(Code code);

  static bool is1xx(uint64_t code) { return code >= 100 && code < 200; }
  static bool is2xx(uint64_t code) { return code >= 200 && code < 300; }
  static bool is3xx(uint64_t code) { return code >= 300 && code < 400; }
  static bool is4xx(uint64_t code) { return code >= 400 && code < 500; }
  static bool is5xx(uint64_t code) { return code >= 500 && code < 600; }

  static bool isGatewayError(uint64_t code) { return code >= 502 && code < 505; }

  static std::string groupStringForResponseCode(Code response_code);
};

} // namespace Http
} // namespace Envoy<|MERGE_RESOLUTION|>--- conflicted
+++ resolved
@@ -15,19 +15,18 @@
 
 class CodeStatsImpl : public CodeStats {
 public:
-<<<<<<< HEAD
   explicit CodeStatsImpl(Stats::SymbolTable& symbol_table);
   ~CodeStatsImpl() override;
 
   // CodeStats
-  void chargeBasicResponseStat(Stats::Scope& scope, const std::string& prefix,
-                               Code response_code) override;
   void chargeBasicResponseStat(Stats::Scope& scope, Stats::StatName prefix,
-                               Code response_code) override;
-  void chargeResponseStat(const ResponseStatInfo& info) override;
-  void chargeResponseTiming(const ResponseTimingInfo& info) override;
+                               Code response_code) const override;
+  void chargeResponseStat(const ResponseStatInfo& info) const override;
+  void chargeResponseTiming(const ResponseTimingInfo& info) const override;
 
 private:
+  friend class CodeStatsTest;
+
   using Join = Stats::StatNameJoiner;
 
   class RequestCodeGroup {
@@ -105,64 +104,10 @@
   Stats::StatName vhost_;
   Stats::StatName zone_;
 
-  RequestCodeGroup canary_upstream_rq_;
-  RequestCodeGroup external_upstream_rq_;
-  RequestCodeGroup internal_upstream_rq_;
-  RequestCodeGroup upstream_rq_;
-=======
-  ~CodeStatsImpl() override = default;
-
-  // CodeStats
-  void chargeBasicResponseStat(Stats::Scope& scope, const std::string& prefix,
-                               Code response_code) const override;
-  void chargeResponseStat(const ResponseStatInfo& info) const override;
-  void chargeResponseTiming(const ResponseTimingInfo& info) const override;
-
-private:
-  friend class CodeStatsTest;
-
-  /**
-   * Strips any trailing "." from a prefix. This is handy as most prefixes
-   * are specified as a literal like "http.", or an empty-string "". We
-   * are going to be passing these, as well as other tokens, to join() below,
-   * which will add "." between each token.
-   *
-   * TODO(jmarantz): remove all the trailing dots in all stat prefix string
-   * literals. Then this function can be removed.
-   */
-  static absl::string_view stripTrailingDot(absl::string_view prefix);
-
-  /**
-   * Joins a string-view vector with "." between each token. If there's an
-   * initial blank token it is skipped. Leading blank tokens occur due to empty
-   * prefixes, which are fairly common.
-   *
-   * Note: this layer probably should be called something other than join(),
-   * like joinSkipppingLeadingEmptyToken but I thought the decrease in
-   * readability at all the call-sites would not be worth it.
-   */
-  static std::string join(const std::vector<absl::string_view>& v);
-
-  // Predeclared tokens used for combining with join().
-  const absl::string_view canary_upstream_rq_completed_{"canary.upstream_rq_completed"};
-  const absl::string_view canary_upstream_rq_time_{"canary.upstream_rq_time"};
-  const absl::string_view canary_upstream_rq_{"canary.upstream_rq_"};
-  const absl::string_view external_rq_time_{"external.upstream_rq_time"};
-  const absl::string_view external_upstream_rq_completed_{"external.upstream_rq_completed"};
-  const absl::string_view external_upstream_rq_time_{"external.upstream_rq_time"};
-  const absl::string_view external_upstream_rq_{"external.upstream_rq_"};
-  const absl::string_view internal_rq_time_{"internal.upstream_rq_time"};
-  const absl::string_view internal_upstream_rq_completed_{"internal.upstream_rq_completed"};
-  const absl::string_view internal_upstream_rq_time_{"internal.upstream_rq_time"};
-  const absl::string_view internal_upstream_rq_{"internal.upstream_rq_"};
-  const absl::string_view upstream_rq_completed_{"upstream_rq_completed"};
-  const absl::string_view upstream_rq_time_{"upstream_rq_time"};
-  const absl::string_view upstream_rq_time{"upstream_rq_time"};
-  const absl::string_view upstream_rq_{"upstream_rq_"};
-  const absl::string_view vcluster_{"vcluster"};
-  const absl::string_view vhost_{"vhost"};
-  const absl::string_view zone_{"zone"};
->>>>>>> 43fc7790
+  mutable RequestCodeGroup canary_upstream_rq_;
+  mutable RequestCodeGroup external_upstream_rq_;
+  mutable RequestCodeGroup internal_upstream_rq_;
+  mutable RequestCodeGroup upstream_rq_;
 };
 
 /**

#include "common/http/context_impl.h"

namespace Envoy {
namespace Http {

<<<<<<< HEAD
ContextImpl::ContextImpl(Stats::SymbolTable& symbol_table)
    : tracer_(&null_tracer_), code_stats_(symbol_table), user_agent_context_(symbol_table) {}
=======
ContextImpl::ContextImpl(Stats::SymbolTable& symbol_table) : code_stats_(symbol_table) {}
>>>>>>> 53486afc

} // namespace Http
} // namespace Envoy<|MERGE_RESOLUTION|>--- conflicted
+++ resolved
@@ -3,12 +3,8 @@
 namespace Envoy {
 namespace Http {
 
-<<<<<<< HEAD
 ContextImpl::ContextImpl(Stats::SymbolTable& symbol_table)
-    : tracer_(&null_tracer_), code_stats_(symbol_table), user_agent_context_(symbol_table) {}
-=======
-ContextImpl::ContextImpl(Stats::SymbolTable& symbol_table) : code_stats_(symbol_table) {}
->>>>>>> 53486afc
+    : code_stats_(symbol_table), user_agent_context_(symbol_table) {}
 
 } // namespace Http
 } // namespace Envoy
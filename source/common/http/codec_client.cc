--- conflicted
+++ resolved
@@ -16,6 +16,8 @@
 #include "common/http/http3/well_known_names.h"
 #include "common/http/status.h"
 #include "common/http/utility.h"
+#include "common/runtime/runtime_features.h"
+#include "common/runtime/runtime_impl.h"
 
 namespace Envoy {
 namespace Http {
@@ -152,14 +154,13 @@
 
   switch (type) {
   case Type::HTTP1: {
-<<<<<<< HEAD
     if (Runtime::runtimeFeatureEnabled("envoy.reloadable_features.new_codec_behavior")) {
       codec_ = std::make_unique<Http1::ClientConnectionImpl>(
-          *connection_, host->cluster().statsScope(), *this, host->cluster().http1Settings(),
+          *connection_, host->cluster().http1CodecStats(), *this, host->cluster().http1Settings(),
           host->cluster().maxResponseHeadersCount());
     } else {
       codec_ = std::make_unique<Legacy::Http1::ClientConnectionImpl>(
-          *connection_, host->cluster().statsScope(), *this, host->cluster().http1Settings(),
+          *connection_, host->cluster().http1CodecStats(), *this, host->cluster().http1Settings(),
           host->cluster().maxResponseHeadersCount());
     }
     break;
@@ -167,25 +168,15 @@
   case Type::HTTP2: {
     if (Runtime::runtimeFeatureEnabled("envoy.reloadable_features.new_codec_behavior")) {
       codec_ = std::make_unique<Http2::ClientConnectionImpl>(
-          *connection_, *this, host->cluster().statsScope(), host->cluster().http2Options(),
-          Http::DEFAULT_MAX_REQUEST_HEADERS_KB, host->cluster().maxResponseHeadersCount());
+          *connection_, *this, host->cluster().http2CodecStats(), host->cluster().http2Options(),
+          Http::DEFAULT_MAX_REQUEST_HEADERS_KB, host->cluster().maxResponseHeadersCount(),
+          Http2::ProdNghttp2SessionFactory::get());
     } else {
       codec_ = std::make_unique<Http2::ClientConnectionImpl>(
-          *connection_, *this, host->cluster().statsScope(), host->cluster().http2Options(),
-          Http::DEFAULT_MAX_REQUEST_HEADERS_KB, host->cluster().maxResponseHeadersCount());
+          *connection_, *this, host->cluster().http2CodecStats(), host->cluster().http2Options(),
+          Http::DEFAULT_MAX_REQUEST_HEADERS_KB, host->cluster().maxResponseHeadersCount(),
+          Http2::ProdNghttp2SessionFactory::get());
     }
-=======
-    codec_ = std::make_unique<Http1::ClientConnectionImpl>(
-        *connection_, host->cluster().http1CodecStats(), *this, host->cluster().http1Settings(),
-        host->cluster().maxResponseHeadersCount());
-    break;
-  }
-  case Type::HTTP2: {
-    codec_ = std::make_unique<Http2::ClientConnectionImpl>(
-        *connection_, *this, host->cluster().http2CodecStats(), host->cluster().http2Options(),
-        Http::DEFAULT_MAX_REQUEST_HEADERS_KB, host->cluster().maxResponseHeadersCount(),
-        Http2::ProdNghttp2SessionFactory::get());
->>>>>>> 7b8b3fda
     break;
   }
   case Type::HTTP3: {

--- conflicted
+++ resolved
@@ -133,7 +133,7 @@
 }
 
 void CodecClient::onData(Buffer::Instance& data) {
-<<<<<<< HEAD
+  protocol_error_ = false;
   const Status status = codec_->dispatch(data);
 
   if (!status.ok()) {
@@ -145,33 +145,15 @@
         (!active_requests_.empty() ||
          getPrematureResponseHttpCode(status) != Code::RequestTimeout)) {
       host_->cluster().stats().upstream_cx_protocol_error_.inc();
-=======
-  protocol_error_ = false;
-  const Status status = codec_->dispatch(data);
-
-  if (isCodecProtocolError(status)) {
-    ENVOY_CONN_LOG(debug, "protocol error: {}", *connection_, status.message());
-    protocol_error_ = true;
-    close();
-  } else if (isPrematureResponseError(status)) {
-    // Don't count 408 responses where we have no active requests as protocol errors
-    if (!active_requests_.empty() || getPrematureResponseHttpCode(status) != Code::RequestTimeout) {
       protocol_error_ = true;
->>>>>>> 8b81b7bb
     }
     ENVOY_CONN_LOG(debug, "premature response", *connection_);
     close();
   }
 
-<<<<<<< HEAD
   // All data should be consumed at this point if the connection remains open.
   ASSERT(data.length() == 0 || connection_->state() != Network::Connection::State::Open,
          absl::StrCat("extraneous bytes after response complete: ", data.length()));
-=======
-  if (protocol_error_) {
-    host_->cluster().stats().upstream_cx_protocol_error_.inc();
-  }
->>>>>>> 8b81b7bb
 }
 
 CodecClientProd::CodecClientProd(Type type, Network::ClientConnectionPtr&& connection,

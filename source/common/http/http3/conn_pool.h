#pragma once

#include <cstdint>

#include "envoy/common/optref.h"
#include "envoy/http/persist_quic_info.h"
#include "envoy/upstream/upstream.h"

#include "source/common/http/codec_client.h"
#include "source/common/http/conn_pool_base.h"

#ifdef ENVOY_ENABLE_QUIC
#include "source/common/quic/client_connection_factory_impl.h"
#include "source/common/quic/envoy_quic_utils.h"
#include "source/common/quic/quic_transport_socket_factory.h"
#else
#error "http3 conn pool should not be built with QUIC disabled"
#endif

namespace Envoy {
namespace Http {
namespace Http3 {

class ActiveClient : public MultiplexedActiveClientBase {
public:
  ActiveClient(Envoy::Http::HttpConnPoolImplBase& parent,
               Upstream::Host::CreateConnectionData& data);

  // Http::ConnectionCallbacks
  void onMaxStreamsChanged(uint32_t num_streams) override;

  RequestEncoder& newStreamEncoder(ResponseDecoder& response_decoder) override {
    ASSERT(quiche_capacity_ != 0);
    // Each time a quic stream is allocated the quic capacity needs to get
    // decremented. See comments by quiche_capacity_.
    updateCapacity(quiche_capacity_ - 1);
    return MultiplexedActiveClientBase::newStreamEncoder(response_decoder);
  }

  // ConnectionPool::ActiveClient
  void onEnlisted() override;
  uint32_t effectiveConcurrentStreamLimit() const override {
    return std::min<int64_t>(MultiplexedActiveClientBase::effectiveConcurrentStreamLimit(),
                             quiche_capacity_);
  }

  // Overload the default capacity calculations to return the quic capacity
  // (modified by any stream limits in Envoy config)
  int64_t currentUnusedCapacity() const override {
    return std::min<int64_t>(quiche_capacity_, effectiveConcurrentStreamLimit());
  }

  void updateCapacity(uint64_t new_quiche_capacity) {
    // Each time we update the capacity make sure to reflect the update in the
    // connection pool.
    //
    // Due to interplay between the max number of concurrent streams Envoy will
    // allow and the max number of streams per connection this is not as simple
    // as just updating based on the delta between quiche_capacity_ and
    // new_quiche_capacity, so we use the delta between the actual calculated
    // capacity before and after the update.
    uint64_t old_capacity = currentUnusedCapacity();
    quiche_capacity_ = new_quiche_capacity;
    uint64_t new_capacity = currentUnusedCapacity();

    if (connect_timer_) {
      if (new_capacity < old_capacity) {
        parent_.decrConnectingAndConnectedStreamCapacity(old_capacity - new_capacity);
      } else if (old_capacity < new_capacity) {
        parent_.incrConnectingAndConnectedStreamCapacity(new_capacity - old_capacity);
      }
    } else {
      if (new_capacity < old_capacity) {
        parent_.decrClusterStreamCapacity(old_capacity - new_capacity);
      } else if (old_capacity < new_capacity) {
        parent_.incrClusterStreamCapacity(new_capacity - old_capacity);
      }
    }
  }

  // Unlike HTTP/2 and HTTP/1, rather than having a cap on the number of active
  // streams, QUIC has a fixed number of streams available which is updated via
  // the MAX_STREAMS frame.
  //
  // As such each time we create a new stream for QUIC, the capacity goes down
  // by one, but unlike the other two codecs it is _not_ restored on stream
  // closure.
  //
  // We track the QUIC capacity here, and overload currentUnusedCapacity so the
  // connection pool can accurately keep track of when it is safe to create new
  // streams.
  //
  // Though HTTP/3 should arguably start out with 0 stream capacity until the
  // initial handshake is complete and MAX_STREAMS frame has been received,
  // assume optimistically it will get ~100 streams, so that the connection pool
  // won't fetch a connection for each incoming stream but will assume that the
  // first connection will likely be able to serve 100.
  // This number will be updated to the correct value before the connection is
  // deemed connected, at which point further connections will be established if
  // necessary.
  uint64_t quiche_capacity_ = 100;
};

// An interface to propagate H3 handshake result.
// TODO(danzh) add an API to propagate 0-RTT handshake failure.
class PoolConnectResultCallback {
public:
  virtual ~PoolConnectResultCallback() = default;

  // Called when the mandatory handshake is complete. This is when a HTTP/3 connection is regarded
  // as connected and is able to send requests.
  virtual void onHandshakeComplete() PURE;
};

// Http3 subclass of FixedHttpConnPoolImpl which exists to store quic data.
class Http3ConnPoolImpl : public FixedHttpConnPoolImpl {
public:
  Http3ConnPoolImpl(Upstream::HostConstSharedPtr host, Upstream::ResourcePriority priority,
                    Event::Dispatcher& dispatcher,
                    const Network::ConnectionSocket::OptionsSharedPtr& options,
                    const Network::TransportSocketOptionsConstSharedPtr& transport_socket_options,
                    Random::RandomGenerator& random_generator,
                    Upstream::ClusterConnectivityState& state, CreateClientFn client_fn,
                    CreateCodecFn codec_fn, std::vector<Http::Protocol> protocol,
                    OptRef<PoolConnectResultCallback> connect_callback,
                    Http::PersistentQuicInfo& quic_info);

  ~Http3ConnPoolImpl() override;

  // For HTTP/3 the base connection pool does not track stream capacity, rather
  // the HTTP3 active client does.
  bool trackStreamCapacity() override { return false; }

  std::unique_ptr<Network::ClientConnection>
  createClientConnection(Quic::QuicStatNames& quic_stat_names, Stats::Scope& scope);

protected:
  void onConnected(Envoy::ConnectionPool::ActiveClient&) override;

private:
  friend class Http3ConnPoolImplPeer;

  // Returns the most recent crypto config from host_;
  std::shared_ptr<quic::QuicCryptoClientConfig> cryptoConfig();

  // Store quic helpers which can be shared between connections and must live
  // beyond the lifetime of individual connections.
  Quic::PersistentQuicInfoImpl& quic_info_;
  // server-id can change over the lifetime of Envoy but will be consistent for a
  // given connection pool.
  quic::QuicServerId server_id_;
  // Latch the latest crypto config, to determine if it has updated since last
  // checked.
  Envoy::Ssl::ClientContextSharedPtr client_context_;
  // If client_context_ changes, client config will be updated as well.
  std::shared_ptr<quic::QuicCryptoClientConfig> crypto_config_;
  // If not nullopt, called when the handshake state changes.
  OptRef<PoolConnectResultCallback> connect_callback_;
};

std::unique_ptr<Http3ConnPoolImpl>
allocateConnPool(Event::Dispatcher& dispatcher, Random::RandomGenerator& random_generator,
                 Upstream::HostConstSharedPtr host, Upstream::ResourcePriority priority,
                 const Network::ConnectionSocket::OptionsSharedPtr& options,
                 const Network::TransportSocketOptionsConstSharedPtr& transport_socket_options,
<<<<<<< HEAD
                 Upstream::ClusterConnectivityState& state, Quic::QuicStatNames& quic_stat_names,
                 Stats::Scope& scope, OptRef<PoolConnectResultCallback> connect_callback,
                 Http::PersistentQuicInfo& quic_info);
=======
                 Upstream::ClusterConnectivityState& state, TimeSource& time_source,
                 Quic::QuicStatNames& quic_stat_names,
                 OptRef<Http::AlternateProtocolsCache> rtt_cache, Stats::Scope& scope,
                 OptRef<PoolConnectResultCallback> connect_callback);
>>>>>>> f6da340b

} // namespace Http3
} // namespace Http
} // namespace Envoy<|MERGE_RESOLUTION|>--- conflicted
+++ resolved
@@ -132,7 +132,8 @@
   bool trackStreamCapacity() override { return false; }
 
   std::unique_ptr<Network::ClientConnection>
-  createClientConnection(Quic::QuicStatNames& quic_stat_names, Stats::Scope& scope);
+  createClientConnection(Quic::QuicStatNames& quic_stat_names,
+                         OptRef<Http::AlternateProtocolsCache> rtt_cache, Stats::Scope& scope);
 
 protected:
   void onConnected(Envoy::ConnectionPool::ActiveClient&) override;
@@ -163,16 +164,10 @@
                  Upstream::HostConstSharedPtr host, Upstream::ResourcePriority priority,
                  const Network::ConnectionSocket::OptionsSharedPtr& options,
                  const Network::TransportSocketOptionsConstSharedPtr& transport_socket_options,
-<<<<<<< HEAD
                  Upstream::ClusterConnectivityState& state, Quic::QuicStatNames& quic_stat_names,
-                 Stats::Scope& scope, OptRef<PoolConnectResultCallback> connect_callback,
+                 OptRef<Http::AlternateProtocolsCache> rtt_cache, Stats::Scope& scope,
+                 OptRef<PoolConnectResultCallback> connect_callback,
                  Http::PersistentQuicInfo& quic_info);
-=======
-                 Upstream::ClusterConnectivityState& state, TimeSource& time_source,
-                 Quic::QuicStatNames& quic_stat_names,
-                 OptRef<Http::AlternateProtocolsCache> rtt_cache, Stats::Scope& scope,
-                 OptRef<PoolConnectResultCallback> connect_callback);
->>>>>>> f6da340b
 
 } // namespace Http3
 } // namespace Http

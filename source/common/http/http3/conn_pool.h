--- conflicted
+++ resolved
@@ -131,12 +131,8 @@
                     Random::RandomGenerator& random_generator,
                     Upstream::ClusterConnectivityState& state, CreateClientFn client_fn,
                     CreateCodecFn codec_fn, std::vector<Http::Protocol> protocol,
-<<<<<<< HEAD
                     OptRef<PoolConnectResultCallback> connect_callback,
                     Http::PersistentQuicInfo& quic_info);
-=======
-                    OptRef<PoolConnectResultCallback> connect_callback);
->>>>>>> dc82ec26
 
   ~Http3ConnPoolImpl() override;
   ConnectionPool::Cancellable* newStream(Http::ResponseDecoder& response_decoder,
@@ -162,11 +158,7 @@
 
   // Store quic helpers which can be shared between connections and must live
   // beyond the lifetime of individual connections.
-<<<<<<< HEAD
   Quic::PersistentQuicInfoImpl& quic_info_;
-=======
-  std::unique_ptr<Quic::PersistentQuicInfoImpl> quic_info_;
->>>>>>> dc82ec26
   // server-id can change over the lifetime of Envoy but will be consistent for a
   // given connection pool.
   quic::QuicServerId server_id_;

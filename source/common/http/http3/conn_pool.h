#pragma once

#include <cstdint>
#include <memory>

#include "envoy/common/optref.h"
#include "envoy/http/persistent_quic_info.h"
#include "envoy/upstream/upstream.h"

#include "source/common/http/codec_client.h"
#include "source/common/http/conn_pool_base.h"

#ifdef ENVOY_ENABLE_QUIC
#include "source/common/quic/client_connection_factory_impl.h"
#include "source/common/quic/envoy_quic_utils.h"
#include "source/common/quic/quic_transport_socket_factory.h"
#else
#error "http3 conn pool should not be built with QUIC disabled"
#endif

namespace Envoy {
namespace Http {
namespace Http3 {

class ActiveClient : public MultiplexedActiveClientBase {
public:
  ActiveClient(Envoy::Http::HttpConnPoolImplBase& parent,
               Upstream::Host::CreateConnectionData& data);

  ~ActiveClient() override {
    if (async_connect_callback_ != nullptr && async_connect_callback_->enabled()) {
      async_connect_callback_->cancel();
    }
  }
  // Http::ConnectionCallbacks
  void onMaxStreamsChanged(uint32_t num_streams) override;

  RequestEncoder& newStreamEncoder(ResponseDecoder& response_decoder) override {
    ASSERT(quiche_capacity_ != 0);
    stream_attached_ = true;
    // Each time a quic stream is allocated the quic capacity needs to get
    // decremented. See comments by quiche_capacity_.
    updateCapacity(quiche_capacity_ - 1);
    return MultiplexedActiveClientBase::newStreamEncoder(response_decoder);
  }

  uint32_t effectiveConcurrentStreamLimit() const override {
    return std::min<int64_t>(MultiplexedActiveClientBase::effectiveConcurrentStreamLimit(),
                             quiche_capacity_);
  }

  // Overload the default capacity calculations to return the quic capacity
  // (modified by any stream limits in Envoy config)
  int64_t currentUnusedCapacity() const override {
    return std::min<int64_t>(quiche_capacity_, effectiveConcurrentStreamLimit());
  }

  // Overridden to return true as long as the client is doing handshake even when it is ready for
  // early data streams.
  bool hasHandshakeCompleted() const override { return has_handshake_completed_; }

  // Overridden to include ReadyForEarlyData state.
  bool readyForStream() const override {
    return state() == State::READY || state() == State::ReadyForEarlyData;
  }

  void updateCapacity(uint64_t new_quiche_capacity) {
    // Each time we update the capacity make sure to reflect the update in the
    // connection pool.
    //
    // Due to interplay between the max number of concurrent streams Envoy will
    // allow and the max number of streams per connection this is not as simple
    // as just updating based on the delta between quiche_capacity_ and
    // new_quiche_capacity, so we use the delta between the actual calculated
    // capacity before and after the update.
    uint64_t old_capacity = currentUnusedCapacity();
    quiche_capacity_ = new_quiche_capacity;
    uint64_t new_capacity = currentUnusedCapacity();

    if (new_capacity < old_capacity) {
      parent_.decrConnectingAndConnectedStreamCapacity(old_capacity - new_capacity, *this);
    } else if (old_capacity < new_capacity) {
      parent_.incrConnectingAndConnectedStreamCapacity(new_capacity - old_capacity, *this);
    }
  }

  bool hasCreatedStream() const { return stream_attached_; }

protected:
  bool supportsEarlyData() const override { return true; }

private:
  // Unlike HTTP/2 and HTTP/1, rather than having a cap on the number of active
  // streams, QUIC has a fixed number of streams available which is updated via
  // the MAX_STREAMS frame.
  //
  // As such each time we create a new stream for QUIC, the capacity goes down
  // by one, but unlike the other two codecs it is _not_ restored on stream
  // closure.
  //
  // We track the QUIC capacity here, and overload currentUnusedCapacity so the
  // connection pool can accurately keep track of when it is safe to create new
  // streams.
  //
  // Though HTTP/3 should arguably start out with 0 stream capacity until the
  // initial handshake is complete and MAX_STREAMS frame has been received,
  // assume optimistically it will get ~100 streams, so that the connection pool
  // won't fetch a connection for each incoming stream but will assume that the
  // first connection will likely be able to serve 100.
  // This number will be updated to the correct value before the connection is
  // deemed connected, at which point further connections will be established if
  // necessary.
  uint64_t quiche_capacity_ = 100;
  // Used to schedule a deferred connect() call. Because HTTP/3 codec client can
  // do 0-RTT during connect(), deferring it to avoid handling network events during CodecClient
  // construction.
  Event::SchedulableCallbackPtr async_connect_callback_;
  // True if newStream() is ever called.
  bool stream_attached_{false};
};

// An interface to propagate H3 handshake result.
// TODO(danzh) add an API to propagate 0-RTT handshake failure.
class PoolConnectResultCallback {
public:
  virtual ~PoolConnectResultCallback() = default;

  // Called when the mandatory handshake is complete. This is when a HTTP/3 connection is regarded
  // as connected and is able to send requests.
  virtual void onHandshakeComplete() PURE;
  virtual void onZeroRttHandshakeFailed() PURE;
};

// Http3 subclass of FixedHttpConnPoolImpl which exists to store quic data.
class Http3ConnPoolImpl : public FixedHttpConnPoolImpl {
public:
  Http3ConnPoolImpl(Upstream::HostConstSharedPtr host, Upstream::ResourcePriority priority,
                    Event::Dispatcher& dispatcher,
                    const Network::ConnectionSocket::OptionsSharedPtr& options,
                    const Network::TransportSocketOptionsConstSharedPtr& transport_socket_options,
                    Random::RandomGenerator& random_generator,
                    Upstream::ClusterConnectivityState& state, CreateClientFn client_fn,
                    CreateCodecFn codec_fn, std::vector<Http::Protocol> protocol,
                    OptRef<PoolConnectResultCallback> connect_callback,
                    Http::PersistentQuicInfo& quic_info);

  ~Http3ConnPoolImpl() override;
  ConnectionPool::Cancellable* newStream(Http::ResponseDecoder& response_decoder,
                                         ConnectionPool::Callbacks& callbacks,
                                         const Instance::StreamOptions& options) override;

  // For HTTP/3 the base connection pool does not track stream capacity, rather
  // the HTTP3 active client does.
  bool trackStreamCapacity() override { return false; }

  std::unique_ptr<Network::ClientConnection>
  createClientConnection(Quic::QuicStatNames& quic_stat_names,
                         OptRef<Http::AlternateProtocolsCache> rtt_cache, Stats::Scope& scope);

protected:
  void onConnected(Envoy::ConnectionPool::ActiveClient&) override;
  void onConnectFailed(Envoy::ConnectionPool::ActiveClient&) override;

private:
  friend class Http3ConnPoolImplPeer;

<<<<<<< HEAD
  // Store quic helpers which can be shared between connections and must live
  // beyond the lifetime of individual connections.
=======
  // Latches Quic helpers shared across the cluster
>>>>>>> 6f3d1586
  Quic::PersistentQuicInfoImpl& quic_info_;
  // server-id can change over the lifetime of Envoy but will be consistent for a
  // given connection pool.
  quic::QuicServerId server_id_;
  // If not nullopt, called when the handshake state changes.
  OptRef<PoolConnectResultCallback> connect_callback_;
};

std::unique_ptr<Http3ConnPoolImpl>
allocateConnPool(Event::Dispatcher& dispatcher, Random::RandomGenerator& random_generator,
                 Upstream::HostConstSharedPtr host, Upstream::ResourcePriority priority,
                 const Network::ConnectionSocket::OptionsSharedPtr& options,
                 const Network::TransportSocketOptionsConstSharedPtr& transport_socket_options,
                 Upstream::ClusterConnectivityState& state, Quic::QuicStatNames& quic_stat_names,
                 OptRef<Http::AlternateProtocolsCache> rtt_cache, Stats::Scope& scope,
                 OptRef<PoolConnectResultCallback> connect_callback,
                 Http::PersistentQuicInfo& quic_info);

} // namespace Http3
} // namespace Http
} // namespace Envoy<|MERGE_RESOLUTION|>--- conflicted
+++ resolved
@@ -164,12 +164,7 @@
 private:
   friend class Http3ConnPoolImplPeer;
 
-<<<<<<< HEAD
-  // Store quic helpers which can be shared between connections and must live
-  // beyond the lifetime of individual connections.
-=======
   // Latches Quic helpers shared across the cluster
->>>>>>> 6f3d1586
   Quic::PersistentQuicInfoImpl& quic_info_;
   // server-id can change over the lifetime of Envoy but will be consistent for a
   // given connection pool.

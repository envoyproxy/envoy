--- conflicted
+++ resolved
@@ -65,15 +65,8 @@
 
 const Envoy::Ssl::ClientContextConfig&
 getConfig(Network::TransportSocketFactory& transport_socket_factory) {
-<<<<<<< HEAD
-  auto* quic_socket_factory =
-      dynamic_cast<Quic::QuicClientTransportSocketFactory*>(&transport_socket_factory);
-  ASSERT(quic_socket_factory != nullptr);
-  return quic_socket_factory->clientContextConfig();
-=======
   return dynamic_cast<Quic::QuicClientTransportSocketFactory&>(transport_socket_factory)
       .clientContextConfig();
->>>>>>> c95a9a2b
 }
 
 ConnectionPool::Cancellable* Http3ConnPoolImpl::newStream(Http::ResponseDecoder& response_decoder,
@@ -114,16 +107,9 @@
 Http3ConnPoolImpl::~Http3ConnPoolImpl() { destructAllConnections(); }
 
 std::shared_ptr<quic::QuicCryptoClientConfig> Http3ConnPoolImpl::cryptoConfig() {
-<<<<<<< HEAD
-  auto* quic_socket_factory =
-      dynamic_cast<Quic::QuicClientTransportSocketFactory*>(&host_->transportSocketFactory());
-  ASSERT(quic_socket_factory != nullptr);
-  auto context = quic_socket_factory->sslCtx();
-=======
   Envoy::Ssl::ClientContextSharedPtr context =
       dynamic_cast<Quic::QuicClientTransportSocketFactory&>(host_->transportSocketFactory())
           .sslCtx();
->>>>>>> c95a9a2b
   // If the secrets haven't been loaded, there is no crypto config.
   if (context == nullptr) {
     return nullptr;

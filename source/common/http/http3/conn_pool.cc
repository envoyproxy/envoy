--- conflicted
+++ resolved
@@ -84,13 +84,8 @@
     OptRef<PoolConnectResultCallback> connect_callback, Http::PersistentQuicInfo& quic_info)
     : FixedHttpConnPoolImpl(host, priority, dispatcher, options, transport_socket_options,
                             random_generator, state, client_fn, codec_fn, protocol),
-<<<<<<< HEAD
-      quic_info_(Quic::createPersistentQuicInfoForCluster(dispatcher, host->cluster())),
+      quic_info_(dynamic_cast<Quic::PersistentQuicInfoImpl&>(quic_info)),
       server_id_(sni(transport_socket_options, host),
-=======
-      quic_info_(dynamic_cast<Quic::PersistentQuicInfoImpl&>(quic_info)),
-      server_id_(getConfig(host_->transportSocketFactory()).serverNameIndication(),
->>>>>>> 5f8860ba
                  static_cast<uint16_t>(host_->address()->ip()->port()), false),
       connect_callback_(connect_callback) {}
 

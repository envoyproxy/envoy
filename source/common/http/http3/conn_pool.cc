#include "source/common/http/http3/conn_pool.h"

#include <cstdint>
#include <memory>

#include "envoy/event/dispatcher.h"

#include "source/common/config/utility.h"
#include "source/common/http/utility.h"
#include "source/common/network/address_impl.h"
#include "source/common/network/utility.h"
#include "source/common/runtime/runtime_features.h"
#include "source/common/upstream/upstream_impl.h"

namespace Envoy {
namespace Http {
namespace Http3 {
namespace {

// Assuming here that happy eyeballs sorting results in the first address being
// a different address family than the second, make a best effort attempt to
// return a secondary address family.
Network::Address::InstanceConstSharedPtr
getHostAddress(std::shared_ptr<const Upstream::HostDescription> host,
               bool secondary_address_family) {
  if (!secondary_address_family) {
    return host->address();
  }
  Upstream::HostDescription::SharedConstAddressVector list_or_null = host->addressListOrNull();
  if (!list_or_null || list_or_null->size() < 2 || !(*list_or_null)[0]->ip() ||
      !(*list_or_null)[1]->ip()) {
    // This function is only called if the parallel address checks in conn_pool_grid.cc
    // already passed so it should not return here, but if there was a DNS
    // re-resolve between checking the address list in the grid and checking
    // here, we'll fail over here rather than fast-fail the connection.
    return host->address();
  }
  return (*list_or_null)[1];
}

uint32_t getMaxStreams(const Upstream::ClusterInfo& cluster) {
  return PROTOBUF_GET_WRAPPED_OR_DEFAULT(cluster.http3Options().quic_protocol_options(),
                                         max_concurrent_streams, 100);
}

const Envoy::Ssl::ClientContextConfig&
getConfig(Network::UpstreamTransportSocketFactory& transport_socket_factory) {
  ASSERT(transport_socket_factory.clientContextConfig().has_value());
  return transport_socket_factory.clientContextConfig().value();
}

std::string sni(const Network::TransportSocketOptionsConstSharedPtr& options,
                Upstream::HostConstSharedPtr host) {
  return options && options->serverNameOverride().has_value()
             ? options->serverNameOverride().value()
             : getConfig(host->transportSocketFactory()).serverNameIndication();
}

} // namespace

ActiveClient::ActiveClient(Envoy::Http::HttpConnPoolImplBase& parent,
                           Upstream::Host::CreateConnectionData& data)
    : MultiplexedActiveClientBase(
          parent, getMaxStreams(parent.host()->cluster()), getMaxStreams(parent.host()->cluster()),
          parent.host()->cluster().trafficStats()->upstream_cx_http3_total_, data),
      async_connect_callback_(parent_.dispatcher().createSchedulableCallback([this]() {
        if (state() != Envoy::ConnectionPool::ActiveClient::State::Connecting) {
          return;
        }
        codec_client_->connect();
        if (readyForStream()) {
          // This client can send early data, so check if there are any pending streams can be sent
          // as early data.
          parent_.onUpstreamReadyForEarlyData(*this);
        }
      })) {
  ASSERT(codec_client_);
  if (!codec_client_->connectCalled()) {
    // Hasn't called connect() yet, schedule one for the next event loop.
    async_connect_callback_->scheduleCallbackNextIteration();
  }
}

void ActiveClient::onMaxStreamsChanged(uint32_t num_streams) {
  updateCapacity(num_streams);
  if (state() == ActiveClient::State::Busy && currentUnusedCapacity() != 0) {
    ENVOY_BUG(hasHandshakeCompleted(), "Received MAX_STREAM frame before handshake completed.");
    parent_.transitionActiveClientState(*this, ActiveClient::State::Ready);
    // If there's waiting streams, make sure the pool will now serve them.
    parent_.onUpstreamReady();
  } else if (currentUnusedCapacity() == 0 && state() == ActiveClient::State::ReadyForEarlyData) {
    // With HTTP/3 this can only happen during a rejected 0-RTT handshake.
    parent_.transitionActiveClientState(*this, ActiveClient::State::Busy);
  }
}

ConnectionPool::Cancellable* Http3ConnPoolImpl::newStream(Http::ResponseDecoder& response_decoder,
                                                          ConnectionPool::Callbacks& callbacks,
                                                          const Instance::StreamOptions& options) {
  ENVOY_BUG(options.can_use_http3_,
            "Trying to send request over h3 while alternate protocols is disabled.");
  return FixedHttpConnPoolImpl::newStream(response_decoder, callbacks, options);
}

Http3ConnPoolImpl::Http3ConnPoolImpl(
    Upstream::HostConstSharedPtr host, Upstream::ResourcePriority priority,
    Event::Dispatcher& dispatcher, const Network::ConnectionSocket::OptionsSharedPtr& options,
    const Network::TransportSocketOptionsConstSharedPtr& transport_socket_options,
    Random::RandomGenerator& random_generator, Upstream::ClusterConnectivityState& state,
    CreateClientFn client_fn, CreateCodecFn codec_fn, std::vector<Http::Protocol> protocol,
    OptRef<PoolConnectResultCallback> connect_callback, Http::PersistentQuicInfo& quic_info,
    OptRef<Quic::EnvoyQuicNetworkObserverRegistry> network_observer_registry,
    bool attempt_happy_eyeballs)
    : FixedHttpConnPoolImpl(host, priority, dispatcher, options, transport_socket_options,
                            random_generator, state, client_fn, codec_fn, protocol, {}, nullptr),
      quic_info_(dynamic_cast<Quic::PersistentQuicInfoImpl&>(quic_info)),
      server_id_(sni(transport_socket_options, host),
                 static_cast<uint16_t>(host_->address()->ip()->port()), false),
      connect_callback_(connect_callback), attempt_happy_eyeballs_(attempt_happy_eyeballs),
      network_observer_registry_(network_observer_registry) {}

void Http3ConnPoolImpl::onConnected(Envoy::ConnectionPool::ActiveClient&) {
  if (connect_callback_ != absl::nullopt) {
    connect_callback_->onHandshakeComplete();
  }
}

void Http3ConnPoolImpl::onConnectFailed(Envoy::ConnectionPool::ActiveClient& client) {
  ASSERT(client.numActiveStreams() == 0);
  if (static_cast<ActiveClient&>(client).hasCreatedStream() && connect_callback_ != absl::nullopt) {
    connect_callback_->onZeroRttHandshakeFailed();
  }
}

// Make sure all connections are torn down before quic_info_ is deleted.
Http3ConnPoolImpl::~Http3ConnPoolImpl() { destructAllConnections(); }

std::unique_ptr<Network::ClientConnection>
Http3ConnPoolImpl::createClientConnection(Quic::QuicStatNames& quic_stat_names,
                                          OptRef<Http::HttpServerPropertiesCache> rtt_cache,
                                          Stats::Scope& scope) {
  std::shared_ptr<quic::QuicCryptoClientConfig> crypto_config =
      host_->transportSocketFactory().getCryptoConfig();
  if (crypto_config == nullptr) {
    return nullptr; // no secrets available yet.
  }

  Network::Address::InstanceConstSharedPtr address =
      getHostAddress(host(), attempt_happy_eyeballs_);
  auto upstream_local_address_selector = host()->cluster().getUpstreamLocalAddressSelector();
  auto upstream_local_address =
      upstream_local_address_selector->getUpstreamLocalAddress(address, socketOptions());

  return Quic::createQuicNetworkConnection(
<<<<<<< HEAD
      quic_info_, std::move(crypto_config), server_id_, dispatcher(), address, source_address,
      quic_stat_names, rtt_cache, scope, upstream_local_address.socket_options_,
      transportSocketOptions(), connection_id_generator_, host_->transportSocketFactory(),
      network_observer_registry_.ptr());
=======
      quic_info_, std::move(crypto_config), server_id_, dispatcher(), address,
      upstream_local_address.address_, quic_stat_names, rtt_cache, scope,
      upstream_local_address.socket_options_, transportSocketOptions(), connection_id_generator_,
      host_->transportSocketFactory(), network_observer_registry_.ptr());
>>>>>>> a65765e0
}

std::unique_ptr<Http3ConnPoolImpl>
allocateConnPool(Event::Dispatcher& dispatcher, Random::RandomGenerator& random_generator,
                 Upstream::HostConstSharedPtr host, Upstream::ResourcePriority priority,
                 const Network::ConnectionSocket::OptionsSharedPtr& options,
                 const Network::TransportSocketOptionsConstSharedPtr& transport_socket_options,
                 Upstream::ClusterConnectivityState& state, Quic::QuicStatNames& quic_stat_names,
                 OptRef<Http::HttpServerPropertiesCache> rtt_cache, Stats::Scope& scope,
                 OptRef<PoolConnectResultCallback> connect_callback,
                 Http::PersistentQuicInfo& quic_info,
                 OptRef<Quic::EnvoyQuicNetworkObserverRegistry> network_observer_registry,
                 bool attempt_happy_eyeballs) {
  return std::make_unique<Http3ConnPoolImpl>(
      host, priority, dispatcher, options, transport_socket_options, random_generator, state,
      [&quic_stat_names, rtt_cache,
       &scope](HttpConnPoolImplBase* pool) -> ::Envoy::ConnectionPool::ActiveClientPtr {
        ENVOY_LOG_TO_LOGGER(Envoy::Logger::Registry::getLog(Envoy::Logger::Id::pool), debug,
                            "Creating Http/3 client");
        // If there's no ssl context, the secrets are not loaded. Fast-fail by returning null.
        auto factory = &pool->host()->transportSocketFactory();
        if (factory->sslCtx() == nullptr) {
          ENVOY_LOG_EVERY_POW_2_TO_LOGGER(Envoy::Logger::Registry::getLog(Envoy::Logger::Id::pool),
                                          warn,
                                          "Failed to create Http/3 client. Transport socket "
                                          "factory is not configured correctly.");
          return nullptr;
        }
        Http3ConnPoolImpl* h3_pool = reinterpret_cast<Http3ConnPoolImpl*>(pool);
        Upstream::Host::CreateConnectionData data{};
        data.host_description_ = pool->host();
        data.connection_ = h3_pool->createClientConnection(quic_stat_names, rtt_cache, scope);
        if (data.connection_ == nullptr) {
          ENVOY_LOG_EVERY_POW_2_TO_LOGGER(
              Envoy::Logger::Registry::getLog(Envoy::Logger::Id::pool), warn,
              "Failed to create Http/3 client. Failed to create quic network connection.");
          return nullptr;
        }
        auto client = std::make_unique<ActiveClient>(*pool, data);
        return client;
      },
      [](Upstream::Host::CreateConnectionData& data, HttpConnPoolImplBase* pool) {
        // Because HTTP/3 codec client connect() can close connection inline and can raise 0-RTT
        // event inline, and both cases need to have network callbacks and http callbacks wired up
        // to propagate the event, so do not call connect() during codec client construction.
        bool auto_connect = false;
        CodecClientPtr codec = std::make_unique<CodecClientProd>(
            CodecType::HTTP3, std::move(data.connection_), data.host_description_,
            pool->dispatcher(), pool->randomGenerator(), pool->transportSocketOptions(),
            auto_connect);
        return codec;
      },
      std::vector<Protocol>{Protocol::Http3}, connect_callback, quic_info,
      network_observer_registry, attempt_happy_eyeballs);
}

} // namespace Http3
} // namespace Http
} // namespace Envoy<|MERGE_RESOLUTION|>--- conflicted
+++ resolved
@@ -152,17 +152,10 @@
       upstream_local_address_selector->getUpstreamLocalAddress(address, socketOptions());
 
   return Quic::createQuicNetworkConnection(
-<<<<<<< HEAD
-      quic_info_, std::move(crypto_config), server_id_, dispatcher(), address, source_address,
-      quic_stat_names, rtt_cache, scope, upstream_local_address.socket_options_,
-      transportSocketOptions(), connection_id_generator_, host_->transportSocketFactory(),
-      network_observer_registry_.ptr());
-=======
       quic_info_, std::move(crypto_config), server_id_, dispatcher(), address,
       upstream_local_address.address_, quic_stat_names, rtt_cache, scope,
       upstream_local_address.socket_options_, transportSocketOptions(), connection_id_generator_,
       host_->transportSocketFactory(), network_observer_registry_.ptr());
->>>>>>> a65765e0
 }
 
 std::unique_ptr<Http3ConnPoolImpl>

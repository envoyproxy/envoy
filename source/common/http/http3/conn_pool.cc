#include "source/common/http/http3/conn_pool.h"

#include <cstdint>
#include <memory>

#include "envoy/event/dispatcher.h"
#include "envoy/upstream/upstream.h"

#include "source/common/config/utility.h"
#include "source/common/http/utility.h"
#include "source/common/network/address_impl.h"
#include "source/common/network/utility.h"
#include "source/common/runtime/runtime_features.h"

namespace Envoy {
namespace Http {
namespace Http3 {
namespace {

uint32_t getMaxStreams(const Upstream::ClusterInfo& cluster) {
  return PROTOBUF_GET_WRAPPED_OR_DEFAULT(cluster.http3Options().quic_protocol_options(),
                                         max_concurrent_streams, 100);
}

} // namespace

ActiveClient::ActiveClient(Envoy::Http::HttpConnPoolImplBase& parent,
                           Upstream::Host::CreateConnectionData& data)
    : MultiplexedActiveClientBase(parent, getMaxStreams(parent.host()->cluster()),
                                  parent.host()->cluster().stats().upstream_cx_http3_total_, data),
      async_connect_callback_(parent_.dispatcher().createSchedulableCallback([this]() {
<<<<<<< HEAD
        if (state() != Envoy::ConnectionPool::ActiveClient::State::CONNECTING) {
          return;
        }
        codec_client_->connect();
        if (Runtime::runtimeFeatureEnabled("envoy.reloadable_features.http3_sends_early_data") &&
            readyForStream()) {
          // This client can send early data, so check if there are any pending streams can be sent
          // as early data.
          parent_.onUpstreamReadyForEarlyData(*this);
=======
        if (state() == Envoy::ConnectionPool::ActiveClient::State::Connecting) {
          codec_client_->connect();
>>>>>>> 5028c14b
        }
      })) {
  ASSERT(codec_client_);
  if (dynamic_cast<CodecClientProd*>(codec_client_.get()) == nullptr) {
    ASSERT(Runtime::runtimeFeatureEnabled(
        "envoy.reloadable_features.postpone_h3_client_connect_to_next_loop"));
    // Hasn't called connect() yet, schedule one for the next event loop.
    async_connect_callback_->scheduleCallbackNextIteration();
  }
}

void ActiveClient::onMaxStreamsChanged(uint32_t num_streams) {
  updateCapacity(num_streams);
<<<<<<< HEAD
  if (state() == ActiveClient::State::BUSY && currentUnusedCapacity() != 0) {
    parent_.transitionActiveClientState(*this, (hasHandshakeCompleted()
                                                    ? ActiveClient::State::READY
                                                    : ActiveClient::State::ReadyForEarlyData));
    // If there's waiting streams, make sure the pool will now serve them.
    parent_.onUpstreamReady();
  } else if (currentUnusedCapacity() == 0 && state() == ActiveClient::State::ReadyForEarlyData) {
=======
  if (state() == ActiveClient::State::Busy && currentUnusedCapacity() != 0) {
    parent_.transitionActiveClientState(*this, ActiveClient::State::Ready);
    // If there's waiting streams, make sure the pool will now serve them.
    parent_.onUpstreamReady();
  } else if (currentUnusedCapacity() == 0 && state() == ActiveClient::State::Ready) {
>>>>>>> 5028c14b
    // With HTTP/3 this can only happen during a rejected 0-RTT handshake.
    parent_.transitionActiveClientState(*this, ActiveClient::State::Busy);
  }
}

const Envoy::Ssl::ClientContextConfig&
getConfig(Network::TransportSocketFactory& transport_socket_factory) {
  return dynamic_cast<Quic::QuicClientTransportSocketFactory&>(transport_socket_factory)
      .clientContextConfig();
}

ConnectionPool::Cancellable* Http3ConnPoolImpl::newStream(Http::ResponseDecoder& response_decoder,
                                                          ConnectionPool::Callbacks& callbacks,
                                                          const Instance::StreamOptions& options) {
  ENVOY_BUG(options.can_use_http3_,
            "Trying to send request over h3 while alternate protocols is disabled.");
  return FixedHttpConnPoolImpl::newStream(response_decoder, callbacks, options);
}

Http3ConnPoolImpl::Http3ConnPoolImpl(
    Upstream::HostConstSharedPtr host, Upstream::ResourcePriority priority,
    Event::Dispatcher& dispatcher, const Network::ConnectionSocket::OptionsSharedPtr& options,
    const Network::TransportSocketOptionsConstSharedPtr& transport_socket_options,
    Random::RandomGenerator& random_generator, Upstream::ClusterConnectivityState& state,
    CreateClientFn client_fn, CreateCodecFn codec_fn, std::vector<Http::Protocol> protocol,
    OptRef<PoolConnectResultCallback> connect_callback, Http::PersistentQuicInfo& quic_info)
    : FixedHttpConnPoolImpl(host, priority, dispatcher, options, transport_socket_options,
                            random_generator, state, client_fn, codec_fn, protocol),
      quic_info_(dynamic_cast<Quic::PersistentQuicInfoImpl&>(quic_info)),
      server_id_(getConfig(host_->transportSocketFactory()).serverNameIndication(),
                 static_cast<uint16_t>(host_->address()->ip()->port()), false),
      connect_callback_(connect_callback) {}

void Http3ConnPoolImpl::onConnected(Envoy::ConnectionPool::ActiveClient&) {
  if (connect_callback_ != absl::nullopt) {
    connect_callback_->onHandshakeComplete();
  }
}
void Http3ConnPoolImpl::onConnectFailed(Envoy::ConnectionPool::ActiveClient& client) {
  if (connect_callback_ != absl::nullopt && static_cast<ActiveClient&>(client).hasCreatedStream()) {
    ASSERT(client.numActiveStreams() == 0);
    connect_callback_->onZeroRttHandshakeFailed();
  }
}

// Make sure all connections are torn down before quic_info_ is deleted.
Http3ConnPoolImpl::~Http3ConnPoolImpl() { destructAllConnections(); }

std::unique_ptr<Network::ClientConnection>
Http3ConnPoolImpl::createClientConnection(Quic::QuicStatNames& quic_stat_names,
                                          OptRef<Http::AlternateProtocolsCache> rtt_cache,
                                          Stats::Scope& scope) {
  std::shared_ptr<quic::QuicCryptoClientConfig> crypto_config =
      dynamic_cast<Quic::QuicClientTransportSocketFactory&>(host_->transportSocketFactory())
          .getCryptoConfig();
  if (crypto_config == nullptr) {
    return nullptr; // no secrets available yet.
  }
  auto source_address = host()->cluster().sourceAddress();
  if (!source_address.get()) {
    auto host_address = host()->address();
    source_address = Network::Utility::getLocalAddress(host_address->ip()->version());
  }

  return Quic::createQuicNetworkConnection(quic_info_, std::move(crypto_config), server_id_,
                                           dispatcher(), host()->address(), source_address,
                                           quic_stat_names, rtt_cache, scope);
}

std::unique_ptr<Http3ConnPoolImpl>
allocateConnPool(Event::Dispatcher& dispatcher, Random::RandomGenerator& random_generator,
                 Upstream::HostConstSharedPtr host, Upstream::ResourcePriority priority,
                 const Network::ConnectionSocket::OptionsSharedPtr& options,
                 const Network::TransportSocketOptionsConstSharedPtr& transport_socket_options,
                 Upstream::ClusterConnectivityState& state, Quic::QuicStatNames& quic_stat_names,
                 OptRef<Http::AlternateProtocolsCache> rtt_cache, Stats::Scope& scope,
                 OptRef<PoolConnectResultCallback> connect_callback,
                 Http::PersistentQuicInfo& quic_info) {
  return std::make_unique<Http3ConnPoolImpl>(
      host, priority, dispatcher, options, transport_socket_options, random_generator, state,
      [&quic_stat_names, rtt_cache,
       &scope](HttpConnPoolImplBase* pool) -> ::Envoy::ConnectionPool::ActiveClientPtr {
        ENVOY_LOG_TO_LOGGER(Envoy::Logger::Registry::getLog(Envoy::Logger::Id::pool), debug,
                            "Creating Http/3 client");
        // If there's no ssl context, the secrets are not loaded. Fast-fail by returning null.
        auto factory = &pool->host()->transportSocketFactory();
        ASSERT(dynamic_cast<Quic::QuicClientTransportSocketFactory*>(factory) != nullptr);
        if (static_cast<Quic::QuicClientTransportSocketFactory*>(factory)->sslCtx() == nullptr) {
          ENVOY_LOG_EVERY_POW_2_TO_LOGGER(Envoy::Logger::Registry::getLog(Envoy::Logger::Id::pool),
                                          warn,
                                          "Failed to create Http/3 client. Transport socket "
                                          "factory is not configured correctly.");
          return nullptr;
        }
        Http3ConnPoolImpl* h3_pool = reinterpret_cast<Http3ConnPoolImpl*>(pool);
        Upstream::Host::CreateConnectionData data{};
        data.host_description_ = pool->host();
        data.connection_ = h3_pool->createClientConnection(quic_stat_names, rtt_cache, scope);
        if (data.connection_ == nullptr) {
          ENVOY_LOG_EVERY_POW_2_TO_LOGGER(
              Envoy::Logger::Registry::getLog(Envoy::Logger::Id::pool), warn,
              "Failed to create Http/3 client. Failed to create quic network connection.");
          return nullptr;
        }
        // Store a handle to connection as it will be moved during client construction.
        Network::Connection& connection = *data.connection_;
        auto client = std::make_unique<ActiveClient>(*pool, data);
        if (connection.state() == Network::Connection::State::Closed) {
          // TODO(danzh) remove this branch once
          // "envoy.reloadable_features.postpone_h3_client_connect_to_next_loop" is deprecated.
          ASSERT(dynamic_cast<CodecClientProd*>(client->codec_client_.get()) != nullptr);
          return nullptr;
        }
        return client;
      },
      [](Upstream::Host::CreateConnectionData& data, HttpConnPoolImplBase* pool) {
        // Because HTTP/3 codec client connect() can close connection inline and can raise 0-RTT
        // event inline, and both cases need to have network callbacks and http callbacks wired up
        // to propagate the event, so do not call connect() during codec client construction.
        CodecClientPtr codec =
            Runtime::runtimeFeatureEnabled(
                "envoy.reloadable_features.postpone_h3_client_connect_to_next_loop")
                ? std::make_unique<NoConnectCodecClientProd>(
                      CodecType::HTTP3, std::move(data.connection_), data.host_description_,
                      pool->dispatcher(), pool->randomGenerator())
                : std::make_unique<CodecClientProd>(CodecType::HTTP3, std::move(data.connection_),
                                                    data.host_description_, pool->dispatcher(),
                                                    pool->randomGenerator());
        return codec;
      },
      std::vector<Protocol>{Protocol::Http3}, connect_callback, quic_info);
}

} // namespace Http3
} // namespace Http
} // namespace Envoy<|MERGE_RESOLUTION|>--- conflicted
+++ resolved
@@ -29,8 +29,7 @@
     : MultiplexedActiveClientBase(parent, getMaxStreams(parent.host()->cluster()),
                                   parent.host()->cluster().stats().upstream_cx_http3_total_, data),
       async_connect_callback_(parent_.dispatcher().createSchedulableCallback([this]() {
-<<<<<<< HEAD
-        if (state() != Envoy::ConnectionPool::ActiveClient::State::CONNECTING) {
+        if (state() != Envoy::ConnectionPool::ActiveClient::State::Connecting) {
           return;
         }
         codec_client_->connect();
@@ -39,10 +38,6 @@
           // This client can send early data, so check if there are any pending streams can be sent
           // as early data.
           parent_.onUpstreamReadyForEarlyData(*this);
-=======
-        if (state() == Envoy::ConnectionPool::ActiveClient::State::Connecting) {
-          codec_client_->connect();
->>>>>>> 5028c14b
         }
       })) {
   ASSERT(codec_client_);
@@ -56,21 +51,12 @@
 
 void ActiveClient::onMaxStreamsChanged(uint32_t num_streams) {
   updateCapacity(num_streams);
-<<<<<<< HEAD
-  if (state() == ActiveClient::State::BUSY && currentUnusedCapacity() != 0) {
-    parent_.transitionActiveClientState(*this, (hasHandshakeCompleted()
-                                                    ? ActiveClient::State::READY
-                                                    : ActiveClient::State::ReadyForEarlyData));
+  if (state() == ActiveClient::State::Busy && currentUnusedCapacity() != 0) {
+    ENVOY_BUG(hasHandshakeCompleted(), "Received MAX_STREAM frame before handshake completed.");
+    parent_.transitionActiveClientState(*this, ActiveClient::State::Ready);
     // If there's waiting streams, make sure the pool will now serve them.
     parent_.onUpstreamReady();
   } else if (currentUnusedCapacity() == 0 && state() == ActiveClient::State::ReadyForEarlyData) {
-=======
-  if (state() == ActiveClient::State::Busy && currentUnusedCapacity() != 0) {
-    parent_.transitionActiveClientState(*this, ActiveClient::State::Ready);
-    // If there's waiting streams, make sure the pool will now serve them.
-    parent_.onUpstreamReady();
-  } else if (currentUnusedCapacity() == 0 && state() == ActiveClient::State::Ready) {
->>>>>>> 5028c14b
     // With HTTP/3 this can only happen during a rejected 0-RTT handshake.
     parent_.transitionActiveClientState(*this, ActiveClient::State::Busy);
   }

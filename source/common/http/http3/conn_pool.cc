#include "source/common/http/http3/conn_pool.h"

#include <cstdint>
#include <memory>

#include "envoy/event/dispatcher.h"
#include "envoy/upstream/upstream.h"

#include "source/common/config/utility.h"
#include "source/common/http/utility.h"
#include "source/common/network/address_impl.h"
#include "source/common/network/utility.h"
#include "source/common/runtime/runtime_features.h"

namespace Envoy {
namespace Http {
namespace Http3 {
namespace {

uint32_t getMaxStreams(const Upstream::ClusterInfo& cluster) {
  return PROTOBUF_GET_WRAPPED_OR_DEFAULT(cluster.http3Options().quic_protocol_options(),
                                         max_concurrent_streams, 100);
}

} // namespace

ActiveClient::ActiveClient(Envoy::Http::HttpConnPoolImplBase& parent,
                           Upstream::Host::CreateConnectionData& data)
    : MultiplexedActiveClientBase(parent, getMaxStreams(parent.host()->cluster()),
                                  parent.host()->cluster().stats().upstream_cx_http3_total_, data) {
}

void ActiveClient::onEnlisted() {
  // HTTP/3 codec hasn't tried to connect yet.
  MultiplexedActiveClientBase::onEnlisted();
  ASSERT(codec_client_);
  if (dynamic_cast<CodecClientProd*>(codec_client_.get()) == nullptr) {
    // Hasn't called connect() yet.
    codec_client_->connect();
  }
}

void ActiveClient::onMaxStreamsChanged(uint32_t num_streams) {
  updateCapacity(num_streams);
  if (state() == ActiveClient::State::BUSY && currentUnusedCapacity() != 0) {
    parent_.transitionActiveClientState(*this, ActiveClient::State::READY);
    // If there's waiting streams, make sure the pool will now serve them.
    parent_.onUpstreamReady();
  } else if (currentUnusedCapacity() == 0 && state() == ActiveClient::State::READY) {
    // With HTTP/3 this can only happen during a rejected 0-RTT handshake.
    parent_.transitionActiveClientState(*this, ActiveClient::State::BUSY);
  }
}

<<<<<<< HEAD
const Envoy::Ssl::ClientContextConfig&
getConfig(Network::TransportSocketFactory& transport_socket_factory) {
  auto* quic_socket_factory =
      dynamic_cast<Quic::QuicClientTransportSocketFactory*>(&transport_socket_factory);
  ASSERT(quic_socket_factory != nullptr);
  return quic_socket_factory->clientContextConfig();
=======
ConnectionPool::Cancellable* Http3ConnPoolImpl::newStream(Http::ResponseDecoder& response_decoder,
                                                          ConnectionPool::Callbacks& callbacks,
                                                          const Instance::StreamOptions& options) {
  ENVOY_BUG(options.can_use_http3_,
            "Trying to send request over h3 while alternate protocols is disabled.");
  return FixedHttpConnPoolImpl::newStream(response_decoder, callbacks, options);
}

void Http3ConnPoolImpl::setQuicConfigFromClusterConfig(const Upstream::ClusterInfo& cluster,
                                                       quic::QuicConfig& quic_config) {
  Quic::convertQuicConfig(cluster.http3Options().quic_protocol_options(), quic_config);
  quic::QuicTime::Delta crypto_timeout =
      quic::QuicTime::Delta::FromMilliseconds(cluster.connectTimeout().count());
  quic_config.set_max_time_before_crypto_handshake(crypto_timeout);
>>>>>>> 7f3f8f0e
}

Http3ConnPoolImpl::Http3ConnPoolImpl(
    Upstream::HostConstSharedPtr host, Upstream::ResourcePriority priority,
    Event::Dispatcher& dispatcher, const Network::ConnectionSocket::OptionsSharedPtr& options,
    const Network::TransportSocketOptionsConstSharedPtr& transport_socket_options,
    Random::RandomGenerator& random_generator, Upstream::ClusterConnectivityState& state,
    CreateClientFn client_fn, CreateCodecFn codec_fn, std::vector<Http::Protocol> protocol,
    OptRef<PoolConnectResultCallback> connect_callback, Http::PersistentQuicInfo& quic_info)
    : FixedHttpConnPoolImpl(host, priority, dispatcher, options, transport_socket_options,
                            random_generator, state, client_fn, codec_fn, protocol),
      quic_info_(dynamic_cast<Quic::PersistentQuicInfoImpl&>(quic_info)),
      server_id_(getConfig(host_->transportSocketFactory()).serverNameIndication(),
                 static_cast<uint16_t>(host_->address()->ip()->port()), false),
      connect_callback_(connect_callback) {}

void Http3ConnPoolImpl::onConnected(Envoy::ConnectionPool::ActiveClient&) {
  if (connect_callback_ != absl::nullopt) {
    connect_callback_->onHandshakeComplete();
  }
}

// Make sure all connections are torn down before quic_info_ is deleted.
Http3ConnPoolImpl::~Http3ConnPoolImpl() { destructAllConnections(); }

std::shared_ptr<quic::QuicCryptoClientConfig> Http3ConnPoolImpl::cryptoConfig() {
  auto* quic_socket_factory =
      dynamic_cast<Quic::QuicClientTransportSocketFactory*>(&host_->transportSocketFactory());
  ASSERT(quic_socket_factory != nullptr);
  auto context = quic_socket_factory->sslCtx();
  // If the secrets haven't been loaded, there is no crypto config.
  if (context == nullptr) {
    return nullptr;
  }

  // If the secret has been updated, update the proof source.
  if (context.get() != client_context_.get()) {
    client_context_ = context;
    crypto_config_ = std::make_shared<quic::QuicCryptoClientConfig>(
        std::make_unique<Quic::EnvoyQuicProofVerifier>(std::move(context)),
        quic_info_.getQuicSessionCacheDelegate());
  }
  // Return the latest client config.
  return crypto_config_;
}

std::unique_ptr<Network::ClientConnection>
Http3ConnPoolImpl::createClientConnection(Quic::QuicStatNames& quic_stat_names,
                                          OptRef<Http::AlternateProtocolsCache> rtt_cache,
                                          Stats::Scope& scope) {
  std::shared_ptr<quic::QuicCryptoClientConfig> crypto_config = cryptoConfig();
  if (crypto_config == nullptr) {
    return nullptr; // no secrets available yet.
  }
  auto source_address = host()->cluster().sourceAddress();
  if (!source_address.get()) {
    auto host_address = host()->address();
    source_address = Network::Utility::getLocalAddress(host_address->ip()->version());
  }

  return Quic::createQuicNetworkConnection(quic_info_, std::move(crypto_config), server_id_,
                                           dispatcher(), host()->address(), source_address,
                                           quic_stat_names, rtt_cache, scope);
}

std::unique_ptr<Http3ConnPoolImpl>
allocateConnPool(Event::Dispatcher& dispatcher, Random::RandomGenerator& random_generator,
                 Upstream::HostConstSharedPtr host, Upstream::ResourcePriority priority,
                 const Network::ConnectionSocket::OptionsSharedPtr& options,
                 const Network::TransportSocketOptionsConstSharedPtr& transport_socket_options,
                 Upstream::ClusterConnectivityState& state, Quic::QuicStatNames& quic_stat_names,
                 OptRef<Http::AlternateProtocolsCache> rtt_cache, Stats::Scope& scope,
                 OptRef<PoolConnectResultCallback> connect_callback,
                 Http::PersistentQuicInfo& quic_info) {
  return std::make_unique<Http3ConnPoolImpl>(
      host, priority, dispatcher, options, transport_socket_options, random_generator, state,
      [&quic_stat_names, rtt_cache,
       &scope](HttpConnPoolImplBase* pool) -> ::Envoy::ConnectionPool::ActiveClientPtr {
        ENVOY_LOG_TO_LOGGER(Envoy::Logger::Registry::getLog(Envoy::Logger::Id::pool), debug,
                            "Creating Http/3 client");
        // If there's no ssl context, the secrets are not loaded. Fast-fail by returning null.
        auto factory = &pool->host()->transportSocketFactory();
        ASSERT(dynamic_cast<Quic::QuicClientTransportSocketFactory*>(factory) != nullptr);
        if (static_cast<Quic::QuicClientTransportSocketFactory*>(factory)->sslCtx() == nullptr) {
          ENVOY_LOG_EVERY_POW_2_TO_LOGGER(Envoy::Logger::Registry::getLog(Envoy::Logger::Id::pool),
                                          warn,
                                          "Failed to create Http/3 client. Transport socket "
                                          "factory is not configured correctly.");
          return nullptr;
        }
        Http3ConnPoolImpl* h3_pool = reinterpret_cast<Http3ConnPoolImpl*>(pool);
        Upstream::Host::CreateConnectionData data{};
        data.host_description_ = pool->host();
        data.connection_ = h3_pool->createClientConnection(quic_stat_names, rtt_cache, scope);
        if (data.connection_ == nullptr) {
          ENVOY_LOG_EVERY_POW_2_TO_LOGGER(
              Envoy::Logger::Registry::getLog(Envoy::Logger::Id::pool), warn,
              "Failed to create Http/3 client. Failed to create quic network connection.");
          return nullptr;
        }
        // Store a handle to connection as it will be moved during client construction.
        Network::Connection& connection = *data.connection_;
        auto client = std::make_unique<ActiveClient>(*pool, data);
        if (connection.state() == Network::Connection::State::Closed) {
          ASSERT(dynamic_cast<CodecClientProd*>(client->codec_client_.get()) != nullptr);
          return nullptr;
        }
        return client;
      },
      [](Upstream::Host::CreateConnectionData& data, HttpConnPoolImplBase* pool) {
        CodecClientPtr codec =
            Runtime::runtimeFeatureEnabled(
                "envoy.reloadable_features.postpone_h3_client_connect_till_enlisted")
                ? std::make_unique<NoConnectCodecClientProd>(
                      CodecType::HTTP3, std::move(data.connection_), data.host_description_,
                      pool->dispatcher(), pool->randomGenerator())
                : std::make_unique<CodecClientProd>(CodecType::HTTP3, std::move(data.connection_),
                                                    data.host_description_, pool->dispatcher(),
                                                    pool->randomGenerator());
        return codec;
      },
      std::vector<Protocol>{Protocol::Http3}, connect_callback, quic_info);
}

} // namespace Http3
} // namespace Http
} // namespace Envoy<|MERGE_RESOLUTION|>--- conflicted
+++ resolved
@@ -52,29 +52,20 @@
   }
 }
 
-<<<<<<< HEAD
 const Envoy::Ssl::ClientContextConfig&
 getConfig(Network::TransportSocketFactory& transport_socket_factory) {
   auto* quic_socket_factory =
       dynamic_cast<Quic::QuicClientTransportSocketFactory*>(&transport_socket_factory);
   ASSERT(quic_socket_factory != nullptr);
   return quic_socket_factory->clientContextConfig();
-=======
+}
+
 ConnectionPool::Cancellable* Http3ConnPoolImpl::newStream(Http::ResponseDecoder& response_decoder,
                                                           ConnectionPool::Callbacks& callbacks,
                                                           const Instance::StreamOptions& options) {
   ENVOY_BUG(options.can_use_http3_,
             "Trying to send request over h3 while alternate protocols is disabled.");
   return FixedHttpConnPoolImpl::newStream(response_decoder, callbacks, options);
-}
-
-void Http3ConnPoolImpl::setQuicConfigFromClusterConfig(const Upstream::ClusterInfo& cluster,
-                                                       quic::QuicConfig& quic_config) {
-  Quic::convertQuicConfig(cluster.http3Options().quic_protocol_options(), quic_config);
-  quic::QuicTime::Delta crypto_timeout =
-      quic::QuicTime::Delta::FromMilliseconds(cluster.connectTimeout().count());
-  quic_config.set_max_time_before_crypto_handshake(crypto_timeout);
->>>>>>> 7f3f8f0e
 }
 
 Http3ConnPoolImpl::Http3ConnPoolImpl(

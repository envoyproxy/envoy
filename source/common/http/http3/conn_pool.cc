--- conflicted
+++ resolved
@@ -29,7 +29,6 @@
     : MultiplexedActiveClientBase(parent, getMaxStreams(parent.host()->cluster()),
                                   parent.host()->cluster().stats().upstream_cx_http3_total_, data),
       async_connect_callback_(parent_.dispatcher().createSchedulableCallback([this]() {
-<<<<<<< HEAD
         if (state() != Envoy::ConnectionPool::ActiveClient::State::CONNECTING) {
           return;
         }
@@ -38,20 +37,12 @@
           // This client can send early data, so check if there are any pending streams can be sent
           // as early data.
           parent_.onUpstreamReadyForEarlyData(*this);
-=======
-        if (state() == Envoy::ConnectionPool::ActiveClient::State::CONNECTING) {
-          codec_client_->connect();
->>>>>>> 6671043d
         }
       })) {
   ASSERT(codec_client_);
   if (dynamic_cast<CodecClientProd*>(codec_client_.get()) == nullptr) {
     ASSERT(Runtime::runtimeFeatureEnabled(
-<<<<<<< HEAD
-        "envoy.reloadable_features.postpone_h3_client_connect_till_enlisted"));
-=======
         "envoy.reloadable_features.postpone_h3_client_connect_to_next_loop"));
->>>>>>> 6671043d
     // Hasn't called connect() yet, schedule one for the next event loop.
     async_connect_callback_->scheduleCallbackNextIteration();
   }
@@ -194,29 +185,20 @@
         Network::Connection& connection = *data.connection_;
         auto client = std::make_unique<ActiveClient>(*pool, data);
         if (connection.state() == Network::Connection::State::Closed) {
-<<<<<<< HEAD
-=======
           // TODO(danzh) remove this branch once
           // "envoy.reloadable_features.postpone_h3_client_connect_to_next_loop" is deprecated.
->>>>>>> 6671043d
           ASSERT(dynamic_cast<CodecClientProd*>(client->codec_client_.get()) != nullptr);
           return nullptr;
         }
         return client;
       },
       [](Upstream::Host::CreateConnectionData& data, HttpConnPoolImplBase* pool) {
-<<<<<<< HEAD
-        CodecClientPtr codec =
-            Runtime::runtimeFeatureEnabled(
-                "envoy.reloadable_features.postpone_h3_client_connect_till_enlisted")
-=======
         // Because HTTP/3 codec client connect() can close connection inline and can raise 0-RTT
         // event inline, and both cases need to have network callbacks and http callbacks wired up
         // to propagate the event, so do not call connect() during codec client construction.
         CodecClientPtr codec =
             Runtime::runtimeFeatureEnabled(
                 "envoy.reloadable_features.postpone_h3_client_connect_to_next_loop")
->>>>>>> 6671043d
                 ? std::make_unique<NoConnectCodecClientProd>(
                       CodecType::HTTP3, std::move(data.connection_), data.host_description_,
                       pool->dispatcher(), pool->randomGenerator())

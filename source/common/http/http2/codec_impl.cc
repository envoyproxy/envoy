#include "source/common/http/http2/codec_impl.h"

#include <algorithm>
#include <cstdint>
#include <memory>
#include <ostream>
#include <vector>

#include "envoy/event/dispatcher.h"
#include "envoy/http/codes.h"
#include "envoy/http/header_map.h"
#include "envoy/network/connection.h"

#include "source/common/common/assert.h"
#include "source/common/common/cleanup.h"
#include "source/common/common/dump_state_utils.h"
#include "source/common/common/enum_to_int.h"
#include "source/common/common/fmt.h"
#include "source/common/common/safe_memcpy.h"
#include "source/common/common/scope_tracker.h"
#include "source/common/common/utility.h"
#include "source/common/http/codes.h"
#include "source/common/http/exception.h"
#include "source/common/http/header_utility.h"
#include "source/common/http/headers.h"
#include "source/common/http/http2/codec_stats.h"
#include "source/common/http/utility.h"
#include "source/common/runtime/runtime_features.h"

#include "absl/cleanup/cleanup.h"
#include "absl/container/fixed_array.h"
#include "quiche/http2/adapter/callback_visitor.h"
#include "quiche/http2/adapter/nghttp2_adapter.h"
#include "quiche/http2/adapter/oghttp2_adapter.h"

namespace Envoy {
namespace Http {
namespace Http2 {

// Changes or additions to details should be reflected in
// docs/root/configuration/http/http_conn_man/response_code_details.rst
class Http2ResponseCodeDetailValues {
public:
  // Invalid HTTP header field was received and stream is going to be
  // closed.
  const absl::string_view ng_http2_err_http_header_ = "http2.invalid.header.field";
  // Violation in HTTP messaging rule.
  const absl::string_view ng_http2_err_http_messaging_ = "http2.violation.of.messaging.rule";
  // none of the above
  const absl::string_view ng_http2_err_unknown_ = "http2.unknown.nghttp2.error";
  // The number of headers (or trailers) exceeded the configured limits
  const absl::string_view too_many_headers = "http2.too_many_headers";
  // Envoy detected an HTTP/2 frame flood from the server.
  const absl::string_view outbound_frame_flood = "http2.outbound_frames_flood";
  // Envoy detected an inbound HTTP/2 frame flood.
  const absl::string_view inbound_empty_frame_flood = "http2.inbound_empty_frames_flood";
  // Envoy was configured to drop requests with header keys beginning with underscores.
  const absl::string_view invalid_underscore = "http2.unexpected_underscore";
  // The peer refused the stream.
  const absl::string_view remote_refused = "http2.remote_refuse";
  // The peer reset the stream.
  const absl::string_view remote_reset = "http2.remote_reset";

  const absl::string_view errorDetails(int error_code) const {
    switch (error_code) {
    case NGHTTP2_ERR_HTTP_HEADER:
      return ng_http2_err_http_header_;
    case NGHTTP2_ERR_HTTP_MESSAGING:
      return ng_http2_err_http_messaging_;
    default:
      return ng_http2_err_unknown_;
    }
  }
};

int reasonToReset(StreamResetReason reason) {
  switch (reason) {
  case StreamResetReason::LocalRefusedStreamReset:
    return NGHTTP2_REFUSED_STREAM;
  case StreamResetReason::ConnectError:
    return NGHTTP2_CONNECT_ERROR;
  default:
    return NGHTTP2_NO_ERROR;
  }
}

using Http2ResponseCodeDetails = ConstSingleton<Http2ResponseCodeDetailValues>;

ReceivedSettingsImpl::ReceivedSettingsImpl(const nghttp2_settings& settings) {
  for (uint32_t i = 0; i < settings.niv; ++i) {
    if (settings.iv[i].settings_id == NGHTTP2_SETTINGS_MAX_CONCURRENT_STREAMS) {
      concurrent_stream_limit_ = settings.iv[i].value;
      break;
    }
  }
}

bool Utility::reconstituteCrumbledCookies(const HeaderString& key, const HeaderString& value,
                                          HeaderString& cookies) {
  if (key != Headers::get().Cookie.get().c_str()) {
    return false;
  }

  if (!cookies.empty()) {
    cookies.append("; ", 2);
  }

  const absl::string_view value_view = value.getStringView();
  cookies.append(value_view.data(), value_view.size());
  return true;
}

nghttp2_session* ProdNghttp2SessionFactory::createOld(const nghttp2_session_callbacks* callbacks,
                                                      ConnectionImpl* connection,
                                                      const nghttp2_option* options) {
  nghttp2_session* session;
  nghttp2_session_client_new2(&session, callbacks, connection, options);
  return session;
}

void ProdNghttp2SessionFactory::initOld(
    nghttp2_session*, ConnectionImpl* connection,
    const envoy::config::core::v3::Http2ProtocolOptions& options) {
  connection->sendSettings(options, true);
}

std::unique_ptr<http2::adapter::Http2Adapter>
ProdNghttp2SessionFactory::create(const nghttp2_session_callbacks* callbacks,
                                  ConnectionImpl* connection,
                                  const http2::adapter::OgHttp2Adapter::Options& options) {
  auto visitor = std::make_unique<http2::adapter::CallbackVisitor>(
      http2::adapter::Perspective::kClient, *callbacks, connection);
  std::unique_ptr<http2::adapter::Http2Adapter> adapter =
      http2::adapter::OgHttp2Adapter::Create(*visitor, options);
  connection->setVisitor(std::move(visitor));
  return adapter;
}

std::unique_ptr<http2::adapter::Http2Adapter>
ProdNghttp2SessionFactory::create(const nghttp2_session_callbacks* callbacks,
                                  ConnectionImpl* connection, const nghttp2_option* options) {
  auto visitor = std::make_unique<http2::adapter::CallbackVisitor>(
      http2::adapter::Perspective::kClient, *callbacks, connection);
<<<<<<< HEAD
  std::unique_ptr<http2::adapter::Http2Adapter> adapter =
      http2::adapter::NgHttp2Adapter::CreateClientAdapter(*visitor, options);
=======
  auto adapter = http2::adapter::NgHttp2Adapter::CreateClientAdapter(*visitor, options);
  auto stream_close_listener = [p = adapter.get()](http2::adapter::Http2StreamId stream_id) {
    p->RemoveStream(stream_id);
  };
  visitor->set_stream_close_listener(std::move(stream_close_listener));
>>>>>>> 80b5c07c
  connection->setVisitor(std::move(visitor));
  return adapter;
}

void ProdNghttp2SessionFactory::init(ConnectionImpl* connection,
                                     const envoy::config::core::v3::Http2ProtocolOptions& options) {
  connection->sendSettings(options, true);
}

/**
 * Helper to remove const during a cast. nghttp2 takes non-const pointers for headers even though
 * it copies them.
 */
template <typename T> static T* removeConst(const void* object) {
  return const_cast<T*>(reinterpret_cast<const T*>(object));
}

ConnectionImpl::StreamImpl::StreamImpl(ConnectionImpl& parent, uint32_t buffer_limit)
    : MultiplexedStreamImplBase(parent.connection_.dispatcher()), parent_(parent),
      pending_recv_data_(parent_.connection_.dispatcher().getWatermarkFactory().createBuffer(
          [this]() -> void { this->pendingRecvBufferLowWatermark(); },
          [this]() -> void { this->pendingRecvBufferHighWatermark(); },
          []() -> void { /* TODO(adisuissa): Handle overflow watermark */ })),
      pending_send_data_(parent_.connection_.dispatcher().getWatermarkFactory().createBuffer(
          [this]() -> void { this->pendingSendBufferLowWatermark(); },
          [this]() -> void { this->pendingSendBufferHighWatermark(); },
          []() -> void { /* TODO(adisuissa): Handle overflow watermark */ })),
      local_end_stream_sent_(false), remote_end_stream_(false), data_deferred_(false),
      received_noninformational_headers_(false),
      pending_receive_buffer_high_watermark_called_(false),
      pending_send_buffer_high_watermark_called_(false), reset_due_to_messaging_error_(false),
      defer_processing_backedup_streams_(
          Runtime::runtimeFeatureEnabled(Runtime::defer_processing_backedup_streams)) {
  parent_.stats_.streams_active_.inc();
  if (buffer_limit > 0) {
    setWriteBufferWatermarks(buffer_limit);
  }
}

void ConnectionImpl::StreamImpl::destroy() {
  // Cancel any pending buffered data callback for the stream.
  process_buffered_data_callback_.reset();

  MultiplexedStreamImplBase::destroy();
  parent_.stats_.streams_active_.dec();
  parent_.stats_.pending_send_bytes_.sub(pending_send_data_->length());
}

void ConnectionImpl::ServerStreamImpl::destroy() {
  // Only the downstream stream should clear the downstream of the
  // memory account.
  // This occurs in destroy as we want to ensure the Stream does not get
  // reset called on it from the account.
  //
  // There are cases where a corresponding upstream stream dtor might
  // be called, but the downstream stream isn't going to terminate soon
  // such as StreamDecoderFilterCallbacks::recreateStream().
  if (buffer_memory_account_) {
    buffer_memory_account_->clearDownstream();
  }

  StreamImpl::destroy();
}

static void insertHeader(std::vector<nghttp2_nv>& headers, const HeaderEntry& header) {
  uint8_t flags = 0;
  if (header.key().isReference()) {
    flags |= NGHTTP2_NV_FLAG_NO_COPY_NAME;
  }
  if (header.value().isReference()) {
    flags |= NGHTTP2_NV_FLAG_NO_COPY_VALUE;
  }
  const absl::string_view header_key = header.key().getStringView();
  const absl::string_view header_value = header.value().getStringView();
  headers.push_back({removeConst<uint8_t>(header_key.data()),
                     removeConst<uint8_t>(header_value.data()), header_key.size(),
                     header_value.size(), flags});
}

void ConnectionImpl::StreamImpl::buildHeaders(std::vector<nghttp2_nv>& final_headers,
                                              const HeaderMap& headers) {
  final_headers.reserve(headers.size());
  headers.iterate([&final_headers](const HeaderEntry& header) -> HeaderMap::Iterate {
    insertHeader(final_headers, header);
    return HeaderMap::Iterate::Continue;
  });
}

http2::adapter::HeaderRep getRep(const HeaderString& str) {
  if (str.isReference()) {
    return str.getStringView();
  } else {
    return std::string(str.getStringView());
  }
}

std::vector<http2::adapter::Header>
ConnectionImpl::StreamImpl::buildHeaders(const HeaderMap& headers) {
  std::vector<http2::adapter::Header> out;
  out.reserve(headers.size());
  headers.iterate([&out](const HeaderEntry& header) -> HeaderMap::Iterate {
    out.push_back({getRep(header.key()), getRep(header.value())});
    return HeaderMap::Iterate::Continue;
  });
  return out;
}

void ConnectionImpl::ServerStreamImpl::encode1xxHeaders(const ResponseHeaderMap& headers) {
  ASSERT(HeaderUtility::isSpecial1xx(headers));
  encodeHeaders(headers, false);
}

void ConnectionImpl::StreamImpl::encodeHeadersBase(const HeaderMap& headers, bool end_stream) {
  nghttp2_data_provider provider;
  if (!end_stream) {
    provider.source.ptr = this;
    provider.read_callback = [](nghttp2_session*, int32_t, uint8_t*, size_t length,
                                uint32_t* data_flags, nghttp2_data_source* source,
                                void*) -> ssize_t {
      return static_cast<StreamImpl*>(source->ptr)->onDataSourceRead(length, data_flags);
    };
  }

  local_end_stream_ = end_stream;
  submitHeaders(headers, end_stream ? nullptr : &provider);
  if (parent_.sendPendingFramesAndHandleError()) {
    // Intended to check through coverage that this error case is tested
    return;
  }
}

Status ConnectionImpl::ClientStreamImpl::encodeHeaders(const RequestHeaderMap& headers,
                                                       bool end_stream) {
  // Required headers must be present. This can only happen by some erroneous processing after the
  // downstream codecs decode.
  RETURN_IF_ERROR(HeaderUtility::checkRequiredRequestHeaders(headers));
  // This must exist outside of the scope of isUpgrade as the underlying memory is
  // needed until encodeHeadersBase has been called.
  Http::RequestHeaderMapPtr modified_headers;
  if (Http::Utility::isUpgrade(headers)) {
    modified_headers = createHeaderMap<RequestHeaderMapImpl>(headers);
    upgrade_type_ = std::string(headers.getUpgradeValue());
    Http::Utility::transformUpgradeRequestFromH1toH2(*modified_headers);
    encodeHeadersBase(*modified_headers, end_stream);
  } else if (headers.Method() && headers.Method()->value() == "CONNECT") {
    // If this is not an upgrade style connect (above branch) it is a bytestream
    // connect and should have :path and :protocol set accordingly
    // As HTTP/1.1 does not require a path for CONNECT, we may have to add one
    // if shifting codecs. For now, default to "/" - this can be made
    // configurable if necessary.
    // https://tools.ietf.org/html/draft-kinnear-httpbis-http2-transport-02
    modified_headers = createHeaderMap<RequestHeaderMapImpl>(headers);
    modified_headers->setProtocol(Headers::get().ProtocolValues.Bytestream);
    if (!headers.Path()) {
      modified_headers->setPath("/");
    }
    encodeHeadersBase(*modified_headers, end_stream);
  } else {
    encodeHeadersBase(headers, end_stream);
  }
  return okStatus();
}

void ConnectionImpl::ServerStreamImpl::encodeHeaders(const ResponseHeaderMap& headers,
                                                     bool end_stream) {
  // The contract is that client codecs must ensure that :status is present.
  ASSERT(headers.Status() != nullptr);

  // This must exist outside of the scope of isUpgrade as the underlying memory is
  // needed until encodeHeadersBase has been called.
  Http::ResponseHeaderMapPtr modified_headers;
  if (Http::Utility::isUpgrade(headers)) {
    modified_headers = createHeaderMap<ResponseHeaderMapImpl>(headers);
    Http::Utility::transformUpgradeResponseFromH1toH2(*modified_headers);
    encodeHeadersBase(*modified_headers, end_stream);
  } else {
    encodeHeadersBase(headers, end_stream);
  }
}

void ConnectionImpl::StreamImpl::encodeTrailersBase(const HeaderMap& trailers) {
  ASSERT(!local_end_stream_);
  local_end_stream_ = true;
  if (pending_send_data_->length() > 0) {
    // In this case we want trailers to come after we release all pending body data that is
    // waiting on window updates. We need to save the trailers so that we can emit them later.
    // However, for empty trailers, we don't need to to save the trailers.
    ASSERT(!pending_trailers_to_encode_);
    const bool skip_encoding_empty_trailers = trailers.empty();
    if (!skip_encoding_empty_trailers) {
      pending_trailers_to_encode_ = cloneTrailers(trailers);
      onLocalEndStream();
    }
  } else {
    submitTrailers(trailers);
    if (parent_.sendPendingFramesAndHandleError()) {
      // Intended to check through coverage that this error case is tested
      return;
    }
  }
}

void ConnectionImpl::StreamImpl::encodeMetadata(const MetadataMapVector& metadata_map_vector) {
  ASSERT(parent_.allow_metadata_);
  if (parent_.use_new_codec_wrapper_) {
    NewMetadataEncoder& metadata_encoder = getMetadataEncoder();
    auto sources_vec = metadata_encoder.createSources(metadata_map_vector);
    for (auto& source : sources_vec) {
      parent_.adapter_->SubmitMetadata(stream_id_, 16 * 1024, std::move(source));
    }
  } else {
    MetadataEncoder& metadata_encoder = getMetadataEncoderOld();
    if (!metadata_encoder.createPayload(metadata_map_vector)) {
      return;
    }
    for (uint8_t flags : metadata_encoder.payloadFrameFlagBytes()) {
      submitMetadata(flags);
    }
  }

  if (parent_.sendPendingFramesAndHandleError()) {
    // Intended to check through coverage that this error case is tested
    return;
  }
}

void ConnectionImpl::StreamImpl::processBufferedData() {
  ENVOY_CONN_LOG(debug, "Stream {} processing buffered data.", parent_.connection_, stream_id_);

  // Restore crash dump context when processing buffered data.
  Event::Dispatcher& dispatcher = parent_.connection_.dispatcher();
  // This method is only called from a callback placed directly on the
  // dispatcher, as such the dispatcher shouldn't have any tracked objects.
  ASSERT(dispatcher.trackedObjectStackIsEmpty());
  Envoy::ScopeTrackedObjectStack stack;
  stack.add(parent_.connection_);

  absl::Cleanup clear_current_stream_id = [this]() { parent_.current_stream_id_.reset(); };
  // TODO(kbaichoo): When we add support to *ConnectionImpl::getStream* for
  // deferred closed streams we can use their stream id here.
  if (!stream_manager_.buffered_on_stream_close_) {
    ASSERT(!parent_.current_stream_id_.has_value());
    parent_.current_stream_id_ = stream_id_;
  }

  stack.add(parent_);
  ScopeTrackerScopeState scope{&stack, dispatcher};

  if (stream_manager_.body_buffered_ && continueProcessingBufferedData()) {
    decodeData();
  }

  if (stream_manager_.trailers_buffered_ && continueProcessingBufferedData()) {
    ASSERT(!stream_manager_.body_buffered_);
    decodeTrailers();
    ASSERT(!stream_manager_.trailers_buffered_);
  }

  // Reset cases are handled by resetStream and directly invoke onStreamClose,
  // which consumes the buffered_on_stream_close_ so we don't invoke
  // onStreamClose twice.
  if (stream_manager_.buffered_on_stream_close_ && !stream_manager_.hasBufferedBodyOrTrailers()) {
    ASSERT(!reset_reason_.has_value());
    ENVOY_CONN_LOG(debug, "invoking onStreamClose for stream: {} via processBufferedData",
                   parent_.connection_, stream_id_);
    // We only buffer the onStreamClose if we had no errors.
    if (Status status = parent_.onStreamClose(this, 0); !status.ok()) {
      ENVOY_CONN_LOG(debug, "error invoking onStreamClose: {}", parent_.connection_,
                     status.message());
    }
  }
}

void ConnectionImpl::StreamImpl::grantPeerAdditionalStreamWindow() {
  if (parent_.use_new_codec_wrapper_) {
    parent_.adapter_->MarkDataConsumedForStream(stream_id_, unconsumed_bytes_);
  } else {
    nghttp2_session_consume(parent_.session_, stream_id_, unconsumed_bytes_);
  }
  unconsumed_bytes_ = 0;
  if (parent_.sendPendingFramesAndHandleError()) {
    // Intended to check through coverage that this error case is tested
    return;
  }
}

void ConnectionImpl::StreamImpl::readDisable(bool disable) {
  ENVOY_CONN_LOG(debug, "Stream {} {}, unconsumed_bytes {} read_disable_count {}",
                 parent_.connection_, stream_id_, (disable ? "disabled" : "enabled"),
                 unconsumed_bytes_, read_disable_count_);
  if (disable) {
    ++read_disable_count_;
  } else {
    ASSERT(read_disable_count_ > 0);
    --read_disable_count_;
    if (!buffersOverrun()) {
      scheduleProcessingOfBufferedData();
      grantPeerAdditionalStreamWindow();
    }
  }
}

void ConnectionImpl::StreamImpl::scheduleProcessingOfBufferedData() {
  if (defer_processing_backedup_streams_) {
    if (!process_buffered_data_callback_) {
      process_buffered_data_callback_ = parent_.connection_.dispatcher().createSchedulableCallback(
          [this]() { processBufferedData(); });
    }

    // We schedule processing to occur in another callback to avoid
    // reentrant and deep call stacks.
    process_buffered_data_callback_->scheduleCallbackCurrentIteration();
  }
}

void ConnectionImpl::StreamImpl::pendingRecvBufferHighWatermark() {
  // If `defer_processing_backedup_streams_`, read disabling here can become
  // dangerous as it can prevent us from processing buffered data.
  if (!defer_processing_backedup_streams_) {
    ENVOY_CONN_LOG(debug, "recv buffer over limit ", parent_.connection_);
    ASSERT(!pending_receive_buffer_high_watermark_called_);
    pending_receive_buffer_high_watermark_called_ = true;
    readDisable(true);
  }
}

void ConnectionImpl::StreamImpl::pendingRecvBufferLowWatermark() {
  // If `defer_processing_backedup_streams_`, we don't read disable on
  // high watermark, so we shouldn't read disable here.
  if (defer_processing_backedup_streams_) {
    if (shouldAllowPeerAdditionalStreamWindow()) {
      // We should grant additional stream window here, in case the
      // `pending_recv_buffer_` was blocking flow control updates
      // from going to the peer.
      grantPeerAdditionalStreamWindow();
    }
  } else {
    ENVOY_CONN_LOG(debug, "recv buffer under limit ", parent_.connection_);
    ASSERT(pending_receive_buffer_high_watermark_called_);
    pending_receive_buffer_high_watermark_called_ = false;
    readDisable(false);
  }
}

void ConnectionImpl::StreamImpl::decodeData() {
  if (defer_processing_backedup_streams_ && buffersOverrun()) {
    ENVOY_CONN_LOG(trace, "Stream {} buffering decodeData() call.", parent_.connection_,
                   stream_id_);
    stream_manager_.body_buffered_ = true;
    return;
  }

  // Any buffered data will be consumed.
  stream_manager_.body_buffered_ = false;

  // It's possible that we are waiting to send a deferred reset, so only raise data if local
  // is not complete.
  if (!deferred_reset_) {
    decoder().decodeData(*pending_recv_data_, sendEndStream());
  }

  // TODO(kbaichoo): If dumping buffered data, we should do so in default read
  // size chunks rather than dumping the entire buffer, which can have fairness
  // issues.
  pending_recv_data_->drain(pending_recv_data_->length());
}

void ConnectionImpl::ClientStreamImpl::decodeHeaders() {
  auto& headers = absl::get<ResponseHeaderMapPtr>(headers_or_trailers_);
  const uint64_t status = Http::Utility::getResponseStatus(*headers);

  if (!upgrade_type_.empty() && headers->Status()) {
    Http::Utility::transformUpgradeResponseFromH2toH1(*headers, upgrade_type_);
  }

  // Non-informational headers are non-1xx OR 101-SwitchingProtocols, since 101 implies that further
  // proxying is on an upgrade path.
  received_noninformational_headers_ =
      !CodeUtility::is1xx(status) || status == enumToInt(Http::Code::SwitchingProtocols);

  if (HeaderUtility::isSpecial1xx(*headers)) {
    ASSERT(!remote_end_stream_);
    response_decoder_.decode1xxHeaders(std::move(headers));
  } else {
    response_decoder_.decodeHeaders(std::move(headers), sendEndStream());
  }
}

bool ConnectionImpl::StreamImpl::maybeDeferDecodeTrailers() {
  ASSERT(!deferred_reset_.has_value());
  // Buffer trailers if we're deferring processing and not flushing all data
  // through and either
  // 1) Buffers are overrun
  // 2) There's buffered body which should get processed before these trailers
  //    to avoid losing data.
  if (defer_processing_backedup_streams_ && (buffersOverrun() || stream_manager_.body_buffered_)) {
    stream_manager_.trailers_buffered_ = true;
    ENVOY_CONN_LOG(trace, "Stream {} buffering decodeTrailers() call.", parent_.connection_,
                   stream_id_);
    return true;
  }

  return false;
}

void ConnectionImpl::ClientStreamImpl::decodeTrailers() {
  if (maybeDeferDecodeTrailers()) {
    return;
  }

  // Consume any buffered trailers.
  stream_manager_.trailers_buffered_ = false;

  response_decoder_.decodeTrailers(
      std::move(absl::get<ResponseTrailerMapPtr>(headers_or_trailers_)));
}

void ConnectionImpl::ServerStreamImpl::decodeHeaders() {
  auto& headers = absl::get<RequestHeaderMapPtr>(headers_or_trailers_);
  if (Http::Utility::isH2UpgradeRequest(*headers)) {
    Http::Utility::transformUpgradeRequestFromH2toH1(*headers);
  }
  request_decoder_->decodeHeaders(std::move(headers), sendEndStream());
}

void ConnectionImpl::ServerStreamImpl::decodeTrailers() {
  if (maybeDeferDecodeTrailers()) {
    return;
  }

  // Consume any buffered trailers.
  stream_manager_.trailers_buffered_ = false;

  request_decoder_->decodeTrailers(
      std::move(absl::get<RequestTrailerMapPtr>(headers_or_trailers_)));
}

void ConnectionImpl::StreamImpl::pendingSendBufferHighWatermark() {
  ENVOY_CONN_LOG(debug, "send buffer over limit ", parent_.connection_);
  ASSERT(!pending_send_buffer_high_watermark_called_);
  pending_send_buffer_high_watermark_called_ = true;
  runHighWatermarkCallbacks();
}

void ConnectionImpl::StreamImpl::pendingSendBufferLowWatermark() {
  ENVOY_CONN_LOG(debug, "send buffer under limit ", parent_.connection_);
  ASSERT(pending_send_buffer_high_watermark_called_);
  pending_send_buffer_high_watermark_called_ = false;
  runLowWatermarkCallbacks();
}

void ConnectionImpl::StreamImpl::saveHeader(HeaderString&& name, HeaderString&& value) {
  if (!Utility::reconstituteCrumbledCookies(name, value, cookies_)) {
    headers().addViaMove(std::move(name), std::move(value));
  }
}

void ConnectionImpl::StreamImpl::submitTrailers(const HeaderMap& trailers) {
  ASSERT(local_end_stream_);
  const bool skip_encoding_empty_trailers = trailers.empty();
  if (skip_encoding_empty_trailers) {
    ENVOY_CONN_LOG(debug, "skipping submitting trailers", parent_.connection_);

    // Instead of submitting empty trailers, we send empty data instead.
    Buffer::OwnedImpl empty_buffer;
    encodeDataHelper(empty_buffer, /*end_stream=*/true, skip_encoding_empty_trailers);
    return;
  }

  if (parent_.use_new_codec_wrapper_) {
    std::vector<http2::adapter::Header> final_headers = buildHeaders(trailers);
    parent_.adapter_->SubmitTrailer(stream_id_, final_headers);
  } else {
    std::vector<nghttp2_nv> final_headers;
    buildHeaders(final_headers, trailers);
    int rc = nghttp2_submit_trailer(parent_.session_, stream_id_, final_headers.data(),
                                    final_headers.size());
    ASSERT(rc == 0);
  }
}

void ConnectionImpl::StreamImpl::submitMetadata(uint8_t flags) {
  ASSERT(parent_.use_new_codec_wrapper_ == false);
  ASSERT(stream_id_ > 0);
  const int result =
      nghttp2_submit_extension(parent_.session_, METADATA_FRAME_TYPE, flags, stream_id_, nullptr);
  ASSERT(result == 0);
}

ssize_t ConnectionImpl::StreamImpl::onDataSourceRead(uint64_t length, uint32_t* data_flags) {
  if (pending_send_data_->length() == 0 && !local_end_stream_) {
    ASSERT(!data_deferred_);
    data_deferred_ = true;
    return NGHTTP2_ERR_DEFERRED;
  } else {
    *data_flags |= NGHTTP2_DATA_FLAG_NO_COPY;
    if (local_end_stream_ && pending_send_data_->length() <= length) {
      *data_flags |= NGHTTP2_DATA_FLAG_EOF;
      if (pending_trailers_to_encode_) {
        // We need to tell the library to not set end stream so that we can emit the trailers.
        *data_flags |= NGHTTP2_DATA_FLAG_NO_END_STREAM;
        submitTrailers(*pending_trailers_to_encode_);
        pending_trailers_to_encode_.reset();
      }
    }

    return std::min(length, pending_send_data_->length());
  }
}

void ConnectionImpl::StreamImpl::onDataSourceSend(const uint8_t* framehd, size_t length) {
  // In this callback we are writing out a raw DATA frame without copying. nghttp2 assumes that we
  // "just know" that the frame header is 9 bytes.
  // https://nghttp2.org/documentation/types.html#c.nghttp2_send_data_callback

  parent_.protocol_constraints_.incrementOutboundDataFrameCount();

  Buffer::OwnedImpl output;
  parent_.addOutboundFrameFragment(output, framehd, H2_FRAME_HEADER_SIZE);
  if (!parent_.protocol_constraints_.checkOutboundFrameLimits().ok()) {
    ENVOY_CONN_LOG(debug, "error sending data frame: Too many frames in the outbound queue",
                   parent_.connection_);
    setDetails(Http2ResponseCodeDetails::get().outbound_frame_flood);
  }

  parent_.stats_.pending_send_bytes_.sub(length);
  output.move(*pending_send_data_, length);
  parent_.connection_.write(output, false);
}

void ConnectionImpl::ClientStreamImpl::submitHeaders(const HeaderMap& headers,
                                                     nghttp2_data_provider* provider) {
  ASSERT(stream_id_ == -1);
  if (parent_.use_new_codec_wrapper_) {
    // TODO(birenroy): Once using the new wrapper, migrate callers from nghttp2_data_provider to
    // DataFrameSource.
    std::unique_ptr<http2::adapter::DataFrameSource> data_frame_source;
    if (provider) {
      data_frame_source = http2::adapter::MakeZeroCopyDataFrameSource(
          *provider, &parent_.connection_,
          [](nghttp2_session*, nghttp2_frame* frame, const uint8_t* framehd, size_t length,
             nghttp2_data_source* source, void*) -> int {
            ASSERT(frame->data.padlen == 0);
            static_cast<StreamImpl*>(source->ptr)->onDataSourceSend(framehd, length);
            return 0;
          });
    }
    stream_id_ = parent_.adapter_->SubmitRequest(buildHeaders(headers),
                                                 std::move(data_frame_source), base());
  } else {
    std::vector<nghttp2_nv> final_headers;
    buildHeaders(final_headers, headers);
    stream_id_ = nghttp2_submit_request(parent_.session_, nullptr, final_headers.data(),
                                        final_headers.size(), provider, base());
  }
  ASSERT(stream_id_ > 0);
}

void ConnectionImpl::ServerStreamImpl::submitHeaders(const HeaderMap& headers,
                                                     nghttp2_data_provider* provider) {
  ASSERT(stream_id_ != -1);
  if (parent_.use_new_codec_wrapper_) {
    std::unique_ptr<http2::adapter::DataFrameSource> data_frame_source;
    if (provider) {
      data_frame_source = http2::adapter::MakeZeroCopyDataFrameSource(
          *provider, &parent_.connection_,
          [](nghttp2_session*, nghttp2_frame* frame, const uint8_t* framehd, size_t length,
             nghttp2_data_source* source, void*) -> int {
            ASSERT(frame->data.padlen == 0);
            static_cast<StreamImpl*>(source->ptr)->onDataSourceSend(framehd, length);
            return 0;
          });
    }
    parent_.adapter_->SubmitResponse(stream_id_, buildHeaders(headers),
                                     std::move(data_frame_source));
  } else {
    std::vector<nghttp2_nv> final_headers;
    buildHeaders(final_headers, headers);
    int rc = nghttp2_submit_response(parent_.session_, stream_id_, final_headers.data(),
                                     final_headers.size(), provider);
    ASSERT(rc == 0);
  }
}

void ConnectionImpl::StreamImpl::onPendingFlushTimer() {
  ENVOY_CONN_LOG(debug, "pending stream flush timeout", parent_.connection_);
  MultiplexedStreamImplBase::onPendingFlushTimer();
  parent_.stats_.tx_flush_timeout_.inc();
  ASSERT(local_end_stream_ && !local_end_stream_sent_);
  // This will emit a reset frame for this stream and close the stream locally. No reset callbacks
  // will be run because higher layers think the stream is already finished.
  resetStreamWorker(StreamResetReason::LocalReset);
  if (parent_.sendPendingFramesAndHandleError()) {
    // Intended to check through coverage that this error case is tested
    return;
  }
}

void ConnectionImpl::StreamImpl::encodeData(Buffer::Instance& data, bool end_stream) {
  ASSERT(!local_end_stream_);
  encodeDataHelper(data, end_stream,
                   /*skip_encoding_empty_trailers=*/
                   false);
}

void ConnectionImpl::StreamImpl::encodeDataHelper(Buffer::Instance& data, bool end_stream,
                                                  bool skip_encoding_empty_trailers) {
  if (skip_encoding_empty_trailers) {
    ASSERT(data.length() == 0 && end_stream);
  }

  local_end_stream_ = end_stream;
  parent_.stats_.pending_send_bytes_.add(data.length());
  pending_send_data_->move(data);
  if (data_deferred_) {
    if (parent_.use_new_codec_wrapper_) {
      bool success = parent_.adapter_->ResumeStream(stream_id_);
      ASSERT(success);
    } else {
      int rc = nghttp2_session_resume_data(parent_.session_, stream_id_);
      ASSERT(rc == 0);
    }

    data_deferred_ = false;
  }

  if (parent_.sendPendingFramesAndHandleError()) {
    // Intended to check through coverage that this error case is tested
    return;
  }
  if (local_end_stream_) {
    onLocalEndStream();
  }
}

void ConnectionImpl::ServerStreamImpl::resetStream(StreamResetReason reason) {
  // Clear the downstream on the account since we're resetting the downstream.
  if (buffer_memory_account_) {
    buffer_memory_account_->clearDownstream();
  }

  StreamImpl::resetStream(reason);
}

void ConnectionImpl::StreamImpl::resetStream(StreamResetReason reason) {
  reset_reason_ = reason;

  // Higher layers expect calling resetStream() to immediately raise reset callbacks.
  runResetCallbacks(reason);

  // If we've bufferedOnStreamClose for this stream, we shouldn't propagate this
  // reset as nghttp2 will have forgotten about the stream.
  if (stream_manager_.buffered_on_stream_close_) {
    ENVOY_CONN_LOG(
        trace, "Stopped propagating reset to nghttp2 as we've buffered onStreamClose for stream {}",
        parent_.connection_, stream_id_);
    // The stream didn't originally have an NGHTTP2 error, since we buffered
    // its stream close.
    if (Status status = parent_.onStreamClose(this, 0); !status.ok()) {
      ENVOY_CONN_LOG(debug, "error invoking onStreamClose: {}", parent_.connection_,
                     status.message());
    }
    return;
  }

  // If we submit a reset, nghttp2 will cancel outbound frames that have not yet been sent.
  // We want these frames to go out so we defer the reset until we send all of the frames that
  // end the local stream. However, if we're resetting the stream due to
  // overload, we should reset the stream as soon as possible to free used
  // resources.
  if (useDeferredReset() && local_end_stream_ && !local_end_stream_sent_ &&
      reason != StreamResetReason::OverloadManager) {
    ASSERT(parent_.getStream(stream_id_) != nullptr);
    parent_.pending_deferred_reset_streams_.emplace(stream_id_, this);
    deferred_reset_ = reason;
    ENVOY_CONN_LOG(trace, "deferred reset stream", parent_.connection_);
  } else {
    resetStreamWorker(reason);
  }

  // We must still call sendPendingFrames() in both the deferred and not deferred path. This forces
  // the cleanup logic to run which will reset the stream in all cases if all data frames could not
  // be sent.
  if (parent_.sendPendingFramesAndHandleError()) {
    // Intended to check through coverage that this error case is tested
    return;
  }
}

void ConnectionImpl::StreamImpl::resetStreamWorker(StreamResetReason reason) {
  if (parent_.use_new_codec_wrapper_) {
    parent_.adapter_->SubmitRst(stream_id_,
                                static_cast<http2::adapter::Http2ErrorCode>(reasonToReset(reason)));
  } else {
    int rc = nghttp2_submit_rst_stream(parent_.session_, NGHTTP2_FLAG_NONE, stream_id_,
                                       reasonToReset(reason));
    ASSERT(rc == 0);
  }
}

MetadataEncoder& ConnectionImpl::StreamImpl::getMetadataEncoderOld() {
  if (metadata_encoder_old_ == nullptr) {
    metadata_encoder_old_ = std::make_unique<MetadataEncoder>();
  }
  return *metadata_encoder_old_;
}

NewMetadataEncoder& ConnectionImpl::StreamImpl::getMetadataEncoder() {
  if (metadata_encoder_ == nullptr) {
    metadata_encoder_ = std::make_unique<NewMetadataEncoder>();
  }
  return *metadata_encoder_;
}

MetadataDecoder& ConnectionImpl::StreamImpl::getMetadataDecoder() {
  if (metadata_decoder_ == nullptr) {
    auto cb = [this](MetadataMapPtr&& metadata_map_ptr) {
      this->onMetadataDecoded(std::move(metadata_map_ptr));
    };
    metadata_decoder_ = std::make_unique<MetadataDecoder>(cb);
  }
  return *metadata_decoder_;
}

void ConnectionImpl::StreamImpl::onMetadataDecoded(MetadataMapPtr&& metadata_map_ptr) {
  // Empty metadata maps should not be decoded.
  if (metadata_map_ptr->empty()) {
    ENVOY_CONN_LOG(debug, "decode metadata called with empty map, skipping", parent_.connection_);
    parent_.stats_.metadata_empty_frames_.inc();
  } else {
    decoder().decodeMetadata(std::move(metadata_map_ptr));
  }
}

void ConnectionImpl::StreamImpl::setAccount(Buffer::BufferMemoryAccountSharedPtr account) {
  buffer_memory_account_ = account;
  pending_recv_data_->bindAccount(buffer_memory_account_);
  pending_send_data_->bindAccount(buffer_memory_account_);
}

ConnectionImpl::ConnectionImpl(Network::Connection& connection, CodecStats& stats,
                               Random::RandomGenerator& random_generator,
                               const envoy::config::core::v3::Http2ProtocolOptions& http2_options,
                               const uint32_t max_headers_kb, const uint32_t max_headers_count)
    : use_new_codec_wrapper_(
          Runtime::runtimeFeatureEnabled("envoy.reloadable_features.http2_new_codec_wrapper")),
      use_oghttp2_library_(
          Runtime::runtimeFeatureEnabled("envoy.reloadable_features.http2_use_oghttp2")),
      http2_callbacks_(use_new_codec_wrapper_), stats_(stats), connection_(connection),
      max_headers_kb_(max_headers_kb), max_headers_count_(max_headers_count),
      per_stream_buffer_limit_(http2_options.initial_stream_window_size().value()),
      stream_error_on_invalid_http_messaging_(
          http2_options.override_stream_error_on_invalid_http_message().value()),
      protocol_constraints_(stats, http2_options),
      skip_dispatching_frames_for_closed_connection_(Runtime::runtimeFeatureEnabled(
          "envoy.reloadable_features.skip_dispatching_frames_for_closed_connection")),
      dispatching_(false), raised_goaway_(false), random_(random_generator),
      last_received_data_time_(connection_.dispatcher().timeSource().monotonicTime()) {
  // This library can only be used with the wrapper API enabled.
  ASSERT(!use_oghttp2_library_ || use_new_codec_wrapper_);

  if (http2_options.has_connection_keepalive()) {
    keepalive_interval_ = std::chrono::milliseconds(
        PROTOBUF_GET_MS_OR_DEFAULT(http2_options.connection_keepalive(), interval, 0));
    keepalive_timeout_ = std::chrono::milliseconds(
        PROTOBUF_GET_MS_REQUIRED(http2_options.connection_keepalive(), timeout));
    keepalive_interval_jitter_percent_ = PROTOBUF_GET_WRAPPED_OR_DEFAULT(
        http2_options.connection_keepalive(), interval_jitter, 15.0);

    if (keepalive_interval_.count() > 0) {
      keepalive_send_timer_ = connection.dispatcher().createTimer([this]() { sendKeepalive(); });
    }
    keepalive_timeout_timer_ =
        connection.dispatcher().createTimer([this]() { onKeepaliveResponseTimeout(); });

    // This call schedules the initial interval, with jitter.
    onKeepaliveResponse();
  }
}

ConnectionImpl::~ConnectionImpl() {
  for (const auto& stream : active_streams_) {
    stream->destroy();
  }
  if (!use_new_codec_wrapper_) {
    nghttp2_session_del(session_);
  }
}

void ConnectionImpl::sendKeepalive() {
  ASSERT(keepalive_timeout_timer_);
  if (keepalive_timeout_timer_->enabled()) {
    ENVOY_CONN_LOG(trace, "Skipping PING: already awaiting PING ACK {}", connection_);
    return;
  }

  // Include the current time as the payload to help with debugging.
  SystemTime now = connection_.dispatcher().timeSource().systemTime();
  uint64_t ms_since_epoch =
      std::chrono::duration_cast<std::chrono::milliseconds>(now.time_since_epoch()).count();
  ENVOY_CONN_LOG(trace, "Sending keepalive PING {}", connection_, ms_since_epoch);

  if (use_new_codec_wrapper_) {
    adapter_->SubmitPing(ms_since_epoch);
  } else {
    // The last parameter is an opaque 8-byte buffer, so this cast is safe.
    int rc =
        nghttp2_submit_ping(session_, 0 /*flags*/, reinterpret_cast<uint8_t*>(&ms_since_epoch));
    ASSERT(rc == 0);
  }

  if (sendPendingFramesAndHandleError()) {
    // Intended to check through coverage that this error case is tested
    return;
  }
  keepalive_timeout_timer_->enableTimer(keepalive_timeout_);
}

void ConnectionImpl::onKeepaliveResponse() {
  // Check the timers for nullptr in case the peer sent an unsolicited PING ACK.
  if (keepalive_timeout_timer_ != nullptr) {
    keepalive_timeout_timer_->disableTimer();
  }
  if (keepalive_send_timer_ != nullptr && keepalive_interval_.count()) {
    uint64_t interval_ms = keepalive_interval_.count();
    const uint64_t jitter_percent_mod = keepalive_interval_jitter_percent_ * interval_ms / 100;
    if (jitter_percent_mod > 0) {
      interval_ms += random_.random() % jitter_percent_mod;
    }
    keepalive_send_timer_->enableTimer(std::chrono::milliseconds(interval_ms));
  }
}

void ConnectionImpl::onKeepaliveResponseTimeout() {
  ENVOY_CONN_LOG_EVENT(debug, "h2_ping_timeout", "Closing connection due to keepalive timeout",
                       connection_);
  stats_.keepalive_timeout_.inc();
  connection_.close(Network::ConnectionCloseType::NoFlush);
}

bool ConnectionImpl::slowContainsStreamId(int32_t stream_id) const {
  for (const auto& stream : active_streams_) {
    if (stream->stream_id_ == stream_id) {
      return true;
    }
  }

  return false;
}

Http::Status ConnectionImpl::dispatch(Buffer::Instance& data) {
  ScopeTrackerScopeState scope(this, connection_.dispatcher());
  ENVOY_CONN_LOG(trace, "dispatching {} bytes", connection_, data.length());
  // Make sure that dispatching_ is set to false after dispatching, even when
  // ConnectionImpl::dispatch returns early or throws an exception (consider removing if there is a
  // single return after exception removal (#10878)).
  Cleanup cleanup([this]() {
    dispatching_ = false;
    current_slice_ = nullptr;
    current_stream_id_.reset();
  });
  last_received_data_time_ = connection_.dispatcher().timeSource().monotonicTime();
  for (const Buffer::RawSlice& slice : data.getRawSlices()) {
    current_slice_ = &slice;
    dispatching_ = true;
    ssize_t rc;
    if (use_new_codec_wrapper_) {
      rc = adapter_->ProcessBytes(absl::string_view(static_cast<char*>(slice.mem_), slice.len_));
    } else {
      rc = nghttp2_session_mem_recv(session_, static_cast<const uint8_t*>(slice.mem_), slice.len_);
    }
    if (!nghttp2_callback_status_.ok()) {
      return nghttp2_callback_status_;
    }
    // This error is returned when nghttp2 library detected a frame flood by one of its
    // internal mechanisms. Most flood protection is done by Envoy's codec and this error
    // should never be returned. However it is handled here in case nghttp2 has some flood
    // protections that Envoy's codec does not have.
    if (rc == NGHTTP2_ERR_FLOODED) {
      return bufferFloodError(
          "Flooding was detected in this HTTP/2 session, and it must be closed");
    }
    if (rc != static_cast<ssize_t>(slice.len_)) {
      return codecProtocolError(nghttp2_strerror(rc));
    }

    current_slice_ = nullptr;
    dispatching_ = false;
    current_stream_id_.reset();
  }

  ENVOY_CONN_LOG(trace, "dispatched {} bytes", connection_, data.length());
  data.drain(data.length());

  // Decoding incoming frames can generate outbound frames so flush pending.
  return sendPendingFrames();
}

const ConnectionImpl::StreamImpl* ConnectionImpl::getStream(int32_t stream_id) const {
  // Delegate to the non-const version.
  return const_cast<ConnectionImpl*>(this)->getStream(stream_id);
}

ConnectionImpl::StreamImpl* ConnectionImpl::getStream(int32_t stream_id) {
  StreamImpl* stream;
  if (use_new_codec_wrapper_) {
    stream = static_cast<StreamImpl*>(adapter_->GetStreamUserData(stream_id));
  } else {
    stream = static_cast<StreamImpl*>(nghttp2_session_get_stream_user_data(session_, stream_id));
  }
  SLOW_ASSERT(stream != nullptr || !slowContainsStreamId(stream_id));
  return stream;
}

int ConnectionImpl::onData(int32_t stream_id, const uint8_t* data, size_t len) {
  ASSERT(!skip_dispatching_frames_for_closed_connection_ ||
         connection_.state() == Network::Connection::State::Open);
  StreamImpl* stream = getStream(stream_id);
  // If this results in buffering too much data, the watermark buffer will call
  // pendingRecvBufferHighWatermark, resulting in ++read_disable_count_
  stream->pending_recv_data_->add(data, len);
  // Update the window to the peer unless some consumer of this stream's data has hit a flow control
  // limit and disabled reads on this stream
  if (stream->shouldAllowPeerAdditionalStreamWindow()) {
    if (use_new_codec_wrapper_) {
      adapter_->MarkDataConsumedForStream(stream_id, len);
    } else {
      nghttp2_session_consume(session_, stream_id, len);
    }
  } else {
    stream->unconsumed_bytes_ += len;
  }
  return 0;
}

void ConnectionImpl::goAway() {
  if (use_new_codec_wrapper_) {
    adapter_->SubmitGoAway(adapter_->GetHighestReceivedStreamId(),
                           http2::adapter::Http2ErrorCode::HTTP2_NO_ERROR, "");
  } else {
    int rc = nghttp2_submit_goaway(session_, NGHTTP2_FLAG_NONE,
                                   nghttp2_session_get_last_proc_stream_id(session_),
                                   NGHTTP2_NO_ERROR, nullptr, 0);
    ASSERT(rc == 0);
  }

  if (sendPendingFramesAndHandleError()) {
    // Intended to check through coverage that this error case is tested
    return;
  }
}

void ConnectionImpl::shutdownNotice() {
  if (use_new_codec_wrapper_) {
    adapter_->SubmitShutdownNotice();
  } else {
    int rc = nghttp2_submit_shutdown_notice(session_);
    ASSERT(rc == 0);
  }

  if (sendPendingFramesAndHandleError()) {
    // Intended to check through coverage that this error case is tested
    return;
  }
}

Status ConnectionImpl::protocolErrorForTest() {
  if (use_new_codec_wrapper_) {
    adapter_->SubmitGoAway(adapter_->GetHighestReceivedStreamId(),
                           http2::adapter::Http2ErrorCode::PROTOCOL_ERROR, "");
  } else {
    int rc = nghttp2_submit_goaway(session_, NGHTTP2_FLAG_NONE,
                                   nghttp2_session_get_last_proc_stream_id(session_),
                                   NGHTTP2_PROTOCOL_ERROR, nullptr, 0);
    ASSERT(rc == 0);
  }

  return sendPendingFrames();
}

Status ConnectionImpl::onBeforeFrameReceived(const nghttp2_frame_hd* hd) {
  ENVOY_CONN_LOG(trace, "about to recv frame type={}, flags={}, stream_id={}", connection_,
                 static_cast<uint64_t>(hd->type), static_cast<uint64_t>(hd->flags), hd->stream_id);
  ASSERT(!skip_dispatching_frames_for_closed_connection_ ||
         connection_.state() == Network::Connection::State::Open);

  current_stream_id_ = hd->stream_id;
  // Track all the frames without padding here, since this is the only callback we receive
  // for some of them (e.g. CONTINUATION frame, frames sent on closed streams, etc.).
  // HEADERS frame is tracked in onBeginHeaders(), DATA frame is tracked in onFrameReceived().
  auto status = okStatus();
  if (hd->type != NGHTTP2_HEADERS && hd->type != NGHTTP2_DATA) {
    status = trackInboundFrames(hd, 0);
  }

  return status;
}

ABSL_MUST_USE_RESULT
enum GoAwayErrorCode ngHttp2ErrorCodeToErrorCode(uint32_t code) noexcept {
  switch (code) {
  case NGHTTP2_NO_ERROR:
    return GoAwayErrorCode::NoError;
  default:
    return GoAwayErrorCode::Other;
  }
}

Status ConnectionImpl::onFrameReceived(const nghttp2_frame* frame) {
  ENVOY_CONN_LOG(trace, "recv frame type={}", connection_, static_cast<uint64_t>(frame->hd.type));
  ASSERT(!skip_dispatching_frames_for_closed_connection_ ||
         connection_.state() == Network::Connection::State::Open);

  // onFrameReceived() is called with a complete HEADERS frame assembled from all the HEADERS
  // and CONTINUATION frames, but we track them separately: HEADERS frames in onBeginHeaders()
  // and CONTINUATION frames in onBeforeFrameReceived().
  ASSERT(frame->hd.type != NGHTTP2_CONTINUATION);

  if ((frame->hd.type == NGHTTP2_PING) && (frame->ping.hd.flags & NGHTTP2_FLAG_ACK)) {
    // The ``opaque_data`` should be exactly what was sent in the ping, which is
    // was the current time when the ping was sent. This can be useful while debugging
    // to match the ping and ack.
    uint64_t data;
    safeMemcpy(&data, &(frame->ping.opaque_data));
    ENVOY_CONN_LOG(trace, "recv PING ACK {}", connection_, data);

    onKeepaliveResponse();
    return okStatus();
  }

  if (frame->hd.type == NGHTTP2_DATA) {
    RETURN_IF_ERROR(trackInboundFrames(&frame->hd, frame->data.padlen));
  }

  // Only raise GOAWAY once, since we don't currently expose stream information. Shutdown
  // notifications are the same as a normal GOAWAY.
  // TODO: handle multiple GOAWAY frames.
  if (frame->hd.type == NGHTTP2_GOAWAY && !raised_goaway_) {
    ASSERT(frame->hd.stream_id == 0);
    raised_goaway_ = true;
    callbacks().onGoAway(ngHttp2ErrorCodeToErrorCode(frame->goaway.error_code));
    return okStatus();
  }

  if (frame->hd.type == NGHTTP2_SETTINGS && frame->hd.flags == NGHTTP2_FLAG_NONE) {
    onSettings(frame->settings);
  }

  StreamImpl* stream = getStream(frame->hd.stream_id);
  if (!stream) {
    return okStatus();
  }

  // Track bytes sent and received.
  if (frame->hd.type != METADATA_FRAME_TYPE) {
    stream->bytes_meter_->addWireBytesReceived(frame->hd.length + H2_FRAME_HEADER_SIZE);
  }
  if (frame->hd.type == NGHTTP2_HEADERS || frame->hd.type == NGHTTP2_CONTINUATION) {
    stream->bytes_meter_->addHeaderBytesReceived(frame->hd.length + H2_FRAME_HEADER_SIZE);
  }

  switch (frame->hd.type) {
  case NGHTTP2_HEADERS: {
    stream->remote_end_stream_ = frame->hd.flags & NGHTTP2_FLAG_END_STREAM;
    if (!stream->cookies_.empty()) {
      HeaderString key(Headers::get().Cookie);
      stream->headers().addViaMove(std::move(key), std::move(stream->cookies_));
    }

    switch (frame->headers.cat) {
    case NGHTTP2_HCAT_RESPONSE:
    case NGHTTP2_HCAT_REQUEST: {
      stream->decodeHeaders();
      break;
    }

    case NGHTTP2_HCAT_HEADERS: {
      // It's possible that we are waiting to send a deferred reset, so only raise headers/trailers
      // if local is not complete.
      if (!stream->deferred_reset_) {
        const bool is_server_session = use_new_codec_wrapper_
                                           ? adapter_->IsServerSession()
                                           : nghttp2_session_check_server_session(session_);
        if (is_server_session || stream->received_noninformational_headers_) {
          ASSERT(stream->remote_end_stream_);
          stream->decodeTrailers();
        } else {
          // We're a client session and still waiting for non-informational headers.
          stream->decodeHeaders();
        }
      }
      break;
    }

    default:
      // We do not currently support push.
      ENVOY_BUG(false, "push not supported");
    }

    break;
  }
  case NGHTTP2_DATA: {
    stream->remote_end_stream_ = frame->hd.flags & NGHTTP2_FLAG_END_STREAM;
    stream->decodeData();
    break;
  }
  case NGHTTP2_RST_STREAM: {
    ENVOY_CONN_LOG(trace, "remote reset: {}", connection_, frame->rst_stream.error_code);
    stats_.rx_reset_.inc();
    break;
  }
  }

  return okStatus();
}

int ConnectionImpl::onFrameSend(const nghttp2_frame* frame) {
  // The nghttp2 library does not cleanly give us a way to determine whether we received invalid
  // data from our peer. Sometimes it raises the invalid frame callback, and sometimes it does not.
  // In all cases however it will attempt to send a GOAWAY frame with an error status. If we see
  // an outgoing frame of this type, we will return an error code so that we can abort execution.
  ENVOY_CONN_LOG(trace, "sent frame type={}, stream_id={}, length={}", connection_,
                 static_cast<uint64_t>(frame->hd.type), frame->hd.stream_id, frame->hd.length);
  StreamImpl* stream = getStream(frame->hd.stream_id);
  if (stream != nullptr) {
    if (frame->hd.type != METADATA_FRAME_TYPE) {
      stream->bytes_meter_->addWireBytesSent(frame->hd.length + H2_FRAME_HEADER_SIZE);
    }
    if (frame->hd.type == NGHTTP2_HEADERS || frame->hd.type == NGHTTP2_CONTINUATION) {
      stream->bytes_meter_->addHeaderBytesSent(frame->hd.length + H2_FRAME_HEADER_SIZE);
    }
  }
  switch (frame->hd.type) {
  case NGHTTP2_GOAWAY: {
    ENVOY_CONN_LOG(debug, "sent goaway code={}", connection_, frame->goaway.error_code);
    if (frame->goaway.error_code != NGHTTP2_NO_ERROR) {
      // TODO(mattklein123): Returning this error code abandons standard nghttp2 frame accounting.
      // As such, it is not reliable to call sendPendingFrames() again after this and we assume
      // that the connection is going to get torn down immediately. One byproduct of this is that
      // we need to cancel all pending flush stream timeouts since they can race with connection
      // teardown. As part of the work to remove exceptions we should aim to clean up all of this
      // error handling logic and only handle this type of case at the end of dispatch.
      for (auto& stream : active_streams_) {
        stream->disarmStreamIdleTimer();
      }
      return NGHTTP2_ERR_CALLBACK_FAILURE;
    }
    break;
  }

  case NGHTTP2_RST_STREAM: {
    ENVOY_CONN_LOG(debug, "sent reset code={}", connection_, frame->rst_stream.error_code);
    stats_.tx_reset_.inc();
    break;
  }

  case NGHTTP2_HEADERS:
  case NGHTTP2_DATA: {
    StreamImpl* stream = getStream(frame->hd.stream_id);
    stream->local_end_stream_sent_ = frame->hd.flags & NGHTTP2_FLAG_END_STREAM;
    break;
  }
  }

  return 0;
}

int ConnectionImpl::onError(absl::string_view error) {
  ENVOY_CONN_LOG(debug, "invalid http2: {}", connection_, error);
  return 0;
}

int ConnectionImpl::onInvalidFrame(int32_t stream_id, int error_code) {
  ENVOY_CONN_LOG(debug, "invalid frame: {} on stream {}", connection_, nghttp2_strerror(error_code),
                 stream_id);

  // Set details of error_code in the stream whenever we have one.
  StreamImpl* stream = getStream(stream_id);
  if (stream != nullptr) {
    stream->setDetails(Http2ResponseCodeDetails::get().errorDetails(error_code));
  }

  switch (error_code) {
  case NGHTTP2_ERR_REFUSED_STREAM:

    stats_.stream_refused_errors_.inc();
    return 0;

  case NGHTTP2_ERR_HTTP_HEADER:
  case NGHTTP2_ERR_HTTP_MESSAGING:
    stats_.rx_messaging_error_.inc();
    if (stream_error_on_invalid_http_messaging_) {
      // The stream is about to be closed due to an invalid header or messaging. Don't kill the
      // entire connection if one stream has bad headers or messaging.
      if (stream != nullptr) {
        // See comment below in onStreamClose() for why we do this.
        stream->reset_due_to_messaging_error_ = true;
      }
      return 0;
    }
    break;

  case NGHTTP2_ERR_FLOW_CONTROL:
  case NGHTTP2_ERR_PROTO:
  case NGHTTP2_ERR_STREAM_CLOSED:
    // Known error conditions that should trigger connection close.
    break;

  default:
    // Unknown error conditions. Trigger ENVOY_BUG and connection close.
    ENVOY_BUG(false, absl::StrCat("Unexpected error_code: ", error_code));
    break;
  }

  // Cause dispatch to return with an error code.
  return NGHTTP2_ERR_CALLBACK_FAILURE;
}

int ConnectionImpl::onBeforeFrameSend(const nghttp2_frame* frame) {
  ENVOY_CONN_LOG(trace, "about to send frame type={}, flags={}", connection_,
                 static_cast<uint64_t>(frame->hd.type), static_cast<uint64_t>(frame->hd.flags));
  ASSERT(!is_outbound_flood_monitored_control_frame_);
  // Flag flood monitored outbound control frames.
  is_outbound_flood_monitored_control_frame_ =
      ((frame->hd.type == NGHTTP2_PING || frame->hd.type == NGHTTP2_SETTINGS) &&
       frame->hd.flags & NGHTTP2_FLAG_ACK) ||
      frame->hd.type == NGHTTP2_RST_STREAM;
  return 0;
}

void ConnectionImpl::addOutboundFrameFragment(Buffer::OwnedImpl& output, const uint8_t* data,
                                              size_t length) {
  // Reset the outbound frame type (set in the onBeforeFrameSend callback) since the
  // onBeforeFrameSend callback is not called for DATA frames.
  bool is_outbound_flood_monitored_control_frame = false;
  std::swap(is_outbound_flood_monitored_control_frame, is_outbound_flood_monitored_control_frame_);
  auto releasor =
      protocol_constraints_.incrementOutboundFrameCount(is_outbound_flood_monitored_control_frame);
  output.add(data, length);
  output.addDrainTracker(releasor);
}

ssize_t ConnectionImpl::onSend(const uint8_t* data, size_t length) {
  ENVOY_CONN_LOG(trace, "send data: bytes={}", connection_, length);
  Buffer::OwnedImpl buffer;
  addOutboundFrameFragment(buffer, data, length);

  // While the buffer is transient the fragment it contains will be moved into the
  // write_buffer_ of the underlying connection_ by the write method below.
  // This creates lifetime dependency between the write_buffer_ of the underlying connection
  // and the codec object. Specifically the write_buffer_ MUST be either fully drained or
  // deleted before the codec object is deleted. This is presently guaranteed by the
  // destruction order of the Network::ConnectionImpl object where write_buffer_ is
  // destroyed before the filter_manager_ which owns the codec through Http::ConnectionManagerImpl.
  connection_.write(buffer, false);
  return length;
}

Status ConnectionImpl::onStreamClose(StreamImpl* stream, uint32_t error_code) {
  if (stream) {
    const int32_t stream_id = stream->stream_id_;

    // Consume buffered on stream_close.
    if (stream->stream_manager_.buffered_on_stream_close_) {
      stream->stream_manager_.buffered_on_stream_close_ = false;
      stats_.deferred_stream_close_.dec();
    }

    ENVOY_CONN_LOG(debug, "stream {} closed: {}", connection_, stream_id, error_code);

    if (!stream->remote_end_stream_ || !stream->local_end_stream_) {
      StreamResetReason reason;
      if (stream->reset_due_to_messaging_error_) {
        // Unfortunately, the nghttp2 API makes it incredibly difficult to clearly understand
        // the flow of resets. I.e., did the reset originate locally? Was it remote? Here,
        // we attempt to track cases in which we sent a reset locally due to an invalid frame
        // received from the remote. We only do that in two cases currently (HTTP messaging layer
        // errors from https://tools.ietf.org/html/rfc7540#section-8 which nghttp2 is very strict
        // about). In other cases we treat invalid frames as a protocol error and just kill
        // the connection.

        // Get ClientConnectionImpl or ServerConnectionImpl specific stream reset reason,
        // depending whether the connection is upstream or downstream.
        reason = getMessagingErrorResetReason();
      } else {
        if (error_code == NGHTTP2_REFUSED_STREAM) {
          reason = StreamResetReason::RemoteRefusedStreamReset;
          stream->setDetails(Http2ResponseCodeDetails::get().remote_refused);
        } else {
          if (error_code == NGHTTP2_CONNECT_ERROR) {
            reason = StreamResetReason::ConnectError;
          } else {
            reason = StreamResetReason::RemoteReset;
          }
          stream->setDetails(Http2ResponseCodeDetails::get().remote_reset);
        }
      }

      stream->runResetCallbacks(reason);

    } else if (stream->defer_processing_backedup_streams_ && !stream->reset_reason_.has_value() &&
               stream->stream_manager_.hasBufferedBodyOrTrailers()) {
      ASSERT(error_code == NGHTTP2_NO_ERROR);
      ENVOY_CONN_LOG(debug, "buffered onStreamClose for stream: {}", connection_, stream_id);
      // Buffer the call, rely on the stream->process_buffered_data_callback_
      // to end up invoking.
      stream->stream_manager_.buffered_on_stream_close_ = true;
      stats_.deferred_stream_close_.inc();
      return okStatus();
    }

    stream->destroy();
    current_stream_id_.reset();
    // TODO(antoniovicente) Test coverage for onCloseStream before deferred reset handling happens.
    pending_deferred_reset_streams_.erase(stream->stream_id_);
    connection_.dispatcher().deferredDelete(stream->removeFromList(active_streams_));
    // Any unconsumed data must be consumed before the stream is deleted.
    // nghttp2 does not appear to track this internally, and any stream deleted
    // with outstanding window will contribute to a slow connection-window leak.
    if (use_new_codec_wrapper_) {
      adapter_->MarkDataConsumedForStream(stream_id, stream->unconsumed_bytes_);
      stream->unconsumed_bytes_ = 0;
      adapter_->SetStreamUserData(stream->stream_id_, nullptr);
    } else {
      nghttp2_session_consume(session_, stream_id, stream->unconsumed_bytes_);
      stream->unconsumed_bytes_ = 0;
      nghttp2_session_set_stream_user_data(session_, stream->stream_id_, nullptr);
    }
  }

  return okStatus();
}

Status ConnectionImpl::onStreamClose(int32_t stream_id, uint32_t error_code) {
  return onStreamClose(getStream(stream_id), error_code);
}

int ConnectionImpl::onMetadataReceived(int32_t stream_id, const uint8_t* data, size_t len) {
  ENVOY_CONN_LOG(trace, "recv {} bytes METADATA", connection_, len);

  StreamImpl* stream = getStream(stream_id);
  if (!stream || stream->remote_end_stream_) {
    return 0;
  }

  bool success = stream->getMetadataDecoder().receiveMetadata(data, len);
  return success ? 0 : NGHTTP2_ERR_CALLBACK_FAILURE;
}

int ConnectionImpl::onMetadataFrameComplete(int32_t stream_id, bool end_metadata) {
  ENVOY_CONN_LOG(trace, "recv METADATA frame on stream {}, end_metadata: {}", connection_,
                 stream_id, end_metadata);

  StreamImpl* stream = getStream(stream_id);
  if (!stream || stream->remote_end_stream_) {
    return 0;
  }

  bool result = stream->getMetadataDecoder().onMetadataFrameComplete(end_metadata);
  return result ? 0 : NGHTTP2_ERR_CALLBACK_FAILURE;
}

ssize_t ConnectionImpl::packMetadata(int32_t stream_id, uint8_t* buf, size_t len) {
  ASSERT(use_new_codec_wrapper_ == false);
  ENVOY_CONN_LOG(trace, "pack METADATA frame on stream {}", connection_, stream_id);

  StreamImpl* stream = getStream(stream_id);
  if (stream == nullptr) {
    return 0;
  }

  MetadataEncoder& encoder = stream->getMetadataEncoderOld();
  return encoder.packNextFramePayload(buf, len);
}

int ConnectionImpl::saveHeader(const nghttp2_frame* frame, HeaderString&& name,
                               HeaderString&& value) {
  StreamImpl* stream = getStream(frame->hd.stream_id);
  if (!stream) {
    // We have seen 1 or 2 crashes where we get a headers callback but there is no associated
    // stream data. I honestly am not sure how this can happen. However, from reading the nghttp2
    // code it looks possible that inflate_header_block() can safely inflate headers for an already
    // closed stream, but will still call the headers callback. Since that seems possible, we should
    // ignore this case here.
    // TODO(mattklein123): Figure out a test case that can hit this.
    stats_.headers_cb_no_stream_.inc();
    return 0;
  }

  // TODO(10646): Switch to use HeaderUtility::checkHeaderNameForUnderscores().
  auto should_return = checkHeaderNameForUnderscores(name.getStringView());
  if (should_return) {
    stream->setDetails(Http2ResponseCodeDetails::get().invalid_underscore);
    name.clear();
    value.clear();
    return should_return.value();
  }

  stream->saveHeader(std::move(name), std::move(value));

  if (stream->headers().byteSize() > max_headers_kb_ * 1024 ||
      stream->headers().size() > max_headers_count_) {
    stream->setDetails(Http2ResponseCodeDetails::get().too_many_headers);
    stats_.header_overflow_.inc();
    // This will cause the library to reset/close the stream.
    return NGHTTP2_ERR_TEMPORAL_CALLBACK_FAILURE;
  } else {
    return 0;
  }
}

Status ConnectionImpl::sendPendingFrames() {
  if (dispatching_ || connection_.state() == Network::Connection::State::Closed) {
    return okStatus();
  }

  int rc;
  if (use_new_codec_wrapper_) {
    rc = adapter_->Send();
  } else {
    rc = nghttp2_session_send(session_);
  }
  if (rc != 0) {
    ASSERT(rc == NGHTTP2_ERR_CALLBACK_FAILURE);
    return codecProtocolError(nghttp2_strerror(rc));
  }

  // See ConnectionImpl::StreamImpl::resetStream() for why we do this. This is an uncommon event,
  // so iterating through every stream to find the ones that have a deferred reset is not a big
  // deal. Furthermore, queueing a reset frame does not actually invoke the close stream callback.
  // This is only done when the reset frame is sent. Thus, it's safe to work directly with the
  // stream map.
  // NOTE: The way we handle deferred reset is essentially best effort. If we intend to do a
  //       deferred reset, we try to finish the stream, including writing any pending data frames.
  //       If we cannot do this (potentially due to not enough window), we just reset the stream.
  //       In general this behavior occurs only when we are trying to send immediate error messages
  //       to short circuit requests. In the best effort case, we complete the stream before
  //       resetting. In other cases, we just do the reset now which will blow away pending data
  //       frames and release any memory associated with the stream.
  if (!pending_deferred_reset_streams_.empty()) {
    while (!pending_deferred_reset_streams_.empty()) {
      auto it = pending_deferred_reset_streams_.begin();
      auto* stream = it->second;
      // Sanity check: the stream's id matches the map key.
      ASSERT(it->first == stream->stream_id_);
      pending_deferred_reset_streams_.erase(it);
      ASSERT(stream->deferred_reset_);
      stream->resetStreamWorker(stream->deferred_reset_.value());
    }
    RETURN_IF_ERROR(sendPendingFrames());
  }

  // After all pending frames have been written into the outbound buffer check if any of
  // protocol constraints had been violated.
  Status status = protocol_constraints_.checkOutboundFrameLimits();
  if (!status.ok()) {
    ENVOY_CONN_LOG(debug, "error sending frames: Too many frames in the outbound queue.",
                   connection_);
  }
  return status;
}

bool ConnectionImpl::sendPendingFramesAndHandleError() {
  if (!sendPendingFrames().ok()) {
    scheduleProtocolConstraintViolationCallback();
    return true;
  }
  return false;
}

void ConnectionImpl::sendSettingsHelper(
    const envoy::config::core::v3::Http2ProtocolOptions& http2_options, bool disable_push) {
  absl::InlinedVector<http2::adapter::Http2Setting, 10> settings;
  auto insertParameter = [&settings](const http2::adapter::Http2Setting& entry) mutable -> bool {
    // Consider using a set as an intermediate data structure, rather than this ad-hoc
    // deduplication.
    const auto it = std::find_if(
        settings.cbegin(), settings.cend(),
        [&entry](const http2::adapter::Http2Setting& existing) { return entry.id == existing.id; });
    if (it != settings.end()) {
      return false;
    }
    settings.push_back(entry);
    return true;
  };

  // Universally disable receiving push promise frames as we don't currently
  // support them. nghttp2 will fail the connection if the other side still
  // sends them.
  // TODO(mattklein123): Remove this when we correctly proxy push promise.
  // NOTE: This is a special case with respect to custom parameter overrides in
  // that server push is not supported and therefore not end user configurable.
  if (disable_push) {
    settings.push_back({static_cast<int32_t>(http2::adapter::ENABLE_PUSH), disable_push ? 0U : 1U});
  }

  for (const auto& it : http2_options.custom_settings_parameters()) {
    ASSERT(it.identifier().value() <= std::numeric_limits<uint16_t>::max());
    const bool result =
        insertParameter({static_cast<http2::adapter::Http2SettingsId>(it.identifier().value()),
                         it.value().value()});
    ASSERT(result);
    ENVOY_CONN_LOG(debug, "adding custom settings parameter with id {:#x} to {}", connection_,
                   it.identifier().value(), it.value().value());
  }

  // Insert named parameters.
  settings.insert(
      settings.end(),
      {{http2::adapter::HEADER_TABLE_SIZE, http2_options.hpack_table_size().value()},
       {http2::adapter::ENABLE_CONNECT_PROTOCOL, http2_options.allow_connect()},
       {http2::adapter::MAX_CONCURRENT_STREAMS, http2_options.max_concurrent_streams().value()},
       {http2::adapter::INITIAL_WINDOW_SIZE, http2_options.initial_stream_window_size().value()}});
  adapter_->SubmitSettings(settings);
}

void ConnectionImpl::sendSettingsHelperOld(
    const envoy::config::core::v3::Http2ProtocolOptions& http2_options, bool disable_push) {
  absl::InlinedVector<nghttp2_settings_entry, 10> settings;
  auto insertParameter = [&settings](const nghttp2_settings_entry& entry) mutable -> bool {
    const auto it = std::find_if(settings.cbegin(), settings.cend(),
                                 [&entry](const nghttp2_settings_entry& existing) {
                                   return entry.settings_id == existing.settings_id;
                                 });
    if (it != settings.end()) {
      return false;
    }
    settings.push_back(entry);
    return true;
  };

  // Universally disable receiving push promise frames as we don't currently support
  // them. nghttp2 will fail the connection if the other side still sends them.
  // TODO(mattklein123): Remove this when we correctly proxy push promise.
  // NOTE: This is a special case with respect to custom parameter overrides in that server push is
  // not supported and therefore not end user configurable.
  if (disable_push) {
    settings.push_back(
        {static_cast<int32_t>(NGHTTP2_SETTINGS_ENABLE_PUSH), disable_push ? 0U : 1U});
  }

  for (const auto& it : http2_options.custom_settings_parameters()) {
    ASSERT(it.identifier().value() <= std::numeric_limits<uint16_t>::max());
    const bool result =
        insertParameter({static_cast<int32_t>(it.identifier().value()), it.value().value()});
    ASSERT(result);
    ENVOY_CONN_LOG(debug, "adding custom settings parameter with id {:#x} to {}", connection_,
                   it.identifier().value(), it.value().value());
  }

  // Insert named parameters.
  settings.insert(
      settings.end(),
      {{NGHTTP2_SETTINGS_HEADER_TABLE_SIZE, http2_options.hpack_table_size().value()},
       {NGHTTP2_SETTINGS_ENABLE_CONNECT_PROTOCOL, http2_options.allow_connect()},
       {NGHTTP2_SETTINGS_MAX_CONCURRENT_STREAMS, http2_options.max_concurrent_streams().value()},
       {NGHTTP2_SETTINGS_INITIAL_WINDOW_SIZE, http2_options.initial_stream_window_size().value()}});
  if (!settings.empty()) {
    int rc = nghttp2_submit_settings(session_, NGHTTP2_FLAG_NONE, settings.data(), settings.size());
    ASSERT(rc == 0);
  } else {
    // nghttp2_submit_settings need to be called at least once
    int rc = nghttp2_submit_settings(session_, NGHTTP2_FLAG_NONE, nullptr, 0);
    ASSERT(rc == 0);
  }
}

void ConnectionImpl::sendSettings(
    const envoy::config::core::v3::Http2ProtocolOptions& http2_options, bool disable_push) {
  if (use_new_codec_wrapper_) {
    sendSettingsHelper(http2_options, disable_push);
  } else {
    sendSettingsHelperOld(http2_options, disable_push);
  }

  const uint32_t initial_connection_window_size =
      http2_options.initial_connection_window_size().value();
  // Increase connection window size up to our default size.
  if (initial_connection_window_size != NGHTTP2_INITIAL_CONNECTION_WINDOW_SIZE) {
    ENVOY_CONN_LOG(debug, "updating connection-level initial window size to {}", connection_,
                   initial_connection_window_size);
    if (use_new_codec_wrapper_) {
      adapter_->SubmitWindowUpdate(0, initial_connection_window_size -
                                          NGHTTP2_INITIAL_CONNECTION_WINDOW_SIZE);
    } else {
      int rc = nghttp2_submit_window_update(session_, NGHTTP2_FLAG_NONE, 0,
                                            initial_connection_window_size -
                                                NGHTTP2_INITIAL_CONNECTION_WINDOW_SIZE);
      ASSERT(rc == 0);
    }
  }
}

int ConnectionImpl::setAndCheckNghttp2CallbackStatus(Status&& status) {
  // Keep the error status that caused the original failure. Subsequent
  // error statuses are silently discarded.
  nghttp2_callback_status_.Update(std::move(status));
  if (skip_dispatching_frames_for_closed_connection_ && nghttp2_callback_status_.ok() &&
      connection_.state() != Network::Connection::State::Open) {
    nghttp2_callback_status_ = codecProtocolError("Connection was closed while dispatching frames");
  }

  return nghttp2_callback_status_.ok() ? 0 : NGHTTP2_ERR_CALLBACK_FAILURE;
}

void ConnectionImpl::scheduleProtocolConstraintViolationCallback() {
  if (!protocol_constraint_violation_callback_) {
    protocol_constraint_violation_callback_ = connection_.dispatcher().createSchedulableCallback(
        [this]() { onProtocolConstraintViolation(); });
    protocol_constraint_violation_callback_->scheduleCallbackCurrentIteration();
  }
}

void ConnectionImpl::onProtocolConstraintViolation() {
  // Flooded outbound queue implies that peer is not reading and it does not
  // make sense to try to flush pending bytes.
  connection_.close(Envoy::Network::ConnectionCloseType::NoFlush);
}

ConnectionImpl::Http2Callbacks::Http2Callbacks(bool use_new_codec_wrapper) {
  nghttp2_session_callbacks_new(&callbacks_);
  nghttp2_session_callbacks_set_send_callback(
      callbacks_,
      [](nghttp2_session*, const uint8_t* data, size_t length, int, void* user_data) -> ssize_t {
        return static_cast<ConnectionImpl*>(user_data)->onSend(data, length);
      });

  nghttp2_session_callbacks_set_send_data_callback(
      callbacks_,
      [](nghttp2_session*, nghttp2_frame* frame, const uint8_t* framehd, size_t length,
         nghttp2_data_source* source, void*) -> int {
        ASSERT(frame->data.padlen == 0);
        static_cast<StreamImpl*>(source->ptr)->onDataSourceSend(framehd, length);
        return 0;
      });

  nghttp2_session_callbacks_set_on_begin_headers_callback(
      callbacks_, [](nghttp2_session*, const nghttp2_frame* frame, void* user_data) -> int {
        auto status = static_cast<ConnectionImpl*>(user_data)->onBeginHeaders(frame);
        return static_cast<ConnectionImpl*>(user_data)->setAndCheckNghttp2CallbackStatus(
            std::move(status));
      });

  nghttp2_session_callbacks_set_on_header_callback(
      callbacks_,
      [](nghttp2_session*, const nghttp2_frame* frame, const uint8_t* raw_name, size_t name_length,
         const uint8_t* raw_value, size_t value_length, uint8_t, void* user_data) -> int {
        // TODO PERF: Can reference count here to avoid copies.
        HeaderString name;
        name.setCopy(reinterpret_cast<const char*>(raw_name), name_length);
        HeaderString value;
        value.setCopy(reinterpret_cast<const char*>(raw_value), value_length);
        return static_cast<ConnectionImpl*>(user_data)->onHeader(frame, std::move(name),
                                                                 std::move(value));
      });

  nghttp2_session_callbacks_set_on_data_chunk_recv_callback(
      callbacks_,
      [](nghttp2_session*, uint8_t, int32_t stream_id, const uint8_t* data, size_t len,
         void* user_data) -> int {
        return static_cast<ConnectionImpl*>(user_data)->onData(stream_id, data, len);
      });

  nghttp2_session_callbacks_set_on_begin_frame_callback(
      callbacks_, [](nghttp2_session*, const nghttp2_frame_hd* hd, void* user_data) -> int {
        auto status = static_cast<ConnectionImpl*>(user_data)->onBeforeFrameReceived(hd);
        return static_cast<ConnectionImpl*>(user_data)->setAndCheckNghttp2CallbackStatus(
            std::move(status));
      });

  nghttp2_session_callbacks_set_on_frame_recv_callback(
      callbacks_, [](nghttp2_session*, const nghttp2_frame* frame, void* user_data) -> int {
        auto status = static_cast<ConnectionImpl*>(user_data)->onFrameReceived(frame);
        return static_cast<ConnectionImpl*>(user_data)->setAndCheckNghttp2CallbackStatus(
            std::move(status));
      });

  nghttp2_session_callbacks_set_on_stream_close_callback(
      callbacks_,
      [](nghttp2_session*, int32_t stream_id, uint32_t error_code, void* user_data) -> int {
        auto status = static_cast<ConnectionImpl*>(user_data)->onStreamClose(stream_id, error_code);
        return static_cast<ConnectionImpl*>(user_data)->setAndCheckNghttp2CallbackStatus(
            std::move(status));
      });

  nghttp2_session_callbacks_set_on_frame_send_callback(
      callbacks_, [](nghttp2_session*, const nghttp2_frame* frame, void* user_data) -> int {
        return static_cast<ConnectionImpl*>(user_data)->onFrameSend(frame);
      });

  nghttp2_session_callbacks_set_before_frame_send_callback(
      callbacks_, [](nghttp2_session*, const nghttp2_frame* frame, void* user_data) -> int {
        return static_cast<ConnectionImpl*>(user_data)->onBeforeFrameSend(frame);
      });

  nghttp2_session_callbacks_set_on_frame_not_send_callback(
      callbacks_, [](nghttp2_session*, const nghttp2_frame*, int, void*) -> int {
        // We used to always return failure here but it looks now this can get called if the other
        // side sends GOAWAY and we are trying to send a SETTINGS ACK. Just ignore this for now.
        return 0;
      });

  nghttp2_session_callbacks_set_on_invalid_frame_recv_callback(
      callbacks_,
      [](nghttp2_session*, const nghttp2_frame* frame, int error_code, void* user_data) -> int {
        return static_cast<ConnectionImpl*>(user_data)->onInvalidFrame(frame->hd.stream_id,
                                                                       error_code);
      });

  nghttp2_session_callbacks_set_on_extension_chunk_recv_callback(
      callbacks_,
      [](nghttp2_session*, const nghttp2_frame_hd* hd, const uint8_t* data, size_t len,
         void* user_data) -> int {
        ASSERT(hd->length >= len);
        return static_cast<ConnectionImpl*>(user_data)->onMetadataReceived(hd->stream_id, data,
                                                                           len);
      });

  nghttp2_session_callbacks_set_unpack_extension_callback(
      callbacks_, [](nghttp2_session*, void**, const nghttp2_frame_hd* hd, void* user_data) -> int {
        return static_cast<ConnectionImpl*>(user_data)->onMetadataFrameComplete(
            hd->stream_id, hd->flags == END_METADATA_FLAG);
      });

  // The new codec does not use the pack_extension callback.
  if (!use_new_codec_wrapper) {
    nghttp2_session_callbacks_set_pack_extension_callback(
        callbacks_,
        [](nghttp2_session*, uint8_t* buf, size_t len, const nghttp2_frame* frame,
           void* user_data) -> ssize_t {
          ASSERT(frame->hd.length <= len);
          return static_cast<ConnectionImpl*>(user_data)->packMetadata(frame->hd.stream_id, buf,
                                                                       len);
        });
  }

  nghttp2_session_callbacks_set_error_callback2(
      callbacks_, [](nghttp2_session*, int, const char* msg, size_t len, void* user_data) -> int {
        return static_cast<ConnectionImpl*>(user_data)->onError(absl::string_view(msg, len));
      });
}

ConnectionImpl::Http2Callbacks::~Http2Callbacks() { nghttp2_session_callbacks_del(callbacks_); }

ConnectionImpl::Http2Options::Http2Options(
    const envoy::config::core::v3::Http2ProtocolOptions& http2_options, uint32_t max_headers_kb) {
  og_options_.perspective = http2::adapter::Perspective::kServer;
  og_options_.max_hpack_encoding_table_capacity = http2_options.hpack_table_size().value();
  og_options_.max_header_list_bytes = max_headers_kb * 1024;
  og_options_.max_header_field_size = max_headers_kb * 1024;
  og_options_.allow_extended_connect = http2_options.allow_connect();

  nghttp2_option_new(&options_);
  // Currently we do not do anything with stream priority. Setting the following option prevents
  // nghttp2 from keeping around closed streams for use during stream priority dependency graph
  // calculations. This saves a tremendous amount of memory in cases where there are a large
  // number of kept alive HTTP/2 connections.
  nghttp2_option_set_no_closed_streams(options_, 1);
  nghttp2_option_set_no_auto_window_update(options_, 1);

  // The max send header block length is configured to an arbitrarily high number so as to never
  // trigger the check within nghttp2, as we check request headers length in
  // codec_impl::saveHeader.
  nghttp2_option_set_max_send_header_block_length(options_, 0x2000000);

  if (http2_options.hpack_table_size().value() != NGHTTP2_DEFAULT_HEADER_TABLE_SIZE) {
    nghttp2_option_set_max_deflate_dynamic_table_size(options_,
                                                      http2_options.hpack_table_size().value());
  }

  if (http2_options.allow_metadata()) {
    nghttp2_option_set_user_recv_extension_type(options_, METADATA_FRAME_TYPE);
  } else {
    ENVOY_LOG(trace, "Codec does not have Metadata frame support.");
  }

  // nghttp2 v1.39.2 lowered the internal flood protection limit from 10K to 1K of ACK frames.
  // This new limit may cause the internal nghttp2 mitigation to trigger more often (as it
  // requires just 9K of incoming bytes for smallest 9 byte SETTINGS frame), bypassing the same
  // mitigation and its associated behavior in the envoy HTTP/2 codec. Since envoy does not rely
  // on this mitigation, set back to the old 10K number to avoid any changes in the HTTP/2 codec
  // behavior.
  nghttp2_option_set_max_outbound_ack(options_, 10000);
}

ConnectionImpl::Http2Options::~Http2Options() { nghttp2_option_del(options_); }

ConnectionImpl::ClientHttp2Options::ClientHttp2Options(
    const envoy::config::core::v3::Http2ProtocolOptions& http2_options, uint32_t max_headers_kb)
    : Http2Options(http2_options, max_headers_kb) {
  og_options_.perspective = http2::adapter::Perspective::kClient;
  // Temporarily disable initial max streams limit/protection, since we might want to create
  // more than 100 streams before receiving the HTTP/2 SETTINGS frame from the server.
  //
  // TODO(PiotrSikora): remove this once multiple upstream connections or queuing are implemented.
  nghttp2_option_set_peer_max_concurrent_streams(
      options_, ::Envoy::Http2::Utility::OptionsLimits::DEFAULT_MAX_CONCURRENT_STREAMS);
}

void ConnectionImpl::dumpState(std::ostream& os, int indent_level) const {
  const char* spaces = spacesForLevel(indent_level);
  os << spaces << "Http2::ConnectionImpl " << this << DUMP_MEMBER(max_headers_kb_)
     << DUMP_MEMBER(max_headers_count_) << DUMP_MEMBER(per_stream_buffer_limit_)
     << DUMP_MEMBER(allow_metadata_) << DUMP_MEMBER(stream_error_on_invalid_http_messaging_)
     << DUMP_MEMBER(is_outbound_flood_monitored_control_frame_) << DUMP_MEMBER(dispatching_)
     << DUMP_MEMBER(raised_goaway_) << DUMP_MEMBER(pending_deferred_reset_streams_.size()) << '\n';

  // Dump the protocol constraints
  DUMP_DETAILS(&protocol_constraints_);

  // Dump either a targeted stream or several of the active streams.
  dumpStreams(os, indent_level);

  // Dump the active slice
  if (current_slice_ == nullptr) {
    // No current slice, use macro for consistent formatting.
    os << spaces << "current_slice_: null\n";
  } else {
    auto slice_view =
        absl::string_view(static_cast<const char*>(current_slice_->mem_), current_slice_->len_);

    os << spaces << "current slice length: " << slice_view.length() << " contents: \"";
    StringUtil::escapeToOstream(os, slice_view);
    os << "\"\n";
  }
}

void ConnectionImpl::dumpStreams(std::ostream& os, int indent_level) const {
  const char* spaces = spacesForLevel(indent_level);

  // Try to dump details for the current stream.
  // If none, dump a subset of our active streams.
  os << spaces << "Number of active streams: " << active_streams_.size()
     << DUMP_OPTIONAL_MEMBER(current_stream_id_);

  if (current_stream_id_.has_value()) {
    os << " Dumping current stream:\n";
    const ConnectionImpl::StreamImpl* stream = getStream(current_stream_id_.value());
    DUMP_DETAILS(stream);
  } else {
    os << " Dumping " << std::min<size_t>(25, active_streams_.size()) << " Active Streams:\n";
    size_t count = 0;
    for (auto& stream : active_streams_) {
      DUMP_DETAILS(stream);
      if (++count >= 25) {
        break;
      }
    }
  }
}

void ClientConnectionImpl::dumpStreams(std::ostream& os, int indent_level) const {
  ConnectionImpl::dumpStreams(os, indent_level);

  if (!current_stream_id_.has_value()) {
    return;
  }

  // Try to dump the downstream request information, corresponding to the
  // stream we were processing.
  const char* spaces = spacesForLevel(indent_level);
  os << spaces << "Dumping corresponding downstream request for upstream stream "
     << current_stream_id_.value() << ":\n";

  const ClientStreamImpl* client_stream =
      static_cast<const ClientStreamImpl*>(getStream(current_stream_id_.value()));
  if (client_stream) {
    client_stream->response_decoder_.dumpState(os, indent_level + 1);
  } else {
    os << spaces
       << " Failed to get the upstream stream with stream id: " << current_stream_id_.value()
       << " Unable to dump downstream request.\n";
  }
}

void ConnectionImpl::StreamImpl::dumpState(std::ostream& os, int indent_level) const {
  const char* spaces = spacesForLevel(indent_level);
  os << spaces << "ConnectionImpl::StreamImpl " << this << DUMP_MEMBER(stream_id_)
     << DUMP_MEMBER(unconsumed_bytes_) << DUMP_MEMBER(read_disable_count_)
     << DUMP_MEMBER(local_end_stream_) << DUMP_MEMBER(local_end_stream_sent_)
     << DUMP_MEMBER(remote_end_stream_) << DUMP_MEMBER(data_deferred_)
     << DUMP_MEMBER(received_noninformational_headers_)
     << DUMP_MEMBER(pending_receive_buffer_high_watermark_called_)
     << DUMP_MEMBER(pending_send_buffer_high_watermark_called_)
     << DUMP_MEMBER(reset_due_to_messaging_error_)
     << DUMP_MEMBER_AS(cookies_, cookies_.getStringView());

  DUMP_DETAILS(pending_trailers_to_encode_);
}

void ConnectionImpl::ClientStreamImpl::dumpState(std::ostream& os, int indent_level) const {
  const char* spaces = spacesForLevel(indent_level);
  StreamImpl::dumpState(os, indent_level);

  // Dump header map
  if (absl::holds_alternative<ResponseHeaderMapPtr>(headers_or_trailers_)) {
    DUMP_DETAILS(absl::get<ResponseHeaderMapPtr>(headers_or_trailers_));
  } else {
    DUMP_DETAILS(absl::get<ResponseTrailerMapPtr>(headers_or_trailers_));
  }
}

void ConnectionImpl::ServerStreamImpl::dumpState(std::ostream& os, int indent_level) const {
  const char* spaces = spacesForLevel(indent_level);
  StreamImpl::dumpState(os, indent_level);

  // Dump header map
  if (absl::holds_alternative<RequestHeaderMapPtr>(headers_or_trailers_)) {
    DUMP_DETAILS(absl::get<RequestHeaderMapPtr>(headers_or_trailers_));
  } else {
    DUMP_DETAILS(absl::get<RequestTrailerMapPtr>(headers_or_trailers_));
  }
}

ClientConnectionImpl::ClientConnectionImpl(
    Network::Connection& connection, Http::ConnectionCallbacks& callbacks, CodecStats& stats,
    Random::RandomGenerator& random_generator,
    const envoy::config::core::v3::Http2ProtocolOptions& http2_options,
    const uint32_t max_response_headers_kb, const uint32_t max_response_headers_count,
    Http2SessionFactory& http2_session_factory)
    : ConnectionImpl(connection, stats, random_generator, http2_options, max_response_headers_kb,
                     max_response_headers_count),
      callbacks_(callbacks) {
  ClientHttp2Options client_http2_options(http2_options, max_response_headers_kb);
  if (use_new_codec_wrapper_) {
    if (use_oghttp2_library_) {
      adapter_ = http2_session_factory.create(http2_callbacks_.callbacks(), base(),
                                              client_http2_options.ogOptions());
    } else {
      adapter_ = http2_session_factory.create(http2_callbacks_.callbacks(), base(),
                                              client_http2_options.options());
    }
    http2_session_factory.init(base(), http2_options);
  } else {
    session_ = http2_session_factory.createOld(http2_callbacks_.callbacks(), base(),
                                               client_http2_options.options());
    http2_session_factory.initOld(session_, base(), http2_options);
  }
  allow_metadata_ = http2_options.allow_metadata();
  idle_session_requires_ping_interval_ = std::chrono::milliseconds(PROTOBUF_GET_MS_OR_DEFAULT(
      http2_options.connection_keepalive(), connection_idle_interval, 0));
}

RequestEncoder& ClientConnectionImpl::newStream(ResponseDecoder& decoder) {
  // If the connection has been idle long enough to trigger a ping, send one
  // ahead of creating the stream.
  if (idle_session_requires_ping_interval_.count() != 0 &&
      (connection_.dispatcher().timeSource().monotonicTime() - lastReceivedDataTime() >
       idle_session_requires_ping_interval_)) {
    sendKeepalive();
  }

  ClientStreamImplPtr stream(new ClientStreamImpl(*this, per_stream_buffer_limit_, decoder));
  // If the connection is currently above the high watermark, make sure to inform the new stream.
  // The connection can not pass this on automatically as it has no awareness that a new stream is
  // created.
  if (connection_.aboveHighWatermark()) {
    stream->runHighWatermarkCallbacks();
  }
  ClientStreamImpl& stream_ref = *stream;
  LinkedList::moveIntoList(std::move(stream), active_streams_);
  protocol_constraints_.incrementOpenedStreamCount();
  return stream_ref;
}

Status ClientConnectionImpl::onBeginHeaders(const nghttp2_frame* frame) {
  // The client code explicitly does not currently support push promise.
  RELEASE_ASSERT(frame->hd.type == NGHTTP2_HEADERS, "");
  RELEASE_ASSERT(frame->headers.cat == NGHTTP2_HCAT_RESPONSE ||
                     frame->headers.cat == NGHTTP2_HCAT_HEADERS,
                 "");
  RETURN_IF_ERROR(trackInboundFrames(&frame->hd, frame->headers.padlen));
  if (frame->headers.cat == NGHTTP2_HCAT_HEADERS) {
    StreamImpl* stream = getStream(frame->hd.stream_id);
    stream->allocTrailers();
  }

  return okStatus();
}

int ClientConnectionImpl::onHeader(const nghttp2_frame* frame, HeaderString&& name,
                                   HeaderString&& value) {
  // The client code explicitly does not currently support push promise.
  ASSERT(frame->hd.type == NGHTTP2_HEADERS);
  ASSERT(frame->headers.cat == NGHTTP2_HCAT_RESPONSE || frame->headers.cat == NGHTTP2_HCAT_HEADERS);
  ASSERT(!skip_dispatching_frames_for_closed_connection_ ||
         connection_.state() == Network::Connection::State::Open);
  return saveHeader(frame, std::move(name), std::move(value));
}

// TODO(yanavlasov): move to the base class once the runtime flag is removed.
Status ClientConnectionImpl::trackInboundFrames(const nghttp2_frame_hd* hd,
                                                uint32_t padding_length) {
  Status result;
  ENVOY_CONN_LOG(trace, "track inbound frame type={} flags={} length={} padding_length={}",
                 connection_, static_cast<uint64_t>(hd->type), static_cast<uint64_t>(hd->flags),
                 static_cast<uint64_t>(hd->length), padding_length);

  result = protocol_constraints_.trackInboundFrames(hd, padding_length);
  if (!result.ok()) {
    ENVOY_CONN_LOG(trace, "error reading frame: {} received in this HTTP/2 session.", connection_,
                   result.message());
    if (isInboundFramesWithEmptyPayloadError(result)) {
      ConnectionImpl::StreamImpl* stream = getStream(hd->stream_id);
      if (stream) {
        stream->setDetails(Http2ResponseCodeDetails::get().inbound_empty_frame_flood);
      }
    }
  }
  return result;
}

StreamResetReason ClientConnectionImpl::getMessagingErrorResetReason() const {
  connection_.streamInfo().setResponseFlag(StreamInfo::ResponseFlag::UpstreamProtocolError);

  return StreamResetReason::ProtocolError;
}

ServerConnectionImpl::ServerConnectionImpl(
    Network::Connection& connection, Http::ServerConnectionCallbacks& callbacks, CodecStats& stats,
    Random::RandomGenerator& random_generator,
    const envoy::config::core::v3::Http2ProtocolOptions& http2_options,
    const uint32_t max_request_headers_kb, const uint32_t max_request_headers_count,
    envoy::config::core::v3::HttpProtocolOptions::HeadersWithUnderscoresAction
        headers_with_underscores_action)
    : ConnectionImpl(connection, stats, random_generator, http2_options, max_request_headers_kb,
                     max_request_headers_count),
      callbacks_(callbacks), headers_with_underscores_action_(headers_with_underscores_action) {
  Http2Options h2_options(http2_options, max_request_headers_kb);

  if (use_new_codec_wrapper_) {
    auto visitor = std::make_unique<http2::adapter::CallbackVisitor>(
        http2::adapter::Perspective::kServer, *http2_callbacks_.callbacks(), base());
<<<<<<< HEAD
    if (use_oghttp2_library_) {
      adapter_ = http2::adapter::OgHttp2Adapter::Create(*visitor_, h2_options.ogOptions());
    } else {
      adapter_ =
          http2::adapter::NgHttp2Adapter::CreateServerAdapter(*visitor_, h2_options.options());
    }
=======
    auto adapter =
        http2::adapter::NgHttp2Adapter::CreateServerAdapter(*visitor, h2_options.options());
    auto stream_close_listener = [p = adapter.get()](http2::adapter::Http2StreamId stream_id) {
      p->RemoveStream(stream_id);
    };
    visitor->set_stream_close_listener(std::move(stream_close_listener));
    visitor_ = std::move(visitor);
    adapter_ = std::move(adapter);
>>>>>>> 80b5c07c
  } else {
    nghttp2_session_server_new2(&session_, http2_callbacks_.callbacks(), base(),
                                h2_options.options());
  }
  sendSettings(http2_options, false);
  allow_metadata_ = http2_options.allow_metadata();
}

Status ServerConnectionImpl::onBeginHeaders(const nghttp2_frame* frame) {
  // For a server connection, we should never get push promise frames.
  ASSERT(frame->hd.type == NGHTTP2_HEADERS);
  ASSERT(!skip_dispatching_frames_for_closed_connection_ ||
         connection_.state() == Network::Connection::State::Open);
  RETURN_IF_ERROR(trackInboundFrames(&frame->hd, frame->headers.padlen));

  if (frame->headers.cat != NGHTTP2_HCAT_REQUEST) {
    stats_.trailers_.inc();
    ASSERT(frame->headers.cat == NGHTTP2_HCAT_HEADERS);

    StreamImpl* stream = getStream(frame->hd.stream_id);
    stream->allocTrailers();
    return okStatus();
  }

  ServerStreamImplPtr stream(new ServerStreamImpl(*this, per_stream_buffer_limit_));
  if (connection_.aboveHighWatermark()) {
    stream->runHighWatermarkCallbacks();
  }
  stream->request_decoder_ = &callbacks_.newStream(*stream);
  stream->stream_id_ = frame->hd.stream_id;
  LinkedList::moveIntoList(std::move(stream), active_streams_);
  if (use_new_codec_wrapper_) {
    adapter_->SetStreamUserData(frame->hd.stream_id, active_streams_.front().get());
  } else {
    nghttp2_session_set_stream_user_data(session_, frame->hd.stream_id,
                                         active_streams_.front().get());
  }
  protocol_constraints_.incrementOpenedStreamCount();
  return okStatus();
}

int ServerConnectionImpl::onHeader(const nghttp2_frame* frame, HeaderString&& name,
                                   HeaderString&& value) {
  // For a server connection, we should never get push promise frames.
  ASSERT(frame->hd.type == NGHTTP2_HEADERS);
  ASSERT(frame->headers.cat == NGHTTP2_HCAT_REQUEST || frame->headers.cat == NGHTTP2_HCAT_HEADERS);
  return saveHeader(frame, std::move(name), std::move(value));
}

Status ServerConnectionImpl::trackInboundFrames(const nghttp2_frame_hd* hd,
                                                uint32_t padding_length) {
  ENVOY_CONN_LOG(trace, "track inbound frame type={} flags={} length={} padding_length={}",
                 connection_, static_cast<uint64_t>(hd->type), static_cast<uint64_t>(hd->flags),
                 static_cast<uint64_t>(hd->length), padding_length);

  auto result = protocol_constraints_.trackInboundFrames(hd, padding_length);
  if (!result.ok()) {
    ENVOY_CONN_LOG(trace, "error reading frame: {} received in this HTTP/2 session.", connection_,
                   result.message());
    if (isInboundFramesWithEmptyPayloadError(result)) {
      ConnectionImpl::StreamImpl* stream = getStream(hd->stream_id);
      if (stream) {
        stream->setDetails(Http2ResponseCodeDetails::get().inbound_empty_frame_flood);
      }
    }
  }
  return result;
}

Http::Status ServerConnectionImpl::dispatch(Buffer::Instance& data) {
  // Make sure downstream outbound queue was not flooded by the upstream frames.
  RETURN_IF_ERROR(protocol_constraints_.checkOutboundFrameLimits());
  return ConnectionImpl::dispatch(data);
}

absl::optional<int>
ServerConnectionImpl::checkHeaderNameForUnderscores(absl::string_view header_name) {
  if (headers_with_underscores_action_ != envoy::config::core::v3::HttpProtocolOptions::ALLOW &&
      Http::HeaderUtility::headerNameContainsUnderscore(header_name)) {
    if (headers_with_underscores_action_ ==
        envoy::config::core::v3::HttpProtocolOptions::DROP_HEADER) {
      ENVOY_CONN_LOG(debug, "Dropping header with invalid characters in its name: {}", connection_,
                     header_name);
      stats_.dropped_headers_with_underscores_.inc();
      return 0;
    }
    ENVOY_CONN_LOG(debug, "Rejecting request due to header name with underscores: {}", connection_,
                   header_name);
    stats_.requests_rejected_with_underscores_in_headers_.inc();
    return NGHTTP2_ERR_TEMPORAL_CALLBACK_FAILURE;
  }
  return absl::nullopt;
}

} // namespace Http2
} // namespace Http
} // namespace Envoy<|MERGE_RESOLUTION|>--- conflicted
+++ resolved
@@ -141,16 +141,11 @@
                                   ConnectionImpl* connection, const nghttp2_option* options) {
   auto visitor = std::make_unique<http2::adapter::CallbackVisitor>(
       http2::adapter::Perspective::kClient, *callbacks, connection);
-<<<<<<< HEAD
-  std::unique_ptr<http2::adapter::Http2Adapter> adapter =
-      http2::adapter::NgHttp2Adapter::CreateClientAdapter(*visitor, options);
-=======
   auto adapter = http2::adapter::NgHttp2Adapter::CreateClientAdapter(*visitor, options);
   auto stream_close_listener = [p = adapter.get()](http2::adapter::Http2StreamId stream_id) {
     p->RemoveStream(stream_id);
   };
   visitor->set_stream_close_listener(std::move(stream_close_listener));
->>>>>>> 80b5c07c
   connection->setVisitor(std::move(visitor));
   return adapter;
 }
@@ -2184,23 +2179,18 @@
   if (use_new_codec_wrapper_) {
     auto visitor = std::make_unique<http2::adapter::CallbackVisitor>(
         http2::adapter::Perspective::kServer, *http2_callbacks_.callbacks(), base());
-<<<<<<< HEAD
     if (use_oghttp2_library_) {
       adapter_ = http2::adapter::OgHttp2Adapter::Create(*visitor_, h2_options.ogOptions());
     } else {
-      adapter_ =
-          http2::adapter::NgHttp2Adapter::CreateServerAdapter(*visitor_, h2_options.options());
-    }
-=======
-    auto adapter =
-        http2::adapter::NgHttp2Adapter::CreateServerAdapter(*visitor, h2_options.options());
-    auto stream_close_listener = [p = adapter.get()](http2::adapter::Http2StreamId stream_id) {
-      p->RemoveStream(stream_id);
-    };
-    visitor->set_stream_close_listener(std::move(stream_close_listener));
-    visitor_ = std::move(visitor);
-    adapter_ = std::move(adapter);
->>>>>>> 80b5c07c
+      auto adapter =
+          http2::adapter::NgHttp2Adapter::CreateServerAdapter(*visitor, h2_options.options());
+      auto stream_close_listener = [p = adapter.get()](http2::adapter::Http2StreamId stream_id) {
+        p->RemoveStream(stream_id);
+      };
+      visitor->set_stream_close_listener(std::move(stream_close_listener));
+      visitor_ = std::move(visitor);
+      adapter_ = std::move(adapter);
+    }
   } else {
     nghttp2_session_server_new2(&session_, http2_callbacks_.callbacks(), base(),
                                 h2_options.options());

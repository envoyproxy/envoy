#include "common/http/http2/codec_impl.h"

#include <cstdint>
#include <memory>
#include <vector>

#include "envoy/event/dispatcher.h"
#include "envoy/http/codes.h"
#include "envoy/http/header_map.h"
#include "envoy/network/connection.h"

#include "common/common/assert.h"
#include "common/common/enum_to_int.h"
#include "common/common/fmt.h"
#include "common/common/utility.h"
#include "common/http/codes.h"
#include "common/http/exception.h"
#include "common/http/headers.h"
#include "common/http/utility.h"

namespace Envoy {
namespace Http {
namespace Http2 {

bool Utility::reconstituteCrumbledCookies(const HeaderString& key, const HeaderString& value,
                                          HeaderString& cookies) {
  if (key != Headers::get().Cookie.get().c_str()) {
    return false;
  }

  if (!cookies.empty()) {
    cookies.append("; ", 2);
  }

  cookies.append(value.c_str(), value.size());
  return true;
}

ConnectionImpl::Http2Callbacks ConnectionImpl::http2_callbacks_;
<<<<<<< HEAD
=======
ConnectionImpl::Http2Options ConnectionImpl::http2_options_;
ConnectionImpl::ClientHttp2Options ConnectionImpl::client_http2_options_;
>>>>>>> a0b22efd

/**
 * Helper to remove const during a cast. nghttp2 takes non-const pointers for headers even though
 * it copies them.
 */
template <typename T> static T* remove_const(const void* object) {
  return const_cast<T*>(reinterpret_cast<const T*>(object));
}

ConnectionImpl::StreamImpl::StreamImpl(ConnectionImpl& parent, uint32_t buffer_limit)
    : parent_(parent), headers_(new HeaderMapImpl()), local_end_stream_sent_(false),
      remote_end_stream_(false), data_deferred_(false),
      waiting_for_non_informational_headers_(false),
      pending_receive_buffer_high_watermark_called_(false),
      pending_send_buffer_high_watermark_called_(false), reset_due_to_messaging_error_(false) {
  if (buffer_limit > 0) {
    setWriteBufferWatermarks(buffer_limit / 2, buffer_limit);
  }
}

static void insertHeader(std::vector<nghttp2_nv>& headers, const HeaderEntry& header) {
  uint8_t flags = 0;
  if (header.key().type() == HeaderString::Type::Reference) {
    flags |= NGHTTP2_NV_FLAG_NO_COPY_NAME;
  }
  if (header.value().type() == HeaderString::Type::Reference) {
    flags |= NGHTTP2_NV_FLAG_NO_COPY_VALUE;
  }
  headers.push_back({remove_const<uint8_t>(header.key().c_str()),
                     remove_const<uint8_t>(header.value().c_str()), header.key().size(),
                     header.value().size(), flags});
}

void ConnectionImpl::StreamImpl::buildHeaders(std::vector<nghttp2_nv>& final_headers,
                                              const HeaderMap& headers) {
  final_headers.reserve(headers.size());
  headers.iterate(
      [](const HeaderEntry& header, void* context) -> HeaderMap::Iterate {
        std::vector<nghttp2_nv>* final_headers = static_cast<std::vector<nghttp2_nv>*>(context);
        insertHeader(*final_headers, header);
        return HeaderMap::Iterate::Continue;
      },
      &final_headers);
}

void ConnectionImpl::StreamImpl::encode100ContinueHeaders(const HeaderMap& headers) {
  ASSERT(headers.Status()->value() == "100");
  encodeHeaders(headers, false);
}

void ConnectionImpl::StreamImpl::encodeHeaders(const HeaderMap& headers, bool end_stream) {
  std::vector<nghttp2_nv> final_headers;
  buildHeaders(final_headers, headers);

  nghttp2_data_provider provider;
  if (!end_stream) {
    provider.source.ptr = this;
    provider.read_callback = [](nghttp2_session*, int32_t, uint8_t*, size_t length,
                                uint32_t* data_flags, nghttp2_data_source* source,
                                void*) -> ssize_t {
      return static_cast<StreamImpl*>(source->ptr)->onDataSourceRead(length, data_flags);
    };
  }

  local_end_stream_ = end_stream;
  submitHeaders(final_headers, end_stream ? nullptr : &provider);
  parent_.sendPendingFrames();
}

void ConnectionImpl::StreamImpl::encodeTrailers(const HeaderMap& trailers) {
  ASSERT(!local_end_stream_);
  local_end_stream_ = true;
  if (pending_send_data_.length() > 0) {
    // In this case we want trailers to come after we release all pending body data that is
    // waiting on window updates. We need to save the trailers so that we can emit them later.
    ASSERT(!pending_trailers_);
    pending_trailers_.reset(new HeaderMapImpl(trailers));
  } else {
    submitTrailers(trailers);
    parent_.sendPendingFrames();
  }
}
void ConnectionImpl::StreamImpl::readDisable(bool disable) {
  ENVOY_CONN_LOG(debug, "Stream {} {}, unconsumed_bytes {} read_disable_count {}",
                 parent_.connection_, stream_id_, (disable ? "disabled" : "enabled"),
                 unconsumed_bytes_, read_disable_count_);
  if (disable) {
    ++read_disable_count_;
  } else {
    ASSERT(read_disable_count_ > 0);
    --read_disable_count_;
    if (!buffers_overrun()) {
      nghttp2_session_consume(parent_.session_, stream_id_, unconsumed_bytes_);
      unconsumed_bytes_ = 0;
      parent_.sendPendingFrames();
    }
  }
}

void ConnectionImpl::StreamImpl::pendingRecvBufferHighWatermark() {
  ENVOY_CONN_LOG(debug, "recv buffer over limit ", parent_.connection_);
  ASSERT(!pending_receive_buffer_high_watermark_called_);
  pending_receive_buffer_high_watermark_called_ = true;
  readDisable(true);
}

void ConnectionImpl::StreamImpl::pendingRecvBufferLowWatermark() {
  ENVOY_CONN_LOG(debug, "recv buffer under limit ", parent_.connection_);
  ASSERT(pending_receive_buffer_high_watermark_called_);
  pending_receive_buffer_high_watermark_called_ = false;
  readDisable(false);
}

void ConnectionImpl::StreamImpl::pendingSendBufferHighWatermark() {
  ENVOY_CONN_LOG(debug, "send buffer over limit ", parent_.connection_);
  ASSERT(!pending_send_buffer_high_watermark_called_);
  pending_send_buffer_high_watermark_called_ = true;
  runHighWatermarkCallbacks();
}

void ConnectionImpl::StreamImpl::pendingSendBufferLowWatermark() {
  ENVOY_CONN_LOG(debug, "send buffer under limit ", parent_.connection_);
  ASSERT(pending_send_buffer_high_watermark_called_);
  pending_send_buffer_high_watermark_called_ = false;
  runLowWatermarkCallbacks();
}

void ConnectionImpl::StreamImpl::saveHeader(HeaderString&& name, HeaderString&& value) {
  if (!Utility::reconstituteCrumbledCookies(name, value, cookies_)) {
    headers_->addViaMove(std::move(name), std::move(value));
  }
}

void ConnectionImpl::StreamImpl::submitTrailers(const HeaderMap& trailers) {
  std::vector<nghttp2_nv> final_headers;
  buildHeaders(final_headers, trailers);
  int rc =
      nghttp2_submit_trailer(parent_.session_, stream_id_, &final_headers[0], final_headers.size());
  ASSERT(rc == 0);
}

ssize_t ConnectionImpl::StreamImpl::onDataSourceRead(uint64_t length, uint32_t* data_flags) {
  if (pending_send_data_.length() == 0 && !local_end_stream_) {
    ASSERT(!data_deferred_);
    data_deferred_ = true;
    return NGHTTP2_ERR_DEFERRED;
  } else {
    *data_flags |= NGHTTP2_DATA_FLAG_NO_COPY;
    if (local_end_stream_ && pending_send_data_.length() <= length) {
      *data_flags |= NGHTTP2_DATA_FLAG_EOF;
      if (pending_trailers_) {
        // We need to tell the library to not set end stream so that we can emit the trailers.
        *data_flags |= NGHTTP2_DATA_FLAG_NO_END_STREAM;
        submitTrailers(*pending_trailers_);
        pending_trailers_.reset();
      }
    }

    return std::min(length, pending_send_data_.length());
  }
}

int ConnectionImpl::StreamImpl::onDataSourceSend(const uint8_t* framehd, size_t length) {
  // In this callback we are writing out a raw DATA frame without copying. nghttp2 assumes that we
  // "just know" that the frame header is 9 bytes.
  // https://nghttp2.org/documentation/types.html#c.nghttp2_send_data_callback
  static const uint64_t FRAME_HEADER_SIZE = 9;

  Buffer::OwnedImpl output(framehd, FRAME_HEADER_SIZE);
  output.move(pending_send_data_, length);
  parent_.connection_.write(output, false);
  return 0;
}

void ConnectionImpl::ClientStreamImpl::submitHeaders(const std::vector<nghttp2_nv>& final_headers,
                                                     nghttp2_data_provider* provider) {
  ASSERT(stream_id_ == -1);
  stream_id_ = nghttp2_submit_request(parent_.session_, nullptr, &final_headers.data()[0],
                                      final_headers.size(), provider, base());
  ASSERT(stream_id_ > 0);
}

void ConnectionImpl::ServerStreamImpl::submitHeaders(const std::vector<nghttp2_nv>& final_headers,
                                                     nghttp2_data_provider* provider) {
  ASSERT(stream_id_ != -1);
  int rc = nghttp2_submit_response(parent_.session_, stream_id_, &final_headers.data()[0],
                                   final_headers.size(), provider);
  ASSERT(rc == 0);
}

void ConnectionImpl::StreamImpl::encodeData(Buffer::Instance& data, bool end_stream) {
  ASSERT(!local_end_stream_);
  local_end_stream_ = end_stream;
  pending_send_data_.move(data);
  if (data_deferred_) {
    int rc = nghttp2_session_resume_data(parent_.session_, stream_id_);
    ASSERT(rc == 0);

    data_deferred_ = false;
  }

  parent_.sendPendingFrames();
}

void ConnectionImpl::StreamImpl::resetStream(StreamResetReason reason) {
  // Higher layers expect calling resetStream() to immediately raise reset callbacks.
  runResetCallbacks(reason);

  // If we submit a reset, nghttp2 will cancel outbound frames that have not yet been sent.
  // We want these frames to go out so we defer the reset until we send all of the frames that
  // end the local stream.
  if (local_end_stream_ && !local_end_stream_sent_) {
    parent_.pending_deferred_reset_ = true;
    deferred_reset_ = reason;
    ENVOY_CONN_LOG(trace, "deferred reset stream", parent_.connection_);
  } else {
    resetStreamWorker(reason);
  }

  // We must still call sendPendingFrames() in both the deferred and not deferred path. This forces
  // the cleanup logic to run which will reset the stream in all cases if all data frames could not
  // be sent.
  parent_.sendPendingFrames();
}

void ConnectionImpl::StreamImpl::resetStreamWorker(StreamResetReason reason) {
  int rc = nghttp2_submit_rst_stream(parent_.session_, NGHTTP2_FLAG_NONE, stream_id_,
                                     reason == StreamResetReason::LocalRefusedStreamReset
                                         ? NGHTTP2_REFUSED_STREAM
                                         : NGHTTP2_NO_ERROR);
  ASSERT(rc == 0);
}

ConnectionImpl::~ConnectionImpl() { nghttp2_session_del(session_); }

void ConnectionImpl::dispatch(Buffer::Instance& data) {
  ENVOY_CONN_LOG(trace, "dispatching {} bytes", connection_, data.length());
  uint64_t num_slices = data.getRawSlices(nullptr, 0);
  Buffer::RawSlice slices[num_slices];
  data.getRawSlices(slices, num_slices);
  for (Buffer::RawSlice& slice : slices) {
    dispatching_ = true;
    ssize_t rc =
        nghttp2_session_mem_recv(session_, static_cast<const uint8_t*>(slice.mem_), slice.len_);
    if (rc != static_cast<ssize_t>(slice.len_)) {
      throw CodecProtocolException(fmt::format("{}", nghttp2_strerror(rc)));
    }

    dispatching_ = false;
  }

  ENVOY_CONN_LOG(trace, "dispatched {} bytes", connection_, data.length());
  data.drain(data.length());

  // Decoding incoming frames can generate outbound frames so flush pending.
  sendPendingFrames();
}

ConnectionImpl::StreamImpl* ConnectionImpl::getStream(int32_t stream_id) {
  return static_cast<StreamImpl*>(nghttp2_session_get_stream_user_data(session_, stream_id));
}

int ConnectionImpl::onData(int32_t stream_id, const uint8_t* data, size_t len) {
  StreamImpl* stream = getStream(stream_id);
  // If this results in buffering too much data, the watermark buffer will call
  // pendingRecvBufferHighWatermark, resulting in ++read_disable_count_
  stream->pending_recv_data_.add(data, len);
  // Update the window to the peer unless some consumer of this stream's data has hit a flow control
  // limit and disabled reads on this stream
  if (!stream->buffers_overrun()) {
    nghttp2_session_consume(session_, stream_id, len);
  } else {
    stream->unconsumed_bytes_ += len;
  }
  return 0;
}

void ConnectionImpl::goAway() {
  int rc = nghttp2_submit_goaway(session_, NGHTTP2_FLAG_NONE,
                                 nghttp2_session_get_last_proc_stream_id(session_),
                                 NGHTTP2_NO_ERROR, nullptr, 0);
  ASSERT(rc == 0);

  sendPendingFrames();
}

void ConnectionImpl::shutdownNotice() {
  int rc = nghttp2_submit_shutdown_notice(session_);
  ASSERT(rc == 0);

  sendPendingFrames();
}

int ConnectionImpl::onFrameReceived(const nghttp2_frame* frame) {
  ENVOY_CONN_LOG(trace, "recv frame type={}", connection_, static_cast<uint64_t>(frame->hd.type));

  // Only raise GOAWAY once, since we don't currently expose stream information. Shutdown
  // notifications are the same as a normal GOAWAY.
  if (frame->hd.type == NGHTTP2_GOAWAY && !raised_goaway_) {
    ASSERT(frame->hd.stream_id == 0);
    raised_goaway_ = true;
    callbacks().onGoAway();
    return 0;
  }

  StreamImpl* stream = getStream(frame->hd.stream_id);
  if (!stream) {
    return 0;
  }

  switch (frame->hd.type) {
  case NGHTTP2_HEADERS: {
    stream->remote_end_stream_ = frame->hd.flags & NGHTTP2_FLAG_END_STREAM;
    if (!stream->cookies_.empty()) {
      HeaderString key(Headers::get().Cookie);
      stream->headers_->addViaMove(std::move(key), std::move(stream->cookies_));
    }

    switch (frame->headers.cat) {
    case NGHTTP2_HCAT_RESPONSE: {
      if (CodeUtility::is1xx(Http::Utility::getResponseStatus(*stream->headers_))) {
        stream->waiting_for_non_informational_headers_ = true;
      }

      if (stream->headers_->Status()->value() == "100") {
        ASSERT(!stream->remote_end_stream_);
        stream->decoder_->decode100ContinueHeaders(std::move(stream->headers_));
      } else {
        stream->decoder_->decodeHeaders(std::move(stream->headers_), stream->remote_end_stream_);
      }
      break;
    }

    case NGHTTP2_HCAT_REQUEST: {
      stream->decoder_->decodeHeaders(std::move(stream->headers_), stream->remote_end_stream_);
      break;
    }

    case NGHTTP2_HCAT_HEADERS: {
      // It's possible that we are waiting to send a deferred reset, so only raise headers/trailers
      // if local is not complete.
      if (!stream->deferred_reset_) {
        if (!stream->waiting_for_non_informational_headers_) {
          if (!stream->remote_end_stream_) {
            // This indicates we have received more headers frames than Envoy
            // supports. Even if this is valid HTTP (something like 103 early hints) fail here
            // rather than trying to push unexpected headers through the Envoy pipeline as that
            // will likely result in Envoy crashing.
            // It would be cleaner to reset the stream rather than reset the/ entire connection but
            // it's also slightly more dangerous so currently we err on the side of safety.
            stats_.too_many_header_frames_.inc();
            throw CodecProtocolException("Unexpected 'trailers' with no end stream.");
          } else {
            stream->decoder_->decodeTrailers(std::move(stream->headers_));
          }
        } else {
          ASSERT(!nghttp2_session_check_server_session(session_));
          stream->waiting_for_non_informational_headers_ = false;

          // This can only happen in the client case in a response, when we received a 1xx to
          // start out with. In this case, raise as headers. nghttp2 message checking guarantees
          // proper flow here.
          ASSERT(!stream->headers_->Status() || stream->headers_->Status()->value() != "100");
          stream->decoder_->decodeHeaders(std::move(stream->headers_), stream->remote_end_stream_);
        }
      }

      break;
    }

    default:
      // We do not currently support push.
      NOT_IMPLEMENTED;
    }

    stream->headers_.reset();
    break;
  }
  case NGHTTP2_DATA: {
    stream->remote_end_stream_ = frame->hd.flags & NGHTTP2_FLAG_END_STREAM;

    // It's possible that we are waiting to send a deferred reset, so only raise data if local
    // is not complete.
    if (!stream->deferred_reset_) {
      stream->decoder_->decodeData(stream->pending_recv_data_, stream->remote_end_stream_);
    }

    stream->pending_recv_data_.drain(stream->pending_recv_data_.length());
    break;
  }
  case NGHTTP2_RST_STREAM: {
    ENVOY_CONN_LOG(trace, "remote reset: {}", connection_, frame->rst_stream.error_code);
    stats_.rx_reset_.inc();
    break;
  }
  }

  return 0;
}

int ConnectionImpl::onFrameSend(const nghttp2_frame* frame) {
  // The nghttp2 library does not cleanly give us a way to determine whether we received invalid
  // data from our peer. Sometimes it raises the invalid frame callback, and sometimes it does not.
  // In all cases however it will attempt to send a GOAWAY frame with an error status. If we see
  // an outgoing frame of this type, we will return an error code so that we can abort execution.
  ENVOY_CONN_LOG(trace, "sent frame type={}", connection_, static_cast<uint64_t>(frame->hd.type));
  switch (frame->hd.type) {
  case NGHTTP2_GOAWAY: {
    if (frame->goaway.error_code != NGHTTP2_NO_ERROR) {
      return NGHTTP2_ERR_CALLBACK_FAILURE;
    }
    break;
  }

  case NGHTTP2_RST_STREAM: {
    ENVOY_CONN_LOG(debug, "sent reset code={}", connection_, frame->rst_stream.error_code);
    stats_.tx_reset_.inc();
    break;
  }

  case NGHTTP2_HEADERS:
  case NGHTTP2_DATA: {
    StreamImpl* stream = getStream(frame->hd.stream_id);
    stream->local_end_stream_sent_ = frame->hd.flags & NGHTTP2_FLAG_END_STREAM;
    break;
  }
  }

  return 0;
}

int ConnectionImpl::onInvalidFrame(int32_t stream_id, int error_code) {
  ENVOY_CONN_LOG(debug, "invalid frame: {}", connection_, nghttp2_strerror(error_code));

  // The stream is about to be closed due to an invalid header or messaging. Don't kill the
  // entire connection if one stream has bad headers or messaging.
  if (error_code == NGHTTP2_ERR_HTTP_HEADER || error_code == NGHTTP2_ERR_HTTP_MESSAGING) {
    stats_.rx_messaging_error_.inc();
    StreamImpl* stream = getStream(stream_id);
    if (stream != nullptr) {
      // See comment below in onStreamClose() for why we do this.
      stream->reset_due_to_messaging_error_ = true;
    }
    return 0;
  }

  // Cause dispatch to return with an error code.
  return NGHTTP2_ERR_CALLBACK_FAILURE;
}

ssize_t ConnectionImpl::onSend(const uint8_t* data, size_t length) {
  ENVOY_CONN_LOG(trace, "send data: bytes={}", connection_, length);
  Buffer::OwnedImpl buffer(data, length);
  connection_.write(buffer, false);
  return length;
}

int ConnectionImpl::onStreamClose(int32_t stream_id, uint32_t error_code) {
  StreamImpl* stream = getStream(stream_id);
  if (stream) {
    ENVOY_CONN_LOG(debug, "stream closed: {}", connection_, error_code);
    if (!stream->remote_end_stream_ || !stream->local_end_stream_) {
      StreamResetReason reason;
      if (stream->reset_due_to_messaging_error_) {
        // Unfortunately, the nghttp2 API makes it incredibly difficult to clearly understand
        // the flow of resets. I.e., did the reset originate locally? Was it remote? Here,
        // we attempt to track cases in which we sent a reset locally due to an invalid frame
        // received from the remote. We only do that in two cases currently (HTTP messaging layer
        // errors from https://tools.ietf.org/html/rfc7540#section-8 which nghttp2 is very strict
        // about). In other cases we treat invalid frames as a protocol error and just kill
        // the connection.
        reason = StreamResetReason::LocalReset;
      } else {
        reason = error_code == NGHTTP2_REFUSED_STREAM ? StreamResetReason::RemoteRefusedStreamReset
                                                      : StreamResetReason::RemoteReset;
      }

      stream->runResetCallbacks(reason);
    }

    connection_.dispatcher().deferredDelete(stream->removeFromList(active_streams_));
    // Any unconsumed data must be consumed before the stream is deleted.
    // nghttp2 does not appear to track this internally, and any stream deleted
    // with outstanding window will contribute to a slow connection-window leak.
    nghttp2_session_consume(session_, stream_id, stream->unconsumed_bytes_);
    stream->unconsumed_bytes_ = 0;
    nghttp2_session_set_stream_user_data(session_, stream->stream_id_, nullptr);
  }

  return 0;
}

int ConnectionImpl::saveHeader(const nghttp2_frame* frame, HeaderString&& name,
                               HeaderString&& value) {
  StreamImpl* stream = getStream(frame->hd.stream_id);
  if (!stream) {
    // We have seen 1 or 2 crashes where we get a headers callback but there is no associated
    // stream data. I honestly am not sure how this can happen. However, from reading the nghttp2
    // code it looks possible that inflate_header_block() can safely inflate headers for an already
    // closed stream, but will still call the headers callback. Since that seems possible, we should
    // ignore this case here.
    // TODO(mattklein123): Figure out a test case that can hit this.
    stats_.headers_cb_no_stream_.inc();
    return 0;
  }

  stream->saveHeader(std::move(name), std::move(value));
  if (stream->headers_->byteSize() > StreamImpl::MAX_HEADER_SIZE) {
    // This will cause the library to reset/close the stream.
    stats_.header_overflow_.inc();
    return NGHTTP2_ERR_TEMPORAL_CALLBACK_FAILURE;
  } else {
    return 0;
  }
}

void ConnectionImpl::sendPendingFrames() {
  if (dispatching_ || connection_.state() == Network::Connection::State::Closed) {
    return;
  }

  int rc = nghttp2_session_send(session_);
  if (rc != 0) {
    ASSERT(rc == NGHTTP2_ERR_CALLBACK_FAILURE);
    throw CodecProtocolException(fmt::format("{}", nghttp2_strerror(rc)));
  }

  // See ConnectionImpl::StreamImpl::resetStream() for why we do this. This is an uncommon event,
  // so iterating through every stream to find the ones that have a deferred reset is not a big
  // deal. Furthermore, queueing a reset frame does not actually invoke the close stream callback.
  // This is only done when the reset frame is sent. Thus, it's safe to work directly with the
  // stream map.
  // NOTE: The way we handle deferred reset is essentially best effort. If we intend to do a
  //       deferred reset, we try to finish the stream, including writing any pending data frames.
  //       If we cannot do this (potentially due to not enough window), we just reset the stream.
  //       In general this behavior occurs only when we are trying to send immediate error messages
  //       to short circuit requests. In the best effort case, we complete the stream before
  //       resetting. In other cases, we just do the reset now which will blow away pending data
  //       frames and release any memory associated with the stream.
  if (pending_deferred_reset_) {
    pending_deferred_reset_ = false;
    for (auto& stream : active_streams_) {
      if (stream->deferred_reset_) {
        stream->resetStreamWorker(stream->deferred_reset_.value());
      }
    }
    sendPendingFrames();
  }
}

void ConnectionImpl::sendSettings(const Http2Settings& http2_settings, bool disable_push) {
  ASSERT(http2_settings.hpack_table_size_ <= Http2Settings::MAX_HPACK_TABLE_SIZE);
  ASSERT(Http2Settings::MIN_MAX_CONCURRENT_STREAMS <= http2_settings.max_concurrent_streams_ &&
         http2_settings.max_concurrent_streams_ <= Http2Settings::MAX_MAX_CONCURRENT_STREAMS);
  ASSERT(
      Http2Settings::MIN_INITIAL_STREAM_WINDOW_SIZE <= http2_settings.initial_stream_window_size_ &&
      http2_settings.initial_stream_window_size_ <= Http2Settings::MAX_INITIAL_STREAM_WINDOW_SIZE);
  ASSERT(Http2Settings::MIN_INITIAL_CONNECTION_WINDOW_SIZE <=
             http2_settings.initial_connection_window_size_ &&
         http2_settings.initial_connection_window_size_ <=
             Http2Settings::MAX_INITIAL_CONNECTION_WINDOW_SIZE);

  std::vector<nghttp2_settings_entry> iv;

  if (http2_settings.hpack_table_size_ != NGHTTP2_DEFAULT_HEADER_TABLE_SIZE) {
    iv.push_back({NGHTTP2_SETTINGS_HEADER_TABLE_SIZE, http2_settings.hpack_table_size_});
    ENVOY_CONN_LOG(debug, "setting HPACK table size to {}", connection_,
                   http2_settings.hpack_table_size_);
  }

  if (http2_settings.max_concurrent_streams_ != NGHTTP2_INITIAL_MAX_CONCURRENT_STREAMS) {
    iv.push_back({NGHTTP2_SETTINGS_MAX_CONCURRENT_STREAMS, http2_settings.max_concurrent_streams_});
    ENVOY_CONN_LOG(debug, "setting max concurrent streams to {}", connection_,
                   http2_settings.max_concurrent_streams_);
  }

  if (http2_settings.initial_stream_window_size_ != NGHTTP2_INITIAL_WINDOW_SIZE) {
    iv.push_back(
        {NGHTTP2_SETTINGS_INITIAL_WINDOW_SIZE, http2_settings.initial_stream_window_size_});
    ENVOY_CONN_LOG(debug, "setting stream-level initial window size to {}", connection_,
                   http2_settings.initial_stream_window_size_);
  }

  if (disable_push) {
    // Universally disable receiving push promise frames as we don't currently support them. nghttp2
    // will fail the connection if the other side still sends them.
    // TODO(mattklein123): Remove this when we correctly proxy push promise.
    iv.push_back({NGHTTP2_SETTINGS_ENABLE_PUSH, 0});
  }

  if (!iv.empty()) {
    int rc = nghttp2_submit_settings(session_, NGHTTP2_FLAG_NONE, &iv[0], iv.size());
    ASSERT(rc == 0);
  } else {
    // nghttp2_submit_settings need to be called at least once
    int rc = nghttp2_submit_settings(session_, NGHTTP2_FLAG_NONE, 0, 0);
    ASSERT(rc == 0);
  }

  // Increase connection window size up to our default size.
  if (http2_settings.initial_connection_window_size_ != NGHTTP2_INITIAL_CONNECTION_WINDOW_SIZE) {
    ENVOY_CONN_LOG(debug, "updating connection-level initial window size to {}", connection_,
                   http2_settings.initial_connection_window_size_);
    int rc = nghttp2_submit_window_update(session_, NGHTTP2_FLAG_NONE, 0,
                                          http2_settings.initial_connection_window_size_ -
                                              NGHTTP2_INITIAL_CONNECTION_WINDOW_SIZE);
    ASSERT(rc == 0);
  }
}

ConnectionImpl::Http2Callbacks::Http2Callbacks() {
  nghttp2_session_callbacks_new(&callbacks_);
  nghttp2_session_callbacks_set_send_callback(
      callbacks_,
      [](nghttp2_session*, const uint8_t* data, size_t length, int, void* user_data) -> ssize_t {
        return static_cast<ConnectionImpl*>(user_data)->onSend(data, length);
      });

  nghttp2_session_callbacks_set_send_data_callback(
      callbacks_,
      [](nghttp2_session*, nghttp2_frame* frame, const uint8_t* framehd, size_t length,
         nghttp2_data_source* source, void*) -> int {
        ASSERT(frame->data.padlen == 0);
        return static_cast<StreamImpl*>(source->ptr)->onDataSourceSend(framehd, length);
      });

  nghttp2_session_callbacks_set_on_begin_headers_callback(
      callbacks_, [](nghttp2_session*, const nghttp2_frame* frame, void* user_data) -> int {
        return static_cast<ConnectionImpl*>(user_data)->onBeginHeaders(frame);
      });

  nghttp2_session_callbacks_set_on_header_callback(
      callbacks_,
      [](nghttp2_session*, const nghttp2_frame* frame, const uint8_t* raw_name, size_t name_length,
         const uint8_t* raw_value, size_t value_length, uint8_t, void* user_data) -> int {

        // TODO PERF: Can reference count here to avoid copies.
        HeaderString name;
        name.setCopy(reinterpret_cast<const char*>(raw_name), name_length);
        HeaderString value;
        value.setCopy(reinterpret_cast<const char*>(raw_value), value_length);
        return static_cast<ConnectionImpl*>(user_data)->onHeader(frame, std::move(name),
                                                                 std::move(value));
      });

  nghttp2_session_callbacks_set_on_data_chunk_recv_callback(
      callbacks_,
      [](nghttp2_session*, uint8_t, int32_t stream_id, const uint8_t* data, size_t len,
         void* user_data) -> int {
        return static_cast<ConnectionImpl*>(user_data)->onData(stream_id, data, len);
      });

  nghttp2_session_callbacks_set_on_frame_recv_callback(
      callbacks_, [](nghttp2_session*, const nghttp2_frame* frame, void* user_data) -> int {
        return static_cast<ConnectionImpl*>(user_data)->onFrameReceived(frame);
      });

  nghttp2_session_callbacks_set_on_stream_close_callback(
      callbacks_,
      [](nghttp2_session*, int32_t stream_id, uint32_t error_code, void* user_data) -> int {
        return static_cast<ConnectionImpl*>(user_data)->onStreamClose(stream_id, error_code);
      });

  nghttp2_session_callbacks_set_on_frame_send_callback(
      callbacks_, [](nghttp2_session*, const nghttp2_frame* frame, void* user_data) -> int {
        return static_cast<ConnectionImpl*>(user_data)->onFrameSend(frame);
      });

  nghttp2_session_callbacks_set_on_frame_not_send_callback(
      callbacks_, [](nghttp2_session*, const nghttp2_frame*, int, void*) -> int {
        // We used to always return failure here but it looks now this can get called if the other
        // side sends GOAWAY and we are trying to send a SETTINGS ACK. Just ignore this for now.
        return 0;
      });

  nghttp2_session_callbacks_set_on_invalid_frame_recv_callback(
      callbacks_,
      [](nghttp2_session*, const nghttp2_frame* frame, int error_code, void* user_data) -> int {
        return static_cast<ConnectionImpl*>(user_data)->onInvalidFrame(frame->hd.stream_id,
                                                                       error_code);
      });
}

ConnectionImpl::Http2Callbacks::~Http2Callbacks() { nghttp2_session_callbacks_del(callbacks_); }

ConnectionImpl::Http2Options::Http2Options(const Http2Settings& http2_settings) {
  nghttp2_option_new(&options_);
  // Currently we do not do anything with stream priority. Setting the following option prevents
  // nghttp2 from keeping around closed streams for use during stream priority dependency graph
  // calculations. This saves a tremendous amount of memory in cases where there are a large number
  // of kept alive HTTP/2 connections.
  nghttp2_option_set_no_closed_streams(options_, 1);
  nghttp2_option_set_no_auto_window_update(options_, 1);

  if (http2_settings.hpack_table_size_ != NGHTTP2_DEFAULT_HEADER_TABLE_SIZE) {
    nghttp2_option_set_max_deflate_dynamic_table_size(options_, http2_settings.hpack_table_size_);
  }
}

ConnectionImpl::Http2Options::~Http2Options() { nghttp2_option_del(options_); }

ConnectionImpl::ClientHttp2Options::ClientHttp2Options() : Http2Options() {
  // Temporarily disable initial max streams limit/protection, since we might want to create
  // more than 100 streams before receiving the HTTP/2 SETTINGS frame from the server.
  //
  // TODO(PiotrSikora): remove this once multiple upstream connections or queuing are implemented.
  nghttp2_option_set_peer_max_concurrent_streams(options_,
                                                 Http2Settings::DEFAULT_MAX_CONCURRENT_STREAMS);
}

ClientConnectionImpl::ClientConnectionImpl(Network::Connection& connection,
                                           Http::ConnectionCallbacks& callbacks,
                                           Stats::Scope& stats, const Http2Settings& http2_settings)
    : ConnectionImpl(connection, stats, http2_settings), callbacks_(callbacks) {
  Http2Options http2_options(http2_settings);
  nghttp2_session_client_new2(&session_, http2_callbacks_.callbacks(), base(),
<<<<<<< HEAD
                              http2_options.options());
=======
                              client_http2_options_.options());
>>>>>>> a0b22efd
  sendSettings(http2_settings, true);
}

Http::StreamEncoder& ClientConnectionImpl::newStream(StreamDecoder& decoder) {
  StreamImplPtr stream(new ClientStreamImpl(*this, per_stream_buffer_limit_));
  stream->decoder_ = &decoder;
  // If the connection is currently above the high watermark, make sure to inform the new stream.
  // The connection can not pass this on automatically as it has no awareness that a new stream is
  // created.
  if (connection_.aboveHighWatermark()) {
    stream->runHighWatermarkCallbacks();
  }
  stream->moveIntoList(std::move(stream), active_streams_);
  return *active_streams_.front();
}

int ClientConnectionImpl::onBeginHeaders(const nghttp2_frame* frame) {
  // The client code explicitly does not currently suport push promise.
  RELEASE_ASSERT(frame->hd.type == NGHTTP2_HEADERS, "");
  RELEASE_ASSERT(frame->headers.cat == NGHTTP2_HCAT_RESPONSE ||
                     frame->headers.cat == NGHTTP2_HCAT_HEADERS,
                 "");
  if (frame->headers.cat == NGHTTP2_HCAT_HEADERS) {
    StreamImpl* stream = getStream(frame->hd.stream_id);
    ASSERT(!stream->headers_);
    stream->headers_.reset(new HeaderMapImpl());
  }

  return 0;
}

int ClientConnectionImpl::onHeader(const nghttp2_frame* frame, HeaderString&& name,
                                   HeaderString&& value) {
  // The client code explicitly does not currently suport push promise.
  ASSERT(frame->hd.type == NGHTTP2_HEADERS);
  ASSERT(frame->headers.cat == NGHTTP2_HCAT_RESPONSE || frame->headers.cat == NGHTTP2_HCAT_HEADERS);
  return saveHeader(frame, std::move(name), std::move(value));
}

ServerConnectionImpl::ServerConnectionImpl(Network::Connection& connection,
                                           Http::ServerConnectionCallbacks& callbacks,
                                           Stats::Scope& scope, const Http2Settings& http2_settings)
    : ConnectionImpl(connection, scope, http2_settings), callbacks_(callbacks) {
  Http2Options http2_options(http2_settings);
  nghttp2_session_server_new2(&session_, http2_callbacks_.callbacks(), base(),
                              http2_options.options());
  sendSettings(http2_settings, false);
}

int ServerConnectionImpl::onBeginHeaders(const nghttp2_frame* frame) {
  // For a server connection, we should never get push promise frames.
  ASSERT(frame->hd.type == NGHTTP2_HEADERS);
  if (frame->headers.cat != NGHTTP2_HCAT_REQUEST) {
    stats_.trailers_.inc();
    ASSERT(frame->headers.cat == NGHTTP2_HCAT_HEADERS);

    StreamImpl* stream = getStream(frame->hd.stream_id);
    ASSERT(!stream->headers_);
    stream->headers_.reset(new HeaderMapImpl());
    return 0;
  }

  StreamImplPtr stream(new ServerStreamImpl(*this, per_stream_buffer_limit_));
  if (connection_.aboveHighWatermark()) {
    stream->runHighWatermarkCallbacks();
  }
  stream->decoder_ = &callbacks_.newStream(*stream);
  stream->stream_id_ = frame->hd.stream_id;
  stream->moveIntoList(std::move(stream), active_streams_);
  nghttp2_session_set_stream_user_data(session_, frame->hd.stream_id,
                                       active_streams_.front().get());
  return 0;
}

int ServerConnectionImpl::onHeader(const nghttp2_frame* frame, HeaderString&& name,
                                   HeaderString&& value) {
  // For a server connection, we should never get push promise frames.
  ASSERT(frame->hd.type == NGHTTP2_HEADERS);
  ASSERT(frame->headers.cat == NGHTTP2_HCAT_REQUEST || frame->headers.cat == NGHTTP2_HCAT_HEADERS);
  return saveHeader(frame, std::move(name), std::move(value));
}

} // namespace Http2
} // namespace Http
} // namespace Envoy<|MERGE_RESOLUTION|>--- conflicted
+++ resolved
@@ -37,11 +37,6 @@
 }
 
 ConnectionImpl::Http2Callbacks ConnectionImpl::http2_callbacks_;
-<<<<<<< HEAD
-=======
-ConnectionImpl::Http2Options ConnectionImpl::http2_options_;
-ConnectionImpl::ClientHttp2Options ConnectionImpl::client_http2_options_;
->>>>>>> a0b22efd
 
 /**
  * Helper to remove const during a cast. nghttp2 takes non-const pointers for headers even though
@@ -743,7 +738,8 @@
 
 ConnectionImpl::Http2Options::~Http2Options() { nghttp2_option_del(options_); }
 
-ConnectionImpl::ClientHttp2Options::ClientHttp2Options() : Http2Options() {
+ConnectionImpl::ClientHttp2Options::ClientHttp2Options(const Http2Settings& http2_settings)
+    : Http2Options(http2_settings) {
   // Temporarily disable initial max streams limit/protection, since we might want to create
   // more than 100 streams before receiving the HTTP/2 SETTINGS frame from the server.
   //
@@ -756,13 +752,9 @@
                                            Http::ConnectionCallbacks& callbacks,
                                            Stats::Scope& stats, const Http2Settings& http2_settings)
     : ConnectionImpl(connection, stats, http2_settings), callbacks_(callbacks) {
-  Http2Options http2_options(http2_settings);
+  ClientHttp2Options client_http2_options(http2_settings);
   nghttp2_session_client_new2(&session_, http2_callbacks_.callbacks(), base(),
-<<<<<<< HEAD
-                              http2_options.options());
-=======
-                              client_http2_options_.options());
->>>>>>> a0b22efd
+                              client_http2_options.options());
   sendSettings(http2_settings, true);
 }
 

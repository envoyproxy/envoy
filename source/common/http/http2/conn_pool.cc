--- conflicted
+++ resolved
@@ -18,12 +18,8 @@
                            const Network::TransportSocketOptionsSharedPtr& transport_socket_options,
                            std::chrono::milliseconds pool_idle_timeout)
     : HttpConnPoolImplBase(std::move(host), std::move(priority), dispatcher, options,
-<<<<<<< HEAD
-                           transport_socket_options, Protocol::Http2, pool_idle_timeout) {}
-=======
-                           transport_socket_options, Protocol::Http2),
+                           transport_socket_options, Protocol::Http2, pool_idle_timeout),
       random_generator_(random_generator) {}
->>>>>>> 8281dd61
 
 ConnPoolImpl::~ConnPoolImpl() { destructAllConnections(); }
 
@@ -98,16 +94,11 @@
 allocateConnPool(Event::Dispatcher& dispatcher, Random::RandomGenerator& random_generator,
                  Upstream::HostConstSharedPtr host, Upstream::ResourcePriority priority,
                  const Network::ConnectionSocket::OptionsSharedPtr& options,
-<<<<<<< HEAD
                  const Network::TransportSocketOptionsSharedPtr& transport_socket_options,
                  std::chrono::milliseconds pool_idle_timeout) {
   return std::make_unique<Http::Http2::ProdConnPoolImpl>(
-      dispatcher, host, priority, options, transport_socket_options, pool_idle_timeout);
-=======
-                 const Network::TransportSocketOptionsSharedPtr& transport_socket_options) {
-  return std::make_unique<Http::Http2::ProdConnPoolImpl>(
-      dispatcher, random_generator, host, priority, options, transport_socket_options);
->>>>>>> 8281dd61
+      dispatcher, random_generator, host, priority, options, transport_socket_options,
+      pool_idle_timeout);
 }
 
 } // namespace Http2

--- conflicted
+++ resolved
@@ -16,25 +16,7 @@
 // side we do 2^29.
 static const uint64_t DEFAULT_MAX_STREAMS = (1 << 29);
 
-<<<<<<< HEAD
-ConnPoolImpl::ConnPoolImpl(Event::Dispatcher& dispatcher, Random::RandomGenerator& random_generator,
-                           Upstream::HostConstSharedPtr host, Upstream::ResourcePriority priority,
-                           const Network::ConnectionSocket::OptionsSharedPtr& options,
-                           const Network::TransportSocketOptionsSharedPtr& transport_socket_options,
-                           Upstream::ClusterConnectivityState& state)
-    : HttpConnPoolImplBase(std::move(host), std::move(priority), dispatcher, options,
-                           transport_socket_options, random_generator, state, {Protocol::Http2}) {}
-
-ConnPoolImpl::~ConnPoolImpl() { destructAllConnections(); }
-
-Envoy::ConnectionPool::ActiveClientPtr ConnPoolImpl::instantiateActiveClient() {
-  return std::make_unique<ActiveClient>(*this);
-}
-
-void ConnPoolImpl::ActiveClient::onGoAway(Http::GoAwayErrorCode) {
-=======
 void ActiveClient::onGoAway(Http::GoAwayErrorCode) {
->>>>>>> 1d259161
   ENVOY_CONN_LOG(debug, "remote goaway", *codec_client_);
   parent_.host()->cluster().stats().upstream_cx_close_notify_.inc();
   if (state_ != ActiveClient::State::DRAINING) {
@@ -92,15 +74,10 @@
 allocateConnPool(Event::Dispatcher& dispatcher, Random::RandomGenerator& random_generator,
                  Upstream::HostConstSharedPtr host, Upstream::ResourcePriority priority,
                  const Network::ConnectionSocket::OptionsSharedPtr& options,
-<<<<<<< HEAD
                  const Network::TransportSocketOptionsSharedPtr& transport_socket_options,
                  Upstream::ClusterConnectivityState& state) {
-  return std::make_unique<Http::Http2::ProdConnPoolImpl>(
-      dispatcher, random_generator, host, priority, options, transport_socket_options, state);
-=======
-                 const Network::TransportSocketOptionsSharedPtr& transport_socket_options) {
   return std::make_unique<FixedHttpConnPoolImpl>(
-      host, priority, dispatcher, options, transport_socket_options, random_generator,
+      host, priority, dispatcher, options, transport_socket_options, random_generator, state,
       [](HttpConnPoolImplBase* pool) { return std::make_unique<ActiveClient>(*pool); },
       [](Upstream::Host::CreateConnectionData& data, HttpConnPoolImplBase* pool) {
         CodecClientPtr codec{new CodecClientProd(
@@ -109,7 +86,6 @@
         return codec;
       },
       std::vector<Protocol>{Protocol::Http2});
->>>>>>> 1d259161
 }
 
 } // namespace Http2

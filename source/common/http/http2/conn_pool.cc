#include "source/common/http/http2/conn_pool.h"

#include <cstdint>

#include "envoy/event/dispatcher.h"
#include "envoy/server/overload/overload_manager.h"
#include "envoy/upstream/upstream.h"

#include "source/common/config/metadata.h"
#include "source/common/http/http2/codec_impl.h"
#include "source/common/runtime/runtime_features.h"
#include "source/extensions/upstreams/http/ep_specific_config.h"

namespace Envoy {
namespace Http {

namespace Http2 {

uint32_t ActiveClient::calculateInitialStreamsLimit(
    Http::HttpServerPropertiesCacheSharedPtr http_server_properties_cache,
    absl::optional<HttpServerPropertiesCache::Origin>& origin,
    Upstream::HostDescriptionConstSharedPtr host) {
<<<<<<< HEAD
  uint32_t initial_streams = host->cluster().http2Options().max_concurrent_streams().value();
  
  const auto ep_specific_protocol_options = host->cluster().extensionProtocolOptionsTyped<
      Extensions::Upstreams::Http::EpSpecificProtocolOptionsConfigImpl>(
      "envoy.extensions.upstreams.http.v3.EpSpecificHttpProtocolOptions");

  if (ep_specific_protocol_options != nullptr) {
    const auto& config = ep_specific_protocol_options->config();
    for (const auto& ep_option : config.ep_specific_options()) {
      const std::string& match_value = ep_option.ep_metadata_match();

      const auto& filter_metadata = 
          Envoy::Config::Metadata::metadataValue(host->metadata().get(), 
                                                  "ep_specific_protocol_options",
                                                  "match");
      
      if (filter_metadata.has_string_value() &&
          filter_metadata.string_value() == match_value) {
        if (ep_option.has_http2_max_concurrent_streams()) {
          initial_streams = ep_option.http2_max_concurrent_streams().value();
        }
        break;
      }
    }
  }

=======
  uint32_t initial_streams =
      host->cluster().httpProtocolOptions().http2Options().max_concurrent_streams().value();
>>>>>>> 3865e1b1
  if (http_server_properties_cache && origin.has_value()) {
    uint32_t cached_concurrency =
        http_server_properties_cache->getConcurrentStreams(origin.value());
    if (cached_concurrency != 0 && cached_concurrency < initial_streams) {
      // Only use the cached concurrency if lowers the streams below the
      // configured max_concurrent_streams as Envoy should never send more
      // than max_concurrent_streams at once.
      initial_streams = cached_concurrency;
    }
  }
  uint32_t max_requests = MultiplexedActiveClientBase::maxStreamsPerConnection(
      host->cluster().maxRequestsPerConnection(), host);
  if (max_requests < initial_streams) {
    initial_streams = max_requests;
  }
  return initial_streams;
}

ActiveClient::ActiveClient(HttpConnPoolImplBase& parent,
                           OptRef<Upstream::Host::CreateConnectionData> data)
    : MultiplexedActiveClientBase(
          parent, calculateInitialStreamsLimit(parent.cache(), parent.origin(), parent.host()),
          parent.host()
              ->cluster()
              .httpProtocolOptions()
              .http2Options()
              .max_concurrent_streams()
              .value(),
          parent.host()->cluster().trafficStats()->upstream_cx_http2_total_, data) {}

ConnectionPool::InstancePtr
allocateConnPool(Event::Dispatcher& dispatcher, Random::RandomGenerator& random_generator,
                 Upstream::HostConstSharedPtr host, Upstream::ResourcePriority priority,
                 const Network::ConnectionSocket::OptionsSharedPtr& options,
                 const Network::TransportSocketOptionsConstSharedPtr& transport_socket_options,
                 Upstream::ClusterConnectivityState& state,
                 Server::OverloadManager& overload_manager,
                 absl::optional<HttpServerPropertiesCache::Origin> origin,
                 Http::HttpServerPropertiesCacheSharedPtr cache) {
  return std::make_unique<FixedHttpConnPoolImpl>(
      host, priority, dispatcher, options, transport_socket_options, random_generator, state,
      [](HttpConnPoolImplBase* pool) {
        return std::make_unique<ActiveClient>(*pool, absl::nullopt);
      },
      [](Upstream::Host::CreateConnectionData& data, HttpConnPoolImplBase* pool) {
        CodecClientPtr codec{new CodecClientProd(
            CodecType::HTTP2, std::move(data.connection_), data.host_description_,
            pool->dispatcher(), pool->randomGenerator(), pool->transportSocketOptions())};
        return codec;
      },
      std::vector<Protocol>{Protocol::Http2}, overload_manager, origin, cache);
}

} // namespace Http2
} // namespace Http
} // namespace Envoy<|MERGE_RESOLUTION|>--- conflicted
+++ resolved
@@ -20,8 +20,8 @@
     Http::HttpServerPropertiesCacheSharedPtr http_server_properties_cache,
     absl::optional<HttpServerPropertiesCache::Origin>& origin,
     Upstream::HostDescriptionConstSharedPtr host) {
-<<<<<<< HEAD
-  uint32_t initial_streams = host->cluster().http2Options().max_concurrent_streams().value();
+  uint32_t initial_streams =
+      host->cluster().httpProtocolOptions().http2Options().max_concurrent_streams().value();
   
   const auto ep_specific_protocol_options = host->cluster().extensionProtocolOptionsTyped<
       Extensions::Upstreams::Http::EpSpecificProtocolOptionsConfigImpl>(
@@ -47,10 +47,6 @@
     }
   }
 
-=======
-  uint32_t initial_streams =
-      host->cluster().httpProtocolOptions().http2Options().max_concurrent_streams().value();
->>>>>>> 3865e1b1
   if (http_server_properties_cache && origin.has_value()) {
     uint32_t cached_concurrency =
         http_server_properties_cache->getConcurrentStreams(origin.value());

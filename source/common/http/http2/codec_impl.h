--- conflicted
+++ resolved
@@ -513,21 +513,12 @@
   int onMetadataFrameComplete(int32_t stream_id, bool end_metadata);
   ssize_t packMetadata(int32_t stream_id, uint8_t* buf, size_t len);
   // Adds buffer fragment for a new outbound frame to the supplied Buffer::OwnedImpl.
-<<<<<<< HEAD
   // Returns Ok Status on success or error if outbound queue limits were exceeded.
   Status addOutboundFrameFragment(Buffer::OwnedImpl& output, const uint8_t* data, size_t length);
   virtual Status checkOutboundQueueLimits() PURE;
   Status incrementOutboundFrameCount(bool is_outbound_flood_monitored_control_frame);
   virtual Status trackInboundFrames(const nghttp2_frame_hd* hd, uint32_t padding_length) PURE;
-  virtual Status checkInboundFrameLimits() PURE;
-=======
-  // Returns true on success or false if outbound queue limits were exceeded.
-  bool addOutboundFrameFragment(Buffer::OwnedImpl& output, const uint8_t* data, size_t length);
-  virtual void checkOutboundQueueLimits() PURE;
-  void incrementOutboundFrameCount(bool is_outbound_flood_monitored_control_frame);
-  virtual bool trackInboundFrames(const nghttp2_frame_hd* hd, uint32_t padding_length) PURE;
-  virtual bool checkInboundFrameLimits(int32_t stream_id) PURE;
->>>>>>> 1267241b
+  virtual Status checkInboundFrameLimits(int32_t stream_id) PURE;
   void releaseOutboundFrame();
   void releaseOutboundControlFrame();
 
@@ -565,15 +556,9 @@
   // mitigation on the downstream connections, however there is currently no mechanism for
   // handling these types of errors.
   // TODO(yanavlasov): add flood mitigation for upstream connections as well.
-<<<<<<< HEAD
   Status checkOutboundQueueLimits() override { return okStatus(); }
   Status trackInboundFrames(const nghttp2_frame_hd*, uint32_t) override { return okStatus(); }
-  Status checkInboundFrameLimits() override { return okStatus(); }
-=======
-  void checkOutboundQueueLimits() override {}
-  bool trackInboundFrames(const nghttp2_frame_hd*, uint32_t) override { return true; }
-  bool checkInboundFrameLimits(int32_t) override { return true; }
->>>>>>> 1267241b
+  Status checkInboundFrameLimits(int32_t) override { return okStatus(); }
 
   Http::ConnectionCallbacks& callbacks_;
 };
@@ -596,15 +581,9 @@
   ConnectionCallbacks& callbacks() override { return callbacks_; }
   Status onBeginHeaders(const nghttp2_frame* frame) override;
   int onHeader(const nghttp2_frame* frame, HeaderString&& name, HeaderString&& value) override;
-<<<<<<< HEAD
   Status checkOutboundQueueLimits() override;
   Status trackInboundFrames(const nghttp2_frame_hd* hd, uint32_t padding_length) override;
-  Status checkInboundFrameLimits() override;
-=======
-  void checkOutboundQueueLimits() override;
-  bool trackInboundFrames(const nghttp2_frame_hd* hd, uint32_t padding_length) override;
-  bool checkInboundFrameLimits(int32_t stream_id) override;
->>>>>>> 1267241b
+  Status checkInboundFrameLimits(int32_t stream_id) override;
   absl::optional<int> checkHeaderNameForUnderscores(absl::string_view header_name) override;
 
   // Http::Connection

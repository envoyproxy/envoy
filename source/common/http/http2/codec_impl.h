--- conflicted
+++ resolved
@@ -744,17 +744,11 @@
   virtual Status onBeginHeaders(const nghttp2_frame* frame) PURE;
   int onData(int32_t stream_id, const uint8_t* data, size_t len);
   Status onBeforeFrameReceived(int32_t stream_id, size_t length, uint8_t type, uint8_t flags);
-<<<<<<< HEAD
-  Status onPing(uint64_t ping_id, bool is_ack);
-  Status onGoAway(Http2ErrorCode error_code);
-  Status onRstStream(Http2StreamId stream_id, Http2ErrorCode error_code);
-=======
   Status onPing(uint64_t opaque_data, bool is_ack);
   Status onBeginData(int32_t stream_id, size_t length, uint8_t type, uint8_t flags, size_t padding);
   Status onGoAway(uint32_t error_code);
   Status onHeaders(int32_t stream_id, size_t length, uint8_t flags, int headers_category);
   Status onRstStream(int32_t stream_id, uint32_t error_code);
->>>>>>> d6ffdf12
   Status onFrameReceived(const nghttp2_frame* frame);
   int onBeforeFrameSend(int32_t stream_id, size_t length, uint8_t type, uint8_t flags);
   int onFrameSend(int32_t stream_id, size_t length, uint8_t type, uint8_t flags,

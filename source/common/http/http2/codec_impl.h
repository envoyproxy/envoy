#pragma once

#include <cstdint>
#include <functional>
#include <list>
#include <memory>
#include <string>
#include <vector>

#include "envoy/event/deferred_deletable.h"
#include "envoy/http/codec.h"
#include "envoy/network/connection.h"
#include "envoy/stats/scope.h"

#include "common/buffer/buffer_impl.h"
#include "common/buffer/watermark_buffer.h"
#include "common/common/linked_object.h"
#include "common/common/logger.h"
#include "common/http/codec_helper.h"
#include "common/http/header_map_impl.h"
#include "common/http/http2/metadata_decoder.h"
#include "common/http/http2/metadata_encoder.h"
#include "common/http/utility.h"
#include "common/runtime/runtime_impl.h"

#include "absl/types/optional.h"
#include "nghttp2/nghttp2.h"

namespace Envoy {
namespace Http {
namespace Http2 {

const std::string ALPN_STRING = "h2";

// This is not the full client magic, but it's the smallest size that should be able to
// differentiate between HTTP/1 and HTTP/2.
const std::string CLIENT_MAGIC_PREFIX = "PRI * HTTP/2";

/**
 * All stats for the HTTP/2 codec. @see stats_macros.h
 */
#define ALL_HTTP2_CODEC_STATS(COUNTER)                                                             \
  COUNTER(header_overflow)                                                                         \
  COUNTER(headers_cb_no_stream)                                                                    \
  COUNTER(inbound_empty_frames_flood)                                                              \
  COUNTER(inbound_priority_frames_flood)                                                           \
  COUNTER(inbound_window_update_frames_flood)                                                      \
  COUNTER(outbound_control_flood)                                                                  \
  COUNTER(outbound_flood)                                                                          \
  COUNTER(rx_messaging_error)                                                                      \
  COUNTER(rx_reset)                                                                                \
  COUNTER(too_many_header_frames)                                                                  \
  COUNTER(trailers)                                                                                \
  COUNTER(tx_reset)

/**
 * Wrapper struct for the HTTP/2 codec stats. @see stats_macros.h
 */
struct CodecStats {
  ALL_HTTP2_CODEC_STATS(GENERATE_COUNTER_STRUCT)
};

class Utility {
public:
  /**
   * Deal with https://tools.ietf.org/html/rfc7540#section-8.1.2.5
   * @param key supplies the incoming header key.
   * @param value supplies the incoming header value.
   * @param cookies supplies the header string to fill if this is a cookie header that needs to be
   *                rebuilt.
   */
  static bool reconstituteCrumbledCookies(const HeaderString& key, const HeaderString& value,
                                          HeaderString& cookies);
};

/**
 * Base class for HTTP/2 client and server codecs.
 */
class ConnectionImpl : public virtual Connection, protected Logger::Loggable<Logger::Id::http2> {
public:
  ConnectionImpl(Network::Connection& connection, Stats::Scope& stats,
                 const Http2Settings& http2_settings, const uint32_t max_headers_kb,
                 const uint32_t max_headers_count);

  ~ConnectionImpl() override;

  // Http::Connection
  // NOTE: the `dispatch` method is also overridden in the ServerConnectionImpl class
  void dispatch(Buffer::Instance& data) override;
  void goAway() override;
  Protocol protocol() override { return Protocol::Http2; }
  void shutdownNotice() override;
  bool wantsToWrite() override { return nghttp2_session_want_write(session_); }
  // Propagate network connection watermark events to each stream on the connection.
  void onUnderlyingConnectionAboveWriteBufferHighWatermark() override {
    for (auto& stream : active_streams_) {
      stream->runHighWatermarkCallbacks();
    }
  }
  void onUnderlyingConnectionBelowWriteBufferLowWatermark() override {
    for (auto& stream : active_streams_) {
      stream->runLowWatermarkCallbacks();
    }
  }

protected:
  /**
   * Wrapper for static nghttp2 callback dispatchers.
   */
  class Http2Callbacks {
  public:
    Http2Callbacks();
    ~Http2Callbacks();

    const nghttp2_session_callbacks* callbacks() { return callbacks_; }

  private:
    nghttp2_session_callbacks* callbacks_;
  };

  /**
   * Wrapper for static nghttp2 session options.
   */
  class Http2Options {
  public:
    Http2Options(const Http2Settings& http2_settings);
    ~Http2Options();

    const nghttp2_option* options() { return options_; }

  protected:
    nghttp2_option* options_;
  };

  class ClientHttp2Options : public Http2Options {
  public:
    ClientHttp2Options(const Http2Settings& http2_settings);
  };

  /**
   * Base class for client and server side streams.
   */
  struct StreamImpl : public virtual StreamEncoder,
                      public Stream,
                      public LinkedObject<StreamImpl>,
                      public Event::DeferredDeletable,
                      public StreamCallbackHelper {

    StreamImpl(ConnectionImpl& parent, uint32_t buffer_limit);

    StreamImpl* base() { return this; }
    ssize_t onDataSourceRead(uint64_t length, uint32_t* data_flags);
    int onDataSourceSend(const uint8_t* framehd, size_t length);
    void resetStreamWorker(StreamResetReason reason);
    static void buildHeaders(std::vector<nghttp2_nv>& final_headers, const HeaderMap& headers);
    void saveHeader(HeaderString&& name, HeaderString&& value);
    void encodeHeadersBase(const std::vector<nghttp2_nv>& final_headers, bool end_stream);
    virtual void submitHeaders(const std::vector<nghttp2_nv>& final_headers,
                               nghttp2_data_provider* provider) PURE;
    void encodeTrailersBase(const HeaderMap& headers);
    void submitTrailers(const HeaderMap& trailers);
    void submitMetadata(uint8_t flags);
    virtual StreamDecoder& decoder() PURE;
    virtual HeaderMap& headers() PURE;
    virtual void allocTrailers() PURE;

    // Http::StreamEncoder
    void encodeData(Buffer::Instance& data, bool end_stream) override;
    Stream& getStream() override { return *this; }
    void encodeMetadata(const MetadataMapVector& metadata_map_vector) override;

    // Http::Stream
    void addCallbacks(StreamCallbacks& callbacks) override { addCallbacks_(callbacks); }
    void removeCallbacks(StreamCallbacks& callbacks) override { removeCallbacks_(callbacks); }
    void resetStream(StreamResetReason reason) override;
    void readDisable(bool disable) override;
    uint32_t bufferLimit() override { return pending_recv_data_.highWatermark(); }
    const Network::Address::InstanceConstSharedPtr& connectionLocalAddress() override {
      return parent_.connection_.localAddress();
    }
    absl::string_view responseDetails() override { return details_; }

    // This code assumes that details is a static string, so that we
    // can avoid copying it.
    void setDetails(absl::string_view details) {
      // It is probably a mistake to call setDetails() twice, so
      // assert that details_ is empty.
      ASSERT(details_.empty());

      details_ = details;
    }

    void setWriteBufferWatermarks(uint32_t low_watermark, uint32_t high_watermark) {
      pending_recv_data_.setWatermarks(low_watermark, high_watermark);
      pending_send_data_.setWatermarks(low_watermark, high_watermark);
    }

    // If the receive buffer encounters watermark callbacks, enable/disable reads on this stream.
    void pendingRecvBufferHighWatermark();
    void pendingRecvBufferLowWatermark();

    // If the send buffer encounters watermark callbacks, propagate this information to the streams.
    // The router and connection manager will propagate them on as appropriate.
    void pendingSendBufferHighWatermark();
    void pendingSendBufferLowWatermark();

    // Does any necessary WebSocket/Upgrade conversion, then passes the headers
    // to the decoder_.
<<<<<<< HEAD
    virtual void decodeHeaders(nghttp2_headers_category category) PURE;
=======
    virtual void decodeHeaders(bool allow_waiting_for_informational_headers) PURE;
>>>>>>> dc41460d
    virtual void decodeTrailers() PURE;

    // Get MetadataEncoder for this stream.
    MetadataEncoder& getMetadataEncoder();
    // Get MetadataDecoder for this stream.
    MetadataDecoder& getMetadataDecoder();
    // Callback function for MetadataDecoder.
    void onMetadataDecoded(MetadataMapPtr&& metadata_map_ptr);

    bool buffers_overrun() const { return read_disable_count_ > 0; }

    ConnectionImpl& parent_;
    int32_t stream_id_{-1};
    uint32_t unconsumed_bytes_{0};
    uint32_t read_disable_count_{0};
    Buffer::WatermarkBuffer pending_recv_data_{
        [this]() -> void { this->pendingRecvBufferLowWatermark(); },
        [this]() -> void { this->pendingRecvBufferHighWatermark(); }};
    Buffer::WatermarkBuffer pending_send_data_{
        [this]() -> void { this->pendingSendBufferLowWatermark(); },
        [this]() -> void { this->pendingSendBufferHighWatermark(); }};
    HeaderMapPtr pending_trailers_to_encode_;
    std::unique_ptr<MetadataDecoder> metadata_decoder_;
    std::unique_ptr<MetadataEncoder> metadata_encoder_;
    absl::optional<StreamResetReason> deferred_reset_;
    HeaderString cookies_;
    bool local_end_stream_sent_ : 1;
    bool remote_end_stream_ : 1;
    bool data_deferred_ : 1;
    bool waiting_for_non_informational_headers_ : 1;
    bool pending_receive_buffer_high_watermark_called_ : 1;
    bool pending_send_buffer_high_watermark_called_ : 1;
    bool reset_due_to_messaging_error_ : 1;
    absl::string_view details_;
  };

  using StreamImplPtr = std::unique_ptr<StreamImpl>;

  /**
   * Client side stream (request).
   */
  struct ClientStreamImpl : public StreamImpl, public RequestEncoder {
    ClientStreamImpl(ConnectionImpl& parent, uint32_t buffer_limit,
                     ResponseDecoder& response_decoder)
        : StreamImpl(parent, buffer_limit), response_decoder_(response_decoder),
          headers_or_trailers_(std::make_unique<ResponseHeaderMapImpl>()) {}

    // StreamImpl
    void submitHeaders(const std::vector<nghttp2_nv>& final_headers,
                       nghttp2_data_provider* provider) override;
    StreamDecoder& decoder() override { return response_decoder_; }
<<<<<<< HEAD
    void decodeHeaders(nghttp2_headers_category category) override;
=======
    void decodeHeaders(bool allow_waiting_for_informational_headers) override;
>>>>>>> dc41460d
    void decodeTrailers() override;
    HeaderMap& headers() override {
      if (absl::holds_alternative<ResponseHeaderMapPtr>(headers_or_trailers_)) {
        return *absl::get<ResponseHeaderMapPtr>(headers_or_trailers_);
      } else {
        return *absl::get<ResponseTrailerMapPtr>(headers_or_trailers_);
      }
    }
    void allocTrailers() override {
      // If we are waiting for informational headers, make a new response header map, otherwise
      // we are about to receive trailers. The codec makes sure this is the only valid sequence.
      if (waiting_for_non_informational_headers_) {
        headers_or_trailers_.emplace<ResponseHeaderMapPtr>(
            std::make_unique<ResponseHeaderMapImpl>());
      } else {
        headers_or_trailers_.emplace<ResponseTrailerMapPtr>(
            std::make_unique<ResponseTrailerMapImpl>());
      }
    }

    // RequestEncoder
    void encodeHeaders(const RequestHeaderMap& headers, bool end_stream) override;
    void encodeTrailers(const RequestTrailerMap& trailers) override {
      encodeTrailersBase(trailers);
    }

    ResponseDecoder& response_decoder_;
    absl::variant<ResponseHeaderMapPtr, ResponseTrailerMapPtr> headers_or_trailers_;
    std::string upgrade_type_;
  };

  using ClientStreamImplPtr = std::unique_ptr<ClientStreamImpl>;

  /**
   * Server side stream (response).
   */
  struct ServerStreamImpl : public StreamImpl, public ResponseEncoder {
    ServerStreamImpl(ConnectionImpl& parent, uint32_t buffer_limit)
        : StreamImpl(parent, buffer_limit),
          headers_or_trailers_(std::make_unique<RequestHeaderMapImpl>()) {}

    // StreamImpl
    void submitHeaders(const std::vector<nghttp2_nv>& final_headers,
                       nghttp2_data_provider* provider) override;
    StreamDecoder& decoder() override { return *request_decoder_; }
<<<<<<< HEAD
    void decodeHeaders(nghttp2_headers_category category) override;
=======
    void decodeHeaders(bool allow_waiting_for_informational_headers) override;
>>>>>>> dc41460d
    void decodeTrailers() override;
    HeaderMap& headers() override {
      if (absl::holds_alternative<RequestHeaderMapPtr>(headers_or_trailers_)) {
        return *absl::get<RequestHeaderMapPtr>(headers_or_trailers_);
      } else {
        return *absl::get<RequestTrailerMapPtr>(headers_or_trailers_);
      }
    }
    void allocTrailers() override {
      headers_or_trailers_.emplace<RequestTrailerMapPtr>(std::make_unique<RequestTrailerMapImpl>());
    }

    // ResponseEncoder
    void encode100ContinueHeaders(const ResponseHeaderMap& headers) override;
    void encodeHeaders(const ResponseHeaderMap& headers, bool end_stream) override;
    void encodeTrailers(const ResponseTrailerMap& trailers) override {
      encodeTrailersBase(trailers);
    }

    RequestDecoder* request_decoder_{};
    absl::variant<RequestHeaderMapPtr, RequestTrailerMapPtr> headers_or_trailers_;
  };

  using ServerStreamImplPtr = std::unique_ptr<ServerStreamImpl>;

  ConnectionImpl* base() { return this; }
  StreamImpl* getStream(int32_t stream_id);
  int saveHeader(const nghttp2_frame* frame, HeaderString&& name, HeaderString&& value);
  void sendPendingFrames();
  void sendSettings(const Http2Settings& http2_settings, bool disable_push);

  static Http2Callbacks http2_callbacks_;

  std::list<StreamImplPtr> active_streams_;
  nghttp2_session* session_{};
  CodecStats stats_;
  Network::Connection& connection_;
  const uint32_t max_headers_kb_;
  const uint32_t max_headers_count_;
  uint32_t per_stream_buffer_limit_;
  bool allow_metadata_;
  const bool stream_error_on_invalid_http_messaging_;
  bool flood_detected_;

  // Set if the type of frame that is about to be sent is PING or SETTINGS with the ACK flag set, or
  // RST_STREAM.
  bool is_outbound_flood_monitored_control_frame_ = 0;
  // This counter keeps track of the number of outbound frames of all types (these that were
  // buffered in the underlying connection but not yet written into the socket). If this counter
  // exceeds the `max_outbound_frames_' value the connection is terminated.
  uint32_t outbound_frames_ = 0;
  // Maximum number of outbound frames. Initialized from corresponding http2_protocol_options.
  // Default value is 10000.
  const uint32_t max_outbound_frames_;
  const Buffer::OwnedBufferFragmentImpl::Releasor frame_buffer_releasor_;
  // This counter keeps track of the number of outbound frames of types PING, SETTINGS and
  // RST_STREAM (these that were buffered in the underlying connection but not yet written into the
  // socket). If this counter exceeds the `max_outbound_control_frames_' value the connection is
  // terminated.
  uint32_t outbound_control_frames_ = 0;
  // Maximum number of outbound frames of types PING, SETTINGS and RST_STREAM. Initialized from
  // corresponding http2_protocol_options. Default value is 1000.
  const uint32_t max_outbound_control_frames_;
  const Buffer::OwnedBufferFragmentImpl::Releasor control_frame_buffer_releasor_;
  // This counter keeps track of the number of consecutive inbound frames of types HEADERS,
  // CONTINUATION and DATA with an empty payload and no end stream flag. If this counter exceeds
  // the `max_consecutive_inbound_frames_with_empty_payload_` value the connection is terminated.
  uint32_t consecutive_inbound_frames_with_empty_payload_ = 0;
  // Maximum number of consecutive inbound frames of types HEADERS, CONTINUATION and DATA without
  // a payload. Initialized from corresponding http2_protocol_options. Default value is 1.
  const uint32_t max_consecutive_inbound_frames_with_empty_payload_;

  // This counter keeps track of the number of inbound streams.
  uint32_t inbound_streams_ = 0;
  // This counter keeps track of the number of inbound PRIORITY frames. If this counter exceeds
  // the value calculated using this formula:
  //
  //     max_inbound_priority_frames_per_stream_ * (1 + inbound_streams_)
  //
  // the connection is terminated.
  uint64_t inbound_priority_frames_ = 0;
  // Maximum number of inbound PRIORITY frames per stream. Initialized from corresponding
  // http2_protocol_options. Default value is 100.
  const uint32_t max_inbound_priority_frames_per_stream_;

  // This counter keeps track of the number of inbound WINDOW_UPDATE frames. If this counter exceeds
  // the value calculated using this formula:
  //
  //     1 + 2 * (inbound_streams_ +
  //              max_inbound_window_update_frames_per_data_frame_sent_ * outbound_data_frames_)
  //
  // the connection is terminated.
  uint64_t inbound_window_update_frames_ = 0;
  // This counter keeps track of the number of outbound DATA frames.
  uint64_t outbound_data_frames_ = 0;
  // Maximum number of inbound WINDOW_UPDATE frames per outbound DATA frame sent. Initialized
  // from corresponding http2_protocol_options. Default value is 10.
  const uint32_t max_inbound_window_update_frames_per_data_frame_sent_;

private:
  virtual ConnectionCallbacks& callbacks() PURE;
  virtual int onBeginHeaders(const nghttp2_frame* frame) PURE;
  int onData(int32_t stream_id, const uint8_t* data, size_t len);
  int onBeforeFrameReceived(const nghttp2_frame_hd* hd);
  int onFrameReceived(const nghttp2_frame* frame);
  int onBeforeFrameSend(const nghttp2_frame* frame);
  int onFrameSend(const nghttp2_frame* frame);
  virtual int onHeader(const nghttp2_frame* frame, HeaderString&& name, HeaderString&& value) PURE;
  int onInvalidFrame(int32_t stream_id, int error_code);

  // For the flood mitigation to work the onSend callback must be called once for each outbound
  // frame. This is what the nghttp2 library is doing, however this is not documented. The
  // Http2FloodMitigationTest.* tests in test/integration/http2_integration_test.cc will break if
  // this changes in the future. Also it is important that onSend does not do partial writes, as the
  // nghttp2 library will keep calling this callback to write the rest of the frame.
  ssize_t onSend(const uint8_t* data, size_t length);
  int onStreamClose(int32_t stream_id, uint32_t error_code);
  int onMetadataReceived(int32_t stream_id, const uint8_t* data, size_t len);
  int onMetadataFrameComplete(int32_t stream_id, bool end_metadata);
  ssize_t packMetadata(int32_t stream_id, uint8_t* buf, size_t len);

  // Adds buffer fragment for a new outbound frame to the supplied Buffer::OwnedImpl.
  // Returns true on success or false if outbound queue limits were exceeded.
  bool addOutboundFrameFragment(Buffer::OwnedImpl& output, const uint8_t* data, size_t length);
  virtual void checkOutboundQueueLimits() PURE;
  void incrementOutboundFrameCount(bool is_outbound_flood_monitored_control_frame);
  virtual bool trackInboundFrames(const nghttp2_frame_hd* hd, uint32_t padding_length) PURE;
  virtual bool checkInboundFrameLimits() PURE;

  void releaseOutboundFrame(const Buffer::OwnedBufferFragmentImpl* fragment);
  void releaseOutboundControlFrame(const Buffer::OwnedBufferFragmentImpl* fragment);

  bool dispatching_ : 1;
  bool raised_goaway_ : 1;
  bool pending_deferred_reset_ : 1;
};

/**
 * HTTP/2 client connection codec.
 */
class ClientConnectionImpl : public ClientConnection, public ConnectionImpl {
public:
  ClientConnectionImpl(Network::Connection& connection, ConnectionCallbacks& callbacks,
                       Stats::Scope& stats, const Http2Settings& http2_settings,
                       const uint32_t max_response_headers_kb,
                       const uint32_t max_response_headers_count);

  // Http::ClientConnection
  RequestEncoder& newStream(ResponseDecoder& response_decoder) override;

private:
  // ConnectionImpl
  ConnectionCallbacks& callbacks() override { return callbacks_; }
  int onBeginHeaders(const nghttp2_frame* frame) override;
  int onHeader(const nghttp2_frame* frame, HeaderString&& name, HeaderString&& value) override;

  // Presently client connections only perform accounting of outbound frames and do not
  // terminate connections when queue limits are exceeded. The primary reason is the complexity of
  // the clean-up of upstream connections. The clean-up of upstream connection causes RST_STREAM
  // messages to be sent on corresponding downstream connections. This may actually trigger flood
  // mitigation on the downstream connections, which causes an exception to be thrown in the middle
  // of the clean-up loop, leaving resources in a half cleaned up state.
  // TODO(yanavlasov): add flood mitigation for upstream connections as well.
  void checkOutboundQueueLimits() override {}
  bool trackInboundFrames(const nghttp2_frame_hd*, uint32_t) override { return true; }
  bool checkInboundFrameLimits() override { return true; }

  Http::ConnectionCallbacks& callbacks_;
};

/**
 * HTTP/2 server connection codec.
 */
class ServerConnectionImpl : public ServerConnection, public ConnectionImpl {
public:
  ServerConnectionImpl(Network::Connection& connection, ServerConnectionCallbacks& callbacks,
                       Stats::Scope& scope, const Http2Settings& http2_settings,
                       const uint32_t max_request_headers_kb,
                       const uint32_t max_request_headers_count);

private:
  // ConnectionImpl
  ConnectionCallbacks& callbacks() override { return callbacks_; }
  int onBeginHeaders(const nghttp2_frame* frame) override;
  int onHeader(const nghttp2_frame* frame, HeaderString&& name, HeaderString&& value) override;
  void checkOutboundQueueLimits() override;
  bool trackInboundFrames(const nghttp2_frame_hd* hd, uint32_t padding_length) override;
  bool checkInboundFrameLimits() override;

  // Http::Connection
  // The reason for overriding the dispatch method is to do flood mitigation only when
  // processing data from downstream client. Doing flood mitigation when processing upstream
  // responses makes clean-up tricky, which needs to be improved (see comments for the
  // ClientConnectionImpl::checkOutboundQueueLimits method). The dispatch method on the
  // ServerConnectionImpl objects is called only when processing data from the downstream client in
  // the ConnectionManagerImpl::onData method.
  void dispatch(Buffer::Instance& data) override;

  ServerConnectionCallbacks& callbacks_;

  // This flag indicates that downstream data is being dispatched and turns on flood mitigation
  // in the checkMaxOutbound*Framed methods.
  bool dispatching_downstream_data_{false};
};

} // namespace Http2
} // namespace Http
} // namespace Envoy<|MERGE_RESOLUTION|>--- conflicted
+++ resolved
@@ -206,11 +206,7 @@
 
     // Does any necessary WebSocket/Upgrade conversion, then passes the headers
     // to the decoder_.
-<<<<<<< HEAD
-    virtual void decodeHeaders(nghttp2_headers_category category) PURE;
-=======
     virtual void decodeHeaders(bool allow_waiting_for_informational_headers) PURE;
->>>>>>> dc41460d
     virtual void decodeTrailers() PURE;
 
     // Get MetadataEncoder for this stream.
@@ -262,11 +258,7 @@
     void submitHeaders(const std::vector<nghttp2_nv>& final_headers,
                        nghttp2_data_provider* provider) override;
     StreamDecoder& decoder() override { return response_decoder_; }
-<<<<<<< HEAD
-    void decodeHeaders(nghttp2_headers_category category) override;
-=======
     void decodeHeaders(bool allow_waiting_for_informational_headers) override;
->>>>>>> dc41460d
     void decodeTrailers() override;
     HeaderMap& headers() override {
       if (absl::holds_alternative<ResponseHeaderMapPtr>(headers_or_trailers_)) {
@@ -312,11 +304,7 @@
     void submitHeaders(const std::vector<nghttp2_nv>& final_headers,
                        nghttp2_data_provider* provider) override;
     StreamDecoder& decoder() override { return *request_decoder_; }
-<<<<<<< HEAD
-    void decodeHeaders(nghttp2_headers_category category) override;
-=======
     void decodeHeaders(bool allow_waiting_for_informational_headers) override;
->>>>>>> dc41460d
     void decodeTrailers() override;
     HeaderMap& headers() override {
       if (absl::holds_alternative<RequestHeaderMapPtr>(headers_or_trailers_)) {

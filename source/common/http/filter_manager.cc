#include "source/common/http/filter_manager.h"

#include <functional>

#include "envoy/http/header_map.h"
#include "envoy/matcher/matcher.h"

#include "source/common/common/enum_to_int.h"
#include "source/common/common/scope_tracked_object_stack.h"
#include "source/common/common/scope_tracker.h"
#include "source/common/http/codes.h"
#include "source/common/http/header_map_impl.h"
#include "source/common/http/header_utility.h"
#include "source/common/http/utility.h"

#include "matching/data_impl.h"

namespace Envoy {
namespace Http {

namespace {

template <class T> using FilterList = std::list<std::unique_ptr<T>>;

// Shared helper for recording the latest filter used.
template <class T>
void recordLatestDataFilter(const typename FilterList<T>::iterator current_filter,
                            T*& latest_filter, const FilterList<T>& filters) {
  // If this is the first time we're calling onData, just record the current filter.
  if (latest_filter == nullptr) {
    latest_filter = current_filter->get();
    return;
  }

  // We want to keep this pointing at the latest filter in the filter list that has received the
  // onData callback. To do so, we compare the current latest with the *previous* filter. If they
  // match, then we must be processing a new filter for the first time. We omit this check if we're
  // the first filter, since the above check handles that case.
  //
  // We compare against the previous filter to avoid multiple filter iterations from resetting the
  // pointer: If we just set latest to current, then the first onData filter iteration would
  // correctly iterate over the filters and set latest, but on subsequent onData iterations
  // we'd start from the beginning again, potentially allowing filter N to modify the buffer even
  // though filter M > N was the filter that inserted data into the buffer.
  if (current_filter != filters.begin() && latest_filter == std::prev(current_filter)->get()) {
    latest_filter = current_filter->get();
  }
}

} // namespace

void ActiveStreamFilterBase::commonContinue() {
  if (!canContinue()) {
    ENVOY_STREAM_LOG(trace, "cannot continue filter chain: filter={}", *this,
                     static_cast<const void*>(this));
    return;
  }

  // Set ScopeTrackerScopeState if there's no existing crash context.
  ScopeTrackedObjectStack encapsulated_object;
  absl::optional<ScopeTrackerScopeState> state;
  if (parent_.dispatcher_.trackedObjectStackIsEmpty()) {
    restoreContextOnContinue(encapsulated_object);
    state.emplace(&encapsulated_object, parent_.dispatcher_);
  }

  ENVOY_STREAM_LOG(trace, "continuing filter chain: filter={}", *this,
                   static_cast<const void*>(this));
  ASSERT(!canIterate(),
         "Attempting to continue iteration while the IterationState is already Continue");
  // If iteration has stopped for all frame types, set iterate_from_current_filter_ to true so the
  // filter iteration starts with the current filter instead of the next one.
  if (stoppedAll()) {
    iterate_from_current_filter_ = true;
  }
  allowIteration();

  // Only resume with do1xxHeaders() if we've actually seen 1xx headers.
  if (has1xxHeaders()) {
    continued_1xx_headers_ = true;
    do1xxHeaders();
    // If the response headers have not yet come in, don't continue on with
    // headers and body. doHeaders expects request headers to exist.
    if (!parent_.filter_manager_callbacks_.responseHeaders()) {
      return;
    }
  }

  // Make sure that we handle the zero byte data frame case. We make no effort to optimize this
  // case in terms of merging it into a header only request/response. This could be done in the
  // future.
  if (!headers_continued_) {
    headers_continued_ = true;
    doHeaders(observedEndStream() && !bufferedData() && !hasTrailers());
  }

  doMetadata();

  // It is possible for trailers to be added during doData(). doData() itself handles continuation
  // of trailers for the non-continuation case. Thus, we must keep track of whether we had
  // trailers prior to calling doData(). If we do, then we continue them here, otherwise we rely
  // on doData() to do so.
  const bool had_trailers_before_data = hasTrailers();
  if (bufferedData()) {
    doData(observedEndStream() && !had_trailers_before_data);
  }

  if (had_trailers_before_data) {
    doTrailers();
  }

  iterate_from_current_filter_ = false;
}

bool ActiveStreamFilterBase::commonHandleAfter1xxHeadersCallback(Filter1xxHeadersStatus status) {
  ASSERT(parent_.state_.has_1xx_headers_);
  ASSERT(!continued_1xx_headers_);
  ASSERT(canIterate());

  switch (status) {
  case Filter1xxHeadersStatus::Continue:
    continued_1xx_headers_ = true;
    return true;
  case Filter1xxHeadersStatus::StopIteration:
    iteration_state_ = IterationState::StopSingleIteration;
    return false;
  }

  PANIC_DUE_TO_CORRUPT_ENUM;
}

bool ActiveStreamFilterBase::commonHandleAfterHeadersCallback(FilterHeadersStatus status,
                                                              bool& end_stream) {
  ASSERT(!headers_continued_);
  ASSERT(canIterate());

  switch (status) {
  case FilterHeadersStatus::StopIteration:
    iteration_state_ = IterationState::StopSingleIteration;
    break;
  case FilterHeadersStatus::StopAllIterationAndBuffer:
    iteration_state_ = IterationState::StopAllBuffer;
    break;
  case FilterHeadersStatus::StopAllIterationAndWatermark:
    iteration_state_ = IterationState::StopAllWatermark;
    break;
  case FilterHeadersStatus::ContinueAndDontEndStream:
    end_stream = false;
    headers_continued_ = true;
    ENVOY_STREAM_LOG(debug, "converting to headers and body (body not available yet)", parent_);
    break;
  case FilterHeadersStatus::Continue:
    headers_continued_ = true;
    break;
  }

  handleMetadataAfterHeadersCallback();

  if (stoppedAll() || status == FilterHeadersStatus::StopIteration) {
    return false;
  } else {
    return true;
  }
}

void ActiveStreamFilterBase::commonHandleBufferData(Buffer::Instance& provided_data) {

  // The way we do buffering is a little complicated which is why we have this common function
  // which is used for both encoding and decoding. When data first comes into our filter pipeline,
  // we send it through. Any filter can choose to stop iteration and buffer or not. If we then
  // continue iteration in the future, we use the buffered data. A future filter can stop and
  // buffer again. In this case, since we are already operating on buffered data, we don't
  // rebuffer, because we assume the filter has modified the buffer as it wishes in place.
  if (bufferedData().get() != &provided_data) {
    if (!bufferedData()) {
      bufferedData() = createBuffer();
    }
    bufferedData()->move(provided_data);
  }
}

bool ActiveStreamFilterBase::commonHandleAfterDataCallback(FilterDataStatus status,
                                                           Buffer::Instance& provided_data,
                                                           bool& buffer_was_streaming) {

  if (status == FilterDataStatus::Continue) {
    if (iteration_state_ == IterationState::StopSingleIteration) {
      commonHandleBufferData(provided_data);
      commonContinue();
      return false;
    } else {
      ASSERT(headers_continued_);
    }
  } else {
    iteration_state_ = IterationState::StopSingleIteration;
    if (status == FilterDataStatus::StopIterationAndBuffer ||
        status == FilterDataStatus::StopIterationAndWatermark) {
      buffer_was_streaming = status == FilterDataStatus::StopIterationAndWatermark;
      commonHandleBufferData(provided_data);
    } else if (observedEndStream() && !hasTrailers() && !bufferedData() &&
               // If the stream is destroyed, no need to handle the data buffer or trailers.
               // This can occur if the filter calls sendLocalReply.
               !parent_.state_.destroyed_) {
      // If this filter is doing StopIterationNoBuffer and this stream is terminated with a zero
      // byte data frame, we need to create an empty buffer to make sure that when commonContinue
      // is called, the pipeline resumes with an empty data frame with end_stream = true
      ASSERT(end_stream_);
      bufferedData() = createBuffer();
    }

    return false;
  }

  return true;
}

bool ActiveStreamFilterBase::commonHandleAfterTrailersCallback(FilterTrailersStatus status) {

  if (status == FilterTrailersStatus::Continue) {
    if (iteration_state_ == IterationState::StopSingleIteration) {
      commonContinue();
      return false;
    } else {
      ASSERT(headers_continued_);
    }
  } else if (status == FilterTrailersStatus::StopIteration) {
    if (canIterate()) {
      iteration_state_ = IterationState::StopSingleIteration;
    }
    return false;
  }

  return true;
}

OptRef<const Network::Connection> ActiveStreamFilterBase::connection() {
  return parent_.connection();
}

Event::Dispatcher& ActiveStreamFilterBase::dispatcher() { return parent_.dispatcher_; }

StreamInfo::StreamInfo& ActiveStreamFilterBase::streamInfo() { return parent_.streamInfo(); }

Tracing::Span& ActiveStreamFilterBase::activeSpan() {
  return parent_.filter_manager_callbacks_.activeSpan();
}

const ScopeTrackedObject& ActiveStreamFilterBase::scope() {
  return parent_.filter_manager_callbacks_.scope();
}

void ActiveStreamFilterBase::restoreContextOnContinue(
    ScopeTrackedObjectStack& tracked_object_stack) {
  parent_.contextOnContinue(tracked_object_stack);
}

OptRef<const Tracing::Config> ActiveStreamFilterBase::tracingConfig() const {
  return parent_.filter_manager_callbacks_.tracingConfig();
}

Upstream::ClusterInfoConstSharedPtr ActiveStreamFilterBase::clusterInfo() {
  return parent_.filter_manager_callbacks_.clusterInfo();
}

Router::RouteConstSharedPtr ActiveStreamFilterBase::route() { return getRoute(); }

Router::RouteConstSharedPtr ActiveStreamFilterBase::getRoute() const {
  if (parent_.filter_manager_callbacks_.downstreamCallbacks()) {
    return parent_.filter_manager_callbacks_.downstreamCallbacks()->route(nullptr);
  }
  return parent_.streamInfo().route();
}

void ActiveStreamFilterBase::resetIdleTimer() {
  parent_.filter_manager_callbacks_.resetIdleTimer();
}

const Router::RouteSpecificFilterConfig*
ActiveStreamFilterBase::mostSpecificPerFilterConfig() const {
  auto current_route = getRoute();
  if (current_route == nullptr) {
    return nullptr;
  }
  return current_route->mostSpecificPerFilterConfig(filter_context_.config_name);
}

void ActiveStreamFilterBase::traversePerFilterConfig(
    std::function<void(const Router::RouteSpecificFilterConfig&)> cb) const {
  Router::RouteConstSharedPtr current_route = getRoute();
  if (current_route == nullptr) {
    return;
  }

  current_route->traversePerFilterConfig(
      filter_context_.config_name,
      [&cb](const Router::RouteSpecificFilterConfig& config) { cb(config); });
}

Http1StreamEncoderOptionsOptRef ActiveStreamFilterBase::http1StreamEncoderOptions() {
  // TODO(mattklein123): At some point we might want to actually wrap this interface but for now
  // we give the filter direct access to the encoder options.
  return parent_.filter_manager_callbacks_.http1StreamEncoderOptions();
}

OptRef<DownstreamStreamFilterCallbacks> ActiveStreamFilterBase::downstreamCallbacks() {
  return parent_.filter_manager_callbacks_.downstreamCallbacks();
}

OptRef<UpstreamStreamFilterCallbacks> ActiveStreamFilterBase::upstreamCallbacks() {
  return parent_.filter_manager_callbacks_.upstreamCallbacks();
}

RequestHeaderMapOptRef ActiveStreamFilterBase::requestHeaders() {
  return parent_.filter_manager_callbacks_.requestHeaders();
}
RequestTrailerMapOptRef ActiveStreamFilterBase::requestTrailers() {
  return parent_.filter_manager_callbacks_.requestTrailers();
}
ResponseHeaderMapOptRef ActiveStreamFilterBase::informationalHeaders() {
  return parent_.filter_manager_callbacks_.informationalHeaders();
}
ResponseHeaderMapOptRef ActiveStreamFilterBase::responseHeaders() {
  return parent_.filter_manager_callbacks_.responseHeaders();
}
ResponseTrailerMapOptRef ActiveStreamFilterBase::responseTrailers() {
  return parent_.filter_manager_callbacks_.responseTrailers();
}

void ActiveStreamFilterBase::sendLocalReply(
    Code code, absl::string_view body,
    std::function<void(ResponseHeaderMap& headers)> modify_headers,
    const absl::optional<Grpc::Status::GrpcStatus> grpc_status, absl::string_view details) {
  if (!streamInfo().filterState()->hasData<LocalReplyOwnerObject>(LocalReplyFilterStateKey)) {
    streamInfo().filterState()->setData(
        LocalReplyFilterStateKey,
        std::make_shared<LocalReplyOwnerObject>(filter_context_.config_name),
        StreamInfo::FilterState::StateType::ReadOnly,
        StreamInfo::FilterState::LifeSpan::FilterChain);
  }

  parent_.sendLocalReply(code, body, modify_headers, grpc_status, details);
}

bool ActiveStreamDecoderFilter::canContinue() {
  // It is possible for the connection manager to respond directly to a request even while
  // a filter is trying to continue. If a response has already happened, we should not
  // continue to further filters. A concrete example of this is a filter buffering data, the
  // last data frame comes in and the filter continues, but the final buffering takes the stream
  // over the high watermark such that a 413 is returned.
  return !parent_.stopDecoderFilterChain();
}

bool ActiveStreamEncoderFilter::canContinue() {
  // As with ActiveStreamDecoderFilter::canContinue() make sure we do not
  // continue if a local reply has been sent.
  return !parent_.state_.encoder_filter_chain_complete_;
}

Buffer::InstancePtr ActiveStreamDecoderFilter::createBuffer() {
  auto buffer = dispatcher().getWatermarkFactory().createBuffer(
      [this]() -> void { this->requestDataDrained(); },
      [this]() -> void { this->requestDataTooLarge(); },
      []() -> void { /* TODO(adisuissa): Handle overflow watermark */ });
  buffer->setWatermarks(parent_.buffer_limit_);
  return buffer;
}

Buffer::InstancePtr& ActiveStreamDecoderFilter::bufferedData() {
  return parent_.buffered_request_data_;
}

bool ActiveStreamDecoderFilter::observedEndStream() { return parent_.decoderObservedEndStream(); }

void ActiveStreamDecoderFilter::doHeaders(bool end_stream) {
  parent_.decodeHeaders(this, *parent_.filter_manager_callbacks_.requestHeaders(), end_stream);
}

void ActiveStreamDecoderFilter::doData(bool end_stream) {
  parent_.decodeData(this, *parent_.buffered_request_data_, end_stream,
                     FilterManager::FilterIterationStartState::CanStartFromCurrent);
}

void ActiveStreamDecoderFilter::doTrailers() {
  parent_.decodeTrailers(this, *parent_.filter_manager_callbacks_.requestTrailers());
}
bool ActiveStreamDecoderFilter::hasTrailers() {
  return parent_.filter_manager_callbacks_.requestTrailers().has_value();
}

void ActiveStreamDecoderFilter::drainSavedRequestMetadata() {
  ASSERT(saved_request_metadata_ != nullptr);
  for (auto& metadata_map : *getSavedRequestMetadata()) {
    parent_.decodeMetadata(this, *metadata_map);
  }
  getSavedRequestMetadata()->clear();
}

void ActiveStreamDecoderFilter::handleMetadataAfterHeadersCallback() {
  if (parent_.state_.decoder_filter_chain_aborted_) {
    // The decoder filter chain has been aborted, possibly due to a local reply. In this case,
    // there's no reason to decode saved metadata.
    getSavedRequestMetadata()->clear();
    return;
  }
  // If we drain accumulated metadata, the iteration must start with the current filter.
  const bool saved_state = iterate_from_current_filter_;
  iterate_from_current_filter_ = true;
  // If decodeHeaders() returns StopAllIteration, we should skip draining metadata, and wait
  // for doMetadata() to drain the metadata after iteration continues.
  if (!stoppedAll() && saved_request_metadata_ != nullptr && !getSavedRequestMetadata()->empty()) {
    drainSavedRequestMetadata();
  }
  // Restores the original value of iterate_from_current_filter_.
  iterate_from_current_filter_ = saved_state;
}

RequestTrailerMap& ActiveStreamDecoderFilter::addDecodedTrailers() {
  return parent_.addDecodedTrailers();
}

void ActiveStreamDecoderFilter::addDecodedData(Buffer::Instance& data, bool streaming) {
  parent_.addDecodedData(*this, data, streaming);
}

MetadataMapVector& ActiveStreamDecoderFilter::addDecodedMetadata() {
  return parent_.addDecodedMetadata();
}

void ActiveStreamDecoderFilter::injectDecodedDataToFilterChain(Buffer::Instance& data,
                                                               bool end_stream) {
  if (!headers_continued_) {
    headers_continued_ = true;
    doHeaders(false);
  }
  parent_.decodeData(this, data, end_stream,
                     FilterManager::FilterIterationStartState::CanStartFromCurrent);
}

void ActiveStreamDecoderFilter::continueDecoding() { commonContinue(); }
const Buffer::Instance* ActiveStreamDecoderFilter::decodingBuffer() {
  return parent_.buffered_request_data_.get();
}

bool ActiveStreamDecoderFilter::shouldLoadShed() const { return parent_.shouldLoadShed(); }

void ActiveStreamDecoderFilter::modifyDecodingBuffer(
    std::function<void(Buffer::Instance&)> callback) {
  ASSERT(parent_.state_.latest_data_decoding_filter_ == this);
  callback(*parent_.buffered_request_data_.get());
}

void ActiveStreamDecoderFilter::sendLocalReply(
    Code code, absl::string_view body,
    std::function<void(ResponseHeaderMap& headers)> modify_headers,
    const absl::optional<Grpc::Status::GrpcStatus> grpc_status, absl::string_view details) {
  ActiveStreamFilterBase::sendLocalReply(code, body, modify_headers, grpc_status, details);
}

void ActiveStreamDecoderFilter::encode1xxHeaders(ResponseHeaderMapPtr&& headers) {
  // If Envoy is not configured to proxy 100-Continue responses, swallow the 100 Continue
  // here. This avoids the potential situation where Envoy strips Expect: 100-Continue and sends a
  // 100-Continue, then proxies a duplicate 100 Continue from upstream.
  if (parent_.proxy_100_continue_) {
    parent_.filter_manager_callbacks_.setInformationalHeaders(std::move(headers));
    parent_.encode1xxHeaders(nullptr, *parent_.filter_manager_callbacks_.informationalHeaders());
  }
}

void ActiveStreamDecoderFilter::encodeHeaders(ResponseHeaderMapPtr&& headers, bool end_stream,
                                              absl::string_view details) {
  parent_.streamInfo().setResponseCodeDetails(details);
  parent_.filter_manager_callbacks_.setResponseHeaders(std::move(headers));
  parent_.encodeHeaders(nullptr, *parent_.filter_manager_callbacks_.responseHeaders(), end_stream);
}

void ActiveStreamDecoderFilter::encodeData(Buffer::Instance& data, bool end_stream) {
  parent_.encodeData(nullptr, data, end_stream,
                     FilterManager::FilterIterationStartState::CanStartFromCurrent);
}

void ActiveStreamDecoderFilter::encodeTrailers(ResponseTrailerMapPtr&& trailers) {
  parent_.filter_manager_callbacks_.setResponseTrailers(std::move(trailers));
  parent_.encodeTrailers(nullptr, *parent_.filter_manager_callbacks_.responseTrailers());
}

void ActiveStreamDecoderFilter::encodeMetadata(MetadataMapPtr&& metadata_map_ptr) {
  parent_.encodeMetadata(nullptr, std::move(metadata_map_ptr));
}

void ActiveStreamDecoderFilter::onDecoderFilterAboveWriteBufferHighWatermark() {
  parent_.filter_manager_callbacks_.onDecoderFilterAboveWriteBufferHighWatermark();
}

void ActiveStreamDecoderFilter::requestDataTooLarge() {
  ENVOY_STREAM_LOG(debug, "request data too large watermark exceeded", parent_);
  if (parent_.state_.decoder_filters_streaming_) {
    onDecoderFilterAboveWriteBufferHighWatermark();
  } else {
    parent_.filter_manager_callbacks_.onRequestDataTooLarge();
    sendLocalReply(Code::PayloadTooLarge, CodeUtility::toString(Code::PayloadTooLarge), nullptr,
                   absl::nullopt, StreamInfo::ResponseCodeDetails::get().RequestPayloadTooLarge);
  }
}

void FilterManager::applyFilterFactoryCb(FilterContext context, FilterFactoryCb& factory) {
  FilterChainFactoryCallbacksImpl callbacks(*this, context);
  factory(callbacks);
}

void FilterManager::maybeContinueDecoding(
    const std::list<ActiveStreamDecoderFilterPtr>::iterator& continue_data_entry) {
  if (continue_data_entry != decoder_filters_.end()) {
    // We use the continueDecoding() code since it will correctly handle not calling
    // decodeHeaders() again. Fake setting StopSingleIteration since the continueDecoding() code
    // expects it.
    ASSERT(buffered_request_data_);
    (*continue_data_entry)->iteration_state_ =
        ActiveStreamFilterBase::IterationState::StopSingleIteration;
    (*continue_data_entry)->continueDecoding();
  }
}

void FilterManager::decodeHeaders(ActiveStreamDecoderFilter* filter, RequestHeaderMap& headers,
                                  bool end_stream) {
  // Headers filter iteration should always start with the next filter if available.
  std::list<ActiveStreamDecoderFilterPtr>::iterator entry =
      commonDecodePrefix(filter, FilterIterationStartState::AlwaysStartFromNext);
  std::list<ActiveStreamDecoderFilterPtr>::iterator continue_data_entry = decoder_filters_.end();

  for (; entry != decoder_filters_.end(); entry++) {
    ASSERT(!(state_.filter_call_state_ & FilterCallState::DecodeHeaders));
    state_.filter_call_state_ |= FilterCallState::DecodeHeaders;
    (*entry)->end_stream_ = (end_stream && continue_data_entry == decoder_filters_.end());
    if ((*entry)->end_stream_) {
      state_.filter_call_state_ |= FilterCallState::EndOfStream;
    }
    FilterHeadersStatus status = (*entry)->decodeHeaders(headers, (*entry)->end_stream_);
    state_.filter_call_state_ &= ~FilterCallState::DecodeHeaders;
    if ((*entry)->end_stream_) {
      state_.filter_call_state_ &= ~FilterCallState::EndOfStream;
    }
    if (state_.decoder_filter_chain_aborted_) {
      executeLocalReplyIfPrepared();
      ENVOY_STREAM_LOG(trace,
                       "decodeHeaders filter iteration aborted due to local reply: filter={}",
                       *this, (*entry)->filter_context_.config_name);
      status = FilterHeadersStatus::StopIteration;
    }

    ASSERT(!(status == FilterHeadersStatus::ContinueAndDontEndStream && !(*entry)->end_stream_),
           "Filters should not return FilterHeadersStatus::ContinueAndDontEndStream from "
           "decodeHeaders when end_stream is already false");

    ENVOY_STREAM_LOG(trace, "decode headers called: filter={} status={}", *this,
                     (*entry)->filter_context_.config_name, static_cast<uint64_t>(status));

    (*entry)->processed_headers_ = true;

    const auto continue_iteration = (*entry)->commonHandleAfterHeadersCallback(status, end_stream);
    ENVOY_BUG(!continue_iteration || !stopDecoderFilterChain(),
              fmt::format(
                  "filter={} did not return StopAll or StopIteration after sending a local reply.",
                  (*entry)->filter_context_.config_name));

    // If this filter ended the stream, decodeComplete() should be called for it.
    if ((*entry)->end_stream_) {
      (*entry)->handle_->decodeComplete();
    }

    // Skip processing metadata after sending local reply
    if (stopDecoderFilterChain() && std::next(entry) != decoder_filters_.end()) {
      maybeContinueDecoding(continue_data_entry);
      return;
    }

    const bool new_metadata_added = processNewlyAddedMetadata();
    // If end_stream is set in headers, and a filter adds new metadata, we need to delay end_stream
    // in headers by inserting an empty data frame with end_stream set. The empty data frame is sent
    // after the new metadata.
    if ((*entry)->end_stream_ && new_metadata_added && !buffered_request_data_) {
      Buffer::OwnedImpl empty_data("");
      ENVOY_STREAM_LOG(
          trace, "inserting an empty data frame for end_stream due metadata being added.", *this);
      // Metadata frame doesn't carry end of stream bit. We need an empty data frame to end the
      // stream.
      addDecodedData(*(*entry), empty_data, true);
    }

    if (!continue_iteration && std::next(entry) != decoder_filters_.end()) {
      // Stop iteration IFF this is not the last filter. If it is the last filter, continue with
      // processing since we need to handle the case where a terminal filter wants to buffer, but
      // a previous filter has added body.
      maybeContinueDecoding(continue_data_entry);
      return;
    }

    // Here we handle the case where we have a header only request, but a filter adds a body
    // to it. We need to not raise end_stream = true to further filters during inline iteration.
    if (end_stream && buffered_request_data_ && continue_data_entry == decoder_filters_.end()) {
      continue_data_entry = entry;
    }
  }

  maybeContinueDecoding(continue_data_entry);

  if (end_stream) {
    disarmRequestTimeout();
  }
}

void FilterManager::decodeData(ActiveStreamDecoderFilter* filter, Buffer::Instance& data,
                               bool end_stream,
                               FilterIterationStartState filter_iteration_start_state) {
  ScopeTrackerScopeState scope(this, dispatcher_);
  filter_manager_callbacks_.resetIdleTimer();

  // If a response is complete or a reset has been sent, filters do not care about further body
  // data. Just drop it.
  if (stopDecoderFilterChain()) {
    return;
  }

  auto trailers_added_entry = decoder_filters_.end();
  const bool trailers_exists_at_start = filter_manager_callbacks_.requestTrailers().has_value();
  // Filter iteration may start at the current filter.
  std::list<ActiveStreamDecoderFilterPtr>::iterator entry =
      commonDecodePrefix(filter, filter_iteration_start_state);

  for (; entry != decoder_filters_.end(); entry++) {
    // If the filter pointed by entry has stopped for all frame types, return now.
    if (handleDataIfStopAll(**entry, data, state_.decoder_filters_streaming_)) {
      return;
    }
    // If end_stream_ is marked for a filter, the data is not for this filter and filters after.
    //
    // In following case, ActiveStreamFilterBase::commonContinue() could be called recursively and
    // its doData() is called with wrong data.
    //
    //  There are 3 decode filters and "wrapper" refers to ActiveStreamFilter object.
    //
    //  filter0->decodeHeaders(_, true)
    //    return STOP
    //  filter0->continueDecoding()
    //    wrapper0->commonContinue()
    //      wrapper0->decodeHeaders(_, _, true)
    //        filter1->decodeHeaders(_, true)
    //          filter1->addDecodeData()
    //          return CONTINUE
    //        filter2->decodeHeaders(_, false)
    //          return CONTINUE
    //        wrapper1->commonContinue() // Detects data is added.
    //          wrapper1->doData()
    //            wrapper1->decodeData()
    //              filter2->decodeData(_, true)
    //                 return CONTINUE
    //      wrapper0->doData() // This should not be called
    //        wrapper0->decodeData()
    //          filter1->decodeData(_, true)  // It will cause assertions.
    //
    // One way to solve this problem is to mark end_stream_ for each filter.
    // If a filter is already marked as end_stream_ when decodeData() is called, bails out the
    // whole function. If just skip the filter, the codes after the loop will be called with
    // wrong data. For encodeData, the response_encoder->encode() will be called.
    if ((*entry)->end_stream_) {
      return;
    }
    ASSERT(!(state_.filter_call_state_ & FilterCallState::DecodeData));

    // We check the request_trailers_ pointer here in case addDecodedTrailers
    // is called in decodeData during a previous filter invocation, at which point we communicate to
    // the current and future filters that the stream has not yet ended.
    if (end_stream) {
      state_.filter_call_state_ |= FilterCallState::EndOfStream;
    }

    recordLatestDataFilter(entry, state_.latest_data_decoding_filter_, decoder_filters_);

    state_.filter_call_state_ |= FilterCallState::DecodeData;
    (*entry)->end_stream_ = end_stream && !filter_manager_callbacks_.requestTrailers();
    FilterDataStatus status = (*entry)->handle_->decodeData(data, (*entry)->end_stream_);
    if ((*entry)->end_stream_) {
      (*entry)->handle_->decodeComplete();
    }
    state_.filter_call_state_ &= ~FilterCallState::DecodeData;
    if (end_stream) {
      state_.filter_call_state_ &= ~FilterCallState::EndOfStream;
    }
    ENVOY_STREAM_LOG(trace, "decode data called: filter={} status={}", *this,
                     (*entry)->filter_context_.config_name, static_cast<uint64_t>(status));
    if (state_.decoder_filter_chain_aborted_) {
      executeLocalReplyIfPrepared();
      ENVOY_STREAM_LOG(trace, "decodeData filter iteration aborted due to local reply: filter={}",
                       *this, (*entry)->filter_context_.config_name);
      return;
    }

    processNewlyAddedMetadata();

    if (!trailers_exists_at_start && filter_manager_callbacks_.requestTrailers() &&
        trailers_added_entry == decoder_filters_.end()) {
      end_stream = false;
      trailers_added_entry = entry;
    }

    if (!(*entry)->commonHandleAfterDataCallback(status, data, state_.decoder_filters_streaming_) &&
        std::next(entry) != decoder_filters_.end()) {
      // Stop iteration IFF this is not the last filter. If it is the last filter, continue with
      // processing since we need to handle the case where a terminal filter wants to buffer, but
      // a previous filter has added trailers.
      break;
    }
  }

  // If trailers were adding during decodeData we need to trigger decodeTrailers in order
  // to allow filters to process the trailers.
  if (trailers_added_entry != decoder_filters_.end()) {
    decodeTrailers(trailers_added_entry->get(), *filter_manager_callbacks_.requestTrailers());
  }

  if (end_stream) {
    disarmRequestTimeout();
  }
}

RequestTrailerMap& FilterManager::addDecodedTrailers() {
  // Trailers can only be added during the last data frame (i.e. end_stream = true).
  ASSERT(state_.filter_call_state_ & FilterCallState::EndOfStream);

  filter_manager_callbacks_.setRequestTrailers(RequestTrailerMapImpl::create());
  return *filter_manager_callbacks_.requestTrailers();
}

void FilterManager::addDecodedData(ActiveStreamDecoderFilter& filter, Buffer::Instance& data,
                                   bool streaming) {
  if (state_.filter_call_state_ == 0 ||
      (state_.filter_call_state_ & FilterCallState::DecodeHeaders) ||
      (state_.filter_call_state_ & FilterCallState::DecodeData) ||
      ((state_.filter_call_state_ & FilterCallState::DecodeTrailers) && !filter.canIterate())) {
    // Make sure if this triggers watermarks, the correct action is taken.
    state_.decoder_filters_streaming_ = streaming;
    // If no call is happening or we are in the decode headers/data callback, buffer the data.
    // Inline processing happens in the decodeHeaders() callback if necessary.
    filter.commonHandleBufferData(data);
  } else if (state_.filter_call_state_ & FilterCallState::DecodeTrailers) {
    // In this case we need to inline dispatch the data to further filters. If those filters
    // choose to buffer/stop iteration that's fine.
    decodeData(&filter, data, false, FilterIterationStartState::AlwaysStartFromNext);
  } else {
    IS_ENVOY_BUG("Invalid request data");
    sendLocalReply(Http::Code::BadGateway, "Filter error", nullptr, absl::nullopt,
                   StreamInfo::ResponseCodeDetails::get().FilterAddedInvalidRequestData);
  }
}

MetadataMapVector& FilterManager::addDecodedMetadata() { return *getRequestMetadataMapVector(); }

void FilterManager::decodeTrailers(ActiveStreamDecoderFilter* filter, RequestTrailerMap& trailers) {
  // If a response is complete or a reset has been sent, filters do not care about further body
  // data. Just drop it.
  if (stopDecoderFilterChain()) {
    return;
  }

  // Filter iteration may start at the current filter.
  std::list<ActiveStreamDecoderFilterPtr>::iterator entry =
      commonDecodePrefix(filter, FilterIterationStartState::CanStartFromCurrent);

  for (; entry != decoder_filters_.end(); entry++) {
    // If the filter pointed by entry has stopped for all frame type, return now.
    if ((*entry)->stoppedAll()) {
      return;
    }
    ASSERT(!(state_.filter_call_state_ & FilterCallState::DecodeTrailers));
    state_.filter_call_state_ |= FilterCallState::DecodeTrailers;
    FilterTrailersStatus status = (*entry)->handle_->decodeTrailers(trailers);
    (*entry)->handle_->decodeComplete();
    (*entry)->end_stream_ = true;
    state_.filter_call_state_ &= ~FilterCallState::DecodeTrailers;
    ENVOY_STREAM_LOG(trace, "decode trailers called: filter={} status={}", *this,
                     (*entry)->filter_context_.config_name, static_cast<uint64_t>(status));
    if (state_.decoder_filter_chain_aborted_) {
      executeLocalReplyIfPrepared();
      ENVOY_STREAM_LOG(trace,
                       "decodeTrailers filter iteration aborted due to local reply: filter={}",
                       *this, (*entry)->filter_context_.config_name);
      status = FilterTrailersStatus::StopIteration;
    }

    processNewlyAddedMetadata();

    if (!(*entry)->commonHandleAfterTrailersCallback(status)) {
      return;
    }
  }
  disarmRequestTimeout();
}

void FilterManager::decodeMetadata(ActiveStreamDecoderFilter* filter, MetadataMap& metadata_map) {
  ScopeTrackerScopeState scope(&*this, dispatcher_);
  filter_manager_callbacks_.resetIdleTimer();

  // Filter iteration may start at the current filter.
  std::list<ActiveStreamDecoderFilterPtr>::iterator entry =
      commonDecodePrefix(filter, FilterIterationStartState::CanStartFromCurrent);

  ASSERT(!(state_.filter_call_state_ & FilterCallState::DecodeMetadata));

  for (; entry != decoder_filters_.end(); entry++) {
    // If the filter pointed by entry has stopped for all frame type, stores metadata and returns.
    // If the filter pointed by entry hasn't returned from decodeHeaders, stores newly added
    // metadata in case decodeHeaders returns StopAllIteration. The latter can happen when headers
    // callbacks generate new metadata.
    if (!(*entry)->processed_headers_ || (*entry)->stoppedAll()) {
      Http::MetadataMapPtr metadata_map_ptr = std::make_unique<Http::MetadataMap>(metadata_map);
      (*entry)->getSavedRequestMetadata()->emplace_back(std::move(metadata_map_ptr));
      return;
    }
    state_.filter_call_state_ |= FilterCallState::DecodeMetadata;
    FilterMetadataStatus status = (*entry)->handle_->decodeMetadata(metadata_map);
    state_.filter_call_state_ &= ~FilterCallState::DecodeMetadata;

    ENVOY_STREAM_LOG(trace, "decode metadata called: filter={} status={}, metadata: {}", *this,
                     (*entry)->filter_context_.config_name, static_cast<uint64_t>(status),
                     metadata_map);
    if (state_.decoder_filter_chain_aborted_) {
      // If the decoder filter chain has been aborted, then either:
      // 1. This filter has sent a local reply from decode metadata.
      // 2. This filter is the terminal http filter, and an upstream HTTP filter has sent a local
      // reply.
      ASSERT((status == FilterMetadataStatus::StopIterationForLocalReply) ||
             (std::next(entry) == decoder_filters_.end()));
      executeLocalReplyIfPrepared();
      ENVOY_STREAM_LOG(trace,
                       "decodeMetadata filter iteration aborted due to local reply: filter={}",
                       *this, (*entry)->filter_context_.config_name);
      return;
    }

    // Add the processed metadata to the next entry.
    if (status == FilterMetadataStatus::ContinueAll && !(*entry)->canIterate()) {
      if (std::next(entry) != decoder_filters_.end()) {
        (*std::next(entry))
            ->getSavedRequestMetadata()
            ->emplace_back(std::make_unique<MetadataMap>(metadata_map));
      }
      (*entry)->commonContinue();
      return;
    }
  }
}

void FilterManager::disarmRequestTimeout() { filter_manager_callbacks_.disarmRequestTimeout(); }

std::list<ActiveStreamEncoderFilterPtr>::iterator
FilterManager::commonEncodePrefix(ActiveStreamEncoderFilter* filter, bool end_stream,
                                  FilterIterationStartState filter_iteration_start_state) {
  // Only do base state setting on the initial call. Subsequent calls for filtering do not touch
  // the base state.
  ENVOY_STREAM_LOG(trace,
                   "commonEncodePrefix end_stream: {}, isHalfCloseEnabled: {}, force_close: {}",
                   *this, end_stream, filter_manager_callbacks_.isHalfCloseEnabled(),
                   static_cast<bool>(state_.should_stop_decoding_));
  if (filter == nullptr) {
<<<<<<< HEAD
    // half close is enabled in case tcp proxying is done with http1 encoder. In this case, we
    // should not set the local_complete_ flag to true when end_stream is true.
    // setting local_complete_ to true will cause any data sent in the upstream direction to be
    // dropped.
    if (filter_manager_callbacks_.isHalfCloseEnabled()) {
      if (end_stream) {
        state_.encoder_end_stream_ = true;
        if (state_.should_stop_decoding_) {
          ASSERT(!state_.local_complete_);
          state_.local_complete_ = true;
        }
      }
    } else {
      if (end_stream) {
        ASSERT(!state_.local_complete_);
        state_.local_complete_ = true;
=======
    if (end_stream) {
      ASSERT(!state_.observed_encode_end_stream_);
      state_.observed_encode_end_stream_ = true;

      // When half close semantics are disabled, receiving end stream from the upstream causes
      // decoder filter to stop, as neither filters nor upstream is interested in downstream data.
      // half close is enabled in case tcp proxying is done with http1 encoder. In this case, we
      // should not stop decoder filter chain when end_stream is true, as it will cause any data
      // sent in the upstream direction to be
      // dropped.
      if (!filter_manager_callbacks_.isHalfCloseEnabled()) {
        state_.decoder_filter_chain_aborted_ = true;
>>>>>>> 6c645a13
      }
    }
    return encoder_filters_.begin();
  }

  if (filter_iteration_start_state == FilterIterationStartState::CanStartFromCurrent &&
      (*(filter->entry()))->iterate_from_current_filter_) {
    // The filter iteration has been stopped for all frame types, and now the iteration continues.
    // The current filter's encoding callback has not be called. Call it now.
    return filter->entry();
  }
  return std::next(filter->entry());
}

std::list<ActiveStreamDecoderFilterPtr>::iterator
FilterManager::commonDecodePrefix(ActiveStreamDecoderFilter* filter,
                                  FilterIterationStartState filter_iteration_start_state) {
  if (!filter) {
    return decoder_filters_.begin();
  }
  if (filter_iteration_start_state == FilterIterationStartState::CanStartFromCurrent &&
      (*(filter->entry()))->iterate_from_current_filter_) {
    // The filter iteration has been stopped for all frame types, and now the iteration continues.
    // The current filter's callback function has not been called. Call it now.
    return filter->entry();
  }
  return std::next(filter->entry());
}

void DownstreamFilterManager::onLocalReply(StreamFilterBase::LocalReplyData& data) {
  state_.under_on_local_reply_ = true;
  filter_manager_callbacks_.onLocalReply(data.code_);

  for (auto entry : filters_) {
    if (entry->onLocalReply(data) == LocalErrorStatus::ContinueAndResetStream) {
      data.reset_imminent_ = true;
    }
  }
  state_.under_on_local_reply_ = false;
}

void DownstreamFilterManager::sendLocalReply(
    Code code, absl::string_view body,
    const std::function<void(ResponseHeaderMap& headers)>& modify_headers,
    const absl::optional<Grpc::Status::GrpcStatus> grpc_status, absl::string_view details) {
  ASSERT(!state_.under_on_local_reply_);
  const bool is_head_request = state_.is_head_request_;
  const bool is_grpc_request = state_.is_grpc_request_;
  // Local reply stops decoding of downstream request.
  stopDecoding();

  // Stop filter chain iteration if local reply was sent while filter decoding or encoding callbacks
  // are running.
  if (state_.filter_call_state_ & FilterCallState::IsDecodingMask) {
    state_.decoder_filter_chain_aborted_ = true;
  } else if (state_.filter_call_state_ & FilterCallState::IsEncodingMask) {
    state_.encoder_filter_chain_aborted_ = true;
  }

  streamInfo().setResponseCodeDetails(details);
  StreamFilterBase::LocalReplyData data{code, grpc_status, details, false};
  onLocalReply(data);
  if (data.reset_imminent_) {
    ENVOY_STREAM_LOG(debug, "Resetting stream due to {}. onLocalReply requested reset.", *this,
                     details);
    filter_manager_callbacks_.resetStream(Http::StreamResetReason::LocalReset, "");
    return;
  }

  if (!filter_manager_callbacks_.responseHeaders().has_value() &&
      !filter_manager_callbacks_.informationalHeaders().has_value()) {
    // If the response has not started at all, send the response through the filter chain.

    if (auto cb = filter_manager_callbacks_.downstreamCallbacks(); cb.has_value()) {
      // The initial route maybe never be set or the cached route maybe cleared by the filters.
      // This will force route refreshment if there is not a cached route to avoid potential
      // route refreshment in the response filter chain.
      cb->route(nullptr);
    }

    // We only prepare a local reply to execute later if we're actively
    // invoking filters to avoid re-entrant in filters.
    if (state_.filter_call_state_ & FilterCallState::IsDecodingMask) {
      prepareLocalReplyViaFilterChain(is_grpc_request, code, body, modify_headers, is_head_request,
                                      grpc_status, details);
    } else {
      sendLocalReplyViaFilterChain(is_grpc_request, code, body, modify_headers, is_head_request,
                                   grpc_status, details);
    }
  } else if (!state_.non_100_response_headers_encoded_) {
    ENVOY_STREAM_LOG(debug, "Sending local reply with details {} directly to the encoder", *this,
                     details);
    // In this case, at least the header and possibly the body has started
    // processing through the filter chain, but no non-informational headers
    // have been sent downstream. To ensure that filters don't get their
    // state machine screwed up, bypass the filter chain and send the local
    // reply directly to the codec.
    //
    sendDirectLocalReply(code, body, modify_headers, state_.is_head_request_, grpc_status);
  } else {
    // If we land in this branch, response headers have already been sent to the client.
    // All we can do at this point is reset the stream.
    ENVOY_STREAM_LOG(debug, "Resetting stream due to {}. Prior headers have already been sent",
                     *this, details);
    // TODO(snowp): This means we increment the tx_reset stat which we weren't doing previously.
    // Intended?
    filter_manager_callbacks_.resetStream();
  }
}

void DownstreamFilterManager::prepareLocalReplyViaFilterChain(
    bool is_grpc_request, Code code, absl::string_view body,
    const std::function<void(ResponseHeaderMap& headers)>& modify_headers, bool is_head_request,
    const absl::optional<Grpc::Status::GrpcStatus> grpc_status, absl::string_view details) {
  ENVOY_STREAM_LOG(debug, "Preparing local reply with details {}", *this, details);
  ASSERT(!filter_manager_callbacks_.responseHeaders().has_value());
  // For early error handling, do a best-effort attempt to create a filter chain
  // to ensure access logging. If the filter chain already exists this will be
  // a no-op.
  createFilterChain();

  if (prepared_local_reply_) {
    return;
  }

  prepared_local_reply_ = Utility::prepareLocalReply(
      Utility::EncodeFunctions{
          [this, modify_headers](ResponseHeaderMap& headers) -> void {
            if (streamInfo().route() && streamInfo().route()->routeEntry()) {
              streamInfo().route()->routeEntry()->finalizeResponseHeaders(headers, streamInfo());
            }
            if (modify_headers) {
              modify_headers(headers);
            }
          },
          [this](ResponseHeaderMap& response_headers, Code& code, std::string& body,
                 absl::string_view& content_type) -> void {
            local_reply_.rewrite(filter_manager_callbacks_.requestHeaders().ptr(), response_headers,
                                 streamInfo(), code, body, content_type);
          },
          [this](ResponseHeaderMapPtr&& headers, bool end_stream) -> void {
            filter_manager_callbacks_.setResponseHeaders(std::move(headers));
            encodeHeaders(nullptr, filter_manager_callbacks_.responseHeaders().ref(), end_stream);
          },
          [this](Buffer::Instance& data, bool end_stream) -> void {
            encodeData(nullptr, data, end_stream,
                       FilterManager::FilterIterationStartState::CanStartFromCurrent);
          }},
      Utility::LocalReplyData{is_grpc_request, code, body, grpc_status, is_head_request});
}

void DownstreamFilterManager::executeLocalReplyIfPrepared() {
  if (!prepared_local_reply_) {
    return;
  }

  ENVOY_STREAM_LOG(debug, "Executing sending local reply.", *this);
  Utility::encodeLocalReply(state_.destroyed_, std::move(prepared_local_reply_));
}

void DownstreamFilterManager::sendLocalReplyViaFilterChain(
    bool is_grpc_request, Code code, absl::string_view body,
    const std::function<void(ResponseHeaderMap& headers)>& modify_headers, bool is_head_request,
    const absl::optional<Grpc::Status::GrpcStatus> grpc_status, absl::string_view details) {
  ENVOY_STREAM_LOG(debug, "Sending local reply with details {}", *this, details);
  ASSERT(!filter_manager_callbacks_.responseHeaders().has_value());
  // For early error handling, do a best-effort attempt to create a filter chain
  // to ensure access logging. If the filter chain already exists this will be
  // a no-op.
  createFilterChain();

  Utility::sendLocalReply(
      state_.destroyed_,
      Utility::EncodeFunctions{
          [this, modify_headers](ResponseHeaderMap& headers) -> void {
            if (streamInfo().route() && streamInfo().route()->routeEntry()) {
              streamInfo().route()->routeEntry()->finalizeResponseHeaders(headers, streamInfo());
            }
            if (modify_headers) {
              modify_headers(headers);
            }
          },
          [this](ResponseHeaderMap& response_headers, Code& code, std::string& body,
                 absl::string_view& content_type) -> void {
            local_reply_.rewrite(filter_manager_callbacks_.requestHeaders().ptr(), response_headers,
                                 streamInfo(), code, body, content_type);
          },
          [this](ResponseHeaderMapPtr&& headers, bool end_stream) -> void {
            filter_manager_callbacks_.setResponseHeaders(std::move(headers));
            encodeHeaders(nullptr, filter_manager_callbacks_.responseHeaders().ref(), end_stream);
          },
          [this](Buffer::Instance& data, bool end_stream) -> void {
            encodeData(nullptr, data, end_stream,
                       FilterManager::FilterIterationStartState::CanStartFromCurrent);
          }},
      Utility::LocalReplyData{is_grpc_request, code, body, grpc_status, is_head_request});
}

void DownstreamFilterManager::sendDirectLocalReply(
    Code code, absl::string_view body,
    const std::function<void(ResponseHeaderMap&)>& modify_headers, bool is_head_request,
    const absl::optional<Grpc::Status::GrpcStatus> grpc_status) {
  // Make sure we won't end up with nested watermark calls from the body buffer.
  state_.encoder_filters_streaming_ = true;
  Http::Utility::sendLocalReply(
      state_.destroyed_,
      Utility::EncodeFunctions{
          [this, modify_headers](ResponseHeaderMap& headers) -> void {
            if (streamInfo().route() && streamInfo().route()->routeEntry()) {
              streamInfo().route()->routeEntry()->finalizeResponseHeaders(headers, streamInfo());
            }
            if (modify_headers) {
              modify_headers(headers);
            }
          },
          [&](ResponseHeaderMap& response_headers, Code& code, std::string& body,
              absl::string_view& content_type) -> void {
            local_reply_.rewrite(filter_manager_callbacks_.requestHeaders().ptr(), response_headers,
                                 streamInfo(), code, body, content_type);
          },
          [&](ResponseHeaderMapPtr&& response_headers, bool end_stream) -> void {
            // Move the response headers into the FilterManager to make sure they're visible to
            // access logs.
            filter_manager_callbacks_.setResponseHeaders(std::move(response_headers));

            state_.non_100_response_headers_encoded_ = true;
            filter_manager_callbacks_.encodeHeaders(*filter_manager_callbacks_.responseHeaders(),
                                                    end_stream);
            if (state_.saw_downstream_reset_) {
              return;
            }
            maybeEndEncode(end_stream);
          },
          [&](Buffer::Instance& data, bool end_stream) -> void {
            filter_manager_callbacks_.encodeData(data, end_stream);
            if (state_.saw_downstream_reset_) {
              return;
            }
            maybeEndEncode(end_stream);
          }},
      Utility::LocalReplyData{state_.is_grpc_request_, code, body, grpc_status, is_head_request});
}

void FilterManager::encode1xxHeaders(ActiveStreamEncoderFilter* filter,
                                     ResponseHeaderMap& headers) {
  filter_manager_callbacks_.resetIdleTimer();
  ASSERT(proxy_100_continue_);
  // The caller must guarantee that encode1xxHeaders() is invoked at most once.
  ASSERT(!state_.has_1xx_headers_ || filter != nullptr);
  // Make sure commonContinue continues encode1xxHeaders.
  state_.has_1xx_headers_ = true;

  // Similar to the block in encodeHeaders, run encode1xxHeaders on each
  // filter. This is simpler than that case because 100 continue implies no
  // end-stream, and because there are normal headers coming there's no need for
  // complex continuation logic.
  // 100-continue filter iteration should always start with the next filter if available.
  std::list<ActiveStreamEncoderFilterPtr>::iterator entry =
      commonEncodePrefix(filter, false, FilterIterationStartState::AlwaysStartFromNext);
  for (; entry != encoder_filters_.end(); entry++) {
    ASSERT(!(state_.filter_call_state_ & FilterCallState::Encode1xxHeaders));
    state_.filter_call_state_ |= FilterCallState::Encode1xxHeaders;
    const Filter1xxHeadersStatus status = (*entry)->handle_->encode1xxHeaders(headers);
    state_.filter_call_state_ &= ~FilterCallState::Encode1xxHeaders;

    ENVOY_STREAM_LOG(trace, "encode 1xx continue headers called: filter={} status={}", *this,
                     (*entry)->filter_context_.config_name, static_cast<uint64_t>(status));
    if (state_.encoder_filter_chain_aborted_) {
      ENVOY_STREAM_LOG(trace,
                       "encode1xxHeaders filter iteration aborted due to local reply: filter={}",
                       *this, (*entry)->filter_context_.config_name);
      return;
    }

    if (!(*entry)->commonHandleAfter1xxHeadersCallback(status)) {
      return;
    }
  }

  filter_manager_callbacks_.encode1xxHeaders(headers);
}

void FilterManager::maybeContinueEncoding(
    const std::list<ActiveStreamEncoderFilterPtr>::iterator& continue_data_entry) {
  if (continue_data_entry != encoder_filters_.end()) {
    // We use the continueEncoding() code since it will correctly handle not calling
    // encodeHeaders() again. Fake setting StopSingleIteration since the continueEncoding() code
    // expects it.
    ASSERT(buffered_response_data_);
    (*continue_data_entry)->iteration_state_ =
        ActiveStreamFilterBase::IterationState::StopSingleIteration;
    (*continue_data_entry)->continueEncoding();
  }
}

void FilterManager::encodeHeaders(ActiveStreamEncoderFilter* filter, ResponseHeaderMap& headers,
                                  bool end_stream) {
  // See encodeHeaders() comments in envoy/http/filter.h for why the 1xx precondition holds.
  ASSERT(!CodeUtility::is1xx(Utility::getResponseStatus(headers)) ||
         Utility::getResponseStatus(headers) == enumToInt(Http::Code::SwitchingProtocols));
  filter_manager_callbacks_.resetIdleTimer();
  disarmRequestTimeout();

  // Headers filter iteration should always start with the next filter if available.
  std::list<ActiveStreamEncoderFilterPtr>::iterator entry =
      commonEncodePrefix(filter, end_stream, FilterIterationStartState::AlwaysStartFromNext);
  std::list<ActiveStreamEncoderFilterPtr>::iterator continue_data_entry = encoder_filters_.end();

  for (; entry != encoder_filters_.end(); entry++) {
    ASSERT(!(state_.filter_call_state_ & FilterCallState::EncodeHeaders));
    state_.filter_call_state_ |= FilterCallState::EncodeHeaders;
    (*entry)->end_stream_ = (end_stream && continue_data_entry == encoder_filters_.end());
    if ((*entry)->end_stream_) {
      state_.filter_call_state_ |= FilterCallState::EndOfStream;
    }
    FilterHeadersStatus status = (*entry)->handle_->encodeHeaders(headers, (*entry)->end_stream_);
    if (state_.encoder_filter_chain_aborted_) {
      ENVOY_STREAM_LOG(trace,
                       "encodeHeaders filter iteration aborted due to local reply: filter={}",
                       *this, (*entry)->filter_context_.config_name);
      status = FilterHeadersStatus::StopIteration;
    }

    ASSERT(!(status == FilterHeadersStatus::ContinueAndDontEndStream && !(*entry)->end_stream_),
           "Filters should not return FilterHeadersStatus::ContinueAndDontEndStream from "
           "encodeHeaders when end_stream is already false");

    state_.filter_call_state_ &= ~FilterCallState::EncodeHeaders;
    if ((*entry)->end_stream_) {
      state_.filter_call_state_ &= ~FilterCallState::EndOfStream;
    }
    ENVOY_STREAM_LOG(trace, "encode headers called: filter={} status={}", *this,
                     (*entry)->filter_context_.config_name, static_cast<uint64_t>(status));

    (*entry)->processed_headers_ = true;

    const auto continue_iteration = (*entry)->commonHandleAfterHeadersCallback(status, end_stream);

    // If this filter ended the stream, encodeComplete() should be called for it.
    if ((*entry)->end_stream_) {
      (*entry)->handle_->encodeComplete();
    }

    if (!continue_iteration) {
      if (!(*entry)->end_stream_) {
        maybeContinueEncoding(continue_data_entry);
      }
      return;
    }

    // Here we handle the case where we have a header only response, but a filter adds a body
    // to it. We need to not raise end_stream = true to further filters during inline iteration.
    if (end_stream && buffered_response_data_ && continue_data_entry == encoder_filters_.end()) {
      continue_data_entry = entry;
    }
  }

  // Check if the filter chain above did not remove critical headers or set malformed header values.
  // We could do this at the codec in order to prevent other places than the filter chain from
  // removing critical headers, but it will come with the implementation complexity.
  // See the previous attempt (#15658) for detail, and for now we choose to protect only against
  // filter chains.
  const auto status = HeaderUtility::checkRequiredResponseHeaders(headers);
  if (!status.ok()) {
    // If the check failed, then we reply with BadGateway, and stop the further processing.
    sendLocalReply(
        Http::Code::BadGateway, status.message(), nullptr, absl::nullopt,
        absl::StrCat(StreamInfo::ResponseCodeDetails::get().FilterRemovedRequiredResponseHeaders,
                     "{", StringUtil::replaceAllEmptySpace(status.message()), "}"));
    return;
  }

  const bool modified_end_stream = (end_stream && continue_data_entry == encoder_filters_.end());
  state_.non_100_response_headers_encoded_ = true;
  if (filter_manager_callbacks_.isHalfCloseEnabled()) {
    const uint64_t response_status = Http::Utility::getResponseStatus(headers);
    if (!(Http::CodeUtility::is2xx(response_status) || Http::CodeUtility::is1xx(response_status))) {
      // When the upstream half close is enabled the stream decoding is stopped on error responses
      // from the server.
      stopDecoding();
    }
  }
  filter_manager_callbacks_.encodeHeaders(headers, modified_end_stream);
  if (state_.saw_downstream_reset_) {
    return;
  }
  maybeEndEncode(modified_end_stream);

  if (!modified_end_stream) {
    maybeContinueEncoding(continue_data_entry);
  }
}

void FilterManager::encodeMetadata(ActiveStreamEncoderFilter* filter,
                                   MetadataMapPtr&& metadata_map_ptr) {
  filter_manager_callbacks_.resetIdleTimer();

  std::list<ActiveStreamEncoderFilterPtr>::iterator entry =
      commonEncodePrefix(filter, false, FilterIterationStartState::CanStartFromCurrent);

  for (; entry != encoder_filters_.end(); entry++) {
    // If the filter pointed by entry has stopped for all frame type, stores metadata and returns.
    // If the filter pointed by entry hasn't returned from encodeHeaders, stores newly added
    // metadata in case encodeHeaders returns StopAllIteration. The latter can happen when headers
    // callbacks generate new metadata.
    if (!(*entry)->processed_headers_ || (*entry)->stoppedAll()) {
      (*entry)->getSavedResponseMetadata()->emplace_back(std::move(metadata_map_ptr));
      return;
    }

    state_.filter_call_state_ |= FilterCallState::EncodeMetadata;

    FilterMetadataStatus status = (*entry)->handle_->encodeMetadata(*metadata_map_ptr);

    state_.filter_call_state_ &= ~FilterCallState::EncodeMetadata;

    ENVOY_STREAM_LOG(trace, "encode metadata called: filter={} status={} metadata={}", *this,
                     (*entry)->filter_context_.config_name, static_cast<uint64_t>(status),
                     *metadata_map_ptr);

    if (status == FilterMetadataStatus::StopIterationForLocalReply) {
      // In case of a local reply, we do not continue encoding metadata. Metadata is not sent on to
      // the client.
      return;
    }

    if (status == FilterMetadataStatus::ContinueAll && !(*entry)->canIterate()) {
      if (std::next(entry) != encoder_filters_.end()) {
        (*std::next(entry))->getSavedResponseMetadata()->emplace_back(std::move(metadata_map_ptr));
      } else {
        filter_manager_callbacks_.encodeMetadata(std::move(metadata_map_ptr));
      }
      (*entry)->commonContinue();
      return;
    }
  }
  // TODO(soya3129): update stats with metadata.

  // Now encode metadata via the codec.
  if (!metadata_map_ptr->empty()) {
    filter_manager_callbacks_.encodeMetadata(std::move(metadata_map_ptr));
  }
}

ResponseTrailerMap& FilterManager::addEncodedTrailers() {
  // Trailers can only be added during the last data frame (i.e. end_stream = true).
  ASSERT(state_.filter_call_state_ & FilterCallState::EndOfStream);

  // Trailers can only be added once.
  ASSERT(!filter_manager_callbacks_.responseTrailers());

  filter_manager_callbacks_.setResponseTrailers(ResponseTrailerMapImpl::create());
  return *filter_manager_callbacks_.responseTrailers();
}

void FilterManager::addEncodedData(ActiveStreamEncoderFilter& filter, Buffer::Instance& data,
                                   bool streaming) {
  if (state_.filter_call_state_ == 0 ||
      (state_.filter_call_state_ & FilterCallState::EncodeHeaders) ||
      (state_.filter_call_state_ & FilterCallState::EncodeData) ||
      ((state_.filter_call_state_ & FilterCallState::EncodeTrailers) && !filter.canIterate())) {
    // Make sure if this triggers watermarks, the correct action is taken.
    state_.encoder_filters_streaming_ = streaming;
    // If no call is happening or we are in the decode headers/data callback, buffer the data.
    // Inline processing happens in the decodeHeaders() callback if necessary.
    filter.commonHandleBufferData(data);
  } else if (state_.filter_call_state_ & FilterCallState::EncodeTrailers) {
    // In this case we need to inline dispatch the data to further filters. If those filters
    // choose to buffer/stop iteration that's fine.
    encodeData(&filter, data, false, FilterIterationStartState::AlwaysStartFromNext);
  } else {
    IS_ENVOY_BUG("Invalid response data");
    sendLocalReply(Http::Code::BadGateway, "Filter error", nullptr, absl::nullopt,
                   StreamInfo::ResponseCodeDetails::get().FilterAddedInvalidResponseData);
  }
}

void FilterManager::encodeData(ActiveStreamEncoderFilter* filter, Buffer::Instance& data,
                               bool end_stream,
                               FilterIterationStartState filter_iteration_start_state) {
  filter_manager_callbacks_.resetIdleTimer();

  // Filter iteration may start at the current filter.
  std::list<ActiveStreamEncoderFilterPtr>::iterator entry =
      commonEncodePrefix(filter, end_stream, filter_iteration_start_state);
  auto trailers_added_entry = encoder_filters_.end();

  const bool trailers_exists_at_start = filter_manager_callbacks_.responseTrailers().has_value();
  for (; entry != encoder_filters_.end(); entry++) {
    // If the filter pointed by entry has stopped for all frame type, return now.
    if (handleDataIfStopAll(**entry, data, state_.encoder_filters_streaming_)) {
      return;
    }
    // If end_stream_ is marked for a filter, the data is not for this filter and filters after.
    // For details, please see the comment in the ActiveStream::decodeData() function.
    if ((*entry)->end_stream_) {
      return;
    }
    ASSERT(!(state_.filter_call_state_ & FilterCallState::EncodeData));

    // We check the response_trailers_ pointer here in case addEncodedTrailers
    // is called in encodeData during a previous filter invocation, at which point we communicate to
    // the current and future filters that the stream has not yet ended.
    state_.filter_call_state_ |= FilterCallState::EncodeData;
    if (end_stream) {
      state_.filter_call_state_ |= FilterCallState::EndOfStream;
    }

    recordLatestDataFilter(entry, state_.latest_data_encoding_filter_, encoder_filters_);

    (*entry)->end_stream_ = end_stream && !filter_manager_callbacks_.responseTrailers();
    FilterDataStatus status = (*entry)->handle_->encodeData(data, (*entry)->end_stream_);
    if (state_.encoder_filter_chain_aborted_) {
      ENVOY_STREAM_LOG(trace, "encodeData filter iteration aborted due to local reply: filter={}",
                       *this, (*entry)->filter_context_.config_name);
      status = FilterDataStatus::StopIterationNoBuffer;
    }
    if ((*entry)->end_stream_) {
      (*entry)->handle_->encodeComplete();
    }
    state_.filter_call_state_ &= ~FilterCallState::EncodeData;
    if (end_stream) {
      state_.filter_call_state_ &= ~FilterCallState::EndOfStream;
    }
    ENVOY_STREAM_LOG(trace, "encode data called: filter={} status={}", *this,
                     (*entry)->filter_context_.config_name, static_cast<uint64_t>(status));

    if (!trailers_exists_at_start && filter_manager_callbacks_.responseTrailers() &&
        trailers_added_entry == encoder_filters_.end()) {
      trailers_added_entry = entry;
    }

    if (!(*entry)->commonHandleAfterDataCallback(status, data, state_.encoder_filters_streaming_)) {
      return;
    }
  }

  const bool modified_end_stream = end_stream && trailers_added_entry == encoder_filters_.end();
  filter_manager_callbacks_.encodeData(data, modified_end_stream);
  if (state_.saw_downstream_reset_) {
    return;
  }
  maybeEndEncode(modified_end_stream);

  // If trailers were adding during encodeData we need to trigger decodeTrailers in order
  // to allow filters to process the trailers.
  if (trailers_added_entry != encoder_filters_.end()) {
    encodeTrailers(trailers_added_entry->get(), *filter_manager_callbacks_.responseTrailers());
  }
}

void FilterManager::encodeTrailers(ActiveStreamEncoderFilter* filter,
                                   ResponseTrailerMap& trailers) {
  filter_manager_callbacks_.resetIdleTimer();

  // Filter iteration may start at the current filter.
  std::list<ActiveStreamEncoderFilterPtr>::iterator entry =
      commonEncodePrefix(filter, true, FilterIterationStartState::CanStartFromCurrent);
  for (; entry != encoder_filters_.end(); entry++) {
    // If the filter pointed by entry has stopped for all frame type, return now.
    if ((*entry)->stoppedAll()) {
      return;
    }
    ASSERT(!(state_.filter_call_state_ & FilterCallState::EncodeTrailers));
    state_.filter_call_state_ |= FilterCallState::EncodeTrailers;
    FilterTrailersStatus status = (*entry)->handle_->encodeTrailers(trailers);
    (*entry)->handle_->encodeComplete();
    (*entry)->end_stream_ = true;
    state_.filter_call_state_ &= ~FilterCallState::EncodeTrailers;
    ENVOY_STREAM_LOG(trace, "encode trailers called: filter={} status={}", *this,
                     (*entry)->filter_context_.config_name, static_cast<uint64_t>(status));
    if (!(*entry)->commonHandleAfterTrailersCallback(status)) {
      return;
    }
  }

  filter_manager_callbacks_.encodeTrailers(trailers);
  if (state_.saw_downstream_reset_) {
    return;
  }
  maybeEndEncode(true);
}

void FilterManager::maybeEndEncode(bool end_stream) {
  if (end_stream) {
<<<<<<< HEAD
    ASSERT(!state_.remote_encode_complete_);
    state_.remote_encode_complete_ = true;
    if (filter_manager_callbacks_.isHalfCloseEnabled()) {
      checkAndCloseStreamIfFullyClosed();
    } else {
      filter_manager_callbacks_.endStream();
    }
  }
}

void FilterManager::checkAndCloseStreamIfFullyClosed() {
  // This function is only used when half close semantics are enabled.
  if (!filter_manager_callbacks_.isHalfCloseEnabled()) {
    return;
  }

  if (state_.stream_closed_) {
    return;
  }

  // If upstream half close is enabled then close the stream either when force close
  // is set (i.e local reply) or when both server and client half closed.
  if (state_.remote_encode_complete_ &&
      (state_.remote_decode_complete_ || state_.should_stop_decoding_)) {
    //state_.stream_closed_ = true;
    ENVOY_STREAM_LOG(trace, "closing stream", *this);
=======
    ASSERT(!state_.encoder_filter_chain_complete_);
    state_.encoder_filter_chain_complete_ = true;
>>>>>>> 6c645a13
    filter_manager_callbacks_.endStream();
  }
}

bool FilterManager::processNewlyAddedMetadata() {
  if (request_metadata_map_vector_ == nullptr) {
    return false;
  }
  for (const auto& metadata_map : *getRequestMetadataMapVector()) {
    decodeMetadata(nullptr, *metadata_map);
  }
  getRequestMetadataMapVector()->clear();
  return true;
}

bool FilterManager::handleDataIfStopAll(ActiveStreamFilterBase& filter, Buffer::Instance& data,
                                        bool& filter_streaming) {
  if (filter.stoppedAll()) {
    ASSERT(!filter.canIterate());
    filter_streaming =
        filter.iteration_state_ == ActiveStreamFilterBase::IterationState::StopAllWatermark;
    filter.commonHandleBufferData(data);
    return true;
  }
  return false;
}

void FilterManager::callHighWatermarkCallbacks() {
  ++high_watermark_count_;
  for (auto watermark_callbacks : watermark_callbacks_) {
    watermark_callbacks->onAboveWriteBufferHighWatermark();
  }
}

void FilterManager::callLowWatermarkCallbacks() {
  ASSERT(high_watermark_count_ > 0);
  --high_watermark_count_;
  for (auto watermark_callbacks : watermark_callbacks_) {
    watermark_callbacks->onBelowWriteBufferLowWatermark();
  }
}

void FilterManager::setBufferLimit(uint32_t new_limit) {
  ENVOY_STREAM_LOG(debug, "setting buffer limit to {}", *this, new_limit);
  buffer_limit_ = new_limit;
  if (buffered_request_data_) {
    buffered_request_data_->setWatermarks(buffer_limit_);
  }
  if (buffered_response_data_) {
    buffered_response_data_->setWatermarks(buffer_limit_);
  }
}

void FilterManager::contextOnContinue(ScopeTrackedObjectStack& tracked_object_stack) {
  if (connection_.has_value()) {
    tracked_object_stack.add(*connection_);
  }
  tracked_object_stack.add(filter_manager_callbacks_.scope());
}

bool FilterManager::createFilterChain() {
  if (state_.created_filter_chain_) {
    return false;
  }
  bool upgrade_rejected = false;
  const HeaderEntry* upgrade = nullptr;
  if (filter_manager_callbacks_.requestHeaders()) {
    upgrade = filter_manager_callbacks_.requestHeaders()->Upgrade();

    // Treat CONNECT requests as a special upgrade case.
    if (!upgrade && HeaderUtility::isConnect(*filter_manager_callbacks_.requestHeaders())) {
      upgrade = filter_manager_callbacks_.requestHeaders()->Method();
    }
  }

  // This filter chain options is only used for the downstream HTTP filter chains for now. So, try
  // to set valid initial route only when the downstream callbacks is available.
  FilterChainOptionsImpl options(
      filter_manager_callbacks_.downstreamCallbacks().has_value() ? streamInfo().route() : nullptr);

  state_.created_filter_chain_ = true;
  if (upgrade != nullptr) {
    const Router::RouteEntry::UpgradeMap* upgrade_map = filter_manager_callbacks_.upgradeMap();

    if (filter_chain_factory_.createUpgradeFilterChain(upgrade->value().getStringView(),
                                                       upgrade_map, *this, options)) {
      filter_manager_callbacks_.upgradeFilterChainCreated();
      return true;
    } else {
      upgrade_rejected = true;
      // Fall through to the default filter chain. The function calling this
      // will send a local reply indicating that the upgrade failed.
    }
  }

  filter_chain_factory_.createFilterChain(*this, false, options);
  return !upgrade_rejected;
}

void ActiveStreamDecoderFilter::requestDataDrained() {
  // If this is called it means the call to requestDataTooLarge() was a
  // streaming call, or a 413 would have been sent.
  onDecoderFilterBelowWriteBufferLowWatermark();
}

void ActiveStreamDecoderFilter::onDecoderFilterBelowWriteBufferLowWatermark() {
  parent_.filter_manager_callbacks_.onDecoderFilterBelowWriteBufferLowWatermark();
}

void ActiveStreamDecoderFilter::addDownstreamWatermarkCallbacks(
    DownstreamWatermarkCallbacks& watermark_callbacks) {
  // This is called exactly once per upstream-stream, by the router filter. Therefore, we
  // expect the same callbacks to not be registered twice.
  ASSERT(std::find(parent_.watermark_callbacks_.begin(), parent_.watermark_callbacks_.end(),
                   &watermark_callbacks) == parent_.watermark_callbacks_.end());
  parent_.watermark_callbacks_.emplace(parent_.watermark_callbacks_.end(), &watermark_callbacks);
  for (uint32_t i = 0; i < parent_.high_watermark_count_; ++i) {
    watermark_callbacks.onAboveWriteBufferHighWatermark();
  }
}

void ActiveStreamDecoderFilter::removeDownstreamWatermarkCallbacks(
    DownstreamWatermarkCallbacks& watermark_callbacks) {
  ASSERT(std::find(parent_.watermark_callbacks_.begin(), parent_.watermark_callbacks_.end(),
                   &watermark_callbacks) != parent_.watermark_callbacks_.end());
  parent_.watermark_callbacks_.remove(&watermark_callbacks);
}

void ActiveStreamDecoderFilter::setDecoderBufferLimit(uint32_t limit) {
  parent_.setBufferLimit(limit);
}

uint32_t ActiveStreamDecoderFilter::decoderBufferLimit() { return parent_.buffer_limit_; }

bool ActiveStreamDecoderFilter::recreateStream(const ResponseHeaderMap* headers) {
  // Because the filter's and the HCM view of if the stream has a body and if
  // the stream is complete may differ, re-check bytesReceived() to make sure
  // there was no body from the HCM's point of view.
  if (!observedEndStream()) {
    return false;
  }

  parent_.streamInfo().setResponseCodeDetails(
      StreamInfo::ResponseCodeDetails::get().InternalRedirect);

  if (headers != nullptr) {
    // The call to setResponseHeaders is needed to ensure that the headers are properly logged in
    // access logs before the stream is destroyed. Since the function expects a ResponseHeaderPtr&&,
    // ownership of the headers must be passed. This cannot happen earlier in the flow (such as in
    // the call to setupRedirect) because at that point it is still possible for the headers to be
    // used in a different logical branch. We work around this by creating a copy and passing
    // ownership of the copy instead.
    ResponseHeaderMapPtr headers_copy = createHeaderMap<ResponseHeaderMapImpl>(*headers);
    parent_.filter_manager_callbacks_.setResponseHeaders(std::move(headers_copy));
    parent_.filter_manager_callbacks_.chargeStats(*headers);
  }

  parent_.filter_manager_callbacks_.recreateStream(parent_.streamInfo().filterState());

  return true;
}

void ActiveStreamDecoderFilter::addUpstreamSocketOptions(
    const Network::Socket::OptionsSharedPtr& options) {

  Network::Socket::appendOptions(parent_.upstream_options_, options);
}

Network::Socket::OptionsSharedPtr ActiveStreamDecoderFilter::getUpstreamSocketOptions() const {
  return parent_.upstream_options_;
}

Buffer::InstancePtr ActiveStreamEncoderFilter::createBuffer() {
  auto buffer = dispatcher().getWatermarkFactory().createBuffer(
      [this]() -> void { this->responseDataDrained(); },
      [this]() -> void { this->responseDataTooLarge(); },
      []() -> void { /* TODO(adisuissa): Handle overflow watermark */ });
  buffer->setWatermarks(parent_.buffer_limit_);
  return buffer;
}
Buffer::InstancePtr& ActiveStreamEncoderFilter::bufferedData() {
  return parent_.buffered_response_data_;
}
<<<<<<< HEAD
bool ActiveStreamEncoderFilter::complete() {
  // This is used for determining end_stream flag when iterating encoder filter chain.
  // When the upstream half close is enabled the local complete may not be set when
  // end stream is observed on the encode path in case upstream half closes before the
  // downstream.
  return parent_.filter_manager_callbacks_.isHalfCloseEnabled() ? parent_.state_.encoder_end_stream_
                                                                : parent_.state_.local_complete_;
=======
bool ActiveStreamEncoderFilter::observedEndStream() {
  return parent_.state_.observed_encode_end_stream_;
>>>>>>> 6c645a13
}
bool ActiveStreamEncoderFilter::has1xxHeaders() {
  return parent_.state_.has_1xx_headers_ && !continued_1xx_headers_;
}
void ActiveStreamEncoderFilter::do1xxHeaders() {
  parent_.encode1xxHeaders(this, *parent_.filter_manager_callbacks_.informationalHeaders());
}
void ActiveStreamEncoderFilter::doHeaders(bool end_stream) {
  parent_.encodeHeaders(this, *parent_.filter_manager_callbacks_.responseHeaders(), end_stream);
}
void ActiveStreamEncoderFilter::doData(bool end_stream) {
  parent_.encodeData(this, *parent_.buffered_response_data_, end_stream,
                     FilterManager::FilterIterationStartState::CanStartFromCurrent);
}
void ActiveStreamEncoderFilter::drainSavedResponseMetadata() {
  ASSERT(saved_response_metadata_ != nullptr);
  for (auto& metadata_map : *getSavedResponseMetadata()) {
    parent_.encodeMetadata(this, std::move(metadata_map));
  }
  getSavedResponseMetadata()->clear();
}

void ActiveStreamEncoderFilter::handleMetadataAfterHeadersCallback() {
  // If we drain accumulated metadata, the iteration must start with the current filter.
  const bool saved_state = iterate_from_current_filter_;
  iterate_from_current_filter_ = true;
  // If encodeHeaders() returns StopAllIteration, we should skip draining metadata, and wait
  // for doMetadata() to drain the metadata after iteration continues.
  if (!stoppedAll() && saved_response_metadata_ != nullptr &&
      !getSavedResponseMetadata()->empty()) {
    drainSavedResponseMetadata();
  }
  // Restores the original value of iterate_from_current_filter_.
  iterate_from_current_filter_ = saved_state;
}
void ActiveStreamEncoderFilter::doTrailers() {
  parent_.encodeTrailers(this, *parent_.filter_manager_callbacks_.responseTrailers());
}
bool ActiveStreamEncoderFilter::hasTrailers() {
  return parent_.filter_manager_callbacks_.responseTrailers().has_value();
}
void ActiveStreamEncoderFilter::addEncodedData(Buffer::Instance& data, bool streaming) {
  return parent_.addEncodedData(*this, data, streaming);
}

void ActiveStreamEncoderFilter::injectEncodedDataToFilterChain(Buffer::Instance& data,
                                                               bool end_stream) {
  if (!headers_continued_) {
    headers_continued_ = true;
    doHeaders(false);
  }
  parent_.encodeData(this, data, end_stream,
                     FilterManager::FilterIterationStartState::CanStartFromCurrent);
}

ResponseTrailerMap& ActiveStreamEncoderFilter::addEncodedTrailers() {
  return parent_.addEncodedTrailers();
}

void ActiveStreamEncoderFilter::addEncodedMetadata(MetadataMapPtr&& metadata_map_ptr) {
  return parent_.encodeMetadata(this, std::move(metadata_map_ptr));
}

void ActiveStreamEncoderFilter::onEncoderFilterAboveWriteBufferHighWatermark() {
  ENVOY_STREAM_LOG(debug, "Disabling upstream stream due to filter callbacks.", parent_);
  parent_.callHighWatermarkCallbacks();
}

void ActiveStreamEncoderFilter::onEncoderFilterBelowWriteBufferLowWatermark() {
  ENVOY_STREAM_LOG(debug, "Enabling upstream stream due to filter callbacks.", parent_);
  parent_.callLowWatermarkCallbacks();
}

void ActiveStreamEncoderFilter::setEncoderBufferLimit(uint32_t limit) {
  parent_.setBufferLimit(limit);
}

uint32_t ActiveStreamEncoderFilter::encoderBufferLimit() { return parent_.buffer_limit_; }

void ActiveStreamEncoderFilter::continueEncoding() { commonContinue(); }

const Buffer::Instance* ActiveStreamEncoderFilter::encodingBuffer() {
  return parent_.buffered_response_data_.get();
}

void ActiveStreamEncoderFilter::modifyEncodingBuffer(
    std::function<void(Buffer::Instance&)> callback) {
  ASSERT(parent_.state_.latest_data_encoding_filter_ == this);
  callback(*parent_.buffered_response_data_.get());
}

void ActiveStreamEncoderFilter::sendLocalReply(
    Code code, absl::string_view body,
    std::function<void(ResponseHeaderMap& headers)> modify_headers,
    const absl::optional<Grpc::Status::GrpcStatus> grpc_status, absl::string_view details) {

  ActiveStreamFilterBase::sendLocalReply(code, body, modify_headers, grpc_status, details);
}

void ActiveStreamEncoderFilter::responseDataTooLarge() {
  ENVOY_STREAM_LOG(debug, "response data too large watermark exceeded", parent_);
  if (parent_.state_.encoder_filters_streaming_) {
    onEncoderFilterAboveWriteBufferHighWatermark();
  } else {
    parent_.filter_manager_callbacks_.onResponseDataTooLarge();

    // In this case, sendLocalReply will either send a response directly to the encoder, or
    // reset the stream.
    parent_.sendLocalReply(
        Http::Code::InternalServerError, CodeUtility::toString(Http::Code::InternalServerError),
        nullptr, absl::nullopt, StreamInfo::ResponseCodeDetails::get().ResponsePayloadTooLarge);
  }
}

void ActiveStreamEncoderFilter::responseDataDrained() {
  onEncoderFilterBelowWriteBufferLowWatermark();
}

void FilterManager::resetStream(StreamResetReason reason,
                                absl::string_view transport_failure_reason) {
  // Stop filter chain iteration if stream is reset while filter decoding or encoding callbacks
  // are running.
  if (state_.filter_call_state_ & FilterCallState::IsDecodingMask) {
    state_.decoder_filter_chain_aborted_ = true;
  } else if (state_.filter_call_state_ & FilterCallState::IsEncodingMask) {
    state_.encoder_filter_chain_aborted_ = true;
  }

  filter_manager_callbacks_.resetStream(reason, transport_failure_reason);
}

void ActiveStreamFilterBase::resetStream(Http::StreamResetReason reset_reason,
                                         absl::string_view transport_failure_reason) {
  parent_.resetStream(reset_reason, transport_failure_reason);
}

uint64_t ActiveStreamFilterBase::streamId() const { return parent_.streamId(); }

Buffer::BufferMemoryAccountSharedPtr ActiveStreamDecoderFilter::account() const {
  return parent_.account();
}

void ActiveStreamDecoderFilter::setUpstreamOverrideHost(
    Upstream::LoadBalancerContext::OverrideHost upstream_override_host) {
  parent_.upstream_override_host_ = upstream_override_host;
}

absl::optional<Upstream::LoadBalancerContext::OverrideHost>
ActiveStreamDecoderFilter::upstreamOverrideHost() const {
  return parent_.upstream_override_host_;
}

} // namespace Http
} // namespace Envoy<|MERGE_RESOLUTION|>--- conflicted
+++ resolved
@@ -861,24 +861,6 @@
                    *this, end_stream, filter_manager_callbacks_.isHalfCloseEnabled(),
                    static_cast<bool>(state_.should_stop_decoding_));
   if (filter == nullptr) {
-<<<<<<< HEAD
-    // half close is enabled in case tcp proxying is done with http1 encoder. In this case, we
-    // should not set the local_complete_ flag to true when end_stream is true.
-    // setting local_complete_ to true will cause any data sent in the upstream direction to be
-    // dropped.
-    if (filter_manager_callbacks_.isHalfCloseEnabled()) {
-      if (end_stream) {
-        state_.encoder_end_stream_ = true;
-        if (state_.should_stop_decoding_) {
-          ASSERT(!state_.local_complete_);
-          state_.local_complete_ = true;
-        }
-      }
-    } else {
-      if (end_stream) {
-        ASSERT(!state_.local_complete_);
-        state_.local_complete_ = true;
-=======
     if (end_stream) {
       ASSERT(!state_.observed_encode_end_stream_);
       state_.observed_encode_end_stream_ = true;
@@ -891,7 +873,6 @@
       // dropped.
       if (!filter_manager_callbacks_.isHalfCloseEnabled()) {
         state_.decoder_filter_chain_aborted_ = true;
->>>>>>> 6c645a13
       }
     }
     return encoder_filters_.begin();
@@ -1477,9 +1458,8 @@
 
 void FilterManager::maybeEndEncode(bool end_stream) {
   if (end_stream) {
-<<<<<<< HEAD
-    ASSERT(!state_.remote_encode_complete_);
-    state_.remote_encode_complete_ = true;
+    ASSERT(!state_.encoder_filter_chain_complete_);
+    state_.encoder_filter_chain_complete_ = true;
     if (filter_manager_callbacks_.isHalfCloseEnabled()) {
       checkAndCloseStreamIfFullyClosed();
     } else {
@@ -1504,10 +1484,6 @@
       (state_.remote_decode_complete_ || state_.should_stop_decoding_)) {
     //state_.stream_closed_ = true;
     ENVOY_STREAM_LOG(trace, "closing stream", *this);
-=======
-    ASSERT(!state_.encoder_filter_chain_complete_);
-    state_.encoder_filter_chain_complete_ = true;
->>>>>>> 6c645a13
     filter_manager_callbacks_.endStream();
   }
 }
@@ -1691,18 +1667,8 @@
 Buffer::InstancePtr& ActiveStreamEncoderFilter::bufferedData() {
   return parent_.buffered_response_data_;
 }
-<<<<<<< HEAD
-bool ActiveStreamEncoderFilter::complete() {
-  // This is used for determining end_stream flag when iterating encoder filter chain.
-  // When the upstream half close is enabled the local complete may not be set when
-  // end stream is observed on the encode path in case upstream half closes before the
-  // downstream.
-  return parent_.filter_manager_callbacks_.isHalfCloseEnabled() ? parent_.state_.encoder_end_stream_
-                                                                : parent_.state_.local_complete_;
-=======
 bool ActiveStreamEncoderFilter::observedEndStream() {
   return parent_.state_.observed_encode_end_stream_;
->>>>>>> 6c645a13
 }
 bool ActiveStreamEncoderFilter::has1xxHeaders() {
   return parent_.state_.has_1xx_headers_ && !continued_1xx_headers_;

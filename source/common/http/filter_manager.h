--- conflicted
+++ resolved
@@ -911,10 +911,10 @@
 
   virtual bool shouldLoadShed() { return false; };
 
-<<<<<<< HEAD
   void setReverseConnForceLocalReply(bool value) {
     reverse_conn_force_local_reply_ = value;
-=======
+  }
+
   void sendGoAwayAndClose() {
     // Stop filter chain iteration by checking encoder or decoder chain.
     if (state_.filter_call_state_ & FilterCallState::IsDecodingMask) {
@@ -923,7 +923,6 @@
       state_.encoder_filter_chain_aborted_ = true;
     }
     filter_manager_callbacks_.sendGoAwayAndClose();
->>>>>>> 85f9080b
   }
 
 protected:

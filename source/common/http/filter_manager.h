#pragma once

#include <memory>

#include "envoy/common/optref.h"
#include "envoy/extensions/filters/common/matcher/action/v3/skip_action.pb.h"
#include "envoy/extensions/filters/network/http_connection_manager/v3/http_connection_manager.pb.h"
#include "envoy/extensions/filters/network/http_connection_manager/v3/http_connection_manager.pb.validate.h"
#include "envoy/http/filter.h"
#include "envoy/http/header_map.h"
#include "envoy/matcher/matcher.h"
#include "envoy/network/socket.h"
#include "envoy/protobuf/message_validator.h"
#include "envoy/type/matcher/v3/http_inputs.pb.validate.h"

#include "common/buffer/watermark_buffer.h"
#include "common/common/dump_state_utils.h"
#include "common/common/linked_object.h"
#include "common/common/logger.h"
#include "common/grpc/common.h"
#include "common/http/header_utility.h"
#include "common/http/headers.h"
#include "common/http/matching/data_impl.h"
#include "common/local_reply/local_reply.h"
#include "common/matcher/matcher.h"
#include "common/protobuf/utility.h"

namespace Envoy {
namespace Http {

class FilterManager;

<<<<<<< HEAD
=======
class HttpMatchingDataImpl : public HttpMatchingData {
public:
  static absl::string_view name() { return "http"; }

  void onRequestHeaders(const Http::RequestHeaderMap& request_headers) {
    request_headers_ = &request_headers;
  }

  void onResponseHeaders(const Http::ResponseHeaderMap& response_headers) {
    response_headers_ = &response_headers;
  }

  Http::RequestHeaderMapOptConstRef requestHeaders() const override {
    return makeOptRefFromPtr(request_headers_);
  }

  Http::ResponseHeaderMapOptConstRef responseHeaders() const override {
    return makeOptRefFromPtr(response_headers_);
  }

private:
  const Http::RequestHeaderMap* request_headers_{};
  const Http::ResponseHeaderMap* response_headers_{};
};

using HttpMatchingDataImplSharedPtr = std::shared_ptr<HttpMatchingDataImpl>;

template <class HeaderType>
class HttpHeadersDataInputBase : public Matcher::DataInput<HttpMatchingData> {
public:
  explicit HttpHeadersDataInputBase(const std::string& name) : name_(name) {}

  virtual absl::optional<std::reference_wrapper<const HeaderType>>
  headerMap(const HttpMatchingData& data) const PURE;

  Matcher::DataInputGetResult get(const HttpMatchingData& data) override {
    const auto maybe_headers = headerMap(data);

    if (!maybe_headers) {
      return {Matcher::DataInputGetResult::DataAvailability::NotAvailable, absl::nullopt};
    }

    auto header = maybe_headers->get().get(name_);
    if (header.empty()) {
      return {Matcher::DataInputGetResult::DataAvailability::AllDataAvailable, absl::nullopt};
    }

    if (header_as_string_result_) {
      return {Matcher::DataInputGetResult::DataAvailability::AllDataAvailable,
              header_as_string_result_->result()};
    }

    header_as_string_result_ = HeaderUtility::getAllOfHeaderAsString(header, ",");

    return {Matcher::DataInputGetResult::DataAvailability::AllDataAvailable,
            header_as_string_result_->result()};
  }

private:
  const LowerCaseString name_;
  absl::optional<HeaderUtility::GetAllOfHeaderAsStringResult> header_as_string_result_;
};

class HttpRequestHeadersDataInput : public HttpHeadersDataInputBase<RequestHeaderMap> {
public:
  explicit HttpRequestHeadersDataInput(const std::string& name) : HttpHeadersDataInputBase(name) {}

  absl::optional<std::reference_wrapper<const RequestHeaderMap>>
  headerMap(const HttpMatchingData& data) const override {
    return data.requestHeaders();
  }
};

template <class DataInputType, class ProtoType>
class HttpHeadersDataInputFactoryBase : public Matcher::DataInputFactory<HttpMatchingData> {
public:
  explicit HttpHeadersDataInputFactoryBase(const std::string& name) : name_(name) {}

  std::string name() const override { return name_; }

  Matcher::DataInputPtr<HttpMatchingData>
  createDataInput(const Protobuf::Message& config,
                  Server::Configuration::FactoryContext& factory_context) override {
    const auto& typed_config = MessageUtil::downcastAndValidate<const ProtoType&>(
        config, factory_context.messageValidationVisitor());

    return std::make_unique<DataInputType>(typed_config.header_name());
  };
  ProtobufTypes::MessagePtr createEmptyConfigProto() override {
    return std::make_unique<ProtoType>();
  }

private:
  const std::string name_;
};

class HttpRequestHeadersDataInputFactory
    : public HttpHeadersDataInputFactoryBase<
          HttpRequestHeadersDataInput, envoy::type::matcher::v3::HttpRequestHeaderMatchInput> {
public:
  HttpRequestHeadersDataInputFactory() : HttpHeadersDataInputFactoryBase("request-headers") {}
};

class HttpResponseHeadersDataInput : public HttpHeadersDataInputBase<ResponseHeaderMap> {
public:
  explicit HttpResponseHeadersDataInput(const std::string& name) : HttpHeadersDataInputBase(name) {}

  absl::optional<std::reference_wrapper<const ResponseHeaderMap>>
  headerMap(const HttpMatchingData& data) const override {
    return data.responseHeaders();
  }
};

class HttpResponseHeadersDataInputFactory
    : public HttpHeadersDataInputFactoryBase<
          HttpResponseHeadersDataInput, envoy::type::matcher::v3::HttpResponseHeaderMatchInput> {
public:
  HttpResponseHeadersDataInputFactory() : HttpHeadersDataInputFactoryBase("response-headers") {}
};

>>>>>>> b53730db
class SkipAction : public Matcher::ActionBase<
                       envoy::extensions::filters::common::matcher::action::v3::SkipFilter> {};

struct ActiveStreamFilterBase;

using MatchDataUpdateFunc = std::function<void(Matching::HttpMatchingDataImpl&)>;
/**
 * Manages the shared match state between one or two filters.
 * The need for this class comes from the fact that a single instantiated filter can be wrapped by
 * two different ActiveStreamFilters, one for encoding and one for decoding. Certain match actions
 * should be made visible to both wrappers (e.g. the skip action), while other actions should be
 * sent to the underlying filter exactly once.
 */
class FilterMatchState {
public:
  FilterMatchState(Matcher::MatchTreeSharedPtr<HttpMatchingData> match_tree,
                   Matching::HttpMatchingDataImplSharedPtr matching_data)
      : match_tree_(std::move(match_tree)), matching_data_(std::move(matching_data)),
        match_tree_evaluated_(false), skip_filter_(false) {}

  void evaluateMatchTreeWithNewData(MatchDataUpdateFunc update_func);

  StreamFilterBase* filter_{};

  bool skipFilter() const { return skip_filter_; }

private:
  Matcher::MatchTreeSharedPtr<HttpMatchingData> match_tree_;
  Matching::HttpMatchingDataImplSharedPtr matching_data_;
  bool match_tree_evaluated_ : 1;
  bool skip_filter_ : 1;
};

using FilterMatchStateSharedPtr = std::shared_ptr<FilterMatchState>;

class SkipActionFactory : public Matcher::ActionFactory {
public:
  std::string name() const override { return "skip"; }
  Matcher::ActionFactoryCb createActionFactoryCb(const Protobuf::Message&,
                                                 Server::Configuration::FactoryContext&) override {
    return []() { return std::make_unique<SkipAction>(); };
  }
  ProtobufTypes::MessagePtr createEmptyConfigProto() override {
    return std::make_unique<envoy::extensions::filters::common::matcher::action::v3::SkipFilter>();
  }
};

/**
 * Base class wrapper for both stream encoder and decoder filters.
 *
 * This class is responsible for performing matching and updating match data when a match tree is
 * configured for the associated filter. When not using a match tree, only minimal overhead (i.e.
 * memory overhead of unused fields) should apply.
 */
struct ActiveStreamFilterBase : public virtual StreamFilterCallbacks,
                                Logger::Loggable<Logger::Id::http> {
  ActiveStreamFilterBase(FilterManager& parent, bool dual_filter,
                         FilterMatchStateSharedPtr match_state)
      : parent_(parent), iteration_state_(IterationState::Continue),
        filter_match_state_(std::move(match_state)), iterate_from_current_filter_(false),
        headers_continued_(false), continue_headers_continued_(false), end_stream_(false),
        dual_filter_(dual_filter), decode_headers_called_(false), encode_headers_called_(false) {}

  // Functions in the following block are called after the filter finishes processing
  // corresponding data. Those functions handle state updates and data storage (if needed)
  // according to the status returned by filter's callback functions.
  bool commonHandleAfter100ContinueHeadersCallback(FilterHeadersStatus status);
  bool commonHandleAfterHeadersCallback(FilterHeadersStatus status, bool& end_stream);
  bool commonHandleAfterDataCallback(FilterDataStatus status, Buffer::Instance& provided_data,
                                     bool& buffer_was_streaming);
  bool commonHandleAfterTrailersCallback(FilterTrailersStatus status);

  // Buffers provided_data.
  void commonHandleBufferData(Buffer::Instance& provided_data);

  // If iteration has stopped for all frame types, calls this function to buffer the data before
  // the filter processes data. The function also updates streaming state.
  void commonBufferDataIfStopAll(Buffer::Instance& provided_data, bool& buffer_was_streaming);

  void commonContinue();
  virtual bool canContinue() PURE;
  virtual Buffer::InstancePtr createBuffer() PURE;
  virtual Buffer::InstancePtr& bufferedData() PURE;
  virtual bool complete() PURE;
  virtual bool has100Continueheaders() PURE;
  virtual void do100ContinueHeaders() PURE;
  virtual void doHeaders(bool end_stream) PURE;
  virtual void doData(bool end_stream) PURE;
  virtual void doTrailers() PURE;
  virtual bool hasTrailers() PURE;
  virtual void doMetadata() PURE;
  // TODO(soya3129): make this pure when adding impl to encoder filter.
  virtual void handleMetadataAfterHeadersCallback() PURE;

  virtual void onMatchCallback(const Matcher::Action& action) PURE;

  // Http::StreamFilterCallbacks
  const Network::Connection* connection() override;
  Event::Dispatcher& dispatcher() override;
  void resetStream() override;
  Router::RouteConstSharedPtr route() override;
  Router::RouteConstSharedPtr route(const Router::RouteCallback& cb) override;
  Upstream::ClusterInfoConstSharedPtr clusterInfo() override;
  void clearRouteCache() override;
  uint64_t streamId() const override;
  StreamInfo::StreamInfo& streamInfo() override;
  Tracing::Span& activeSpan() override;
  Tracing::Config& tracingConfig() override;
  const ScopeTrackedObject& scope() override;

  // Functions to set or get iteration state.
  bool canIterate() { return iteration_state_ == IterationState::Continue; }
  bool stoppedAll() {
    return iteration_state_ == IterationState::StopAllBuffer ||
           iteration_state_ == IterationState::StopAllWatermark;
  }
  void allowIteration() {
    ASSERT(iteration_state_ != IterationState::Continue);
    iteration_state_ = IterationState::Continue;
  }
  MetadataMapVector* getSavedRequestMetadata() {
    if (saved_request_metadata_ == nullptr) {
      saved_request_metadata_ = std::make_unique<MetadataMapVector>();
    }
    return saved_request_metadata_.get();
  }
  MetadataMapVector* getSavedResponseMetadata() {
    if (saved_response_metadata_ == nullptr) {
      saved_response_metadata_ = std::make_unique<MetadataMapVector>();
    }
    return saved_response_metadata_.get();
  }
  bool skipFilter() const { return filter_match_state_ && filter_match_state_->skipFilter(); }
  void maybeEvaluateMatchTreeWithNewData(MatchDataUpdateFunc update_func) {
    if (filter_match_state_) {
      filter_match_state_->evaluateMatchTreeWithNewData(update_func);
    }
  }

  // A vector to save metadata when the current filter's [de|en]codeMetadata() can not be called,
  // either because [de|en]codeHeaders() of the current filter returns StopAllIteration or because
  // [de|en]codeHeaders() adds new metadata to [de|en]code, but we don't know
  // [de|en]codeHeaders()'s return value yet. The storage is created on demand.
  std::unique_ptr<MetadataMapVector> saved_request_metadata_{nullptr};
  std::unique_ptr<MetadataMapVector> saved_response_metadata_{nullptr};
  // The state of iteration.
  enum class IterationState {
    Continue,            // Iteration has not stopped for any frame type.
    StopSingleIteration, // Iteration has stopped for headers, 100-continue, or data.
    StopAllBuffer,       // Iteration has stopped for all frame types, and following data should
                         // be buffered.
    StopAllWatermark,    // Iteration has stopped for all frame types, and following data should
                         // be buffered until high watermark is reached.
  };
  FilterManager& parent_;
  IterationState iteration_state_;

  FilterMatchStateSharedPtr filter_match_state_;
  // If the filter resumes iteration from a StopAllBuffer/Watermark state, the current filter
  // hasn't parsed data and trailers. As a result, the filter iteration should start with the
  // current filter instead of the next one. If true, filter iteration starts with the current
  // filter. Otherwise, starts with the next filter in the chain.
  bool iterate_from_current_filter_ : 1;
  bool headers_continued_ : 1;
  bool continue_headers_continued_ : 1;
  // If true, end_stream is called for this filter.
  bool end_stream_ : 1;
  const bool dual_filter_ : 1;
  bool decode_headers_called_ : 1;
  bool encode_headers_called_ : 1;

  friend FilterMatchState;
};

/**
 * Wrapper for a stream decoder filter.
 */
struct ActiveStreamDecoderFilter : public ActiveStreamFilterBase,
                                   public StreamDecoderFilterCallbacks,
                                   LinkedObject<ActiveStreamDecoderFilter> {
  ActiveStreamDecoderFilter(FilterManager& parent, StreamDecoderFilterSharedPtr filter,
                            FilterMatchStateSharedPtr match_state, bool dual_filter)
      : ActiveStreamFilterBase(parent, dual_filter, std::move(match_state)), handle_(filter) {}

  // ActiveStreamFilterBase
  bool canContinue() override;
  Buffer::InstancePtr createBuffer() override;
  Buffer::InstancePtr& bufferedData() override;
  bool complete() override;
  bool has100Continueheaders() override { return false; }
  void do100ContinueHeaders() override { NOT_REACHED_GCOVR_EXCL_LINE; }
  void doHeaders(bool end_stream) override;
  void doData(bool end_stream) override;
  void doMetadata() override {
    if (saved_request_metadata_ != nullptr) {
      drainSavedRequestMetadata();
    }
  }
  void doTrailers() override;
  bool hasTrailers() override;

  void drainSavedRequestMetadata();
  // This function is called after the filter calls decodeHeaders() to drain accumulated metadata.
  void handleMetadataAfterHeadersCallback() override;
  void onMatchCallback(const Matcher::Action& action) override {
    handle_->onMatchCallback(std::move(action));
  }

  // Http::StreamDecoderFilterCallbacks
  void addDecodedData(Buffer::Instance& data, bool streaming) override;
  void injectDecodedDataToFilterChain(Buffer::Instance& data, bool end_stream) override;
  RequestTrailerMap& addDecodedTrailers() override;
  MetadataMapVector& addDecodedMetadata() override;
  void continueDecoding() override;
  const Buffer::Instance* decodingBuffer() override;

  void modifyDecodingBuffer(std::function<void(Buffer::Instance&)> callback) override;

  void sendLocalReply(Code code, absl::string_view body,
                      std::function<void(ResponseHeaderMap& headers)> modify_headers,
                      const absl::optional<Grpc::Status::GrpcStatus> grpc_status,
                      absl::string_view details) override;
  void encode100ContinueHeaders(ResponseHeaderMapPtr&& headers) override;
  ResponseHeaderMapOptRef continueHeaders() const override;
  void encodeHeaders(ResponseHeaderMapPtr&& headers, bool end_stream,
                     absl::string_view details) override;
  ResponseHeaderMapOptRef responseHeaders() const override;
  void encodeData(Buffer::Instance& data, bool end_stream) override;
  void encodeTrailers(ResponseTrailerMapPtr&& trailers) override;
  ResponseTrailerMapOptRef responseTrailers() const override;
  void encodeMetadata(MetadataMapPtr&& metadata_map_ptr) override;
  void onDecoderFilterAboveWriteBufferHighWatermark() override;
  void onDecoderFilterBelowWriteBufferLowWatermark() override;
  void addDownstreamWatermarkCallbacks(DownstreamWatermarkCallbacks& watermark_callbacks) override;
  void
  removeDownstreamWatermarkCallbacks(DownstreamWatermarkCallbacks& watermark_callbacks) override;
  void setDecoderBufferLimit(uint32_t limit) override;
  uint32_t decoderBufferLimit() override;
  bool recreateStream(const Http::ResponseHeaderMap* original_response_headers) override;

  void addUpstreamSocketOptions(const Network::Socket::OptionsSharedPtr& options) override;

  Network::Socket::OptionsSharedPtr getUpstreamSocketOptions() const override;

  // Each decoder filter instance checks if the request passed to the filter is gRPC
  // so that we can issue gRPC local responses to gRPC requests. Filter's decodeHeaders()
  // called here may change the content type, so we must check it before the call.
  FilterHeadersStatus decodeHeaders(RequestHeaderMap& headers, bool end_stream) {
    is_grpc_request_ = Grpc::Common::isGrpcRequestHeaders(headers);
    FilterHeadersStatus status = handle_->decodeHeaders(headers, end_stream);
    return status;
  }

  void requestDataTooLarge();
  void requestDataDrained();

  void requestRouteConfigUpdate(
      Http::RouteConfigUpdatedCallbackSharedPtr route_config_updated_cb) override;
  absl::optional<Router::ConfigConstSharedPtr> routeConfig();

  StreamDecoderFilterSharedPtr handle_;
  bool is_grpc_request_{};
};

using ActiveStreamDecoderFilterPtr = std::unique_ptr<ActiveStreamDecoderFilter>;

/**
 * Wrapper for a stream encoder filter.
 */
struct ActiveStreamEncoderFilter : public ActiveStreamFilterBase,
                                   public StreamEncoderFilterCallbacks,
                                   LinkedObject<ActiveStreamEncoderFilter> {
  ActiveStreamEncoderFilter(FilterManager& parent, StreamEncoderFilterSharedPtr filter,
                            FilterMatchStateSharedPtr match_state, bool dual_filter)
      : ActiveStreamFilterBase(parent, dual_filter, std::move(match_state)), handle_(filter) {}

  // ActiveStreamFilterBase
  bool canContinue() override { return true; }
  Buffer::InstancePtr createBuffer() override;
  Buffer::InstancePtr& bufferedData() override;
  bool complete() override;
  bool has100Continueheaders() override;
  void do100ContinueHeaders() override;
  void doHeaders(bool end_stream) override;
  void doData(bool end_stream) override;
  void drainSavedResponseMetadata();
  void handleMetadataAfterHeadersCallback() override;
  void onMatchCallback(const Matcher::Action& action) override { handle_->onMatchCallback(action); }

  void doMetadata() override {
    if (saved_response_metadata_ != nullptr) {
      drainSavedResponseMetadata();
    }
  }
  void doTrailers() override;
  bool hasTrailers() override;

  // Http::StreamEncoderFilterCallbacks
  void addEncodedData(Buffer::Instance& data, bool streaming) override;
  void injectEncodedDataToFilterChain(Buffer::Instance& data, bool end_stream) override;
  ResponseTrailerMap& addEncodedTrailers() override;
  void addEncodedMetadata(MetadataMapPtr&& metadata_map) override;
  void onEncoderFilterAboveWriteBufferHighWatermark() override;
  void onEncoderFilterBelowWriteBufferLowWatermark() override;
  void setEncoderBufferLimit(uint32_t limit) override;
  uint32_t encoderBufferLimit() override;
  void continueEncoding() override;
  const Buffer::Instance* encodingBuffer() override;
  void modifyEncodingBuffer(std::function<void(Buffer::Instance&)> callback) override;
  void sendLocalReply(Code code, absl::string_view body,
                      std::function<void(ResponseHeaderMap& headers)> modify_headers,
                      const absl::optional<Grpc::Status::GrpcStatus> grpc_status,
                      absl::string_view details) override;
  Http1StreamEncoderOptionsOptRef http1StreamEncoderOptions() override;

  void responseDataTooLarge();
  void responseDataDrained();

  StreamEncoderFilterSharedPtr handle_;
};

using ActiveStreamEncoderFilterPtr = std::unique_ptr<ActiveStreamEncoderFilter>;

/**
 * Callbacks invoked by the FilterManager to pass filter data/events back to the caller.
 */
class FilterManagerCallbacks {
public:
  virtual ~FilterManagerCallbacks() = default;

  /**
   * Called when the provided headers have been encoded by all the filters in the chain.
   * @param response_headers the encoded headers.
   * @param end_stream whether this is a header only response.
   */
  virtual void encodeHeaders(ResponseHeaderMap& response_headers, bool end_stream) PURE;

  /**
   * Called when the provided 100 Continue headers have been encoded by all the filters in the
   * chain.
   * @param response_headers the encoded headers.
   */
  virtual void encode100ContinueHeaders(ResponseHeaderMap& response_headers) PURE;

  /**
   * Called when the provided data has been encoded by all filters in the chain.
   * @param data the encoded data.
   * @param end_stream whether this is the end of the response.
   */
  virtual void encodeData(Buffer::Instance& data, bool end_stream) PURE;

  /**
   * Called when the provided trailers have been encoded by all filters in the chain.
   * @param trailers the encoded trailers.
   */
  virtual void encodeTrailers(ResponseTrailerMap& trailers) PURE;

  /**
   * Called when the provided metadata has been encoded by all filters in the chain.
   * @param trailers the encoded trailers.
   */
  virtual void encodeMetadata(MetadataMapVector& metadata) PURE;

  /**
   * Injects request trailers into a stream that originally did not have request trailers.
   */
  virtual void setRequestTrailers(RequestTrailerMapPtr&& request_trailers) PURE;

  /**
   * Passes ownership of received continue headers to the parent. This may be called multiple times
   * in the case of multiple upstream calls.
   */
  virtual void setContinueHeaders(ResponseHeaderMapPtr&& response_headers) PURE;

  /**
   * Passes ownership of received response headers to the parent. This may be called multiple times
   * in the case of multiple upstream calls.
   */
  virtual void setResponseHeaders(ResponseHeaderMapPtr&& response_headers) PURE;

  /**
   * Passes ownership of received response trailers to the parent. This may be called multiple times
   * in the case of multiple upstream calls.
   */
  virtual void setResponseTrailers(ResponseTrailerMapPtr&& response_trailers) PURE;

  /**
   * Updates response code stats based on the details in the headers.
   */
  virtual void chargeStats(const ResponseHeaderMap& headers) PURE;

  // TODO(snowp): We should consider moving filter access to headers/trailers to happen via the
  // callbacks instead of via the encode/decode callbacks on the filters.

  /**
   * The downstream request headers if set.
   */
  virtual RequestHeaderMapOptRef requestHeaders() PURE;

  /**
   * The downstream request trailers if present.
   */
  virtual RequestTrailerMapOptRef requestTrailers() PURE;

  /**
   * Retrieves a pointer to the continue headers set via the call to setContinueHeaders.
   */
  virtual ResponseHeaderMapOptRef continueHeaders() PURE;

  /**
   * Retrieves a pointer to the response headers set via the last call to setResponseHeaders.
   * Note that response headers might be set multiple times (e.g. if a local reply is issued after
   * headers have been received but before headers have been encoded), so it is not safe in general
   * to assume that any set of headers will be valid for the duration of a stream.
   */
  virtual ResponseHeaderMapOptRef responseHeaders() PURE;

  /**
   * Retrieves a pointer to the last response trailers set via setResponseTrailers.
   * Note that response trailers might be set multiple times, so it is not safe in general to assume
   * that any set of trailers will be valid for the duration of the stream.
   */
  virtual ResponseTrailerMapOptRef responseTrailers() PURE;

  /**
   * Called after encoding has completed.
   */
  virtual void endStream() PURE;

  /**
   * Called when the stream write buffer is no longer above the low watermark.
   */
  virtual void onDecoderFilterBelowWriteBufferLowWatermark() PURE;

  /**
   * Called when the stream write buffer is above above the high watermark.
   */
  virtual void onDecoderFilterAboveWriteBufferHighWatermark() PURE;

  /**
   * Called when the FilterManager creates an Upgrade filter chain.
   */
  virtual void upgradeFilterChainCreated() PURE;

  /**
   * Called when request activity indicates that the request timeout should be disarmed.
   */
  virtual void disarmRequestTimeout() PURE;

  /**
   * Called when stream activity indicates that the stream idle timeout should be reset.
   */
  virtual void resetIdleTimer() PURE;

  /**
   * Called when the stream should be re-created, e.g. for an internal redirect.
   */
  virtual void recreateStream(StreamInfo::FilterStateSharedPtr filter_state) PURE;

  /**
   * Called when the stream should be reset.
   */
  virtual void resetStream() PURE;

  /**
   * Returns the upgrade map for the current route entry.
   */
  virtual const Router::RouteEntry::UpgradeMap* upgradeMap() PURE;

  /**
   * Returns the cluster info for the current route entry.
   */
  virtual Upstream::ClusterInfoConstSharedPtr clusterInfo() PURE;

  /**
   * Returns the current route.
   */
  virtual Router::RouteConstSharedPtr route(const Router::RouteCallback& cb) PURE;

  /**
   * Clears the cached route.
   */
  virtual void clearRouteCache() PURE;

  /**
   * Returns the current route configuration.
   */
  virtual absl::optional<Router::ConfigConstSharedPtr> routeConfig() PURE;

  /**
   * Update the current route configuration.
   */
  virtual void
  requestRouteConfigUpdate(Http::RouteConfigUpdatedCallbackSharedPtr route_config_updated_cb) PURE;

  /**
   * Returns the current active span.
   */
  virtual Tracing::Span& activeSpan() PURE;

  // TODO(snowp): It might make more sense to pass (optional?) counters to the FM instead of
  // calling back out to the AS to record them.
  /**
   * Called when a stream fails due to the response data being too large.
   */
  virtual void onResponseDataTooLarge() PURE;

  /**
   * Called when a stream fails due to the request data being too large.
   */
  virtual void onRequestDataTooLarge() PURE;

  /**
   * Returns the Http1StreamEncoderOptions associated with the response encoder.
   */
  virtual Http1StreamEncoderOptionsOptRef http1StreamEncoderOptions() PURE;

  /**
   * Called when a local reply is made by the filter manager.
   * @param code the response code of the local reply.
   */
  virtual void onLocalReply(Code code) PURE;

  /**
   * Returns the tracing configuration to use for this stream.
   */
  virtual Tracing::Config& tracingConfig() PURE;

  /**
   * Returns the tracked scope to use for this stream.
   */
  virtual const ScopeTrackedObject& scope() PURE;
};

/**
 * This class allows the remote address to be overridden for HTTP stream info. This is used for
 * XFF handling. This is required to avoid providing stream info with a non-const address provider.
 * Private inheritance from SocketAddressProvider is used to make sure users get the address
 * provider via the normal getter.
 */
class OverridableRemoteSocketAddressSetterStreamInfo : public StreamInfo::StreamInfoImpl,
                                                       private Network::SocketAddressProvider {
public:
  using StreamInfoImpl::StreamInfoImpl;

  void setDownstreamRemoteAddress(
      const Network::Address::InstanceConstSharedPtr& downstream_remote_address) {
    // TODO(rgs1): we should assert overridden_downstream_remote_address_ is nullptr,
    // but we are currently relaxing this as a workaround to:
    //
    // https://github.com/envoyproxy/envoy/pull/14432#issuecomment-758167614
    overridden_downstream_remote_address_ = downstream_remote_address;
  }

  // StreamInfo::StreamInfo
  const Network::SocketAddressProvider& downstreamAddressProvider() const override { return *this; }

  // Network::SocketAddressProvider
  const Network::Address::InstanceConstSharedPtr& localAddress() const override {
    return StreamInfoImpl::downstreamAddressProvider().localAddress();
  }
  bool localAddressRestored() const override {
    return StreamInfoImpl::downstreamAddressProvider().localAddressRestored();
  }
  const Network::Address::InstanceConstSharedPtr& remoteAddress() const override {
    return overridden_downstream_remote_address_ != nullptr
               ? overridden_downstream_remote_address_
               : StreamInfoImpl::downstreamAddressProvider().remoteAddress();
  }
  const Network::Address::InstanceConstSharedPtr& directRemoteAddress() const override {
    return StreamInfoImpl::downstreamAddressProvider().directRemoteAddress();
  }

private:
  Network::Address::InstanceConstSharedPtr overridden_downstream_remote_address_;
};

/**
 * FilterManager manages decoding a request through a series of decoding filter and the encoding
 * of the resulting response.
 */
class FilterManager : public ScopeTrackedObject,
                      FilterChainFactoryCallbacks,
                      Logger::Loggable<Logger::Id::http> {
public:
  FilterManager(FilterManagerCallbacks& filter_manager_callbacks, Event::Dispatcher& dispatcher,
                const Network::Connection& connection, uint64_t stream_id, bool proxy_100_continue,
                uint32_t buffer_limit, FilterChainFactory& filter_chain_factory,
                const LocalReply::LocalReply& local_reply, Http::Protocol protocol,
                TimeSource& time_source, StreamInfo::FilterStateSharedPtr parent_filter_state,
                StreamInfo::FilterState::LifeSpan filter_state_life_span)
      : filter_manager_callbacks_(filter_manager_callbacks), dispatcher_(dispatcher),
        connection_(connection), stream_id_(stream_id), proxy_100_continue_(proxy_100_continue),
        buffer_limit_(buffer_limit), filter_chain_factory_(filter_chain_factory),
        local_reply_(local_reply),
        stream_info_(protocol, time_source, connection.addressProviderSharedPtr(),
                     parent_filter_state, filter_state_life_span) {}
  ~FilterManager() override {
    ASSERT(state_.destroyed_);
    ASSERT(state_.filter_call_state_ == 0);
  }

  // ScopeTrackedObject
  void dumpState(std::ostream& os, int indent_level = 0) const override {
    const char* spaces = spacesForLevel(indent_level);
    os << spaces << "FilterManager " << this << DUMP_MEMBER(state_.has_continue_headers_) << "\n";

    DUMP_DETAILS(filter_manager_callbacks_.requestHeaders());
    DUMP_DETAILS(filter_manager_callbacks_.requestTrailers());
    DUMP_DETAILS(filter_manager_callbacks_.responseHeaders());
    DUMP_DETAILS(filter_manager_callbacks_.responseTrailers());
    DUMP_DETAILS(&stream_info_);
  }

  // Http::FilterChainFactoryCallbacks
  void addStreamDecoderFilter(StreamDecoderFilterSharedPtr filter) override {
    addStreamDecoderFilterWorker(filter, nullptr, false);
  }
  void addStreamDecoderFilter(StreamDecoderFilterSharedPtr filter,
                              Matcher::MatchTreeSharedPtr<HttpMatchingData> match_tree) override {
    if (match_tree) {
      addStreamDecoderFilterWorker(
          filter,
          std::make_shared<FilterMatchState>(std::move(match_tree),
                                             std::make_shared<Matching::HttpMatchingDataImpl>()),
          false);
      return;
    }

    addStreamDecoderFilterWorker(filter, nullptr, false);
  }
  void addStreamEncoderFilter(StreamEncoderFilterSharedPtr filter) override {
    addStreamEncoderFilterWorker(filter, nullptr, false);
  }
  void addStreamEncoderFilter(StreamEncoderFilterSharedPtr filter,
                              Matcher::MatchTreeSharedPtr<HttpMatchingData> match_tree) override {
    if (match_tree) {
      addStreamEncoderFilterWorker(
          filter,
          std::make_shared<FilterMatchState>(std::move(match_tree),
                                             std::make_shared<Matching::HttpMatchingDataImpl>()),
          false);
      return;
    }

    addStreamEncoderFilterWorker(filter, nullptr, false);
  }
  void addStreamFilter(StreamFilterSharedPtr filter) override {
    addStreamDecoderFilterWorker(filter, nullptr, true);
    addStreamEncoderFilterWorker(filter, nullptr, true);
  }
  void addStreamFilter(StreamFilterSharedPtr filter,
                       Matcher::MatchTreeSharedPtr<HttpMatchingData> match_tree) override {
    // Note that we share the match data and tree between the two filters to allow things like
    // matching on both request and response data.
    // TODO(snowp): The match tree might be fully evaluated twice, ideally we should expose
    // the result to both filters after the first match evaluation.
    if (match_tree) {
      auto matching_state = std::make_shared<FilterMatchState>(
          std::move(match_tree), std::make_shared<Matching::HttpMatchingDataImpl>());
      addStreamDecoderFilterWorker(filter, matching_state, true);
      addStreamEncoderFilterWorker(filter, std::move(matching_state), true);
      return;
    }

    addStreamDecoderFilterWorker(filter, nullptr, true);
    addStreamEncoderFilterWorker(filter, nullptr, true);
  }
  void addAccessLogHandler(AccessLog::InstanceSharedPtr handler) override;

  void log() {
    RequestHeaderMap* request_headers = nullptr;
    if (filter_manager_callbacks_.requestHeaders()) {
      request_headers = filter_manager_callbacks_.requestHeaders().ptr();
    }
    ResponseHeaderMap* response_headers = nullptr;
    if (filter_manager_callbacks_.responseHeaders()) {
      response_headers = filter_manager_callbacks_.responseHeaders().ptr();
    }
    ResponseTrailerMap* response_trailers = nullptr;
    if (filter_manager_callbacks_.responseTrailers()) {
      response_trailers = filter_manager_callbacks_.responseTrailers().ptr();
    }

    for (const auto& log_handler : access_log_handlers_) {
      log_handler->log(request_headers, response_headers, response_trailers, stream_info_);
    }
  }

  void onStreamComplete() {
    for (auto& filter : decoder_filters_) {
      filter->handle_->onStreamComplete();
    }

    for (auto& filter : encoder_filters_) {
      // Do not call onStreamComplete twice for dual registered filters.
      if (!filter->dual_filter_) {
        filter->handle_->onStreamComplete();
      }
    }
  }

  void destroyFilters() {
    state_.destroyed_ = true;

    for (auto& filter : decoder_filters_) {
      filter->handle_->onDestroy();
    }

    for (auto& filter : encoder_filters_) {
      // Do not call on destroy twice for dual registered filters.
      if (!filter->dual_filter_) {
        filter->handle_->onDestroy();
      }
    }
  }

  /**
   * Decodes the provided headers starting at the first filter in the chain.
   * @param headers the headers to decode.
   * @param end_stream whether the request is header only.
   */
  void decodeHeaders(RequestHeaderMap& headers, bool end_stream) {
    decodeHeaders(nullptr, headers, end_stream);
  }

  /**
   * Decodes the provided data starting at the first filter in the chain.
   * @param data the data to decode.
   * @param end_stream whether this data is the end of the request.
   */
  void decodeData(Buffer::Instance& data, bool end_stream) {
    decodeData(nullptr, data, end_stream, FilterIterationStartState::CanStartFromCurrent);
  }

  /**
   * Decodes the provided trailers starting at the first filter in the chain.
   * @param trailers the trailers to decode.
   */
  void decodeTrailers(RequestTrailerMap& trailers) { decodeTrailers(nullptr, trailers); }

  /**
   * Decodes the provided metadata starting at the first filter in the chain.
   * @param metadata_map the metadata to decode.
   */
  void decodeMetadata(MetadataMap& metadata_map) { decodeMetadata(nullptr, metadata_map); }

  // TODO(snowp): Make private as filter chain construction is moved into FM.
  void addStreamDecoderFilterWorker(StreamDecoderFilterSharedPtr filter,
                                    FilterMatchStateSharedPtr match_state, bool dual_filter);
  void addStreamEncoderFilterWorker(StreamEncoderFilterSharedPtr filter,
                                    FilterMatchStateSharedPtr match_state, bool dual_filter);

  void disarmRequestTimeout();

  /**
   * If end_stream is true, marks decoding as complete. This is a noop if end_stream is false.
   * @param end_stream whether decoding is complete.
   */
  void maybeEndDecode(bool end_stream);

  /**
   * If end_stream is true, marks encoding as complete. This is a noop if end_stream is false.
   * @param end_stream whether encoding is complete.
   */
  void maybeEndEncode(bool end_stream);

  void sendLocalReply(bool is_grpc_request, Code code, absl::string_view body,
                      const std::function<void(ResponseHeaderMap& headers)>& modify_headers,
                      const absl::optional<Grpc::Status::GrpcStatus> grpc_status,
                      absl::string_view details);
  /**
   * Sends a local reply by constructing a response and passing it through all the encoder
   * filters. The resulting response will be passed out via the FilterManagerCallbacks.
   */
  void sendLocalReplyViaFilterChain(
      bool is_grpc_request, Code code, absl::string_view body,
      const std::function<void(ResponseHeaderMap& headers)>& modify_headers, bool is_head_request,
      const absl::optional<Grpc::Status::GrpcStatus> grpc_status, absl::string_view details);

  /**
   * Sends a local reply by constructing a response and skipping the encoder filters. The
   * resulting response will be passed out via the FilterManagerCallbacks.
   */
  void sendDirectLocalReply(Code code, absl::string_view body,
                            const std::function<void(ResponseHeaderMap& headers)>& modify_headers,
                            bool is_head_request,
                            const absl::optional<Grpc::Status::GrpcStatus> grpc_status);

  // Possibly increases buffer_limit_ to the value of limit.
  void setBufferLimit(uint32_t limit);

  /**
   * @return bool whether any above high watermark triggers are currently active
   */
  bool aboveHighWatermark() { return high_watermark_count_ != 0; }

  // Pass on watermark callbacks to watermark subscribers. This boils down to passing watermark
  // events for this stream and the downstream connection to the router filter.
  void callHighWatermarkCallbacks();
  void callLowWatermarkCallbacks();

  void requestHeadersInitialized() {
    if (Http::Headers::get().MethodValues.Head ==
        filter_manager_callbacks_.requestHeaders()->getMethodValue()) {
      state_.is_head_request_ = true;
    }
    state_.is_grpc_request_ =
        Grpc::Common::isGrpcRequestHeaders(filter_manager_callbacks_.requestHeaders().ref());
  }

  /**
   * Marks local processing as complete.
   */
  void setLocalComplete() { state_.local_complete_ = true; }

  /**
   * Whether the filters have been destroyed.
   */
  bool destroyed() const { return state_.destroyed_; }

  /**
   * Whether remote processing has been marked as complete.
   */
  bool remoteComplete() const { return state_.remote_complete_; }

  /**
   * Instructs the FilterManager to not create a filter chain. This makes it possible to issue
   * a local reply without the overhead of creating and traversing the filters.
   */
  void skipFilterChainCreation() {
    ASSERT(!state_.created_filter_chain_);
    state_.created_filter_chain_ = true;
  }

  // TODO(snowp): This should probably return a StreamInfo instead of the impl.
  StreamInfo::StreamInfoImpl& streamInfo() { return stream_info_; }
  const StreamInfo::StreamInfoImpl& streamInfo() const { return stream_info_; }
  void setDownstreamRemoteAddress(
      const Network::Address::InstanceConstSharedPtr& downstream_remote_address) {
    stream_info_.setDownstreamRemoteAddress(downstream_remote_address);
  }

  // Set up the Encoder/Decoder filter chain.
  bool createFilterChain();

  const Network::Connection* connection() const { return &connection_; }

  uint64_t streamId() const { return stream_id_; }

private:
  // Indicates which filter to start the iteration with.
  enum class FilterIterationStartState { AlwaysStartFromNext, CanStartFromCurrent };

  // Returns the encoder filter to start iteration with.
  std::list<ActiveStreamEncoderFilterPtr>::iterator
  commonEncodePrefix(ActiveStreamEncoderFilter* filter, bool end_stream,
                     FilterIterationStartState filter_iteration_start_state);
  // Returns the decoder filter to start iteration with.
  std::list<ActiveStreamDecoderFilterPtr>::iterator
  commonDecodePrefix(ActiveStreamDecoderFilter* filter,
                     FilterIterationStartState filter_iteration_start_state);
  void addDecodedData(ActiveStreamDecoderFilter& filter, Buffer::Instance& data, bool streaming);
  RequestTrailerMap& addDecodedTrailers();
  MetadataMapVector& addDecodedMetadata();
  // Helper function for the case where we have a header only request, but a filter adds a body
  // to it.
  void maybeContinueDecoding(
      const std::list<ActiveStreamDecoderFilterPtr>::iterator& maybe_continue_data_entry);
  void decodeHeaders(ActiveStreamDecoderFilter* filter, RequestHeaderMap& headers, bool end_stream);
  // Sends data through decoding filter chains. filter_iteration_start_state indicates which
  // filter to start the iteration with.
  void decodeData(ActiveStreamDecoderFilter* filter, Buffer::Instance& data, bool end_stream,
                  FilterIterationStartState filter_iteration_start_state);
  void decodeTrailers(ActiveStreamDecoderFilter* filter, RequestTrailerMap& trailers);
  void decodeMetadata(ActiveStreamDecoderFilter* filter, MetadataMap& metadata_map);
  void addEncodedData(ActiveStreamEncoderFilter& filter, Buffer::Instance& data, bool streaming);
  ResponseTrailerMap& addEncodedTrailers();
  void encode100ContinueHeaders(ActiveStreamEncoderFilter* filter, ResponseHeaderMap& headers);
  // As with most of the encode functions, this runs encodeHeaders on various
  // filters before calling encodeHeadersInternal which does final header munging and passes the
  // headers to the encoder.
  void maybeContinueEncoding(
      const std::list<ActiveStreamEncoderFilterPtr>::iterator& maybe_continue_data_entry);
  void encodeHeaders(ActiveStreamEncoderFilter* filter, ResponseHeaderMap& headers,
                     bool end_stream);
  // Sends data through encoding filter chains. filter_iteration_start_state indicates which
  // filter to start the iteration with, and finally calls encodeDataInternal
  // to update stats, do end stream bookkeeping, and send the data to encoder.
  void encodeData(ActiveStreamEncoderFilter* filter, Buffer::Instance& data, bool end_stream,
                  FilterIterationStartState filter_iteration_start_state);
  void encodeTrailers(ActiveStreamEncoderFilter* filter, ResponseTrailerMap& trailers);
  void encodeMetadata(ActiveStreamEncoderFilter* filter, MetadataMapPtr&& metadata_map_ptr);

  // Returns true if new metadata is decoded. Otherwise, returns false.
  bool processNewlyAddedMetadata();

  // Returns true if filter has stopped iteration for all frame types. Otherwise, returns false.
  // filter_streaming is the variable to indicate if stream is streaming, and its value may be
  // changed by the function.
  bool handleDataIfStopAll(ActiveStreamFilterBase& filter, Buffer::Instance& data,
                           bool& filter_streaming);

  MetadataMapVector* getRequestMetadataMapVector() {
    if (request_metadata_map_vector_ == nullptr) {
      request_metadata_map_vector_ = std::make_unique<MetadataMapVector>();
    }
    return request_metadata_map_vector_.get();
  }

  FilterManagerCallbacks& filter_manager_callbacks_;
  Event::Dispatcher& dispatcher_;
  const Network::Connection& connection_;
  const uint64_t stream_id_;
  const bool proxy_100_continue_;

  std::list<ActiveStreamDecoderFilterPtr> decoder_filters_;
  std::list<ActiveStreamEncoderFilterPtr> encoder_filters_;
  std::list<AccessLog::InstanceSharedPtr> access_log_handlers_;

  // Stores metadata added in the decoding filter that is being processed. Will be cleared before
  // processing the next filter. The storage is created on demand. We need to store metadata
  // temporarily in the filter in case the filter has stopped all while processing headers.
  std::unique_ptr<MetadataMapVector> request_metadata_map_vector_;
  Buffer::InstancePtr buffered_response_data_;
  Buffer::InstancePtr buffered_request_data_;
  uint32_t buffer_limit_{0};
  uint32_t high_watermark_count_{0};
  std::list<DownstreamWatermarkCallbacks*> watermark_callbacks_;
  Network::Socket::OptionsSharedPtr upstream_options_ =
      std::make_shared<Network::Socket::Options>();

  FilterChainFactory& filter_chain_factory_;
  const LocalReply::LocalReply& local_reply_;
  OverridableRemoteSocketAddressSetterStreamInfo stream_info_;
  // TODO(snowp): Once FM has been moved to its own file we'll make these private classes of FM,
  // at which point they no longer need to be friends.
  friend ActiveStreamFilterBase;
  friend ActiveStreamDecoderFilter;
  friend ActiveStreamEncoderFilter;

  /**
   * Flags that keep track of which filter calls are currently in progress.
   */
  // clang-format off
    struct FilterCallState {
      static constexpr uint32_t DecodeHeaders   = 0x01;
      static constexpr uint32_t DecodeData      = 0x02;
      static constexpr uint32_t DecodeTrailers  = 0x04;
      static constexpr uint32_t EncodeHeaders   = 0x08;
      static constexpr uint32_t EncodeData      = 0x10;
      static constexpr uint32_t EncodeTrailers  = 0x20;
      // Encode100ContinueHeaders is a bit of a special state as 100 continue
      // headers may be sent during request processing. This state is only used
      // to verify we do not encode100Continue headers more than once per
      // filter.
      static constexpr uint32_t Encode100ContinueHeaders  = 0x40;
      // Used to indicate that we're processing the final [En|De]codeData frame,
      // i.e. end_stream = true
      static constexpr uint32_t LastDataFrame = 0x80;
    };
  // clang-format on

  struct State {
    State()
        : remote_complete_(false), local_complete_(false), has_continue_headers_(false),
          created_filter_chain_(false), is_head_request_(false), is_grpc_request_(false),
          non_100_response_headers_encoded_(false) {}

    uint32_t filter_call_state_{0};

    bool remote_complete_ : 1;
    bool local_complete_ : 1; // This indicates that local is complete prior to filter processing.
                              // A filter can still stop the stream from being complete as seen
                              // by the codec.
    // By default, we will assume there are no 100-Continue headers. If encode100ContinueHeaders
    // is ever called, this is set to true so commonContinue resumes processing the 100-Continue.
    bool has_continue_headers_ : 1;
    bool created_filter_chain_ : 1;
    // These two are latched on initial header read, to determine if the original headers
    // constituted a HEAD or gRPC request, respectively.
    bool is_head_request_ : 1;
    bool is_grpc_request_ : 1;
    // Tracks if headers other than 100-Continue have been encoded to the codec.
    bool non_100_response_headers_encoded_ : 1;

    // The following 3 members are booleans rather than part of the space-saving bitfield as they
    // are passed as arguments to functions expecting bools. Extend State using the bitfield
    // where possible.
    bool encoder_filters_streaming_{true};
    bool decoder_filters_streaming_{true};
    bool destroyed_{false};

    // Used to track which filter is the latest filter that has received data.
    ActiveStreamEncoderFilter* latest_data_encoding_filter_{};
    ActiveStreamDecoderFilter* latest_data_decoding_filter_{};
  };

  State state_;
};

} // namespace Http
} // namespace Envoy<|MERGE_RESOLUTION|>--- conflicted
+++ resolved
@@ -30,129 +30,6 @@
 
 class FilterManager;
 
-<<<<<<< HEAD
-=======
-class HttpMatchingDataImpl : public HttpMatchingData {
-public:
-  static absl::string_view name() { return "http"; }
-
-  void onRequestHeaders(const Http::RequestHeaderMap& request_headers) {
-    request_headers_ = &request_headers;
-  }
-
-  void onResponseHeaders(const Http::ResponseHeaderMap& response_headers) {
-    response_headers_ = &response_headers;
-  }
-
-  Http::RequestHeaderMapOptConstRef requestHeaders() const override {
-    return makeOptRefFromPtr(request_headers_);
-  }
-
-  Http::ResponseHeaderMapOptConstRef responseHeaders() const override {
-    return makeOptRefFromPtr(response_headers_);
-  }
-
-private:
-  const Http::RequestHeaderMap* request_headers_{};
-  const Http::ResponseHeaderMap* response_headers_{};
-};
-
-using HttpMatchingDataImplSharedPtr = std::shared_ptr<HttpMatchingDataImpl>;
-
-template <class HeaderType>
-class HttpHeadersDataInputBase : public Matcher::DataInput<HttpMatchingData> {
-public:
-  explicit HttpHeadersDataInputBase(const std::string& name) : name_(name) {}
-
-  virtual absl::optional<std::reference_wrapper<const HeaderType>>
-  headerMap(const HttpMatchingData& data) const PURE;
-
-  Matcher::DataInputGetResult get(const HttpMatchingData& data) override {
-    const auto maybe_headers = headerMap(data);
-
-    if (!maybe_headers) {
-      return {Matcher::DataInputGetResult::DataAvailability::NotAvailable, absl::nullopt};
-    }
-
-    auto header = maybe_headers->get().get(name_);
-    if (header.empty()) {
-      return {Matcher::DataInputGetResult::DataAvailability::AllDataAvailable, absl::nullopt};
-    }
-
-    if (header_as_string_result_) {
-      return {Matcher::DataInputGetResult::DataAvailability::AllDataAvailable,
-              header_as_string_result_->result()};
-    }
-
-    header_as_string_result_ = HeaderUtility::getAllOfHeaderAsString(header, ",");
-
-    return {Matcher::DataInputGetResult::DataAvailability::AllDataAvailable,
-            header_as_string_result_->result()};
-  }
-
-private:
-  const LowerCaseString name_;
-  absl::optional<HeaderUtility::GetAllOfHeaderAsStringResult> header_as_string_result_;
-};
-
-class HttpRequestHeadersDataInput : public HttpHeadersDataInputBase<RequestHeaderMap> {
-public:
-  explicit HttpRequestHeadersDataInput(const std::string& name) : HttpHeadersDataInputBase(name) {}
-
-  absl::optional<std::reference_wrapper<const RequestHeaderMap>>
-  headerMap(const HttpMatchingData& data) const override {
-    return data.requestHeaders();
-  }
-};
-
-template <class DataInputType, class ProtoType>
-class HttpHeadersDataInputFactoryBase : public Matcher::DataInputFactory<HttpMatchingData> {
-public:
-  explicit HttpHeadersDataInputFactoryBase(const std::string& name) : name_(name) {}
-
-  std::string name() const override { return name_; }
-
-  Matcher::DataInputPtr<HttpMatchingData>
-  createDataInput(const Protobuf::Message& config,
-                  Server::Configuration::FactoryContext& factory_context) override {
-    const auto& typed_config = MessageUtil::downcastAndValidate<const ProtoType&>(
-        config, factory_context.messageValidationVisitor());
-
-    return std::make_unique<DataInputType>(typed_config.header_name());
-  };
-  ProtobufTypes::MessagePtr createEmptyConfigProto() override {
-    return std::make_unique<ProtoType>();
-  }
-
-private:
-  const std::string name_;
-};
-
-class HttpRequestHeadersDataInputFactory
-    : public HttpHeadersDataInputFactoryBase<
-          HttpRequestHeadersDataInput, envoy::type::matcher::v3::HttpRequestHeaderMatchInput> {
-public:
-  HttpRequestHeadersDataInputFactory() : HttpHeadersDataInputFactoryBase("request-headers") {}
-};
-
-class HttpResponseHeadersDataInput : public HttpHeadersDataInputBase<ResponseHeaderMap> {
-public:
-  explicit HttpResponseHeadersDataInput(const std::string& name) : HttpHeadersDataInputBase(name) {}
-
-  absl::optional<std::reference_wrapper<const ResponseHeaderMap>>
-  headerMap(const HttpMatchingData& data) const override {
-    return data.responseHeaders();
-  }
-};
-
-class HttpResponseHeadersDataInputFactory
-    : public HttpHeadersDataInputFactoryBase<
-          HttpResponseHeadersDataInput, envoy::type::matcher::v3::HttpResponseHeaderMatchInput> {
-public:
-  HttpResponseHeadersDataInputFactory() : HttpHeadersDataInputFactoryBase("response-headers") {}
-};
-
->>>>>>> b53730db
 class SkipAction : public Matcher::ActionBase<
                        envoy::extensions::filters::common::matcher::action::v3::SkipFilter> {};
 

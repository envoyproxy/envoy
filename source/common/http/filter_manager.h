#pragma once

#include <memory>

#include "envoy/common/optref.h"
#include "envoy/extensions/filters/common/matcher/action/v3/skip_action.pb.h"
#include "envoy/extensions/filters/network/http_connection_manager/v3/http_connection_manager.pb.h"
#include "envoy/extensions/filters/network/http_connection_manager/v3/http_connection_manager.pb.validate.h"
#include "envoy/http/filter.h"
#include "envoy/http/header_map.h"
#include "envoy/matcher/matcher.h"
#include "envoy/network/socket.h"
#include "envoy/protobuf/message_validator.h"
#include "envoy/type/matcher/v3/http_inputs.pb.validate.h"

#include "common/buffer/watermark_buffer.h"
#include "common/common/dump_state_utils.h"
#include "common/common/linked_object.h"
#include "common/common/logger.h"
#include "common/grpc/common.h"
#include "common/http/header_utility.h"
#include "common/http/headers.h"
#include "common/local_reply/local_reply.h"
#include "common/matcher/matcher.h"
#include "common/protobuf/utility.h"

namespace Envoy {
namespace Http {

class FilterManager;

class HttpMatchingDataImpl : public HttpMatchingData {
public:
  static absl::string_view name() { return "http"; }

  void onRequestHeaders(const Http::RequestHeaderMap& request_headers) {
    request_headers_ = &request_headers;
  }

  void onResponseHeaders(const Http::ResponseHeaderMap& response_headers) {
    response_headers_ = &response_headers;
  }

  Http::RequestHeaderMapOptConstRef requestHeaders() const override {
    return makeOptRefFromPtr(request_headers_);
  }

  Http::ResponseHeaderMapOptConstRef responseHeaders() const override {
    return makeOptRefFromPtr(response_headers_);
  }

private:
  const Http::RequestHeaderMap* request_headers_{};
  const Http::ResponseHeaderMap* response_headers_{};
};

using HttpMatchingDataImplSharedPtr = std::shared_ptr<HttpMatchingDataImpl>;

template <class HeaderType>
class HttpHeadersDataInputBase : public Matcher::DataInput<HttpMatchingData> {
public:
  explicit HttpHeadersDataInputBase(const std::string& name) : name_(name) {}

  virtual absl::optional<std::reference_wrapper<const HeaderType>>
  headerMap(const HttpMatchingData& data) const PURE;

  Matcher::DataInputGetResult get(const HttpMatchingData& data) override {
    const auto maybe_headers = headerMap(data);

    if (!maybe_headers) {
      return {Matcher::DataInputGetResult::DataAvailability::NotAvailable, absl::nullopt};
    }

    auto header = maybe_headers->get().get(name_);
    if (header.empty()) {
      return {Matcher::DataInputGetResult::DataAvailability::AllDataAvailable, absl::nullopt};
    }

    if (header_as_string_result_) {
      return {Matcher::DataInputGetResult::DataAvailability::AllDataAvailable,
              header_as_string_result_->result()};
    }

    header_as_string_result_ = HeaderUtility::getAllOfHeaderAsString(header, ",");

    return {Matcher::DataInputGetResult::DataAvailability::AllDataAvailable,
            header_as_string_result_->result()};
  }

private:
  const LowerCaseString name_;
  absl::optional<HeaderUtility::GetAllOfHeaderAsStringResult> header_as_string_result_;
};

class HttpRequestHeadersDataInput : public HttpHeadersDataInputBase<RequestHeaderMap> {
public:
  explicit HttpRequestHeadersDataInput(const std::string& name) : HttpHeadersDataInputBase(name) {}

  absl::optional<std::reference_wrapper<const RequestHeaderMap>>
  headerMap(const HttpMatchingData& data) const override {
    return data.requestHeaders();
  }
};

template <class DataInputType, class ProtoType>
class HttpHeadersDataInputFactoryBase : public Matcher::DataInputFactory<HttpMatchingData> {
public:
  explicit HttpHeadersDataInputFactoryBase(const std::string& name) : name_(name) {}

  std::string name() const override { return name_; }

  Matcher::DataInputPtr<HttpMatchingData>
  createDataInput(const Protobuf::Message& config,
                  ProtobufMessage::ValidationVisitor& validation_visitor) override {
    const auto& typed_config =
        MessageUtil::downcastAndValidate<const ProtoType&>(config, validation_visitor);

    return std::make_unique<DataInputType>(typed_config.header_name());
  };
  ProtobufTypes::MessagePtr createEmptyConfigProto() override {
    return std::make_unique<ProtoType>();
  }

private:
  const std::string name_;
};

class HttpRequestHeadersDataInputFactory
    : public HttpHeadersDataInputFactoryBase<
          HttpRequestHeadersDataInput, envoy::type::matcher::v3::HttpRequestHeaderMatchInput> {
public:
  HttpRequestHeadersDataInputFactory() : HttpHeadersDataInputFactoryBase("request-headers") {}
};

class HttpResponseHeadersDataInput : public HttpHeadersDataInputBase<ResponseHeaderMap> {
public:
  explicit HttpResponseHeadersDataInput(const std::string& name) : HttpHeadersDataInputBase(name) {}

  absl::optional<std::reference_wrapper<const ResponseHeaderMap>>
  headerMap(const HttpMatchingData& data) const override {
    return data.responseHeaders();
  }
};

class HttpResponseHeadersDataInputFactory
    : public HttpHeadersDataInputFactoryBase<
          HttpResponseHeadersDataInput, envoy::type::matcher::v3::HttpResponseHeaderMatchInput> {
public:
  HttpResponseHeadersDataInputFactory() : HttpHeadersDataInputFactoryBase("response-headers") {}
};

class SkipAction : public Matcher::ActionBase<
                       envoy::extensions::filters::common::matcher::action::v3::SkipFilter> {};

<<<<<<< HEAD
struct ActiveStreamFilterBase;

/**
 * Manages the shared match state between one or two filters.
 * The need for this class comes from the fact that a single instantiated filter can be wrapped by
 * two different ActiveStreamFilters, one for encoding and one for decoding. Certain match actions
 * should be made visible to both wrappers (e.g. the skip action), while other actions should be
 * sent to the underlying filter exactly once.
 */
class FilterMatchState {
public:
  FilterMatchState(Matcher::MatchTreeSharedPtr<HttpMatchingData> match_tree,
                   HttpMatchingDataImplSharedPtr matching_data)
      : match_tree_(std::move(match_tree)), matching_data_(std::move(matching_data)),
        match_tree_evaluated_(false), skip_filter_(false) {}

  void evaluateMatchTreeWithNewData(std::function<void(HttpMatchingDataImpl&)> update_func);

  StreamFilterBase* filter_{};

  bool skipFilter() const { return skip_filter_; }

private:
  Matcher::MatchTreeSharedPtr<HttpMatchingData> match_tree_;
  HttpMatchingDataImplSharedPtr matching_data_;
  bool match_tree_evaluated_ : 1;
  bool skip_filter_ : 1;
};

using FilterMatchStateSharedPtr = std::shared_ptr<FilterMatchState>;

=======
class SkipActionFactory : public Matcher::ActionFactory {
public:
  std::string name() const override { return "skip"; }
  Matcher::ActionFactoryCb createActionFactoryCb(const Protobuf::Message&) override {
    return []() { return std::make_unique<SkipAction>(); };
  }
  ProtobufTypes::MessagePtr createEmptyConfigProto() override {
    return std::make_unique<envoy::extensions::filters::common::matcher::action::v3::SkipFilter>();
  }
};
>>>>>>> 7b5544bf
/**
 * Base class wrapper for both stream encoder and decoder filters.
 *
 * This class is responsible for performing matching and updating match data when a match tree is
 * configured for the associated filter. When not using a match tree, only minimal overhead (i.e.
 * memory overhead of unused fields) should apply.
 */
struct ActiveStreamFilterBase : public virtual StreamFilterCallbacks,
                                Logger::Loggable<Logger::Id::http> {
  ActiveStreamFilterBase(FilterManager& parent, bool dual_filter,
                         FilterMatchStateSharedPtr match_state)
      : parent_(parent), iteration_state_(IterationState::Continue),
        filter_match_state_(std::move(match_state)), iterate_from_current_filter_(false),
        headers_continued_(false), continue_headers_continued_(false), end_stream_(false),
        dual_filter_(dual_filter), decode_headers_called_(false), encode_headers_called_(false) {}

  // Functions in the following block are called after the filter finishes processing
  // corresponding data. Those functions handle state updates and data storage (if needed)
  // according to the status returned by filter's callback functions.
  bool commonHandleAfter100ContinueHeadersCallback(FilterHeadersStatus status);
  bool commonHandleAfterHeadersCallback(FilterHeadersStatus status, bool& end_stream);
  bool commonHandleAfterDataCallback(FilterDataStatus status, Buffer::Instance& provided_data,
                                     bool& buffer_was_streaming);
  bool commonHandleAfterTrailersCallback(FilterTrailersStatus status);

  // Buffers provided_data.
  void commonHandleBufferData(Buffer::Instance& provided_data);

  // If iteration has stopped for all frame types, calls this function to buffer the data before
  // the filter processes data. The function also updates streaming state.
  void commonBufferDataIfStopAll(Buffer::Instance& provided_data, bool& buffer_was_streaming);

  void commonContinue();
  virtual bool canContinue() PURE;
  virtual Buffer::InstancePtr createBuffer() PURE;
  virtual Buffer::InstancePtr& bufferedData() PURE;
  virtual bool complete() PURE;
  virtual bool has100Continueheaders() PURE;
  virtual void do100ContinueHeaders() PURE;
  virtual void doHeaders(bool end_stream) PURE;
  virtual void doData(bool end_stream) PURE;
  virtual void doTrailers() PURE;
  virtual bool hasTrailers() PURE;
  virtual void doMetadata() PURE;
  // TODO(soya3129): make this pure when adding impl to encoder filter.
  virtual void handleMetadataAfterHeadersCallback() PURE;

  virtual void onMatchCallback(const Matcher::Action& action) PURE;

  // Http::StreamFilterCallbacks
  const Network::Connection* connection() override;
  Event::Dispatcher& dispatcher() override;
  void resetStream() override;
  Router::RouteConstSharedPtr route() override;
  Router::RouteConstSharedPtr route(const Router::RouteCallback& cb) override;
  Upstream::ClusterInfoConstSharedPtr clusterInfo() override;
  void clearRouteCache() override;
  uint64_t streamId() const override;
  StreamInfo::StreamInfo& streamInfo() override;
  Tracing::Span& activeSpan() override;
  Tracing::Config& tracingConfig() override;
  const ScopeTrackedObject& scope() override;

  // Functions to set or get iteration state.
  bool canIterate() { return iteration_state_ == IterationState::Continue; }
  bool stoppedAll() {
    return iteration_state_ == IterationState::StopAllBuffer ||
           iteration_state_ == IterationState::StopAllWatermark;
  }
  void allowIteration() {
    ASSERT(iteration_state_ != IterationState::Continue);
    iteration_state_ = IterationState::Continue;
  }
  MetadataMapVector* getSavedRequestMetadata() {
    if (saved_request_metadata_ == nullptr) {
      saved_request_metadata_ = std::make_unique<MetadataMapVector>();
    }
    return saved_request_metadata_.get();
  }
  MetadataMapVector* getSavedResponseMetadata() {
    if (saved_response_metadata_ == nullptr) {
      saved_response_metadata_ = std::make_unique<MetadataMapVector>();
    }
    return saved_response_metadata_.get();
  }
  bool skipFilter() const { return filter_match_state_ && filter_match_state_->skipFilter(); }

  // A vector to save metadata when the current filter's [de|en]codeMetadata() can not be called,
  // either because [de|en]codeHeaders() of the current filter returns StopAllIteration or because
  // [de|en]codeHeaders() adds new metadata to [de|en]code, but we don't know
  // [de|en]codeHeaders()'s return value yet. The storage is created on demand.
  std::unique_ptr<MetadataMapVector> saved_request_metadata_{nullptr};
  std::unique_ptr<MetadataMapVector> saved_response_metadata_{nullptr};
  // The state of iteration.
  enum class IterationState {
    Continue,            // Iteration has not stopped for any frame type.
    StopSingleIteration, // Iteration has stopped for headers, 100-continue, or data.
    StopAllBuffer,       // Iteration has stopped for all frame types, and following data should
                         // be buffered.
    StopAllWatermark,    // Iteration has stopped for all frame types, and following data should
                         // be buffered until high watermark is reached.
  };
  FilterManager& parent_;
  IterationState iteration_state_;

  FilterMatchStateSharedPtr filter_match_state_;
  // If the filter resumes iteration from a StopAllBuffer/Watermark state, the current filter
  // hasn't parsed data and trailers. As a result, the filter iteration should start with the
  // current filter instead of the next one. If true, filter iteration starts with the current
  // filter. Otherwise, starts with the next filter in the chain.
  bool iterate_from_current_filter_ : 1;
  bool headers_continued_ : 1;
  bool continue_headers_continued_ : 1;
  // If true, end_stream is called for this filter.
  bool end_stream_ : 1;
  const bool dual_filter_ : 1;
  bool decode_headers_called_ : 1;
  bool encode_headers_called_ : 1;

  friend FilterMatchState;
};

/**
 * Wrapper for a stream decoder filter.
 */
struct ActiveStreamDecoderFilter : public ActiveStreamFilterBase,
                                   public StreamDecoderFilterCallbacks,
                                   LinkedObject<ActiveStreamDecoderFilter> {
  ActiveStreamDecoderFilter(FilterManager& parent, StreamDecoderFilterSharedPtr filter,
                            FilterMatchStateSharedPtr match_state, bool dual_filter)
      : ActiveStreamFilterBase(parent, dual_filter, std::move(match_state)), handle_(filter) {}

  // ActiveStreamFilterBase
  bool canContinue() override;
  Buffer::InstancePtr createBuffer() override;
  Buffer::InstancePtr& bufferedData() override;
  bool complete() override;
  bool has100Continueheaders() override { return false; }
  void do100ContinueHeaders() override { NOT_REACHED_GCOVR_EXCL_LINE; }
  void doHeaders(bool end_stream) override;
  void doData(bool end_stream) override;
  void doMetadata() override {
    if (saved_request_metadata_ != nullptr) {
      drainSavedRequestMetadata();
    }
  }
  void doTrailers() override;
  bool hasTrailers() override;

  void drainSavedRequestMetadata();
  // This function is called after the filter calls decodeHeaders() to drain accumulated metadata.
  void handleMetadataAfterHeadersCallback() override;
  void onMatchCallback(const Matcher::Action& action) override {
    handle_->onMatchCallback(std::move(action));
  }

  // Http::StreamDecoderFilterCallbacks
  void addDecodedData(Buffer::Instance& data, bool streaming) override;
  void injectDecodedDataToFilterChain(Buffer::Instance& data, bool end_stream) override;
  RequestTrailerMap& addDecodedTrailers() override;
  MetadataMapVector& addDecodedMetadata() override;
  void continueDecoding() override;
  const Buffer::Instance* decodingBuffer() override;

  void modifyDecodingBuffer(std::function<void(Buffer::Instance&)> callback) override;

  void sendLocalReply(Code code, absl::string_view body,
                      std::function<void(ResponseHeaderMap& headers)> modify_headers,
                      const absl::optional<Grpc::Status::GrpcStatus> grpc_status,
                      absl::string_view details) override;
  void encode100ContinueHeaders(ResponseHeaderMapPtr&& headers) override;
  ResponseHeaderMapOptRef continueHeaders() const override;
  void encodeHeaders(ResponseHeaderMapPtr&& headers, bool end_stream,
                     absl::string_view details) override;
  ResponseHeaderMapOptRef responseHeaders() const override;
  void encodeData(Buffer::Instance& data, bool end_stream) override;
  void encodeTrailers(ResponseTrailerMapPtr&& trailers) override;
  ResponseTrailerMapOptRef responseTrailers() const override;
  void encodeMetadata(MetadataMapPtr&& metadata_map_ptr) override;
  void onDecoderFilterAboveWriteBufferHighWatermark() override;
  void onDecoderFilterBelowWriteBufferLowWatermark() override;
  void addDownstreamWatermarkCallbacks(DownstreamWatermarkCallbacks& watermark_callbacks) override;
  void
  removeDownstreamWatermarkCallbacks(DownstreamWatermarkCallbacks& watermark_callbacks) override;
  void setDecoderBufferLimit(uint32_t limit) override;
  uint32_t decoderBufferLimit() override;
  bool recreateStream(const Http::ResponseHeaderMap* original_response_headers) override;

  void addUpstreamSocketOptions(const Network::Socket::OptionsSharedPtr& options) override;

  Network::Socket::OptionsSharedPtr getUpstreamSocketOptions() const override;

  // Each decoder filter instance checks if the request passed to the filter is gRPC
  // so that we can issue gRPC local responses to gRPC requests. Filter's decodeHeaders()
  // called here may change the content type, so we must check it before the call.
  FilterHeadersStatus decodeHeaders(RequestHeaderMap& headers, bool end_stream) {
    is_grpc_request_ = Grpc::Common::isGrpcRequestHeaders(headers);
    FilterHeadersStatus status = handle_->decodeHeaders(headers, end_stream);
    return status;
  }

  void requestDataTooLarge();
  void requestDataDrained();

  void requestRouteConfigUpdate(
      Http::RouteConfigUpdatedCallbackSharedPtr route_config_updated_cb) override;
  absl::optional<Router::ConfigConstSharedPtr> routeConfig();

  StreamDecoderFilterSharedPtr handle_;
  bool is_grpc_request_{};
};

using ActiveStreamDecoderFilterPtr = std::unique_ptr<ActiveStreamDecoderFilter>;

/**
 * Wrapper for a stream encoder filter.
 */
struct ActiveStreamEncoderFilter : public ActiveStreamFilterBase,
                                   public StreamEncoderFilterCallbacks,
                                   LinkedObject<ActiveStreamEncoderFilter> {
  ActiveStreamEncoderFilter(FilterManager& parent, StreamEncoderFilterSharedPtr filter,
                            FilterMatchStateSharedPtr match_state, bool dual_filter)
      : ActiveStreamFilterBase(parent, dual_filter, std::move(match_state)), handle_(filter) {}

  // ActiveStreamFilterBase
  bool canContinue() override { return true; }
  Buffer::InstancePtr createBuffer() override;
  Buffer::InstancePtr& bufferedData() override;
  bool complete() override;
  bool has100Continueheaders() override;
  void do100ContinueHeaders() override;
  void doHeaders(bool end_stream) override;
  void doData(bool end_stream) override;
  void drainSavedResponseMetadata();
  void handleMetadataAfterHeadersCallback() override;
  void onMatchCallback(const Matcher::Action& action) override { handle_->onMatchCallback(action); }

  void doMetadata() override {
    if (saved_response_metadata_ != nullptr) {
      drainSavedResponseMetadata();
    }
  }
  void doTrailers() override;
  bool hasTrailers() override;

  // Http::StreamEncoderFilterCallbacks
  void addEncodedData(Buffer::Instance& data, bool streaming) override;
  void injectEncodedDataToFilterChain(Buffer::Instance& data, bool end_stream) override;
  ResponseTrailerMap& addEncodedTrailers() override;
  void addEncodedMetadata(MetadataMapPtr&& metadata_map) override;
  void onEncoderFilterAboveWriteBufferHighWatermark() override;
  void onEncoderFilterBelowWriteBufferLowWatermark() override;
  void setEncoderBufferLimit(uint32_t limit) override;
  uint32_t encoderBufferLimit() override;
  void continueEncoding() override;
  const Buffer::Instance* encodingBuffer() override;
  void modifyEncodingBuffer(std::function<void(Buffer::Instance&)> callback) override;
  void sendLocalReply(Code code, absl::string_view body,
                      std::function<void(ResponseHeaderMap& headers)> modify_headers,
                      const absl::optional<Grpc::Status::GrpcStatus> grpc_status,
                      absl::string_view details) override;
  Http1StreamEncoderOptionsOptRef http1StreamEncoderOptions() override;

  void responseDataTooLarge();
  void responseDataDrained();

  StreamEncoderFilterSharedPtr handle_;
};

using ActiveStreamEncoderFilterPtr = std::unique_ptr<ActiveStreamEncoderFilter>;

/**
 * Callbacks invoked by the FilterManager to pass filter data/events back to the caller.
 */
class FilterManagerCallbacks {
public:
  virtual ~FilterManagerCallbacks() = default;

  /**
   * Called when the provided headers have been encoded by all the filters in the chain.
   * @param response_headers the encoded headers.
   * @param end_stream whether this is a header only response.
   */
  virtual void encodeHeaders(ResponseHeaderMap& response_headers, bool end_stream) PURE;

  /**
   * Called when the provided 100 Continue headers have been encoded by all the filters in the
   * chain.
   * @param response_headers the encoded headers.
   */
  virtual void encode100ContinueHeaders(ResponseHeaderMap& response_headers) PURE;

  /**
   * Called when the provided data has been encoded by all filters in the chain.
   * @param data the encoded data.
   * @param end_stream whether this is the end of the response.
   */
  virtual void encodeData(Buffer::Instance& data, bool end_stream) PURE;

  /**
   * Called when the provided trailers have been encoded by all filters in the chain.
   * @param trailers the encoded trailers.
   */
  virtual void encodeTrailers(ResponseTrailerMap& trailers) PURE;

  /**
   * Called when the provided metadata has been encoded by all filters in the chain.
   * @param trailers the encoded trailers.
   */
  virtual void encodeMetadata(MetadataMapVector& metadata) PURE;

  /**
   * Injects request trailers into a stream that originally did not have request trailers.
   */
  virtual void setRequestTrailers(RequestTrailerMapPtr&& request_trailers) PURE;

  /**
   * Passes ownership of received continue headers to the parent. This may be called multiple times
   * in the case of multiple upstream calls.
   */
  virtual void setContinueHeaders(ResponseHeaderMapPtr&& response_headers) PURE;

  /**
   * Passes ownership of received response headers to the parent. This may be called multiple times
   * in the case of multiple upstream calls.
   */
  virtual void setResponseHeaders(ResponseHeaderMapPtr&& response_headers) PURE;

  /**
   * Passes ownership of received response trailers to the parent. This may be called multiple times
   * in the case of multiple upstream calls.
   */
  virtual void setResponseTrailers(ResponseTrailerMapPtr&& response_trailers) PURE;

  /**
   * Updates response code stats based on the details in the headers.
   */
  virtual void chargeStats(const ResponseHeaderMap& headers) PURE;

  // TODO(snowp): We should consider moving filter access to headers/trailers to happen via the
  // callbacks instead of via the encode/decode callbacks on the filters.

  /**
   * The downstream request headers if set.
   */
  virtual RequestHeaderMapOptRef requestHeaders() PURE;

  /**
   * The downstream request trailers if present.
   */
  virtual RequestTrailerMapOptRef requestTrailers() PURE;

  /**
   * Retrieves a pointer to the continue headers set via the call to setContinueHeaders.
   */
  virtual ResponseHeaderMapOptRef continueHeaders() PURE;

  /**
   * Retrieves a pointer to the response headers set via the last call to setResponseHeaders.
   * Note that response headers might be set multiple times (e.g. if a local reply is issued after
   * headers have been received but before headers have been encoded), so it is not safe in general
   * to assume that any set of headers will be valid for the duration of a stream.
   */
  virtual ResponseHeaderMapOptRef responseHeaders() PURE;

  /**
   * Retrieves a pointer to the last response trailers set via setResponseTrailers.
   * Note that response trailers might be set multiple times, so it is not safe in general to assume
   * that any set of trailers will be valid for the duration of the stream.
   */
  virtual ResponseTrailerMapOptRef responseTrailers() PURE;

  /**
   * Called after encoding has completed.
   */
  virtual void endStream() PURE;

  /**
   * Called when the stream write buffer is no longer above the low watermark.
   */
  virtual void onDecoderFilterBelowWriteBufferLowWatermark() PURE;

  /**
   * Called when the stream write buffer is above above the high watermark.
   */
  virtual void onDecoderFilterAboveWriteBufferHighWatermark() PURE;

  /**
   * Called when the FilterManager creates an Upgrade filter chain.
   */
  virtual void upgradeFilterChainCreated() PURE;

  /**
   * Called when request activity indicates that the request timeout should be disarmed.
   */
  virtual void disarmRequestTimeout() PURE;

  /**
   * Called when stream activity indicates that the stream idle timeout should be reset.
   */
  virtual void resetIdleTimer() PURE;

  /**
   * Called when the stream should be re-created, e.g. for an internal redirect.
   */
  virtual void recreateStream(StreamInfo::FilterStateSharedPtr filter_state) PURE;

  /**
   * Called when the stream should be reset.
   */
  virtual void resetStream() PURE;

  /**
   * Returns the upgrade map for the current route entry.
   */
  virtual const Router::RouteEntry::UpgradeMap* upgradeMap() PURE;

  /**
   * Returns the cluster info for the current route entry.
   */
  virtual Upstream::ClusterInfoConstSharedPtr clusterInfo() PURE;

  /**
   * Returns the current route.
   */
  virtual Router::RouteConstSharedPtr route(const Router::RouteCallback& cb) PURE;

  /**
   * Clears the cached route.
   */
  virtual void clearRouteCache() PURE;

  /**
   * Returns the current route configuration.
   */
  virtual absl::optional<Router::ConfigConstSharedPtr> routeConfig() PURE;

  /**
   * Update the current route configuration.
   */
  virtual void
  requestRouteConfigUpdate(Http::RouteConfigUpdatedCallbackSharedPtr route_config_updated_cb) PURE;

  /**
   * Returns the current active span.
   */
  virtual Tracing::Span& activeSpan() PURE;

  // TODO(snowp): It might make more sense to pass (optional?) counters to the FM instead of
  // calling back out to the AS to record them.
  /**
   * Called when a stream fails due to the response data being too large.
   */
  virtual void onResponseDataTooLarge() PURE;

  /**
   * Called when a stream fails due to the request data being too large.
   */
  virtual void onRequestDataTooLarge() PURE;

  /**
   * Returns the Http1StreamEncoderOptions associated with the response encoder.
   */
  virtual Http1StreamEncoderOptionsOptRef http1StreamEncoderOptions() PURE;

  /**
   * Called when a local reply is made by the filter manager.
   * @param code the response code of the local reply.
   */
  virtual void onLocalReply(Code code) PURE;

  /**
   * Returns the tracing configuration to use for this stream.
   */
  virtual Tracing::Config& tracingConfig() PURE;

  /**
   * Returns the tracked scope to use for this stream.
   */
  virtual const ScopeTrackedObject& scope() PURE;
};

/**
 * This class allows the remote address to be overridden for HTTP stream info. This is used for
 * XFF handling. This is required to avoid providing stream info with a non-const address provider.
 * Private inheritance from SocketAddressProvider is used to make sure users get the address
 * provider via the normal getter.
 */
class OverridableRemoteSocketAddressSetterStreamInfo : public StreamInfo::StreamInfoImpl,
                                                       private Network::SocketAddressProvider {
public:
  using StreamInfoImpl::StreamInfoImpl;

  void setDownstreamRemoteAddress(
      const Network::Address::InstanceConstSharedPtr& downstream_remote_address) {
    // TODO(rgs1): we should assert overridden_downstream_remote_address_ is nullptr,
    // but we are currently relaxing this as a workaround to:
    //
    // https://github.com/envoyproxy/envoy/pull/14432#issuecomment-758167614
    overridden_downstream_remote_address_ = downstream_remote_address;
  }

  // StreamInfo::StreamInfo
  const Network::SocketAddressProvider& downstreamAddressProvider() const override { return *this; }

  // Network::SocketAddressProvider
  const Network::Address::InstanceConstSharedPtr& localAddress() const override {
    return StreamInfoImpl::downstreamAddressProvider().localAddress();
  }
  bool localAddressRestored() const override {
    return StreamInfoImpl::downstreamAddressProvider().localAddressRestored();
  }
  const Network::Address::InstanceConstSharedPtr& remoteAddress() const override {
    return overridden_downstream_remote_address_ != nullptr
               ? overridden_downstream_remote_address_
               : StreamInfoImpl::downstreamAddressProvider().remoteAddress();
  }
  const Network::Address::InstanceConstSharedPtr& directRemoteAddress() const override {
    return StreamInfoImpl::downstreamAddressProvider().directRemoteAddress();
  }

private:
  Network::Address::InstanceConstSharedPtr overridden_downstream_remote_address_;
};

/**
 * FilterManager manages decoding a request through a series of decoding filter and the encoding
 * of the resulting response.
 */
class FilterManager : public ScopeTrackedObject,
                      FilterChainFactoryCallbacks,
                      Logger::Loggable<Logger::Id::http> {
public:
  FilterManager(FilterManagerCallbacks& filter_manager_callbacks, Event::Dispatcher& dispatcher,
                const Network::Connection& connection, uint64_t stream_id, bool proxy_100_continue,
                uint32_t buffer_limit, FilterChainFactory& filter_chain_factory,
                const LocalReply::LocalReply& local_reply, Http::Protocol protocol,
                TimeSource& time_source, StreamInfo::FilterStateSharedPtr parent_filter_state,
                StreamInfo::FilterState::LifeSpan filter_state_life_span)
      : filter_manager_callbacks_(filter_manager_callbacks), dispatcher_(dispatcher),
        connection_(connection), stream_id_(stream_id), proxy_100_continue_(proxy_100_continue),
        buffer_limit_(buffer_limit), filter_chain_factory_(filter_chain_factory),
        local_reply_(local_reply),
        stream_info_(protocol, time_source, connection.addressProviderSharedPtr(),
                     parent_filter_state, filter_state_life_span) {}
  ~FilterManager() override {
    ASSERT(state_.destroyed_);
    ASSERT(state_.filter_call_state_ == 0);
  }

  // ScopeTrackedObject
  void dumpState(std::ostream& os, int indent_level = 0) const override {
    const char* spaces = spacesForLevel(indent_level);
    os << spaces << "FilterManager " << this << DUMP_MEMBER(state_.has_continue_headers_) << "\n";

    DUMP_DETAILS(filter_manager_callbacks_.requestHeaders());
    DUMP_DETAILS(filter_manager_callbacks_.requestTrailers());
    DUMP_DETAILS(filter_manager_callbacks_.responseHeaders());
    DUMP_DETAILS(filter_manager_callbacks_.responseTrailers());
    DUMP_DETAILS(&stream_info_);
  }

  // Http::FilterChainFactoryCallbacks
  void addStreamDecoderFilter(StreamDecoderFilterSharedPtr filter) override {
    addStreamDecoderFilterWorker(filter, nullptr, false);
  }
  void addStreamDecoderFilter(StreamDecoderFilterSharedPtr filter,
                              Matcher::MatchTreeSharedPtr<HttpMatchingData> match_tree) override {
    if (match_tree) {
      addStreamDecoderFilterWorker(
          filter,
          std::make_shared<FilterMatchState>(std::move(match_tree),
                                             std::make_shared<HttpMatchingDataImpl>()),
          false);
      return;
    }

    addStreamDecoderFilterWorker(filter, nullptr, false);
  }
  void addStreamEncoderFilter(StreamEncoderFilterSharedPtr filter) override {
    addStreamEncoderFilterWorker(filter, nullptr, false);
  }
  void addStreamEncoderFilter(StreamEncoderFilterSharedPtr filter,
                              Matcher::MatchTreeSharedPtr<HttpMatchingData> match_tree) override {
    if (match_tree) {
      addStreamEncoderFilterWorker(
          filter,
          std::make_shared<FilterMatchState>(std::move(match_tree),
                                             std::make_shared<HttpMatchingDataImpl>()),
          false);
      return;
    }

    addStreamEncoderFilterWorker(filter, nullptr, false);
  }
  void addStreamFilter(StreamFilterSharedPtr filter) override {
    addStreamDecoderFilterWorker(filter, nullptr, true);
    addStreamEncoderFilterWorker(filter, nullptr, true);
  }
  void addStreamFilter(StreamFilterSharedPtr filter,
                       Matcher::MatchTreeSharedPtr<HttpMatchingData> match_tree) override {
    // Note that we share the match data and tree between the two filters to allow things like
    // matching on both request and response data.
    // TODO(snowp): The match tree might be fully evaluated twice, ideally we should expose
    // the result to both filters after the first match evaluation.
    if (match_tree) {
      auto matching_state = std::make_shared<FilterMatchState>(
          std::move(match_tree), std::make_shared<HttpMatchingDataImpl>());
      addStreamDecoderFilterWorker(filter, matching_state, true);
      addStreamEncoderFilterWorker(filter, std::move(matching_state), true);
      return;
    }

    addStreamDecoderFilterWorker(filter, nullptr, true);
    addStreamEncoderFilterWorker(filter, nullptr, true);
  }
  void addAccessLogHandler(AccessLog::InstanceSharedPtr handler) override;

  void log() {
    RequestHeaderMap* request_headers = nullptr;
    if (filter_manager_callbacks_.requestHeaders()) {
      request_headers = filter_manager_callbacks_.requestHeaders().ptr();
    }
    ResponseHeaderMap* response_headers = nullptr;
    if (filter_manager_callbacks_.responseHeaders()) {
      response_headers = filter_manager_callbacks_.responseHeaders().ptr();
    }
    ResponseTrailerMap* response_trailers = nullptr;
    if (filter_manager_callbacks_.responseTrailers()) {
      response_trailers = filter_manager_callbacks_.responseTrailers().ptr();
    }

    for (const auto& log_handler : access_log_handlers_) {
      log_handler->log(request_headers, response_headers, response_trailers, stream_info_);
    }
  }

  void onStreamComplete() {
    for (auto& filter : decoder_filters_) {
      filter->handle_->onStreamComplete();
    }

    for (auto& filter : encoder_filters_) {
      // Do not call onStreamComplete twice for dual registered filters.
      if (!filter->dual_filter_) {
        filter->handle_->onStreamComplete();
      }
    }
  }

  void destroyFilters() {
    state_.destroyed_ = true;

    for (auto& filter : decoder_filters_) {
      filter->handle_->onDestroy();
    }

    for (auto& filter : encoder_filters_) {
      // Do not call on destroy twice for dual registered filters.
      if (!filter->dual_filter_) {
        filter->handle_->onDestroy();
      }
    }
  }

  /**
   * Decodes the provided headers starting at the first filter in the chain.
   * @param headers the headers to decode.
   * @param end_stream whether the request is header only.
   */
  void decodeHeaders(RequestHeaderMap& headers, bool end_stream) {
    decodeHeaders(nullptr, headers, end_stream);
  }

  /**
   * Decodes the provided data starting at the first filter in the chain.
   * @param data the data to decode.
   * @param end_stream whether this data is the end of the request.
   */
  void decodeData(Buffer::Instance& data, bool end_stream) {
    decodeData(nullptr, data, end_stream, FilterIterationStartState::CanStartFromCurrent);
  }

  /**
   * Decodes the provided trailers starting at the first filter in the chain.
   * @param trailers the trailers to decode.
   */
  void decodeTrailers(RequestTrailerMap& trailers) { decodeTrailers(nullptr, trailers); }

  /**
   * Decodes the provided metadata starting at the first filter in the chain.
   * @param metadata_map the metadata to decode.
   */
  void decodeMetadata(MetadataMap& metadata_map) { decodeMetadata(nullptr, metadata_map); }

  // TODO(snowp): Make private as filter chain construction is moved into FM.
  void addStreamDecoderFilterWorker(StreamDecoderFilterSharedPtr filter,
                                    FilterMatchStateSharedPtr match_state, bool dual_filter);
  void addStreamEncoderFilterWorker(StreamEncoderFilterSharedPtr filter,
                                    FilterMatchStateSharedPtr match_state, bool dual_filter);

  void disarmRequestTimeout();

  /**
   * If end_stream is true, marks decoding as complete. This is a noop if end_stream is false.
   * @param end_stream whether decoding is complete.
   */
  void maybeEndDecode(bool end_stream);

  /**
   * If end_stream is true, marks encoding as complete. This is a noop if end_stream is false.
   * @param end_stream whether encoding is complete.
   */
  void maybeEndEncode(bool end_stream);

  void sendLocalReply(bool is_grpc_request, Code code, absl::string_view body,
                      const std::function<void(ResponseHeaderMap& headers)>& modify_headers,
                      const absl::optional<Grpc::Status::GrpcStatus> grpc_status,
                      absl::string_view details);
  /**
   * Sends a local reply by constructing a response and passing it through all the encoder
   * filters. The resulting response will be passed out via the FilterManagerCallbacks.
   */
  void sendLocalReplyViaFilterChain(
      bool is_grpc_request, Code code, absl::string_view body,
      const std::function<void(ResponseHeaderMap& headers)>& modify_headers, bool is_head_request,
      const absl::optional<Grpc::Status::GrpcStatus> grpc_status, absl::string_view details);

  /**
   * Sends a local reply by constructing a response and skipping the encoder filters. The
   * resulting response will be passed out via the FilterManagerCallbacks.
   */
  void sendDirectLocalReply(Code code, absl::string_view body,
                            const std::function<void(ResponseHeaderMap& headers)>& modify_headers,
                            bool is_head_request,
                            const absl::optional<Grpc::Status::GrpcStatus> grpc_status);

  // Possibly increases buffer_limit_ to the value of limit.
  void setBufferLimit(uint32_t limit);

  /**
   * @return bool whether any above high watermark triggers are currently active
   */
  bool aboveHighWatermark() { return high_watermark_count_ != 0; }

  // Pass on watermark callbacks to watermark subscribers. This boils down to passing watermark
  // events for this stream and the downstream connection to the router filter.
  void callHighWatermarkCallbacks();
  void callLowWatermarkCallbacks();

  void requestHeadersInitialized() {
    if (Http::Headers::get().MethodValues.Head ==
        filter_manager_callbacks_.requestHeaders()->getMethodValue()) {
      state_.is_head_request_ = true;
    }
    state_.is_grpc_request_ =
        Grpc::Common::isGrpcRequestHeaders(filter_manager_callbacks_.requestHeaders().ref());
  }

  /**
   * Marks local processing as complete.
   */
  void setLocalComplete() { state_.local_complete_ = true; }

  /**
   * Whether the filters have been destroyed.
   */
  bool destroyed() const { return state_.destroyed_; }

  /**
   * Whether remote processing has been marked as complete.
   */
  bool remoteComplete() const { return state_.remote_complete_; }

  /**
   * Instructs the FilterManager to not create a filter chain. This makes it possible to issue
   * a local reply without the overhead of creating and traversing the filters.
   */
  void skipFilterChainCreation() {
    ASSERT(!state_.created_filter_chain_);
    state_.created_filter_chain_ = true;
  }

  // TODO(snowp): This should probably return a StreamInfo instead of the impl.
  StreamInfo::StreamInfoImpl& streamInfo() { return stream_info_; }
  const StreamInfo::StreamInfoImpl& streamInfo() const { return stream_info_; }
  void setDownstreamRemoteAddress(
      const Network::Address::InstanceConstSharedPtr& downstream_remote_address) {
    stream_info_.setDownstreamRemoteAddress(downstream_remote_address);
  }

  // Set up the Encoder/Decoder filter chain.
  bool createFilterChain();

  const Network::Connection* connection() const { return &connection_; }

  uint64_t streamId() const { return stream_id_; }

private:
  // Indicates which filter to start the iteration with.
  enum class FilterIterationStartState { AlwaysStartFromNext, CanStartFromCurrent };

  // Returns the encoder filter to start iteration with.
  std::list<ActiveStreamEncoderFilterPtr>::iterator
  commonEncodePrefix(ActiveStreamEncoderFilter* filter, bool end_stream,
                     FilterIterationStartState filter_iteration_start_state);
  // Returns the decoder filter to start iteration with.
  std::list<ActiveStreamDecoderFilterPtr>::iterator
  commonDecodePrefix(ActiveStreamDecoderFilter* filter,
                     FilterIterationStartState filter_iteration_start_state);
  void addDecodedData(ActiveStreamDecoderFilter& filter, Buffer::Instance& data, bool streaming);
  RequestTrailerMap& addDecodedTrailers();
  MetadataMapVector& addDecodedMetadata();
  // Helper function for the case where we have a header only request, but a filter adds a body
  // to it.
  void maybeContinueDecoding(
      const std::list<ActiveStreamDecoderFilterPtr>::iterator& maybe_continue_data_entry);
  void decodeHeaders(ActiveStreamDecoderFilter* filter, RequestHeaderMap& headers, bool end_stream);
  // Sends data through decoding filter chains. filter_iteration_start_state indicates which
  // filter to start the iteration with.
  void decodeData(ActiveStreamDecoderFilter* filter, Buffer::Instance& data, bool end_stream,
                  FilterIterationStartState filter_iteration_start_state);
  void decodeTrailers(ActiveStreamDecoderFilter* filter, RequestTrailerMap& trailers);
  void decodeMetadata(ActiveStreamDecoderFilter* filter, MetadataMap& metadata_map);
  void addEncodedData(ActiveStreamEncoderFilter& filter, Buffer::Instance& data, bool streaming);
  ResponseTrailerMap& addEncodedTrailers();
  void encode100ContinueHeaders(ActiveStreamEncoderFilter* filter, ResponseHeaderMap& headers);
  // As with most of the encode functions, this runs encodeHeaders on various
  // filters before calling encodeHeadersInternal which does final header munging and passes the
  // headers to the encoder.
  void maybeContinueEncoding(
      const std::list<ActiveStreamEncoderFilterPtr>::iterator& maybe_continue_data_entry);
  void encodeHeaders(ActiveStreamEncoderFilter* filter, ResponseHeaderMap& headers,
                     bool end_stream);
  // Sends data through encoding filter chains. filter_iteration_start_state indicates which
  // filter to start the iteration with, and finally calls encodeDataInternal
  // to update stats, do end stream bookkeeping, and send the data to encoder.
  void encodeData(ActiveStreamEncoderFilter* filter, Buffer::Instance& data, bool end_stream,
                  FilterIterationStartState filter_iteration_start_state);
  void encodeTrailers(ActiveStreamEncoderFilter* filter, ResponseTrailerMap& trailers);
  void encodeMetadata(ActiveStreamEncoderFilter* filter, MetadataMapPtr&& metadata_map_ptr);

  // Returns true if new metadata is decoded. Otherwise, returns false.
  bool processNewlyAddedMetadata();

  // Returns true if filter has stopped iteration for all frame types. Otherwise, returns false.
  // filter_streaming is the variable to indicate if stream is streaming, and its value may be
  // changed by the function.
  bool handleDataIfStopAll(ActiveStreamFilterBase& filter, Buffer::Instance& data,
                           bool& filter_streaming);

  MetadataMapVector* getRequestMetadataMapVector() {
    if (request_metadata_map_vector_ == nullptr) {
      request_metadata_map_vector_ = std::make_unique<MetadataMapVector>();
    }
    return request_metadata_map_vector_.get();
  }

  FilterManagerCallbacks& filter_manager_callbacks_;
  Event::Dispatcher& dispatcher_;
  const Network::Connection& connection_;
  const uint64_t stream_id_;
  const bool proxy_100_continue_;

  std::list<ActiveStreamDecoderFilterPtr> decoder_filters_;
  std::list<ActiveStreamEncoderFilterPtr> encoder_filters_;
  std::list<AccessLog::InstanceSharedPtr> access_log_handlers_;

  // Stores metadata added in the decoding filter that is being processed. Will be cleared before
  // processing the next filter. The storage is created on demand. We need to store metadata
  // temporarily in the filter in case the filter has stopped all while processing headers.
  std::unique_ptr<MetadataMapVector> request_metadata_map_vector_;
  Buffer::InstancePtr buffered_response_data_;
  Buffer::InstancePtr buffered_request_data_;
  uint32_t buffer_limit_{0};
  uint32_t high_watermark_count_{0};
  std::list<DownstreamWatermarkCallbacks*> watermark_callbacks_;
  Network::Socket::OptionsSharedPtr upstream_options_ =
      std::make_shared<Network::Socket::Options>();

  FilterChainFactory& filter_chain_factory_;
  const LocalReply::LocalReply& local_reply_;
  OverridableRemoteSocketAddressSetterStreamInfo stream_info_;
  // TODO(snowp): Once FM has been moved to its own file we'll make these private classes of FM,
  // at which point they no longer need to be friends.
  friend ActiveStreamFilterBase;
  friend ActiveStreamDecoderFilter;
  friend ActiveStreamEncoderFilter;

  /**
   * Flags that keep track of which filter calls are currently in progress.
   */
  // clang-format off
    struct FilterCallState {
      static constexpr uint32_t DecodeHeaders   = 0x01;
      static constexpr uint32_t DecodeData      = 0x02;
      static constexpr uint32_t DecodeTrailers  = 0x04;
      static constexpr uint32_t EncodeHeaders   = 0x08;
      static constexpr uint32_t EncodeData      = 0x10;
      static constexpr uint32_t EncodeTrailers  = 0x20;
      // Encode100ContinueHeaders is a bit of a special state as 100 continue
      // headers may be sent during request processing. This state is only used
      // to verify we do not encode100Continue headers more than once per
      // filter.
      static constexpr uint32_t Encode100ContinueHeaders  = 0x40;
      // Used to indicate that we're processing the final [En|De]codeData frame,
      // i.e. end_stream = true
      static constexpr uint32_t LastDataFrame = 0x80;
    };
  // clang-format on

  struct State {
    State()
        : remote_complete_(false), local_complete_(false), has_continue_headers_(false),
          created_filter_chain_(false), is_head_request_(false), is_grpc_request_(false),
          non_100_response_headers_encoded_(false) {}

    uint32_t filter_call_state_{0};

    bool remote_complete_ : 1;
    bool local_complete_ : 1; // This indicates that local is complete prior to filter processing.
                              // A filter can still stop the stream from being complete as seen
                              // by the codec.
    // By default, we will assume there are no 100-Continue headers. If encode100ContinueHeaders
    // is ever called, this is set to true so commonContinue resumes processing the 100-Continue.
    bool has_continue_headers_ : 1;
    bool created_filter_chain_ : 1;
    // These two are latched on initial header read, to determine if the original headers
    // constituted a HEAD or gRPC request, respectively.
    bool is_head_request_ : 1;
    bool is_grpc_request_ : 1;
    // Tracks if headers other than 100-Continue have been encoded to the codec.
    bool non_100_response_headers_encoded_ : 1;

    // The following 3 members are booleans rather than part of the space-saving bitfield as they
    // are passed as arguments to functions expecting bools. Extend State using the bitfield
    // where possible.
    bool encoder_filters_streaming_{true};
    bool decoder_filters_streaming_{true};
    bool destroyed_{false};

    // Used to track which filter is the latest filter that has received data.
    ActiveStreamEncoderFilter* latest_data_encoding_filter_{};
    ActiveStreamDecoderFilter* latest_data_decoding_filter_{};
  };

  State state_;
};

} // namespace Http
} // namespace Envoy<|MERGE_RESOLUTION|>--- conflicted
+++ resolved
@@ -152,7 +152,6 @@
 class SkipAction : public Matcher::ActionBase<
                        envoy::extensions::filters::common::matcher::action::v3::SkipFilter> {};
 
-<<<<<<< HEAD
 struct ActiveStreamFilterBase;
 
 /**
@@ -184,7 +183,6 @@
 
 using FilterMatchStateSharedPtr = std::shared_ptr<FilterMatchState>;
 
-=======
 class SkipActionFactory : public Matcher::ActionFactory {
 public:
   std::string name() const override { return "skip"; }
@@ -195,7 +193,7 @@
     return std::make_unique<envoy::extensions::filters::common::matcher::action::v3::SkipFilter>();
   }
 };
->>>>>>> 7b5544bf
+
 /**
  * Base class wrapper for both stream encoder and decoder filters.
  *

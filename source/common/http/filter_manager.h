--- conflicted
+++ resolved
@@ -1100,23 +1100,12 @@
                           FilterChainFactory& filter_chain_factory,
                           const LocalReply::LocalReply& local_reply, Http::Protocol protocol,
                           TimeSource& time_source,
-<<<<<<< HEAD
-                          StreamInfo::FilterStateSharedPtr ancestor_filter_state)
-      : FilterManager(filter_manager_callbacks, dispatcher, connection, stream_id, account,
-                      proxy_100_continue, buffer_limit, filter_chain_factory),
-        stream_info_(protocol, time_source, connection.connectionInfoProviderSharedPtr(),
-                     StreamInfo::FilterState::LifeSpan::FilterChain,
-                     std::move(ancestor_filter_state)),
-        local_reply_(local_reply) {}
-=======
                           StreamInfo::FilterStateSharedPtr parent_filter_state,
-                          StreamInfo::FilterState::LifeSpan filter_state_life_span,
                           Server::OverloadManager& overload_manager)
       : FilterManager(filter_manager_callbacks, dispatcher, connection, stream_id, account,
                       proxy_100_continue, buffer_limit, filter_chain_factory),
         stream_info_(protocol, time_source, connection.connectionInfoProviderSharedPtr(),
-                     parent_filter_state, filter_state_life_span,
-                     StreamInfo::FilterState::LifeSpan::FilterChain),
+                     parent_filter_state, StreamInfo::FilterState::LifeSpan::FilterChain),
         local_reply_(local_reply),
         downstream_filter_load_shed_point_(overload_manager.getLoadShedPoint(
             Server::LoadShedPointName::get().HttpDownstreamFilterCheck)) {
@@ -1125,7 +1114,6 @@
         "LoadShedPoint envoy.load_shed_points.http_downstream_filter_check is not found. "
         "Is it configured?");
   }
->>>>>>> 28e383ec
   ~DownstreamFilterManager() override {
     ASSERT(prepared_local_reply_ == nullptr,
            "Filter Manager destroyed without executing prepared local reply");

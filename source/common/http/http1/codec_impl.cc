--- conflicted
+++ resolved
@@ -389,53 +389,10 @@
   encodeHeadersBase(headers, end_stream);
 }
 
-<<<<<<< HEAD
 const ToLowerTable& ConnectionImpl::toLowerTable() {
   static auto* table = new ToLowerTable();
   return *table;
 }
-=======
-http_parser_settings ConnectionImpl::settings_{
-    [](http_parser* parser) -> int {
-      static_cast<ConnectionImpl*>(parser->data)->onMessageBeginBase();
-      return 0;
-    },
-    [](http_parser* parser, const char* at, size_t length) -> int {
-      static_cast<ConnectionImpl*>(parser->data)->onUrl(at, length);
-      return 0;
-    },
-    nullptr, // on_status
-    [](http_parser* parser, const char* at, size_t length) -> int {
-      static_cast<ConnectionImpl*>(parser->data)->onHeaderField(at, length);
-      return 0;
-    },
-    [](http_parser* parser, const char* at, size_t length) -> int {
-      static_cast<ConnectionImpl*>(parser->data)->onHeaderValue(at, length);
-      return 0;
-    },
-    [](http_parser* parser) -> int {
-      return static_cast<ConnectionImpl*>(parser->data)->onHeadersCompleteBase();
-    },
-    [](http_parser* parser, const char* at, size_t length) -> int {
-      static_cast<ConnectionImpl*>(parser->data)->bufferBody(at, length);
-      return 0;
-    },
-    [](http_parser* parser) -> int {
-      static_cast<ConnectionImpl*>(parser->data)->onMessageCompleteBase();
-      return 0;
-    },
-    [](http_parser* parser) -> int {
-      // A 0-byte chunk header is used to signal the end of the chunked body.
-      // When this function is called, http-parser holds the size of the chunk in
-      // parser->content_length. See
-      // https://github.com/nodejs/http-parser/blob/v2.9.3/http_parser.h#L336
-      const bool is_final_chunk = (parser->content_length == 0);
-      static_cast<ConnectionImpl*>(parser->data)->onChunkHeader(is_final_chunk);
-      return 0;
-    },
-    nullptr // on_chunk_complete
-};
->>>>>>> f0ebefc2
 
 ConnectionImpl::ConnectionImpl(Network::Connection& connection, Stats::Scope& stats,
                                uint32_t max_headers_kb, const uint32_t max_headers_count,
@@ -492,22 +449,9 @@
     return false;
   }
 
-<<<<<<< HEAD
-  ssize_t total_parsed = 0;
-  uint64_t num_slices = data.getRawSlices(nullptr, 0);
-  absl::FixedArray<Buffer::RawSlice> slices(num_slices);
-  data.getRawSlices(slices.begin(), num_slices);
-  for (const Buffer::RawSlice& slice : slices) {
-    total_parsed += slice.len_;
-    processBody(slice);
-  }
-  ENVOY_CONN_LOG(trace, "direct-dispatched {} bytes", connection_, total_parsed);
-  data.drain(total_parsed);
-=======
   ENVOY_CONN_LOG(trace, "direct-dispatched {} bytes", connection_, data.length());
   onBody(data);
   data.drain(data.length());
->>>>>>> f0ebefc2
   return true;
 }
 
@@ -606,16 +550,6 @@
       sendProtocolError(Http1ResponseCodeDetails::get().InvalidCharacters);
       throw CodecProtocolException("http/1.1 protocol error: header value contains invalid chars");
     }
-<<<<<<< HEAD
-  } else if (ParserFactory::usesLegacyParser() &&
-             header_value.find('\0') != absl::string_view::npos) {
-    // http-parser should filter for this
-    // (https://tools.ietf.org/html/rfc7230#section-3.2.6), but it doesn't today. HeaderStrings
-    // have an invariant that they must not contain embedded zero characters
-    // (NUL, ASCII 0x0).
-    throw CodecProtocolException("http/1.1 protocol error: header value contains NUL");
-=======
->>>>>>> f0ebefc2
   }
 
   header_parsing_state_ = HeaderParsingState::Value;
@@ -704,9 +638,6 @@
   return handling_upgrade_ ? 2 : rc;
 }
 
-<<<<<<< HEAD
-int ConnectionImpl::onMessageCompleteBase() {
-=======
 void ConnectionImpl::bufferBody(const char* data, size_t length) {
   buffered_body_.add(data, length);
 }
@@ -727,8 +658,7 @@
   }
 }
 
-void ConnectionImpl::onMessageCompleteBase() {
->>>>>>> f0ebefc2
+int ConnectionImpl::onMessageCompleteBase() {
   ENVOY_CONN_LOG(trace, "message complete", connection_);
 
   dispatchBufferedBody();
@@ -768,22 +698,13 @@
   onResetStream(reason);
 }
 
-<<<<<<< HEAD
-ServerConnectionImpl::ServerConnectionImpl(Network::Connection& connection, Stats::Scope& stats,
-                                           ServerConnectionCallbacks& callbacks,
-                                           const Http1Settings& settings,
-                                           uint32_t max_request_headers_kb,
-                                           const uint32_t max_request_headers_count)
-    : ConnectionImpl(connection, stats, MessageType::Request, max_request_headers_kb,
-=======
 ServerConnectionImpl::ServerConnectionImpl(
     Network::Connection& connection, Stats::Scope& stats, ServerConnectionCallbacks& callbacks,
     const Http1Settings& settings, uint32_t max_request_headers_kb,
     const uint32_t max_request_headers_count,
     envoy::config::core::v3::HttpProtocolOptions::HeadersWithUnderscoresAction
         headers_with_underscores_action)
-    : ConnectionImpl(connection, stats, HTTP_REQUEST, max_request_headers_kb,
->>>>>>> f0ebefc2
+    : ConnectionImpl(connection, stats, MessageType::Request, max_request_headers_kb,
                      max_request_headers_count, formatter(settings), settings.enable_trailers_),
       callbacks_(callbacks), codec_settings_(settings), response_buffer_releasor_([this](const Buffer::OwnedBufferFragmentImpl* fragment) {
         releaseOutboundResponse(fragment);
@@ -795,14 +716,10 @@
       max_outbound_responses_(
           Runtime::getInteger("envoy.do_not_use_going_away_max_http2_outbound_responses", 2)),
       flood_protection_(
-<<<<<<< HEAD
-          Runtime::runtimeFeatureEnabled("envoy.reloadable_features.http1_flood_protection")) {
+          Runtime::runtimeFeatureEnabled("envoy.reloadable_features.http1_flood_protection")),
+      headers_with_underscores_action_(headers_with_underscores_action) {
   parser_ = ParserFactory::create(MessageType::Request, this);
 }
-=======
-          Runtime::runtimeFeatureEnabled("envoy.reloadable_features.http1_flood_protection")),
-      headers_with_underscores_action_(headers_with_underscores_action) {}
->>>>>>> f0ebefc2
 
 void ServerConnectionImpl::onEncodeComplete() {
   if (active_request_.value().remote_complete_) {
@@ -884,19 +801,12 @@
 
     // Inform the response encoder about any HEAD method, so it can set content
     // length and transfer encoding headers correctly.
-<<<<<<< HEAD
-    active_request.response_encoder_.isResponseToHeadRequest(parser_->method() ==
+    active_request.response_encoder_.setIsResponseToHeadRequest(parser_->method() ==
                                                                static_cast<int>(Method::Head));
-
-    // Currently, CONNECT is not supported, however; llhttp_parse_url needs to know about
-    // CONNECT
+    active_request.response_encoder_.setIsResponseToConnectRequest(parser_->method() ==
+                                                               static_cast<int>(Method::Connect));
+
     handlePath(*headers, parser_->method());
-=======
-    active_request.response_encoder_.setIsResponseToHeadRequest(parser_.method == HTTP_HEAD);
-    active_request.response_encoder_.setIsResponseToConnectRequest(parser_.method == HTTP_CONNECT);
-
-    handlePath(*headers, parser_.method);
->>>>>>> f0ebefc2
     ASSERT(active_request.request_url_.empty());
 
     current_header_map_->setMethod(method_string);
@@ -969,16 +879,12 @@
   return 0;
 }
 
-<<<<<<< HEAD
 int ServerConnectionImpl::onHeaderValue(const char* data, size_t length) {
   onHeaderValueBase(data, length);
   return 0;
 }
 
 int ServerConnectionImpl::onBody(const char* data, size_t length) {
-=======
-void ServerConnectionImpl::onBody(Buffer::Instance& data) {
->>>>>>> f0ebefc2
   ASSERT(!deferred_end_stream_headers_);
   if (active_request_.has_value()) {
     ENVOY_CONN_LOG(trace, "body size={}", connection_, data.length());
@@ -988,14 +894,9 @@
   return 0;
 }
 
-<<<<<<< HEAD
 int ServerConnectionImpl::onMessageComplete() {
+  ASSERT(!handling_upgrade_);
   onMessageCompleteBase();
-
-=======
-void ServerConnectionImpl::onMessageComplete() {
-  ASSERT(!handling_upgrade_);
->>>>>>> f0ebefc2
   if (active_request_.has_value()) {
     auto& active_request = active_request_.value();
     active_request.remote_complete_ = true;
@@ -1096,17 +997,11 @@
 }
 
 bool ClientConnectionImpl::cannotHaveBody() {
-<<<<<<< HEAD
-  if ((pending_response_.has_value() && pending_response_.value().encoder_.headRequest()) ||
-      parser_->statusCode() == 204 || parser_->statusCode() == 304 ||
-      (parser_->statusCode() >= 200 && (seen_content_length_ && parser_->contentLength() == 0))) {
-=======
   if (pending_response_.has_value() && pending_response_.value().encoder_.headRequest()) {
     ASSERT(!pending_response_done_);
     return true;
-  } else if (parser_.status_code == 204 || parser_.status_code == 304 ||
-             (parser_.status_code >= 200 && parser_.content_length == 0)) {
->>>>>>> f0ebefc2
+  } else if(parser_->statusCode() == 204 || parser_->statusCode() == 304 ||
+      (parser_->statusCode() >= 200 && (seen_content_length_ && parser_->contentLength() == 0))) {
     return true;
   } else {
     return false;
@@ -1191,9 +1086,6 @@
   return handling_upgrade_ ? 2 : rc;
 }
 
-<<<<<<< HEAD
-int ClientConnectionImpl::onBody(const char* data, size_t length) {
-=======
 bool ClientConnectionImpl::upgradeAllowed() const {
   if (pending_response_.has_value()) {
     return pending_response_->encoder_.upgrade_request_;
@@ -1201,8 +1093,7 @@
   return false;
 }
 
-void ClientConnectionImpl::onBody(Buffer::Instance& data) {
->>>>>>> f0ebefc2
+int ClientConnectionImpl::onBody(Buffer::Instance& data) {
   ASSERT(!deferred_end_stream_headers_);
   if (pending_response_.has_value()) {
     ASSERT(!pending_response_done_);

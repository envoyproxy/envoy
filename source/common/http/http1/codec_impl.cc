#include "common/http/http1/codec_impl.h"

#include <cstdint>
#include <memory>
#include <string>

#include "envoy/buffer/buffer.h"
#include "envoy/http/codec.h"
#include "envoy/http/header_map.h"
#include "envoy/network/connection.h"

#include "common/common/enum_to_int.h"
#include "common/common/stack_array.h"
#include "common/common/utility.h"
#include "common/http/exception.h"
#include "common/http/header_utility.h"
#include "common/http/headers.h"
#include "common/http/http1/header_formatter.h"
#include "common/http/utility.h"
#include "common/runtime/runtime_impl.h"

namespace Envoy {
namespace Http {
namespace Http1 {
namespace {

struct Http1ResponseCodeDetailValues {
  const absl::string_view TooManyHeaders = "http1.too_many_headers";
  const absl::string_view HeadersTooLarge = "http1.headers_too_large";
  const absl::string_view HttpCodecError = "http1.codec_error";
  const absl::string_view InvalidCharacters = "http1.invalid_characters";
  const absl::string_view ConnectionHeaderSanitization = "http1.connection_header_rejected";
  const absl::string_view InvalidUrl = "http1.invalid_url";
};

using Http1ResponseCodeDetails = ConstSingleton<Http1ResponseCodeDetailValues>;

const StringUtil::CaseUnorderedSet& caseUnorderdSetContainingUpgradeAndHttp2Settings() {
  CONSTRUCT_ON_FIRST_USE(StringUtil::CaseUnorderedSet,
                         Http::Headers::get().ConnectionValues.Upgrade,
                         Http::Headers::get().ConnectionValues.Http2Settings);
}

HeaderKeyFormatterPtr formatter(const Http::Http1Settings& settings) {
  if (settings.header_key_format_ == Http1Settings::HeaderKeyFormat::ProperCase) {
    return std::make_unique<ProperCaseHeaderKeyFormatter>();
  }

  return nullptr;
}
} // namespace

const std::string StreamEncoderImpl::CRLF = "\r\n";
// Last chunk as defined here https://tools.ietf.org/html/rfc7230#section-4.1
const std::string StreamEncoderImpl::LAST_CHUNK = "0\r\n";

StreamEncoderImpl::StreamEncoderImpl(ConnectionImpl& connection,
                                     HeaderKeyFormatter* header_key_formatter)
    : connection_(connection), header_key_formatter_(header_key_formatter), chunk_encoding_(true),
      processing_100_continue_(false), is_response_to_head_request_(false),
      is_content_length_allowed_(true) {
  if (connection_.connection().aboveHighWatermark()) {
    runHighWatermarkCallbacks();
  }
}

void StreamEncoderImpl::encodeHeader(const char* key, uint32_t key_size, const char* value,
                                     uint32_t value_size) {

  connection_.reserveBuffer(key_size + value_size + 4);
  ASSERT(key_size > 0);

  connection_.copyToBuffer(key, key_size);
  connection_.addCharToBuffer(':');
  connection_.addCharToBuffer(' ');
  connection_.copyToBuffer(value, value_size);
  connection_.addCharToBuffer('\r');
  connection_.addCharToBuffer('\n');
}
void StreamEncoderImpl::encodeHeader(absl::string_view key, absl::string_view value) {
  this->encodeHeader(key.data(), key.size(), value.data(), value.size());
}

void StreamEncoderImpl::encodeFormattedHeader(absl::string_view key, absl::string_view value) {
  if (header_key_formatter_ != nullptr) {
    encodeHeader(header_key_formatter_->format(key), value);
  } else {
    encodeHeader(key, value);
  }
}

void StreamEncoderImpl::encode100ContinueHeaders(const HeaderMap& headers) {
  ASSERT(headers.Status()->value() == "100");
  processing_100_continue_ = true;
  encodeHeaders(headers, false);
  processing_100_continue_ = false;
}

void StreamEncoderImpl::encodeHeaders(const HeaderMap& headers, bool end_stream) {
  bool saw_content_length = false;
  headers.iterate(
      [](const HeaderEntry& header, void* context) -> HeaderMap::Iterate {
        absl::string_view key_to_use = header.key().getStringView();
        uint32_t key_size_to_use = header.key().size();
        // Translate :authority -> host so that upper layers do not need to deal with this.
        if (key_size_to_use > 1 && key_to_use[0] == ':' && key_to_use[1] == 'a') {
          key_to_use = absl::string_view(Headers::get().HostLegacy.get());
          key_size_to_use = Headers::get().HostLegacy.get().size();
        }

        // Skip all headers starting with ':' that make it here.
        if (key_to_use[0] == ':') {
          return HeaderMap::Iterate::Continue;
        }

        static_cast<StreamEncoderImpl*>(context)->encodeFormattedHeader(
            key_to_use, header.value().getStringView());

        return HeaderMap::Iterate::Continue;
      },
      this);

  if (headers.ContentLength()) {
    saw_content_length = true;
  }

  ASSERT(!headers.TransferEncoding());

  // Assume we are chunk encoding unless we are passed a content length or this is a header only
  // response. Upper layers generally should strip transfer-encoding since it only applies to
  // HTTP/1.1. The codec will infer it based on the type of response.
  // for streaming (e.g. SSE stream sent to hystrix dashboard), we do not want
  // chunk transfer encoding but we don't have a content-length so we pass "envoy only"
  // header to avoid adding chunks
  //
  // Note that for HEAD requests Envoy does best-effort guessing when there is no
  // content-length. If a client makes a HEAD request for an upstream resource
  // with no bytes but the upstream response doesn't include "Content-length: 0",
  // Envoy will incorrectly assume a subsequent response to GET will be chunk encoded.
  if (saw_content_length || headers.NoChunks()) {
    chunk_encoding_ = false;
  } else {
    if (processing_100_continue_) {
      // Make sure we don't serialize chunk information with 100-Continue headers.
      chunk_encoding_ = false;
    } else if (end_stream && !is_response_to_head_request_) {
      // If this is a headers-only stream, append an explicit "Content-Length: 0" unless it's a
      // response to a HEAD request.
      // For 204s and 1xx where content length is disallowed, don't append the content length but
      // also don't chunk encode.
      if (is_content_length_allowed_) {
        encodeFormattedHeader(Headers::get().ContentLength.get(), "0");
      }
      chunk_encoding_ = false;
    } else if (connection_.protocol() == Protocol::Http10) {
      chunk_encoding_ = false;
    } else {
      encodeFormattedHeader(Headers::get().TransferEncoding.get(),
                            Headers::get().TransferEncodingValues.Chunked);
      // We do not apply chunk encoding for HTTP upgrades.
      // If there is a body in a WebSocket Upgrade response, the chunks will be
      // passed through via maybeDirectDispatch so we need to avoid appending
      // extra chunk boundaries.
      //
      // When sending a response to a HEAD request Envoy may send an informational
      // "Transfer-Encoding: chunked" header, but should not send a chunk encoded body.
      chunk_encoding_ = !Utility::isUpgrade(headers) && !is_response_to_head_request_;
    }
  }

  connection_.reserveBuffer(2);
  connection_.addCharToBuffer('\r');
  connection_.addCharToBuffer('\n');

  if (end_stream) {
    endEncode();
  } else {
    connection_.flushOutput();
  }
}

void StreamEncoderImpl::encodeData(Buffer::Instance& data, bool end_stream) {
  // end_stream may be indicated with a zero length data buffer. If that is the case, so not
  // actually write the zero length buffer out.
  if (data.length() > 0) {
    if (chunk_encoding_) {
      connection_.buffer().add(absl::StrCat(absl::Hex(data.length()), CRLF));
    }

    connection_.buffer().move(data);

    if (chunk_encoding_) {
      connection_.buffer().add(CRLF);
    }
  }

  if (end_stream) {
    endEncode();
  } else {
    connection_.flushOutput();
  }
}

void StreamEncoderImpl::encodeTrailers(const HeaderMap& trailers) {
  if (!connection_.enableTrailers()) {
    return endEncode();
  }
  // Trailers only matter if it is a chunk transfer encoding
  // https://tools.ietf.org/html/rfc7230#section-4.4
  if (chunk_encoding_) {
    // Finalize the body
    connection_.buffer().add(LAST_CHUNK);

    trailers.iterate(
        [](const HeaderEntry& header, void* context) -> HeaderMap::Iterate {
          static_cast<StreamEncoderImpl*>(context)->encodeFormattedHeader(
              header.key().getStringView(), header.value().getStringView());
          return HeaderMap::Iterate::Continue;
        },
        this);

    connection_.flushOutput();
    connection_.buffer().add(CRLF);
  }

  connection_.flushOutput();
  connection_.onEncodeComplete();
}

void StreamEncoderImpl::encodeMetadata(const MetadataMapVector&) {
  connection_.stats().metadata_not_supported_error_.inc();
}

void StreamEncoderImpl::endEncode() {
  if (chunk_encoding_) {
    connection_.buffer().add(LAST_CHUNK);
    connection_.buffer().add(CRLF);
  }

  connection_.flushOutput();
  connection_.onEncodeComplete();
}

void ConnectionImpl::flushOutput() {
  if (reserved_current_) {
    reserved_iovec_.len_ = reserved_current_ - static_cast<char*>(reserved_iovec_.mem_);
    output_buffer_.commit(&reserved_iovec_, 1);
    reserved_current_ = nullptr;
  }

  connection().write(output_buffer_, false);
  ASSERT(0UL == output_buffer_.length());
}

void ConnectionImpl::addCharToBuffer(char c) {
  ASSERT(bufferRemainingSize() >= 1);
  *reserved_current_++ = c;
}

void ConnectionImpl::addIntToBuffer(uint64_t i) {
  reserved_current_ += StringUtil::itoa(reserved_current_, bufferRemainingSize(), i);
}

uint64_t ConnectionImpl::bufferRemainingSize() {
  return reserved_iovec_.len_ - (reserved_current_ - static_cast<char*>(reserved_iovec_.mem_));
}

void ConnectionImpl::copyToBuffer(const char* data, uint64_t length) {
  ASSERT(bufferRemainingSize() >= length);
  memcpy(reserved_current_, data, length);
  reserved_current_ += length;
}

void ConnectionImpl::reserveBuffer(uint64_t size) {
  if (reserved_current_ && bufferRemainingSize() >= size) {
    return;
  }

  if (reserved_current_) {
    reserved_iovec_.len_ = reserved_current_ - static_cast<char*>(reserved_iovec_.mem_);
    output_buffer_.commit(&reserved_iovec_, 1);
  }

  // TODO PERF: It would be better to allow a split reservation. That will make fill code more
  //            complicated.
  output_buffer_.reserve(std::max<uint64_t>(4096, size), &reserved_iovec_, 1);
  reserved_current_ = static_cast<char*>(reserved_iovec_.mem_);
}

void StreamEncoderImpl::resetStream(StreamResetReason reason) {
  connection_.onResetStreamBase(reason);
}

void StreamEncoderImpl::readDisable(bool disable) { connection_.readDisable(disable); }

uint32_t StreamEncoderImpl::bufferLimit() { return connection_.bufferLimit(); }

static const char RESPONSE_PREFIX[] = "HTTP/1.1 ";
static const char HTTP_10_RESPONSE_PREFIX[] = "HTTP/1.0 ";

void ResponseStreamEncoderImpl::encodeHeaders(const HeaderMap& headers, bool end_stream) {
  started_response_ = true;
  uint64_t numeric_status = Utility::getResponseStatus(headers);

  connection_.reserveBuffer(4096);
  if (connection_.protocol() == Protocol::Http10 && connection_.supports_http_10()) {
    connection_.copyToBuffer(HTTP_10_RESPONSE_PREFIX, sizeof(HTTP_10_RESPONSE_PREFIX) - 1);
  } else {
    connection_.copyToBuffer(RESPONSE_PREFIX, sizeof(RESPONSE_PREFIX) - 1);
  }
  connection_.addIntToBuffer(numeric_status);
  connection_.addCharToBuffer(' ');

  const char* status_string = CodeUtility::toString(static_cast<Code>(numeric_status));
  uint32_t status_string_len = strlen(status_string);
  connection_.copyToBuffer(status_string, status_string_len);

  connection_.addCharToBuffer('\r');
  connection_.addCharToBuffer('\n');

  if (numeric_status == 204 || numeric_status < 200) {
    // Per https://tools.ietf.org/html/rfc7230#section-3.3.2
    setIsContentLengthAllowed(false);
  } else {
    // Make sure that if we encodeHeaders(100) then encodeHeaders(200) that we
    // set is_content_length_allowed_ back to true.
    setIsContentLengthAllowed(true);
  }

  StreamEncoderImpl::encodeHeaders(headers, end_stream);
}

static const char REQUEST_POSTFIX[] = " HTTP/1.1\r\n";

void RequestStreamEncoderImpl::encodeHeaders(const HeaderMap& headers, bool end_stream) {
  const HeaderEntry* method = headers.Method();
  const HeaderEntry* path = headers.Path();
  if (!method || !path) {
    throw CodecClientException(":method and :path must be specified");
  }
  if (method->value() == Headers::get().MethodValues.Head) {
    head_request_ = true;
  }
  connection_.onEncodeHeaders(headers);
  connection_.reserveBuffer(path->value().size() + method->value().size() + 4096);
  connection_.copyToBuffer(method->value().getStringView().data(), method->value().size());
  connection_.addCharToBuffer(' ');
  connection_.copyToBuffer(path->value().getStringView().data(), path->value().size());
  connection_.copyToBuffer(REQUEST_POSTFIX, sizeof(REQUEST_POSTFIX) - 1);

  StreamEncoderImpl::encodeHeaders(headers, end_stream);
}

http_parser_settings ConnectionImpl::settings_{
    [](http_parser* parser) -> int {
      static_cast<ConnectionImpl*>(parser->data)->onMessageBeginBase();
      return 0;
    },
    [](http_parser* parser, const char* at, size_t length) -> int {
      static_cast<ConnectionImpl*>(parser->data)->onUrl(at, length);
      return 0;
    },
    nullptr, // on_status
    [](http_parser* parser, const char* at, size_t length) -> int {
      static_cast<ConnectionImpl*>(parser->data)->onHeaderField(at, length);
      return 0;
    },
    [](http_parser* parser, const char* at, size_t length) -> int {
      static_cast<ConnectionImpl*>(parser->data)->onHeaderValue(at, length);
      return 0;
    },
    [](http_parser* parser) -> int {
      return static_cast<ConnectionImpl*>(parser->data)->onHeadersCompleteBase();
    },
    [](http_parser* parser, const char* at, size_t length) -> int {
      static_cast<ConnectionImpl*>(parser->data)->onBody(at, length);
      return 0;
    },
    [](http_parser* parser) -> int {
      static_cast<ConnectionImpl*>(parser->data)->onMessageCompleteBase();
      return 0;
    },
    nullptr, // on_chunk_header
    nullptr  // on_chunk_complete
};

const ToLowerTable& ConnectionImpl::toLowerTable() {
  static auto* table = new ToLowerTable();
  return *table;
}

ConnectionImpl::ConnectionImpl(Network::Connection& connection, Stats::Scope& stats,
                               http_parser_type type, uint32_t max_headers_kb,
                               const uint32_t max_headers_count,
                               HeaderKeyFormatterPtr&& header_key_formatter, bool enable_trailers)
    : connection_(connection), stats_{ALL_HTTP1_CODEC_STATS(POOL_COUNTER_PREFIX(stats, "http1."))},
      header_key_formatter_(std::move(header_key_formatter)), processing_trailers_(false),
      handling_upgrade_(false), reset_stream_called_(false),
      strict_header_validation_(
          Runtime::runtimeFeatureEnabled("envoy.reloadable_features.strict_header_validation")),
      connection_header_sanitization_(Runtime::runtimeFeatureEnabled(
          "envoy.reloadable_features.connection_header_sanitization")),
      enable_trailers_(enable_trailers),
      output_buffer_([&]() -> void { this->onBelowLowWatermark(); },
                     [&]() -> void { this->onAboveHighWatermark(); }),
      max_headers_kb_(max_headers_kb), max_headers_count_(max_headers_count) {
  output_buffer_.setWatermarks(connection.bufferLimit());
  http_parser_init(&parser_, type);
  parser_.data = this;
}

void ConnectionImpl::completeLastHeader() {
  ENVOY_CONN_LOG(trace, "completed header: key={} value={}", connection_,
                 current_header_field_.getStringView(), current_header_value_.getStringView());

  if (!current_header_field_.empty()) {
    toLowerTable().toLowerCase(current_header_field_.buffer(), current_header_field_.size());
    current_header_map_->addViaMove(std::move(current_header_field_),
                                    std::move(current_header_value_));
  }

  // Check if the number of headers exceeds the limit.
  if (current_header_map_->size() > max_headers_count_) {
    error_code_ = Http::Code::RequestHeaderFieldsTooLarge;
<<<<<<< HEAD
    sendProtocolError();
    const std::string header_type = processing_trailers_ ? "trailers" : "headers";
    throw CodecProtocolException(absl::StrCat(header_type, " size exceeds limit"));
=======
    sendProtocolError(Http1ResponseCodeDetails::get().TooManyHeaders);
    throw CodecProtocolException("headers size exceeds limit");
>>>>>>> 445d0ee4
  }

  header_parsing_state_ = HeaderParsingState::Field;
  ASSERT(current_header_field_.empty());
  ASSERT(current_header_value_.empty());
}

bool ConnectionImpl::maybeDirectDispatch(Buffer::Instance& data) {
  if (!handling_upgrade_) {
    // Only direct dispatch for Upgrade requests.
    return false;
  }

  ssize_t total_parsed = 0;
  uint64_t num_slices = data.getRawSlices(nullptr, 0);
  STACK_ARRAY(slices, Buffer::RawSlice, num_slices);
  data.getRawSlices(slices.begin(), num_slices);
  for (const Buffer::RawSlice& slice : slices) {
    total_parsed += slice.len_;
    onBody(static_cast<const char*>(slice.mem_), slice.len_);
  }
  ENVOY_CONN_LOG(trace, "direct-dispatched {} bytes", connection_, total_parsed);
  data.drain(total_parsed);
  return true;
}

void ConnectionImpl::dispatch(Buffer::Instance& data) {
  ENVOY_CONN_LOG(trace, "parsing {} bytes", connection_, data.length());

  if (maybeDirectDispatch(data)) {
    return;
  }

  // Always unpause before dispatch.
  http_parser_pause(&parser_, 0);

  ssize_t total_parsed = 0;
  if (data.length() > 0) {
    uint64_t num_slices = data.getRawSlices(nullptr, 0);
    STACK_ARRAY(slices, Buffer::RawSlice, num_slices);
    data.getRawSlices(slices.begin(), num_slices);
    for (const Buffer::RawSlice& slice : slices) {
      total_parsed += dispatchSlice(static_cast<const char*>(slice.mem_), slice.len_);
    }
  } else {
    dispatchSlice(nullptr, 0);
  }

  ENVOY_CONN_LOG(trace, "parsed {} bytes", connection_, total_parsed);
  data.drain(total_parsed);

  // If an upgrade has been handled and there is body data or early upgrade
  // payload to send on, send it on.
  maybeDirectDispatch(data);
}

size_t ConnectionImpl::dispatchSlice(const char* slice, size_t len) {
  ssize_t rc = http_parser_execute(&parser_, &settings_, slice, len);
  if (HTTP_PARSER_ERRNO(&parser_) != HPE_OK && HTTP_PARSER_ERRNO(&parser_) != HPE_PAUSED) {
    sendProtocolError(Http1ResponseCodeDetails::get().HttpCodecError);
    throw CodecProtocolException("http/1.1 protocol error: " +
                                 std::string(http_errno_name(HTTP_PARSER_ERRNO(&parser_))));
  }

  return rc;
}

void ConnectionImpl::onHeaderField(const char* data, size_t length) {
  // We previously already finished up the headers, these headers are
  // now trailers.
  if (header_parsing_state_ == HeaderParsingState::Done) {
    if (!enable_trailers_) {
      // Ignore trailers.
      return;
    }
    processing_trailers_ = true;
    header_parsing_state_ = HeaderParsingState::Field;
  }
  if (header_parsing_state_ == HeaderParsingState::Value) {
    completeLastHeader();
  }

  current_header_field_.append(data, length);
}

void ConnectionImpl::onHeaderValue(const char* data, size_t length) {
  if (header_parsing_state_ == HeaderParsingState::Done && !enable_trailers_) {
    // Ignore trailers.
    return;
  }

  if (!current_header_map_) {
    current_header_map_ = std::make_unique<HeaderMapImpl>();
  }
  // Work around a bug in http_parser where trailing whitespace is not trimmed
  // as the spec requires: https://tools.ietf.org/html/rfc7230#section-3.2.4
  const absl::string_view header_value = StringUtil::trim(absl::string_view(data, length));

  if (strict_header_validation_) {
    if (!Http::HeaderUtility::headerIsValid(header_value)) {
      ENVOY_CONN_LOG(debug, "invalid header value: {}", connection_, header_value);
      error_code_ = Http::Code::BadRequest;
      sendProtocolError(Http1ResponseCodeDetails::get().InvalidCharacters);
      throw CodecProtocolException("http/1.1 protocol error: header value contains invalid chars");
    }
  } else if (header_value.find('\0') != absl::string_view::npos) {
    // http-parser should filter for this
    // (https://tools.ietf.org/html/rfc7230#section-3.2.6), but it doesn't today. HeaderStrings
    // have an invariant that they must not contain embedded zero characters
    // (NUL, ASCII 0x0).
    throw CodecProtocolException("http/1.1 protocol error: header value contains NUL");
  }

  header_parsing_state_ = HeaderParsingState::Value;
  current_header_value_.append(header_value.data(), header_value.length());

  const uint32_t total =
      current_header_field_.size() + current_header_value_.size() + current_header_map_->byteSize();
  if (total > (max_headers_kb_ * 1024)) {
    const std::string header_type = processing_trailers_ ? "trailers" : "headers";
    error_code_ = Http::Code::RequestHeaderFieldsTooLarge;
<<<<<<< HEAD
    sendProtocolError();
    throw CodecProtocolException(absl::StrCat(header_type, " size exceeds limit"));
=======
    sendProtocolError(Http1ResponseCodeDetails::get().HeadersTooLarge);
    throw CodecProtocolException("headers size exceeds limit");
>>>>>>> 445d0ee4
  }
}

int ConnectionImpl::onHeadersCompleteBase() {
  const std::string header_type = processing_trailers_ ? "trailers" : "headers";
  ENVOY_CONN_LOG(trace, "onHeadersCompleteBase complete for {}", connection_, header_type);
  completeLastHeader();

  if (!(parser_.http_major == 1 && parser_.http_minor == 1)) {
    // This is not necessarily true, but it's good enough since higher layers only care if this is
    // HTTP/1.1 or not.
    protocol_ = Protocol::Http10;
  }
  if (Utility::isUpgrade(*current_header_map_)) {
    // Ignore h2c upgrade requests until we support them.
    // See https://github.com/envoyproxy/envoy/issues/7161 for details.
    if (current_header_map_->Upgrade() &&
        absl::EqualsIgnoreCase(current_header_map_->Upgrade()->value().getStringView(),
                               Http::Headers::get().UpgradeValues.H2c)) {
      ENVOY_CONN_LOG(trace, "removing unsupported h2c upgrade headers.", connection_);
      current_header_map_->removeUpgrade();
      if (current_header_map_->Connection()) {
        const auto& tokens_to_remove = caseUnorderdSetContainingUpgradeAndHttp2Settings();
        std::string new_value = StringUtil::removeTokens(
            current_header_map_->Connection()->value().getStringView(), ",", tokens_to_remove, ",");
        if (new_value.empty()) {
          current_header_map_->removeConnection();
        } else {
          current_header_map_->setConnection(new_value);
        }
      }
      current_header_map_->remove(Headers::get().Http2Settings);
    } else {
      ENVOY_CONN_LOG(trace, "codec entering upgrade mode.", connection_);
      handling_upgrade_ = true;
    }
  } else if (connection_header_sanitization_ && current_header_map_->Connection()) {
    // If we fail to sanitize the request, return a 400 to the client
    if (!Utility::sanitizeConnectionHeader(*current_header_map_)) {
      absl::string_view header_value = current_header_map_->Connection()->value().getStringView();
      ENVOY_CONN_LOG(debug, "Invalid nominated headers in Connection: {}", connection_,
                     header_value);
      error_code_ = Http::Code::BadRequest;
      sendProtocolError(Http1ResponseCodeDetails::get().ConnectionHeaderSanitization);
      throw CodecProtocolException("Invalid nominated headers in Connection.");
    }
  }

  int rc = onHeadersComplete(std::move(current_header_map_));
  current_header_map_.reset();

  header_parsing_state_ = HeaderParsingState::Done;

  // Returning 2 informs http_parser to not expect a body or further data on this connection.
  return handling_upgrade_ ? 2 : rc;
}

void ConnectionImpl::onMessageCompleteBase() {
  ENVOY_CONN_LOG(trace, "message complete", connection_);

  if (handling_upgrade_) {
    // If this is an upgrade request, swallow the onMessageComplete. The
    // upgrade payload will be treated as stream body.
    ASSERT(!deferred_end_stream_headers_);
    ENVOY_CONN_LOG(trace, "Pausing parser due to upgrade.", connection_);
    http_parser_pause(&parser_, 1);
    return;
  }

  // If true, this indicates we were processing trailers and must
  // move the last header into current_header_map_
  if (header_parsing_state_ == HeaderParsingState::Value) {
    completeLastHeader();
  }

  onMessageComplete(std::move(current_header_map_));
}

void ConnectionImpl::onMessageBeginBase() {
  ENVOY_CONN_LOG(trace, "message begin", connection_);
  // Make sure that if HTTP/1.0 and HTTP/1.1 requests share a connection Envoy correctly sets
  // protocol for each request. Envoy defaults to 1.1 but sets the protocol to 1.0 where applicable
  // in onHeadersCompleteBase
  protocol_ = Protocol::Http11;
  ASSERT(!current_header_map_);
  current_header_map_ = std::make_unique<HeaderMapImpl>();
  header_parsing_state_ = HeaderParsingState::Field;
  onMessageBegin();
}

void ConnectionImpl::onResetStreamBase(StreamResetReason reason) {
  ASSERT(!reset_stream_called_);
  reset_stream_called_ = true;
  onResetStream(reason);
}

ServerConnectionImpl::ServerConnectionImpl(Network::Connection& connection, Stats::Scope& stats,
                                           ServerConnectionCallbacks& callbacks,
                                           const Http1Settings& settings,
                                           uint32_t max_request_headers_kb,
                                           const uint32_t max_request_headers_count)
    : ConnectionImpl(connection, stats, HTTP_REQUEST, max_request_headers_kb,
                     max_request_headers_count, formatter(settings), settings.enable_trailers_),
      callbacks_(callbacks), codec_settings_(settings) {}

void ServerConnectionImpl::onEncodeComplete() {
  ASSERT(active_request_);
  if (active_request_->remote_complete_) {
    // Only do this if remote is complete. If we are replying before the request is complete the
    // only logical thing to do is for higher level code to reset() / close the connection so we
    // leave the request around so that it can fire reset callbacks.
    active_request_.reset();
  }
}

void ServerConnectionImpl::handlePath(HeaderMapImpl& headers, unsigned int method) {
  HeaderString path(Headers::get().Path);

  bool is_connect = (method == HTTP_CONNECT);

  // The url is relative or a wildcard when the method is OPTIONS. Nothing to do here.
  if (!active_request_->request_url_.getStringView().empty() &&
      (active_request_->request_url_.getStringView()[0] == '/' ||
       ((method == HTTP_OPTIONS) && active_request_->request_url_.getStringView()[0] == '*'))) {
    headers.addViaMove(std::move(path), std::move(active_request_->request_url_));
    return;
  }

  // If absolute_urls and/or connect are not going be handled, copy the url and return.
  // This forces the behavior to be backwards compatible with the old codec behavior.
  if (!codec_settings_.allow_absolute_url_) {
    headers.addViaMove(std::move(path), std::move(active_request_->request_url_));
    return;
  }

  if (is_connect) {
    headers.addViaMove(std::move(path), std::move(active_request_->request_url_));
    return;
  }

  Utility::Url absolute_url;
  if (!absolute_url.initialize(active_request_->request_url_.getStringView())) {
    sendProtocolError(Http1ResponseCodeDetails::get().InvalidUrl);
    throw CodecProtocolException("http/1.1 protocol error: invalid url in request line");
  }
  // RFC7230#5.7
  // When a proxy receives a request with an absolute-form of
  // request-target, the proxy MUST ignore the received Host header field
  // (if any) and instead replace it with the host information of the
  // request-target. A proxy that forwards such a request MUST generate a
  // new Host field-value based on the received request-target rather than
  // forward the received Host field-value.
  headers.setHost(absolute_url.host_and_port());

  headers.setPath(absolute_url.path_and_query_params());
  active_request_->request_url_.clear();
}

int ServerConnectionImpl::onHeadersComplete(HeaderMapImplPtr&& headers) {
  ENVOY_CONN_LOG(trace, "Server: onHeadersComplete size={}", connection_, headers->size());

  // Handle the case where response happens prior to request complete. It's up to upper layer code
  // to disconnect the connection but we shouldn't fire any more events since it doesn't make
  // sense.
  if (active_request_) {
    const char* method_string = http_method_str(static_cast<http_method>(parser_.method));

    // Inform the response encoder about any HEAD method, so it can set content
    // length and transfer encoding headers correctly.
    active_request_->response_encoder_.isResponseToHeadRequest(parser_.method == HTTP_HEAD);

    // Currently, CONNECT is not supported, however; http_parser_parse_url needs to know about
    // CONNECT
    handlePath(*headers, parser_.method);
    ASSERT(active_request_->request_url_.empty());

    headers->setMethod(method_string);

    // Determine here whether we have a body or not. This uses the new RFC semantics where the
    // presence of content-length or chunked transfer-encoding indicates a body vs. a particular
    // method. If there is no body, we defer raising decodeHeaders() until the parser is flushed
    // with message complete. This allows upper layers to behave like HTTP/2 and prevents a proxy
    // scenario where the higher layers stream through and implicitly switch to chunked transfer
    // encoding because end stream with zero body length has not yet been indicated.
    if (parser_.flags & F_CHUNKED ||
        (parser_.content_length > 0 && parser_.content_length != ULLONG_MAX) || handling_upgrade_) {
      active_request_->request_decoder_->decodeHeaders(std::move(headers), false);

      // If the connection has been closed (or is closing) after decoding headers, pause the parser
      // so we return control to the caller.
      if (connection_.state() != Network::Connection::State::Open) {
        http_parser_pause(&parser_, 1);
      }

    } else {
      deferred_end_stream_headers_ = std::move(headers);
    }
  }

  return 0;
}

void ServerConnectionImpl::onMessageBegin() {
  if (!resetStreamCalled()) {
    ASSERT(!active_request_);
    active_request_ = std::make_unique<ActiveRequest>(*this, header_key_formatter_.get());
    active_request_->request_decoder_ = &callbacks_.newStream(active_request_->response_encoder_);
  }
}

void ServerConnectionImpl::onUrl(const char* data, size_t length) {
  if (active_request_) {
    active_request_->request_url_.append(data, length);
  }
}

void ServerConnectionImpl::onBody(const char* data, size_t length) {
  ASSERT(!deferred_end_stream_headers_);
  if (active_request_) {
    ENVOY_CONN_LOG(trace, "body size={}", connection_, length);
    Buffer::OwnedImpl buffer(data, length);
    active_request_->request_decoder_->decodeData(buffer, false);
  }
}

void ServerConnectionImpl::onMessageComplete(HeaderMapImplPtr&& trailers) {
  if (active_request_) {
    active_request_->remote_complete_ = true;
    if (deferred_end_stream_headers_) {
      active_request_->request_decoder_->decodeHeaders(std::move(deferred_end_stream_headers_),
                                                       true);
      deferred_end_stream_headers_.reset();
    } else if (processing_trailers_) {
      active_request_->request_decoder_->decodeTrailers(std::move(trailers));
    } else {
      Buffer::OwnedImpl buffer;
      active_request_->request_decoder_->decodeData(buffer, true);
    }
  }

  // Always pause the parser so that the calling code can process 1 request at a time and apply
  // back pressure. However this means that the calling code needs to detect if there is more data
  // in the buffer and dispatch it again.
  http_parser_pause(&parser_, 1);
}

void ServerConnectionImpl::onResetStream(StreamResetReason reason) {
  ASSERT(active_request_);
  active_request_->response_encoder_.runResetCallbacks(reason);
  active_request_.reset();
}

void ServerConnectionImpl::sendProtocolError(absl::string_view details) {
  if (active_request_) {
    active_request_->response_encoder_.setDetails(details);
  }
  // We do this here because we may get a protocol error before we have a logical stream. Higher
  // layers can only operate on streams, so there is no coherent way to allow them to send an error
  // "out of band." On one hand this is kind of a hack but on the other hand it normalizes HTTP/1.1
  // to look more like HTTP/2 to higher layers.
  if (!active_request_ || !active_request_->response_encoder_.startedResponse()) {
    Buffer::OwnedImpl bad_request_response(
        absl::StrCat("HTTP/1.1 ", error_code_, " ", CodeUtility::toString(error_code_),
                     "\r\ncontent-length: 0\r\nconnection: close\r\n\r\n"));

    connection_.write(bad_request_response, false);
  }
}

void ServerConnectionImpl::onAboveHighWatermark() {
  if (active_request_) {
    active_request_->response_encoder_.runHighWatermarkCallbacks();
  }
}
void ServerConnectionImpl::onBelowLowWatermark() {
  if (active_request_) {
    active_request_->response_encoder_.runLowWatermarkCallbacks();
  }
}

ClientConnectionImpl::ClientConnectionImpl(Network::Connection& connection, Stats::Scope& stats,
                                           ConnectionCallbacks&, const Http1Settings& settings,
                                           const uint32_t max_response_headers_count)
    : ConnectionImpl(connection, stats, HTTP_RESPONSE, MAX_RESPONSE_HEADERS_KB,
                     max_response_headers_count, formatter(settings), settings.enable_trailers_) {}

bool ClientConnectionImpl::cannotHaveBody() {
  if ((!pending_responses_.empty() && pending_responses_.front().head_request_) ||
      parser_.status_code == 204 || parser_.status_code == 304 ||
      (parser_.status_code >= 200 && parser_.content_length == 0)) {
    return true;
  } else {
    return false;
  }
}

StreamEncoder& ClientConnectionImpl::newStream(StreamDecoder& response_decoder) {
  if (resetStreamCalled()) {
    throw CodecClientException("cannot create new streams after calling reset");
  }

  // If reads were disabled due to flow control, we expect reads to always be enabled again before
  // reusing this connection. This is done when the final pipeline response is received.
  ASSERT(connection_.readEnabled());

  request_encoder_ = std::make_unique<RequestStreamEncoderImpl>(*this, header_key_formatter_.get());
  pending_responses_.emplace_back(&response_decoder);
  return *request_encoder_;
}

void ClientConnectionImpl::onEncodeHeaders(const HeaderMap& headers) {
  if (headers.Method()->value() == Headers::get().MethodValues.Head.c_str()) {
    pending_responses_.back().head_request_ = true;
  }
}

int ClientConnectionImpl::onHeadersComplete(HeaderMapImplPtr&& headers) {
  ENVOY_CONN_LOG(trace, "Client: onHeadersComplete size={}", connection_, headers->size());
  headers->setStatus(parser_.status_code);

  // Handle the case where the client is closing a kept alive connection (by sending a 408
  // with a 'Connection: close' header). In this case we just let response flush out followed
  // by the remote close.
  if (pending_responses_.empty() && !resetStreamCalled()) {
    throw PrematureResponseException(std::move(headers));
  } else if (!pending_responses_.empty()) {
    if (parser_.status_code == 100) {
      // http-parser treats 100 continue headers as their own complete response.
      // Swallow the spurious onMessageComplete and continue processing.
      ignore_message_complete_for_100_continue_ = true;
      pending_responses_.front().decoder_->decode100ContinueHeaders(std::move(headers));
    } else if (cannotHaveBody()) {
      deferred_end_stream_headers_ = std::move(headers);
    } else {
      pending_responses_.front().decoder_->decodeHeaders(std::move(headers), false);
    }
  }

  // Here we deal with cases where the response cannot have a body, but http_parser does not deal
  // with it for us.
  return cannotHaveBody() ? 1 : 0;
}

void ClientConnectionImpl::onBody(const char* data, size_t length) {
  ASSERT(!deferred_end_stream_headers_);
  if (!pending_responses_.empty()) {
    Buffer::OwnedImpl buffer;
    buffer.add(data, length);
    pending_responses_.front().decoder_->decodeData(buffer, false);
  }
}

void ClientConnectionImpl::onMessageComplete(HeaderMapImplPtr&& trailers) {
  ENVOY_CONN_LOG(trace, "message complete", connection_);
  if (ignore_message_complete_for_100_continue_) {
    ignore_message_complete_for_100_continue_ = false;
    return;
  }
  if (!pending_responses_.empty()) {
    // After calling decodeData() with end stream set to true, we should no longer be able to reset.
    PendingResponse response = pending_responses_.front();
    pending_responses_.pop_front();

    // Streams are responsible for unwinding any outstanding readDisable(true)
    // calls done on the underlying connection as they are destroyed. As this is
    // the only place a HTTP/1 stream is destroyed where the Network::Connection is
    // reused, unwind any outstanding readDisable() calls here. Only do this if there are no
    // pipelined responses remaining. Also do this before we dispatch end_stream in case the caller
    // immediately reuses the connection.
    if (pending_responses_.empty()) {
      while (!connection_.readEnabled()) {
        connection_.readDisable(false);
      }
    }

    if (deferred_end_stream_headers_) {
      response.decoder_->decodeHeaders(std::move(deferred_end_stream_headers_), true);
      deferred_end_stream_headers_.reset();
    } else if (processing_trailers_) {
      response.decoder_->decodeTrailers(std::move(trailers));
    } else {
      Buffer::OwnedImpl buffer;
      response.decoder_->decodeData(buffer, true);
    }
  }
}

void ClientConnectionImpl::onResetStream(StreamResetReason reason) {
  // Only raise reset if we did not already dispatch a complete response.
  if (!pending_responses_.empty()) {
    pending_responses_.clear();
    request_encoder_->runResetCallbacks(reason);
  }
}

void ClientConnectionImpl::sendProtocolError(absl::string_view details) {
  if (request_encoder_) {
    request_encoder_->setDetails(details);
  }
}

void ClientConnectionImpl::onAboveHighWatermark() {
  // This should never happen without an active stream/request.
  ASSERT(!pending_responses_.empty());
  request_encoder_->runHighWatermarkCallbacks();
}

void ClientConnectionImpl::onBelowLowWatermark() {
  // This can get called without an active stream/request when upstream decides to do bad things
  // such as sending multiple responses to the same request, causing us to close the connection, but
  // in doing so go below low watermark.
  if (!pending_responses_.empty()) {
    request_encoder_->runLowWatermarkCallbacks();
  }
}

} // namespace Http1
} // namespace Http
} // namespace Envoy<|MERGE_RESOLUTION|>--- conflicted
+++ resolved
@@ -422,14 +422,9 @@
   // Check if the number of headers exceeds the limit.
   if (current_header_map_->size() > max_headers_count_) {
     error_code_ = Http::Code::RequestHeaderFieldsTooLarge;
-<<<<<<< HEAD
-    sendProtocolError();
+    sendProtocolError(Http1ResponseCodeDetails::get().TooManyHeaders);
     const std::string header_type = processing_trailers_ ? "trailers" : "headers";
     throw CodecProtocolException(absl::StrCat(header_type, " size exceeds limit"));
-=======
-    sendProtocolError(Http1ResponseCodeDetails::get().TooManyHeaders);
-    throw CodecProtocolException("headers size exceeds limit");
->>>>>>> 445d0ee4
   }
 
   header_parsing_state_ = HeaderParsingState::Field;
@@ -551,13 +546,8 @@
   if (total > (max_headers_kb_ * 1024)) {
     const std::string header_type = processing_trailers_ ? "trailers" : "headers";
     error_code_ = Http::Code::RequestHeaderFieldsTooLarge;
-<<<<<<< HEAD
-    sendProtocolError();
+    sendProtocolError(Http1ResponseCodeDetails::get().HeadersTooLarge);
     throw CodecProtocolException(absl::StrCat(header_type, " size exceeds limit"));
-=======
-    sendProtocolError(Http1ResponseCodeDetails::get().HeadersTooLarge);
-    throw CodecProtocolException("headers size exceeds limit");
->>>>>>> 445d0ee4
   }
 }
 

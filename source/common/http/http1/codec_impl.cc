--- conflicted
+++ resolved
@@ -127,36 +127,32 @@
 void StreamEncoderImpl::encodeHeadersBase(const RequestOrResponseHeaderMap& headers,
                                           absl::optional<uint64_t> status, bool end_stream,
                                           bool bodiless_request) {
-<<<<<<< HEAD
   HeaderKeyFormatterOptConstRef formatter(headers.formatter());
   if (!formatter.has_value()) {
     formatter = connection_.formatter();
   }
 
-  bool saw_content_length = false;
-  headers.iterate([this, formatter](const HeaderEntry& header) -> HeaderMap::Iterate {
-=======
   const Http::HeaderValues& header_values = Http::Headers::get();
   bool saw_content_length = false;
-  headers.iterate([this, &header_values](const HeaderEntry& header) -> HeaderMap::Iterate {
->>>>>>> 38f67382
-    absl::string_view key_to_use = header.key().getStringView();
-    uint32_t key_size_to_use = header.key().size();
-    // Translate :authority -> host so that upper layers do not need to deal with this.
-    if (key_size_to_use > 1 && key_to_use[0] == ':' && key_to_use[1] == 'a') {
-      key_to_use = absl::string_view(header_values.HostLegacy.get());
-      key_size_to_use = header_values.HostLegacy.get().size();
-    }
-
-    // Skip all headers starting with ':' that make it here.
-    if (key_to_use[0] == ':') {
-      return HeaderMap::Iterate::Continue;
-    }
-
-    encodeFormattedHeader(key_to_use, header.value().getStringView(), formatter);
-
-    return HeaderMap::Iterate::Continue;
-  });
+  headers.iterate(
+      [this, &header_values, formatter](const HeaderEntry& header) -> HeaderMap::Iterate {
+        absl::string_view key_to_use = header.key().getStringView();
+        uint32_t key_size_to_use = header.key().size();
+        // Translate :authority -> host so that upper layers do not need to deal with this.
+        if (key_size_to_use > 1 && key_to_use[0] == ':' && key_to_use[1] == 'a') {
+          key_to_use = absl::string_view(header_values.HostLegacy.get());
+          key_size_to_use = header_values.HostLegacy.get().size();
+        }
+
+        // Skip all headers starting with ':' that make it here.
+        if (key_to_use[0] == ':') {
+          return HeaderMap::Iterate::Continue;
+        }
+
+        encodeFormattedHeader(key_to_use, header.value().getStringView(), formatter);
+
+        return HeaderMap::Iterate::Continue;
+      });
 
   if (headers.ContentLength()) {
     saw_content_length = true;
@@ -192,11 +188,7 @@
         if (!bodiless_request ||
             !Runtime::runtimeFeatureEnabled(
                 "envoy.reloadable_features.dont_add_content_length_for_bodiless_requests")) {
-<<<<<<< HEAD
-          encodeFormattedHeader(Headers::get().ContentLength.get(), "0", formatter);
-=======
-          encodeFormattedHeader(header_values.ContentLength.get(), "0");
->>>>>>> 38f67382
+          encodeFormattedHeader(header_values.ContentLength.get(), "0", formatter);
         }
       }
       chunk_encoding_ = false;
@@ -214,13 +206,8 @@
       // For responses to connect requests, do not send the chunked encoding header:
       // https://tools.ietf.org/html/rfc7231#section-4.3.6.
       if (!is_response_to_connect_request_) {
-<<<<<<< HEAD
-        encodeFormattedHeader(Headers::get().TransferEncoding.get(),
-                              Headers::get().TransferEncodingValues.Chunked, formatter);
-=======
         encodeFormattedHeader(header_values.TransferEncoding.get(),
-                              header_values.TransferEncodingValues.Chunked);
->>>>>>> 38f67382
+                              header_values.TransferEncodingValues.Chunked, formatter);
       }
       // We do not apply chunk encoding for HTTP upgrades, including CONNECT style upgrades.
       // If there is a body in a response on the upgrade path, the chunks will be
@@ -465,14 +452,8 @@
 }
 
 ConnectionImpl::ConnectionImpl(Network::Connection& connection, CodecStats& stats,
-<<<<<<< HEAD
-                               const Http1Settings& settings, http_parser_type type,
+                               const Http1Settings& settings, MessageType type,
                                uint32_t max_headers_kb, const uint32_t max_headers_count)
-=======
-                               const Http1Settings& settings, MessageType type,
-                               uint32_t max_headers_kb, const uint32_t max_headers_count,
-                               HeaderKeyFormatterPtr&& header_key_formatter)
->>>>>>> 38f67382
     : connection_(connection), stats_(stats), codec_settings_(settings),
       encode_only_header_key_formatter_(encodeOnlyFormatterFromSettings(settings)),
       processing_trailers_(false), handling_upgrade_(false), reset_stream_called_(false),
@@ -864,13 +845,8 @@
   protocol_ = Protocol::Http11;
   processing_trailers_ = false;
   header_parsing_state_ = HeaderParsingState::Field;
-<<<<<<< HEAD
-  allocHeaders(statefulFormatterFromSettings(codec_settings_));
-  return onMessageBegin();
-=======
-  allocHeaders();
+  allocHeaders(codec_settings_);
   return onMessageBeginBase();
->>>>>>> 38f67382
 }
 
 void ConnectionImpl::onResetStreamBase(StreamResetReason reason) {
@@ -962,13 +938,8 @@
     const uint32_t max_request_headers_count,
     envoy::config::core::v3::HttpProtocolOptions::HeadersWithUnderscoresAction
         headers_with_underscores_action)
-<<<<<<< HEAD
-    : ConnectionImpl(connection, stats, settings, HTTP_REQUEST, max_request_headers_kb,
+    : ConnectionImpl(connection, stats, settings, MessageType::Request, max_request_headers_kb,
                      max_request_headers_count),
-=======
-    : ConnectionImpl(connection, stats, settings, MessageType::Request, max_request_headers_kb,
-                     max_request_headers_count, formatter(settings)),
->>>>>>> 38f67382
       callbacks_(callbacks),
       response_buffer_releasor_([this](const Buffer::OwnedBufferFragmentImpl* fragment) {
         releaseOutboundResponse(fragment);
@@ -1266,13 +1237,8 @@
 ClientConnectionImpl::ClientConnectionImpl(Network::Connection& connection, CodecStats& stats,
                                            ConnectionCallbacks&, const Http1Settings& settings,
                                            const uint32_t max_response_headers_count)
-<<<<<<< HEAD
-    : ConnectionImpl(connection, stats, settings, HTTP_RESPONSE, MAX_RESPONSE_HEADERS_KB,
+    : ConnectionImpl(connection, stats, settings, MessageType::Response, MAX_RESPONSE_HEADERS_KB,
                      max_response_headers_count) {}
-=======
-    : ConnectionImpl(connection, stats, settings, MessageType::Response, MAX_RESPONSE_HEADERS_KB,
-                     max_response_headers_count, formatter(settings)) {}
->>>>>>> 38f67382
 
 bool ClientConnectionImpl::cannotHaveBody() {
   if (pending_response_.has_value() && pending_response_.value().encoder_.headRequest()) {

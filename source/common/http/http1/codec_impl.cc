#include "common/http/http1/codec_impl.h"

#include <cstdint>
#include <memory>
#include <string>

#include "envoy/buffer/buffer.h"
#include "envoy/http/codec.h"
#include "envoy/http/header_map.h"
#include "envoy/network/connection.h"

#include "common/common/enum_to_int.h"
#include "common/common/utility.h"
#include "common/http/exception.h"
#include "common/http/header_utility.h"
#include "common/http/headers.h"
#include "common/http/http1/header_formatter.h"
#include "common/http/utility.h"
#include "common/runtime/runtime_impl.h"

#include "absl/container/fixed_array.h"
#include "absl/strings/ascii.h"

namespace Envoy {
namespace Http {
namespace Http1 {
namespace {

struct Http1ResponseCodeDetailValues {
  const absl::string_view TooManyHeaders = "http1.too_many_headers";
  const absl::string_view HeadersTooLarge = "http1.headers_too_large";
  const absl::string_view HttpCodecError = "http1.codec_error";
  const absl::string_view InvalidCharacters = "http1.invalid_characters";
  const absl::string_view ConnectionHeaderSanitization = "http1.connection_header_rejected";
  const absl::string_view InvalidUrl = "http1.invalid_url";
  const absl::string_view InvalidTransferEncoding = "http1.invalid_transfer_encoding";
};

struct Http1HeaderTypesValues {
  const absl::string_view Headers = "headers";
  const absl::string_view Trailers = "trailers";
};

using Http1ResponseCodeDetails = ConstSingleton<Http1ResponseCodeDetailValues>;
using Http1HeaderTypes = ConstSingleton<Http1HeaderTypesValues>;

const StringUtil::CaseUnorderedSet& caseUnorderdSetContainingUpgradeAndHttp2Settings() {
  CONSTRUCT_ON_FIRST_USE(StringUtil::CaseUnorderedSet,
                         Http::Headers::get().ConnectionValues.Upgrade,
                         Http::Headers::get().ConnectionValues.Http2Settings);
}

HeaderKeyFormatterPtr formatter(const Http::Http1Settings& settings) {
  if (settings.header_key_format_ == Http1Settings::HeaderKeyFormat::ProperCase) {
    return std::make_unique<ProperCaseHeaderKeyFormatter>();
  }

  return nullptr;
}
} // namespace

const std::string StreamEncoderImpl::CRLF = "\r\n";
// Last chunk as defined here https://tools.ietf.org/html/rfc7230#section-4.1
const std::string StreamEncoderImpl::LAST_CHUNK = "0\r\n";

StreamEncoderImpl::StreamEncoderImpl(ConnectionImpl& connection,
                                     HeaderKeyFormatter* header_key_formatter)
    : connection_(connection), chunk_encoding_(true), processing_100_continue_(false),
      is_response_to_head_request_(false), is_content_length_allowed_(true),
      header_key_formatter_(header_key_formatter) {
  if (connection_.connection().aboveHighWatermark()) {
    runHighWatermarkCallbacks();
  }
}

void StreamEncoderImpl::encodeHeader(const char* key, uint32_t key_size, const char* value,
                                     uint32_t value_size) {

  ASSERT(key_size > 0);

  connection_.copyToBuffer(key, key_size);
  connection_.addCharToBuffer(':');
  connection_.addCharToBuffer(' ');
  connection_.copyToBuffer(value, value_size);
  connection_.addToBuffer(CRLF);
}
void StreamEncoderImpl::encodeHeader(absl::string_view key, absl::string_view value) {
  this->encodeHeader(key.data(), key.size(), value.data(), value.size());
}

void StreamEncoderImpl::encodeFormattedHeader(absl::string_view key, absl::string_view value) {
  if (header_key_formatter_ != nullptr) {
    encodeHeader(header_key_formatter_->format(key), value);
  } else {
    encodeHeader(key, value);
  }
}

void ResponseEncoderImpl::encode100ContinueHeaders(const ResponseHeaderMap& headers) {
  ASSERT(headers.Status()->value() == "100");
  processing_100_continue_ = true;
  encodeHeaders(headers, false);
  processing_100_continue_ = false;
}

void StreamEncoderImpl::encodeHeadersBase(const RequestOrResponseHeaderMap& headers,
                                          bool end_stream) {
  bool saw_content_length = false;
  headers.iterate(
      [](const HeaderEntry& header, void* context) -> HeaderMap::Iterate {
        absl::string_view key_to_use = header.key().getStringView();
        uint32_t key_size_to_use = header.key().size();
        // Translate :authority -> host so that upper layers do not need to deal with this.
        if (key_size_to_use > 1 && key_to_use[0] == ':' && key_to_use[1] == 'a') {
          key_to_use = absl::string_view(Headers::get().HostLegacy.get());
          key_size_to_use = Headers::get().HostLegacy.get().size();
        }

        // Skip all headers starting with ':' that make it here.
        if (key_to_use[0] == ':') {
          return HeaderMap::Iterate::Continue;
        }

        static_cast<StreamEncoderImpl*>(context)->encodeFormattedHeader(
            key_to_use, header.value().getStringView());

        return HeaderMap::Iterate::Continue;
      },
      this);

  if (headers.ContentLength()) {
    saw_content_length = true;
  }

  ASSERT(!headers.TransferEncoding());

  // Assume we are chunk encoding unless we are passed a content length or this is a header only
  // response. Upper layers generally should strip transfer-encoding since it only applies to
  // HTTP/1.1. The codec will infer it based on the type of response.
  // for streaming (e.g. SSE stream sent to hystrix dashboard), we do not want
  // chunk transfer encoding but we don't have a content-length so we pass "envoy only"
  // header to avoid adding chunks
  //
  // Note that for HEAD requests Envoy does best-effort guessing when there is no
  // content-length. If a client makes a HEAD request for an upstream resource
  // with no bytes but the upstream response doesn't include "Content-length: 0",
  // Envoy will incorrectly assume a subsequent response to GET will be chunk encoded.
  if (saw_content_length || headers.NoChunks()) {
    chunk_encoding_ = false;
  } else {
    if (processing_100_continue_) {
      // Make sure we don't serialize chunk information with 100-Continue headers.
      chunk_encoding_ = false;
    } else if (end_stream && !is_response_to_head_request_) {
      // If this is a headers-only stream, append an explicit "Content-Length: 0" unless it's a
      // response to a HEAD request.
      // For 204s and 1xx where content length is disallowed, don't append the content length but
      // also don't chunk encode.
      if (is_content_length_allowed_) {
        encodeFormattedHeader(Headers::get().ContentLength.get(), "0");
      }
      chunk_encoding_ = false;
    } else if (connection_.protocol() == Protocol::Http10) {
      chunk_encoding_ = false;
    } else {
      encodeFormattedHeader(Headers::get().TransferEncoding.get(),
                            Headers::get().TransferEncodingValues.Chunked);
      // We do not apply chunk encoding for HTTP upgrades.
      // If there is a body in a WebSocket Upgrade response, the chunks will be
      // passed through via maybeDirectDispatch so we need to avoid appending
      // extra chunk boundaries.
      //
      // When sending a response to a HEAD request Envoy may send an informational
      // "Transfer-Encoding: chunked" header, but should not send a chunk encoded body.
      chunk_encoding_ = !Utility::isUpgrade(headers) && !is_response_to_head_request_;
    }
  }

  connection_.addToBuffer(CRLF);

  if (end_stream) {
    endEncode();
  } else {
    connection_.flushOutput();
  }
}

void StreamEncoderImpl::encodeData(Buffer::Instance& data, bool end_stream) {
  // end_stream may be indicated with a zero length data buffer. If that is the case, so not
  // actually write the zero length buffer out.
  if (data.length() > 0) {
    if (chunk_encoding_) {
      connection_.buffer().add(absl::StrCat(absl::Hex(data.length()), CRLF));
    }

    connection_.buffer().move(data);

    if (chunk_encoding_) {
      connection_.buffer().add(CRLF);
    }
  }

  if (end_stream) {
    endEncode();
  } else {
    connection_.flushOutput();
  }
}

void StreamEncoderImpl::encodeTrailersBase(const HeaderMap& trailers) {
  if (!connection_.enableTrailers()) {
    return endEncode();
  }
  // Trailers only matter if it is a chunk transfer encoding
  // https://tools.ietf.org/html/rfc7230#section-4.4
  if (chunk_encoding_) {
    // Finalize the body
    connection_.buffer().add(LAST_CHUNK);

    trailers.iterate(
        [](const HeaderEntry& header, void* context) -> HeaderMap::Iterate {
          static_cast<StreamEncoderImpl*>(context)->encodeFormattedHeader(
              header.key().getStringView(), header.value().getStringView());
          return HeaderMap::Iterate::Continue;
        },
        this);

    connection_.flushOutput();
    connection_.buffer().add(CRLF);
  }

  connection_.flushOutput();
  connection_.onEncodeComplete();
}

void StreamEncoderImpl::encodeMetadata(const MetadataMapVector&) {
  connection_.stats().metadata_not_supported_error_.inc();
}

void StreamEncoderImpl::endEncode() {
  if (chunk_encoding_) {
    connection_.buffer().add(LAST_CHUNK);
    connection_.buffer().add(CRLF);
  }

  connection_.flushOutput(true);
  connection_.onEncodeComplete();
}

void ServerConnectionImpl::maybeAddSentinelBufferFragment(Buffer::WatermarkBuffer& output_buffer) {
  if (!flood_protection_) {
    return;
  }
  // It's messy and complicated to try to tag the final write of an HTTP response for response
  // tracking for flood protection. Instead, write an empty buffer fragment after the response,
  // to allow for tracking.
  // When the response is written out, the fragment will be deleted and the counter will be updated
  // by ServerConnectionImpl::releaseOutboundResponse()
  auto fragment =
      Buffer::OwnedBufferFragmentImpl::create(absl::string_view("", 0), response_buffer_releasor_);
  output_buffer.addBufferFragment(*fragment.release());
  ASSERT(outbound_responses_ < max_outbound_responses_);
  outbound_responses_++;
}

void ServerConnectionImpl::doFloodProtectionChecks() const {
  if (!flood_protection_) {
    return;
  }
  // Before sending another response, make sure it won't exceed flood protection thresholds.
  if (outbound_responses_ >= max_outbound_responses_) {
    ENVOY_CONN_LOG(trace, "error sending response: Too many pending responses queued", connection_);
    stats_.response_flood_.inc();
    throw FrameFloodException("Too many responses queued.");
  }
}

void ConnectionImpl::flushOutput(bool end_encode) {
  if (end_encode) {
    // If this is an HTTP response in ServerConnectionImpl, track outbound responses for flood
    // protection
    maybeAddSentinelBufferFragment(output_buffer_);
  }
  connection().write(output_buffer_, false);
  ASSERT(0UL == output_buffer_.length());
}

void ConnectionImpl::addToBuffer(absl::string_view data) { output_buffer_.add(data); }

void ConnectionImpl::addCharToBuffer(char c) { output_buffer_.add(&c, 1); }

void ConnectionImpl::addIntToBuffer(uint64_t i) { output_buffer_.add(absl::StrCat(i)); }

void ConnectionImpl::copyToBuffer(const char* data, uint64_t length) {
  output_buffer_.add(data, length);
}

void ConnectionImpl::onAboveOverflowWatermark() {
  // TODO(mergeconflict): log and increment counter
  connection_.close(Network::ConnectionCloseType::NoFlush);
}

void StreamEncoderImpl::resetStream(StreamResetReason reason) {
  connection_.onResetStreamBase(reason);
}

void StreamEncoderImpl::readDisable(bool disable) { connection_.readDisable(disable); }

uint32_t StreamEncoderImpl::bufferLimit() { return connection_.bufferLimit(); }

const Network::Address::InstanceConstSharedPtr& StreamEncoderImpl::connectionLocalAddress() {
  return connection_.connection().localAddress();
}

static const char RESPONSE_PREFIX[] = "HTTP/1.1 ";
static const char HTTP_10_RESPONSE_PREFIX[] = "HTTP/1.0 ";

void ResponseEncoderImpl::encodeHeaders(const ResponseHeaderMap& headers, bool end_stream) {
  // Do flood checks before attempting to write any responses.
  flood_checks_();

  started_response_ = true;

  // The contract is that client codecs must ensure that :status is present.
  ASSERT(headers.Status() != nullptr);
  uint64_t numeric_status = Utility::getResponseStatus(headers);

  if (connection_.protocol() == Protocol::Http10 && connection_.supports_http_10()) {
    connection_.copyToBuffer(HTTP_10_RESPONSE_PREFIX, sizeof(HTTP_10_RESPONSE_PREFIX) - 1);
  } else {
    connection_.copyToBuffer(RESPONSE_PREFIX, sizeof(RESPONSE_PREFIX) - 1);
  }
  connection_.addIntToBuffer(numeric_status);
  connection_.addCharToBuffer(' ');

  const char* status_string = CodeUtility::toString(static_cast<Code>(numeric_status));
  uint32_t status_string_len = strlen(status_string);
  connection_.copyToBuffer(status_string, status_string_len);

  connection_.addCharToBuffer('\r');
  connection_.addCharToBuffer('\n');

  if (numeric_status == 204 || numeric_status < 200) {
    // Per https://tools.ietf.org/html/rfc7230#section-3.3.2
    setIsContentLengthAllowed(false);
  } else {
    // Make sure that if we encodeHeaders(100) then encodeHeaders(200) that we
    // set is_content_length_allowed_ back to true.
    setIsContentLengthAllowed(true);
  }

  encodeHeadersBase(headers, end_stream);
}

static const char REQUEST_POSTFIX[] = " HTTP/1.1\r\n";

void RequestEncoderImpl::encodeHeaders(const RequestHeaderMap& headers, bool end_stream) {
  const HeaderEntry* method = headers.Method();
  const HeaderEntry* path = headers.Path();
  if (!method || !path) {
    throw CodecClientException(":method and :path must be specified");
  }
  if (method->value() == Headers::get().MethodValues.Head) {
    head_request_ = true;
  }
  connection_.copyToBuffer(method->value().getStringView().data(), method->value().size());
  connection_.addCharToBuffer(' ');
  connection_.copyToBuffer(path->value().getStringView().data(), path->value().size());
  connection_.copyToBuffer(REQUEST_POSTFIX, sizeof(REQUEST_POSTFIX) - 1);

  encodeHeadersBase(headers, end_stream);
}

http_parser_settings ConnectionImpl::settings_{
    [](http_parser* parser) -> int {
      static_cast<ConnectionImpl*>(parser->data)->onMessageBeginBase();
      return 0;
    },
    [](http_parser* parser, const char* at, size_t length) -> int {
      static_cast<ConnectionImpl*>(parser->data)->onUrl(at, length);
      return 0;
    },
    nullptr, // on_status
    [](http_parser* parser, const char* at, size_t length) -> int {
      static_cast<ConnectionImpl*>(parser->data)->onHeaderField(at, length);
      return 0;
    },
    [](http_parser* parser, const char* at, size_t length) -> int {
      static_cast<ConnectionImpl*>(parser->data)->onHeaderValue(at, length);
      return 0;
    },
    [](http_parser* parser) -> int {
      return static_cast<ConnectionImpl*>(parser->data)->onHeadersCompleteBase();
    },
    [](http_parser* parser, const char* at, size_t length) -> int {
      static_cast<ConnectionImpl*>(parser->data)->onBody(at, length);
      return 0;
    },
    [](http_parser* parser) -> int {
      static_cast<ConnectionImpl*>(parser->data)->onMessageCompleteBase();
      return 0;
    },
    nullptr, // on_chunk_header
    nullptr  // on_chunk_complete
};

ConnectionImpl::ConnectionImpl(Network::Connection& connection, Stats::Scope& stats,
                               http_parser_type type, uint32_t max_headers_kb,
                               const uint32_t max_headers_count,
                               HeaderKeyFormatterPtr&& header_key_formatter, bool enable_trailers)
    : connection_(connection), stats_{ALL_HTTP1_CODEC_STATS(POOL_COUNTER_PREFIX(stats, "http1."))},
      header_key_formatter_(std::move(header_key_formatter)), processing_trailers_(false),
      handling_upgrade_(false), reset_stream_called_(false), deferred_end_stream_headers_(false),
      strict_header_validation_(
          Runtime::runtimeFeatureEnabled("envoy.reloadable_features.strict_header_validation")),
      connection_header_sanitization_(Runtime::runtimeFeatureEnabled(
          "envoy.reloadable_features.connection_header_sanitization")),
      enable_trailers_(enable_trailers),
      output_buffer_([&]() -> void { this->onBelowLowWatermark(); },
<<<<<<< HEAD
                     [&]() -> void { this->onAboveHighWatermark(); },
                     [&]() -> void { this->onAboveOverflowWatermark(); }),
      max_request_headers_kb_(max_request_headers_kb),
      strict_header_validation_(
          Runtime::runtimeFeatureEnabled("envoy.reloadable_features.strict_header_validation")) {
=======
                     [&]() -> void { this->onAboveHighWatermark(); }),
      max_headers_kb_(max_headers_kb), max_headers_count_(max_headers_count) {
>>>>>>> e1962d76
  output_buffer_.setWatermarks(connection.bufferLimit());
  http_parser_init(&parser_, type);
  parser_.data = this;
}

void ConnectionImpl::completeLastHeader() {
  ENVOY_CONN_LOG(trace, "completed header: key={} value={}", connection_,
                 current_header_field_.getStringView(), current_header_value_.getStringView());

  auto& headers_or_trailers = headersOrTrailers();
  if (!current_header_field_.empty()) {
    current_header_field_.inlineTransform([](char c) { return absl::ascii_tolower(c); });
    headers_or_trailers.addViaMove(std::move(current_header_field_),
                                   std::move(current_header_value_));
  }

  // Check if the number of headers exceeds the limit.
  if (headers_or_trailers.size() > max_headers_count_) {
    error_code_ = Http::Code::RequestHeaderFieldsTooLarge;
    sendProtocolError(Http1ResponseCodeDetails::get().TooManyHeaders);
    const absl::string_view header_type =
        processing_trailers_ ? Http1HeaderTypes::get().Trailers : Http1HeaderTypes::get().Headers;
    throw CodecProtocolException(absl::StrCat(header_type, " size exceeds limit"));
  }

  header_parsing_state_ = HeaderParsingState::Field;
  ASSERT(current_header_field_.empty());
  ASSERT(current_header_value_.empty());
}

bool ConnectionImpl::maybeDirectDispatch(Buffer::Instance& data) {
  if (!handling_upgrade_) {
    // Only direct dispatch for Upgrade requests.
    return false;
  }

  ssize_t total_parsed = 0;
  uint64_t num_slices = data.getRawSlices(nullptr, 0);
  absl::FixedArray<Buffer::RawSlice> slices(num_slices);
  data.getRawSlices(slices.begin(), num_slices);
  for (const Buffer::RawSlice& slice : slices) {
    total_parsed += slice.len_;
    onBody(static_cast<const char*>(slice.mem_), slice.len_);
  }
  ENVOY_CONN_LOG(trace, "direct-dispatched {} bytes", connection_, total_parsed);
  data.drain(total_parsed);
  return true;
}

void ConnectionImpl::dispatch(Buffer::Instance& data) {
  ENVOY_CONN_LOG(trace, "parsing {} bytes", connection_, data.length());

  if (maybeDirectDispatch(data)) {
    return;
  }

  // Always unpause before dispatch.
  http_parser_pause(&parser_, 0);

  ssize_t total_parsed = 0;
  if (data.length() > 0) {
    uint64_t num_slices = data.getRawSlices(nullptr, 0);
    absl::FixedArray<Buffer::RawSlice> slices(num_slices);
    data.getRawSlices(slices.begin(), num_slices);
    for (const Buffer::RawSlice& slice : slices) {
      total_parsed += dispatchSlice(static_cast<const char*>(slice.mem_), slice.len_);
    }
  } else {
    dispatchSlice(nullptr, 0);
  }

  ENVOY_CONN_LOG(trace, "parsed {} bytes", connection_, total_parsed);
  data.drain(total_parsed);

  // If an upgrade has been handled and there is body data or early upgrade
  // payload to send on, send it on.
  maybeDirectDispatch(data);
}

size_t ConnectionImpl::dispatchSlice(const char* slice, size_t len) {
  ssize_t rc = http_parser_execute(&parser_, &settings_, slice, len);
  if (HTTP_PARSER_ERRNO(&parser_) != HPE_OK && HTTP_PARSER_ERRNO(&parser_) != HPE_PAUSED) {
    sendProtocolError(Http1ResponseCodeDetails::get().HttpCodecError);
    throw CodecProtocolException("http/1.1 protocol error: " +
                                 std::string(http_errno_name(HTTP_PARSER_ERRNO(&parser_))));
  }

  return rc;
}

void ConnectionImpl::onHeaderField(const char* data, size_t length) {
  // We previously already finished up the headers, these headers are
  // now trailers.
  if (header_parsing_state_ == HeaderParsingState::Done) {
    if (!enable_trailers_) {
      // Ignore trailers.
      return;
    }
    processing_trailers_ = true;
    header_parsing_state_ = HeaderParsingState::Field;
  }
  if (header_parsing_state_ == HeaderParsingState::Value) {
    completeLastHeader();
  }

  current_header_field_.append(data, length);
}

void ConnectionImpl::onHeaderValue(const char* data, size_t length) {
  if (header_parsing_state_ == HeaderParsingState::Done && !enable_trailers_) {
    // Ignore trailers.
    return;
  }

  if (processing_trailers_) {
    maybeAllocTrailers();
  }

  // Work around a bug in http_parser where trailing whitespace is not trimmed
  // as the spec requires: https://tools.ietf.org/html/rfc7230#section-3.2.4
  const absl::string_view header_value = StringUtil::trim(absl::string_view(data, length));

  if (strict_header_validation_) {
    if (!Http::HeaderUtility::headerIsValid(header_value)) {
      ENVOY_CONN_LOG(debug, "invalid header value: {}", connection_, header_value);
      error_code_ = Http::Code::BadRequest;
      sendProtocolError(Http1ResponseCodeDetails::get().InvalidCharacters);
      throw CodecProtocolException("http/1.1 protocol error: header value contains invalid chars");
    }
  } else if (header_value.find('\0') != absl::string_view::npos) {
    // http-parser should filter for this
    // (https://tools.ietf.org/html/rfc7230#section-3.2.6), but it doesn't today. HeaderStrings
    // have an invariant that they must not contain embedded zero characters
    // (NUL, ASCII 0x0).
    throw CodecProtocolException("http/1.1 protocol error: header value contains NUL");
  }

  header_parsing_state_ = HeaderParsingState::Value;
  current_header_value_.append(header_value.data(), header_value.length());

  const uint32_t total =
      current_header_field_.size() + current_header_value_.size() + headersOrTrailers().byteSize();
  if (total > (max_headers_kb_ * 1024)) {
    const absl::string_view header_type =
        processing_trailers_ ? Http1HeaderTypes::get().Trailers : Http1HeaderTypes::get().Headers;
    error_code_ = Http::Code::RequestHeaderFieldsTooLarge;
    sendProtocolError(Http1ResponseCodeDetails::get().HeadersTooLarge);
    throw CodecProtocolException(absl::StrCat(header_type, " size exceeds limit"));
  }
}

int ConnectionImpl::onHeadersCompleteBase() {
  ASSERT(!processing_trailers_);
  ENVOY_CONN_LOG(trace, "onHeadersCompleteBase", connection_);
  completeLastHeader();

  if (!(parser_.http_major == 1 && parser_.http_minor == 1)) {
    // This is not necessarily true, but it's good enough since higher layers only care if this is
    // HTTP/1.1 or not.
    protocol_ = Protocol::Http10;
  }
  RequestOrResponseHeaderMap& request_or_response_headers = requestOrResponseHeaders();
  if (Utility::isUpgrade(request_or_response_headers)) {
    // Ignore h2c upgrade requests until we support them.
    // See https://github.com/envoyproxy/envoy/issues/7161 for details.
    if (request_or_response_headers.Upgrade() &&
        absl::EqualsIgnoreCase(request_or_response_headers.Upgrade()->value().getStringView(),
                               Http::Headers::get().UpgradeValues.H2c)) {
      ENVOY_CONN_LOG(trace, "removing unsupported h2c upgrade headers.", connection_);
      request_or_response_headers.removeUpgrade();
      if (request_or_response_headers.Connection()) {
        const auto& tokens_to_remove = caseUnorderdSetContainingUpgradeAndHttp2Settings();
        std::string new_value = StringUtil::removeTokens(
            request_or_response_headers.Connection()->value().getStringView(), ",",
            tokens_to_remove, ",");
        if (new_value.empty()) {
          request_or_response_headers.removeConnection();
        } else {
          request_or_response_headers.setConnection(new_value);
        }
      }
      request_or_response_headers.remove(Headers::get().Http2Settings);
    } else {
      ENVOY_CONN_LOG(trace, "codec entering upgrade mode.", connection_);
      handling_upgrade_ = true;
    }
  }

  // Per https://tools.ietf.org/html/rfc7230#section-3.3.1 Envoy should reject
  // transfer-codings it does not understand.
  if (request_or_response_headers.TransferEncoding()) {
    absl::string_view encoding =
        request_or_response_headers.TransferEncoding()->value().getStringView();
    if (Runtime::runtimeFeatureEnabled(
            "envoy.reloadable_features.reject_unsupported_transfer_encodings") &&
        !absl::EqualsIgnoreCase(encoding, Headers::get().TransferEncodingValues.Identity) &&
        !absl::EqualsIgnoreCase(encoding, Headers::get().TransferEncodingValues.Chunked)) {
      error_code_ = Http::Code::NotImplemented;
      sendProtocolError(Http1ResponseCodeDetails::get().InvalidTransferEncoding);
      throw CodecProtocolException("http/1.1 protocol error: unsupported transfer encoding");
    }
  }

  int rc = onHeadersComplete();
  header_parsing_state_ = HeaderParsingState::Done;

  // Returning 2 informs http_parser to not expect a body or further data on this connection.
  return handling_upgrade_ ? 2 : rc;
}

void ConnectionImpl::onMessageCompleteBase() {
  ENVOY_CONN_LOG(trace, "message complete", connection_);

  if (handling_upgrade_) {
    // If this is an upgrade request, swallow the onMessageComplete. The
    // upgrade payload will be treated as stream body.
    ASSERT(!deferred_end_stream_headers_);
    ENVOY_CONN_LOG(trace, "Pausing parser due to upgrade.", connection_);
    http_parser_pause(&parser_, 1);
    return;
  }

  // If true, this indicates we were processing trailers and must
  // move the last header into current_header_map_
  if (header_parsing_state_ == HeaderParsingState::Value) {
    completeLastHeader();
  }

  onMessageComplete();
}

void ConnectionImpl::onMessageBeginBase() {
  ENVOY_CONN_LOG(trace, "message begin", connection_);
  // Make sure that if HTTP/1.0 and HTTP/1.1 requests share a connection Envoy correctly sets
  // protocol for each request. Envoy defaults to 1.1 but sets the protocol to 1.0 where applicable
  // in onHeadersCompleteBase
  protocol_ = Protocol::Http11;
  processing_trailers_ = false;
  header_parsing_state_ = HeaderParsingState::Field;
  allocHeaders();
  onMessageBegin();
}

void ConnectionImpl::onResetStreamBase(StreamResetReason reason) {
  ASSERT(!reset_stream_called_);
  reset_stream_called_ = true;
  onResetStream(reason);
}

ServerConnectionImpl::ServerConnectionImpl(Network::Connection& connection, Stats::Scope& stats,
                                           ServerConnectionCallbacks& callbacks,
                                           const Http1Settings& settings,
                                           uint32_t max_request_headers_kb,
                                           const uint32_t max_request_headers_count)
    : ConnectionImpl(connection, stats, HTTP_REQUEST, max_request_headers_kb,
                     max_request_headers_count, formatter(settings), settings.enable_trailers_),
      callbacks_(callbacks), codec_settings_(settings),
      response_buffer_releasor_([this](const Buffer::OwnedBufferFragmentImpl* fragment) {
        releaseOutboundResponse(fragment);
      }),
      // Pipelining is generally not well supported on the internet and has a series of dangerous
      // overflow bugs. As such we are disabling it for now, and removing this temporary override if
      // no one objects. If you use this integer to restore prior behavior, contact the
      // maintainer team as it will otherwise be removed entirely soon.
      max_outbound_responses_(
          Runtime::getInteger("envoy.do_not_use_going_away_max_http2_outbound_responses", 2)),
      flood_protection_(
          Runtime::runtimeFeatureEnabled("envoy.reloadable_features.http1_flood_protection")) {}

void ServerConnectionImpl::onEncodeComplete() {
  if (active_request_.value().remote_complete_) {
    // Only do this if remote is complete. If we are replying before the request is complete the
    // only logical thing to do is for higher level code to reset() / close the connection so we
    // leave the request around so that it can fire reset callbacks.
    active_request_.reset();
  }
}

void ServerConnectionImpl::handlePath(RequestHeaderMap& headers, unsigned int method) {
  HeaderString path(Headers::get().Path);

  bool is_connect = (method == HTTP_CONNECT);

  // The url is relative or a wildcard when the method is OPTIONS. Nothing to do here.
  auto& active_request = active_request_.value();
  if (!active_request.request_url_.getStringView().empty() &&
      (active_request.request_url_.getStringView()[0] == '/' ||
       ((method == HTTP_OPTIONS) && active_request.request_url_.getStringView()[0] == '*'))) {
    headers.addViaMove(std::move(path), std::move(active_request.request_url_));
    return;
  }

  // If absolute_urls and/or connect are not going be handled, copy the url and return.
  // This forces the behavior to be backwards compatible with the old codec behavior.
  if (!codec_settings_.allow_absolute_url_) {
    headers.addViaMove(std::move(path), std::move(active_request.request_url_));
    return;
  }

  if (is_connect) {
    headers.addViaMove(std::move(path), std::move(active_request.request_url_));
    return;
  }

  Utility::Url absolute_url;
  if (!absolute_url.initialize(active_request.request_url_.getStringView())) {
    sendProtocolError(Http1ResponseCodeDetails::get().InvalidUrl);
    throw CodecProtocolException("http/1.1 protocol error: invalid url in request line");
  }
  // RFC7230#5.7
  // When a proxy receives a request with an absolute-form of
  // request-target, the proxy MUST ignore the received Host header field
  // (if any) and instead replace it with the host information of the
  // request-target. A proxy that forwards such a request MUST generate a
  // new Host field-value based on the received request-target rather than
  // forward the received Host field-value.
  headers.setHost(absolute_url.host_and_port());

  headers.setPath(absolute_url.path_and_query_params());
  active_request.request_url_.clear();
}

int ServerConnectionImpl::onHeadersComplete() {
  // Handle the case where response happens prior to request complete. It's up to upper layer code
  // to disconnect the connection but we shouldn't fire any more events since it doesn't make
  // sense.
  if (active_request_.has_value()) {
    auto& active_request = active_request_.value();
    auto& headers = absl::get<RequestHeaderMapPtr>(headers_or_trailers_);
    ENVOY_CONN_LOG(trace, "Server: onHeadersComplete size={}", connection_, headers->size());
    const char* method_string = http_method_str(static_cast<http_method>(parser_.method));

    if (!handling_upgrade_ && connection_header_sanitization_ && headers->Connection()) {
      // If we fail to sanitize the request, return a 400 to the client
      if (!Utility::sanitizeConnectionHeader(*headers)) {
        absl::string_view header_value = headers->Connection()->value().getStringView();
        ENVOY_CONN_LOG(debug, "Invalid nominated headers in Connection: {}", connection_,
                       header_value);
        error_code_ = Http::Code::BadRequest;
        sendProtocolError(Http1ResponseCodeDetails::get().ConnectionHeaderSanitization);
        throw CodecProtocolException("Invalid nominated headers in Connection.");
      }
    }

    // Inform the response encoder about any HEAD method, so it can set content
    // length and transfer encoding headers correctly.
    active_request.response_encoder_.isResponseToHeadRequest(parser_.method == HTTP_HEAD);

    // Currently, CONNECT is not supported, however; http_parser_parse_url needs to know about
    // CONNECT
    handlePath(*headers, parser_.method);
    ASSERT(active_request.request_url_.empty());

    headers->setMethod(method_string);

    // Make sure the host is valid.
    auto details = HeaderUtility::requestHeadersValid(*headers);
    if (details.has_value()) {
      sendProtocolError(details.value().get());
      throw CodecProtocolException(
          "http/1.1 protocol error: request headers failed spec compliance checks");
    }

    // Determine here whether we have a body or not. This uses the new RFC semantics where the
    // presence of content-length or chunked transfer-encoding indicates a body vs. a particular
    // method. If there is no body, we defer raising decodeHeaders() until the parser is flushed
    // with message complete. This allows upper layers to behave like HTTP/2 and prevents a proxy
    // scenario where the higher layers stream through and implicitly switch to chunked transfer
    // encoding because end stream with zero body length has not yet been indicated.
    if (parser_.flags & F_CHUNKED ||
        (parser_.content_length > 0 && parser_.content_length != ULLONG_MAX) || handling_upgrade_) {
      active_request.request_decoder_->decodeHeaders(std::move(headers), false);

      // If the connection has been closed (or is closing) after decoding headers, pause the parser
      // so we return control to the caller.
      if (connection_.state() != Network::Connection::State::Open) {
        http_parser_pause(&parser_, 1);
      }
    } else {
      deferred_end_stream_headers_ = true;
    }
  }

  return 0;
}

void ServerConnectionImpl::onMessageBegin() {
  if (!resetStreamCalled()) {
    ASSERT(!active_request_.has_value());
    active_request_.emplace(*this, header_key_formatter_.get(), flood_checks_);
    auto& active_request = active_request_.value();
    active_request.request_decoder_ = &callbacks_.newStream(active_request.response_encoder_);
  }
}

void ServerConnectionImpl::onUrl(const char* data, size_t length) {
  if (active_request_.has_value()) {
    active_request_.value().request_url_.append(data, length);
  }
}

void ServerConnectionImpl::onBody(const char* data, size_t length) {
  ASSERT(!deferred_end_stream_headers_);
  if (active_request_.has_value()) {
    ENVOY_CONN_LOG(trace, "body size={}", connection_, length);
    Buffer::OwnedImpl buffer(data, length);
    active_request_.value().request_decoder_->decodeData(buffer, false);
  }
}

void ServerConnectionImpl::onMessageComplete() {
  if (active_request_.has_value()) {
    auto& active_request = active_request_.value();
    active_request.remote_complete_ = true;
    if (deferred_end_stream_headers_) {
      active_request.request_decoder_->decodeHeaders(
          std::move(absl::get<RequestHeaderMapPtr>(headers_or_trailers_)), true);
      deferred_end_stream_headers_ = false;
    } else if (processing_trailers_) {
      active_request.request_decoder_->decodeTrailers(
          std::move(absl::get<RequestTrailerMapPtr>(headers_or_trailers_)));
    } else {
      Buffer::OwnedImpl buffer;
      active_request.request_decoder_->decodeData(buffer, true);
    }

    // Reset to ensure no information from one requests persists to the next.
    headers_or_trailers_.emplace<RequestHeaderMapPtr>(nullptr);
  }

  // Always pause the parser so that the calling code can process 1 request at a time and apply
  // back pressure. However this means that the calling code needs to detect if there is more data
  // in the buffer and dispatch it again.
  http_parser_pause(&parser_, 1);
}

void ServerConnectionImpl::onResetStream(StreamResetReason reason) {
  active_request_.value().response_encoder_.runResetCallbacks(reason);
  active_request_.reset();
}

void ServerConnectionImpl::sendProtocolError(absl::string_view details) {
  if (active_request_.has_value()) {
    active_request_.value().response_encoder_.setDetails(details);
  }
  // We do this here because we may get a protocol error before we have a logical stream. Higher
  // layers can only operate on streams, so there is no coherent way to allow them to send an error
  // "out of band." On one hand this is kind of a hack but on the other hand it normalizes HTTP/1.1
  // to look more like HTTP/2 to higher layers.
  if (!active_request_.has_value() ||
      !active_request_.value().response_encoder_.startedResponse()) {
    Buffer::OwnedImpl bad_request_response(
        absl::StrCat("HTTP/1.1 ", error_code_, " ", CodeUtility::toString(error_code_),
                     "\r\ncontent-length: 0\r\nconnection: close\r\n\r\n"));

    connection_.write(bad_request_response, false);
  }
}

void ServerConnectionImpl::onAboveHighWatermark() {
  if (active_request_.has_value()) {
    active_request_.value().response_encoder_.runHighWatermarkCallbacks();
  }
}
void ServerConnectionImpl::onBelowLowWatermark() {
  if (active_request_.has_value()) {
    active_request_.value().response_encoder_.runLowWatermarkCallbacks();
  }
}

void ServerConnectionImpl::releaseOutboundResponse(
    const Buffer::OwnedBufferFragmentImpl* fragment) {
  ASSERT(outbound_responses_ >= 1);
  --outbound_responses_;
  delete fragment;
}

ClientConnectionImpl::ClientConnectionImpl(Network::Connection& connection, Stats::Scope& stats,
                                           ConnectionCallbacks&, const Http1Settings& settings,
                                           const uint32_t max_response_headers_count)
    : ConnectionImpl(connection, stats, HTTP_RESPONSE, MAX_RESPONSE_HEADERS_KB,
                     max_response_headers_count, formatter(settings), settings.enable_trailers_) {}

bool ClientConnectionImpl::cannotHaveBody() {
  if ((pending_response_.has_value() && pending_response_.value().encoder_.headRequest()) ||
      parser_.status_code == 204 || parser_.status_code == 304 ||
      (parser_.status_code >= 200 && parser_.content_length == 0)) {
    return true;
  } else {
    return false;
  }
}

RequestEncoder& ClientConnectionImpl::newStream(ResponseDecoder& response_decoder) {
  if (resetStreamCalled()) {
    throw CodecClientException("cannot create new streams after calling reset");
  }

  // If reads were disabled due to flow control, we expect reads to always be enabled again before
  // reusing this connection. This is done when the response is received.
  ASSERT(connection_.readEnabled());

  ASSERT(!pending_response_.has_value());
  pending_response_.emplace(*this, header_key_formatter_.get(), &response_decoder);
  return pending_response_.value().encoder_;
}

int ClientConnectionImpl::onHeadersComplete() {
  // Handle the case where the client is closing a kept alive connection (by sending a 408
  // with a 'Connection: close' header). In this case we just let response flush out followed
  // by the remote close.
  if (!pending_response_.has_value() && !resetStreamCalled()) {
    throw PrematureResponseException(static_cast<Http::Code>(parser_.status_code));
  } else if (pending_response_.has_value()) {
    auto& headers = absl::get<ResponseHeaderMapPtr>(headers_or_trailers_);
    ENVOY_CONN_LOG(trace, "Client: onHeadersComplete size={}", connection_, headers->size());
    headers->setStatus(parser_.status_code);

    if (parser_.status_code == 100) {
      // http-parser treats 100 continue headers as their own complete response.
      // Swallow the spurious onMessageComplete and continue processing.
      ignore_message_complete_for_100_continue_ = true;
      pending_response_.value().decoder_->decode100ContinueHeaders(std::move(headers));

      // Reset to ensure no information from the continue headers is used for the response headers
      // in case the callee does not move the headers out.
      headers_or_trailers_.emplace<ResponseHeaderMapPtr>(nullptr);
    } else if (cannotHaveBody()) {
      deferred_end_stream_headers_ = true;
    } else {
      pending_response_.value().decoder_->decodeHeaders(std::move(headers), false);
    }
  }

  // Here we deal with cases where the response cannot have a body, but http_parser does not deal
  // with it for us.
  return cannotHaveBody() ? 1 : 0;
}

void ClientConnectionImpl::onBody(const char* data, size_t length) {
  ASSERT(!deferred_end_stream_headers_);
  if (pending_response_.has_value()) {
    Buffer::OwnedImpl buffer;
    buffer.add(data, length);
    pending_response_.value().decoder_->decodeData(buffer, false);
  }
}

void ClientConnectionImpl::onMessageComplete() {
  ENVOY_CONN_LOG(trace, "message complete", connection_);
  if (ignore_message_complete_for_100_continue_) {
    ignore_message_complete_for_100_continue_ = false;
    return;
  }
  if (pending_response_.has_value()) {
    // After calling decodeData() with end stream set to true, we should no longer be able to reset.
    PendingResponse response = std::move(pending_response_.value());
    pending_response_.reset();

    // Streams are responsible for unwinding any outstanding readDisable(true)
    // calls done on the underlying connection as they are destroyed. As this is
    // the only place a HTTP/1 stream is destroyed where the Network::Connection is
    // reused, unwind any outstanding readDisable() calls here. Do this before we dispatch
    // end_stream in case the caller immediately reuses the connection.
    if (connection_.state() == Network::Connection::State::Open) {
      while (!connection_.readEnabled()) {
        connection_.readDisable(false);
      }
    }

    if (deferred_end_stream_headers_) {
      response.decoder_->decodeHeaders(
          std::move(absl::get<ResponseHeaderMapPtr>(headers_or_trailers_)), true);
      deferred_end_stream_headers_ = false;
    } else if (processing_trailers_) {
      response.decoder_->decodeTrailers(
          std::move(absl::get<ResponseTrailerMapPtr>(headers_or_trailers_)));
    } else {
      Buffer::OwnedImpl buffer;
      response.decoder_->decodeData(buffer, true);
    }

    // Reset to ensure no information from one requests persists to the next.
    headers_or_trailers_.emplace<ResponseHeaderMapPtr>(nullptr);
  }
}

void ClientConnectionImpl::onResetStream(StreamResetReason reason) {
  // Only raise reset if we did not already dispatch a complete response.
  if (pending_response_.has_value()) {
    pending_response_.value().encoder_.runResetCallbacks(reason);
    pending_response_.reset();
  }
}

void ClientConnectionImpl::sendProtocolError(absl::string_view details) {
  if (pending_response_.has_value()) {
    pending_response_.value().encoder_.setDetails(details);
  }
}

void ClientConnectionImpl::onAboveHighWatermark() {
  // This should never happen without an active stream/request.
  pending_response_.value().encoder_.runHighWatermarkCallbacks();
}

void ClientConnectionImpl::onBelowLowWatermark() {
  // This can get called without an active stream/request when upstream decides to do bad things
  // such as sending multiple responses to the same request, causing us to close the connection, but
  // in doing so go below low watermark.
  if (pending_response_.has_value()) {
    pending_response_.value().encoder_.runLowWatermarkCallbacks();
  }
}

} // namespace Http1
} // namespace Http
} // namespace Envoy<|MERGE_RESOLUTION|>--- conflicted
+++ resolved
@@ -417,16 +417,9 @@
           "envoy.reloadable_features.connection_header_sanitization")),
       enable_trailers_(enable_trailers),
       output_buffer_([&]() -> void { this->onBelowLowWatermark(); },
-<<<<<<< HEAD
                      [&]() -> void { this->onAboveHighWatermark(); },
                      [&]() -> void { this->onAboveOverflowWatermark(); }),
-      max_request_headers_kb_(max_request_headers_kb),
-      strict_header_validation_(
-          Runtime::runtimeFeatureEnabled("envoy.reloadable_features.strict_header_validation")) {
-=======
-                     [&]() -> void { this->onAboveHighWatermark(); }),
       max_headers_kb_(max_headers_kb), max_headers_count_(max_headers_count) {
->>>>>>> e1962d76
   output_buffer_.setWatermarks(connection.bufferLimit());
   http_parser_init(&parser_, type);
   parser_.data = this;

#include "source/common/http/http1/codec_impl.h"

#include <memory>
#include <string>

#include "envoy/buffer/buffer.h"
#include "envoy/common/optref.h"
#include "envoy/http/codec.h"
#include "envoy/http/header_map.h"
#include "envoy/network/connection.h"

#include "source/common/common/cleanup.h"
#include "source/common/common/dump_state_utils.h"
#include "source/common/common/enum_to_int.h"
#include "source/common/common/scope_tracker.h"
#include "source/common/common/statusor.h"
#include "source/common/common/utility.h"
#include "source/common/grpc/common.h"
#include "source/common/http/exception.h"
#include "source/common/http/header_utility.h"
#include "source/common/http/headers.h"
#include "source/common/http/http1/balsa_parser.h"
#include "source/common/http/http1/header_formatter.h"
#include "source/common/http/http1/legacy_parser_impl.h"
#include "source/common/http/utility.h"
#include "source/common/runtime/runtime_features.h"

#include "absl/container/fixed_array.h"
#include "absl/strings/ascii.h"

namespace Envoy {
namespace Http {
namespace Http1 {
namespace {

// Changes or additions to details should be reflected in
// docs/root/configuration/http/http_conn_man/response_code_details.rst
struct Http1ResponseCodeDetailValues {
  const absl::string_view TooManyHeaders = "http1.too_many_headers";
  const absl::string_view HeadersTooLarge = "http1.headers_too_large";
  const absl::string_view HttpCodecError = "http1.codec_error";
  const absl::string_view InvalidCharacters = "http1.invalid_characters";
  const absl::string_view ConnectionHeaderSanitization = "http1.connection_header_rejected";
  const absl::string_view InvalidUrl = "http1.invalid_url";
  const absl::string_view InvalidTransferEncoding = "http1.invalid_transfer_encoding";
  const absl::string_view BodyDisallowed = "http1.body_disallowed";
  const absl::string_view TransferEncodingNotAllowed = "http1.transfer_encoding_not_allowed";
  const absl::string_view ContentLengthNotAllowed = "http1.content_length_not_allowed";
  const absl::string_view InvalidUnderscore = "http1.unexpected_underscore";
  const absl::string_view ChunkedContentLength = "http1.content_length_and_chunked_not_allowed";
  const absl::string_view HttpsInPlaintext = "http1.https_url_on_plaintext_connection";
  const absl::string_view InvalidScheme = "http1.invalid_scheme";
};

struct Http1HeaderTypesValues {
  const absl::string_view Headers = "headers";
  const absl::string_view Trailers = "trailers";
};

// Pipelining is generally not well supported on the internet and has a series of dangerous
// overflow bugs. As such Envoy disabled it.
static constexpr uint32_t kMaxOutboundResponses = 2;

using Http1ResponseCodeDetails = ConstSingleton<Http1ResponseCodeDetailValues>;
using Http1HeaderTypes = ConstSingleton<Http1HeaderTypesValues>;

const StringUtil::CaseUnorderedSet& caseUnorderdSetContainingUpgradeAndHttp2Settings() {
  CONSTRUCT_ON_FIRST_USE(StringUtil::CaseUnorderedSet,
                         Http::Headers::get().ConnectionValues.Upgrade,
                         Http::Headers::get().ConnectionValues.Http2Settings);
}

HeaderKeyFormatterConstPtr encodeOnlyFormatterFromSettings(const Http::Http1Settings& settings) {
  if (settings.header_key_format_ == Http1Settings::HeaderKeyFormat::ProperCase) {
    return std::make_unique<ProperCaseHeaderKeyFormatter>();
  }

  return nullptr;
}

StatefulHeaderKeyFormatterPtr statefulFormatterFromSettings(const Http::Http1Settings& settings) {
  if (settings.header_key_format_ == Http1Settings::HeaderKeyFormat::StatefulFormatter) {
    return settings.stateful_header_key_formatter_->create();
  }
  return nullptr;
}

constexpr size_t CRLF_SIZE = 2;

} // namespace

static constexpr absl::string_view CRLF = "\r\n";
// Last chunk as defined here https://tools.ietf.org/html/rfc7230#section-4.1
static constexpr absl::string_view LAST_CHUNK = "0\r\n";

static constexpr absl::string_view SPACE = " ";
static constexpr absl::string_view COLON_SPACE = ": ";

StreamEncoderImpl::StreamEncoderImpl(ConnectionImpl& connection,
                                     StreamInfo::BytesMeterSharedPtr&& bytes_meter)
    : connection_(connection), disable_chunk_encoding_(false), chunk_encoding_(true),
      connect_request_(false), is_tcp_tunneling_(false), is_response_to_head_request_(false),
      is_response_to_connect_request_(false), bytes_meter_(std::move(bytes_meter)) {
  if (!bytes_meter_) {
    bytes_meter_ = std::make_shared<StreamInfo::BytesMeter>();
  }
  if (connection_.connection().aboveHighWatermark()) {
    runHighWatermarkCallbacks();
  }
}

void StreamEncoderImpl::encodeHeader(absl::string_view key, absl::string_view value) {
  ASSERT(!key.empty());

  const uint64_t header_size = connection_.buffer().addFragments({key, COLON_SPACE, value, CRLF});

  bytes_meter_->addHeaderBytesSent(header_size);
}

void StreamEncoderImpl::encodeFormattedHeader(absl::string_view key, absl::string_view value,
                                              HeaderKeyFormatterOptConstRef formatter) {
  if (formatter.has_value()) {
    encodeHeader(formatter->format(key), value);
  } else {
    encodeHeader(key, value);
  }
}

void ResponseEncoderImpl::encode1xxHeaders(const ResponseHeaderMap& headers) {
  ASSERT(HeaderUtility::isSpecial1xx(headers));
  encodeHeaders(headers, false);
}

void StreamEncoderImpl::encodeHeadersBase(const RequestOrResponseHeaderMap& headers,
                                          absl::optional<uint64_t> status, bool end_stream,
                                          bool bodiless_request) {
  HeaderKeyFormatterOptConstRef formatter(headers.formatter());
  if (!formatter.has_value()) {
    formatter = connection_.formatter();
  }

  const Http::HeaderValues& header_values = Http::Headers::get();
  bool saw_content_length = false;
  headers.iterate(
      [this, &header_values, formatter](const HeaderEntry& header) -> HeaderMap::Iterate {
        absl::string_view key_to_use = header.key().getStringView();
        uint32_t key_size_to_use = header.key().size();
        // Translate :authority -> host so that upper layers do not need to deal with this.
        if (key_size_to_use > 1 && key_to_use[0] == ':' && key_to_use[1] == 'a') {
          key_to_use = absl::string_view(header_values.HostLegacy.get());
          key_size_to_use = header_values.HostLegacy.get().size();
        }

        // Skip all headers starting with ':' that make it here.
        if (key_to_use[0] == ':') {
          return HeaderMap::Iterate::Continue;
        }

        encodeFormattedHeader(key_to_use, header.value().getStringView(), formatter);

        return HeaderMap::Iterate::Continue;
      });

  if (headers.ContentLength()) {
    saw_content_length = true;
  }

  ASSERT(!headers.TransferEncoding());

  // Assume we are chunk encoding unless we are passed a content length or this is a header only
  // response. Upper layers generally should strip transfer-encoding since it only applies to
  // HTTP/1.1. The codec will infer it based on the type of response.
  // for streaming (e.g. SSE stream sent to hystrix dashboard), we do not want
  // chunk transfer encoding but we don't have a content-length so disable_chunk_encoding_ is
  // consulted before enabling chunk encoding.
  //
  // Note that for HEAD requests Envoy does best-effort guessing when there is no
  // content-length. If a client makes a HEAD request for an upstream resource
  // with no bytes but the upstream response doesn't include "Content-length: 0",
  // Envoy will incorrectly assume a subsequent response to GET will be chunk encoded.
  if (saw_content_length || disable_chunk_encoding_) {
    chunk_encoding_ = false;
  } else {
    if (status && (*status < 200 || *status == 204)) {
      // For 1xx and 204 responses, do not send the chunked encoding header or enable chunked
      // encoding: https://tools.ietf.org/html/rfc7230#section-3.3.1
      chunk_encoding_ = false;
    } else if (status && *status == 304) {
      // For 304 response, since it should never have a body, we should not need to chunk_encode at
      // all.
      chunk_encoding_ = false;
    } else if (end_stream && !is_response_to_head_request_) {
      // If this is a headers-only stream, append an explicit "Content-Length: 0" unless it's a
      // response to a HEAD request.
      // For 204s and 1xx where content length is disallowed, don't append the content length but
      // also don't chunk encode.
      // Also do not add content length for requests which should not have a
      // body, per https://tools.ietf.org/html/rfc7230#section-3.3.2
      if (!status || (*status >= 200 && *status != 204)) {
        if (!bodiless_request) {
          encodeFormattedHeader(header_values.ContentLength.get(), "0", formatter);
        }
      }
      chunk_encoding_ = false;
    } else if (connection_.protocol() == Protocol::Http10) {
      chunk_encoding_ = false;
    } else {
      // For responses to connect requests, do not send the chunked encoding header:
      // https://tools.ietf.org/html/rfc7231#section-4.3.6.
      if (!is_response_to_connect_request_) {
        encodeFormattedHeader(header_values.TransferEncoding.get(),
                              header_values.TransferEncodingValues.Chunked, formatter);
      }
      // We do not apply chunk encoding for HTTP upgrades, including CONNECT style upgrades.
      // If there is a body in a response on the upgrade path, the chunks will be
      // passed through via maybeDirectDispatch so we need to avoid appending
      // extra chunk boundaries.
      //
      // When sending a response to a HEAD request Envoy may send an informational
      // "Transfer-Encoding: chunked" header, but should not send a chunk encoded body.
      chunk_encoding_ = !Utility::isUpgrade(headers) && !is_response_to_head_request_ &&
                        !is_response_to_connect_request_;
    }
  }

  connection_.buffer().add(CRLF);

  if (end_stream) {
    endEncode();
  } else {
    flushOutput();
  }
}

void StreamEncoderImpl::encodeData(Buffer::Instance& data, bool end_stream) {
  // end_stream may be indicated with a zero length data buffer. If that is the case, so not
  // actually write the zero length buffer out.
  if (data.length() > 0) {
    if (chunk_encoding_) {
      std::string chunk_header = absl::StrCat(absl::Hex(data.length()), CRLF);
      connection_.buffer().add(std::move(chunk_header));
    }

    connection_.buffer().move(data);

    if (chunk_encoding_) {
      connection_.buffer().add(CRLF);
    }
  }

  if (end_stream) {
    endEncode();
  } else {
    flushOutput();
  }
}

void StreamEncoderImpl::flushOutput(bool end_encode) {
  auto encoded_bytes = connection_.flushOutput(end_encode);
  bytes_meter_->addWireBytesSent(encoded_bytes);
}

void StreamEncoderImpl::encodeTrailersBase(const HeaderMap& trailers) {
  if (!connection_.enableTrailers()) {
    return endEncode();
  }
  // Trailers only matter if it is a chunk transfer encoding
  // https://tools.ietf.org/html/rfc7230#section-4.4
  if (chunk_encoding_) {
    // Finalize the body
    connection_.buffer().add(LAST_CHUNK);

    // TODO(mattklein123): Wire up the formatter if someone actually asks for this (very unlikely).
    trailers.iterate([this](const HeaderEntry& header) -> HeaderMap::Iterate {
      encodeFormattedHeader(header.key().getStringView(), header.value().getStringView(),
                            HeaderKeyFormatterOptConstRef());
      return HeaderMap::Iterate::Continue;
    });

    connection_.buffer().add(CRLF);
  }

  flushOutput();
  connection_.onEncodeComplete();
}

void StreamEncoderImpl::encodeMetadata(const MetadataMapVector&) {
  connection_.stats().metadata_not_supported_error_.inc();
}

void StreamEncoderImpl::endEncode() {
  if (chunk_encoding_) {
    connection_.buffer().addFragments({LAST_CHUNK, CRLF});
  }

  flushOutput(true);
  connection_.onEncodeComplete();
  // With CONNECT or TCP tunneling, half-closing the connection is used to signal end stream so
  // don't delay that signal.
  if (connect_request_ || is_tcp_tunneling_ ||
      (is_response_to_connect_request_ &&
       Runtime::runtimeFeatureEnabled("envoy.reloadable_features.no_delay_close_for_upgrades"))) {
    connection_.connection().close(Network::ConnectionCloseType::FlushWrite);
  }
}

void ServerConnectionImpl::maybeAddSentinelBufferFragment(Buffer::Instance& output_buffer) {
  // It's messy and complicated to try to tag the final write of an HTTP response for response
  // tracking for flood protection. Instead, write an empty buffer fragment after the response,
  // to allow for tracking.
  // When the response is written out, the fragment will be deleted and the counter will be updated
  // by ServerConnectionImpl::releaseOutboundResponse()
  auto fragment =
      Buffer::OwnedBufferFragmentImpl::create(absl::string_view("", 0), response_buffer_releasor_);
  output_buffer.addBufferFragment(*fragment.release());
  ASSERT(outbound_responses_ < kMaxOutboundResponses);
  outbound_responses_++;
}

Status ServerConnectionImpl::doFloodProtectionChecks() const {
  ASSERT(dispatching_);
  // Before processing another request, make sure that we are below the response flood protection
  // threshold.
  if (outbound_responses_ >= kMaxOutboundResponses) {
    ENVOY_CONN_LOG(trace, "error accepting request: too many pending responses queued",
                   connection_);
    stats_.response_flood_.inc();
    return bufferFloodError("Too many responses queued.");
  }
  return okStatus();
}

uint64_t ConnectionImpl::flushOutput(bool end_encode) {
  if (end_encode) {
    // If this is an HTTP response in ServerConnectionImpl, track outbound responses for flood
    // protection
    maybeAddSentinelBufferFragment(*output_buffer_);
  }
  const uint64_t bytes_encoded = output_buffer_->length();
  connection().write(*output_buffer_, false);
  ASSERT(0UL == output_buffer_->length());
  return bytes_encoded;
}

void StreamEncoderImpl::resetStream(StreamResetReason reason) {
  connection_.onResetStreamBase(reason);
}

void ResponseEncoderImpl::resetStream(StreamResetReason reason) {
  // Clear the downstream on the account since we're resetting the downstream.
  if (buffer_memory_account_) {
    buffer_memory_account_->clearDownstream();
  }

  // For H1, we use idleTimeouts to cancel streams unless there was an
  // explicit protocol error prior to sending a response to the downstream
  // in which case we send a local reply.
  // TODO(kbaichoo): If we want snappier resets of H1 streams we can
  //  1) Send local reply if no response data sent yet
  //  2) Invoke the idle timeout sooner to close underlying connection
  StreamEncoderImpl::resetStream(reason);
}

void StreamEncoderImpl::readDisable(bool disable) {
  if (disable) {
    ++read_disable_calls_;
  } else {
    ASSERT(read_disable_calls_ != 0);
    if (read_disable_calls_ != 0) {
      --read_disable_calls_;
    }
  }
  connection_.readDisable(disable);
}

uint32_t StreamEncoderImpl::bufferLimit() const { return connection_.bufferLimit(); }

const Network::Address::InstanceConstSharedPtr& StreamEncoderImpl::connectionLocalAddress() {
  return connection_.connection().connectionInfoProvider().localAddress();
}

static constexpr absl::string_view RESPONSE_PREFIX = "HTTP/1.1 ";
static constexpr absl::string_view HTTP_10_RESPONSE_PREFIX = "HTTP/1.0 ";

void ResponseEncoderImpl::encodeHeaders(const ResponseHeaderMap& headers, bool end_stream) {
  started_response_ = true;

  // The contract is that client codecs must ensure that :status is present and valid.
  ASSERT(headers.Status() != nullptr);
  uint64_t numeric_status = Utility::getResponseStatus(headers);

  absl::string_view response_prefix;
  if (connection_.protocol() == Protocol::Http10 && connection_.supportsHttp10()) {
    response_prefix = HTTP_10_RESPONSE_PREFIX;
  } else {
    response_prefix = RESPONSE_PREFIX;
  }

  StatefulHeaderKeyFormatterOptConstRef formatter(headers.formatter());

  absl::string_view reason_phrase;
  if (formatter.has_value() && !formatter->getReasonPhrase().empty()) {
    reason_phrase = formatter->getReasonPhrase();
  } else {
    const char* status_string = CodeUtility::toString(static_cast<Code>(numeric_status));
    uint32_t status_string_len = strlen(status_string);
    reason_phrase = {status_string, status_string_len};
  }

  connection_.buffer().addFragments(
      {response_prefix, absl::StrCat(numeric_status), SPACE, reason_phrase, CRLF});

  if (numeric_status >= 300) {
    // Don't do special CONNECT logic if the CONNECT was rejected.
    is_response_to_connect_request_ = false;
  }

  encodeHeadersBase(headers, absl::make_optional<uint64_t>(numeric_status), end_stream, false);
}

static constexpr absl::string_view REQUEST_POSTFIX = " HTTP/1.1\r\n";

Status RequestEncoderImpl::encodeHeaders(const RequestHeaderMap& headers, bool end_stream) {
  // Required headers must be present. This can only happen by some erroneous processing after the
  // downstream codecs decode.
  RETURN_IF_ERROR(HeaderUtility::checkRequiredRequestHeaders(headers));

  const HeaderEntry* method = headers.Method();
  const HeaderEntry* path = headers.Path();
  const HeaderEntry* host = headers.Host();
  bool is_connect = HeaderUtility::isConnect(headers);
  const Http::HeaderValues& header_values = Http::Headers::get();

  if (method->value() == header_values.MethodValues.Head) {
    head_request_ = true;
  } else if (method->value() == header_values.MethodValues.Connect) {
    disableChunkEncoding();
    connection_.connection().enableHalfClose(true);
    connect_request_ = true;
  }
  if (Utility::isUpgrade(headers)) {
    upgrade_request_ = true;
    // If the flag is flipped from true to false all outstanding upgrade requests that are waiting
    // for upstream connections will become invalid, as Envoy will add chunk encoding to the
    // protocol stream. This will likely cause the server to disconnect, since it will be unable to
    // parse the protocol.
    if (Runtime::runtimeFeatureEnabled(
            "envoy.reloadable_features.http_skip_adding_content_length_to_upgrade")) {
      disableChunkEncoding();
    }
  }

  if (connection_.sendFullyQualifiedUrl() && !is_connect) {
    const HeaderEntry* scheme = headers.Scheme();
    if (!scheme) {
      return absl::InvalidArgumentError(
          absl::StrCat("missing required header: ", Envoy::Http::Headers::get().Scheme.get()));
    }
    if (!host) {
      return absl::InvalidArgumentError(
          absl::StrCat("missing required header: ", Envoy::Http::Headers::get().Host.get()));
    }
    ASSERT(path);
    ASSERT(host);

    std::string url = absl::StrCat(scheme->value().getStringView(), "://",
                                   host->value().getStringView(), path->value().getStringView());
    connection_.buffer().addFragments(
        {method->value().getStringView(), SPACE, url, REQUEST_POSTFIX});
  } else {
    absl::string_view host_or_path_view;
    if (is_connect) {
      host_or_path_view = host->value().getStringView();
    } else {
      host_or_path_view = path->value().getStringView();
    }

    connection_.buffer().addFragments(
        {method->value().getStringView(), SPACE, host_or_path_view, REQUEST_POSTFIX});
  }

  encodeHeadersBase(headers, absl::nullopt, end_stream,
                    HeaderUtility::requestShouldHaveNoBody(headers));
  return okStatus();
}

CallbackResult ConnectionImpl::setAndCheckCallbackStatus(Status&& status) {
  ASSERT(codec_status_.ok());
  codec_status_ = std::move(status);
  return codec_status_.ok() ? CallbackResult::Success : CallbackResult::Error;
}

CallbackResult
ConnectionImpl::setAndCheckCallbackStatusOr(Envoy::StatusOr<CallbackResult>&& statusor) {
  ASSERT(codec_status_.ok());
  if (statusor.ok()) {
    return statusor.value();
  } else {
    codec_status_ = std::move(statusor.status());
    return CallbackResult::Error;
  }
}

ConnectionImpl::ConnectionImpl(Network::Connection& connection, CodecStats& stats,
                               const Http1Settings& settings, MessageType type,
                               uint32_t max_headers_kb, const uint32_t max_headers_count)
    : connection_(connection), stats_(stats), codec_settings_(settings),
      encode_only_header_key_formatter_(encodeOnlyFormatterFromSettings(settings)),
      processing_trailers_(false), handling_upgrade_(false), reset_stream_called_(false),
      deferred_end_stream_headers_(false), dispatching_(false), max_headers_kb_(max_headers_kb),
      max_headers_count_(max_headers_count) {
  if (Runtime::runtimeFeatureEnabled("envoy.reloadable_features.http1_use_balsa_parser")) {
    parser_ = std::make_unique<BalsaParser>(type, this, max_headers_kb_ * 1024);
  } else {
    parser_ = std::make_unique<LegacyHttpParserImpl>(type, this);
  }
}

Status ConnectionImpl::completeCurrentHeader() {
  ASSERT(dispatching_);
  ENVOY_CONN_LOG(trace, "completed header: key={} value={}", connection_,
                 current_header_field_.getStringView(), current_header_value_.getStringView());
  auto& headers_or_trailers = headersOrTrailers();

  // Account for ":" and "\r\n" bytes between the header key value pair.
  getBytesMeter().addHeaderBytesReceived(CRLF_SIZE + 1);

  // TODO(10646): Switch to use HeaderUtility::checkHeaderNameForUnderscores().
  RETURN_IF_ERROR(checkHeaderNameForUnderscores());
  if (!current_header_field_.empty()) {
    // Strip trailing whitespace of the current header value if any. Leading whitespace was trimmed
    // in ConnectionImpl::onHeaderValue. http_parser does not strip leading or trailing whitespace
    // as the spec requires: https://tools.ietf.org/html/rfc7230#section-3.2.4
    current_header_value_.rtrim();

    // If there is a stateful formatter installed, remember the original header key before
    // converting to lower case.
    auto formatter = headers_or_trailers.formatter();
    if (formatter.has_value()) {
      formatter->processKey(current_header_field_.getStringView());
    }
    current_header_field_.inlineTransform([](char c) { return absl::ascii_tolower(c); });

    headers_or_trailers.addViaMove(std::move(current_header_field_),
                                   std::move(current_header_value_));
  }

  // Check if the number of headers exceeds the limit.
  if (headers_or_trailers.size() > max_headers_count_) {
    error_code_ = Http::Code::RequestHeaderFieldsTooLarge;
    RETURN_IF_ERROR(sendProtocolError(Http1ResponseCodeDetails::get().TooManyHeaders));
    const absl::string_view header_type =
        processing_trailers_ ? Http1HeaderTypes::get().Trailers : Http1HeaderTypes::get().Headers;
    return codecProtocolError(
        absl::StrCat("http/1.1 protocol error: ", header_type, " count exceeds limit"));
  }

  header_parsing_state_ = HeaderParsingState::Field;
  ASSERT(current_header_field_.empty());
  ASSERT(current_header_value_.empty());
  return okStatus();
}

Status ConnectionImpl::onMessageBeginImpl() {
  ENVOY_CONN_LOG(trace, "message begin", connection_);
  // Make sure that if HTTP/1.0 and HTTP/1.1 requests share a connection Envoy correctly sets
  // protocol for each request. Envoy defaults to 1.1 but sets the protocol to 1.0 where applicable
  // in onHeadersCompleteBase
  protocol_ = Protocol::Http11;
  processing_trailers_ = false;
  header_parsing_state_ = HeaderParsingState::Field;
  allocHeaders(statefulFormatterFromSettings(codec_settings_));
  return onMessageBeginBase();
}

uint32_t ConnectionImpl::getHeadersSize() {
  return current_header_field_.size() + current_header_value_.size() +
         headersOrTrailers().byteSize();
}

Status ConnectionImpl::checkMaxHeadersSize() {
  const uint32_t total = getHeadersSize();
  if (total > (max_headers_kb_ * 1024)) {
    const absl::string_view header_type =
        processing_trailers_ ? Http1HeaderTypes::get().Trailers : Http1HeaderTypes::get().Headers;
    error_code_ = Http::Code::RequestHeaderFieldsTooLarge;
    RETURN_IF_ERROR(sendProtocolError(Http1ResponseCodeDetails::get().HeadersTooLarge));
    return codecProtocolError(
        absl::StrCat("http/1.1 protocol error: ", header_type, " size exceeds limit"));
  }
  return okStatus();
}

bool ConnectionImpl::maybeDirectDispatch(Buffer::Instance& data) {
  if (!handling_upgrade_) {
    // Only direct dispatch for Upgrade requests.
    return false;
  }

  ENVOY_CONN_LOG(trace, "direct-dispatched {} bytes", connection_, data.length());
  onBody(data);
  data.drain(data.length());
  return true;
}

void ConnectionImpl::onDispatch(const Buffer::Instance& data) {
  getBytesMeter().addWireBytesReceived(data.length());
}

Http::Status ClientConnectionImpl::dispatch(Buffer::Instance& data) {
  Http::Status status = ConnectionImpl::dispatch(data);
  if (status.ok() && data.length() > 0) {
    // The HTTP/1.1 codec pauses dispatch after a single response is complete. Extraneous data
    // after a response is complete indicates an error.
    return codecProtocolError("http/1.1 protocol error: extraneous data after response complete");
  }
  return status;
}

Http::Status ConnectionImpl::dispatch(Buffer::Instance& data) {
  // Add self to the Dispatcher's tracked object stack.
  ScopeTrackerScopeState scope(this, connection_.dispatcher());
  ENVOY_CONN_LOG(trace, "parsing {} bytes", connection_, data.length());
  // Make sure that dispatching_ is set to false after dispatching, even when
  // http_parser exits early with an error code.
  Cleanup cleanup([this]() { dispatching_ = false; });
  ASSERT(!dispatching_);
  ASSERT(codec_status_.ok());
  ASSERT(buffered_body_.length() == 0);

  dispatching_ = true;
  onDispatch(data);
  if (maybeDirectDispatch(data)) {
    return Http::okStatus();
  }

  // Always resume before dispatch.
  parser_->resume();

  ssize_t total_parsed = 0;
  if (data.length() > 0) {
    current_dispatching_buffer_ = &data;
    while (data.length() > 0) {
      auto slice = data.frontSlice();
      dispatching_slice_already_drained_ = false;
      auto statusor_parsed = dispatchSlice(static_cast<const char*>(slice.mem_), slice.len_);
      if (!statusor_parsed.ok()) {
        return statusor_parsed.status();
      }
      if (!dispatching_slice_already_drained_) {
        ASSERT(statusor_parsed.value() <= slice.len_);
        data.drain(statusor_parsed.value());
      }

      total_parsed += statusor_parsed.value();
      if (parser_->getStatus() != ParserStatus::Ok) {
        // Parse errors trigger an exception in dispatchSlice so we are guaranteed to be paused at
        // this point.
        ASSERT(parser_->getStatus() == ParserStatus::Paused);
        break;
      }
    }
    current_dispatching_buffer_ = nullptr;
    dispatchBufferedBody();
  } else {
    auto result = dispatchSlice(nullptr, 0);
    if (!result.ok()) {
      return result.status();
    }
  }
  ASSERT(buffered_body_.length() == 0);

  ENVOY_CONN_LOG(trace, "parsed {} bytes", connection_, total_parsed);

  // If an upgrade has been handled and there is body data or early upgrade
  // payload to send on, send it on.
  maybeDirectDispatch(data);
  return Http::okStatus();
}

Envoy::StatusOr<size_t> ConnectionImpl::dispatchSlice(const char* slice, size_t len) {
  ASSERT(codec_status_.ok() && dispatching_);
  const size_t nread = parser_->execute(slice, len);
  if (!codec_status_.ok()) {
    return codec_status_;
  }

  const ParserStatus status = parser_->getStatus();
  if (status != ParserStatus::Ok && status != ParserStatus::Paused) {
    absl::string_view error = Http1ResponseCodeDetails::get().HttpCodecError;
    if (Runtime::runtimeFeatureEnabled("envoy.reloadable_features.http1_use_balsa_parser") &&
<<<<<<< HEAD
        parser_->errorMessage() == "header value contains invalid chars") {
      error = Http1ResponseCodeDetails::get().InvalidCharacters;
=======
        (parser_->errorMessage() == "headers size exceeds limit" ||
         parser_->errorMessage() == "trailers size exceeds limit")) {
      error = Http1ResponseCodeDetails::get().HeadersTooLarge;
>>>>>>> eb352bb0
    }
    RETURN_IF_ERROR(sendProtocolError(error));
    // Avoid overwriting the codec_status_ set in the callbacks.
    ASSERT(codec_status_.ok());
    codec_status_ =
        codecProtocolError(absl::StrCat("http/1.1 protocol error: ", parser_->errorMessage()));
    return codec_status_;
  }

  return nread;
}

CallbackResult ConnectionImpl::onMessageBegin() {
  return setAndCheckCallbackStatus(onMessageBeginImpl());
}

CallbackResult ConnectionImpl::onUrl(const char* data, size_t length) {
  return setAndCheckCallbackStatus(onUrlBase(data, length));
}

CallbackResult ConnectionImpl::onStatus(const char* data, size_t length) {
  return setAndCheckCallbackStatus(onStatusBase(data, length));
}

CallbackResult ConnectionImpl::onHeaderField(const char* data, size_t length) {
  return setAndCheckCallbackStatus(onHeaderFieldImpl(data, length));
}

CallbackResult ConnectionImpl::onHeaderValue(const char* data, size_t length) {
  return setAndCheckCallbackStatus(onHeaderValueImpl(data, length));
}

CallbackResult ConnectionImpl::onHeadersComplete() {
  return setAndCheckCallbackStatusOr(onHeadersCompleteImpl());
}

void ConnectionImpl::bufferBody(const char* data, size_t length) {
  auto slice = current_dispatching_buffer_->frontSlice();
  if (data == slice.mem_ && length == slice.len_) {
    buffered_body_.move(*current_dispatching_buffer_, length);
    dispatching_slice_already_drained_ = true;
  } else {
    buffered_body_.add(data, length);
  }
}

CallbackResult ConnectionImpl::onMessageComplete() {
  return setAndCheckCallbackStatusOr(onMessageCompleteImpl());
}

void ConnectionImpl::onChunkHeader(bool is_final_chunk) {
  if (is_final_chunk) {
    // Dispatch body before parsing trailers, so body ends up dispatched even if an error is found
    // while processing trailers.
    dispatchBufferedBody();
  }
}

Status ConnectionImpl::onHeaderFieldImpl(const char* data, size_t length) {
  ASSERT(dispatching_);

  getBytesMeter().addHeaderBytesReceived(length);

  // We previously already finished up the headers, these headers are
  // now trailers.
  if (header_parsing_state_ == HeaderParsingState::Done) {
    if (!enableTrailers()) {
      // Ignore trailers.
      return okStatus();
    }
    processing_trailers_ = true;
    header_parsing_state_ = HeaderParsingState::Field;
    allocTrailers();
  }
  if (header_parsing_state_ == HeaderParsingState::Value) {
    RETURN_IF_ERROR(completeCurrentHeader());
  }

  current_header_field_.append(data, length);

  return checkMaxHeadersSize();
}

Status ConnectionImpl::onHeaderValueImpl(const char* data, size_t length) {
  ASSERT(dispatching_);

  getBytesMeter().addHeaderBytesReceived(length);

  if (header_parsing_state_ == HeaderParsingState::Done && !enableTrailers()) {
    // Ignore trailers.
    return okStatus();
  }

  absl::string_view header_value{data, length};
  if (!Http::HeaderUtility::headerValueIsValid(header_value)) {
    ENVOY_CONN_LOG(debug, "invalid header value: {}", connection_, header_value);
    error_code_ = Http::Code::BadRequest;
    RETURN_IF_ERROR(sendProtocolError(Http1ResponseCodeDetails::get().InvalidCharacters));
    return codecProtocolError("http/1.1 protocol error: header value contains invalid chars");
  }

  header_parsing_state_ = HeaderParsingState::Value;
  if (current_header_value_.empty()) {
    // Strip leading whitespace if the current header value input contains the first bytes of the
    // encoded header value. Trailing whitespace is stripped once the full header value is known in
    // ConnectionImpl::completeCurrentHeader. http_parser does not strip leading or trailing
    // whitespace as the spec requires: https://tools.ietf.org/html/rfc7230#section-3.2.4 .
    header_value = StringUtil::ltrim(header_value);
  }
  current_header_value_.append(header_value.data(), header_value.length());

  return checkMaxHeadersSize();
}

StatusOr<CallbackResult> ConnectionImpl::onHeadersCompleteImpl() {
  ASSERT(!processing_trailers_);
  ASSERT(dispatching_);
  ENVOY_CONN_LOG(trace, "onHeadersCompleteBase", connection_);
  RETURN_IF_ERROR(completeCurrentHeader());

  if (!parser_->isHttp11()) {
    // This is not necessarily true, but it's good enough since higher layers only care if this is
    // HTTP/1.1 or not.
    protocol_ = Protocol::Http10;
  }
  RequestOrResponseHeaderMap& request_or_response_headers = requestOrResponseHeaders();
  const Http::HeaderValues& header_values = Http::Headers::get();
  if (Utility::isUpgrade(request_or_response_headers) && upgradeAllowed()) {
    // Ignore h2c upgrade requests until we support them.
    // See https://github.com/envoyproxy/envoy/issues/7161 for details.
    if (absl::EqualsIgnoreCase(request_or_response_headers.getUpgradeValue(),
                               header_values.UpgradeValues.H2c)) {
      ENVOY_CONN_LOG(trace, "removing unsupported h2c upgrade headers.", connection_);
      request_or_response_headers.removeUpgrade();
      if (request_or_response_headers.Connection()) {
        const auto& tokens_to_remove = caseUnorderdSetContainingUpgradeAndHttp2Settings();
        std::string new_value = StringUtil::removeTokens(
            request_or_response_headers.getConnectionValue(), ",", tokens_to_remove, ",");
        if (new_value.empty()) {
          request_or_response_headers.removeConnection();
        } else {
          request_or_response_headers.setConnection(new_value);
        }
      }
      request_or_response_headers.remove(header_values.Http2Settings);
    } else {
      ENVOY_CONN_LOG(trace, "codec entering upgrade mode.", connection_);
      handling_upgrade_ = true;
    }
  }
  if (parser_->methodName() == header_values.MethodValues.Connect) {
    if (request_or_response_headers.ContentLength()) {
      if (request_or_response_headers.getContentLengthValue() == "0") {
        request_or_response_headers.removeContentLength();
      } else {
        // Per https://tools.ietf.org/html/rfc7231#section-4.3.6 a payload with a
        // CONNECT request has no defined semantics, and may be rejected.
        error_code_ = Http::Code::BadRequest;
        RETURN_IF_ERROR(sendProtocolError(Http1ResponseCodeDetails::get().BodyDisallowed));
        return codecProtocolError("http/1.1 protocol error: unsupported content length");
      }
    }
    ENVOY_CONN_LOG(trace, "codec entering upgrade mode for CONNECT request.", connection_);
    handling_upgrade_ = true;
  }

  // https://tools.ietf.org/html/rfc7230#section-3.3.3
  // If a message is received with both a Transfer-Encoding and a
  // Content-Length header field, the Transfer-Encoding overrides the
  // Content-Length. Such a message might indicate an attempt to
  // perform request smuggling (Section 9.5) or response splitting
  // (Section 9.4) and ought to be handled as an error. A sender MUST
  // remove the received Content-Length field prior to forwarding such
  // a message.

  // Reject message with Http::Code::BadRequest if both Transfer-Encoding and Content-Length
  // headers are present or if allowed by http1 codec settings and 'Transfer-Encoding'
  // is chunked - remove Content-Length and serve request.
  if (parser_->hasTransferEncoding() != 0 && request_or_response_headers.ContentLength()) {
    if (parser_->isChunked() && codec_settings_.allow_chunked_length_) {
      request_or_response_headers.removeContentLength();
    } else {
      error_code_ = Http::Code::BadRequest;
      RETURN_IF_ERROR(sendProtocolError(Http1ResponseCodeDetails::get().ChunkedContentLength));
      return codecProtocolError(
          "http/1.1 protocol error: both 'Content-Length' and 'Transfer-Encoding' are set.");
    }
  }

  // Per https://tools.ietf.org/html/rfc7230#section-3.3.1 Envoy should reject
  // transfer-codings it does not understand.
  // Per https://tools.ietf.org/html/rfc7231#section-4.3.6 a payload with a
  // CONNECT request has no defined semantics, and may be rejected.
  if (request_or_response_headers.TransferEncoding()) {
    const absl::string_view encoding = request_or_response_headers.getTransferEncodingValue();
    if (!absl::EqualsIgnoreCase(encoding, header_values.TransferEncodingValues.Chunked) ||
        parser_->methodName() == header_values.MethodValues.Connect) {
      error_code_ = Http::Code::NotImplemented;
      RETURN_IF_ERROR(sendProtocolError(Http1ResponseCodeDetails::get().InvalidTransferEncoding));
      return codecProtocolError("http/1.1 protocol error: unsupported transfer encoding");
    }
  }

  auto statusor = onHeadersCompleteBase();
  if (!statusor.ok()) {
    RETURN_IF_ERROR(statusor.status());
  }

  header_parsing_state_ = HeaderParsingState::Done;

  // Returning CallbackResult::NoBodyData informs http_parser to not expect a body or further data
  // on this connection.
  return handling_upgrade_ ? CallbackResult::NoBodyData : statusor.value();
}

StatusOr<CallbackResult> ConnectionImpl::onMessageCompleteImpl() {
  ENVOY_CONN_LOG(trace, "message complete", connection_);

  dispatchBufferedBody();

  if (handling_upgrade_) {
    // If this is an upgrade request, swallow the onMessageComplete. The
    // upgrade payload will be treated as stream body.
    ASSERT(!deferred_end_stream_headers_);
    ENVOY_CONN_LOG(trace, "Pausing parser due to upgrade.", connection_);
    return parser_->pause();
  }

  // If true, this indicates we were processing trailers and must
  // move the last header into current_header_map_
  if (header_parsing_state_ == HeaderParsingState::Value) {
    RETURN_IF_ERROR(completeCurrentHeader());
  }

  return onMessageCompleteBase();
}

void ConnectionImpl::dispatchBufferedBody() {
  ASSERT(parser_->getStatus() == ParserStatus::Ok || parser_->getStatus() == ParserStatus::Paused);
  ASSERT(codec_status_.ok());
  if (buffered_body_.length() > 0) {
    onBody(buffered_body_);
    buffered_body_.drain(buffered_body_.length());
  }
}

void ConnectionImpl::onResetStreamBase(StreamResetReason reason) {
  ASSERT(!reset_stream_called_);
  reset_stream_called_ = true;
  onResetStream(reason);
}

void ConnectionImpl::dumpState(std::ostream& os, int indent_level) const {
  const char* spaces = spacesForLevel(indent_level);
  os << spaces << "Http1::ConnectionImpl " << this << DUMP_MEMBER(dispatching_)
     << DUMP_MEMBER(dispatching_slice_already_drained_) << DUMP_MEMBER(reset_stream_called_)
     << DUMP_MEMBER(handling_upgrade_) << DUMP_MEMBER(deferred_end_stream_headers_)
     << DUMP_MEMBER(processing_trailers_) << DUMP_MEMBER(buffered_body_.length());

  // Dump header parsing state, and any progress on headers.
  os << DUMP_MEMBER(header_parsing_state_);
  os << DUMP_MEMBER_AS(current_header_field_, current_header_field_.getStringView());
  os << DUMP_MEMBER_AS(current_header_value_, current_header_value_.getStringView());

  // Dump Child
  os << '\n';
  dumpAdditionalState(os, indent_level);

  // Dump the first slice of the dispatching buffer if not drained escaping
  // certain characters. We do this last as the slice could be rather large.
  if (current_dispatching_buffer_ == nullptr || dispatching_slice_already_drained_) {
    // Buffer is either null or already drained (in the body).
    // Use the macro for consistent formatting.
    os << DUMP_NULLABLE_MEMBER(current_dispatching_buffer_, "drained");
    return;
  } else {
    absl::string_view front_slice = [](Buffer::RawSlice slice) {
      return absl::string_view(static_cast<const char*>(slice.mem_), slice.len_);
    }(current_dispatching_buffer_->frontSlice());

    // Dump buffer data escaping \r, \n, \t, ", ', and \.
    // This is not the most performant implementation, but we're crashing and
    // cannot allocate memory.
    os << spaces << "current_dispatching_buffer_ front_slice length: " << front_slice.length()
       << " contents: \"";
    StringUtil::escapeToOstream(os, front_slice);
    os << "\"\n";
  }
}

void ServerConnectionImpl::dumpAdditionalState(std::ostream& os, int indent_level) const {
  const char* spaces = spacesForLevel(indent_level);

  DUMP_DETAILS(active_request_);
  os << '\n';

  // Dump header map, it may be null if it was moved to the request, and
  // request_url.
  if (absl::holds_alternative<RequestHeaderMapPtr>(headers_or_trailers_)) {
    DUMP_DETAILS(absl::get<RequestHeaderMapPtr>(headers_or_trailers_));
  } else {
    DUMP_DETAILS(absl::get<RequestTrailerMapPtr>(headers_or_trailers_));
  }
}

void ClientConnectionImpl::dumpAdditionalState(std::ostream& os, int indent_level) const {
  const char* spaces = spacesForLevel(indent_level);
  // Dump header map, it may be null if it was moved to the request.
  if (absl::holds_alternative<ResponseHeaderMapPtr>(headers_or_trailers_)) {
    DUMP_DETAILS(absl::get<ResponseHeaderMapPtr>(headers_or_trailers_));
  } else {
    DUMP_DETAILS(absl::get<ResponseTrailerMapPtr>(headers_or_trailers_));
  }

  // Dump the associated request.
  os << spaces << "Dumping corresponding downstream request:";
  if (pending_response_.has_value()) {
    os << '\n';
    const ResponseDecoder* decoder = pending_response_.value().decoder_;
    DUMP_DETAILS(decoder);
  } else {
    os << " null\n";
  }
}

ServerConnectionImpl::ServerConnectionImpl(
    Network::Connection& connection, CodecStats& stats, ServerConnectionCallbacks& callbacks,
    const Http1Settings& settings, uint32_t max_request_headers_kb,
    const uint32_t max_request_headers_count,
    envoy::config::core::v3::HttpProtocolOptions::HeadersWithUnderscoresAction
        headers_with_underscores_action)
    : ConnectionImpl(connection, stats, settings, MessageType::Request, max_request_headers_kb,
                     max_request_headers_count),
      callbacks_(callbacks),
      response_buffer_releasor_([this](const Buffer::OwnedBufferFragmentImpl* fragment) {
        releaseOutboundResponse(fragment);
      }),
      owned_output_buffer_(connection.dispatcher().getWatermarkFactory().createBuffer(
          [&]() -> void { this->onBelowLowWatermark(); },
          [&]() -> void { this->onAboveHighWatermark(); },
          []() -> void { /* TODO(adisuissa): handle overflow watermark */ })),
      headers_with_underscores_action_(headers_with_underscores_action),
      runtime_lazy_read_disable_(
          Runtime::runtimeFeatureEnabled("envoy.reloadable_features.http1_lazy_read_disable")) {
  owned_output_buffer_->setWatermarks(connection.bufferLimit());
  // Inform parent
  output_buffer_ = owned_output_buffer_.get();
}

uint32_t ServerConnectionImpl::getHeadersSize() {
  // Add in the size of the request URL if processing request headers.
  const uint32_t url_size =
      (!processing_trailers_ && active_request_) ? active_request_->request_url_.size() : 0;
  return url_size + ConnectionImpl::getHeadersSize();
}

void ServerConnectionImpl::onEncodeComplete() {
  if (active_request_->remote_complete_) {
    // Only do this if remote is complete. If we are replying before the request is complete the
    // only logical thing to do is for higher level code to reset() / close the connection so we
    // leave the request around so that it can fire reset callbacks.
    connection_.dispatcher().deferredDelete(std::move(active_request_));
  }
}

Status ServerConnectionImpl::handlePath(RequestHeaderMap& headers, absl::string_view method) {
  const Http::HeaderValues& header_values = Http::Headers::get();
  HeaderString path(header_values.Path);

  bool is_connect = (method == header_values.MethodValues.Connect);

  // The url is relative or a wildcard when the method is OPTIONS. Nothing to do here.
  if (!is_connect && !active_request_->request_url_.getStringView().empty() &&
      (active_request_->request_url_.getStringView()[0] == '/' ||
       (method == header_values.MethodValues.Options &&
        active_request_->request_url_.getStringView()[0] == '*'))) {
    headers.addViaMove(std::move(path), std::move(active_request_->request_url_));
    return okStatus();
  }

  // If absolute_urls and/or connect are not going be handled, copy the url and return.
  // This forces the behavior to be backwards compatible with the old codec behavior.
  // CONNECT "urls" are actually host:port so look like absolute URLs to the above checks.
  // Absolute URLS in CONNECT requests will be rejected below by the URL class validation.
  if (!codec_settings_.allow_absolute_url_ && !is_connect) {
    headers.addViaMove(std::move(path), std::move(active_request_->request_url_));
    return okStatus();
  }

  Utility::Url absolute_url;
  if (!absolute_url.initialize(active_request_->request_url_.getStringView(), is_connect)) {
    RETURN_IF_ERROR(sendProtocolError(Http1ResponseCodeDetails::get().InvalidUrl));
    return codecProtocolError("http/1.1 protocol error: invalid url in request line");
  }
  // RFC7230#5.7
  // When a proxy receives a request with an absolute-form of
  // request-target, the proxy MUST ignore the received Host header field
  // (if any) and instead replace it with the host information of the
  // request-target. A proxy that forwards such a request MUST generate a
  // new Host field-value based on the received request-target rather than
  // forward the received Host field-value.
  headers.setHost(absolute_url.hostAndPort());
  // Add the scheme and validate to ensure no https://
  // requests are accepted over unencrypted connections by front-line Envoys.
  if (!is_connect) {
    headers.setScheme(absolute_url.scheme());
    if (!HeaderUtility::schemeIsValid(absolute_url.scheme())) {
      RETURN_IF_ERROR(sendProtocolError(Http1ResponseCodeDetails::get().InvalidScheme));
      return codecProtocolError("http/1.1 protocol error: invalid scheme");
    }
    if (codec_settings_.validate_scheme_ &&
        absolute_url.scheme() == header_values.SchemeValues.Https && !connection().ssl()) {
      error_code_ = Http::Code::Forbidden;
      RETURN_IF_ERROR(sendProtocolError(Http1ResponseCodeDetails::get().HttpsInPlaintext));
      return codecProtocolError("http/1.1 protocol error: https in the clear");
    }
  }

  if (!absolute_url.pathAndQueryParams().empty()) {
    headers.setPath(absolute_url.pathAndQueryParams());
  }
  active_request_->request_url_.clear();
  return okStatus();
}

Envoy::StatusOr<CallbackResult> ServerConnectionImpl::onHeadersCompleteBase() {
  // Handle the case where response happens prior to request complete. It's up to upper layer code
  // to disconnect the connection but we shouldn't fire any more events since it doesn't make
  // sense.
  if (active_request_) {
    auto& headers = absl::get<RequestHeaderMapPtr>(headers_or_trailers_);
    ENVOY_CONN_LOG(trace, "Server: onHeadersComplete size={}", connection_, headers->size());

    if (!handling_upgrade_ && headers->Connection()) {
      // If we fail to sanitize the request, return a 400 to the client
      if (!Utility::sanitizeConnectionHeader(*headers)) {
        absl::string_view header_value = headers->getConnectionValue();
        ENVOY_CONN_LOG(debug, "Invalid nominated headers in Connection: {}", connection_,
                       header_value);
        error_code_ = Http::Code::BadRequest;
        RETURN_IF_ERROR(
            sendProtocolError(Http1ResponseCodeDetails::get().ConnectionHeaderSanitization));
        return codecProtocolError("Invalid nominated headers in Connection.");
      }
    }

    // Inform the response encoder about any HEAD method, so it can set content
    // length and transfer encoding headers correctly.
    const Http::HeaderValues& header_values = Http::Headers::get();
    active_request_->response_encoder_.setIsResponseToHeadRequest(parser_->methodName() ==
                                                                  header_values.MethodValues.Head);
    active_request_->response_encoder_.setIsResponseToConnectRequest(
        parser_->methodName() == header_values.MethodValues.Connect);

    RETURN_IF_ERROR(handlePath(*headers, parser_->methodName()));
    ASSERT(active_request_->request_url_.empty());

    headers->setMethod(parser_->methodName());

    // Make sure the host is valid.
    auto details = HeaderUtility::requestHeadersValid(*headers);
    if (details.has_value()) {
      RETURN_IF_ERROR(sendProtocolError(details.value().get()));
      return codecProtocolError(
          "http/1.1 protocol error: request headers failed spec compliance checks");
    }

    // Determine here whether we have a body or not. This uses the new RFC semantics where the
    // presence of content-length or chunked transfer-encoding indicates a body vs. a particular
    // method. If there is no body, we defer raising decodeHeaders() until the parser is flushed
    // with message complete. This allows upper layers to behave like HTTP/2 and prevents a proxy
    // scenario where the higher layers stream through and implicitly switch to chunked transfer
    // encoding because end stream with zero body length has not yet been indicated.
    if (parser_->isChunked() ||
        (parser_->contentLength().has_value() && parser_->contentLength().value() > 0) ||
        handling_upgrade_) {
      active_request_->request_decoder_->decodeHeaders(std::move(headers), false);

      // If the connection has been closed (or is closing) after decoding headers, pause the parser
      // so we return control to the caller.
      if (connection_.state() != Network::Connection::State::Open) {
        return parser_->pause();
      }
    } else {
      deferred_end_stream_headers_ = true;
    }
  }

  return CallbackResult::Success;
}

Status ServerConnectionImpl::onMessageBeginBase() {
  if (!resetStreamCalled()) {
    ASSERT(active_request_ == nullptr);
    active_request_ = std::make_unique<ActiveRequest>(*this, std::move(bytes_meter_before_stream_));
    if (resetStreamCalled()) {
      return codecClientError("cannot create new streams after calling reset");
    }
    active_request_->request_decoder_ = &callbacks_.newStream(active_request_->response_encoder_);

    // Check for pipelined request flood as we prepare to accept a new request.
    // Parse errors that happen prior to onMessageBegin result in stream termination, it is not
    // possible to overflow output buffers with early parse errors.
    RETURN_IF_ERROR(doFloodProtectionChecks());
  }
  return okStatus();
}

Status ServerConnectionImpl::onUrlBase(const char* data, size_t length) {
  if (active_request_) {
    active_request_->request_url_.append(data, length);

    RETURN_IF_ERROR(checkMaxHeadersSize());
  }

  return okStatus();
}

void ServerConnectionImpl::onBody(Buffer::Instance& data) {
  ASSERT(!deferred_end_stream_headers_);
  if (active_request_) {
    ENVOY_CONN_LOG(trace, "body size={}", connection_, data.length());
    active_request_->request_decoder_->decodeData(data, false);
  }
}

Http::Status ServerConnectionImpl::dispatch(Buffer::Instance& data) {
  if (runtime_lazy_read_disable_ && active_request_ != nullptr &&
      active_request_->remote_complete_) {
    // Eagerly read disable the connection if the downstream is sending pipelined requests as we
    // serially process them. Reading from the connection will be re-enabled after the active
    // request is completed.
    active_request_->response_encoder_.readDisable(true);
    return okStatus();
  }

  Http::Status status = ConnectionImpl::dispatch(data);

  if (runtime_lazy_read_disable_ && active_request_ != nullptr &&
      active_request_->remote_complete_) {
    // Read disable the connection if the downstream is sending additional data while we are working
    // on an existing request. Reading from the connection will be re-enabled after the active
    // request is completed.
    if (data.length() > 0) {
      active_request_->response_encoder_.readDisable(true);
    }
  }
  return status;
}

CallbackResult ServerConnectionImpl::onMessageCompleteBase() {
  ASSERT(!handling_upgrade_);
  if (active_request_) {

    // The request_decoder should be non-null after we've called the newStream on callbacks.
    ASSERT(active_request_->request_decoder_);
    if (!runtime_lazy_read_disable_) {
      active_request_->response_encoder_.readDisable(true);
    }
    active_request_->remote_complete_ = true;

    if (deferred_end_stream_headers_) {
      active_request_->request_decoder_->decodeHeaders(
          std::move(absl::get<RequestHeaderMapPtr>(headers_or_trailers_)), true);
      deferred_end_stream_headers_ = false;
    } else if (processing_trailers_) {
      active_request_->request_decoder_->decodeTrailers(
          std::move(absl::get<RequestTrailerMapPtr>(headers_or_trailers_)));
    } else {
      Buffer::OwnedImpl buffer;
      active_request_->request_decoder_->decodeData(buffer, true);
    }

    // Reset to ensure no information from one requests persists to the next.
    headers_or_trailers_.emplace<RequestHeaderMapPtr>(nullptr);
  }

  // Always pause the parser so that the calling code can process 1 request at a time and apply
  // back pressure. However this means that the calling code needs to detect if there is more data
  // in the buffer and dispatch it again.
  return parser_->pause();
}

void ServerConnectionImpl::onResetStream(StreamResetReason reason) {
  if (active_request_) {
    active_request_->response_encoder_.runResetCallbacks(reason);
    connection_.dispatcher().deferredDelete(std::move(active_request_));
  }
}

Status ServerConnectionImpl::sendProtocolError(absl::string_view details) {
  // We do this here because we may get a protocol error before we have a logical stream.
  if (active_request_ == nullptr) {
    RETURN_IF_ERROR(onMessageBeginImpl());
  }
  ASSERT(active_request_);

  active_request_->response_encoder_.setDetails(details);
  if (!active_request_->response_encoder_.startedResponse()) {
    active_request_->request_decoder_->sendLocalReply(
        error_code_, CodeUtility::toString(error_code_), nullptr, absl::nullopt, details);
  }
  return okStatus();
}

void ServerConnectionImpl::onAboveHighWatermark() {
  if (active_request_) {
    active_request_->response_encoder_.runHighWatermarkCallbacks();
  }
}
void ServerConnectionImpl::onBelowLowWatermark() {
  if (active_request_) {
    active_request_->response_encoder_.runLowWatermarkCallbacks();
  }
}

void ServerConnectionImpl::releaseOutboundResponse(
    const Buffer::OwnedBufferFragmentImpl* fragment) {
  ASSERT(outbound_responses_ >= 1);
  --outbound_responses_;
  delete fragment;
}

Status ServerConnectionImpl::checkHeaderNameForUnderscores() {
  if (headers_with_underscores_action_ != envoy::config::core::v3::HttpProtocolOptions::ALLOW &&
      Http::HeaderUtility::headerNameContainsUnderscore(current_header_field_.getStringView())) {
    if (headers_with_underscores_action_ ==
        envoy::config::core::v3::HttpProtocolOptions::DROP_HEADER) {
      ENVOY_CONN_LOG(debug, "Dropping header with invalid characters in its name: {}", connection_,
                     current_header_field_.getStringView());
      stats_.dropped_headers_with_underscores_.inc();
      current_header_field_.clear();
      current_header_value_.clear();
    } else {
      ENVOY_CONN_LOG(debug, "Rejecting request due to header name with underscores: {}",
                     connection_, current_header_field_.getStringView());
      error_code_ = Http::Code::BadRequest;
      RETURN_IF_ERROR(sendProtocolError(Http1ResponseCodeDetails::get().InvalidUnderscore));
      stats_.requests_rejected_with_underscores_in_headers_.inc();
      return codecProtocolError("http/1.1 protocol error: header name contains underscores");
    }
  }
  return okStatus();
}

void ServerConnectionImpl::ActiveRequest::dumpState(std::ostream& os, int indent_level) const {
  (void)indent_level;
  os << DUMP_MEMBER_AS(
      request_url_, !request_url_.getStringView().empty() ? request_url_.getStringView() : "null");
  os << DUMP_MEMBER(response_encoder_.local_end_stream_);
}

ClientConnectionImpl::ClientConnectionImpl(Network::Connection& connection, CodecStats& stats,
                                           ConnectionCallbacks&, const Http1Settings& settings,
                                           const uint32_t max_response_headers_count,
                                           bool passing_through_proxy)
    : ConnectionImpl(connection, stats, settings, MessageType::Response, MAX_RESPONSE_HEADERS_KB,
                     max_response_headers_count),
      owned_output_buffer_(connection.dispatcher().getWatermarkFactory().createBuffer(
          [&]() -> void { this->onBelowLowWatermark(); },
          [&]() -> void { this->onAboveHighWatermark(); },
          []() -> void { /* TODO(adisuissa): handle overflow watermark */ })),
      passing_through_proxy_(passing_through_proxy) {
  owned_output_buffer_->setWatermarks(connection.bufferLimit());
  // Inform parent
  output_buffer_ = owned_output_buffer_.get();
}

bool ClientConnectionImpl::cannotHaveBody() {
  if (pending_response_.has_value() && pending_response_.value().encoder_.headRequest()) {
    ASSERT(!pending_response_done_);
    return true;
  } else if (parser_->statusCode() == 204 || parser_->statusCode() == 304 ||
             (parser_->statusCode() >= 200 &&
              (parser_->contentLength().has_value() && parser_->contentLength().value() == 0) &&
              !parser_->isChunked())) {
    return true;
  } else {
    return false;
  }
}

RequestEncoder& ClientConnectionImpl::newStream(ResponseDecoder& response_decoder) {
  // If reads were disabled due to flow control, we expect reads to always be enabled again before
  // reusing this connection. This is done when the response is received.
  ASSERT(connection_.readEnabled());

  ASSERT(!pending_response_.has_value());
  ASSERT(pending_response_done_);
  pending_response_.emplace(*this, std::move(bytes_meter_before_stream_), &response_decoder);
  pending_response_done_ = false;
  return pending_response_.value().encoder_;
}

Status ClientConnectionImpl::onStatusBase(const char* data, size_t length) {
  auto& headers = absl::get<ResponseHeaderMapPtr>(headers_or_trailers_);
  StatefulHeaderKeyFormatterOptRef formatter(headers->formatter());
  if (formatter.has_value()) {
    formatter->setReasonPhrase(absl::string_view(data, length));
  }

  return okStatus();
}

Envoy::StatusOr<CallbackResult> ClientConnectionImpl::onHeadersCompleteBase() {
  ENVOY_CONN_LOG(trace, "status_code {}", connection_, parser_->statusCode());

  // Handle the case where the client is closing a kept alive connection (by sending a 408
  // with a 'Connection: close' header). In this case we just let response flush out followed
  // by the remote close.
  if (!pending_response_.has_value() && !resetStreamCalled()) {
    return prematureResponseError("", static_cast<Http::Code>(parser_->statusCode()));
  } else if (pending_response_.has_value()) {
    ASSERT(!pending_response_done_);
    auto& headers = absl::get<ResponseHeaderMapPtr>(headers_or_trailers_);
    ENVOY_CONN_LOG(trace, "Client: onHeadersComplete size={}", connection_, headers->size());
    headers->setStatus(parser_->statusCode());

    if (parser_->statusCode() >= 200 && parser_->statusCode() < 300 &&
        pending_response_.value().encoder_.connectRequest()) {
      ENVOY_CONN_LOG(trace, "codec entering upgrade mode for CONNECT response.", connection_);
      handling_upgrade_ = true;
    }

    if (parser_->statusCode() < 200 || parser_->statusCode() == 204) {
      if (headers->TransferEncoding()) {
        RETURN_IF_ERROR(
            sendProtocolError(Http1ResponseCodeDetails::get().TransferEncodingNotAllowed));
        return codecProtocolError(
            "http/1.1 protocol error: transfer encoding not allowed in 1xx or 204");
      }

      if (headers->ContentLength()) {
        // Report a protocol error for non-zero Content-Length, but paper over zero Content-Length.
        if (headers->ContentLength()->value().getStringView() != "0") {
          RETURN_IF_ERROR(
              sendProtocolError(Http1ResponseCodeDetails::get().ContentLengthNotAllowed));
          return codecProtocolError(
              "http/1.1 protocol error: content length not allowed in 1xx or 204");
        }

        headers->removeContentLength();
      }
    }

    if (HeaderUtility::isSpecial1xx(*headers)) {
      pending_response_.value().decoder_->decode1xxHeaders(std::move(headers));
    } else if (cannotHaveBody() && !handling_upgrade_) {
      deferred_end_stream_headers_ = true;
    } else {
      pending_response_.value().decoder_->decodeHeaders(std::move(headers), false);
    }

    // http-parser treats 1xx headers as their own complete response. Swallow the spurious
    // onMessageComplete and continue processing for purely informational headers.
    // 101-SwitchingProtocols is exempt as all data after the header is proxied through after
    // upgrading.
    if (CodeUtility::is1xx(parser_->statusCode()) &&
        parser_->statusCode() != enumToInt(Http::Code::SwitchingProtocols)) {
      ignore_message_complete_for_1xx_ = true;
      // Reset to ensure no information from the 1xx headers is used for the response headers.
      headers_or_trailers_.emplace<ResponseHeaderMapPtr>(nullptr);
    }
  }

  // Here we deal with cases where the response cannot have a body by returning
  // CallbackResult::NoBody, but http_parser does not deal with it for us.
  return cannotHaveBody() ? CallbackResult::NoBody : CallbackResult::Success;
}

bool ClientConnectionImpl::upgradeAllowed() const {
  if (pending_response_.has_value()) {
    return pending_response_->encoder_.upgradeRequest();
  }
  return false;
}

void ClientConnectionImpl::onBody(Buffer::Instance& data) {
  ASSERT(!deferred_end_stream_headers_);
  if (pending_response_.has_value()) {
    ASSERT(!pending_response_done_);
    pending_response_.value().decoder_->decodeData(data, false);
  }
}

CallbackResult ClientConnectionImpl::onMessageCompleteBase() {
  ENVOY_CONN_LOG(trace, "message complete", connection_);
  if (ignore_message_complete_for_1xx_) {
    ignore_message_complete_for_1xx_ = false;
    return CallbackResult::Success;
  }
  if (pending_response_.has_value()) {
    ASSERT(!pending_response_done_);
    // After calling decodeData() with end stream set to true, we should no longer be able to reset.
    PendingResponse& response = pending_response_.value();
    // Encoder is used as part of decode* calls later in this function so pending_response_ can not
    // be reset just yet. Preserve the state in pending_response_done_ instead.
    pending_response_done_ = true;

    if (deferred_end_stream_headers_) {
      response.decoder_->decodeHeaders(
          std::move(absl::get<ResponseHeaderMapPtr>(headers_or_trailers_)), true);
      deferred_end_stream_headers_ = false;
    } else if (processing_trailers_) {
      response.decoder_->decodeTrailers(
          std::move(absl::get<ResponseTrailerMapPtr>(headers_or_trailers_)));
    } else {
      Buffer::OwnedImpl buffer;
      response.decoder_->decodeData(buffer, true);
    }

    // Reset to ensure no information from one requests persists to the next.
    pending_response_.reset();
    headers_or_trailers_.emplace<ResponseHeaderMapPtr>(nullptr);
  }

  // Pause the parser after a response is complete. Any remaining data indicates an error.
  return parser_->pause();
}

void ClientConnectionImpl::onResetStream(StreamResetReason reason) {
  // Only raise reset if we did not already dispatch a complete response.
  if (pending_response_.has_value() && !pending_response_done_) {
    pending_response_.value().encoder_.runResetCallbacks(reason);
    pending_response_done_ = true;
    pending_response_.reset();
  }
}

Status ClientConnectionImpl::sendProtocolError(absl::string_view details) {
  if (pending_response_.has_value()) {
    ASSERT(!pending_response_done_);
    pending_response_.value().encoder_.setDetails(details);
  }
  return okStatus();
}

void ClientConnectionImpl::onAboveHighWatermark() {
  // This should never happen without an active stream/request.
  pending_response_.value().encoder_.runHighWatermarkCallbacks();
}

void ClientConnectionImpl::onBelowLowWatermark() {
  // This can get called without an active stream/request when the response completion causes us to
  // close the connection, but in doing so go below low watermark.
  if (pending_response_.has_value() && !pending_response_done_) {
    pending_response_.value().encoder_.runLowWatermarkCallbacks();
  }
}

} // namespace Http1
} // namespace Http
} // namespace Envoy<|MERGE_RESOLUTION|>--- conflicted
+++ resolved
@@ -688,15 +688,13 @@
   const ParserStatus status = parser_->getStatus();
   if (status != ParserStatus::Ok && status != ParserStatus::Paused) {
     absl::string_view error = Http1ResponseCodeDetails::get().HttpCodecError;
-    if (Runtime::runtimeFeatureEnabled("envoy.reloadable_features.http1_use_balsa_parser") &&
-<<<<<<< HEAD
-        parser_->errorMessage() == "header value contains invalid chars") {
-      error = Http1ResponseCodeDetails::get().InvalidCharacters;
-=======
-        (parser_->errorMessage() == "headers size exceeds limit" ||
-         parser_->errorMessage() == "trailers size exceeds limit")) {
-      error = Http1ResponseCodeDetails::get().HeadersTooLarge;
->>>>>>> eb352bb0
+    if (Runtime::runtimeFeatureEnabled("envoy.reloadable_features.http1_use_balsa_parser")) {
+      if (parser_->errorMessage() == "headers size exceeds limit" ||
+          parser_->errorMessage() == "trailers size exceeds limit") {
+        error = Http1ResponseCodeDetails::get().HeadersTooLarge;
+      } else if (parser_->errorMessage() == "header value contains invalid chars") {
+        error = Http1ResponseCodeDetails::get().InvalidCharacters;
+      }
     }
     RETURN_IF_ERROR(sendProtocolError(error));
     // Avoid overwriting the codec_status_ set in the callbacks.

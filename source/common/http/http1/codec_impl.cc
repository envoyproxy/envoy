#include "common/http/http1/codec_impl.h"

#include <cstdint>
#include <memory>
#include <string>

#include "envoy/buffer/buffer.h"
#include "envoy/http/codec.h"
#include "envoy/http/header_map.h"
#include "envoy/network/connection.h"

#include "common/common/cleanup.h"
#include "common/common/enum_to_int.h"
#include "common/common/statusor.h"
#include "common/common/utility.h"
#include "common/grpc/common.h"
#include "common/http/exception.h"
#include "common/http/header_utility.h"
#include "common/http/headers.h"
#include "common/http/http1/header_formatter.h"
#include "common/http/url_utility.h"
#include "common/http/utility.h"
#include "common/runtime/runtime_features.h"

#include "absl/container/fixed_array.h"
#include "absl/strings/ascii.h"

namespace Envoy {
namespace Http {
namespace Http1 {
namespace {

struct Http1ResponseCodeDetailValues {
  const absl::string_view TooManyHeaders = "http1.too_many_headers";
  const absl::string_view HeadersTooLarge = "http1.headers_too_large";
  const absl::string_view HttpCodecError = "http1.codec_error";
  const absl::string_view InvalidCharacters = "http1.invalid_characters";
  const absl::string_view ConnectionHeaderSanitization = "http1.connection_header_rejected";
  const absl::string_view InvalidUrl = "http1.invalid_url";
  const absl::string_view InvalidTransferEncoding = "http1.invalid_transfer_encoding";
  const absl::string_view BodyDisallowed = "http1.body_disallowed";
  const absl::string_view TransferEncodingNotAllowed = "http1.transfer_encoding_not_allowed";
  const absl::string_view ContentLengthNotAllowed = "http1.content_length_not_allowed";
  const absl::string_view InvalidUnderscore = "http1.unexpected_underscore";
};

struct Http1HeaderTypesValues {
  const absl::string_view Headers = "headers";
  const absl::string_view Trailers = "trailers";
};

using Http1ResponseCodeDetails = ConstSingleton<Http1ResponseCodeDetailValues>;
using Http1HeaderTypes = ConstSingleton<Http1HeaderTypesValues>;

const StringUtil::CaseUnorderedSet& caseUnorderdSetContainingUpgradeAndHttp2Settings() {
  CONSTRUCT_ON_FIRST_USE(StringUtil::CaseUnorderedSet,
                         Http::Headers::get().ConnectionValues.Upgrade,
                         Http::Headers::get().ConnectionValues.Http2Settings);
}

HeaderKeyFormatterPtr formatter(const Http::Http1Settings& settings) {
  if (settings.header_key_format_ == Http1Settings::HeaderKeyFormat::ProperCase) {
    return std::make_unique<ProperCaseHeaderKeyFormatter>();
  }

  return nullptr;
}

} // namespace

const std::string StreamEncoderImpl::CRLF = "\r\n";
// Last chunk as defined here https://tools.ietf.org/html/rfc7230#section-4.1
const std::string StreamEncoderImpl::LAST_CHUNK = "0\r\n";

StreamEncoderImpl::StreamEncoderImpl(ConnectionImpl& connection,
                                     HeaderKeyFormatter* header_key_formatter)
    : connection_(connection), disable_chunk_encoding_(false), chunk_encoding_(true),
      is_response_to_head_request_(false), is_response_to_connect_request_(false),
      header_key_formatter_(header_key_formatter) {
  if (connection_.connection().aboveHighWatermark()) {
    runHighWatermarkCallbacks();
  }
}

void StreamEncoderImpl::encodeHeader(const char* key, uint32_t key_size, const char* value,
                                     uint32_t value_size) {

  ASSERT(key_size > 0);

  connection_.copyToBuffer(key, key_size);
  connection_.addCharToBuffer(':');
  connection_.addCharToBuffer(' ');
  connection_.copyToBuffer(value, value_size);
  connection_.addToBuffer(CRLF);
}
void StreamEncoderImpl::encodeHeader(absl::string_view key, absl::string_view value) {
  this->encodeHeader(key.data(), key.size(), value.data(), value.size());
}

void StreamEncoderImpl::encodeFormattedHeader(absl::string_view key, absl::string_view value) {
  if (header_key_formatter_ != nullptr) {
    encodeHeader(header_key_formatter_->format(key), value);
  } else {
    encodeHeader(key, value);
  }
}

void ResponseEncoderImpl::encode100ContinueHeaders(const ResponseHeaderMap& headers) {
  ASSERT(headers.Status()->value() == "100");
  encodeHeaders(headers, false);
}

void StreamEncoderImpl::encodeHeadersBase(const RequestOrResponseHeaderMap& headers,
                                          absl::optional<uint64_t> status, bool end_stream) {
  bool saw_content_length = false;
  headers.iterate([this](const HeaderEntry& header) -> HeaderMap::Iterate {
    absl::string_view key_to_use = header.key().getStringView();
    uint32_t key_size_to_use = header.key().size();
    // Translate :authority -> host so that upper layers do not need to deal with this.
    if (key_size_to_use > 1 && key_to_use[0] == ':' && key_to_use[1] == 'a') {
      key_to_use = absl::string_view(Headers::get().HostLegacy.get());
      key_size_to_use = Headers::get().HostLegacy.get().size();
    }

    // Skip all headers starting with ':' that make it here.
    if (key_to_use[0] == ':') {
      return HeaderMap::Iterate::Continue;
    }

    encodeFormattedHeader(key_to_use, header.value().getStringView());

    return HeaderMap::Iterate::Continue;
  });

  if (headers.ContentLength()) {
    saw_content_length = true;
  }

  ASSERT(!headers.TransferEncoding());

  // Assume we are chunk encoding unless we are passed a content length or this is a header only
  // response. Upper layers generally should strip transfer-encoding since it only applies to
  // HTTP/1.1. The codec will infer it based on the type of response.
  // for streaming (e.g. SSE stream sent to hystrix dashboard), we do not want
  // chunk transfer encoding but we don't have a content-length so disable_chunk_encoding_ is
  // consulted before enabling chunk encoding.
  //
  // Note that for HEAD requests Envoy does best-effort guessing when there is no
  // content-length. If a client makes a HEAD request for an upstream resource
  // with no bytes but the upstream response doesn't include "Content-length: 0",
  // Envoy will incorrectly assume a subsequent response to GET will be chunk encoded.
  if (saw_content_length || disable_chunk_encoding_) {
    chunk_encoding_ = false;
  } else {
    if (status && *status == 100) {
      // Make sure we don't serialize chunk information with 100-Continue headers.
      chunk_encoding_ = false;
    } else if (end_stream && !is_response_to_head_request_) {
      // If this is a headers-only stream, append an explicit "Content-Length: 0" unless it's a
      // response to a HEAD request.
      // For 204s and 1xx where content length is disallowed, don't append the content length but
      // also don't chunk encode.
      if (!status || (*status >= 200 && *status != 204)) {
        encodeFormattedHeader(Headers::get().ContentLength.get(), "0");
      }
      chunk_encoding_ = false;
    } else if (connection_.protocol() == Protocol::Http10) {
      chunk_encoding_ = false;
    } else if (status && (*status < 200 || *status == 204) &&
               connection_.strict1xxAnd204Headers()) {
      // TODO(zuercher): when the "envoy.reloadable_features.strict_1xx_and_204_response_headers"
      // feature flag is removed, this block can be coalesced with the 100 Continue logic above.

      // For 1xx and 204 responses, do not send the chunked encoding header or enable chunked
      // encoding: https://tools.ietf.org/html/rfc7230#section-3.3.1
      chunk_encoding_ = false;
    } else {
      // For responses to connect requests, do not send the chunked encoding header:
      // https://tools.ietf.org/html/rfc7231#section-4.3.6.
      if (!is_response_to_connect_request_) {
        encodeFormattedHeader(Headers::get().TransferEncoding.get(),
                              Headers::get().TransferEncodingValues.Chunked);
      }
      // We do not apply chunk encoding for HTTP upgrades, including CONNECT style upgrades.
      // If there is a body in a response on the upgrade path, the chunks will be
      // passed through via maybeDirectDispatch so we need to avoid appending
      // extra chunk boundaries.
      //
      // When sending a response to a HEAD request Envoy may send an informational
      // "Transfer-Encoding: chunked" header, but should not send a chunk encoded body.
      chunk_encoding_ = !Utility::isUpgrade(headers) && !is_response_to_head_request_ &&
                        !is_response_to_connect_request_;
    }
  }

  connection_.addToBuffer(CRLF);

  if (end_stream) {
    endEncode();
  } else {
    connection_.flushOutput();
  }
}

void StreamEncoderImpl::encodeData(Buffer::Instance& data, bool end_stream) {
  // end_stream may be indicated with a zero length data buffer. If that is the case, so not
  // actually write the zero length buffer out.
  if (data.length() > 0) {
    if (chunk_encoding_) {
      connection_.buffer().add(absl::StrCat(absl::Hex(data.length()), CRLF));
    }

    connection_.buffer().move(data);

    if (chunk_encoding_) {
      connection_.buffer().add(CRLF);
    }
  }

  if (end_stream) {
    endEncode();
  } else {
    connection_.flushOutput();
  }
}

void StreamEncoderImpl::encodeTrailersBase(const HeaderMap& trailers) {
  if (!connection_.enableTrailers()) {
    return endEncode();
  }
  // Trailers only matter if it is a chunk transfer encoding
  // https://tools.ietf.org/html/rfc7230#section-4.4
  if (chunk_encoding_) {
    // Finalize the body
    connection_.buffer().add(LAST_CHUNK);

    trailers.iterate([this](const HeaderEntry& header) -> HeaderMap::Iterate {
      encodeFormattedHeader(header.key().getStringView(), header.value().getStringView());
      return HeaderMap::Iterate::Continue;
    });

    connection_.flushOutput();
    connection_.buffer().add(CRLF);
  }

  connection_.flushOutput();
  connection_.onEncodeComplete();
}

void StreamEncoderImpl::encodeMetadata(const MetadataMapVector&) {
  connection_.stats().metadata_not_supported_error_.inc();
}

void StreamEncoderImpl::endEncode() {
  if (chunk_encoding_) {
    connection_.buffer().add(LAST_CHUNK);
    connection_.buffer().add(CRLF);
  }

  connection_.flushOutput(true);
  connection_.onEncodeComplete();
}

void ServerConnectionImpl::maybeAddSentinelBufferFragment(Buffer::WatermarkBuffer& output_buffer) {
  if (!flood_protection_) {
    return;
  }
  // It's messy and complicated to try to tag the final write of an HTTP response for response
  // tracking for flood protection. Instead, write an empty buffer fragment after the response,
  // to allow for tracking.
  // When the response is written out, the fragment will be deleted and the counter will be updated
  // by ServerConnectionImpl::releaseOutboundResponse()
  auto fragment =
      Buffer::OwnedBufferFragmentImpl::create(absl::string_view("", 0), response_buffer_releasor_);
  output_buffer.addBufferFragment(*fragment.release());
  ASSERT(outbound_responses_ < max_outbound_responses_);
  outbound_responses_++;
}

Status ServerConnectionImpl::doFloodProtectionChecks() const {
  ASSERT(dispatching_);
  if (!flood_protection_) {
    return okStatus();
  }
  // Before processing another request, make sure that we are below the response flood protection
  // threshold.
  if (outbound_responses_ >= max_outbound_responses_) {
    ENVOY_CONN_LOG(trace, "error accepting request: too many pending responses queued",
                   connection_);
    stats_.response_flood_.inc();
    return bufferFloodError("Too many responses queued.");
  }
  return okStatus();
}

void ConnectionImpl::flushOutput(bool end_encode) {
  if (end_encode) {
    // If this is an HTTP response in ServerConnectionImpl, track outbound responses for flood
    // protection
    maybeAddSentinelBufferFragment(output_buffer_);
  }
  connection().write(output_buffer_, false);
  ASSERT(0UL == output_buffer_.length());
}

void ConnectionImpl::addToBuffer(absl::string_view data) { output_buffer_.add(data); }

void ConnectionImpl::addCharToBuffer(char c) { output_buffer_.add(&c, 1); }

void ConnectionImpl::addIntToBuffer(uint64_t i) { output_buffer_.add(absl::StrCat(i)); }

void ConnectionImpl::copyToBuffer(const char* data, uint64_t length) {
  output_buffer_.add(data, length);
}

void StreamEncoderImpl::resetStream(StreamResetReason reason) {
  connection_.onResetStreamBase(reason);
}

void StreamEncoderImpl::readDisable(bool disable) {
  if (disable) {
    ++read_disable_calls_;
  } else {
    ASSERT(read_disable_calls_ != 0);
    if (read_disable_calls_ != 0) {
      --read_disable_calls_;
    }
  }
  connection_.readDisable(disable);
}

uint32_t StreamEncoderImpl::bufferLimit() { return connection_.bufferLimit(); }

const Network::Address::InstanceConstSharedPtr& StreamEncoderImpl::connectionLocalAddress() {
  return connection_.connection().localAddress();
}

static const char RESPONSE_PREFIX[] = "HTTP/1.1 ";
static const char HTTP_10_RESPONSE_PREFIX[] = "HTTP/1.0 ";

void ResponseEncoderImpl::encodeHeaders(const ResponseHeaderMap& headers, bool end_stream) {
  started_response_ = true;

  // The contract is that client codecs must ensure that :status is present.
  ASSERT(headers.Status() != nullptr);
  uint64_t numeric_status = Utility::getResponseStatus(headers);

  if (connection_.protocol() == Protocol::Http10 && connection_.supportsHttp10()) {
    connection_.copyToBuffer(HTTP_10_RESPONSE_PREFIX, sizeof(HTTP_10_RESPONSE_PREFIX) - 1);
  } else {
    connection_.copyToBuffer(RESPONSE_PREFIX, sizeof(RESPONSE_PREFIX) - 1);
  }
  connection_.addIntToBuffer(numeric_status);
  connection_.addCharToBuffer(' ');

  const char* status_string = CodeUtility::toString(static_cast<Code>(numeric_status));
  uint32_t status_string_len = strlen(status_string);
  connection_.copyToBuffer(status_string, status_string_len);

  connection_.addCharToBuffer('\r');
  connection_.addCharToBuffer('\n');

  if (numeric_status >= 300) {
    // Don't do special CONNECT logic if the CONNECT was rejected.
    is_response_to_connect_request_ = false;
  }

  encodeHeadersBase(headers, absl::make_optional<uint64_t>(numeric_status), end_stream);
}

static const char REQUEST_POSTFIX[] = " HTTP/1.1\r\n";

void RequestEncoderImpl::encodeHeaders(const RequestHeaderMap& headers, bool end_stream) {
  const HeaderEntry* method = headers.Method();
  const HeaderEntry* path = headers.Path();
  const HeaderEntry* host = headers.Host();
  bool is_connect = HeaderUtility::isConnect(headers);

  // TODO(#10878): Include missing host header for CONNECT.
  // The RELEASE_ASSERT below does not change the existing behavior of `encodeHeaders`.
  // The `encodeHeaders` used to throw on errors. Callers of `encodeHeaders()` do not catch
  // exceptions and this would cause abnormal process termination in error cases. This change
  // replaces abnormal process termination from unhandled exception with the RELEASE_ASSERT. Further
  // work will replace this RELEASE_ASSERT with proper error handling.
  RELEASE_ASSERT(method && (path || is_connect), ":method and :path must be specified");

  if (method->value() == Headers::get().MethodValues.Head) {
    head_request_ = true;
  } else if (method->value() == Headers::get().MethodValues.Connect) {
    disableChunkEncoding();
    connect_request_ = true;
  }
  if (Utility::isUpgrade(headers)) {
    upgrade_request_ = true;
  }

  connection_.copyToBuffer(method->value().getStringView().data(), method->value().size());
  connection_.addCharToBuffer(' ');
  if (is_connect) {
    connection_.copyToBuffer(host->value().getStringView().data(), host->value().size());
  } else {
    connection_.copyToBuffer(path->value().getStringView().data(), path->value().size());
  }
  connection_.copyToBuffer(REQUEST_POSTFIX, sizeof(REQUEST_POSTFIX) - 1);

  encodeHeadersBase(headers, absl::nullopt, end_stream);
}

int ConnectionImpl::setAndCheckCallbackStatus(Status&& status) {
  ASSERT(codec_status_.ok());
  codec_status_ = std::move(status);
  return codec_status_.ok() ? enumToInt(HttpParserCode::Success) : enumToInt(HttpParserCode::Error);
}

int ConnectionImpl::setAndCheckCallbackStatusOr(Envoy::StatusOr<int>&& statusor) {
  ASSERT(codec_status_.ok());
  if (statusor.ok()) {
    return statusor.value();
  } else {
    codec_status_ = std::move(statusor.status());
    return enumToInt(HttpParserCode::Error);
  }
}

http_parser_settings ConnectionImpl::settings_{
    [](http_parser* parser) -> int {
      auto* conn_impl = static_cast<ConnectionImpl*>(parser->data);
      auto status = conn_impl->onMessageBeginBase();
      return conn_impl->setAndCheckCallbackStatus(std::move(status));
    },
    [](http_parser* parser, const char* at, size_t length) -> int {
      auto* conn_impl = static_cast<ConnectionImpl*>(parser->data);
      auto status = conn_impl->onUrl(at, length);
      return conn_impl->setAndCheckCallbackStatus(std::move(status));
    },
    nullptr, // on_status
    [](http_parser* parser, const char* at, size_t length) -> int {
      auto* conn_impl = static_cast<ConnectionImpl*>(parser->data);
      auto status = conn_impl->onHeaderField(at, length);
      return conn_impl->setAndCheckCallbackStatus(std::move(status));
    },
    [](http_parser* parser, const char* at, size_t length) -> int {
      auto* conn_impl = static_cast<ConnectionImpl*>(parser->data);
      auto status = conn_impl->onHeaderValue(at, length);
      return conn_impl->setAndCheckCallbackStatus(std::move(status));
    },
    [](http_parser* parser) -> int {
      auto* conn_impl = static_cast<ConnectionImpl*>(parser->data);
      auto statusor = conn_impl->onHeadersCompleteBase();
      return conn_impl->setAndCheckCallbackStatusOr(std::move(statusor));
    },
    [](http_parser* parser, const char* at, size_t length) -> int {
      static_cast<ConnectionImpl*>(parser->data)->bufferBody(at, length);
      return 0;
    },
    [](http_parser* parser) -> int {
      auto* conn_impl = static_cast<ConnectionImpl*>(parser->data);
      auto status = conn_impl->onMessageCompleteBase();
      return conn_impl->setAndCheckCallbackStatus(std::move(status));
    },
    [](http_parser* parser) -> int {
      // A 0-byte chunk header is used to signal the end of the chunked body.
      // When this function is called, http-parser holds the size of the chunk in
      // parser->content_length. See
      // https://github.com/nodejs/http-parser/blob/v2.9.3/http_parser.h#L336
      const bool is_final_chunk = (parser->content_length == 0);
      static_cast<ConnectionImpl*>(parser->data)->onChunkHeader(is_final_chunk);
      return 0;
    },
    nullptr // on_chunk_complete
};

ConnectionImpl::ConnectionImpl(Network::Connection& connection, CodecStats& stats,
                               http_parser_type type, uint32_t max_headers_kb,
                               const uint32_t max_headers_count,
                               HeaderKeyFormatterPtr&& header_key_formatter, bool enable_trailers)
    : connection_(connection), stats_(stats),
      header_key_formatter_(std::move(header_key_formatter)), processing_trailers_(false),
      handling_upgrade_(false), reset_stream_called_(false), deferred_end_stream_headers_(false),
      connection_header_sanitization_(Runtime::runtimeFeatureEnabled(
          "envoy.reloadable_features.connection_header_sanitization")),
      enable_trailers_(enable_trailers),
      strict_1xx_and_204_headers_(Runtime::runtimeFeatureEnabled(
          "envoy.reloadable_features.strict_1xx_and_204_response_headers")),
      dispatching_(false),
      output_buffer_([&]() -> void { this->onBelowLowWatermark(); },
                     [&]() -> void { this->onAboveHighWatermark(); },
                     []() -> void { /* TODO(adisuissa): Handle overflow watermark */ }),
      max_headers_kb_(max_headers_kb), max_headers_count_(max_headers_count) {
  output_buffer_.setWatermarks(connection.bufferLimit());
  http_parser_init(&parser_, type);
  parser_.data = this;
}

Status ConnectionImpl::completeLastHeader() {
  ASSERT(dispatching_);
  ENVOY_CONN_LOG(trace, "completed header: key={} value={}", connection_,
                 current_header_field_.getStringView(), current_header_value_.getStringView());

  RETURN_IF_ERROR(checkHeaderNameForUnderscores());
  auto& headers_or_trailers = headersOrTrailers();
  if (!current_header_field_.empty()) {
    current_header_field_.inlineTransform([](char c) { return absl::ascii_tolower(c); });
    // Strip trailing whitespace of the current header value if any. Leading whitespace was trimmed
    // in ConnectionImpl::onHeaderValue. http_parser does not strip leading or trailing whitespace
    // as the spec requires: https://tools.ietf.org/html/rfc7230#section-3.2.4
    current_header_value_.rtrim();
    headers_or_trailers.addViaMove(std::move(current_header_field_),
                                   std::move(current_header_value_));
  }

  // Check if the number of headers exceeds the limit.
  if (headers_or_trailers.size() > max_headers_count_) {
    error_code_ = Http::Code::RequestHeaderFieldsTooLarge;
    RETURN_IF_ERROR(sendProtocolError(Http1ResponseCodeDetails::get().TooManyHeaders));
    const absl::string_view header_type =
        processing_trailers_ ? Http1HeaderTypes::get().Trailers : Http1HeaderTypes::get().Headers;
    return codecProtocolError(absl::StrCat(header_type, " size exceeds limit"));
  }

  header_parsing_state_ = HeaderParsingState::Field;
  ASSERT(current_header_field_.empty());
  ASSERT(current_header_value_.empty());
  return okStatus();
}

uint32_t ConnectionImpl::getHeadersSize() {
  return current_header_field_.size() + current_header_value_.size() +
         headersOrTrailers().byteSize();
}

Status ConnectionImpl::checkMaxHeadersSize() {
  const uint32_t total = getHeadersSize();
  if (total > (max_headers_kb_ * 1024)) {
    const absl::string_view header_type =
        processing_trailers_ ? Http1HeaderTypes::get().Trailers : Http1HeaderTypes::get().Headers;
    error_code_ = Http::Code::RequestHeaderFieldsTooLarge;
    RETURN_IF_ERROR(sendProtocolError(Http1ResponseCodeDetails::get().HeadersTooLarge));
    return codecProtocolError(absl::StrCat(header_type, " size exceeds limit"));
  }
  return okStatus();
}

bool ConnectionImpl::maybeDirectDispatch(Buffer::Instance& data) {
  if (!handling_upgrade_) {
    // Only direct dispatch for Upgrade requests.
    return false;
  }

  ENVOY_CONN_LOG(trace, "direct-dispatched {} bytes", connection_, data.length());
  onBody(data);
  data.drain(data.length());
  return true;
}

Http::Status ConnectionImpl::dispatch(Buffer::Instance& data) {
  // TODO(#10878): Remove this wrapper when exception removal is complete. innerDispatch may either
  // throw an exception or return an error status. The utility wrapper catches exceptions and
  // converts them to error statuses.
  return Utility::exceptionToStatus(
      [&](Buffer::Instance& data) -> Http::Status { return innerDispatch(data); }, data);
}

Http::Status ConnectionImpl::innerDispatch(Buffer::Instance& data) {
  ENVOY_CONN_LOG(trace, "parsing {} bytes", connection_, data.length());
  // Make sure that dispatching_ is set to false after dispatching, even when
  // ConnectionImpl::dispatch throws an exception.
  Cleanup cleanup([this]() { dispatching_ = false; });
  ASSERT(!dispatching_);
  ASSERT(codec_status_.ok());
  ASSERT(buffered_body_.length() == 0);

  dispatching_ = true;
  if (maybeDirectDispatch(data)) {
    return Http::okStatus();
  }

  // Always unpause before dispatch.
  http_parser_pause(&parser_, 0);

  ssize_t total_parsed = 0;
  if (data.length() > 0) {
    for (const Buffer::RawSlice& slice : data.getRawSlices()) {
      auto statusor_parsed = dispatchSlice(static_cast<const char*>(slice.mem_), slice.len_);
      if (!statusor_parsed.ok()) {
        return statusor_parsed.status();
      }
      total_parsed += statusor_parsed.value();
      if (HTTP_PARSER_ERRNO(&parser_) != HPE_OK) {
        // Parse errors trigger an exception in dispatchSlice so we are guaranteed to be paused at
        // this point.
        ASSERT(HTTP_PARSER_ERRNO(&parser_) == HPE_PAUSED);
        break;
      }
    }
    dispatchBufferedBody();
  } else {
    auto result = dispatchSlice(nullptr, 0);
    if (!result.ok()) {
      return result.status();
    }
  }
  ASSERT(buffered_body_.length() == 0);

  ENVOY_CONN_LOG(trace, "parsed {} bytes", connection_, total_parsed);
  data.drain(total_parsed);

  // If an upgrade has been handled and there is body data or early upgrade
  // payload to send on, send it on.
  maybeDirectDispatch(data);
  return Http::okStatus();
}

Envoy::StatusOr<size_t> ConnectionImpl::dispatchSlice(const char* slice, size_t len) {
  ASSERT(codec_status_.ok() && dispatching_);
  ssize_t rc = http_parser_execute(&parser_, &settings_, slice, len);
  if (!codec_status_.ok()) {
    return codec_status_;
  }
  if (HTTP_PARSER_ERRNO(&parser_) != HPE_OK && HTTP_PARSER_ERRNO(&parser_) != HPE_PAUSED) {
    RETURN_IF_ERROR(sendProtocolError(Http1ResponseCodeDetails::get().HttpCodecError));
    // Avoid overwriting the codec_status_ set in the callbacks.
    ASSERT(codec_status_.ok());
    codec_status_ = codecProtocolError(
        absl::StrCat("http/1.1 protocol error: ", http_errno_name(HTTP_PARSER_ERRNO(&parser_))));
    return codec_status_;
  }

  return rc;
}

Status ConnectionImpl::onHeaderField(const char* data, size_t length) {
  ASSERT(dispatching_);
  // We previously already finished up the headers, these headers are
  // now trailers.
  if (header_parsing_state_ == HeaderParsingState::Done) {
    if (!enable_trailers_) {
      // Ignore trailers.
      return okStatus();
    }
    processing_trailers_ = true;
    header_parsing_state_ = HeaderParsingState::Field;
    allocTrailers();
  }
  if (header_parsing_state_ == HeaderParsingState::Value) {
    RETURN_IF_ERROR(completeLastHeader());
  }

  current_header_field_.append(data, length);

  return checkMaxHeadersSize();
}

Status ConnectionImpl::onHeaderValue(const char* data, size_t length) {
  ASSERT(dispatching_);
  if (header_parsing_state_ == HeaderParsingState::Done && !enable_trailers_) {
    // Ignore trailers.
    return okStatus();
  }

  absl::string_view header_value{data, length};
  if (!Http::HeaderUtility::headerValueIsValid(header_value)) {
    ENVOY_CONN_LOG(debug, "invalid header value: {}", connection_, header_value);
    error_code_ = Http::Code::BadRequest;
    RETURN_IF_ERROR(sendProtocolError(Http1ResponseCodeDetails::get().InvalidCharacters));
    return codecProtocolError("http/1.1 protocol error: header value contains invalid chars");
  }

  header_parsing_state_ = HeaderParsingState::Value;
  if (current_header_value_.empty()) {
    // Strip leading whitespace if the current header value input contains the first bytes of the
    // encoded header value. Trailing whitespace is stripped once the full header value is known in
    // ConnectionImpl::completeLastHeader. http_parser does not strip leading or trailing whitespace
    // as the spec requires: https://tools.ietf.org/html/rfc7230#section-3.2.4 .
    header_value = StringUtil::ltrim(header_value);
  }
  current_header_value_.append(header_value.data(), header_value.length());

  return checkMaxHeadersSize();
}

Envoy::StatusOr<int> ConnectionImpl::onHeadersCompleteBase() {
  ASSERT(!processing_trailers_);
  ASSERT(dispatching_);
  ENVOY_CONN_LOG(trace, "onHeadersCompleteBase", connection_);
  RETURN_IF_ERROR(completeLastHeader());

  if (!(parser_.http_major == 1 && parser_.http_minor == 1)) {
    // This is not necessarily true, but it's good enough since higher layers only care if this is
    // HTTP/1.1 or not.
    protocol_ = Protocol::Http10;
  }
  RequestOrResponseHeaderMap& request_or_response_headers = requestOrResponseHeaders();
  if (Utility::isUpgrade(request_or_response_headers) && upgradeAllowed()) {
    // Ignore h2c upgrade requests until we support them.
    // See https://github.com/envoyproxy/envoy/issues/7161 for details.
    if (absl::EqualsIgnoreCase(request_or_response_headers.getUpgradeValue(),
                               Http::Headers::get().UpgradeValues.H2c)) {
      ENVOY_CONN_LOG(trace, "removing unsupported h2c upgrade headers.", connection_);
      request_or_response_headers.removeUpgrade();
      if (request_or_response_headers.Connection()) {
        const auto& tokens_to_remove = caseUnorderdSetContainingUpgradeAndHttp2Settings();
        std::string new_value = StringUtil::removeTokens(
            request_or_response_headers.getConnectionValue(), ",", tokens_to_remove, ",");
        if (new_value.empty()) {
          request_or_response_headers.removeConnection();
        } else {
          request_or_response_headers.setConnection(new_value);
        }
      }
      request_or_response_headers.remove(Headers::get().Http2Settings);
    } else {
      ENVOY_CONN_LOG(trace, "codec entering upgrade mode.", connection_);
      handling_upgrade_ = true;
    }
  }
  if (parser_.method == HTTP_CONNECT) {
    if (request_or_response_headers.ContentLength()) {
      if (request_or_response_headers.getContentLengthValue() == "0") {
        request_or_response_headers.removeContentLength();
      } else {
        // Per https://tools.ietf.org/html/rfc7231#section-4.3.6 a payload with a
        // CONNECT request has no defined semantics, and may be rejected.
        error_code_ = Http::Code::BadRequest;
        RETURN_IF_ERROR(sendProtocolError(Http1ResponseCodeDetails::get().BodyDisallowed));
        return codecProtocolError("http/1.1 protocol error: unsupported content length");
      }
    }
    ENVOY_CONN_LOG(trace, "codec entering upgrade mode for CONNECT request.", connection_);
    handling_upgrade_ = true;
  }

  // Per https://tools.ietf.org/html/rfc7230#section-3.3.1 Envoy should reject
  // transfer-codings it does not understand.
  // Per https://tools.ietf.org/html/rfc7231#section-4.3.6 a payload with a
  // CONNECT request has no defined semantics, and may be rejected.
  if (request_or_response_headers.TransferEncoding()) {
    const absl::string_view encoding = request_or_response_headers.getTransferEncodingValue();
    if (!absl::EqualsIgnoreCase(encoding, Headers::get().TransferEncodingValues.Chunked) ||
        parser_.method == HTTP_CONNECT) {
      error_code_ = Http::Code::NotImplemented;
      RETURN_IF_ERROR(sendProtocolError(Http1ResponseCodeDetails::get().InvalidTransferEncoding));
      return codecProtocolError("http/1.1 protocol error: unsupported transfer encoding");
    }
  }

  auto statusor = onHeadersComplete();
  if (!statusor.ok()) {
    RETURN_IF_ERROR(statusor.status());
  }

  header_parsing_state_ = HeaderParsingState::Done;

  // Returning 2 informs http_parser to not expect a body or further data on this connection.
  return handling_upgrade_ ? 2 : statusor.value();
}

void ConnectionImpl::bufferBody(const char* data, size_t length) {
  buffered_body_.add(data, length);
}

void ConnectionImpl::dispatchBufferedBody() {
  ASSERT(HTTP_PARSER_ERRNO(&parser_) == HPE_OK || HTTP_PARSER_ERRNO(&parser_) == HPE_PAUSED);
  ASSERT(codec_status_.ok());
  if (buffered_body_.length() > 0) {
    onBody(buffered_body_);
    buffered_body_.drain(buffered_body_.length());
  }
}

void ConnectionImpl::onChunkHeader(bool is_final_chunk) {
  if (is_final_chunk) {
    // Dispatch body before parsing trailers, so body ends up dispatched even if an error is found
    // while processing trailers.
    dispatchBufferedBody();
  }
}

Status ConnectionImpl::onMessageCompleteBase() {
  ENVOY_CONN_LOG(trace, "message complete", connection_);

  dispatchBufferedBody();

  if (handling_upgrade_) {
    // If this is an upgrade request, swallow the onMessageComplete. The
    // upgrade payload will be treated as stream body.
    ASSERT(!deferred_end_stream_headers_);
    ENVOY_CONN_LOG(trace, "Pausing parser due to upgrade.", connection_);
    http_parser_pause(&parser_, 1);
    return okStatus();
  }

  // If true, this indicates we were processing trailers and must
  // move the last header into current_header_map_
  if (header_parsing_state_ == HeaderParsingState::Value) {
    RETURN_IF_ERROR(completeLastHeader());
  }

  onMessageComplete();
  return okStatus();
}

Status ConnectionImpl::onMessageBeginBase() {
  ENVOY_CONN_LOG(trace, "message begin", connection_);
  // Make sure that if HTTP/1.0 and HTTP/1.1 requests share a connection Envoy correctly sets
  // protocol for each request. Envoy defaults to 1.1 but sets the protocol to 1.0 where applicable
  // in onHeadersCompleteBase
  protocol_ = Protocol::Http11;
  processing_trailers_ = false;
  header_parsing_state_ = HeaderParsingState::Field;
  allocHeaders();
  return onMessageBegin();
}

void ConnectionImpl::onResetStreamBase(StreamResetReason reason) {
  ASSERT(!reset_stream_called_);
  reset_stream_called_ = true;
  onResetStream(reason);
}

ServerConnectionImpl::ServerConnectionImpl(
    Network::Connection& connection, CodecStats& stats, ServerConnectionCallbacks& callbacks,
    const Http1Settings& settings, uint32_t max_request_headers_kb,
    const uint32_t max_request_headers_count,
    envoy::config::core::v3::HttpProtocolOptions::HeadersWithUnderscoresAction
        headers_with_underscores_action)
    : ConnectionImpl(connection, stats, HTTP_REQUEST, max_request_headers_kb,
                     max_request_headers_count, formatter(settings), settings.enable_trailers_),
      callbacks_(callbacks), codec_settings_(settings),
      response_buffer_releasor_([this](const Buffer::OwnedBufferFragmentImpl* fragment) {
        releaseOutboundResponse(fragment);
      }),
      // Pipelining is generally not well supported on the internet and has a series of dangerous
      // overflow bugs. As such we are disabling it for now, and removing this temporary override if
      // no one objects. If you use this integer to restore prior behavior, contact the
      // maintainer team as it will otherwise be removed entirely soon.
      max_outbound_responses_(
          Runtime::getInteger("envoy.do_not_use_going_away_max_http2_outbound_responses", 2)),
      flood_protection_(
          Runtime::runtimeFeatureEnabled("envoy.reloadable_features.http1_flood_protection")),
      headers_with_underscores_action_(headers_with_underscores_action) {}

uint32_t ServerConnectionImpl::getHeadersSize() {
  // Add in the the size of the request URL if processing request headers.
  const uint32_t url_size = (!processing_trailers_ && active_request_.has_value())
                                ? active_request_.value().request_url_.size()
                                : 0;
  return url_size + ConnectionImpl::getHeadersSize();
}

void ServerConnectionImpl::onEncodeComplete() {
  if (active_request_.value().remote_complete_) {
    // Only do this if remote is complete. If we are replying before the request is complete the
    // only logical thing to do is for higher level code to reset() / close the connection so we
    // leave the request around so that it can fire reset callbacks.
    active_request_.reset();
  }
}

Status ServerConnectionImpl::handlePath(RequestHeaderMap& headers, unsigned int method) {
  HeaderString path(Headers::get().Path);

  bool is_connect = (method == HTTP_CONNECT);

  // The url is relative or a wildcard when the method is OPTIONS. Nothing to do here.
  auto& active_request = active_request_.value();
  if (!is_connect && !active_request.request_url_.getStringView().empty() &&
      (active_request.request_url_.getStringView()[0] == '/' ||
       ((method == HTTP_OPTIONS) && active_request.request_url_.getStringView()[0] == '*'))) {
    headers.addViaMove(std::move(path), std::move(active_request.request_url_));
    return okStatus();
  }

  // If absolute_urls and/or connect are not going be handled, copy the url and return.
  // This forces the behavior to be backwards compatible with the old codec behavior.
  // CONNECT "urls" are actually host:port so look like absolute URLs to the above checks.
  // Absolute URLS in CONNECT requests will be rejected below by the URL class validation.
  if (!codec_settings_.allow_absolute_url_ && !is_connect) {
    headers.addViaMove(std::move(path), std::move(active_request.request_url_));
    return okStatus();
  }

  Utility::Url absolute_url;
  if (!absolute_url.initialize(active_request.request_url_.getStringView(), is_connect)) {
    RETURN_IF_ERROR(sendProtocolError(Http1ResponseCodeDetails::get().InvalidUrl));
    return codecProtocolError("http/1.1 protocol error: invalid url in request line");
  }
  // RFC7230#5.7
  // When a proxy receives a request with an absolute-form of
  // request-target, the proxy MUST ignore the received Host header field
  // (if any) and instead replace it with the host information of the
  // request-target. A proxy that forwards such a request MUST generate a
  // new Host field-value based on the received request-target rather than
  // forward the received Host field-value.
  headers.setHost(absolute_url.hostAndPort());

  if (!absolute_url.pathAndQueryParams().empty()) {
    headers.setPath(absolute_url.pathAndQueryParams());
  }
  active_request.request_url_.clear();
  return okStatus();
}

Envoy::StatusOr<int> ServerConnectionImpl::onHeadersComplete() {
  // Handle the case where response happens prior to request complete. It's up to upper layer code
  // to disconnect the connection but we shouldn't fire any more events since it doesn't make
  // sense.
  if (active_request_.has_value()) {
    auto& active_request = active_request_.value();
    auto& headers = absl::get<RequestHeaderMapPtr>(headers_or_trailers_);
    ENVOY_CONN_LOG(trace, "Server: onHeadersComplete size={}", connection_, headers->size());
    const char* method_string = http_method_str(static_cast<http_method>(parser_.method));

    if (!handling_upgrade_ && connection_header_sanitization_ && headers->Connection()) {
      // If we fail to sanitize the request, return a 400 to the client
      if (!Utility::sanitizeConnectionHeader(*headers)) {
        absl::string_view header_value = headers->getConnectionValue();
        ENVOY_CONN_LOG(debug, "Invalid nominated headers in Connection: {}", connection_,
                       header_value);
        error_code_ = Http::Code::BadRequest;
        RETURN_IF_ERROR(
            sendProtocolError(Http1ResponseCodeDetails::get().ConnectionHeaderSanitization));
        return codecProtocolError("Invalid nominated headers in Connection.");
      }
    }

    // Inform the response encoder about any HEAD method, so it can set content
    // length and transfer encoding headers correctly.
    active_request.response_encoder_.setIsResponseToHeadRequest(parser_.method == HTTP_HEAD);
    active_request.response_encoder_.setIsResponseToConnectRequest(parser_.method == HTTP_CONNECT);

    RETURN_IF_ERROR(handlePath(*headers, parser_.method));
    ASSERT(active_request.request_url_.empty());

    headers->setMethod(method_string);

    // Make sure the host is valid.
    auto details = HeaderUtility::requestHeadersValid(*headers);
    if (details.has_value()) {
      RETURN_IF_ERROR(sendProtocolError(details.value().get()));
      return codecProtocolError(
          "http/1.1 protocol error: request headers failed spec compliance checks");
    }

    // Determine here whether we have a body or not. This uses the new RFC semantics where the
    // presence of content-length or chunked transfer-encoding indicates a body vs. a particular
    // method. If there is no body, we defer raising decodeHeaders() until the parser is flushed
    // with message complete. This allows upper layers to behave like HTTP/2 and prevents a proxy
    // scenario where the higher layers stream through and implicitly switch to chunked transfer
    // encoding because end stream with zero body length has not yet been indicated.
    if (parser_.flags & F_CHUNKED ||
        (parser_.content_length > 0 && parser_.content_length != ULLONG_MAX) || handling_upgrade_) {
      active_request.request_decoder_->decodeHeaders(std::move(headers), false);

      // If the connection has been closed (or is closing) after decoding headers, pause the parser
      // so we return control to the caller.
      if (connection_.state() != Network::Connection::State::Open) {
        http_parser_pause(&parser_, 1);
      }
    } else {
      deferred_end_stream_headers_ = true;
    }
  }

  return 0;
}

Status ServerConnectionImpl::onMessageBegin() {
  if (!resetStreamCalled()) {
    ASSERT(!active_request_.has_value());
    active_request_.emplace(*this, header_key_formatter_.get());
    auto& active_request = active_request_.value();
    if (resetStreamCalled()) {
      return codecClientError("cannot create new streams after calling reset");
    }
    active_request.request_decoder_ = &callbacks_.newStream(active_request.response_encoder_);

    // Check for pipelined request flood as we prepare to accept a new request.
    // Parse errors that happen prior to onMessageBegin result in stream termination, it is not
    // possible to overflow output buffers with early parse errors.
    RETURN_IF_ERROR(doFloodProtectionChecks());
  }
  return okStatus();
}

Status ServerConnectionImpl::onUrl(const char* data, size_t length) {
  if (active_request_.has_value()) {
    active_request_.value().request_url_.append(data, length);

    RETURN_IF_ERROR(checkMaxHeadersSize());
  }
  return okStatus();
}

void ServerConnectionImpl::onBody(Buffer::Instance& data) {
  ASSERT(!deferred_end_stream_headers_);
  if (active_request_.has_value()) {
    ENVOY_CONN_LOG(trace, "body size={}", connection_, data.length());
    active_request_.value().request_decoder_->decodeData(data, false);
  }
}

void ServerConnectionImpl::onMessageComplete() {
  ASSERT(!handling_upgrade_);
  if (active_request_.has_value()) {
    auto& active_request = active_request_.value();

    if (active_request.request_decoder_) {
      active_request.response_encoder_.readDisable(true);
    }
    active_request.remote_complete_ = true;
    if (deferred_end_stream_headers_) {
      active_request.request_decoder_->decodeHeaders(
          std::move(absl::get<RequestHeaderMapPtr>(headers_or_trailers_)), true);
      deferred_end_stream_headers_ = false;
    } else if (processing_trailers_) {
      active_request.request_decoder_->decodeTrailers(
          std::move(absl::get<RequestTrailerMapPtr>(headers_or_trailers_)));
    } else {
      Buffer::OwnedImpl buffer;
      active_request.request_decoder_->decodeData(buffer, true);
    }

    // Reset to ensure no information from one requests persists to the next.
    headers_or_trailers_.emplace<RequestHeaderMapPtr>(nullptr);
  }

  // Always pause the parser so that the calling code can process 1 request at a time and apply
  // back pressure. However this means that the calling code needs to detect if there is more data
  // in the buffer and dispatch it again.
  http_parser_pause(&parser_, 1);
}

void ServerConnectionImpl::onResetStream(StreamResetReason reason) {
  active_request_.value().response_encoder_.runResetCallbacks(reason);
  active_request_.reset();
}

void ServerConnectionImpl::sendProtocolErrorOld(absl::string_view details) {
  if (active_request_.has_value()) {
    active_request_.value().response_encoder_.setDetails(details);
  }
  // We do this here because we may get a protocol error before we have a logical stream. Higher
  // layers can only operate on streams, so there is no coherent way to allow them to send an error
  // "out of band." On one hand this is kind of a hack but on the other hand it normalizes HTTP/1.1
  // to look more like HTTP/2 to higher layers.
  if (!active_request_.has_value() ||
      !active_request_.value().response_encoder_.startedResponse()) {
    Buffer::OwnedImpl bad_request_response(
        absl::StrCat("HTTP/1.1 ", error_code_, " ", CodeUtility::toString(error_code_),
                     "\r\ncontent-length: 0\r\nconnection: close\r\n\r\n"));

    connection_.write(bad_request_response, false);
  }
}

Status ServerConnectionImpl::sendProtocolError(absl::string_view details) {
  if (!Runtime::runtimeFeatureEnabled("envoy.reloadable_features.early_errors_via_hcm")) {
    sendProtocolErrorOld(details);
    return okStatus();
  }
  // We do this here because we may get a protocol error before we have a logical stream.
  if (!active_request_.has_value()) {
    RETURN_IF_ERROR(onMessageBeginBase());
  }
  ASSERT(active_request_.has_value());

  active_request_.value().response_encoder_.setDetails(details);
  if (!active_request_.value().response_encoder_.startedResponse()) {
    // Note that the correctness of is_grpc_request and is_head_request is best-effort.
    // If headers have not been fully parsed they may not be inferred correctly.
    bool is_grpc_request = false;
    if (absl::holds_alternative<RequestHeaderMapPtr>(headers_or_trailers_) &&
        absl::get<RequestHeaderMapPtr>(headers_or_trailers_) != nullptr) {
      is_grpc_request =
          Grpc::Common::isGrpcRequestHeaders(*absl::get<RequestHeaderMapPtr>(headers_or_trailers_));
    }
    active_request_->request_decoder_->sendLocalReply(is_grpc_request, error_code_,
                                                      CodeUtility::toString(error_code_), nullptr,
<<<<<<< HEAD
                                                      is_head_request, absl::nullopt, details);
=======
                                                      absl::nullopt, details);
    return;
>>>>>>> d7c7e9a7
  }
  return okStatus();
}

void ServerConnectionImpl::onAboveHighWatermark() {
  if (active_request_.has_value()) {
    active_request_.value().response_encoder_.runHighWatermarkCallbacks();
  }
}
void ServerConnectionImpl::onBelowLowWatermark() {
  if (active_request_.has_value()) {
    active_request_.value().response_encoder_.runLowWatermarkCallbacks();
  }
}

void ServerConnectionImpl::releaseOutboundResponse(
    const Buffer::OwnedBufferFragmentImpl* fragment) {
  ASSERT(outbound_responses_ >= 1);
  --outbound_responses_;
  delete fragment;
}

Status ServerConnectionImpl::checkHeaderNameForUnderscores() {
  if (headers_with_underscores_action_ != envoy::config::core::v3::HttpProtocolOptions::ALLOW &&
      Http::HeaderUtility::headerNameContainsUnderscore(current_header_field_.getStringView())) {
    if (headers_with_underscores_action_ ==
        envoy::config::core::v3::HttpProtocolOptions::DROP_HEADER) {
      ENVOY_CONN_LOG(debug, "Dropping header with invalid characters in its name: {}", connection_,
                     current_header_field_.getStringView());
      stats_.dropped_headers_with_underscores_.inc();
      current_header_field_.clear();
      current_header_value_.clear();
    } else {
      ENVOY_CONN_LOG(debug, "Rejecting request due to header name with underscores: {}",
                     connection_, current_header_field_.getStringView());
      error_code_ = Http::Code::BadRequest;
      RETURN_IF_ERROR(sendProtocolError(Http1ResponseCodeDetails::get().InvalidUnderscore));
      stats_.requests_rejected_with_underscores_in_headers_.inc();
      return codecProtocolError("http/1.1 protocol error: header name contains underscores");
    }
  }
  return okStatus();
}

ClientConnectionImpl::ClientConnectionImpl(Network::Connection& connection, CodecStats& stats,
                                           ConnectionCallbacks&, const Http1Settings& settings,
                                           const uint32_t max_response_headers_count)
    : ConnectionImpl(connection, stats, HTTP_RESPONSE, MAX_RESPONSE_HEADERS_KB,
                     max_response_headers_count, formatter(settings), settings.enable_trailers_) {}

bool ClientConnectionImpl::cannotHaveBody() {
  if (pending_response_.has_value() && pending_response_.value().encoder_.headRequest()) {
    ASSERT(!pending_response_done_);
    return true;
  } else if (parser_.status_code == 204 || parser_.status_code == 304 ||
             (parser_.status_code >= 200 && parser_.content_length == 0)) {
    return true;
  } else {
    return false;
  }
}

RequestEncoder& ClientConnectionImpl::newStream(ResponseDecoder& response_decoder) {
  // If reads were disabled due to flow control, we expect reads to always be enabled again before
  // reusing this connection. This is done when the response is received.
  ASSERT(connection_.readEnabled());

  ASSERT(!pending_response_.has_value());
  ASSERT(pending_response_done_);
  pending_response_.emplace(*this, header_key_formatter_.get(), &response_decoder);
  pending_response_done_ = false;
  return pending_response_.value().encoder_;
}

Envoy::StatusOr<int> ClientConnectionImpl::onHeadersComplete() {
  ENVOY_CONN_LOG(trace, "status_code {}", connection_, parser_.status_code);

  // Handle the case where the client is closing a kept alive connection (by sending a 408
  // with a 'Connection: close' header). In this case we just let response flush out followed
  // by the remote close.
  if (!pending_response_.has_value() && !resetStreamCalled()) {
    return prematureResponseError("", static_cast<Http::Code>(parser_.status_code));
  } else if (pending_response_.has_value()) {
    ASSERT(!pending_response_done_);
    auto& headers = absl::get<ResponseHeaderMapPtr>(headers_or_trailers_);
    ENVOY_CONN_LOG(trace, "Client: onHeadersComplete size={}", connection_, headers->size());
    headers->setStatus(parser_.status_code);

    if (parser_.status_code >= 200 && parser_.status_code < 300 &&
        pending_response_.value().encoder_.connectRequest()) {
      ENVOY_CONN_LOG(trace, "codec entering upgrade mode for CONNECT response.", connection_);
      handling_upgrade_ = true;

      // For responses to connect requests, do not accept the chunked
      // encoding header: https://tools.ietf.org/html/rfc7231#section-4.3.6
      if (headers->TransferEncoding() &&
          absl::EqualsIgnoreCase(headers->TransferEncoding()->value().getStringView(),
                                 Headers::get().TransferEncodingValues.Chunked)) {
        RETURN_IF_ERROR(sendProtocolError(Http1ResponseCodeDetails::get().InvalidTransferEncoding));
        return codecProtocolError("http/1.1 protocol error: unsupported transfer encoding");
      }
    }

    if (strict_1xx_and_204_headers_ && (parser_.status_code < 200 || parser_.status_code == 204)) {
      if (headers->TransferEncoding()) {
        RETURN_IF_ERROR(
            sendProtocolError(Http1ResponseCodeDetails::get().TransferEncodingNotAllowed));
        return codecProtocolError(
            "http/1.1 protocol error: transfer encoding not allowed in 1xx or 204");
      }

      if (headers->ContentLength()) {
        // Report a protocol error for non-zero Content-Length, but paper over zero Content-Length.
        if (headers->ContentLength()->value().getStringView() != "0") {
          RETURN_IF_ERROR(
              sendProtocolError(Http1ResponseCodeDetails::get().ContentLengthNotAllowed));
          return codecProtocolError(
              "http/1.1 protocol error: content length not allowed in 1xx or 204");
        }

        headers->removeContentLength();
      }
    }

    if (parser_.status_code == enumToInt(Http::Code::Continue)) {
      pending_response_.value().decoder_->decode100ContinueHeaders(std::move(headers));
    } else if (cannotHaveBody() && !handling_upgrade_) {
      deferred_end_stream_headers_ = true;
    } else {
      pending_response_.value().decoder_->decodeHeaders(std::move(headers), false);
    }

    // http-parser treats 1xx headers as their own complete response. Swallow the spurious
    // onMessageComplete and continue processing for purely informational headers.
    // 101-SwitchingProtocols is exempt as all data after the header is proxied through after
    // upgrading.
    if (CodeUtility::is1xx(parser_.status_code) &&
        parser_.status_code != enumToInt(Http::Code::SwitchingProtocols)) {
      ignore_message_complete_for_1xx_ = true;
      // Reset to ensure no information from the 1xx headers is used for the response headers.
      headers_or_trailers_.emplace<ResponseHeaderMapPtr>(nullptr);
    }
  }

  // Here we deal with cases where the response cannot have a body by returning 1, but http_parser
  // does not deal with it for us.
  return cannotHaveBody() ? 1 : 0;
}

bool ClientConnectionImpl::upgradeAllowed() const {
  if (pending_response_.has_value()) {
    return pending_response_->encoder_.upgradeRequest();
  }
  return false;
}

void ClientConnectionImpl::onBody(Buffer::Instance& data) {
  ASSERT(!deferred_end_stream_headers_);
  if (pending_response_.has_value()) {
    ASSERT(!pending_response_done_);
    pending_response_.value().decoder_->decodeData(data, false);
  }
}

void ClientConnectionImpl::onMessageComplete() {
  ENVOY_CONN_LOG(trace, "message complete", connection_);
  if (ignore_message_complete_for_1xx_) {
    ignore_message_complete_for_1xx_ = false;
    return;
  }
  if (pending_response_.has_value()) {
    ASSERT(!pending_response_done_);
    // After calling decodeData() with end stream set to true, we should no longer be able to reset.
    PendingResponse& response = pending_response_.value();
    // Encoder is used as part of decode* calls later in this function so pending_response_ can not
    // be reset just yet. Preserve the state in pending_response_done_ instead.
    pending_response_done_ = true;

    if (deferred_end_stream_headers_) {
      response.decoder_->decodeHeaders(
          std::move(absl::get<ResponseHeaderMapPtr>(headers_or_trailers_)), true);
      deferred_end_stream_headers_ = false;
    } else if (processing_trailers_) {
      response.decoder_->decodeTrailers(
          std::move(absl::get<ResponseTrailerMapPtr>(headers_or_trailers_)));
    } else {
      Buffer::OwnedImpl buffer;
      response.decoder_->decodeData(buffer, true);
    }

    // Reset to ensure no information from one requests persists to the next.
    pending_response_.reset();
    headers_or_trailers_.emplace<ResponseHeaderMapPtr>(nullptr);
  }
}

void ClientConnectionImpl::onResetStream(StreamResetReason reason) {
  // Only raise reset if we did not already dispatch a complete response.
  if (pending_response_.has_value() && !pending_response_done_) {
    pending_response_.value().encoder_.runResetCallbacks(reason);
    pending_response_done_ = true;
    pending_response_.reset();
  }
}

Status ClientConnectionImpl::sendProtocolError(absl::string_view details) {
  if (pending_response_.has_value()) {
    ASSERT(!pending_response_done_);
    pending_response_.value().encoder_.setDetails(details);
  }
  return okStatus();
}

void ClientConnectionImpl::onAboveHighWatermark() {
  // This should never happen without an active stream/request.
  pending_response_.value().encoder_.runHighWatermarkCallbacks();
}

void ClientConnectionImpl::onBelowLowWatermark() {
  // This can get called without an active stream/request when the response completion causes us to
  // close the connection, but in doing so go below low watermark.
  if (pending_response_.has_value() && !pending_response_done_) {
    pending_response_.value().encoder_.runLowWatermarkCallbacks();
  }
}

} // namespace Http1
} // namespace Http
} // namespace Envoy<|MERGE_RESOLUTION|>--- conflicted
+++ resolved
@@ -1077,12 +1077,7 @@
     }
     active_request_->request_decoder_->sendLocalReply(is_grpc_request, error_code_,
                                                       CodeUtility::toString(error_code_), nullptr,
-<<<<<<< HEAD
-                                                      is_head_request, absl::nullopt, details);
-=======
                                                       absl::nullopt, details);
-    return;
->>>>>>> d7c7e9a7
   }
   return okStatus();
 }

#include "common/http/http1/codec_impl.h"

#include <cstdint>
#include <string>

#include "envoy/buffer/buffer.h"
#include "envoy/http/header_map.h"
#include "envoy/network/connection.h"

#include "common/common/enum_to_int.h"
#include "common/common/fmt.h"
#include "common/common/utility.h"
#include "common/http/exception.h"
#include "common/http/headers.h"
#include "common/http/utility.h"

namespace Envoy {
namespace Http {
namespace Http1 {

const std::string StreamEncoderImpl::CRLF = "\r\n";
const std::string StreamEncoderImpl::LAST_CHUNK = "0\r\n\r\n";

void StreamEncoderImpl::encodeHeader(const char* key, uint32_t key_size, const char* value,
                                     uint32_t value_size) {

  connection_.reserveBuffer(key_size + value_size + 4);
  ASSERT(key_size > 0);

  connection_.copyToBuffer(key, key_size);
  connection_.addCharToBuffer(':');
  connection_.addCharToBuffer(' ');
  connection_.copyToBuffer(value, value_size);
  connection_.addCharToBuffer('\r');
  connection_.addCharToBuffer('\n');
}

void StreamEncoderImpl::encode100ContinueHeaders(const HeaderMap& headers) {
  ASSERT(headers.Status()->value() == "100");
  processing_100_continue_ = true;
  encodeHeaders(headers, false);
  processing_100_continue_ = false;
}

void StreamEncoderImpl::encodeHeaders(const HeaderMap& headers, bool end_stream) {
  bool saw_content_length = false;
  headers.iterate(
      [](const HeaderEntry& header, void* context) -> HeaderMap::Iterate {
        const char* key_to_use = header.key().c_str();
        uint32_t key_size_to_use = header.key().size();
        // Translate :authority -> host so that upper layers do not need to deal with this.
        if (key_size_to_use > 1 && key_to_use[0] == ':' && key_to_use[1] == 'a') {
          key_to_use = Headers::get().HostLegacy.get().c_str();
          key_size_to_use = Headers::get().HostLegacy.get().size();
        }

        // Skip all headers starting with ':' that make it here.
        if (key_to_use[0] == ':') {
          return HeaderMap::Iterate::Continue;
        }

        static_cast<StreamEncoderImpl*>(context)->encodeHeader(
            key_to_use, key_size_to_use, header.value().c_str(), header.value().size());
        return HeaderMap::Iterate::Continue;
      },
      this);

  if (headers.ContentLength()) {
    saw_content_length = true;
  }

  ASSERT(!headers.TransferEncoding());

  // Assume we are chunk encoding unless we are passed a content length or this is a header only
  // response. Upper layers generally should strip transfer-encoding since it only applies to
  // HTTP/1.1. The codec will infer it based on the type of response.
  // for streaming (e.g. SSE stream sent to hystrix dashboard), we do not want
  // chunk transfer encoding but we don't have a content-length so we pass "envoy only"
  // header to avoid adding chunks
  //
  // Note that for HEAD requests Envoy does best-effort guessing when there is no
  // content-length. If a client makes a HEAD request for an upstream resource
  // with no bytes but the upstream response doesn't include "Content-length: 0",
  // Envoy will incorrectly assume a subsequent response to GET will be chunk encoded.
  if (saw_content_length || headers.NoChunks()) {
    chunk_encoding_ = false;
  } else {
    if (processing_100_continue_) {
      // Make sure we don't serialize chunk information with 100-Continue headers.
      chunk_encoding_ = false;
    } else if (end_stream && !is_response_to_head_request_) {
      // If this is a headers-only stream, append an explicit "Content-Length: 0" unless it's a
      // response to a HEAD request.
      encodeHeader(Headers::get().ContentLength.get().c_str(),
                   Headers::get().ContentLength.get().size(), "0", 1);
      chunk_encoding_ = false;
    } else if (connection_.protocol() == Protocol::Http10) {
      chunk_encoding_ = false;
    } else {
      encodeHeader(Headers::get().TransferEncoding.get().c_str(),
                   Headers::get().TransferEncoding.get().size(),
                   Headers::get().TransferEncodingValues.Chunked.c_str(),
                   Headers::get().TransferEncodingValues.Chunked.size());
<<<<<<< HEAD
      chunk_encoding_ = headers.Upgrade() == nullptr;
=======
      // When sending a response to a HEAD request Envoy may send an informational
      // "Transfer-Encoding: chunked" header, but should not send a chunk encoded body.
      chunk_encoding_ = !is_response_to_head_request_;
>>>>>>> 8875eba2
    }
  }

  connection_.reserveBuffer(2);
  connection_.addCharToBuffer('\r');
  connection_.addCharToBuffer('\n');

  if (end_stream) {
    endEncode();
  } else {
    connection_.flushOutput();
  }
}

void StreamEncoderImpl::encodeData(Buffer::Instance& data, bool end_stream) {
  // end_stream may be indicated with a zero length data buffer. If that is the case, so not
  // atually write the zero length buffer out.
  if (data.length() > 0) {
    if (chunk_encoding_) {
      connection_.buffer().add(fmt::format("{:x}\r\n", data.length()));
    }

    connection_.buffer().move(data);

    if (chunk_encoding_) {
      connection_.buffer().add(CRLF);
    }
  }

  if (end_stream) {
    endEncode();
  } else {
    connection_.flushOutput();
  }
}

void StreamEncoderImpl::encodeTrailers(const HeaderMap&) { endEncode(); }

void StreamEncoderImpl::endEncode() {
  if (chunk_encoding_) {
    connection_.buffer().add(LAST_CHUNK);
  }

  connection_.flushOutput();
  connection_.onEncodeComplete();
}

void ConnectionImpl::flushOutput() {
  if (reserved_current_) {
    reserved_iovec_.len_ = reserved_current_ - static_cast<char*>(reserved_iovec_.mem_);
    output_buffer_.commit(&reserved_iovec_, 1);
    reserved_current_ = nullptr;
  }

  connection().write(output_buffer_, false);
  ASSERT(0UL == output_buffer_.length());
}

void ConnectionImpl::addCharToBuffer(char c) {
  ASSERT(bufferRemainingSize() >= 1);
  *reserved_current_++ = c;
}

void ConnectionImpl::addIntToBuffer(uint64_t i) {
  reserved_current_ += StringUtil::itoa(reserved_current_, bufferRemainingSize(), i);
}

uint64_t ConnectionImpl::bufferRemainingSize() {
  return reserved_iovec_.len_ - (reserved_current_ - static_cast<char*>(reserved_iovec_.mem_));
}

void ConnectionImpl::copyToBuffer(const char* data, uint64_t length) {
  ASSERT(bufferRemainingSize() >= length);
  memcpy(reserved_current_, data, length);
  reserved_current_ += length;
}

void ConnectionImpl::reserveBuffer(uint64_t size) {
  if (reserved_current_ && bufferRemainingSize() >= size) {
    return;
  }

  if (reserved_current_) {
    reserved_iovec_.len_ = reserved_current_ - static_cast<char*>(reserved_iovec_.mem_);
    output_buffer_.commit(&reserved_iovec_, 1);
  }

  // TODO PERF: It would be better to allow a split reservation. That will make fill code more
  //            complicated.
  output_buffer_.reserve(std::max<uint64_t>(4096, size), &reserved_iovec_, 1);
  reserved_current_ = static_cast<char*>(reserved_iovec_.mem_);
}

void StreamEncoderImpl::resetStream(StreamResetReason reason) {
  connection_.onResetStreamBase(reason);
}

void StreamEncoderImpl::readDisable(bool disable) { connection_.readDisable(disable); }

uint32_t StreamEncoderImpl::bufferLimit() { return connection_.bufferLimit(); }

static const char RESPONSE_PREFIX[] = "HTTP/1.1 ";
static const char HTTP_10_RESPONSE_PREFIX[] = "HTTP/1.0 ";

void ResponseStreamEncoderImpl::encodeHeaders(const HeaderMap& headers, bool end_stream) {
  started_response_ = true;
  uint64_t numeric_status = Utility::getResponseStatus(headers);

  connection_.reserveBuffer(4096);
  if (connection_.protocol() == Protocol::Http10 && connection_.supports_http_10()) {
    connection_.copyToBuffer(HTTP_10_RESPONSE_PREFIX, sizeof(HTTP_10_RESPONSE_PREFIX) - 1);
  } else {
    connection_.copyToBuffer(RESPONSE_PREFIX, sizeof(RESPONSE_PREFIX) - 1);
  }
  connection_.addIntToBuffer(numeric_status);
  connection_.addCharToBuffer(' ');

  const char* status_string = CodeUtility::toString(static_cast<Code>(numeric_status));
  uint32_t status_string_len = strlen(status_string);
  connection_.copyToBuffer(status_string, status_string_len);

  connection_.addCharToBuffer('\r');
  connection_.addCharToBuffer('\n');

  StreamEncoderImpl::encodeHeaders(headers, end_stream);
}

static const char REQUEST_POSTFIX[] = " HTTP/1.1\r\n";

void RequestStreamEncoderImpl::encodeHeaders(const HeaderMap& headers, bool end_stream) {
  const HeaderEntry* method = headers.Method();
  const HeaderEntry* path = headers.Path();
  if (!method || !path) {
    throw CodecClientException(":method and :path must be specified");
  }

  if (method->value() == Headers::get().MethodValues.Head.c_str()) {
    head_request_ = true;
  }

  connection_.reserveBuffer(std::max(4096U, path->value().size() + 4096));
  connection_.copyToBuffer(method->value().c_str(), method->value().size());
  connection_.addCharToBuffer(' ');
  connection_.copyToBuffer(path->value().c_str(), path->value().size());
  connection_.copyToBuffer(REQUEST_POSTFIX, sizeof(REQUEST_POSTFIX) - 1);

  StreamEncoderImpl::encodeHeaders(headers, end_stream);
}

http_parser_settings ConnectionImpl::settings_{
    [](http_parser* parser) -> int {
      static_cast<ConnectionImpl*>(parser->data)->onMessageBeginBase();
      return 0;
    },
    [](http_parser* parser, const char* at, size_t length) -> int {
      static_cast<ConnectionImpl*>(parser->data)->onUrl(at, length);
      return 0;
    },
    nullptr, // on_status
    [](http_parser* parser, const char* at, size_t length) -> int {
      static_cast<ConnectionImpl*>(parser->data)->onHeaderField(at, length);
      return 0;
    },
    [](http_parser* parser, const char* at, size_t length) -> int {
      static_cast<ConnectionImpl*>(parser->data)->onHeaderValue(at, length);
      return 0;
    },
    [](http_parser* parser) -> int {
      return static_cast<ConnectionImpl*>(parser->data)->onHeadersCompleteBase();
    },
    [](http_parser* parser, const char* at, size_t length) -> int {
      static_cast<ConnectionImpl*>(parser->data)->onBody(at, length);
      return 0;
    },
    [](http_parser* parser) -> int {
      static_cast<ConnectionImpl*>(parser->data)->onMessageCompleteBase();
      return 0;
    },
    nullptr, // on_chunk_header
    nullptr  // on_chunk_complete
};

const ToLowerTable& ConnectionImpl::toLowerTable() {
  static ToLowerTable* table = new ToLowerTable();
  return *table;
}

ConnectionImpl::ConnectionImpl(Network::Connection& connection, http_parser_type type)
    : connection_(connection), output_buffer_([&]() -> void { this->onBelowLowWatermark(); },
                                              [&]() -> void { this->onAboveHighWatermark(); }) {
  output_buffer_.setWatermarks(connection.bufferLimit());
  http_parser_init(&parser_, type);
  parser_.data = this;
}

void ConnectionImpl::completeLastHeader() {
  ENVOY_CONN_LOG(trace, "completed header: key={} value={}", connection_,
                 current_header_field_.c_str(), current_header_value_.c_str());
  if (!current_header_field_.empty()) {
    toLowerTable().toLowerCase(current_header_field_.buffer(), current_header_field_.size());
    current_header_map_->addViaMove(std::move(current_header_field_),
                                    std::move(current_header_value_));
  }

  header_parsing_state_ = HeaderParsingState::Field;
  ASSERT(current_header_field_.empty());
  ASSERT(current_header_value_.empty());
}

bool ConnectionImpl::maybeDirectDispatch(Buffer::Instance& data) {
  if (!handling_upgrade_) {
    // Only direct dispatch for Upgrade requests.
    return false;
  }

  ssize_t total_parsed = 0;
  uint64_t num_slices = data.getRawSlices(nullptr, 0);
  Buffer::RawSlice slices[num_slices];
  data.getRawSlices(slices, num_slices);
  for (Buffer::RawSlice& slice : slices) {
    total_parsed += slice.len_;
    onBody(static_cast<const char*>(slice.mem_), slice.len_);
  }
  ENVOY_CONN_LOG(trace, "direct-dispatched {} bytes", connection_, total_parsed);
  data.drain(total_parsed);
  return true;
}

void ConnectionImpl::dispatch(Buffer::Instance& data) {
  ENVOY_CONN_LOG(trace, "parsing {} bytes", connection_, data.length());

  if (maybeDirectDispatch(data)) {
    return;
  }

  // Always unpause before dispatch.
  http_parser_pause(&parser_, 0);

  ssize_t total_parsed = 0;
  if (data.length() > 0) {
    uint64_t num_slices = data.getRawSlices(nullptr, 0);
    Buffer::RawSlice slices[num_slices];
    data.getRawSlices(slices, num_slices);
    for (Buffer::RawSlice& slice : slices) {
      total_parsed += dispatchSlice(static_cast<const char*>(slice.mem_), slice.len_);
    }
  } else {
    dispatchSlice(nullptr, 0);
  }

  ENVOY_CONN_LOG(trace, "parsed {} bytes", connection_, total_parsed);
  data.drain(total_parsed);

  // If an upgrade has been handled and there is body data or early upgrade
  // payload to send on, send it on.
  maybeDirectDispatch(data);
}

size_t ConnectionImpl::dispatchSlice(const char* slice, size_t len) {
  ssize_t rc = http_parser_execute(&parser_, &settings_, slice, len);
  if (HTTP_PARSER_ERRNO(&parser_) != HPE_OK && HTTP_PARSER_ERRNO(&parser_) != HPE_PAUSED) {
    sendProtocolError();
    throw CodecProtocolException("http/1.1 protocol error: " +
                                 std::string(http_errno_name(HTTP_PARSER_ERRNO(&parser_))));
  }

  return rc;
}

void ConnectionImpl::onHeaderField(const char* data, size_t length) {
  if (header_parsing_state_ == HeaderParsingState::Done) {
    // Ignore trailers.
    return;
  }

  if (header_parsing_state_ == HeaderParsingState::Value) {
    completeLastHeader();
  }

  current_header_field_.append(data, length);
}

void ConnectionImpl::onHeaderValue(const char* data, size_t length) {
  if (header_parsing_state_ == HeaderParsingState::Done) {
    // Ignore trailers.
    return;
  }

  header_parsing_state_ = HeaderParsingState::Value;
  current_header_value_.append(data, length);
}

int ConnectionImpl::onHeadersCompleteBase() {
  ENVOY_CONN_LOG(trace, "headers complete", connection_);
  completeLastHeader();
  if (!(parser_.http_major == 1 && parser_.http_minor == 1)) {
    // This is not necessarily true, but it's good enough since higher layers only care if this is
    // HTTP/1.1 or not.
    protocol_ = Protocol::Http10;
  }
  if (current_header_map_->Upgrade() != nullptr) {
    ENVOY_CONN_LOG(trace, "codec entering upgrade mode.", connection_);
    handling_upgrade_ = true;
  }

  int rc = onHeadersComplete(std::move(current_header_map_));
  current_header_map_.reset();
  header_parsing_state_ = HeaderParsingState::Done;

  // Returning 2 informs http_parser to not expect a body or further data on this connection.
  return handling_upgrade_ ? 2 : rc;
}

void ConnectionImpl::onMessageCompleteBase() {
  ENVOY_CONN_LOG(trace, "message complete", connection_);
  if (handling_upgrade_) {
    // If this is an upgrade request, swallow the onMessageComplete. The
    // upgrade payload will be treated as stream body.
    ASSERT(!deferred_end_stream_headers_);
    ENVOY_CONN_LOG(trace, "Pausing parser due to upgrade.", connection_);
    http_parser_pause(&parser_, 1);
    return;
  }
  onMessageComplete();
}

void ConnectionImpl::onMessageBeginBase() {
  ASSERT(!current_header_map_);
  current_header_map_.reset(new HeaderMapImpl());
  header_parsing_state_ = HeaderParsingState::Field;
  onMessageBegin();
}

void ConnectionImpl::onResetStreamBase(StreamResetReason reason) {
  ASSERT(!reset_stream_called_);
  reset_stream_called_ = true;
  onResetStream(reason);
}

ServerConnectionImpl::ServerConnectionImpl(Network::Connection& connection,
                                           ServerConnectionCallbacks& callbacks,
                                           Http1Settings settings)
    : ConnectionImpl(connection, HTTP_REQUEST), callbacks_(callbacks), codec_settings_(settings) {}

void ServerConnectionImpl::onEncodeComplete() {
  ASSERT(active_request_);
  if (active_request_->remote_complete_) {
    // Only do this if remote is complete. If we are replying before the request is complete the
    // only logical thing to do is for higher level code to reset() / close the connection so we
    // leave the request around so that it can fire reset callbacks.
    active_request_.reset();
  }
}

void ServerConnectionImpl::handlePath(HeaderMapImpl& headers, unsigned int method) {
  HeaderString path(Headers::get().Path);

  bool is_connect = (method == HTTP_CONNECT);

  // The url is relative or a wildcard when the method is OPTIONS. Nothing to do here.
  if (active_request_->request_url_.c_str()[0] == '/' ||
      ((method == HTTP_OPTIONS) && active_request_->request_url_.c_str()[0] == '*')) {
    headers.addViaMove(std::move(path), std::move(active_request_->request_url_));
    return;
  }

  // If absolute_urls and/or connect are not going be handled, copy the url and return.
  // This forces the behavior to be backwards compatible with the old codec behavior.
  if (!codec_settings_.allow_absolute_url_) {
    headers.addViaMove(std::move(path), std::move(active_request_->request_url_));
    return;
  }

  if (is_connect) {
    headers.addViaMove(std::move(path), std::move(active_request_->request_url_));
    return;
  }

  struct http_parser_url u;
  http_parser_url_init(&u);
  int result = http_parser_parse_url(active_request_->request_url_.buffer(),
                                     active_request_->request_url_.size(), is_connect, &u);

  if (result != 0) {
    sendProtocolError();
    throw CodecProtocolException(
        "http/1.1 protocol error: invalid url in request line, parsed invalid");
  } else {
    if ((u.field_set & (1 << UF_HOST)) == (1 << UF_HOST) &&
        (u.field_set & (1 << UF_SCHEMA)) == (1 << UF_SCHEMA)) {
      // RFC7230#5.7
      // When a proxy receives a request with an absolute-form of
      // request-target, the proxy MUST ignore the received Host header field
      // (if any) and instead replace it with the host information of the
      // request-target. A proxy that forwards such a request MUST generate a
      // new Host field-value based on the received request-target rather than
      // forward the received Host field-value.

      uint16_t authority_len = u.field_data[UF_HOST].len;

      if ((u.field_set & (1 << UF_PORT)) == (1 << UF_PORT)) {
        authority_len = authority_len + u.field_data[UF_PORT].len + 1;
      }

      // Insert the host header, this will later be converted to :authority
      std::string new_host(active_request_->request_url_.c_str() + u.field_data[UF_HOST].off,
                           authority_len);

      headers.insertHost().value(new_host);

      // RFC allows the absolute-uri to not end in /, but the absolute path form
      // must start with /
      if ((u.field_set & (1 << UF_PATH)) == (1 << UF_PATH) && u.field_data[UF_PATH].len > 0) {
        HeaderString new_path;
        new_path.setCopy(active_request_->request_url_.c_str() + u.field_data[UF_PATH].off,
                         active_request_->request_url_.size() - u.field_data[UF_PATH].off);
        headers.addViaMove(std::move(path), std::move(new_path));
      } else {
        HeaderString new_path;
        new_path.setCopy("/", 1);
        headers.addViaMove(std::move(path), std::move(new_path));
      }

      active_request_->request_url_.clear();
      return;
    }
    sendProtocolError();
    throw CodecProtocolException("http/1.1 protocol error: invalid url in request line");
  }
}

int ServerConnectionImpl::onHeadersComplete(HeaderMapImplPtr&& headers) {
  // Handle the case where response happens prior to request complete. It's up to upper layer code
  // to disconnect the connection but we shouldn't fire any more events since it doesn't make
  // sense.
  if (active_request_) {
    const char* method_string = http_method_str(static_cast<http_method>(parser_.method));

    // Inform the response encoder about any HEAD method, so it can set content
    // length and transfer encoding headers correctly.
    active_request_->response_encoder_.isResponseToHeadRequest(parser_.method == HTTP_HEAD);

    // Currently, CONNECT is not supported, however; http_parser_parse_url needs to know about
    // CONNECT
    handlePath(*headers, parser_.method);
    ASSERT(active_request_->request_url_.empty());

    headers->insertMethod().value(method_string, strlen(method_string));

    // Determine here whether we have a body or not. This uses the new RFC semantics where the
    // presence of content-length or chunked transfer-encoding indicates a body vs. a particular
    // method. If there is no body, we defer raising decodeHeaders() until the parser is flushed
    // with message complete. This allows upper layers to behave like HTTP/2 and prevents a proxy
    // scenario where the higher layers stream through and implicitly switch to chunked transfer
    // encoding because end stream with zero body length has not yet been indicated.
    if (parser_.flags & F_CHUNKED ||
        (parser_.content_length > 0 && parser_.content_length != ULLONG_MAX) || handling_upgrade_) {
      active_request_->request_decoder_->decodeHeaders(std::move(headers), false);

      // If the connection has been closed (or is closing) after decoding headers, pause the parser
      // so we return control to the caller.
      if (connection_.state() != Network::Connection::State::Open) {
        http_parser_pause(&parser_, 1);
      }

    } else {
      deferred_end_stream_headers_ = std::move(headers);
    }
  }

  return 0;
}

void ServerConnectionImpl::onMessageBegin() {
  if (!resetStreamCalled()) {
    ASSERT(!active_request_);
    active_request_.reset(new ActiveRequest(*this));
    active_request_->request_decoder_ = &callbacks_.newStream(active_request_->response_encoder_);
  }
}

void ServerConnectionImpl::onUrl(const char* data, size_t length) {
  if (active_request_) {
    active_request_->request_url_.append(data, length);
  }
}

void ServerConnectionImpl::onBody(const char* data, size_t length) {
  ASSERT(!deferred_end_stream_headers_);
  if (active_request_) {
    ENVOY_CONN_LOG(trace, "body size={}", connection_, length);
    Buffer::OwnedImpl buffer(data, length);
    active_request_->request_decoder_->decodeData(buffer, false);
  }
}

void ServerConnectionImpl::onMessageComplete() {
  if (active_request_) {
    Buffer::OwnedImpl buffer;
    active_request_->remote_complete_ = true;

    if (deferred_end_stream_headers_) {
      active_request_->request_decoder_->decodeHeaders(std::move(deferred_end_stream_headers_),
                                                       true);
      deferred_end_stream_headers_.reset();
    } else {
      active_request_->request_decoder_->decodeData(buffer, true);
    }
  }

  // Always pause the parser so that the calling code can process 1 request at a time and apply
  // back pressure. However this means that the calling code needs to detect if there is more data
  // in the buffer and dispatch it again.
  http_parser_pause(&parser_, 1);
}

void ServerConnectionImpl::onResetStream(StreamResetReason reason) {
  ASSERT(active_request_);
  active_request_->response_encoder_.runResetCallbacks(reason);
  active_request_.reset();
}

void ServerConnectionImpl::sendProtocolError() {
  // We do this here because we may get a protocol error before we have a logical stream. Higher
  // layers can only operate on streams, so there is no coherent way to allow them to send an error
  // "out of band." On one hand this is kind of a hack but on the other hand it normalizes HTTP/1.1
  // to look more like HTTP/2 to higher layers.
  if (!active_request_ || !active_request_->response_encoder_.startedResponse()) {
    Buffer::OwnedImpl bad_request_response(
        fmt::format("HTTP/1.1 {} {}\r\ncontent-length: 0\r\nconnection: close\r\n\r\n",
                    std::to_string(enumToInt(error_code_)), CodeUtility::toString(error_code_)));

    connection_.write(bad_request_response, false);
  }
}

void ServerConnectionImpl::onAboveHighWatermark() {
  if (active_request_) {
    active_request_->response_encoder_.runHighWatermarkCallbacks();
  }
}
void ServerConnectionImpl::onBelowLowWatermark() {
  if (active_request_) {
    active_request_->response_encoder_.runLowWatermarkCallbacks();
  }
}

ClientConnectionImpl::ClientConnectionImpl(Network::Connection& connection, ConnectionCallbacks&)
    : ConnectionImpl(connection, HTTP_RESPONSE) {}

bool ClientConnectionImpl::cannotHaveBody() {
  if ((!pending_responses_.empty() && pending_responses_.front().head_request_) ||
      parser_.status_code == 204 || parser_.status_code == 304) {
    return true;
  } else {
    return false;
  }
}

StreamEncoder& ClientConnectionImpl::newStream(StreamDecoder& response_decoder) {
  if (resetStreamCalled()) {
    throw CodecClientException("cannot create new streams after calling reset");
  }
  // Streams are responsible for unwinding any outstanding readDisable(true)
  // calls done on the underlying connection as they are destroyed. As this is
  // the only place a HTTP/1 stream is destroyed where the Network::Connection is
  // reused, unwind any outstanding readDisable() calls here.
  while (!connection_.readEnabled()) {
    connection_.readDisable(false);
  }
  request_encoder_.reset(new RequestStreamEncoderImpl(*this));
  pending_responses_.emplace_back(&response_decoder);
  return *request_encoder_;
}

void ClientConnectionImpl::onEncodeComplete() {
  // Transfer head request state into the pending response before we reuse the encoder.
  pending_responses_.back().head_request_ = request_encoder_->headRequest();
}

int ClientConnectionImpl::onHeadersComplete(HeaderMapImplPtr&& headers) {
  headers->insertStatus().value(parser_.status_code);

  // Handle the case where the client is closing a kept alive connection (by sending a 408
  // with a 'Connection: close' header). In this case we just let response flush out followed
  // by the remote close.
  if (pending_responses_.empty() && !resetStreamCalled()) {
    throw PrematureResponseException(std::move(headers));
  } else if (!pending_responses_.empty()) {
    if (parser_.status_code == 100) {
      // http-parser treats 100 continue headers as their own complete response.
      // Swallow the spurious onMessageComplete and continue processing.
      ignore_message_complete_for_100_continue_ = true;
      pending_responses_.front().decoder_->decode100ContinueHeaders(std::move(headers));
    } else if (cannotHaveBody()) {
      deferred_end_stream_headers_ = std::move(headers);
    } else {
      pending_responses_.front().decoder_->decodeHeaders(std::move(headers), false);
    }
  }

  // Here we deal with cases where the response cannot have a body, but http_parser does not deal
  // with it for us.
  return cannotHaveBody() ? 1 : 0;
}

void ClientConnectionImpl::onBody(const char* data, size_t length) {
  ASSERT(!deferred_end_stream_headers_);
  if (!pending_responses_.empty()) {
    Buffer::OwnedImpl buffer;
    buffer.add(data, length);
    pending_responses_.front().decoder_->decodeData(buffer, false);
  }
}

void ClientConnectionImpl::onMessageComplete() {
  if (ignore_message_complete_for_100_continue_) {
    ignore_message_complete_for_100_continue_ = false;
    return;
  }
  if (!pending_responses_.empty()) {
    // After calling decodeData() with end stream set to true, we should no longer be able to reset.
    PendingResponse response = pending_responses_.front();
    pending_responses_.pop_front();

    if (deferred_end_stream_headers_) {
      response.decoder_->decodeHeaders(std::move(deferred_end_stream_headers_), true);
      deferred_end_stream_headers_.reset();
    } else {
      Buffer::OwnedImpl buffer;
      response.decoder_->decodeData(buffer, true);
    }
  }
}

void ClientConnectionImpl::onResetStream(StreamResetReason reason) {
  // Only raise reset if we did not already dispatch a complete response.
  if (!pending_responses_.empty()) {
    pending_responses_.clear();
    request_encoder_->runResetCallbacks(reason);
  }
}

void ClientConnectionImpl::onAboveHighWatermark() {
  // This should never happen without an active stream/request.
  ASSERT(!pending_responses_.empty());
  request_encoder_->runHighWatermarkCallbacks();
}

void ClientConnectionImpl::onBelowLowWatermark() {
  // This can get called without an active stream/request when upstream decides to do bad things
  // such as sending multiple responses to the same request, causing us to close the connection, but
  // in doing so go below low watermark.
  if (!pending_responses_.empty()) {
    request_encoder_->runLowWatermarkCallbacks();
  }
}

} // namespace Http1
} // namespace Http
} // namespace Envoy<|MERGE_RESOLUTION|>--- conflicted
+++ resolved
@@ -101,13 +101,11 @@
                    Headers::get().TransferEncoding.get().size(),
                    Headers::get().TransferEncodingValues.Chunked.c_str(),
                    Headers::get().TransferEncodingValues.Chunked.size());
-<<<<<<< HEAD
-      chunk_encoding_ = headers.Upgrade() == nullptr;
-=======
+      // We do not do chunk encoding for HTTP upgrades.
+      //
       // When sending a response to a HEAD request Envoy may send an informational
       // "Transfer-Encoding: chunked" header, but should not send a chunk encoded body.
-      chunk_encoding_ = !is_response_to_head_request_;
->>>>>>> 8875eba2
+      chunk_encoding_ = headers.Upgrade() == nullptr && !is_response_to_head_request_;
     }
   }
 

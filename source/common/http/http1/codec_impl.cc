--- conflicted
+++ resolved
@@ -1010,7 +1010,6 @@
   return cannotHaveBody() ? 1 : 0;
 }
 
-<<<<<<< HEAD
 bool ClientConnectionImpl::upgradeAllowed() const {
   if (pending_response_.has_value()) {
     return pending_response_->encoder_.upgrade_request_;
@@ -1018,10 +1017,7 @@
   return false;
 }
 
-void ClientConnectionImpl::onBody(const char* data, size_t length) {
-=======
 void ClientConnectionImpl::onBody(Buffer::Instance& data) {
->>>>>>> 6d678b63
   ASSERT(!deferred_end_stream_headers_);
   if (pending_response_.has_value()) {
     ASSERT(!pending_response_done_);

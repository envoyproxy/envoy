--- conflicted
+++ resolved
@@ -455,14 +455,10 @@
       enable_trailers_(enable_trailers),
       reject_unsupported_transfer_encodings_(Runtime::runtimeFeatureEnabled(
           "envoy.reloadable_features.reject_unsupported_transfer_encodings")),
-<<<<<<< HEAD
+      dispatching_(false),
       output_buffer_([&]() -> void { this->onBelowLowWatermark(); },
                      [&]() -> void { this->onAboveHighWatermark(); },
                      []() -> void { /* TODO(adisuissa): Handle overflow watermark */ }),
-=======
-      dispatching_(false), output_buffer_([&]() -> void { this->onBelowLowWatermark(); },
-                                          [&]() -> void { this->onAboveHighWatermark(); }),
->>>>>>> e71d1622
       max_headers_kb_(max_headers_kb), max_headers_count_(max_headers_count) {
   output_buffer_.setWatermarks(connection.bufferLimit());
   http_parser_init(&parser_, type);

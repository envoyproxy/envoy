#include "common/http/http1/codec_impl.h"

#include <cstdint>
#include <memory>
#include <string>

#include "envoy/buffer/buffer.h"
#include "envoy/http/header_map.h"
#include "envoy/network/connection.h"

#include "common/common/enum_to_int.h"
#include "common/common/fmt.h"
#include "common/common/stack_array.h"
#include "common/common/utility.h"
#include "common/http/exception.h"
#include "common/http/header_utility.h"
#include "common/http/headers.h"
#include "common/http/utility.h"
#include "common/runtime/runtime_impl.h"

namespace Envoy {
namespace Http {
namespace Http1 {

const std::string StreamEncoderImpl::CRLF = "\r\n";
const std::string StreamEncoderImpl::LAST_CHUNK = "0\r\n\r\n";

StreamEncoderImpl::StreamEncoderImpl(ConnectionImpl& connection) : connection_(connection) {
  if (connection_.connection().aboveHighWatermark()) {
    runHighWatermarkCallbacks();
  }
}

void StreamEncoderImpl::encodeHeader(const char* key, uint32_t key_size, const char* value,
                                     uint32_t value_size) {

  connection_.reserveBuffer(key_size + value_size + 4);
  ASSERT(key_size > 0);

  connection_.copyToBuffer(key, key_size);
  connection_.addCharToBuffer(':');
  connection_.addCharToBuffer(' ');
  connection_.copyToBuffer(value, value_size);
  connection_.addCharToBuffer('\r');
  connection_.addCharToBuffer('\n');
}
void StreamEncoderImpl::encodeHeader(absl::string_view key, absl::string_view value) {
  this->encodeHeader(key.data(), key.size(), value.data(), value.size());
}

void StreamEncoderImpl::encode100ContinueHeaders(const HeaderMap& headers) {
  ASSERT(headers.Status()->value() == "100");
  processing_100_continue_ = true;
  encodeHeaders(headers, false);
  processing_100_continue_ = false;
}

void StreamEncoderImpl::encodeHeaders(const HeaderMap& headers, bool end_stream) {
  bool saw_content_length = false;
  headers.iterate(
      [](const HeaderEntry& header, void* context) -> HeaderMap::Iterate {
        absl::string_view key_to_use = header.key().getStringView();
        uint32_t key_size_to_use = header.key().size();
        // Translate :authority -> host so that upper layers do not need to deal with this.
        if (key_size_to_use > 1 && key_to_use[0] == ':' && key_to_use[1] == 'a') {
          key_to_use = absl::string_view(Headers::get().HostLegacy.get());
          key_size_to_use = Headers::get().HostLegacy.get().size();
        }

        // Skip all headers starting with ':' that make it here.
        if (key_to_use[0] == ':') {
          return HeaderMap::Iterate::Continue;
        }

        static_cast<StreamEncoderImpl*>(context)->encodeHeader(key_to_use,
                                                               header.value().getStringView());
        return HeaderMap::Iterate::Continue;
      },
      this);

  if (headers.ContentLength()) {
    saw_content_length = true;
  }

  ASSERT(!headers.TransferEncoding());

  // Assume we are chunk encoding unless we are passed a content length or this is a header only
  // response. Upper layers generally should strip transfer-encoding since it only applies to
  // HTTP/1.1. The codec will infer it based on the type of response.
  // for streaming (e.g. SSE stream sent to hystrix dashboard), we do not want
  // chunk transfer encoding but we don't have a content-length so we pass "envoy only"
  // header to avoid adding chunks
  //
  // Note that for HEAD requests Envoy does best-effort guessing when there is no
  // content-length. If a client makes a HEAD request for an upstream resource
  // with no bytes but the upstream response doesn't include "Content-length: 0",
  // Envoy will incorrectly assume a subsequent response to GET will be chunk encoded.
  if (saw_content_length || headers.NoChunks()) {
    chunk_encoding_ = false;
  } else {
    if (processing_100_continue_) {
      // Make sure we don't serialize chunk information with 100-Continue headers.
      chunk_encoding_ = false;
    } else if (end_stream && !is_response_to_head_request_) {
      // If this is a headers-only stream, append an explicit "Content-Length: 0" unless it's a
      // response to a HEAD request.
      // For 204s and 1xx where content length is disallowed, don't append the content length but
      // also don't chunk encode.
      if (is_content_length_allowed_) {
        encodeHeader(Headers::get().ContentLength.get().c_str(),
                     Headers::get().ContentLength.get().size(), "0", 1);
      }
      chunk_encoding_ = false;
    } else if (connection_.protocol() == Protocol::Http10) {
      chunk_encoding_ = false;
    } else {
      encodeHeader(Headers::get().TransferEncoding.get().c_str(),
                   Headers::get().TransferEncoding.get().size(),
                   Headers::get().TransferEncodingValues.Chunked.c_str(),
                   Headers::get().TransferEncodingValues.Chunked.size());
      // We do not apply chunk encoding for HTTP upgrades.
      // If there is a body in a WebSocket Upgrade response, the chunks will be
      // passed through via maybeDirectDispatch so we need to avoid appending
      // extra chunk boundaries.
      //
      // When sending a response to a HEAD request Envoy may send an informational
      // "Transfer-Encoding: chunked" header, but should not send a chunk encoded body.
      chunk_encoding_ = !Utility::isUpgrade(headers) && !is_response_to_head_request_;
    }
  }

  connection_.reserveBuffer(2);
  connection_.addCharToBuffer('\r');
  connection_.addCharToBuffer('\n');

  if (end_stream) {
    endEncode();
  } else {
    connection_.flushOutput();
  }
}

void StreamEncoderImpl::encodeData(Buffer::Instance& data, bool end_stream) {
  // end_stream may be indicated with a zero length data buffer. If that is the case, so not
  // actually write the zero length buffer out.
  if (data.length() > 0) {
    if (chunk_encoding_) {
      connection_.buffer().add(fmt::format("{:x}\r\n", data.length()));
    }

    connection_.buffer().move(data);

    if (chunk_encoding_) {
      connection_.buffer().add(CRLF);
    }
  }

  if (end_stream) {
    endEncode();
  } else {
    connection_.flushOutput();
  }
}

void StreamEncoderImpl::encodeTrailers(const HeaderMap&) { endEncode(); }

void StreamEncoderImpl::encodeMetadata(const MetadataMapVector&) {
  connection_.stats().metadata_not_supported_error_.inc();
}

void StreamEncoderImpl::endEncode() {
  if (chunk_encoding_) {
    connection_.buffer().add(LAST_CHUNK);
  }

  connection_.flushOutput();
  connection_.onEncodeComplete();
}

void ConnectionImpl::flushOutput() {
  if (reserved_current_) {
    reserved_iovec_.len_ = reserved_current_ - static_cast<char*>(reserved_iovec_.mem_);
    output_buffer_.commit(&reserved_iovec_, 1);
    reserved_current_ = nullptr;
  }

  connection().write(output_buffer_, false);
  ASSERT(0UL == output_buffer_.length());
}

void ConnectionImpl::addCharToBuffer(char c) {
  ASSERT(bufferRemainingSize() >= 1);
  *reserved_current_++ = c;
}

void ConnectionImpl::addIntToBuffer(uint64_t i) {
  reserved_current_ += StringUtil::itoa(reserved_current_, bufferRemainingSize(), i);
}

uint64_t ConnectionImpl::bufferRemainingSize() {
  return reserved_iovec_.len_ - (reserved_current_ - static_cast<char*>(reserved_iovec_.mem_));
}

void ConnectionImpl::copyToBuffer(const char* data, uint64_t length) {
  ASSERT(bufferRemainingSize() >= length);
  memcpy(reserved_current_, data, length);
  reserved_current_ += length;
}

void ConnectionImpl::reserveBuffer(uint64_t size) {
  if (reserved_current_ && bufferRemainingSize() >= size) {
    return;
  }

  if (reserved_current_) {
    reserved_iovec_.len_ = reserved_current_ - static_cast<char*>(reserved_iovec_.mem_);
    output_buffer_.commit(&reserved_iovec_, 1);
  }

  // TODO PERF: It would be better to allow a split reservation. That will make fill code more
  //            complicated.
  output_buffer_.reserve(std::max<uint64_t>(4096, size), &reserved_iovec_, 1);
  reserved_current_ = static_cast<char*>(reserved_iovec_.mem_);
}

void ConnectionImpl::onAboveOverflowWatermark() {
  // TODO(mergeconflict): log and increment counter
  connection_.close(Network::ConnectionCloseType::NoFlush);
}

void StreamEncoderImpl::resetStream(StreamResetReason reason) {
  connection_.onResetStreamBase(reason);
}

void StreamEncoderImpl::readDisable(bool disable) { connection_.readDisable(disable); }

uint32_t StreamEncoderImpl::bufferLimit() { return connection_.bufferLimit(); }

static const char RESPONSE_PREFIX[] = "HTTP/1.1 ";
static const char HTTP_10_RESPONSE_PREFIX[] = "HTTP/1.0 ";

void ResponseStreamEncoderImpl::encodeHeaders(const HeaderMap& headers, bool end_stream) {
  started_response_ = true;
  uint64_t numeric_status = Utility::getResponseStatus(headers);

  connection_.reserveBuffer(4096);
  if (connection_.protocol() == Protocol::Http10 && connection_.supports_http_10()) {
    connection_.copyToBuffer(HTTP_10_RESPONSE_PREFIX, sizeof(HTTP_10_RESPONSE_PREFIX) - 1);
  } else {
    connection_.copyToBuffer(RESPONSE_PREFIX, sizeof(RESPONSE_PREFIX) - 1);
  }
  connection_.addIntToBuffer(numeric_status);
  connection_.addCharToBuffer(' ');

  const char* status_string = CodeUtility::toString(static_cast<Code>(numeric_status));
  uint32_t status_string_len = strlen(status_string);
  connection_.copyToBuffer(status_string, status_string_len);

  connection_.addCharToBuffer('\r');
  connection_.addCharToBuffer('\n');

  if (numeric_status == 204 || numeric_status < 200) {
    // Per https://tools.ietf.org/html/rfc7230#section-3.3.2
    setIsContentLengthAllowed(false);
  } else {
    // Make sure that if we encodeHeaders(100) then encodeHeaders(200) that we
    // set is_content_length_allowed_ back to true.
    setIsContentLengthAllowed(true);
  }

  StreamEncoderImpl::encodeHeaders(headers, end_stream);
}

static const char REQUEST_POSTFIX[] = " HTTP/1.1\r\n";

void RequestStreamEncoderImpl::encodeHeaders(const HeaderMap& headers, bool end_stream) {
  const HeaderEntry* method = headers.Method();
  const HeaderEntry* path = headers.Path();
  if (!method || !path) {
    throw CodecClientException(":method and :path must be specified");
  }
  if (method->value() == Headers::get().MethodValues.Head) {
    head_request_ = true;
  }
  connection_.onEncodeHeaders(headers);
  connection_.reserveBuffer(std::max(4096U, path->value().size() + 4096));
  connection_.copyToBuffer(method->value().getStringView().data(), method->value().size());
  connection_.addCharToBuffer(' ');
  connection_.copyToBuffer(path->value().getStringView().data(), path->value().size());
  connection_.copyToBuffer(REQUEST_POSTFIX, sizeof(REQUEST_POSTFIX) - 1);

  StreamEncoderImpl::encodeHeaders(headers, end_stream);
}

http_parser_settings ConnectionImpl::settings_{
    [](http_parser* parser) -> int {
      static_cast<ConnectionImpl*>(parser->data)->onMessageBeginBase();
      return 0;
    },
    [](http_parser* parser, const char* at, size_t length) -> int {
      static_cast<ConnectionImpl*>(parser->data)->onUrl(at, length);
      return 0;
    },
    nullptr, // on_status
    [](http_parser* parser, const char* at, size_t length) -> int {
      static_cast<ConnectionImpl*>(parser->data)->onHeaderField(at, length);
      return 0;
    },
    [](http_parser* parser, const char* at, size_t length) -> int {
      static_cast<ConnectionImpl*>(parser->data)->onHeaderValue(at, length);
      return 0;
    },
    [](http_parser* parser) -> int {
      return static_cast<ConnectionImpl*>(parser->data)->onHeadersCompleteBase();
    },
    [](http_parser* parser, const char* at, size_t length) -> int {
      static_cast<ConnectionImpl*>(parser->data)->onBody(at, length);
      return 0;
    },
    [](http_parser* parser) -> int {
      static_cast<ConnectionImpl*>(parser->data)->onMessageCompleteBase();
      return 0;
    },
    nullptr, // on_chunk_header
    nullptr  // on_chunk_complete
};

const ToLowerTable& ConnectionImpl::toLowerTable() {
  static auto* table = new ToLowerTable();
  return *table;
}

<<<<<<< HEAD
ConnectionImpl::ConnectionImpl(Network::Connection& connection, http_parser_type type,
                               uint32_t max_headers_kb)
    : connection_(connection), output_buffer_([&]() -> void { this->onBelowLowWatermark(); },
                                              [&]() -> void { this->onAboveHighWatermark(); },
                                              [&]() -> void { this->onAboveOverflowWatermark(); }),
=======
ConnectionImpl::ConnectionImpl(Network::Connection& connection, Stats::Scope& stats,
                               http_parser_type type, uint32_t max_headers_kb)
    : connection_(connection), stats_{ALL_HTTP1_CODEC_STATS(POOL_COUNTER_PREFIX(stats, "http1."))},
      output_buffer_([&]() -> void { this->onBelowLowWatermark(); },
                     [&]() -> void { this->onAboveHighWatermark(); }),
>>>>>>> 3286ea06
      max_headers_kb_(max_headers_kb), strict_header_validation_(Runtime::runtimeFeatureEnabled(
                                           "envoy.reloadable_features.strict_header_validation")) {
  output_buffer_.setWatermarks(connection.bufferLimit());
  http_parser_init(&parser_, type);
  parser_.data = this;
}

void ConnectionImpl::completeLastHeader() {
  ENVOY_CONN_LOG(trace, "completed header: key={} value={}", connection_,
                 current_header_field_.getStringView(), current_header_value_.getStringView());
  if (!current_header_field_.empty()) {
    toLowerTable().toLowerCase(current_header_field_.buffer(), current_header_field_.size());
    current_header_map_->addViaMove(std::move(current_header_field_),
                                    std::move(current_header_value_));
  }

  header_parsing_state_ = HeaderParsingState::Field;
  ASSERT(current_header_field_.empty());
  ASSERT(current_header_value_.empty());
}

bool ConnectionImpl::maybeDirectDispatch(Buffer::Instance& data) {
  if (!handling_upgrade_) {
    // Only direct dispatch for Upgrade requests.
    return false;
  }

  ssize_t total_parsed = 0;
  uint64_t num_slices = data.getRawSlices(nullptr, 0);
  STACK_ARRAY(slices, Buffer::RawSlice, num_slices);
  data.getRawSlices(slices.begin(), num_slices);
  for (const Buffer::RawSlice& slice : slices) {
    total_parsed += slice.len_;
    onBody(static_cast<const char*>(slice.mem_), slice.len_);
  }
  ENVOY_CONN_LOG(trace, "direct-dispatched {} bytes", connection_, total_parsed);
  data.drain(total_parsed);
  return true;
}

void ConnectionImpl::dispatch(Buffer::Instance& data) {
  ENVOY_CONN_LOG(trace, "parsing {} bytes", connection_, data.length());

  if (maybeDirectDispatch(data)) {
    return;
  }

  // Always unpause before dispatch.
  http_parser_pause(&parser_, 0);

  ssize_t total_parsed = 0;
  if (data.length() > 0) {
    uint64_t num_slices = data.getRawSlices(nullptr, 0);
    STACK_ARRAY(slices, Buffer::RawSlice, num_slices);
    data.getRawSlices(slices.begin(), num_slices);
    for (const Buffer::RawSlice& slice : slices) {
      total_parsed += dispatchSlice(static_cast<const char*>(slice.mem_), slice.len_);
    }
  } else {
    dispatchSlice(nullptr, 0);
  }

  ENVOY_CONN_LOG(trace, "parsed {} bytes", connection_, total_parsed);
  data.drain(total_parsed);

  // If an upgrade has been handled and there is body data or early upgrade
  // payload to send on, send it on.
  maybeDirectDispatch(data);
}

size_t ConnectionImpl::dispatchSlice(const char* slice, size_t len) {
  ssize_t rc = http_parser_execute(&parser_, &settings_, slice, len);
  if (HTTP_PARSER_ERRNO(&parser_) != HPE_OK && HTTP_PARSER_ERRNO(&parser_) != HPE_PAUSED) {
    sendProtocolError();
    throw CodecProtocolException("http/1.1 protocol error: " +
                                 std::string(http_errno_name(HTTP_PARSER_ERRNO(&parser_))));
  }

  return rc;
}

void ConnectionImpl::onHeaderField(const char* data, size_t length) {
  if (header_parsing_state_ == HeaderParsingState::Done) {
    // Ignore trailers.
    return;
  }

  if (header_parsing_state_ == HeaderParsingState::Value) {
    completeLastHeader();
  }

  current_header_field_.append(data, length);
}

void ConnectionImpl::onHeaderValue(const char* data, size_t length) {
  if (header_parsing_state_ == HeaderParsingState::Done) {
    // Ignore trailers.
    return;
  }

  const absl::string_view header_value = absl::string_view(data, length);

  if (strict_header_validation_) {
    if (!Http::HeaderUtility::headerIsValid(header_value)) {
      ENVOY_CONN_LOG(debug, "invalid header value: {}", connection_, header_value);
      error_code_ = Http::Code::BadRequest;
      sendProtocolError();
      throw CodecProtocolException("http/1.1 protocol error: header value contains invalid chars");
    }
  } else if (header_value.find('\0') != absl::string_view::npos) {
    // http-parser should filter for this
    // (https://tools.ietf.org/html/rfc7230#section-3.2.6), but it doesn't today. HeaderStrings
    // have an invariant that they must not contain embedded zero characters
    // (NUL, ASCII 0x0).
    throw CodecProtocolException("http/1.1 protocol error: header value contains NUL");
  }

  header_parsing_state_ = HeaderParsingState::Value;
  current_header_value_.append(data, length);

  const uint32_t total =
      current_header_field_.size() + current_header_value_.size() + current_header_map_->byteSize();
  if (total > (max_headers_kb_ * 1024)) {
    error_code_ = Http::Code::RequestHeaderFieldsTooLarge;
    sendProtocolError();
    throw CodecProtocolException("headers size exceeds limit");
  }
}

int ConnectionImpl::onHeadersCompleteBase() {
  ENVOY_CONN_LOG(trace, "headers complete", connection_);
  completeLastHeader();
  if (!(parser_.http_major == 1 && parser_.http_minor == 1)) {
    // This is not necessarily true, but it's good enough since higher layers only care if this is
    // HTTP/1.1 or not.
    protocol_ = Protocol::Http10;
  }
  if (Utility::isUpgrade(*current_header_map_)) {
    ENVOY_CONN_LOG(trace, "codec entering upgrade mode.", connection_);
    handling_upgrade_ = true;
  }

  int rc = onHeadersComplete(std::move(current_header_map_));
  current_header_map_.reset();
  header_parsing_state_ = HeaderParsingState::Done;

  // Returning 2 informs http_parser to not expect a body or further data on this connection.
  return handling_upgrade_ ? 2 : rc;
}

void ConnectionImpl::onMessageCompleteBase() {
  ENVOY_CONN_LOG(trace, "message complete", connection_);
  if (handling_upgrade_) {
    // If this is an upgrade request, swallow the onMessageComplete. The
    // upgrade payload will be treated as stream body.
    ASSERT(!deferred_end_stream_headers_);
    ENVOY_CONN_LOG(trace, "Pausing parser due to upgrade.", connection_);
    http_parser_pause(&parser_, 1);
    return;
  }
  onMessageComplete();
}

void ConnectionImpl::onMessageBeginBase() {
  ENVOY_CONN_LOG(trace, "message begin", connection_);
  // Make sure that if HTTP/1.0 and HTTP/1.1 requests share a connection Envoy correctly sets
  // protocol for each request. Envoy defaults to 1.1 but sets the protocol to 1.0 where applicable
  // in onHeadersCompleteBase
  protocol_ = Protocol::Http11;
  ASSERT(!current_header_map_);
  current_header_map_ = std::make_unique<HeaderMapImpl>();
  header_parsing_state_ = HeaderParsingState::Field;
  onMessageBegin();
}

void ConnectionImpl::onResetStreamBase(StreamResetReason reason) {
  ASSERT(!reset_stream_called_);
  reset_stream_called_ = true;
  onResetStream(reason);
}

ServerConnectionImpl::ServerConnectionImpl(Network::Connection& connection, Stats::Scope& stats,
                                           ServerConnectionCallbacks& callbacks,
                                           Http1Settings settings, uint32_t max_request_headers_kb)
    : ConnectionImpl(connection, stats, HTTP_REQUEST, max_request_headers_kb),
      callbacks_(callbacks), codec_settings_(settings) {}

void ServerConnectionImpl::onEncodeComplete() {
  ASSERT(active_request_);
  if (active_request_->remote_complete_) {
    // Only do this if remote is complete. If we are replying before the request is complete the
    // only logical thing to do is for higher level code to reset() / close the connection so we
    // leave the request around so that it can fire reset callbacks.
    active_request_.reset();
  }
}

void ServerConnectionImpl::handlePath(HeaderMapImpl& headers, unsigned int method) {
  HeaderString path(Headers::get().Path);

  bool is_connect = (method == HTTP_CONNECT);

  // The url is relative or a wildcard when the method is OPTIONS. Nothing to do here.
  if (!active_request_->request_url_.getStringView().empty() &&
      (active_request_->request_url_.getStringView()[0] == '/' ||
       ((method == HTTP_OPTIONS) && active_request_->request_url_.getStringView()[0] == '*'))) {
    headers.addViaMove(std::move(path), std::move(active_request_->request_url_));
    return;
  }

  // If absolute_urls and/or connect are not going be handled, copy the url and return.
  // This forces the behavior to be backwards compatible with the old codec behavior.
  if (!codec_settings_.allow_absolute_url_) {
    headers.addViaMove(std::move(path), std::move(active_request_->request_url_));
    return;
  }

  if (is_connect) {
    headers.addViaMove(std::move(path), std::move(active_request_->request_url_));
    return;
  }

  Utility::Url absolute_url;
  if (!absolute_url.initialize(active_request_->request_url_.getStringView())) {
    sendProtocolError();
    throw CodecProtocolException("http/1.1 protocol error: invalid url in request line");
  }
  // RFC7230#5.7
  // When a proxy receives a request with an absolute-form of
  // request-target, the proxy MUST ignore the received Host header field
  // (if any) and instead replace it with the host information of the
  // request-target. A proxy that forwards such a request MUST generate a
  // new Host field-value based on the received request-target rather than
  // forward the received Host field-value.
  headers.insertHost().value(std::string(absolute_url.host_and_port()));

  headers.insertPath().value(std::string(absolute_url.path_and_query_params()));
  active_request_->request_url_.clear();
}

int ServerConnectionImpl::onHeadersComplete(HeaderMapImplPtr&& headers) {
  // Handle the case where response happens prior to request complete. It's up to upper layer code
  // to disconnect the connection but we shouldn't fire any more events since it doesn't make
  // sense.
  if (active_request_) {
    const char* method_string = http_method_str(static_cast<http_method>(parser_.method));

    // Inform the response encoder about any HEAD method, so it can set content
    // length and transfer encoding headers correctly.
    active_request_->response_encoder_.isResponseToHeadRequest(parser_.method == HTTP_HEAD);

    // Currently, CONNECT is not supported, however; http_parser_parse_url needs to know about
    // CONNECT
    handlePath(*headers, parser_.method);
    ASSERT(active_request_->request_url_.empty());

    headers->insertMethod().value(method_string, strlen(method_string));

    // Determine here whether we have a body or not. This uses the new RFC semantics where the
    // presence of content-length or chunked transfer-encoding indicates a body vs. a particular
    // method. If there is no body, we defer raising decodeHeaders() until the parser is flushed
    // with message complete. This allows upper layers to behave like HTTP/2 and prevents a proxy
    // scenario where the higher layers stream through and implicitly switch to chunked transfer
    // encoding because end stream with zero body length has not yet been indicated.
    if (parser_.flags & F_CHUNKED ||
        (parser_.content_length > 0 && parser_.content_length != ULLONG_MAX) || handling_upgrade_) {
      active_request_->request_decoder_->decodeHeaders(std::move(headers), false);

      // If the connection has been closed (or is closing) after decoding headers, pause the parser
      // so we return control to the caller.
      if (connection_.state() != Network::Connection::State::Open) {
        http_parser_pause(&parser_, 1);
      }

    } else {
      deferred_end_stream_headers_ = std::move(headers);
    }
  }

  return 0;
}

void ServerConnectionImpl::onMessageBegin() {
  if (!resetStreamCalled()) {
    ASSERT(!active_request_);
    active_request_ = std::make_unique<ActiveRequest>(*this);
    active_request_->request_decoder_ = &callbacks_.newStream(active_request_->response_encoder_);
  }
}

void ServerConnectionImpl::onUrl(const char* data, size_t length) {
  if (active_request_) {
    active_request_->request_url_.append(data, length);
  }
}

void ServerConnectionImpl::onBody(const char* data, size_t length) {
  ASSERT(!deferred_end_stream_headers_);
  if (active_request_) {
    ENVOY_CONN_LOG(trace, "body size={}", connection_, length);
    Buffer::OwnedImpl buffer(data, length);
    active_request_->request_decoder_->decodeData(buffer, false);
  }
}

void ServerConnectionImpl::onMessageComplete() {
  if (active_request_) {
    Buffer::OwnedImpl buffer;
    active_request_->remote_complete_ = true;

    if (deferred_end_stream_headers_) {
      active_request_->request_decoder_->decodeHeaders(std::move(deferred_end_stream_headers_),
                                                       true);
      deferred_end_stream_headers_.reset();
    } else {
      active_request_->request_decoder_->decodeData(buffer, true);
    }
  }

  // Always pause the parser so that the calling code can process 1 request at a time and apply
  // back pressure. However this means that the calling code needs to detect if there is more data
  // in the buffer and dispatch it again.
  http_parser_pause(&parser_, 1);
}

void ServerConnectionImpl::onResetStream(StreamResetReason reason) {
  ASSERT(active_request_);
  active_request_->response_encoder_.runResetCallbacks(reason);
  active_request_.reset();
}

void ServerConnectionImpl::sendProtocolError() {
  // We do this here because we may get a protocol error before we have a logical stream. Higher
  // layers can only operate on streams, so there is no coherent way to allow them to send an error
  // "out of band." On one hand this is kind of a hack but on the other hand it normalizes HTTP/1.1
  // to look more like HTTP/2 to higher layers.
  if (!active_request_ || !active_request_->response_encoder_.startedResponse()) {
    Buffer::OwnedImpl bad_request_response(
        fmt::format("HTTP/1.1 {} {}\r\ncontent-length: 0\r\nconnection: close\r\n\r\n",
                    std::to_string(enumToInt(error_code_)), CodeUtility::toString(error_code_)));

    connection_.write(bad_request_response, false);
  }
}

void ServerConnectionImpl::onAboveHighWatermark() {
  if (active_request_) {
    active_request_->response_encoder_.runHighWatermarkCallbacks();
  }
}
void ServerConnectionImpl::onBelowLowWatermark() {
  if (active_request_) {
    active_request_->response_encoder_.runLowWatermarkCallbacks();
  }
}

ClientConnectionImpl::ClientConnectionImpl(Network::Connection& connection, Stats::Scope& stats,
                                           ConnectionCallbacks&)
    : ConnectionImpl(connection, stats, HTTP_RESPONSE, MAX_RESPONSE_HEADERS_KB) {}

bool ClientConnectionImpl::cannotHaveBody() {
  if ((!pending_responses_.empty() && pending_responses_.front().head_request_) ||
      parser_.status_code == 204 || parser_.status_code == 304 ||
      (parser_.status_code >= 200 && parser_.content_length == 0)) {
    return true;
  } else {
    return false;
  }
}

StreamEncoder& ClientConnectionImpl::newStream(StreamDecoder& response_decoder) {
  if (resetStreamCalled()) {
    throw CodecClientException("cannot create new streams after calling reset");
  }

  // If reads were disabled due to flow control, we expect reads to always be enabled again before
  // reusing this connection. This is done when the final pipeline response is received.
  ASSERT(connection_.readEnabled());

  request_encoder_ = std::make_unique<RequestStreamEncoderImpl>(*this);
  pending_responses_.emplace_back(&response_decoder);
  return *request_encoder_;
}

void ClientConnectionImpl::onEncodeHeaders(const HeaderMap& headers) {
  if (headers.Method()->value() == Headers::get().MethodValues.Head.c_str()) {
    pending_responses_.back().head_request_ = true;
  }
}

int ClientConnectionImpl::onHeadersComplete(HeaderMapImplPtr&& headers) {
  headers->insertStatus().value(parser_.status_code);

  // Handle the case where the client is closing a kept alive connection (by sending a 408
  // with a 'Connection: close' header). In this case we just let response flush out followed
  // by the remote close.
  if (pending_responses_.empty() && !resetStreamCalled()) {
    throw PrematureResponseException(std::move(headers));
  } else if (!pending_responses_.empty()) {
    if (parser_.status_code == 100) {
      // http-parser treats 100 continue headers as their own complete response.
      // Swallow the spurious onMessageComplete and continue processing.
      ignore_message_complete_for_100_continue_ = true;
      pending_responses_.front().decoder_->decode100ContinueHeaders(std::move(headers));
    } else if (cannotHaveBody()) {
      deferred_end_stream_headers_ = std::move(headers);
    } else {
      pending_responses_.front().decoder_->decodeHeaders(std::move(headers), false);
    }
  }

  // Here we deal with cases where the response cannot have a body, but http_parser does not deal
  // with it for us.
  return cannotHaveBody() ? 1 : 0;
}

void ClientConnectionImpl::onBody(const char* data, size_t length) {
  ASSERT(!deferred_end_stream_headers_);
  if (!pending_responses_.empty()) {
    Buffer::OwnedImpl buffer;
    buffer.add(data, length);
    pending_responses_.front().decoder_->decodeData(buffer, false);
  }
}

void ClientConnectionImpl::onMessageComplete() {
  ENVOY_CONN_LOG(trace, "message complete", connection_);
  if (ignore_message_complete_for_100_continue_) {
    ignore_message_complete_for_100_continue_ = false;
    return;
  }
  if (!pending_responses_.empty()) {
    // After calling decodeData() with end stream set to true, we should no longer be able to reset.
    PendingResponse response = pending_responses_.front();
    pending_responses_.pop_front();

    // Streams are responsible for unwinding any outstanding readDisable(true)
    // calls done on the underlying connection as they are destroyed. As this is
    // the only place a HTTP/1 stream is destroyed where the Network::Connection is
    // reused, unwind any outstanding readDisable() calls here. Only do this if there are no
    // pipelined responses remaining. Also do this before we dispatch end_stream in case the caller
    // immediately reuses the connection.
    if (pending_responses_.empty()) {
      while (!connection_.readEnabled()) {
        connection_.readDisable(false);
      }
    }

    if (deferred_end_stream_headers_) {
      response.decoder_->decodeHeaders(std::move(deferred_end_stream_headers_), true);
      deferred_end_stream_headers_.reset();
    } else {
      Buffer::OwnedImpl buffer;
      response.decoder_->decodeData(buffer, true);
    }
  }
}

void ClientConnectionImpl::onResetStream(StreamResetReason reason) {
  // Only raise reset if we did not already dispatch a complete response.
  if (!pending_responses_.empty()) {
    pending_responses_.clear();
    request_encoder_->runResetCallbacks(reason);
  }
}

void ClientConnectionImpl::onAboveHighWatermark() {
  // This should never happen without an active stream/request.
  ASSERT(!pending_responses_.empty());
  request_encoder_->runHighWatermarkCallbacks();
}

void ClientConnectionImpl::onBelowLowWatermark() {
  // This can get called without an active stream/request when upstream decides to do bad things
  // such as sending multiple responses to the same request, causing us to close the connection, but
  // in doing so go below low watermark.
  if (!pending_responses_.empty()) {
    request_encoder_->runLowWatermarkCallbacks();
  }
}

} // namespace Http1
} // namespace Http
} // namespace Envoy<|MERGE_RESOLUTION|>--- conflicted
+++ resolved
@@ -330,19 +330,12 @@
   return *table;
 }
 
-<<<<<<< HEAD
-ConnectionImpl::ConnectionImpl(Network::Connection& connection, http_parser_type type,
-                               uint32_t max_headers_kb)
-    : connection_(connection), output_buffer_([&]() -> void { this->onBelowLowWatermark(); },
-                                              [&]() -> void { this->onAboveHighWatermark(); },
-                                              [&]() -> void { this->onAboveOverflowWatermark(); }),
-=======
 ConnectionImpl::ConnectionImpl(Network::Connection& connection, Stats::Scope& stats,
                                http_parser_type type, uint32_t max_headers_kb)
     : connection_(connection), stats_{ALL_HTTP1_CODEC_STATS(POOL_COUNTER_PREFIX(stats, "http1."))},
       output_buffer_([&]() -> void { this->onBelowLowWatermark(); },
-                     [&]() -> void { this->onAboveHighWatermark(); }),
->>>>>>> 3286ea06
+                     [&]() -> void { this->onAboveHighWatermark(); },
+                     [&]() -> void { this->onAboveOverflowWatermark(); }),
       max_headers_kb_(max_headers_kb), strict_header_validation_(Runtime::runtimeFeatureEnabled(
                                            "envoy.reloadable_features.strict_header_validation")) {
   output_buffer_.setWatermarks(connection.bufferLimit());

#pragma once

#include "envoy/event/timer.h"
#include "envoy/http/codec.h"
#include "envoy/upstream/upstream.h"

#include "common/http/codec_wrappers.h"
#include "common/http/conn_pool_base.h"

namespace Envoy {
namespace Http {
namespace Http1 {

/**
 * A connection pool implementation for HTTP/1.1 connections.
 * NOTE: The connection pool does NOT do DNS resolution. It assumes it is being given a numeric IP
 *       address. Higher layer code should handle resolving DNS on error and creating a new pool
 *       bound to a different IP address.
 */
class ConnPoolImpl : public Http::HttpConnPoolImplBase {
public:
  ConnPoolImpl(Event::Dispatcher& dispatcher, Random::RandomGenerator& random_generator,
               Upstream::HostConstSharedPtr host, Upstream::ResourcePriority priority,
               const Network::ConnectionSocket::OptionsSharedPtr& options,
               const Network::TransportSocketOptionsSharedPtr& transport_socket_options,
               absl::optional<std::chrono::milliseconds> pool_idle_timeout);

  ~ConnPoolImpl() override;

  // ConnectionPool::Instance
  Http::Protocol protocol() const override { return Http::Protocol::Http11; }

  // ConnPoolImplBase
  Envoy::ConnectionPool::ActiveClientPtr instantiateActiveClient() override;

protected:
  class ActiveClient;

  struct StreamWrapper : public RequestEncoderWrapper,
                         public ResponseDecoderWrapper,
                         public StreamCallbacks {
    StreamWrapper(ResponseDecoder& response_decoder, ActiveClient& parent);
    ~StreamWrapper() override;

    // StreamEncoderWrapper
    void onEncodeComplete() override;

    // StreamDecoderWrapper
    void decodeHeaders(ResponseHeaderMapPtr&& headers, bool end_stream) override;
    void onPreDecodeComplete() override {}
    void onDecodeComplete() override;

    // Http::StreamCallbacks
    void onResetStream(StreamResetReason, absl::string_view) override {
      parent_.parent().onDownstreamReset(parent_);
    }
    void onAboveWriteBufferHighWatermark() override {}
    void onBelowWriteBufferLowWatermark() override {}

    ActiveClient& parent_;
    bool encode_complete_{};
    bool close_connection_{};
    bool decode_complete_{};
  };

  using StreamWrapperPtr = std::unique_ptr<StreamWrapper>;

  class ActiveClient : public Envoy::Http::ActiveClient {
  public:
    ActiveClient(ConnPoolImpl& parent);

    ConnPoolImpl& parent() { return static_cast<ConnPoolImpl&>(parent_); }

    // ConnPoolImplBase::ActiveClient
    bool closingWithIncompleteStream() const override;
    RequestEncoder& newStreamEncoder(ResponseDecoder& response_decoder) override;

    StreamWrapperPtr stream_wrapper_;
  };

  void onDownstreamReset(ActiveClient& client);
  void onResponseComplete(ActiveClient& client);

  Event::SchedulableCallbackPtr upstream_ready_cb_;
  bool upstream_ready_enabled_{false};
  Random::RandomGenerator& random_generator_;
};

/**
 * Production implementation of the ConnPoolImpl.
 */
class ProdConnPoolImpl : public ConnPoolImpl {
public:
<<<<<<< HEAD
  ProdConnPoolImpl(Event::Dispatcher& dispatcher, Upstream::HostConstSharedPtr host,
                   Upstream::ResourcePriority priority,
                   const Network::ConnectionSocket::OptionsSharedPtr& options,
                   const Network::TransportSocketOptionsSharedPtr& transport_socket_options,
                   absl::optional<std::chrono::milliseconds> pool_idle_timeout)
      : ConnPoolImpl(dispatcher, host, priority, options, transport_socket_options,
                     pool_idle_timeout) {}
=======
  using ConnPoolImpl::ConnPoolImpl;
>>>>>>> 3de2b81a

  // ConnPoolImpl
  CodecClientPtr createCodecClient(Upstream::Host::CreateConnectionData& data) override;
};

ConnectionPool::InstancePtr
allocateConnPool(Event::Dispatcher& dispatcher, Random::RandomGenerator& random_generator,
                 Upstream::HostConstSharedPtr host, Upstream::ResourcePriority priority,
                 const Network::ConnectionSocket::OptionsSharedPtr& options,
                 const Network::TransportSocketOptionsSharedPtr& transport_socket_options,
                 absl::optional<std::chrono::milliseconds> pool_idle_timeout);

} // namespace Http1
} // namespace Http
} // namespace Envoy<|MERGE_RESOLUTION|>--- conflicted
+++ resolved
@@ -91,17 +91,7 @@
  */
 class ProdConnPoolImpl : public ConnPoolImpl {
 public:
-<<<<<<< HEAD
-  ProdConnPoolImpl(Event::Dispatcher& dispatcher, Upstream::HostConstSharedPtr host,
-                   Upstream::ResourcePriority priority,
-                   const Network::ConnectionSocket::OptionsSharedPtr& options,
-                   const Network::TransportSocketOptionsSharedPtr& transport_socket_options,
-                   absl::optional<std::chrono::milliseconds> pool_idle_timeout)
-      : ConnPoolImpl(dispatcher, host, priority, options, transport_socket_options,
-                     pool_idle_timeout) {}
-=======
   using ConnPoolImpl::ConnPoolImpl;
->>>>>>> 3de2b81a
 
   // ConnPoolImpl
   CodecClientPtr createCodecClient(Upstream::Host::CreateConnectionData& data) override;

#pragma once

#include "envoy/event/timer.h"
#include "envoy/http/codec.h"
#include "envoy/upstream/upstream.h"

#include "common/http/codec_wrappers.h"
#include "common/http/conn_pool_base.h"

namespace Envoy {
namespace Http {
namespace Http1 {

/**
 * An active client for HTTP/1.1 connections.
 */
class ActiveClient : public Envoy::Http::ActiveClient {
public:
<<<<<<< HEAD
  ConnPoolImpl(Event::Dispatcher& dispatcher, Random::RandomGenerator& random_generator,
               Upstream::HostConstSharedPtr host, Upstream::ResourcePriority priority,
               const Network::ConnectionSocket::OptionsSharedPtr& options,
               const Network::TransportSocketOptionsSharedPtr& transport_socket_options,
               Upstream::ClusterConnectivityState& state);
=======
  ActiveClient(HttpConnPoolImplBase& parent);
>>>>>>> 1d259161

  // ConnPoolImplBase::ActiveClient
  bool closingWithIncompleteStream() const override;
  RequestEncoder& newStreamEncoder(ResponseDecoder& response_decoder) override;

  struct StreamWrapper : public RequestEncoderWrapper,
                         public ResponseDecoderWrapper,
                         public StreamCallbacks,
                         protected Logger::Loggable<Logger::Id::pool> {
    StreamWrapper(ResponseDecoder& response_decoder, ActiveClient& parent);
    ~StreamWrapper() override;

    // StreamEncoderWrapper
    void onEncodeComplete() override;

    // StreamDecoderWrapper
    void decodeHeaders(ResponseHeaderMapPtr&& headers, bool end_stream) override;
    void onPreDecodeComplete() override {}
    void onDecodeComplete() override;

    // Http::StreamCallbacks
    void onResetStream(StreamResetReason, absl::string_view) override;
    void onAboveWriteBufferHighWatermark() override {}
    void onBelowWriteBufferLowWatermark() override {}

    void onStreamDestroy();

    ActiveClient& parent_;
    bool stream_incomplete_{};
    bool encode_complete_{};
    bool decode_complete_{};
    bool close_connection_{};
  };
  using StreamWrapperPtr = std::unique_ptr<StreamWrapper>;

<<<<<<< HEAD
  class ActiveClient : public Envoy::Http::ActiveClient {
  public:
    ActiveClient(ConnPoolImpl& parent);

    ConnPoolImpl& parent() { return *static_cast<ConnPoolImpl*>(&parent_); }

    // ConnPoolImplBase::ActiveClient
    bool closingWithIncompleteStream() const override;
    RequestEncoder& newStreamEncoder(ResponseDecoder& response_decoder) override;

    uint32_t numActiveStreams() const override {
      // Override the parent class using the codec for numActiveStreams.
      // Unfortunately for the HTTP/1 codec, the stream is destroyed before decode
      // is complete, and we must make sure the connection pool does not observe available
      // capacity and assign a new stream before decode is complete.
      return stream_wrapper_.get() ? 1 : 0;
    }
    StreamWrapperPtr stream_wrapper_;
  };
};

/**
 * Production implementation of the ConnPoolImpl.
 */
class ProdConnPoolImpl : public ConnPoolImpl {
public:
  using ConnPoolImpl::ConnPoolImpl;

  // ConnPoolImpl
  CodecClientPtr createCodecClient(Upstream::Host::CreateConnectionData& data) override;
=======
  StreamWrapperPtr stream_wrapper_;
>>>>>>> 1d259161
};

ConnectionPool::InstancePtr
allocateConnPool(Event::Dispatcher& dispatcher, Random::RandomGenerator& random_generator,
                 Upstream::HostConstSharedPtr host, Upstream::ResourcePriority priority,
                 const Network::ConnectionSocket::OptionsSharedPtr& options,
                 const Network::TransportSocketOptionsSharedPtr& transport_socket_options,
                 Upstream::ClusterConnectivityState& state);

} // namespace Http1
} // namespace Http
} // namespace Envoy<|MERGE_RESOLUTION|>--- conflicted
+++ resolved
@@ -16,19 +16,19 @@
  */
 class ActiveClient : public Envoy::Http::ActiveClient {
 public:
-<<<<<<< HEAD
-  ConnPoolImpl(Event::Dispatcher& dispatcher, Random::RandomGenerator& random_generator,
-               Upstream::HostConstSharedPtr host, Upstream::ResourcePriority priority,
-               const Network::ConnectionSocket::OptionsSharedPtr& options,
-               const Network::TransportSocketOptionsSharedPtr& transport_socket_options,
-               Upstream::ClusterConnectivityState& state);
-=======
   ActiveClient(HttpConnPoolImplBase& parent);
->>>>>>> 1d259161
 
   // ConnPoolImplBase::ActiveClient
   bool closingWithIncompleteStream() const override;
   RequestEncoder& newStreamEncoder(ResponseDecoder& response_decoder) override;
+
+  uint32_t numActiveStreams() const override {
+    // Override the parent class using the codec for numActiveStreams.
+    // Unfortunately for the HTTP/1 codec, the stream is destroyed before decode
+    // is complete, and we must make sure the connection pool does not observe available
+    // capacity and assign a new stream before decode is complete.
+    return stream_wrapper_.get() ? 1 : 0;
+  }
 
   struct StreamWrapper : public RequestEncoderWrapper,
                          public ResponseDecoderWrapper,
@@ -60,40 +60,7 @@
   };
   using StreamWrapperPtr = std::unique_ptr<StreamWrapper>;
 
-<<<<<<< HEAD
-  class ActiveClient : public Envoy::Http::ActiveClient {
-  public:
-    ActiveClient(ConnPoolImpl& parent);
-
-    ConnPoolImpl& parent() { return *static_cast<ConnPoolImpl*>(&parent_); }
-
-    // ConnPoolImplBase::ActiveClient
-    bool closingWithIncompleteStream() const override;
-    RequestEncoder& newStreamEncoder(ResponseDecoder& response_decoder) override;
-
-    uint32_t numActiveStreams() const override {
-      // Override the parent class using the codec for numActiveStreams.
-      // Unfortunately for the HTTP/1 codec, the stream is destroyed before decode
-      // is complete, and we must make sure the connection pool does not observe available
-      // capacity and assign a new stream before decode is complete.
-      return stream_wrapper_.get() ? 1 : 0;
-    }
-    StreamWrapperPtr stream_wrapper_;
-  };
-};
-
-/**
- * Production implementation of the ConnPoolImpl.
- */
-class ProdConnPoolImpl : public ConnPoolImpl {
-public:
-  using ConnPoolImpl::ConnPoolImpl;
-
-  // ConnPoolImpl
-  CodecClientPtr createCodecClient(Upstream::Host::CreateConnectionData& data) override;
-=======
   StreamWrapperPtr stream_wrapper_;
->>>>>>> 1d259161
 };
 
 ConnectionPool::InstancePtr

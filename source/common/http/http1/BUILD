--- conflicted
+++ resolved
@@ -73,7 +73,29 @@
 )
 
 envoy_cc_library(
-<<<<<<< HEAD
+    name = "conn_pool_lib",
+    srcs = ["conn_pool.cc"],
+    hdrs = ["conn_pool.h"],
+    external_deps = ["abseil_optional"],
+    deps = [
+        ":conn_pool_legacy_lib",
+        "//include/envoy/event:deferred_deletable",
+        "//include/envoy/event:dispatcher_interface",
+        "//include/envoy/event:timer_interface",
+        "//include/envoy/http:conn_pool_interface",
+        "//include/envoy/http:header_map_interface",
+        "//include/envoy/upstream:upstream_interface",
+        "//source/common/http:codec_client_lib",
+        "//source/common/http:codec_wrappers_lib",
+        "//source/common/http:codes_lib",
+        "//source/common/http:conn_pool_base_lib",
+        "//source/common/http:headers_lib",
+        "//source/common/runtime:runtime_lib",
+        "//source/common/upstream:upstream_lib",
+    ],
+)
+
+envoy_cc_library(
     name = "parser_interface",
     hdrs = ["parser.h"],
 )
@@ -112,26 +134,5 @@
         ":legacy_http_parser_lib",
         ":llhttp_lib",
         ":parser_interface",
-=======
-    name = "conn_pool_lib",
-    srcs = ["conn_pool.cc"],
-    hdrs = ["conn_pool.h"],
-    external_deps = ["abseil_optional"],
-    deps = [
-        ":conn_pool_legacy_lib",
-        "//include/envoy/event:deferred_deletable",
-        "//include/envoy/event:dispatcher_interface",
-        "//include/envoy/event:timer_interface",
-        "//include/envoy/http:conn_pool_interface",
-        "//include/envoy/http:header_map_interface",
-        "//include/envoy/upstream:upstream_interface",
-        "//source/common/http:codec_client_lib",
-        "//source/common/http:codec_wrappers_lib",
-        "//source/common/http:codes_lib",
-        "//source/common/http:conn_pool_base_lib",
-        "//source/common/http:headers_lib",
-        "//source/common/runtime:runtime_lib",
-        "//source/common/upstream:upstream_lib",
->>>>>>> c9e3b9d2
     ],
 )
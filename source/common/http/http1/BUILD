--- conflicted
+++ resolved
@@ -85,7 +85,6 @@
 )
 
 envoy_cc_library(
-<<<<<<< HEAD
     name = "settings_lib",
     srcs = ["settings.cc"],
     hdrs = ["settings.h"],
@@ -95,7 +94,9 @@
         "//include/envoy/protobuf:message_validator_interface",
         "//source/common/config:utility_lib",
         "@envoy_api//envoy/config/core/v3:pkg_cc_proto",
-=======
+)
+
+envoy_cc_library(
     name = "parser_interface",
     hdrs = ["parser.h"],
     deps = [
@@ -112,6 +113,5 @@
     deps = [
         ":parser_interface",
         "//source/common/common:assert_lib",
->>>>>>> 38f67382
     ],
 )
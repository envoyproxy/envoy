--- conflicted
+++ resolved
@@ -23,25 +23,7 @@
 namespace Http {
 namespace Http1 {
 
-<<<<<<< HEAD
-ConnPoolImpl::ConnPoolImpl(Event::Dispatcher& dispatcher, Random::RandomGenerator& random_generator,
-                           Upstream::HostConstSharedPtr host, Upstream::ResourcePriority priority,
-                           const Network::ConnectionSocket::OptionsSharedPtr& options,
-                           const Network::TransportSocketOptionsSharedPtr& transport_socket_options,
-                           Upstream::ClusterConnectivityState& state)
-    : HttpConnPoolImplBase(std::move(host), std::move(priority), dispatcher, options,
-                           transport_socket_options, random_generator, state, {Protocol::Http11}) {}
-
-ConnPoolImpl::~ConnPoolImpl() { destructAllConnections(); }
-
-Envoy::ConnectionPool::ActiveClientPtr ConnPoolImpl::instantiateActiveClient() {
-  return std::make_unique<ActiveClient>(*this);
-}
-
-ConnPoolImpl::StreamWrapper::StreamWrapper(ResponseDecoder& response_decoder, ActiveClient& parent)
-=======
 ActiveClient::StreamWrapper::StreamWrapper(ResponseDecoder& response_decoder, ActiveClient& parent)
->>>>>>> 1d259161
     : RequestEncoderWrapper(parent.codec_client_->newStream(*this)),
       ResponseDecoderWrapper(response_decoder), parent_(parent) {
   RequestEncoderWrapper::inner_.getStream().addCallbacks(*this);
@@ -127,16 +109,11 @@
 allocateConnPool(Event::Dispatcher& dispatcher, Random::RandomGenerator& random_generator,
                  Upstream::HostConstSharedPtr host, Upstream::ResourcePriority priority,
                  const Network::ConnectionSocket::OptionsSharedPtr& options,
-<<<<<<< HEAD
                  const Network::TransportSocketOptionsSharedPtr& transport_socket_options,
                  Upstream::ClusterConnectivityState& state) {
-  return std::make_unique<Http::Http1::ProdConnPoolImpl>(
-      dispatcher, random_generator, host, priority, options, transport_socket_options, state);
-=======
-                 const Network::TransportSocketOptionsSharedPtr& transport_socket_options) {
   return std::make_unique<FixedHttpConnPoolImpl>(
       std::move(host), std::move(priority), dispatcher, options, transport_socket_options,
-      random_generator,
+      random_generator, state,
       [](HttpConnPoolImplBase* pool) { return std::make_unique<ActiveClient>(*pool); },
       [](Upstream::Host::CreateConnectionData& data, HttpConnPoolImplBase* pool) {
         CodecClientPtr codec{new CodecClientProd(
@@ -145,7 +122,6 @@
         return codec;
       },
       std::vector<Protocol>{Protocol::Http11});
->>>>>>> 1d259161
 }
 
 } // namespace Http1

#include "common/http/http1/conn_pool.h"

#include <cstdint>
#include <list>
#include <memory>

#include "envoy/event/dispatcher.h"
#include "envoy/event/timer.h"
#include "envoy/http/header_map.h"
#include "envoy/upstream/upstream.h"

#include "common/common/utility.h"
#include "common/http/codec_client.h"
#include "common/http/codes.h"
#include "common/http/headers.h"
#include "common/network/utility.h"
#include "common/upstream/upstream_impl.h"

#include "absl/strings/match.h"

namespace Envoy {
namespace Http {
namespace Http1 {

ConnPoolImpl::ConnPoolImpl(Event::Dispatcher& dispatcher, Upstream::HostConstSharedPtr host,
                           Upstream::ResourcePriority priority,
                           const Network::ConnectionSocket::OptionsSharedPtr& options)
    : ConnPoolImplBase(std::move(host), std::move(priority)), dispatcher_(dispatcher),
      socket_options_(options),
      upstream_ready_timer_(dispatcher_.createTimer([this]() { onUpstreamReady(); })) {}

ConnPoolImpl::~ConnPoolImpl() {
  while (!delayed_clients_.empty()) {
    delayed_clients_.front()->codec_client_->close();
  }

  while (!ready_clients_.empty()) {
    ready_clients_.front()->codec_client_->close();
  }

  while (!busy_clients_.empty()) {
    busy_clients_.front()->codec_client_->close();
  }

  // Make sure all clients are destroyed before we are destroyed.
  dispatcher_.clearDeferredDeleteList();
}

void ConnPoolImpl::drainConnections() {
  while (!ready_clients_.empty()) {
    ready_clients_.front()->codec_client_->close();
  }

  // We drain busy clients by manually setting remaining requests to 1. Thus, when the next
  // response completes the client will be destroyed.
  for (const auto& client : busy_clients_) {
    client->remaining_requests_ = 1;
  }
}

void ConnPoolImpl::addDrainedCallback(DrainedCb cb) {
  drained_callbacks_.push_back(cb);
  checkForDrained();
}

bool ConnPoolImpl::hasActiveConnections() const {
  return !pending_requests_.empty() || !busy_clients_.empty();
}

void ConnPoolImpl::attachRequestToClient(ActiveClient& client, StreamDecoder& response_decoder,
                                         ConnectionPool::Callbacks& callbacks) {
  ASSERT(!client.stream_wrapper_);
  host_->cluster().stats().upstream_rq_total_.inc();
  host_->stats().rq_total_.inc();
  client.stream_wrapper_ = std::make_unique<StreamWrapper>(response_decoder, client);
  callbacks.onPoolReady(*client.stream_wrapper_, client.real_host_description_);
}

void ConnPoolImpl::checkForDrained() {
  if (!drained_callbacks_.empty() && pending_requests_.empty() && busy_clients_.empty()) {
    while (!ready_clients_.empty()) {
      ready_clients_.front()->codec_client_->close();
    }

    for (const DrainedCb& cb : drained_callbacks_) {
      cb();
    }
  }
}

void ConnPoolImpl::createNewConnection() {
  ENVOY_LOG(debug, "creating a new connection");
  ActiveClientPtr client(new ActiveClient(*this));
  client->moveIntoList(std::move(client), busy_clients_);
}

ConnectionPool::Cancellable* ConnPoolImpl::newStream(StreamDecoder& response_decoder,
                                                     ConnectionPool::Callbacks& callbacks) {
  if (!ready_clients_.empty()) {
    ready_clients_.front()->moveBetweenLists(ready_clients_, busy_clients_);
    ENVOY_CONN_LOG(debug, "using existing connection", *busy_clients_.front()->codec_client_);
    attachRequestToClient(*busy_clients_.front(), response_decoder, callbacks);
    return nullptr;
  }

  if (host_->cluster().resourceManager(priority_).pendingRequests().canCreate()) {
    bool can_create_connection =
        host_->cluster().resourceManager(priority_).connections().canCreate();
    if (!can_create_connection) {
      host_->cluster().stats().upstream_cx_overflow_.inc();
    }

    // If we have no connections at all, make one no matter what so we don't starve.
    if ((ready_clients_.empty() && busy_clients_.empty()) || can_create_connection) {
      createNewConnection();
    }

    return newPendingRequest(response_decoder, callbacks);
  } else {
    ENVOY_LOG(debug, "max pending requests overflow");
    callbacks.onPoolFailure(ConnectionPool::PoolFailureReason::Overflow, absl::string_view(),
                            nullptr);
    host_->cluster().stats().upstream_rq_pending_overflow_.inc();
    return nullptr;
  }
}

void ConnPoolImpl::onConnectionEvent(ActiveClient& client, Network::ConnectionEvent event) {
  if (event == Network::ConnectionEvent::RemoteClose ||
      event == Network::ConnectionEvent::LocalClose) {
    // The client died.
    ENVOY_CONN_LOG(debug, "client disconnected, failure reason: {}", *client.codec_client_,
                   client.codec_client_->connectionFailureReason());
    ActiveClientPtr removed;
    bool check_for_drained = true;
    if (client.stream_wrapper_) {
      if (!client.stream_wrapper_->decode_complete_) {
        if (event == Network::ConnectionEvent::LocalClose) {
          host_->cluster().stats().upstream_cx_destroy_local_with_active_rq_.inc();
        }
        if (event == Network::ConnectionEvent::RemoteClose) {
          host_->cluster().stats().upstream_cx_destroy_remote_with_active_rq_.inc();
        }
        host_->cluster().stats().upstream_cx_destroy_with_active_rq_.inc();
      }

      // There is an active request attached to this client. The underlying codec client will
      // already have "reset" the stream to fire the reset callback. All we do here is just
      // destroy the client.
      removed = client.removeFromList(busy_clients_);
    } else if (!client.connect_timer_) {
      // The connect timer is destroyed on connect. The lack of a connect timer means that this
      // client is idle and in the ready pool.
      if (client.delayed_) {
        client.delayed_ = 0;
        removed = client.removeFromList(delayed_clients_);
      } else {
        removed = client.removeFromList(ready_clients_);
      }
      check_for_drained = false;
    } else {
      // The only time this happens is if we actually saw a connect failure.
      host_->cluster().stats().upstream_cx_connect_fail_.inc();
      host_->stats().cx_connect_fail_.inc();

      removed = client.removeFromList(busy_clients_);

      // Raw connect failures should never happen under normal circumstances. If we have an upstream
      // that is behaving badly, requests can get stuck here in the pending state. If we see a
      // connect failure, we purge all pending requests so that calling code can determine what to
      // do with the request.
      ENVOY_CONN_LOG(debug, "purge pending, failure reason: {}", *client.codec_client_,
                     client.codec_client_->connectionFailureReason());
      purgePendingRequests(client.real_host_description_,
                           client.codec_client_->connectionFailureReason());
    }

    dispatcher_.deferredDelete(std::move(removed));

    // If we have pending requests and we just lost a connection we should make a new one.
    if (pending_requests_.size() > (ready_clients_.size() + busy_clients_.size())) {
      createNewConnection();
    }

    if (check_for_drained) {
      checkForDrained();
    }
  }

  if (client.connect_timer_) {
    client.connect_timer_->disableTimer();
    client.connect_timer_.reset();
  }

  // Note that the order in this function is important. Concretely, we must destroy the connect
  // timer before we process a connected idle client, because if this results in an immediate
  // drain/destruction event, we key off of the existence of the connect timer above to determine
  // whether the client is in the ready list (connected) or the busy list (failed to connect).
  if (event == Network::ConnectionEvent::Connected) {
    conn_connect_ms_->complete();
    processIdleClient(client, false);
  }
}

void ConnPoolImpl::onDownstreamReset(ActiveClient& client) {
  // If we get a downstream reset to an attached client, we just blow it away.
  client.codec_client_->close();
}

void ConnPoolImpl::onResponseComplete(ActiveClient& client) {
  ENVOY_CONN_LOG(debug, "response complete", *client.codec_client_);
  if (!client.stream_wrapper_->encode_complete_) {
    ENVOY_CONN_LOG(debug, "response before request complete", *client.codec_client_);
    onDownstreamReset(client);
<<<<<<< HEAD
  } else if (client.stream_wrapper_->saw_close_header_ || client.codec_client_->remoteClosed() ||
             (client.codec_client_->protocol() == Protocol::Http10 &&
              !client.stream_wrapper_->saw_keep_alive_header_)) {
=======
  } else if (client.stream_wrapper_->close_connection_ || client.codec_client_->remoteClosed()) {
>>>>>>> 0bafb9e6
    ENVOY_CONN_LOG(debug, "saw upstream close connection", *client.codec_client_);
    onDownstreamReset(client);
  } else if (client.remaining_requests_ > 0 && --client.remaining_requests_ == 0) {
    ENVOY_CONN_LOG(debug, "maximum requests per connection", *client.codec_client_);
    host_->cluster().stats().upstream_cx_max_requests_.inc();
    onDownstreamReset(client);
  } else {
    // Upstream connection might be closed right after response is complete. Setting delay=true
    // here to attach pending requests in next dispatcher loop to handle that case.
    // https://github.com/envoyproxy/envoy/issues/2715
    processIdleClient(client, true);
  }
}

void ConnPoolImpl::onUpstreamReady() {
  upstream_ready_enabled_ = false;
  auto it = delayed_clients_.begin();
  while (it != delayed_clients_.end()) {
    ActiveClient& client = **it;
    it++; // Move forward before moveBetweenLists which would invalidate 'it'.
    client.delayed_--;
    if (client.delayed_ == 0) {
      ENVOY_CONN_LOG(debug, "moving from delay to ready", *client.codec_client_);
      client.moveBetweenLists(delayed_clients_, ready_clients_);
    }
  }
  if (!delayed_clients_.empty()) {
    upstream_ready_enabled_ = true;
    upstream_ready_timer_->enableTimer(std::chrono::milliseconds(0));
  }
  while (!pending_requests_.empty() && !ready_clients_.empty()) {
    ActiveClient& client = *ready_clients_.front();
    ENVOY_CONN_LOG(debug, "attaching to next request", *client.codec_client_);
    // There is work to do so bind a request to the client and move it to the busy list. Pending
    // requests are pushed onto the front, so pull from the back.
    attachRequestToClient(client, pending_requests_.back()->decoder_,
                          pending_requests_.back()->callbacks_);
    pending_requests_.pop_back();
    client.moveBetweenLists(ready_clients_, busy_clients_);
  }
}

void ConnPoolImpl::processIdleClient(ActiveClient& client, bool delay) {
  client.stream_wrapper_.reset();
  if (delay) {
    ENVOY_CONN_LOG(debug, "moving to delay", *client.codec_client_);
    // N.B. libevent does not guarantee ordering of events, so to ensure that the delayed client
    // experiences a poll cycle before being made ready, delay for 2 event loops.
    client.delayed_ = 2;
    client.moveBetweenLists(busy_clients_, delayed_clients_);
  } else if (pending_requests_.empty()) {
    // There is nothing to service or delayed processing is requested, so just move the connection
    // into the ready list.
    ENVOY_CONN_LOG(debug, "moving to ready", *client.codec_client_);
    client.moveBetweenLists(busy_clients_, ready_clients_);
  } else {
    // There is work to do immediately so bind a request to the client and move it to the busy list.
    // Pending requests are pushed onto the front, so pull from the back.
    ENVOY_CONN_LOG(debug, "attaching to next request", *client.codec_client_);
    attachRequestToClient(client, pending_requests_.back()->decoder_,
                          pending_requests_.back()->callbacks_);
    pending_requests_.pop_back();
  }

  if (!delayed_clients_.empty() && !upstream_ready_enabled_) {
    upstream_ready_enabled_ = true;
    upstream_ready_timer_->enableTimer(std::chrono::milliseconds(0));
  }

  checkForDrained();
}

ConnPoolImpl::StreamWrapper::StreamWrapper(StreamDecoder& response_decoder, ActiveClient& parent)
    : StreamEncoderWrapper(parent.codec_client_->newStream(*this)),
      StreamDecoderWrapper(response_decoder), parent_(parent) {

  StreamEncoderWrapper::inner_.getStream().addCallbacks(*this);
  parent_.parent_.host_->cluster().stats().upstream_rq_active_.inc();
  parent_.parent_.host_->stats().rq_active_.inc();
}

ConnPoolImpl::StreamWrapper::~StreamWrapper() {
  parent_.parent_.host_->cluster().stats().upstream_rq_active_.dec();
  parent_.parent_.host_->stats().rq_active_.dec();
}

void ConnPoolImpl::StreamWrapper::onEncodeComplete() { encode_complete_ = true; }

void ConnPoolImpl::StreamWrapper::decodeHeaders(HeaderMapPtr&& headers, bool end_stream) {
<<<<<<< HEAD
  if (headers->Connection()) {
    if (absl::EqualsIgnoreCase(headers->Connection()->value().getStringView(),
                               Headers::get().ConnectionValues.Close)) {
      saw_close_header_ = true;
      parent_.parent_.host_->cluster().stats().upstream_cx_close_notify_.inc();
    } else if (absl::EqualsIgnoreCase(headers->Connection()->value().getStringView(),
                                      Headers::get().ConnectionValues.KeepAlive)) {
      saw_keep_alive_header_ = true;
    }
  }
  if (!saw_close_header_ && headers->ProxyConnection() &&
      absl::EqualsIgnoreCase(headers->ProxyConnection()->value().getStringView(),
                             Headers::get().ConnectionValues.Close)) {
    saw_close_header_ = true;
=======
  // If Connection: close OR
  //    Http/1.0 and not Connection: keep-alive OR
  //    Proxy-Connection: close
  if ((headers->Connection() &&
       (absl::EqualsIgnoreCase(headers->Connection()->value().getStringView(),
                               Headers::get().ConnectionValues.Close))) ||
      (parent_.codec_client_->protocol() == Protocol::Http10 &&
       (!headers->Connection() ||
        !absl::EqualsIgnoreCase(headers->Connection()->value().getStringView(),
                                Headers::get().ConnectionValues.KeepAlive))) ||
      (headers->ProxyConnection() &&
       (absl::EqualsIgnoreCase(headers->ProxyConnection()->value().getStringView(),
                               Headers::get().ConnectionValues.Close)))) {
>>>>>>> 0bafb9e6
    parent_.parent_.host_->cluster().stats().upstream_cx_close_notify_.inc();
    close_connection_ = true;
  }

  StreamDecoderWrapper::decodeHeaders(std::move(headers), end_stream);
}

void ConnPoolImpl::StreamWrapper::onDecodeComplete() {
  decode_complete_ = encode_complete_;
  parent_.parent_.onResponseComplete(parent_);
}

ConnPoolImpl::ActiveClient::ActiveClient(ConnPoolImpl& parent)
    : parent_(parent),
      connect_timer_(parent_.dispatcher_.createTimer([this]() -> void { onConnectTimeout(); })),
      remaining_requests_(parent_.host_->cluster().maxRequestsPerConnection()) {

  parent_.conn_connect_ms_ = std::make_unique<Stats::Timespan>(
      parent_.host_->cluster().stats().upstream_cx_connect_ms_, parent_.dispatcher_.timeSource());
  Upstream::Host::CreateConnectionData data =
      parent_.host_->createConnection(parent_.dispatcher_, parent_.socket_options_, nullptr);
  real_host_description_ = data.host_description_;
  codec_client_ = parent_.createCodecClient(data);
  codec_client_->addConnectionCallbacks(*this);

  parent_.host_->cluster().stats().upstream_cx_total_.inc();
  parent_.host_->cluster().stats().upstream_cx_active_.inc();
  parent_.host_->cluster().stats().upstream_cx_http1_total_.inc();
  parent_.host_->stats().cx_total_.inc();
  parent_.host_->stats().cx_active_.inc();
  conn_length_ = std::make_unique<Stats::Timespan>(
      parent_.host_->cluster().stats().upstream_cx_length_ms_, parent_.dispatcher_.timeSource());
  connect_timer_->enableTimer(parent_.host_->cluster().connectTimeout());
  parent_.host_->cluster().resourceManager(parent_.priority_).connections().inc();

  codec_client_->setConnectionStats(
      {parent_.host_->cluster().stats().upstream_cx_rx_bytes_total_,
       parent_.host_->cluster().stats().upstream_cx_rx_bytes_buffered_,
       parent_.host_->cluster().stats().upstream_cx_tx_bytes_total_,
       parent_.host_->cluster().stats().upstream_cx_tx_bytes_buffered_,
       &parent_.host_->cluster().stats().bind_errors_, nullptr});
}

ConnPoolImpl::ActiveClient::~ActiveClient() {
  parent_.host_->cluster().stats().upstream_cx_active_.dec();
  parent_.host_->stats().cx_active_.dec();
  conn_length_->complete();
  parent_.host_->cluster().resourceManager(parent_.priority_).connections().dec();
}

void ConnPoolImpl::ActiveClient::onConnectTimeout() {
  // We just close the client at this point. This will result in both a timeout and a connect
  // failure and will fold into all the normal connect failure logic.
  ENVOY_CONN_LOG(debug, "connect timeout", *codec_client_);
  parent_.host_->cluster().stats().upstream_cx_connect_timeout_.inc();
  codec_client_->close();
}

CodecClientPtr ProdConnPoolImpl::createCodecClient(Upstream::Host::CreateConnectionData& data) {
  CodecClientPtr codec{new CodecClientProd(CodecClient::Type::HTTP1, std::move(data.connection_),
                                           data.host_description_, dispatcher_)};
  return codec;
}

} // namespace Http1
} // namespace Http
} // namespace Envoy<|MERGE_RESOLUTION|>--- conflicted
+++ resolved
@@ -212,13 +212,7 @@
   if (!client.stream_wrapper_->encode_complete_) {
     ENVOY_CONN_LOG(debug, "response before request complete", *client.codec_client_);
     onDownstreamReset(client);
-<<<<<<< HEAD
-  } else if (client.stream_wrapper_->saw_close_header_ || client.codec_client_->remoteClosed() ||
-             (client.codec_client_->protocol() == Protocol::Http10 &&
-              !client.stream_wrapper_->saw_keep_alive_header_)) {
-=======
   } else if (client.stream_wrapper_->close_connection_ || client.codec_client_->remoteClosed()) {
->>>>>>> 0bafb9e6
     ENVOY_CONN_LOG(debug, "saw upstream close connection", *client.codec_client_);
     onDownstreamReset(client);
   } else if (client.remaining_requests_ > 0 && --client.remaining_requests_ == 0) {
@@ -308,22 +302,6 @@
 void ConnPoolImpl::StreamWrapper::onEncodeComplete() { encode_complete_ = true; }
 
 void ConnPoolImpl::StreamWrapper::decodeHeaders(HeaderMapPtr&& headers, bool end_stream) {
-<<<<<<< HEAD
-  if (headers->Connection()) {
-    if (absl::EqualsIgnoreCase(headers->Connection()->value().getStringView(),
-                               Headers::get().ConnectionValues.Close)) {
-      saw_close_header_ = true;
-      parent_.parent_.host_->cluster().stats().upstream_cx_close_notify_.inc();
-    } else if (absl::EqualsIgnoreCase(headers->Connection()->value().getStringView(),
-                                      Headers::get().ConnectionValues.KeepAlive)) {
-      saw_keep_alive_header_ = true;
-    }
-  }
-  if (!saw_close_header_ && headers->ProxyConnection() &&
-      absl::EqualsIgnoreCase(headers->ProxyConnection()->value().getStringView(),
-                             Headers::get().ConnectionValues.Close)) {
-    saw_close_header_ = true;
-=======
   // If Connection: close OR
   //    Http/1.0 and not Connection: keep-alive OR
   //    Proxy-Connection: close
@@ -337,7 +315,6 @@
       (headers->ProxyConnection() &&
        (absl::EqualsIgnoreCase(headers->ProxyConnection()->value().getStringView(),
                                Headers::get().ConnectionValues.Close)))) {
->>>>>>> 0bafb9e6
     parent_.parent_.host_->cluster().stats().upstream_cx_close_notify_.inc();
     close_connection_ = true;
   }

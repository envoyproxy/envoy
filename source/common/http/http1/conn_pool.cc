#include "common/http/http1/conn_pool.h"

#include <cstdint>
#include <list>
#include <memory>

#include "envoy/event/dispatcher.h"
#include "envoy/event/schedulable_cb.h"
#include "envoy/event/timer.h"
#include "envoy/http/codec.h"
#include "envoy/http/header_map.h"
#include "envoy/upstream/upstream.h"

#include "common/http/codec_client.h"
#include "common/http/codes.h"
#include "common/http/header_utility.h"
#include "common/http/headers.h"
#include "common/runtime/runtime_features.h"

#include "absl/strings/match.h"

namespace Envoy {
namespace Http {
namespace Http1 {

ActiveClient::StreamWrapper::StreamWrapper(ResponseDecoder& response_decoder, ActiveClient& parent)
    : RequestEncoderWrapper(parent.codec_client_->newStream(*this)),
      ResponseDecoderWrapper(response_decoder), parent_(parent) {
  RequestEncoderWrapper::inner_.getStream().addCallbacks(*this);
}

ActiveClient::StreamWrapper::~StreamWrapper() {
  // Upstream connection might be closed right after response is complete. Setting delay=true
  // here to attach pending requests in next dispatcher loop to handle that case.
  // https://github.com/envoyproxy/envoy/issues/2715
  parent_.parent_.onStreamClosed(parent_, true);
}

void ActiveClient::StreamWrapper::onEncodeComplete() { encode_complete_ = true; }

void ActiveClient::StreamWrapper::decodeHeaders(ResponseHeaderMapPtr&& headers, bool end_stream) {
  if (Runtime::runtimeFeatureEnabled("envoy.reloadable_features.fixed_connection_close")) {
    close_connection_ =
        HeaderUtility::shouldCloseConnection(parent_.codec_client_->protocol(), *headers);
    if (close_connection_) {
      parent_.parent().host()->cluster().stats().upstream_cx_close_notify_.inc();
    }
  } else {
    // If Connection: close OR
    //    Http/1.0 and not Connection: keep-alive OR
    //    Proxy-Connection: close
    if ((absl::EqualsIgnoreCase(headers->getConnectionValue(),
                                Headers::get().ConnectionValues.Close)) ||
        (parent_.codec_client_->protocol() == Protocol::Http10 &&
         !absl::EqualsIgnoreCase(headers->getConnectionValue(),
                                 Headers::get().ConnectionValues.KeepAlive)) ||
        (absl::EqualsIgnoreCase(headers->getProxyConnectionValue(),
                                Headers::get().ConnectionValues.Close))) {
      parent_.parent().host()->cluster().stats().upstream_cx_close_notify_.inc();
      close_connection_ = true;
    }
  }
  ResponseDecoderWrapper::decodeHeaders(std::move(headers), end_stream);
}

void ActiveClient::StreamWrapper::onDecodeComplete() {
  ASSERT(!decode_complete_);
  decode_complete_ = encode_complete_;

  ENVOY_CONN_LOG(debug, "response complete", *parent_.codec_client_);

  if (!parent_.stream_wrapper_->encode_complete_) {
    ENVOY_CONN_LOG(debug, "response before request complete", *parent_.codec_client_);
    parent_.codec_client_->close();
  } else if (parent_.stream_wrapper_->close_connection_ || parent_.codec_client_->remoteClosed()) {
    ENVOY_CONN_LOG(debug, "saw upstream close connection", *parent_.codec_client_);
    parent_.codec_client_->close();
  } else {
    auto* pool = &parent_.parent();
    pool->dispatcher().post([pool]() -> void { pool->onUpstreamReady(); });
    parent_.stream_wrapper_.reset();

    pool->checkForDrained();
  }
}

<<<<<<< HEAD
ConnPoolImpl::ActiveClient::ActiveClient(HttpConnPoolImplBase& parent)
=======
void ActiveClient::StreamWrapper::onResetStream(StreamResetReason, absl::string_view) {
  parent_.codec_client_->close();
}

ActiveClient::ActiveClient(HttpConnPoolImplBase& parent)
>>>>>>> 1d259161
    : Envoy::Http::ActiveClient(
          parent, parent.host()->cluster().maxRequestsPerConnection(),
          1 // HTTP1 always has a concurrent-request-limit of 1 per connection.
      ) {
  parent.host()->cluster().stats().upstream_cx_http1_total_.inc();
<<<<<<< HEAD
}

ConnPoolImpl::ActiveClient::ActiveClient(HttpConnPoolImplBase& parent,
                                         Upstream::Host::CreateConnectionData& data)
    : Envoy::Http::ActiveClient(
          parent, parent.host()->cluster().maxRequestsPerConnection(),
          1, // HTTP1 always has a concurrent-request-limit of 1 per connection.
          data) {
  parent.host()->cluster().stats().upstream_cx_http1_total_.inc();
=======
>>>>>>> 1d259161
}

bool ActiveClient::closingWithIncompleteStream() const {
  return (stream_wrapper_ != nullptr) && (!stream_wrapper_->decode_complete_);
}

RequestEncoder& ActiveClient::newStreamEncoder(ResponseDecoder& response_decoder) {
  ASSERT(!stream_wrapper_);
  stream_wrapper_ = std::make_unique<StreamWrapper>(response_decoder, *this);
  return *stream_wrapper_;
}

ConnectionPool::InstancePtr
allocateConnPool(Event::Dispatcher& dispatcher, Random::RandomGenerator& random_generator,
                 Upstream::HostConstSharedPtr host, Upstream::ResourcePriority priority,
                 const Network::ConnectionSocket::OptionsSharedPtr& options,
                 const Network::TransportSocketOptionsSharedPtr& transport_socket_options) {
  return std::make_unique<FixedHttpConnPoolImpl>(
      std::move(host), std::move(priority), dispatcher, options, transport_socket_options,
      random_generator,
      [](HttpConnPoolImplBase* pool) { return std::make_unique<ActiveClient>(*pool); },
      [](Upstream::Host::CreateConnectionData& data, HttpConnPoolImplBase* pool) {
        CodecClientPtr codec{new CodecClientProd(
            CodecClient::Type::HTTP1, std::move(data.connection_), data.host_description_,
            pool->dispatcher(), pool->randomGenerator())};
        return codec;
      },
      std::vector<Protocol>{Protocol::Http11});
}

} // namespace Http1
} // namespace Http
} // namespace Envoy<|MERGE_RESOLUTION|>--- conflicted
+++ resolved
@@ -84,32 +84,25 @@
   }
 }
 
-<<<<<<< HEAD
-ConnPoolImpl::ActiveClient::ActiveClient(HttpConnPoolImplBase& parent)
-=======
 void ActiveClient::StreamWrapper::onResetStream(StreamResetReason, absl::string_view) {
   parent_.codec_client_->close();
 }
 
 ActiveClient::ActiveClient(HttpConnPoolImplBase& parent)
->>>>>>> 1d259161
     : Envoy::Http::ActiveClient(
           parent, parent.host()->cluster().maxRequestsPerConnection(),
           1 // HTTP1 always has a concurrent-request-limit of 1 per connection.
       ) {
   parent.host()->cluster().stats().upstream_cx_http1_total_.inc();
-<<<<<<< HEAD
 }
 
-ConnPoolImpl::ActiveClient::ActiveClient(HttpConnPoolImplBase& parent,
+ActiveClient::ActiveClient(HttpConnPoolImplBase& parent,
                                          Upstream::Host::CreateConnectionData& data)
     : Envoy::Http::ActiveClient(
           parent, parent.host()->cluster().maxRequestsPerConnection(),
           1, // HTTP1 always has a concurrent-request-limit of 1 per connection.
           data) {
   parent.host()->cluster().stats().upstream_cx_http1_total_.inc();
-=======
->>>>>>> 1d259161
 }
 
 bool ActiveClient::closingWithIncompleteStream() const {

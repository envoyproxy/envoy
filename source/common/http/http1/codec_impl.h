--- conflicted
+++ resolved
@@ -200,7 +200,6 @@
   void onUnderlyingConnectionAboveWriteBufferHighWatermark() override { onAboveHighWatermark(); }
   void onUnderlyingConnectionBelowWriteBufferLowWatermark() override { onBelowLowWatermark(); }
 
-<<<<<<< HEAD
   void readDisable(bool disable) { connection_.readDisable(disable); }
   uint32_t bufferLimit() { return connection_.bufferLimit(); }
   virtual bool supports_http_10() { return false; }
@@ -238,8 +237,6 @@
    */
   int onMessageCompleteBase();
 
-=======
->>>>>>> c9e3b9d2
 protected:
   enum class HeaderParsingState { Field, Value, Done };
 
@@ -251,35 +248,25 @@
 
   Network::Connection& connection_;
   CodecStats stats_;
-<<<<<<< HEAD
   std::unique_ptr<Parser> parser_;
   HeaderMapPtr deferred_end_stream_headers_;
   Http::Code error_code_{Http::Code::BadRequest};
   const HeaderKeyFormatterPtr header_key_formatter_;
   HeaderMapImplPtr current_header_map_;
-  HeaderParsingState header_parsing_state_{HeaderParsingState::Field};
   bool handling_upgrade_ : 1;
   bool reset_stream_called_ : 1;
   bool seen_content_length_ : 1;
-=======
-  http_parser parser_;
   Http::Code error_code_{Http::Code::BadRequest};
-  const HeaderKeyFormatterPtr header_key_formatter_;
   bool processing_trailers_ : 1;
-  bool handling_upgrade_ : 1;
-  bool reset_stream_called_ : 1;
   // Deferred end stream headers indicate that we are not going to raise headers until the full
   // HTTP/1 message has been flushed from the parser. This allows raising an HTTP/2 style headers
   // block with end stream set to true with no further protocol data remaining.
   bool deferred_end_stream_headers_ : 1;
->>>>>>> c9e3b9d2
   const bool strict_header_validation_ : 1;
   const bool connection_header_sanitization_ : 1;
   const bool enable_trailers_ : 1;
 
 private:
-<<<<<<< HEAD
-=======
   enum class HeaderParsingState { Field, Value, Done };
 
   virtual HeaderMap& headersOrTrailers() PURE;
@@ -287,7 +274,6 @@
   virtual void allocHeaders() PURE;
   virtual void maybeAllocTrailers() PURE;
 
->>>>>>> c9e3b9d2
   /**
    * Called in order to complete an in progress header decode.
    */
@@ -301,8 +287,6 @@
   size_t dispatchSlice(const char* slice, size_t len);
 
   /**
-<<<<<<< HEAD
-=======
    * Called when a request/response is beginning. A base routine happens first then a virtual
    * dispatch is invoked.
    */
@@ -353,7 +337,6 @@
   virtual void onMessageComplete() PURE;
 
   /**
->>>>>>> c9e3b9d2
    * @see onResetStreamBase().
    */
   virtual void onResetStream(StreamResetReason reason) PURE;
@@ -375,7 +358,6 @@
    */
   virtual void onBelowLowWatermark() PURE;
 
-<<<<<<< HEAD
   /**
    * Allows a hook for the parent class to call a child method.
    */
@@ -383,11 +365,7 @@
 
   static const ToLowerTable& toLowerTable();
 
-=======
-  static http_parser_settings settings_;
-
   HeaderParsingState header_parsing_state_{HeaderParsingState::Field};
->>>>>>> c9e3b9d2
   HeaderString current_header_field_;
   HeaderString current_header_value_;
   Buffer::WatermarkBuffer output_buffer_;
@@ -449,22 +427,17 @@
 
   // ConnectionImpl
   void onEncodeComplete() override;
-<<<<<<< HEAD
   void onEncodeHeaders(const HeaderMap&) override {}
-=======
   void onMessageBegin() override;
   void onUrl(const char* data, size_t length) override;
   int onHeadersComplete() override;
   void onBody(const char* data, size_t length) override;
   void onMessageComplete() override;
->>>>>>> c9e3b9d2
   void onResetStream(StreamResetReason reason) override;
   void sendProtocolError(absl::string_view details) override;
   void onAboveHighWatermark() override;
   void onBelowLowWatermark() override;
-<<<<<<< HEAD
   void processBody(const Buffer::RawSlice& slice) override;
-=======
   HeaderMap& headersOrTrailers() override {
     if (absl::holds_alternative<RequestHeaderMapPtr>(headers_or_trailers_)) {
       return *absl::get<RequestHeaderMapPtr>(headers_or_trailers_);
@@ -489,7 +462,6 @@
   void releaseOutboundResponse(const Buffer::OwnedBufferFragmentImpl* fragment);
   void maybeAddSentinelBufferFragment(Buffer::WatermarkBuffer& output_buffer) override;
   void doFloodProtectionChecks() const;
->>>>>>> c9e3b9d2
 
   ServerConnectionCallbacks& callbacks_;
   std::function<void()> flood_checks_{[&]() { this->doFloodProtectionChecks(); }};
@@ -550,25 +522,20 @@
 
   // ConnectionImpl
   void onEncodeComplete() override {}
-<<<<<<< HEAD
   void onEncodeHeaders(const HeaderMap& headers) override;
-=======
   void onMessageBegin() override {}
   void onUrl(const char*, size_t) override { NOT_IMPLEMENTED_GCOVR_EXCL_LINE; }
   int onHeadersComplete() override;
   void onBody(const char* data, size_t length) override;
   void onMessageComplete() override;
->>>>>>> c9e3b9d2
   void onResetStream(StreamResetReason reason) override;
   void sendProtocolError(absl::string_view details) override;
   void onAboveHighWatermark() override;
   void onBelowLowWatermark() override;
-<<<<<<< HEAD
   void processBody(const Buffer::RawSlice& slice) override;
 
   std::unique_ptr<RequestStreamEncoderImpl> request_encoder_;
   std::list<PendingResponse> pending_responses_;
-=======
   HeaderMap& headersOrTrailers() override {
     if (absl::holds_alternative<ResponseHeaderMapPtr>(headers_or_trailers_)) {
       return *absl::get<ResponseHeaderMapPtr>(headers_or_trailers_);
@@ -592,7 +559,6 @@
   }
 
   absl::optional<PendingResponse> pending_response_;
->>>>>>> c9e3b9d2
   // Set true between receiving 100-Continue headers and receiving the spurious onMessageComplete.
   bool ignore_message_complete_for_100_continue_{};
   // TODO(mattklein123): This should be a member of PendingResponse but this change needs dedicated

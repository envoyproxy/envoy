#pragma once

#include <http_parser.h>

#include <array>
#include <cstdint>
#include <list>
#include <memory>
#include <string>

#include "envoy/http/codec.h"
#include "envoy/network/connection.h"
#include "envoy/stats/scope.h"

#include "common/buffer/watermark_buffer.h"
#include "common/common/assert.h"
#include "common/common/to_lower_table.h"
#include "common/http/codec_helper.h"
#include "common/http/codes.h"
#include "common/http/header_map_impl.h"
#include "common/http/http1/header_formatter.h"

namespace Envoy {
namespace Http {
namespace Http1 {

/**
 * All stats for the HTTP/1 codec. @see stats_macros.h
 */
#define ALL_HTTP1_CODEC_STATS(COUNTER) COUNTER(metadata_not_supported_error)

/**
 * Wrapper struct for the HTTP/1 codec stats. @see stats_macros.h
 */
struct CodecStats {
  ALL_HTTP1_CODEC_STATS(GENERATE_COUNTER_STRUCT)
};

class ConnectionImpl;

/**
 * Base class for HTTP/1.1 request and response encoders.
 */
class StreamEncoderImpl : public StreamEncoder,
                          public Stream,
                          Logger::Loggable<Logger::Id::http>,
                          public StreamCallbackHelper {
public:
  // Http::StreamEncoder
  void encode100ContinueHeaders(const HeaderMap& headers) override;
  void encodeHeaders(const HeaderMap& headers, bool end_stream) override;
  void encodeData(Buffer::Instance& data, bool end_stream) override;
  void encodeTrailers(const HeaderMap& trailers) override;
  void encodeMetadata(const MetadataMapVector&) override;
  Stream& getStream() override { return *this; }

  // Http::Stream
  void addCallbacks(StreamCallbacks& callbacks) override { addCallbacks_(callbacks); }
  void removeCallbacks(StreamCallbacks& callbacks) override { removeCallbacks_(callbacks); }
  void resetStream(StreamResetReason reason) override;
  void readDisable(bool disable) override;
  uint32_t bufferLimit() override;

  void isResponseToHeadRequest(bool value) { is_response_to_head_request_ = value; }

protected:
  StreamEncoderImpl(ConnectionImpl& connection, HeaderKeyFormatter* header_key_formatter);

  static const std::string CRLF;
  static const std::string LAST_CHUNK;

  ConnectionImpl& connection_;
  void setIsContentLengthAllowed(bool value) { is_content_length_allowed_ = value; }

private:
  /**
   * Called to encode an individual header.
   * @param key supplies the header to encode.
   * @param key_size supplies the byte size of the key.
   * @param value supplies the value to encode.
   * @param value_size supplies the byte size of the value.
   */
  void encodeHeader(const char* key, uint32_t key_size, const char* value, uint32_t value_size);

  /**
   * Called to encode an individual header.
   * @param key supplies the header to encode as a string_view.
   * @param value supplies the value to encode as a string_view.
   */
  void encodeHeader(absl::string_view key, absl::string_view value);

  /**
   * Called to finalize a stream encode.
   */
  void endEncode();

  void encodeFormattedHeader(absl::string_view key, absl::string_view value);

  const HeaderKeyFormatter* const header_key_formatter_;
  bool chunk_encoding_ : 1;
  bool processing_100_continue_ : 1;
  bool is_response_to_head_request_ : 1;
  bool is_content_length_allowed_ : 1;
};

/**
 * HTTP/1.1 response encoder.
 */
class ResponseStreamEncoderImpl : public StreamEncoderImpl {
public:
  ResponseStreamEncoderImpl(ConnectionImpl& connection, HeaderKeyFormatter* header_key_formatter)
      : StreamEncoderImpl(connection, header_key_formatter) {}

  bool startedResponse() { return started_response_; }

  // Http::StreamEncoder
  void encodeHeaders(const HeaderMap& headers, bool end_stream) override;

private:
  bool started_response_{};
};

/**
 * HTTP/1.1 request encoder.
 */
class RequestStreamEncoderImpl : public StreamEncoderImpl {
public:
  RequestStreamEncoderImpl(ConnectionImpl& connection, HeaderKeyFormatter* header_key_formatter)
      : StreamEncoderImpl(connection, header_key_formatter) {}
  bool headRequest() { return head_request_; }

  // Http::StreamEncoder
  void encodeHeaders(const HeaderMap& headers, bool end_stream) override;

private:
  bool head_request_{};
};

/**
 * Base class for HTTP/1.1 client and server connections.
 */
class ConnectionImpl : public virtual Connection, protected Logger::Loggable<Logger::Id::http> {
public:
  /**
   * @return Network::Connection& the backing network connection.
   */
  Network::Connection& connection() { return connection_; }

  /**
   * Called when the active encoder has completed encoding the outbound half of the stream.
   */
  virtual void onEncodeComplete() PURE;

  /**
   * Called when headers are encoded.
   */
  virtual void onEncodeHeaders(const HeaderMap& headers) PURE;

  /**
   * Called when resetStream() has been called on an active stream. In HTTP/1.1 the only
   * valid operation after this point is for the connection to get blown away, but we will not
   * fire any more callbacks in case some stack has to unwind.
   */
  void onResetStreamBase(StreamResetReason reason);

  /**
   * Flush all pending output from encoding.
   */
  void flushOutput();

  void addCharToBuffer(char c);
  void addIntToBuffer(uint64_t i);
  Buffer::WatermarkBuffer& buffer() { return output_buffer_; }
  uint64_t bufferRemainingSize();
  void copyToBuffer(const char* data, uint64_t length);
  void reserveBuffer(uint64_t size);

  // Http::Connection
  void dispatch(Buffer::Instance& data) override;
  void goAway() override {} // Called during connection manager drain flow
  Protocol protocol() override { return protocol_; }
  void shutdownNotice() override {} // Called during connection manager drain flow
  bool wantsToWrite() override { return false; }
  void onUnderlyingConnectionAboveWriteBufferHighWatermark() override { onAboveHighWatermark(); }
  void onUnderlyingConnectionBelowWriteBufferLowWatermark() override { onBelowLowWatermark(); }

  void readDisable(bool disable) { connection_.readDisable(disable); }
  uint32_t bufferLimit() { return connection_.bufferLimit(); }
  virtual bool supports_http_10() { return false; }

  bool maybeDirectDispatch(Buffer::Instance& data);

  CodecStats& stats() { return stats_; }

  const bool enable_trailers_ : 1;

protected:
  ConnectionImpl(Network::Connection& connection, Stats::Scope& stats, http_parser_type type,
                 uint32_t max_headers_kb, const uint32_t max_headers_count,
                 HeaderKeyFormatterPtr&& header_key_formatter, bool enable_trailers);

  bool resetStreamCalled() { return reset_stream_called_; }

  Network::Connection& connection_;
  CodecStats stats_;
  http_parser parser_;
  HeaderMapPtr deferred_end_stream_headers_;
  Http::Code error_code_{Http::Code::BadRequest};
<<<<<<< HEAD
  bool processing_trailers_{};
  bool handling_upgrade_{};
=======
>>>>>>> e52ffad5
  const HeaderKeyFormatterPtr header_key_formatter_;
  bool handling_upgrade_ : 1;
  bool reset_stream_called_ : 1;
  const bool strict_header_validation_ : 1;
  const bool connection_header_sanitization_ : 1;

private:
  enum class HeaderParsingState { Field, Value, Done };

  /**
   * Called in order to complete an in progress header decode.
   */
  void completeLastHeader();

  /**
   * Dispatch a memory span.
   * @param slice supplies the start address.
   * @len supplies the length of the span.
   */
  size_t dispatchSlice(const char* slice, size_t len);

  /**
   * Called when a request/response is beginning. A base routine happens first then a virtual
   * dispatch is invoked.
   */
  void onMessageBeginBase();
  virtual void onMessageBegin() PURE;

  /**
   * Called when URL data is received.
   * @param data supplies the start address.
   * @param length supplies the length.
   */
  virtual void onUrl(const char* data, size_t length) PURE;

  /**
   * Called when header field data is received.
   * @param data supplies the start address.
   * @param length supplies the length.
   */
  void onHeaderField(const char* data, size_t length);

  /**
   * Called when header value data is received.
   * @param data supplies the start address.
   * @param length supplies the length.
   */
  void onHeaderValue(const char* data, size_t length);

  /**
   * Called when headers are complete. A base routine happens first then a virtual dispatch is
   * invoked.
   * @return 0 if no error, 1 if there should be no body.
   */
  int onHeadersCompleteBase();
  virtual int onHeadersComplete(HeaderMapImplPtr&& headers) PURE;

  /**
   * Called when body data is received.
   * @param data supplies the start address.
   * @param length supplies the length.
   */
  virtual void onBody(const char* data, size_t length) PURE;

  /**
   * Called when the request/response is complete.
   */
  void onMessageCompleteBase();
  virtual void onMessageComplete(HeaderMapImplPtr&& trailers) PURE;

  /**
   * @see onResetStreamBase().
   */
  virtual void onResetStream(StreamResetReason reason) PURE;

  /**
   * Send a protocol error response to remote.
   */
  virtual void sendProtocolError() PURE;

  /**
   * Called when output_buffer_ or the underlying connection go from below a low watermark to over
   * a high watermark.
   */
  virtual void onAboveHighWatermark() PURE;

  /**
   * Called when output_buffer_ or the underlying connection  go from above a high watermark to
   * below a low watermark.
   */
  virtual void onBelowLowWatermark() PURE;

  static http_parser_settings settings_;
  static const ToLowerTable& toLowerTable();

  HeaderMapImplPtr current_header_map_;
  HeaderParsingState header_parsing_state_{HeaderParsingState::Field};
  HeaderString current_header_field_;
  HeaderString current_header_value_;
  Buffer::WatermarkBuffer output_buffer_;
  Buffer::RawSlice reserved_iovec_;
  char* reserved_current_{};
  Protocol protocol_{Protocol::Http11};
  const uint32_t max_headers_kb_;
  const uint32_t max_headers_count_;
};

/**
 * Implementation of Http::ServerConnection for HTTP/1.1.
 */
class ServerConnectionImpl : public ServerConnection, public ConnectionImpl {
public:
  ServerConnectionImpl(Network::Connection& connection, Stats::Scope& stats,
                       ServerConnectionCallbacks& callbacks, const Http1Settings& settings,
                       uint32_t max_request_headers_kb, const uint32_t max_request_headers_count);

  bool supports_http_10() override { return codec_settings_.accept_http_10_; }

private:
  /**
   * An active HTTP/1.1 request.
   */
  struct ActiveRequest {
    ActiveRequest(ConnectionImpl& connection, HeaderKeyFormatter* header_key_formatter)
        : response_encoder_(connection, header_key_formatter) {}

    HeaderString request_url_;
    StreamDecoder* request_decoder_{};
    ResponseStreamEncoderImpl response_encoder_;
    bool remote_complete_{};
  };

  /**
   * Manipulate the request's first line, parsing the url and converting to a relative path if
   * necessary. Compute Host / :authority headers based on 7230#5.7 and 7230#6
   *
   * @param is_connect true if the request has the CONNECT method
   * @param headers the request's headers
   * @throws CodecProtocolException on an invalid url in the request line
   */
  void handlePath(HeaderMapImpl& headers, unsigned int method);

  // ConnectionImpl
  void onEncodeComplete() override;
  void onEncodeHeaders(const HeaderMap&) override {}
  void onMessageBegin() override;
  void onUrl(const char* data, size_t length) override;
  int onHeadersComplete(HeaderMapImplPtr&& headers) override;
  void onBody(const char* data, size_t length) override;
  void onMessageComplete(HeaderMapImplPtr&& trailers) override;
  void onResetStream(StreamResetReason reason) override;
  void sendProtocolError() override;
  void onAboveHighWatermark() override;
  void onBelowLowWatermark() override;

  ServerConnectionCallbacks& callbacks_;
  std::unique_ptr<ActiveRequest> active_request_;
  Http1Settings codec_settings_;
};

/**
 * Implementation of Http::ClientConnection for HTTP/1.1.
 */
class ClientConnectionImpl : public ClientConnection, public ConnectionImpl {
public:
  ClientConnectionImpl(Network::Connection& connection, Stats::Scope& stats,
                       ConnectionCallbacks& callbacks, const Http1Settings& settings,
                       const uint32_t max_response_headers_count);

  // Http::ClientConnection
  StreamEncoder& newStream(StreamDecoder& response_decoder) override;

private:
  struct PendingResponse {
    PendingResponse(StreamDecoder* decoder) : decoder_(decoder) {}

    StreamDecoder* decoder_;
    bool head_request_{};
  };

  bool cannotHaveBody();

  // ConnectionImpl
  void onEncodeComplete() override {}
  void onEncodeHeaders(const HeaderMap& headers) override;
  void onMessageBegin() override {}
  void onUrl(const char*, size_t) override { NOT_IMPLEMENTED_GCOVR_EXCL_LINE; }
  int onHeadersComplete(HeaderMapImplPtr&& headers) override;
  void onBody(const char* data, size_t length) override;
  void onMessageComplete(HeaderMapImplPtr&& trailers) override;
  void onResetStream(StreamResetReason reason) override;
  void sendProtocolError() override {}
  void onAboveHighWatermark() override;
  void onBelowLowWatermark() override;

  std::unique_ptr<RequestStreamEncoderImpl> request_encoder_;
  std::list<PendingResponse> pending_responses_;
  // Set true between receiving 100-Continue headers and receiving the spurious onMessageComplete.
  bool ignore_message_complete_for_100_continue_{};

  // The default limit of 80 KiB is the vanilla http_parser behaviour.
  static constexpr uint32_t MAX_RESPONSE_HEADERS_KB = 80;
};

} // namespace Http1
} // namespace Http
} // namespace Envoy<|MERGE_RESOLUTION|>--- conflicted
+++ resolved
@@ -206,12 +206,8 @@
   http_parser parser_;
   HeaderMapPtr deferred_end_stream_headers_;
   Http::Code error_code_{Http::Code::BadRequest};
-<<<<<<< HEAD
+  const HeaderKeyFormatterPtr header_key_formatter_;
   bool processing_trailers_{};
-  bool handling_upgrade_{};
-=======
->>>>>>> e52ffad5
-  const HeaderKeyFormatterPtr header_key_formatter_;
   bool handling_upgrade_ : 1;
   bool reset_stream_called_ : 1;
   const bool strict_header_validation_ : 1;

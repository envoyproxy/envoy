--- conflicted
+++ resolved
@@ -107,7 +107,6 @@
  */
 class ConnectionImpl : public virtual Connection, protected Logger::Loggable<Logger::Id::http> {
 public:
-  ~ConnectionImpl();
   /**
    * @return Network::Connection& the backing network connection.
    */
@@ -143,8 +142,8 @@
   Protocol protocol() override { return protocol_; }
   void shutdownNotice() override {} // Called during connection manager drain flow
   bool wantsToWrite() override { return false; }
-  void onUnderlyingConnectionAboveWriteBufferHighWatermark() override {}
-  void onUnderlyingConnectionBelowWriteBufferLowWatermark() override {}
+  void onUnderlyingConnectionAboveWriteBufferHighWatermark() override { onAboveHighWatermark(); }
+  void onUnderlyingConnectionBelowWriteBufferLowWatermark() override { onBelowLowWatermark(); }
 
   void readDisable(bool disable) { connection_.readDisable(disable); }
   uint32_t bufferLimit() { return connection_.bufferLimit(); }
@@ -158,7 +157,6 @@
   http_parser parser_;
   HeaderMapPtr deferred_end_stream_headers_;
   Http::Code error_code_{Http::Code::BadRequest};
-  bool codec_high_watermark_called_{false};
 
 private:
   enum class HeaderParsingState { Field, Value, Done };
@@ -234,14 +232,16 @@
   virtual void sendProtocolError() PURE;
 
   /**
-   * Called when output_buffer_ goes from below its low watermark to over its high watermark.
-   */
-  virtual void onOutputBufferAboveHighWatermark() PURE;
-
-  /**
-   * Called when output_buffer_ goes from above its high watermark to below its low watermark.
-   */
-  virtual void onOutputBufferBelowLowWatermark() PURE;
+   * Called when output_buffer_ or the underlying connection go from below a low watermark to over
+   * a high watermark.
+   */
+  virtual void onAboveHighWatermark() PURE;
+
+  /**
+   * Called when output_buffer_ or the underlying connection  go from above a high watermark to
+   * below a low watermark.
+   */
+  virtual void onBelowLowWatermark() PURE;
 
   static http_parser_settings settings_;
   static const ToLowerTable& toLowerTable();
@@ -297,8 +297,8 @@
   void onMessageComplete() override;
   void onResetStream(StreamResetReason reason) override;
   void sendProtocolError() override;
-  void onOutputBufferAboveHighWatermark() override;
-  void onOutputBufferBelowLowWatermark() override;
+  void onAboveHighWatermark() override;
+  void onBelowLowWatermark() override;
 
   void resetActiveRequest();
 
@@ -316,11 +316,6 @@
 
   // Http::ClientConnection
   StreamEncoder& newStream(StreamDecoder& response_decoder) override;
-<<<<<<< HEAD
-  void onUnderlyingConnectionAboveWriteBufferHighWatermark() override;
-  void onUnderlyingConnectionBelowWriteBufferLowWatermark() override;
-=======
->>>>>>> afd11bd9
 
 private:
   struct PendingResponse {
@@ -341,12 +336,11 @@
   void onMessageComplete() override;
   void onResetStream(StreamResetReason reason) override;
   void sendProtocolError() override {}
-  void onOutputBufferAboveHighWatermark() override;
-  void onOutputBufferBelowLowWatermark() override;
+  void onAboveHighWatermark() override;
+  void onBelowLowWatermark() override;
 
   std::unique_ptr<RequestStreamEncoderImpl> request_encoder_;
   std::list<PendingResponse> pending_responses_;
-  bool connection_high_watermark_called_{false};
 };
 
 } // namespace Http1

#pragma once

#include <http_parser.h>

#include <array>
#include <cstdint>
#include <list>
#include <memory>
#include <string>

#include "envoy/config/core/v3/protocol.pb.h"
#include "envoy/http/codec.h"
#include "envoy/network/connection.h"
#include "envoy/stats/scope.h"

#include "common/buffer/watermark_buffer.h"
#include "common/common/assert.h"
#include "common/http/codec_helper.h"
#include "common/http/codes.h"
#include "common/http/header_map_impl.h"
#include "common/http/http1/header_formatter.h"

namespace Envoy {
namespace Http {
namespace Http1 {

/**
 * All stats for the HTTP/1 codec. @see stats_macros.h
 */
#define ALL_HTTP1_CODEC_STATS(COUNTER)                                                             \
  COUNTER(dropped_headers_with_underscores)                                                        \
  COUNTER(metadata_not_supported_error)                                                            \
  COUNTER(requests_rejected_with_underscores_in_headers)                                           \
  COUNTER(response_flood)

/**
 * Wrapper struct for the HTTP/1 codec stats. @see stats_macros.h
 */
struct CodecStats {
  ALL_HTTP1_CODEC_STATS(GENERATE_COUNTER_STRUCT)
};

class ConnectionImpl;

/**
 * Base class for HTTP/1.1 request and response encoders.
 */
class StreamEncoderImpl : public virtual StreamEncoder,
                          public Stream,
                          Logger::Loggable<Logger::Id::http>,
                          public StreamCallbackHelper,
                          public Http1StreamEncoderOptions {
public:
  // Http::StreamEncoder
  void encodeData(Buffer::Instance& data, bool end_stream) override;
  void encodeMetadata(const MetadataMapVector&) override;
  Stream& getStream() override { return *this; }
  Http1StreamEncoderOptionsOptRef http1StreamEncoderOptions() override { return *this; }

  // Http::Http1StreamEncoderOptions
  void disableChunkEncoding() override { disable_chunk_encoding_ = true; }

  // Http::Stream
  void addCallbacks(StreamCallbacks& callbacks) override { addCallbacks_(callbacks); }
  void removeCallbacks(StreamCallbacks& callbacks) override { removeCallbacks_(callbacks); }
  // After this is called, for the HTTP/1 codec, the connection should be closed, i.e. no further
  // progress may be made with the codec.
  void resetStream(StreamResetReason reason) override;
  void readDisable(bool disable) override;
  uint32_t bufferLimit() override;
  absl::string_view responseDetails() override { return details_; }
  const Network::Address::InstanceConstSharedPtr& connectionLocalAddress() override;

  void isResponseToHeadRequest(bool value) { is_response_to_head_request_ = value; }
  void setDetails(absl::string_view details) { details_ = details; }

protected:
  StreamEncoderImpl(ConnectionImpl& connection, HeaderKeyFormatter* header_key_formatter);
  void setIsContentLengthAllowed(bool value) { is_content_length_allowed_ = value; }
  void encodeHeadersBase(const RequestOrResponseHeaderMap& headers, bool end_stream);
  void encodeTrailersBase(const HeaderMap& headers);

  static const std::string CRLF;
  static const std::string LAST_CHUNK;

  ConnectionImpl& connection_;
  bool disable_chunk_encoding_ : 1;
  bool chunk_encoding_ : 1;
  bool processing_100_continue_ : 1;
  bool is_response_to_head_request_ : 1;
  bool is_content_length_allowed_ : 1;

private:
  /**
   * Called to encode an individual header.
   * @param key supplies the header to encode.
   * @param key_size supplies the byte size of the key.
   * @param value supplies the value to encode.
   * @param value_size supplies the byte size of the value.
   */
  void encodeHeader(const char* key, uint32_t key_size, const char* value, uint32_t value_size);

  /**
   * Called to encode an individual header.
   * @param key supplies the header to encode as a string_view.
   * @param value supplies the value to encode as a string_view.
   */
  void encodeHeader(absl::string_view key, absl::string_view value);

  /**
   * Called to finalize a stream encode.
   */
  void endEncode();

  void encodeFormattedHeader(absl::string_view key, absl::string_view value);

  const HeaderKeyFormatter* const header_key_formatter_;
  absl::string_view details_;
};

/**
 * HTTP/1.1 response encoder.
 */
class ResponseEncoderImpl : public StreamEncoderImpl, public ResponseEncoder {
public:
  ResponseEncoderImpl(ConnectionImpl& connection, HeaderKeyFormatter* header_key_formatter)
      : StreamEncoderImpl(connection, header_key_formatter) {}

  bool startedResponse() { return started_response_; }

  // Http::ResponseEncoder
  void encode100ContinueHeaders(const ResponseHeaderMap& headers) override;
  void encodeHeaders(const ResponseHeaderMap& headers, bool end_stream) override;
  void encodeTrailers(const ResponseTrailerMap& trailers) override { encodeTrailersBase(trailers); }

private:
  bool started_response_{};
};

/**
 * HTTP/1.1 request encoder.
 */
class RequestEncoderImpl : public StreamEncoderImpl, public RequestEncoder {
public:
  RequestEncoderImpl(ConnectionImpl& connection, HeaderKeyFormatter* header_key_formatter)
      : StreamEncoderImpl(connection, header_key_formatter) {}
  bool headRequest() { return head_request_; }

  // Http::RequestEncoder
  void encodeHeaders(const RequestHeaderMap& headers, bool end_stream) override;
  void encodeTrailers(const RequestTrailerMap& trailers) override { encodeTrailersBase(trailers); }

private:
  bool head_request_{};
};

/**
 * Base class for HTTP/1.1 client and server connections.
 * Handles the callbacks of http_parser with its own base routine and then
 * virtual dispatches to its subclasses.
 */
class ConnectionImpl : public virtual Connection, protected Logger::Loggable<Logger::Id::http> {
public:
  /**
   * @return Network::Connection& the backing network connection.
   */
  Network::Connection& connection() { return connection_; }

  /**
   * Called when the active encoder has completed encoding the outbound half of the stream.
   */
  virtual void onEncodeComplete() PURE;

  /**
   * Called when resetStream() has been called on an active stream. In HTTP/1.1 the only
   * valid operation after this point is for the connection to get blown away, but we will not
   * fire any more callbacks in case some stack has to unwind.
   */
  void onResetStreamBase(StreamResetReason reason);

  /**
   * Flush all pending output from encoding.
   */
  void flushOutput(bool end_encode = false);

  void addToBuffer(absl::string_view data);
  void addCharToBuffer(char c);
  void addIntToBuffer(uint64_t i);
  Buffer::WatermarkBuffer& buffer() { return output_buffer_; }
  uint64_t bufferRemainingSize();
  void copyToBuffer(const char* data, uint64_t length);
  void reserveBuffer(uint64_t size);
  void readDisable(bool disable) { connection_.readDisable(disable); }
  uint32_t bufferLimit() { return connection_.bufferLimit(); }
  virtual bool supports_http_10() { return false; }
  bool maybeDirectDispatch(Buffer::Instance& data);
  virtual void maybeAddSentinelBufferFragment(Buffer::WatermarkBuffer&) {}
  CodecStats& stats() { return stats_; }
  bool enableTrailers() const { return enable_trailers_; }

  // Http::Connection
  absl::Status dispatch(Buffer::Instance& data) override;
  void goAway() override {} // Called during connection manager drain flow
  Protocol protocol() override { return protocol_; }
  void shutdownNotice() override {} // Called during connection manager drain flow
  bool wantsToWrite() override { return false; }
  void onUnderlyingConnectionAboveWriteBufferHighWatermark() override { onAboveHighWatermark(); }
  void onUnderlyingConnectionBelowWriteBufferLowWatermark() override { onBelowLowWatermark(); }

protected:
  ConnectionImpl(Network::Connection& connection, Stats::Scope& stats, http_parser_type type,
                 uint32_t max_headers_kb, const uint32_t max_headers_count,
                 HeaderKeyFormatterPtr&& header_key_formatter, bool enable_trailers);

  bool resetStreamCalled() { return reset_stream_called_; }

  Network::Connection& connection_;
  CodecStats stats_;
  http_parser parser_;
  Http::Code error_code_{Http::Code::BadRequest};
  const HeaderKeyFormatterPtr header_key_formatter_;
  HeaderString current_header_field_;
  HeaderString current_header_value_;
  bool processing_trailers_ : 1;
  bool handling_upgrade_ : 1;
  bool reset_stream_called_ : 1;
  // Deferred end stream headers indicate that we are not going to raise headers until the full
  // HTTP/1 message has been flushed from the parser. This allows raising an HTTP/2 style headers
  // block with end stream set to true with no further protocol data remaining.
  bool deferred_end_stream_headers_ : 1;
  const bool strict_header_validation_ : 1;
  const bool connection_header_sanitization_ : 1;
  const bool enable_trailers_ : 1;
  const bool reject_unsupported_transfer_encodings_ : 1;

private:
  enum class HeaderParsingState { Field, Value, Done };

  virtual HeaderMap& headersOrTrailers() PURE;
  virtual RequestOrResponseHeaderMap& requestOrResponseHeaders() PURE;
  virtual void allocHeaders() PURE;
  virtual void maybeAllocTrailers() PURE;

  /**
   * Called in order to complete an in progress header decode.
   */
  absl::Status completeLastHeader();

  /**
   * Check if header name contains underscore character.
   * Underscore character is allowed in header names by the RFC-7230 and this check is implemented
   * as a security measure due to systems that treat '_' and '-' as interchangeable.
   * The ServerConnectionImpl may drop header or reject request based on the
   * `common_http_protocol_options.headers_with_underscores_action` configuration option in the
   * HttpConnectionManager.
   */
  virtual bool shouldDropHeaderWithUnderscoresInNames(absl::string_view /* header_name */) const {
    return false;
  }

  /**
   * Dispatch a memory span.
   * @param slice supplies the start address.
   * @len supplies the length of the span.
   */
  ssize_t dispatchSlice(const char* slice, size_t len);

  /**
   * Called by the http_parser when body data is received.
   * @param data supplies the start address.
   * @param length supplies the length.
   */
  void bufferBody(const char* data, size_t length);

  /**
   * Push the accumulated body through the filter pipeline.
   */
  void dispatchBufferedBody();

  /**
   * Called when a request/response is beginning. A base routine happens first then a virtual
   * dispatch is invoked.
   */
  void onMessageBeginBase();
  virtual void onMessageBegin() PURE;

  /**
   * Called when URL data is received.
   * @param data supplies the start address.
   * @param length supplies the length.
   */
  virtual void onUrl(const char* data, size_t length) PURE;

  /**
   * Called when header field data is received.
   * @param data supplies the start address.
   * @param length supplies the length.
   */
  absl::Status onHeaderField(const char* data, size_t length);

  /**
   * Called when header value data is received.
   * @param data supplies the start address.
   * @param length supplies the length.
   */
  void onHeaderValue(const char* data, size_t length);

  /**
   * Called when headers are complete. A base routine happens first then a virtual dispatch is
   * invoked. Note that this only applies to headers and NOT trailers. End of
   * trailers are signaled via onMessageCompleteBase().
   * @return 0 if no error, 1 if there should be no body.
   */
  absl::Status onHeadersCompleteBase();
  virtual absl::Status onHeadersComplete() PURE;

  /**
   * Called with body data is available for processing when either:
   * - There is an accumulated partial body after the parser is done processing bytes read from the
   * socket
   * - The parser encounters the last byte of the body
   * - The codec does a direct dispatch from the read buffer
   * For performance reasons there is at most one call to onBody per call to HTTP/1
   * ConnectionImpl::dispatch call.
   * @param data supplies the body data
   */
  virtual void onBody(Buffer::Instance& data) PURE;

  /**
   * Called when the request/response is complete.
   */
  absl::Status onMessageCompleteBase();
  virtual void onMessageComplete() PURE;

  /**
   * Called when accepting a chunk header.
   */
  void onChunkHeader(bool is_final_chunk);

  /**
   * @see onResetStreamBase().
   */
  virtual void onResetStream(StreamResetReason reason) PURE;

  /**
   * Send a protocol error response to remote.
   */
  virtual void sendProtocolError(absl::string_view details) PURE;

  /**
   * Called when output_buffer_ or the underlying connection go from below a low watermark to over
   * a high watermark.
   */
  virtual void onAboveHighWatermark() PURE;

  /**
   * Called when output_buffer_ or the underlying connection  go from above a high watermark to
   * below a low watermark.
   */
  virtual void onBelowLowWatermark() PURE;

  /**
   * Check if header name contains underscore character.
   * The ServerConnectionImpl may drop header or reject request based on configuration.
   */
  virtual void checkHeaderNameForUnderscores() {}

  static http_parser_settings settings_;

  bool dispatching_{false};
  // Codec errors found in callbacks are overridden within the http_parser library. This holds those
  // errors to propogate them through to dispatch() where we can handle the error.
  absl::Status codec_status_;
  HeaderParsingState header_parsing_state_{HeaderParsingState::Field};
  // Used to accumulate the HTTP message body during the current dispatch call. The accumulated body
  // is pushed through the filter pipeline either at the end of the current dispatch call, or when
  // the last byte of the body is processed (whichever happens first).
  Buffer::OwnedImpl buffered_body_;
  Buffer::WatermarkBuffer output_buffer_;
  Protocol protocol_{Protocol::Http11};
  const uint32_t max_headers_kb_;
  const uint32_t max_headers_count_;
};

/**
 * Implementation of Http::ServerConnection for HTTP/1.1.
 */
class ServerConnectionImpl : public ServerConnection, public ConnectionImpl {
public:
  ServerConnectionImpl(Network::Connection& connection, Stats::Scope& stats,
                       ServerConnectionCallbacks& callbacks, const Http1Settings& settings,
                       uint32_t max_request_headers_kb, const uint32_t max_request_headers_count,
                       envoy::config::core::v3::HttpProtocolOptions::HeadersWithUnderscoresAction
                           headers_with_underscores_action);

  bool supports_http_10() override { return codec_settings_.accept_http_10_; }

private:
  /**
   * An active HTTP/1.1 request.
   */
  struct ActiveRequest {
    ActiveRequest(ConnectionImpl& connection, HeaderKeyFormatter* header_key_formatter)
        : response_encoder_(connection, header_key_formatter) {}

    HeaderString request_url_;
    RequestDecoder* request_decoder_{};
    ResponseEncoderImpl response_encoder_;
    bool remote_complete_{};
  };

  /**
   * Manipulate the request's first line, parsing the url and converting to a relative path if
   * necessary. Compute Host / :authority headers based on 7230#5.7 and 7230#6
   *
   * @param is_connect true if the request has the CONNECT method
   * @param headers the request's headers
   * @throws CodecProtocolException on an invalid url in the request line
   */
  void handlePath(RequestHeaderMap& headers, unsigned int method);

  // ConnectionImpl
  void onEncodeComplete() override;
  void onMessageBegin() override;
  void onUrl(const char* data, size_t length) override;
<<<<<<< HEAD
  absl::Status onHeadersComplete() override;
  void onBody(const char* data, size_t length) override;
=======
  int onHeadersComplete() override;
  void onBody(Buffer::Instance& data) override;
>>>>>>> 3adf14af
  void onMessageComplete() override;
  void onResetStream(StreamResetReason reason) override;
  void sendProtocolError(absl::string_view details) override;
  void onAboveHighWatermark() override;
  void onBelowLowWatermark() override;
  HeaderMap& headersOrTrailers() override {
    if (absl::holds_alternative<RequestHeaderMapPtr>(headers_or_trailers_)) {
      return *absl::get<RequestHeaderMapPtr>(headers_or_trailers_);
    } else {
      return *absl::get<RequestTrailerMapPtr>(headers_or_trailers_);
    }
  }
  RequestOrResponseHeaderMap& requestOrResponseHeaders() override {
    return *absl::get<RequestHeaderMapPtr>(headers_or_trailers_);
  }
  void allocHeaders() override {
    ASSERT(nullptr == absl::get<RequestHeaderMapPtr>(headers_or_trailers_));
    headers_or_trailers_.emplace<RequestHeaderMapPtr>(std::make_unique<RequestHeaderMapImpl>());
  }
  void maybeAllocTrailers() override {
    ASSERT(processing_trailers_);
    if (!absl::holds_alternative<RequestTrailerMapPtr>(headers_or_trailers_)) {
      headers_or_trailers_.emplace<RequestTrailerMapPtr>(std::make_unique<RequestTrailerMapImpl>());
    }
  }

  void releaseOutboundResponse(const Buffer::OwnedBufferFragmentImpl* fragment);
  void maybeAddSentinelBufferFragment(Buffer::WatermarkBuffer& output_buffer) override;
  void doFloodProtectionChecks() const;
  void checkHeaderNameForUnderscores() override;

  ServerConnectionCallbacks& callbacks_;
  absl::optional<ActiveRequest> active_request_;
  Http1Settings codec_settings_;
  const Buffer::OwnedBufferFragmentImpl::Releasor response_buffer_releasor_;
  uint32_t outbound_responses_{};
  // This defaults to 2, which functionally disables pipelining. If any users
  // of Envoy wish to enable pipelining (which is dangerous and ill supported)
  // we could make this configurable.
  uint32_t max_outbound_responses_{};
  bool flood_protection_{};
  // TODO(mattklein123): This should be a member of ActiveRequest but this change needs dedicated
  // thought as some of the reset and no header code paths make this difficult. Headers are
  // populated on message begin. Trailers are populated on the first parsed trailer field (if
  // trailers are enabled). The variant is reset to null headers on message complete for assertion
  // purposes.
  absl::variant<RequestHeaderMapPtr, RequestTrailerMapPtr> headers_or_trailers_;
  // The action to take when a request header name contains underscore characters.
  const envoy::config::core::v3::HttpProtocolOptions::HeadersWithUnderscoresAction
      headers_with_underscores_action_;
};

/**
 * Implementation of Http::ClientConnection for HTTP/1.1.
 */
class ClientConnectionImpl : public ClientConnection, public ConnectionImpl {
public:
  ClientConnectionImpl(Network::Connection& connection, Stats::Scope& stats,
                       ConnectionCallbacks& callbacks, const Http1Settings& settings,
                       const uint32_t max_response_headers_count);

  // Http::ClientConnection
  RequestEncoder& newStream(ResponseDecoder& response_decoder) override;

private:
  struct PendingResponse {
    PendingResponse(ConnectionImpl& connection, HeaderKeyFormatter* header_key_formatter,
                    ResponseDecoder* decoder)
        : encoder_(connection, header_key_formatter), decoder_(decoder) {}

    RequestEncoderImpl encoder_;
    ResponseDecoder* decoder_;
  };

  bool cannotHaveBody();

  // ConnectionImpl
  void onEncodeComplete() override {}
  void onMessageBegin() override {}
  void onUrl(const char*, size_t) override { NOT_IMPLEMENTED_GCOVR_EXCL_LINE; }
<<<<<<< HEAD
  absl::Status onHeadersComplete() override;
  void onBody(const char* data, size_t length) override;
=======
  int onHeadersComplete() override;
  void onBody(Buffer::Instance& data) override;
>>>>>>> 3adf14af
  void onMessageComplete() override;
  void onResetStream(StreamResetReason reason) override;
  void sendProtocolError(absl::string_view details) override;
  void onAboveHighWatermark() override;
  void onBelowLowWatermark() override;
  HeaderMap& headersOrTrailers() override {
    if (absl::holds_alternative<ResponseHeaderMapPtr>(headers_or_trailers_)) {
      return *absl::get<ResponseHeaderMapPtr>(headers_or_trailers_);
    } else {
      return *absl::get<ResponseTrailerMapPtr>(headers_or_trailers_);
    }
  }
  RequestOrResponseHeaderMap& requestOrResponseHeaders() override {
    return *absl::get<ResponseHeaderMapPtr>(headers_or_trailers_);
  }
  void allocHeaders() override {
    ASSERT(nullptr == absl::get<ResponseHeaderMapPtr>(headers_or_trailers_));
    headers_or_trailers_.emplace<ResponseHeaderMapPtr>(std::make_unique<ResponseHeaderMapImpl>());
  }
  void maybeAllocTrailers() override {
    ASSERT(processing_trailers_);
    if (!absl::holds_alternative<ResponseTrailerMapPtr>(headers_or_trailers_)) {
      headers_or_trailers_.emplace<ResponseTrailerMapPtr>(
          std::make_unique<ResponseTrailerMapImpl>());
    }
  }

  absl::optional<PendingResponse> pending_response_;
  // TODO(mattklein123): The following bool tracks whether a pending response is complete before
  // dispatching callbacks. This is needed so that pending_response_ stays valid during callbacks
  // in order to access the stream, but to avoid invoking callbacks that shouldn't be called once
  // the response is complete. The existence of this variable is hard to reason about and it should
  // be combined with pending_response_ somehow in a follow up cleanup.
  bool pending_response_done_{true};
  // Set true between receiving 100-Continue headers and receiving the spurious onMessageComplete.
  bool ignore_message_complete_for_100_continue_{};
  // TODO(mattklein123): This should be a member of PendingResponse but this change needs dedicated
  // thought as some of the reset and no header code paths make this difficult. Headers are
  // populated on message begin. Trailers are populated on the first parsed trailer field (if
  // trailers are enabled). The variant is reset to null headers on message complete for assertion
  // purposes.
  absl::variant<ResponseHeaderMapPtr, ResponseTrailerMapPtr> headers_or_trailers_;

  // The default limit of 80 KiB is the vanilla http_parser behaviour.
  static constexpr uint32_t MAX_RESPONSE_HEADERS_KB = 80;
};

} // namespace Http1
} // namespace Http
} // namespace Envoy<|MERGE_RESOLUTION|>--- conflicted
+++ resolved
@@ -423,13 +423,8 @@
   void onEncodeComplete() override;
   void onMessageBegin() override;
   void onUrl(const char* data, size_t length) override;
-<<<<<<< HEAD
   absl::Status onHeadersComplete() override;
-  void onBody(const char* data, size_t length) override;
-=======
-  int onHeadersComplete() override;
   void onBody(Buffer::Instance& data) override;
->>>>>>> 3adf14af
   void onMessageComplete() override;
   void onResetStream(StreamResetReason reason) override;
   void sendProtocolError(absl::string_view details) override;
@@ -510,13 +505,9 @@
   void onEncodeComplete() override {}
   void onMessageBegin() override {}
   void onUrl(const char*, size_t) override { NOT_IMPLEMENTED_GCOVR_EXCL_LINE; }
-<<<<<<< HEAD
-  absl::Status onHeadersComplete() override;
+    absl::StatusOr<int> onHeadersComplete() override;
   void onBody(const char* data, size_t length) override;
-=======
-  int onHeadersComplete() override;
-  void onBody(Buffer::Instance& data) override;
->>>>>>> 3adf14af
+
   void onMessageComplete() override;
   void onResetStream(StreamResetReason reason) override;
   void sendProtocolError(absl::string_view details) override;

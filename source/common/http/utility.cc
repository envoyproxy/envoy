#include "source/common/http/utility.h"

#include <http_parser.h>

#include <cstdint>
#include <string>
#include <vector>

#include "envoy/config/core/v3/http_uri.pb.h"
#include "envoy/config/core/v3/protocol.pb.h"
#include "envoy/http/header_map.h"

#include "source/common/buffer/buffer_impl.h"
#include "source/common/common/assert.h"
#include "source/common/common/empty_string.h"
#include "source/common/common/enum_to_int.h"
#include "source/common/common/fmt.h"
#include "source/common/common/utility.h"
#include "source/common/grpc/status.h"
#include "source/common/http/exception.h"
#include "source/common/http/header_map_impl.h"
#include "source/common/http/headers.h"
#include "source/common/http/message_impl.h"
#include "source/common/network/utility.h"
#include "source/common/protobuf/utility.h"
#include "source/common/runtime/runtime_features.h"

#include "absl/container/node_hash_set.h"
#include "absl/strings/match.h"
#include "absl/strings/numbers.h"
#include "absl/strings/str_cat.h"
#include "absl/strings/str_split.h"
#include "absl/strings/string_view.h"
#include "nghttp2/nghttp2.h"

namespace Envoy {
namespace Http2 {
namespace Utility {

namespace {

void validateCustomSettingsParameters(
    const envoy::config::core::v3::Http2ProtocolOptions& options) {
  std::vector<std::string> parameter_collisions, custom_parameter_collisions;
  absl::node_hash_set<nghttp2_settings_entry, SettingsEntryHash, SettingsEntryEquals>
      custom_parameters;
  // User defined and named parameters with the same SETTINGS identifier can not both be set.
  for (const auto& it : options.custom_settings_parameters()) {
    ASSERT(it.identifier().value() <= std::numeric_limits<uint16_t>::max());
    // Check for custom parameter inconsistencies.
    const auto result = custom_parameters.insert(
        {static_cast<int32_t>(it.identifier().value()), it.value().value()});
    if (!result.second) {
      if (result.first->value != it.value().value()) {
        custom_parameter_collisions.push_back(
            absl::StrCat("0x", absl::Hex(it.identifier().value(), absl::kZeroPad2)));
        // Fall through to allow unbatched exceptions to throw first.
      }
    }
    switch (it.identifier().value()) {
    case NGHTTP2_SETTINGS_ENABLE_PUSH:
      if (it.value().value() == 1) {
        throw EnvoyException("server push is not supported by Envoy and can not be enabled via a "
                             "SETTINGS parameter.");
      }
      break;
    case NGHTTP2_SETTINGS_ENABLE_CONNECT_PROTOCOL:
      // An exception is made for `allow_connect` which can't be checked for presence due to the
      // use of a primitive type (bool).
      throw EnvoyException("the \"allow_connect\" SETTINGS parameter must only be configured "
                           "through the named field");
    case NGHTTP2_SETTINGS_HEADER_TABLE_SIZE:
      if (options.has_hpack_table_size()) {
        parameter_collisions.push_back("hpack_table_size");
      }
      break;
    case NGHTTP2_SETTINGS_MAX_CONCURRENT_STREAMS:
      if (options.has_max_concurrent_streams()) {
        parameter_collisions.push_back("max_concurrent_streams");
      }
      break;
    case NGHTTP2_SETTINGS_INITIAL_WINDOW_SIZE:
      if (options.has_initial_stream_window_size()) {
        parameter_collisions.push_back("initial_stream_window_size");
      }
      break;
    default:
      // Ignore unknown parameters.
      break;
    }
  }

  if (!custom_parameter_collisions.empty()) {
    throw EnvoyException(fmt::format(
        "inconsistent HTTP/2 custom SETTINGS parameter(s) detected; identifiers = {{{}}}",
        absl::StrJoin(custom_parameter_collisions, ",")));
  }
  if (!parameter_collisions.empty()) {
    throw EnvoyException(fmt::format(
        "the {{{}}} HTTP/2 SETTINGS parameter(s) can not be configured through both named and "
        "custom parameters",
        absl::StrJoin(parameter_collisions, ",")));
  }
}

} // namespace

const uint32_t OptionsLimits::MIN_HPACK_TABLE_SIZE;
const uint32_t OptionsLimits::DEFAULT_HPACK_TABLE_SIZE;
const uint32_t OptionsLimits::MAX_HPACK_TABLE_SIZE;
const uint32_t OptionsLimits::MIN_MAX_CONCURRENT_STREAMS;
const uint32_t OptionsLimits::DEFAULT_MAX_CONCURRENT_STREAMS;
const uint32_t OptionsLimits::MAX_MAX_CONCURRENT_STREAMS;
const uint32_t OptionsLimits::MIN_INITIAL_STREAM_WINDOW_SIZE;
const uint32_t OptionsLimits::DEFAULT_INITIAL_STREAM_WINDOW_SIZE;
const uint32_t OptionsLimits::MAX_INITIAL_STREAM_WINDOW_SIZE;
const uint32_t OptionsLimits::MIN_INITIAL_CONNECTION_WINDOW_SIZE;
const uint32_t OptionsLimits::DEFAULT_INITIAL_CONNECTION_WINDOW_SIZE;
const uint32_t OptionsLimits::MAX_INITIAL_CONNECTION_WINDOW_SIZE;
const uint32_t OptionsLimits::DEFAULT_MAX_OUTBOUND_FRAMES;
const uint32_t OptionsLimits::DEFAULT_MAX_OUTBOUND_CONTROL_FRAMES;
const uint32_t OptionsLimits::DEFAULT_MAX_CONSECUTIVE_INBOUND_FRAMES_WITH_EMPTY_PAYLOAD;
const uint32_t OptionsLimits::DEFAULT_MAX_INBOUND_PRIORITY_FRAMES_PER_STREAM;
const uint32_t OptionsLimits::DEFAULT_MAX_INBOUND_WINDOW_UPDATE_FRAMES_PER_DATA_FRAME_SENT;

envoy::config::core::v3::Http2ProtocolOptions
initializeAndValidateOptions(const envoy::config::core::v3::Http2ProtocolOptions& options,
                             bool hcm_stream_error_set,
                             const Protobuf::BoolValue& hcm_stream_error) {
  auto ret = initializeAndValidateOptions(options);
  if (!options.has_override_stream_error_on_invalid_http_message() && hcm_stream_error_set) {
    ret.mutable_override_stream_error_on_invalid_http_message()->set_value(
        hcm_stream_error.value());
  }
  return ret;
}

envoy::config::core::v3::Http2ProtocolOptions
initializeAndValidateOptions(const envoy::config::core::v3::Http2ProtocolOptions& options) {
  envoy::config::core::v3::Http2ProtocolOptions options_clone(options);
  // This will throw an exception when a custom parameter and a named parameter collide.
  validateCustomSettingsParameters(options);

  if (!options.has_override_stream_error_on_invalid_http_message()) {
    options_clone.mutable_override_stream_error_on_invalid_http_message()->set_value(
        options.stream_error_on_invalid_http_messaging());
  }

  if (!options_clone.has_hpack_table_size()) {
    options_clone.mutable_hpack_table_size()->set_value(OptionsLimits::DEFAULT_HPACK_TABLE_SIZE);
  }
  ASSERT(options_clone.hpack_table_size().value() <= OptionsLimits::MAX_HPACK_TABLE_SIZE);
  if (!options_clone.has_max_concurrent_streams()) {
    options_clone.mutable_max_concurrent_streams()->set_value(
        OptionsLimits::DEFAULT_MAX_CONCURRENT_STREAMS);
  }
  ASSERT(
      options_clone.max_concurrent_streams().value() >= OptionsLimits::MIN_MAX_CONCURRENT_STREAMS &&
      options_clone.max_concurrent_streams().value() <= OptionsLimits::MAX_MAX_CONCURRENT_STREAMS);
  if (!options_clone.has_initial_stream_window_size()) {
    options_clone.mutable_initial_stream_window_size()->set_value(
        OptionsLimits::DEFAULT_INITIAL_STREAM_WINDOW_SIZE);
  }
  ASSERT(options_clone.initial_stream_window_size().value() >=
             OptionsLimits::MIN_INITIAL_STREAM_WINDOW_SIZE &&
         options_clone.initial_stream_window_size().value() <=
             OptionsLimits::MAX_INITIAL_STREAM_WINDOW_SIZE);
  if (!options_clone.has_initial_connection_window_size()) {
    options_clone.mutable_initial_connection_window_size()->set_value(
        OptionsLimits::DEFAULT_INITIAL_CONNECTION_WINDOW_SIZE);
  }
  ASSERT(options_clone.initial_connection_window_size().value() >=
             OptionsLimits::MIN_INITIAL_CONNECTION_WINDOW_SIZE &&
         options_clone.initial_connection_window_size().value() <=
             OptionsLimits::MAX_INITIAL_CONNECTION_WINDOW_SIZE);
  if (!options_clone.has_max_outbound_frames()) {
    options_clone.mutable_max_outbound_frames()->set_value(
        OptionsLimits::DEFAULT_MAX_OUTBOUND_FRAMES);
  }
  if (!options_clone.has_max_outbound_control_frames()) {
    options_clone.mutable_max_outbound_control_frames()->set_value(
        OptionsLimits::DEFAULT_MAX_OUTBOUND_CONTROL_FRAMES);
  }
  if (!options_clone.has_max_consecutive_inbound_frames_with_empty_payload()) {
    options_clone.mutable_max_consecutive_inbound_frames_with_empty_payload()->set_value(
        OptionsLimits::DEFAULT_MAX_CONSECUTIVE_INBOUND_FRAMES_WITH_EMPTY_PAYLOAD);
  }
  if (!options_clone.has_max_inbound_priority_frames_per_stream()) {
    options_clone.mutable_max_inbound_priority_frames_per_stream()->set_value(
        OptionsLimits::DEFAULT_MAX_INBOUND_PRIORITY_FRAMES_PER_STREAM);
  }
  if (!options_clone.has_max_inbound_window_update_frames_per_data_frame_sent()) {
    options_clone.mutable_max_inbound_window_update_frames_per_data_frame_sent()->set_value(
        OptionsLimits::DEFAULT_MAX_INBOUND_WINDOW_UPDATE_FRAMES_PER_DATA_FRAME_SENT);
  }

  return options_clone;
}

} // namespace Utility
} // namespace Http2

namespace Http3 {
namespace Utility {

const uint32_t OptionsLimits::DEFAULT_INITIAL_STREAM_WINDOW_SIZE;
const uint32_t OptionsLimits::DEFAULT_INITIAL_CONNECTION_WINDOW_SIZE;

envoy::config::core::v3::Http3ProtocolOptions
initializeAndValidateOptions(const envoy::config::core::v3::Http3ProtocolOptions& options,
                             bool hcm_stream_error_set,
                             const Protobuf::BoolValue& hcm_stream_error) {
  if (options.has_override_stream_error_on_invalid_http_message()) {
    return options;
  }
  envoy::config::core::v3::Http3ProtocolOptions options_clone(options);
  if (hcm_stream_error_set) {
    options_clone.mutable_override_stream_error_on_invalid_http_message()->set_value(
        hcm_stream_error.value());
  } else {
    options_clone.mutable_override_stream_error_on_invalid_http_message()->set_value(false);
  }
  return options_clone;
}

} // namespace Utility
} // namespace Http3

namespace Http {

static const char kDefaultPath[] = "/";

// If http_parser encounters an IP address [address] as the host it will set the offset and
// length to point to 'address' rather than '[address]'. Fix this by adjusting the offset
// and length to include the brackets.
// @param absolute_url the absolute URL. This is usually of the form // http://host/path
//        but may be host:port for CONNECT requests
// @param offset the offset for the first character of the host. For IPv6 hosts
//        this will point to the first character inside the brackets and will be
//        adjusted to point at the brackets
// @param len the length of the host-and-port field. For IPv6 hosts this will
//        not include the brackets and will be adjusted to do so.
bool maybeAdjustForIpv6(absl::string_view absolute_url, uint64_t& offset, uint64_t& len) {
  // According to https://tools.ietf.org/html/rfc3986#section-3.2.2 the only way a hostname
  // may begin with '[' is if it's an ipv6 address.
  if (offset == 0 || *(absolute_url.data() + offset - 1) != '[') {
    return false;
  }
  // Start one character sooner and end one character later.
  offset--;
  len += 2;
  // HTTP parser ensures that any [ has a closing ]
  ASSERT(absolute_url.length() >= offset + len);
  return true;
}

<<<<<<< HEAD
=======
void forEachCookie(
    const HeaderMap& headers, const LowerCaseString& cookie_header,
    const std::function<bool(absl::string_view, absl::string_view)>& cookie_consumer) {
  const Http::HeaderMap::GetResult cookie_headers = headers.get(cookie_header);

  for (size_t index = 0; index < cookie_headers.size(); index++) {
    auto cookie_header_value = cookie_headers[index]->value().getStringView();

    // Split the cookie header into individual cookies.
    for (const auto& s : StringUtil::splitToken(cookie_header_value, ";")) {
      // Find the key part of the cookie (i.e. the name of the cookie).
      size_t first_non_space = s.find_first_not_of(' ');
      size_t equals_index = s.find('=');
      if (equals_index == absl::string_view::npos) {
        // The cookie is malformed if it does not have an `=`. Continue
        // checking other cookies in this header.
        continue;
      }
      absl::string_view k = s.substr(first_non_space, equals_index - first_non_space);
      absl::string_view v = s.substr(equals_index + 1, s.size() - 1);

      // Cookie values may be wrapped in double quotes.
      // https://tools.ietf.org/html/rfc6265#section-4.1.1
      if (v.size() >= 2 && v.back() == '"' && v[0] == '"') {
        v = v.substr(1, v.size() - 2);
      }

      if (!cookie_consumer(k, v)) {
        return;
      }
    }
  }
}

std::string parseCookie(const HeaderMap& headers, const std::string& key,
                        const LowerCaseString& cookie) {
  std::string value;

  // Iterate over each cookie & return if its value is not empty.
  forEachCookie(headers, cookie, [&key, &value](absl::string_view k, absl::string_view v) -> bool {
    if (key == k) {
      value = std::string{v};
      return false;
    }

    // continue iterating until a cookie that matches `key` is found.
    return true;
  });

  return value;
}

absl::flat_hash_map<std::string, std::string>
Utility::parseCookies(const RequestHeaderMap& headers) {
  return Utility::parseCookies(headers, [](absl::string_view) -> bool { return true; });
}

absl::flat_hash_map<std::string, std::string>
Utility::parseCookies(const RequestHeaderMap& headers,
                      const std::function<bool(absl::string_view)>& key_filter) {
  absl::flat_hash_map<std::string, std::string> cookies;

  forEachCookie(headers, Http::Headers::get().Cookie,
                [&cookies, &key_filter](absl::string_view k, absl::string_view v) -> bool {
                  if (key_filter(k)) {
                    cookies.emplace(k, v);
                  }

                  // continue iterating until all cookies are processed.
                  return true;
                });

  return cookies;
}

>>>>>>> 5e04e7b5
bool Utility::Url::initialize(absl::string_view absolute_url, bool is_connect) {
  struct http_parser_url u;
  http_parser_url_init(&u);
  const int result =
      http_parser_parse_url(absolute_url.data(), absolute_url.length(), is_connect, &u);

  if (result != 0) {
    return false;
  }
  if ((u.field_set & (1 << UF_HOST)) != (1 << UF_HOST) &&
      (u.field_set & (1 << UF_SCHEMA)) != (1 << UF_SCHEMA)) {
    return false;
  }
  scheme_ = absl::string_view(absolute_url.data() + u.field_data[UF_SCHEMA].off,
                              u.field_data[UF_SCHEMA].len);

  uint64_t authority_len = u.field_data[UF_HOST].len;
  if ((u.field_set & (1 << UF_PORT)) == (1 << UF_PORT)) {
    authority_len = authority_len + u.field_data[UF_PORT].len + 1;
  }

  uint64_t authority_beginning = u.field_data[UF_HOST].off;
  const bool is_ipv6 = maybeAdjustForIpv6(absolute_url, authority_beginning, authority_len);
  host_and_port_ = absl::string_view(absolute_url.data() + authority_beginning, authority_len);
  if (is_ipv6 && !parseAuthority(host_and_port_).is_ip_address_) {
    return false;
  }

  // RFC allows the absolute-uri to not end in /, but the absolute path form
  // must start with. Determine if there's a non-zero path, and if so determine
  // the length of the path, query params etc.
  uint64_t path_etc_len = absolute_url.length() - (authority_beginning + hostAndPort().length());
  if (path_etc_len > 0) {
    uint64_t path_beginning = authority_beginning + hostAndPort().length();
    path_and_query_params_ = absl::string_view(absolute_url.data() + path_beginning, path_etc_len);
  } else if (!is_connect) {
    ASSERT((u.field_set & (1 << UF_PATH)) == 0);
    path_and_query_params_ = absl::string_view(kDefaultPath, 1);
  }
  return true;
}

void Utility::appendXff(RequestHeaderMap& headers,
                        const Network::Address::Instance& remote_address) {
  if (remote_address.type() != Network::Address::Type::Ip) {
    return;
  }

  headers.appendForwardedFor(remote_address.ip()->addressAsString(), ",");
}

void Utility::appendVia(RequestOrResponseHeaderMap& headers, const std::string& via) {
  // TODO(asraa): Investigate whether it is necessary to append with whitespace here by:
  //     (a) Validating we do not expect whitespace in via headers
  //     (b) Add runtime guarding in case users have upstreams which expect it.
  headers.appendVia(via, ", ");
}

void Utility::updateAuthority(RequestHeaderMap& headers, absl::string_view hostname,
                              const bool append_xfh) {
  if (append_xfh && !headers.getHostValue().empty()) {
    headers.appendForwardedHost(headers.getHostValue(), ",");
  }
  headers.setHost(hostname);
}

std::string Utility::createSslRedirectPath(const RequestHeaderMap& headers) {
  ASSERT(headers.Host());
  ASSERT(headers.Path());
  return fmt::format("https://{}{}", headers.getHostValue(), headers.getPathValue());
}

Utility::QueryParams Utility::parseQueryString(absl::string_view url) {
  size_t start = url.find('?');
  if (start == std::string::npos) {
    QueryParams params;
    return params;
  }

  start++;
  return parseParameters(url, start, /*decode_params=*/false);
}

Utility::QueryParams Utility::parseAndDecodeQueryString(absl::string_view url) {
  size_t start = url.find('?');
  if (start == std::string::npos) {
    QueryParams params;
    return params;
  }

  start++;
  return parseParameters(url, start, /*decode_params=*/true);
}

Utility::QueryParams Utility::parseFromBody(absl::string_view body) {
  return parseParameters(body, 0, /*decode_params=*/true);
}

Utility::QueryParams Utility::parseParameters(absl::string_view data, size_t start,
                                              bool decode_params) {
  QueryParams params;

  while (start < data.size()) {
    size_t end = data.find('&', start);
    if (end == std::string::npos) {
      end = data.size();
    }
    absl::string_view param(data.data() + start, end - start);

    const size_t equal = param.find('=');
    if (equal != std::string::npos) {
      const auto param_name = StringUtil::subspan(data, start, start + equal);
      const auto param_value = StringUtil::subspan(data, start + equal + 1, end);
      params.emplace(decode_params ? PercentEncoding::decode(param_name) : param_name,
                     decode_params ? PercentEncoding::decode(param_value) : param_value);
    } else {
      params.emplace(StringUtil::subspan(data, start, end), "");
    }

    start = end + 1;
  }

  return params;
}

absl::string_view Utility::findQueryStringStart(const HeaderString& path) {
  absl::string_view path_str = path.getStringView();
  size_t query_offset = path_str.find('?');
  if (query_offset == absl::string_view::npos) {
    query_offset = path_str.length();
  }
  path_str.remove_prefix(query_offset);
  return path_str;
}

std::string Utility::stripQueryString(const HeaderString& path) {
  absl::string_view path_str = path.getStringView();
  size_t query_offset = path_str.find('?');
  return std::string(path_str.data(),
                     query_offset != path_str.npos ? query_offset : path_str.size());
}

<<<<<<< HEAD
static absl::InlinedVector<absl::string_view, 2>
parseCookieValuesImpl(const HeaderMap& headers, const absl::string_view key, size_t max_vals,
                      bool reversed_order, bool reversed_order_in_header,
                      const absl::string_view cookie_name) {
  absl::InlinedVector<absl::string_view, 2> ret;

  const auto iterfunc = [&key, &ret, max_vals, reversed_order_in_header,
                         cookie_name](const HeaderEntry& header) -> HeaderMap::Iterate {
    // Find the cookie headers in the request (typically, there's only one).
    if (header.key() == cookie_name) {

      // Split the cookie header into individual cookies.
      auto keyvalues = StringUtil::splitToken(header.value().getStringView(), ";");
      if (reversed_order_in_header) {
        std::reverse(keyvalues.begin(), keyvalues.end());
      }
      for (const auto& s : keyvalues) {
        // Find the key part of the cookie (i.e. the name of the cookie).
        size_t first_non_space = s.find_first_not_of(" ");
        size_t equals_index = s.find('=');
        if (equals_index == absl::string_view::npos) {
          // The cookie is malformed if it does not have an `=`. Continue
          // checking other cookies in this header.
          continue;
        }
        const absl::string_view k = s.substr(first_non_space, equals_index - first_non_space);
        // If the key matches, parse the value from the rest of the cookie string.
        if (k == key) {
          absl::string_view v = s.substr(equals_index + 1, s.size() - 1);

          // Cookie values may be wrapped in double quotes.
          // https://tools.ietf.org/html/rfc6265#section-4.1.1
          if (v.size() >= 2 && v.back() == '"' && v[0] == '"') {
            v = v.substr(1, v.size() - 2);
          }
          ret.push_back(v);
          if (max_vals > 0 && ret.size() == max_vals) {
            return HeaderMap::Iterate::Break;
          }
        }
      }
    }
    return HeaderMap::Iterate::Continue;
  };

  if (reversed_order) {
    headers.iterateReverse(iterfunc);
  } else {
    headers.iterate(iterfunc);
  }

  return ret;
}

absl::InlinedVector<absl::string_view, 2> Utility::parseCookieValues(const HeaderMap& headers,
                                                                     const absl::string_view key,
                                                                     size_t max_vals,
                                                                     bool reversed_order) {
  return parseCookieValuesImpl(headers, key, max_vals, reversed_order, reversed_order,
                               Http::Headers::get().Cookie.get());
}

static absl::string_view parseCookie(const HeaderMap& headers, const absl::string_view key,
                                     const absl::string_view cookie_name) {
  const auto ret = parseCookieValuesImpl(
      headers, key, 1, true /* reversed_order */,
      Runtime::runtimeFeatureEnabled("envoy.reloadable_features.cookies_get_last_value_header"),
      cookie_name);
  if (ret.size() == 1) {
    return ret[0];
  }
  return {};
}

absl::string_view Utility::parseCookieValue(const HeaderMap& headers, const absl::string_view key) {
  return parseCookie(headers, key, Http::Headers::get().Cookie.get());
}

absl::string_view Utility::parseSetCookieValue(const Http::HeaderMap& headers,
                                               const absl::string_view key) {
  return parseCookie(headers, key, Http::Headers::get().SetCookie.get());
=======
std::string Utility::replaceQueryString(const HeaderString& path,
                                        const Utility::QueryParams& params) {
  std::string new_path{Http::Utility::stripQueryString(path)};

  if (!params.empty()) {
    const auto new_query_string = Http::Utility::queryParamsToString(params);
    absl::StrAppend(&new_path, new_query_string);
  }

  return new_path;
}

std::string Utility::parseCookieValue(const HeaderMap& headers, const std::string& key) {
  // TODO(wbpcode): Modify the headers parameter type to 'RequestHeaderMap'.
  return parseCookie(headers, key, Http::Headers::get().Cookie);
}

std::string Utility::parseSetCookieValue(const Http::HeaderMap& headers, const std::string& key) {
  return parseCookie(headers, key, Http::Headers::get().SetCookie);
>>>>>>> 5e04e7b5
}

std::string Utility::makeSetCookieValue(const std::string& key, const std::string& value,
                                        const std::string& path, const std::chrono::seconds max_age,
                                        bool httponly) {
  std::string cookie_value;
  // Best effort attempt to avoid numerous string copies.
  cookie_value.reserve(value.size() + path.size() + 30);

  cookie_value = absl::StrCat(key, "=\"", value, "\"");
  if (max_age != std::chrono::seconds::zero()) {
    absl::StrAppend(&cookie_value, "; Max-Age=", max_age.count());
  }
  if (!path.empty()) {
    absl::StrAppend(&cookie_value, "; Path=", path);
  }
  if (httponly) {
    absl::StrAppend(&cookie_value, "; HttpOnly");
  }
  return cookie_value;
}

uint64_t Utility::getResponseStatus(const ResponseHeaderMap& headers) {
  auto status = Utility::getResponseStatusNoThrow(headers);
  if (!status.has_value()) {
    throw CodecClientException(":status must be specified and a valid unsigned long");
  }
  return status.value();
}

absl::optional<uint64_t> Utility::getResponseStatusNoThrow(const ResponseHeaderMap& headers) {
  const HeaderEntry* header = headers.Status();
  uint64_t response_code;
  if (!header || !absl::SimpleAtoi(headers.getStatusValue(), &response_code)) {
    return absl::nullopt;
  }
  return response_code;
}

bool Utility::isUpgrade(const RequestOrResponseHeaderMap& headers) {
  // In firefox the "Connection" request header value is "keep-alive, Upgrade",
  // we should check if it contains the "Upgrade" token.
  return (headers.Upgrade() &&
          Envoy::StringUtil::caseFindToken(headers.getConnectionValue(), ",",
                                           Http::Headers::get().ConnectionValues.Upgrade.c_str()));
}

bool Utility::isH2UpgradeRequest(const RequestHeaderMap& headers) {
  return headers.getMethodValue() == Http::Headers::get().MethodValues.Connect &&
         headers.Protocol() && !headers.Protocol()->value().empty() &&
         headers.Protocol()->value() != Headers::get().ProtocolValues.Bytestream;
}

bool Utility::isWebSocketUpgradeRequest(const RequestHeaderMap& headers) {
  return (isUpgrade(headers) &&
          absl::EqualsIgnoreCase(headers.getUpgradeValue(),
                                 Http::Headers::get().UpgradeValues.WebSocket));
}

void Utility::sendLocalReply(const bool& is_reset, StreamDecoderFilterCallbacks& callbacks,
                             const LocalReplyData& local_reply_data) {
  absl::string_view details;
  if (callbacks.streamInfo().responseCodeDetails().has_value()) {
    details = callbacks.streamInfo().responseCodeDetails().value();
  };

  sendLocalReply(
      is_reset,
      Utility::EncodeFunctions{nullptr, nullptr,
                               [&](ResponseHeaderMapPtr&& headers, bool end_stream) -> void {
                                 callbacks.encodeHeaders(std::move(headers), end_stream, details);
                               },
                               [&](Buffer::Instance& data, bool end_stream) -> void {
                                 callbacks.encodeData(data, end_stream);
                               }},
      local_reply_data);
}

void Utility::sendLocalReply(const bool& is_reset, const EncodeFunctions& encode_functions,
                             const LocalReplyData& local_reply_data) {
  // encode_headers() may reset the stream, so the stream must not be reset before calling it.
  ASSERT(!is_reset);

  // rewrite_response will rewrite response code and body text.
  Code response_code = local_reply_data.response_code_;
  std::string body_text(local_reply_data.body_text_);
  absl::string_view content_type(Headers::get().ContentTypeValues.Text);

  ResponseHeaderMapPtr response_headers{createHeaderMap<ResponseHeaderMapImpl>(
      {{Headers::get().Status, std::to_string(enumToInt(response_code))}})};

  if (encode_functions.modify_headers_) {
    encode_functions.modify_headers_(*response_headers);
  }
  bool has_custom_content_type = false;
  if (encode_functions.rewrite_) {
    std::string content_type_value = std::string(response_headers->getContentTypeValue());
    encode_functions.rewrite_(*response_headers, response_code, body_text, content_type);
    has_custom_content_type = (content_type_value != response_headers->getContentTypeValue());
  }

  // Respond with a gRPC trailers-only response if the request is gRPC
  if (local_reply_data.is_grpc_) {
    response_headers->setStatus(std::to_string(enumToInt(Code::OK)));
    response_headers->setReferenceContentType(Headers::get().ContentTypeValues.Grpc);

    if (response_headers->getGrpcStatusValue().empty()) {
      response_headers->setGrpcStatus(std::to_string(
          enumToInt(local_reply_data.grpc_status_
                        ? local_reply_data.grpc_status_.value()
                        : Grpc::Utility::httpToGrpcStatus(enumToInt(response_code)))));
    }

    if (!body_text.empty() && !local_reply_data.is_head_request_) {
      // TODO(dio): Probably it is worth to consider caching the encoded message based on gRPC
      // status.
      // JsonFormatter adds a '\n' at the end. For header value, it should be removed.
      // https://github.com/envoyproxy/envoy/blob/main/source/common/formatter/substitution_formatter.cc#L129
      if (content_type == Headers::get().ContentTypeValues.Json &&
          body_text[body_text.length() - 1] == '\n') {
        body_text = body_text.substr(0, body_text.length() - 1);
      }
      response_headers->setGrpcMessage(PercentEncoding::encode(body_text));
    }
    // The `modify_headers` function may have added content-length, remove it.
    response_headers->removeContentLength();
    encode_functions.encode_headers_(std::move(response_headers), true); // Trailers only response
    return;
  }

  if (!body_text.empty()) {
    response_headers->setContentLength(body_text.size());
    // If the content-type is not set, set it.
    // Alternately if the `rewrite` function has changed body_text and the config didn't explicitly
    // set a content type header, set the content type to be based on the changed body.
    if (Runtime::runtimeFeatureEnabled(
            "envoy.reloadable_features.allow_adding_content_type_in_local_replies")) {
      if (response_headers->ContentType() == nullptr ||
          (body_text != local_reply_data.body_text_ && !has_custom_content_type)) {
        response_headers->setReferenceContentType(content_type);
      }
    } else {
      if (body_text != local_reply_data.body_text_ || response_headers->ContentType() == nullptr) {
        response_headers->setReferenceContentType(content_type);
      }
    }
  } else {
    response_headers->removeContentLength();
    response_headers->removeContentType();
  }

  if (local_reply_data.is_head_request_) {
    encode_functions.encode_headers_(std::move(response_headers), true);
    return;
  }

  encode_functions.encode_headers_(std::move(response_headers), body_text.empty());
  // encode_headers() may have changed the referenced is_reset so we need to test it
  if (!body_text.empty() && !is_reset) {
    Buffer::OwnedImpl buffer(body_text);
    encode_functions.encode_data_(buffer, true);
  }
}

Utility::GetLastAddressFromXffInfo
Utility::getLastAddressFromXFF(const Http::RequestHeaderMap& request_headers,
                               uint32_t num_to_skip) {
  const auto xff_header = request_headers.ForwardedFor();
  if (xff_header == nullptr) {
    return {nullptr, false};
  }

  absl::string_view xff_string(xff_header->value().getStringView());
  static const std::string separator(",");
  // Ignore the last num_to_skip addresses at the end of XFF.
  for (uint32_t i = 0; i < num_to_skip; i++) {
    const std::string::size_type last_comma = xff_string.rfind(separator);
    if (last_comma == std::string::npos) {
      return {nullptr, false};
    }
    xff_string = xff_string.substr(0, last_comma);
  }
  // The text after the last remaining comma, or the entirety of the string if there
  // is no comma, is the requested IP address.
  const std::string::size_type last_comma = xff_string.rfind(separator);
  if (last_comma != std::string::npos && last_comma + separator.size() < xff_string.size()) {
    xff_string = xff_string.substr(last_comma + separator.size());
  }

  // Ignore the whitespace, since they are allowed in HTTP lists (see RFC7239#section-7.1).
  xff_string = StringUtil::ltrim(xff_string);
  xff_string = StringUtil::rtrim(xff_string);

  // This technically requires a copy because inet_pton takes a null terminated string. In
  // practice, we are working with a view at the end of the owning string, and could pass the
  // raw pointer.
  // TODO(mattklein123) PERF: Avoid the copy here.
  Network::Address::InstanceConstSharedPtr address =
      Network::Utility::parseInternetAddressNoThrow(std::string(xff_string));
  if (address != nullptr) {
    return {address, last_comma == std::string::npos && num_to_skip == 0};
  }
  return {nullptr, false};
}

bool Utility::sanitizeConnectionHeader(Http::RequestHeaderMap& headers) {
  static const size_t MAX_ALLOWED_NOMINATED_HEADERS = 10;
  static const size_t MAX_ALLOWED_TE_VALUE_SIZE = 256;

  // Remove any headers nominated by the Connection header. The TE header
  // is sanitized and removed only if it's empty after removing unsupported values
  // See https://github.com/envoyproxy/envoy/issues/8623
  const auto& cv = Http::Headers::get().ConnectionValues;
  const auto& connection_header_value = headers.Connection()->value();

  StringUtil::CaseUnorderedSet headers_to_remove{};
  std::vector<absl::string_view> connection_header_tokens =
      StringUtil::splitToken(connection_header_value.getStringView(), ",", false);

  // If we have 10 or more nominated headers, fail this request
  if (connection_header_tokens.size() >= MAX_ALLOWED_NOMINATED_HEADERS) {
    ENVOY_LOG_MISC(trace, "Too many nominated headers in request");
    return false;
  }

  // Split the connection header and evaluate each nominated header
  for (const auto& token : connection_header_tokens) {

    const auto token_sv = StringUtil::trim(token);

    // Build the LowerCaseString for header lookup
    const LowerCaseString lcs_header_to_remove{std::string(token_sv)};

    // If the Connection token value is not a nominated header, ignore it here since
    // the connection header is removed elsewhere when the H1 request is upgraded to H2
    if ((lcs_header_to_remove.get() == cv.Close) ||
        (lcs_header_to_remove.get() == cv.Http2Settings) ||
        (lcs_header_to_remove.get() == cv.KeepAlive) ||
        (lcs_header_to_remove.get() == cv.Upgrade)) {
      continue;
    }

    // By default we will remove any nominated headers
    bool keep_header = false;

    // Determine whether the nominated header contains invalid values
    HeaderMap::GetResult nominated_header;

    if (lcs_header_to_remove == Http::Headers::get().Connection) {
      // Remove the connection header from the nominated tokens if it's self nominated
      // The connection header itself is *not removed*
      ENVOY_LOG_MISC(trace, "Skipping self nominated header [{}]", token_sv);
      keep_header = true;
      headers_to_remove.emplace(token_sv);

    } else if ((lcs_header_to_remove == Http::Headers::get().ForwardedFor) ||
               (lcs_header_to_remove == Http::Headers::get().ForwardedHost) ||
               (lcs_header_to_remove == Http::Headers::get().ForwardedProto) ||
               !token_sv.find(':')) {

      // An attacker could nominate an X-Forwarded* header, and its removal may mask
      // the origin of the incoming request and potentially alter its handling.
      // Additionally, pseudo headers should never be nominated. In both cases, we
      // should fail the request.
      // See: https://nathandavison.com/blog/abusing-http-hop-by-hop-request-headers

      ENVOY_LOG_MISC(trace, "Invalid nomination of {} header", token_sv);
      return false;
    } else {
      // Examine the value of all other nominated headers
      nominated_header = headers.get(lcs_header_to_remove);
    }

    if (!nominated_header.empty()) {
      // NOTE: The TE header is an inline header, so by definition if we operate on it there can
      // only be a single value. In all other cases we remove the nominated header.
      auto nominated_header_value_sv = nominated_header[0]->value().getStringView();

      const bool is_te_header = (lcs_header_to_remove == Http::Headers::get().TE);

      // reject the request if the TE header is too large
      if (is_te_header && (nominated_header_value_sv.size() >= MAX_ALLOWED_TE_VALUE_SIZE)) {
        ENVOY_LOG_MISC(trace, "TE header contains a value that exceeds the allowable length");
        return false;
      }

      if (is_te_header) {
        ASSERT(nominated_header.size() == 1);
        for (const auto& header_value :
             StringUtil::splitToken(nominated_header_value_sv, ",", false)) {

          const absl::string_view header_sv = StringUtil::trim(header_value);

          // If trailers exist in the TE value tokens, keep the header, removing any other values
          // that may exist
          if (StringUtil::CaseInsensitiveCompare()(header_sv,
                                                   Http::Headers::get().TEValues.Trailers)) {
            keep_header = true;
            break;
          }
        }

        if (keep_header) {
          headers.setTE(Http::Headers::get().TEValues.Trailers);
        }
      }
    }

    if (!keep_header) {
      ENVOY_LOG_MISC(trace, "Removing nominated header [{}]", token_sv);
      headers.remove(lcs_header_to_remove);
      headers_to_remove.emplace(token_sv);
    }
  }

  // Lastly remove extra nominated headers from the Connection header
  if (!headers_to_remove.empty()) {
    const std::string new_value = StringUtil::removeTokens(connection_header_value.getStringView(),
                                                           ",", headers_to_remove, ",");

    if (new_value.empty()) {
      headers.removeConnection();
    } else {
      headers.setConnection(new_value);
    }
  }

  return true;
}

const std::string& Utility::getProtocolString(const Protocol protocol) {
  switch (protocol) {
  case Protocol::Http10:
    return Headers::get().ProtocolStrings.Http10String;
  case Protocol::Http11:
    return Headers::get().ProtocolStrings.Http11String;
  case Protocol::Http2:
    return Headers::get().ProtocolStrings.Http2String;
  case Protocol::Http3:
    return Headers::get().ProtocolStrings.Http3String;
  }

  return EMPTY_STRING;
}

std::string Utility::buildOriginalUri(const Http::RequestHeaderMap& request_headers,
                                      const absl::optional<uint32_t> max_path_length) {
  if (!request_headers.Path()) {
    return "";
  }
  absl::string_view path(request_headers.EnvoyOriginalPath()
                             ? request_headers.getEnvoyOriginalPathValue()
                             : request_headers.getPathValue());

  if (max_path_length.has_value() && path.length() > max_path_length) {
    path = path.substr(0, max_path_length.value());
  }

  return absl::StrCat(request_headers.getSchemeValue(), "://", request_headers.getHostValue(),
                      path);
}

void Utility::extractHostPathFromUri(const absl::string_view& uri, absl::string_view& host,
                                     absl::string_view& path) {
  /**
   *  URI RFC: https://www.ietf.org/rfc/rfc2396.txt
   *
   *  Example:
   *  uri  = "https://example.com:8443/certs"
   *  pos:         ^
   *  host_pos:       ^
   *  path_pos:                       ^
   *  host = "example.com:8443"
   *  path = "/certs"
   */
  const auto pos = uri.find("://");
  // Start position of the host
  const auto host_pos = (pos == std::string::npos) ? 0 : pos + 3;
  // Start position of the path
  const auto path_pos = uri.find('/', host_pos);
  if (path_pos == std::string::npos) {
    // If uri doesn't have "/", the whole string is treated as host.
    host = uri.substr(host_pos);
    path = "/";
  } else {
    host = uri.substr(host_pos, path_pos - host_pos);
    path = uri.substr(path_pos);
  }
}

std::string Utility::localPathFromFilePath(const absl::string_view& file_path) {
  if (file_path.size() >= 3 && file_path[1] == ':' && file_path[2] == '/' &&
      std::isalpha(file_path[0])) {
    return std::string(file_path);
  }
  return absl::StrCat("/", file_path);
}

RequestMessagePtr Utility::prepareHeaders(const envoy::config::core::v3::HttpUri& http_uri) {
  absl::string_view host, path;
  extractHostPathFromUri(http_uri.uri(), host, path);

  RequestMessagePtr message(new RequestMessageImpl());
  message->headers().setPath(path);
  message->headers().setHost(host);

  return message;
}

// TODO(jmarantz): make QueryParams a real class and put this serializer there,
// along with proper URL escaping of the name and value.
std::string Utility::queryParamsToString(const QueryParams& params) {
  std::string out;
  std::string delim = "?";
  for (const auto& p : params) {
    absl::StrAppend(&out, delim, p.first, "=", p.second);
    delim = "&";
  }
  return out;
}

const std::string Utility::resetReasonToString(const Http::StreamResetReason reset_reason) {
  switch (reset_reason) {
  case Http::StreamResetReason::ConnectionFailure:
    return "connection failure";
  case Http::StreamResetReason::ConnectionTermination:
    return "connection termination";
  case Http::StreamResetReason::LocalReset:
    return "local reset";
  case Http::StreamResetReason::LocalRefusedStreamReset:
    return "local refused stream reset";
  case Http::StreamResetReason::Overflow:
    return "overflow";
  case Http::StreamResetReason::RemoteReset:
    return "remote reset";
  case Http::StreamResetReason::RemoteRefusedStreamReset:
    return "remote refused stream reset";
  case Http::StreamResetReason::ConnectError:
    return "remote error with CONNECT request";
  case Http::StreamResetReason::ProtocolError:
    return "protocol error";
  case Http::StreamResetReason::OverloadManager:
    return "overload manager reset";
  }

  return "";
}

void Utility::transformUpgradeRequestFromH1toH2(RequestHeaderMap& headers) {
  ASSERT(Utility::isUpgrade(headers));

  headers.setReferenceMethod(Http::Headers::get().MethodValues.Connect);
  headers.setProtocol(headers.getUpgradeValue());
  headers.removeUpgrade();
  headers.removeConnection();
  // nghttp2 rejects upgrade requests/responses with content length, so strip
  // any unnecessary content length header.
  if (headers.getContentLengthValue() == "0") {
    headers.removeContentLength();
  }
}

void Utility::transformUpgradeResponseFromH1toH2(ResponseHeaderMap& headers) {
  if (getResponseStatus(headers) == 101) {
    headers.setStatus(200);
  }
  headers.removeUpgrade();
  headers.removeConnection();
  if (headers.getContentLengthValue() == "0") {
    headers.removeContentLength();
  }
}

void Utility::transformUpgradeRequestFromH2toH1(RequestHeaderMap& headers) {
  ASSERT(Utility::isH2UpgradeRequest(headers));

  headers.setReferenceMethod(Http::Headers::get().MethodValues.Get);
  headers.setUpgrade(headers.getProtocolValue());
  headers.setReferenceConnection(Http::Headers::get().ConnectionValues.Upgrade);
  headers.removeProtocol();
}

void Utility::transformUpgradeResponseFromH2toH1(ResponseHeaderMap& headers,
                                                 absl::string_view upgrade) {
  if (getResponseStatus(headers) == 200) {
    headers.setUpgrade(upgrade);
    headers.setReferenceConnection(Http::Headers::get().ConnectionValues.Upgrade);
    headers.setStatus(101);
  }
}

std::string Utility::PercentEncoding::encode(absl::string_view value,
                                             absl::string_view reserved_chars) {
  absl::flat_hash_set<char> reserved_char_set{reserved_chars.begin(), reserved_chars.end()};
  for (size_t i = 0; i < value.size(); ++i) {
    const char& ch = value[i];
    // The escaping characters are defined in
    // https://github.com/grpc/grpc/blob/master/doc/PROTOCOL-HTTP2.md#responses.
    //
    // We do checking for each char in the string. If the current char is included in the defined
    // escaping characters, we jump to "the slow path" (append the char [encoded or not encoded]
    // to the returned string one by one) started from the current index.
    if (ch < ' ' || ch >= '~' || reserved_char_set.find(ch) != reserved_char_set.end()) {
      return PercentEncoding::encode(value, i, reserved_char_set);
    }
  }
  return std::string(value);
}

std::string Utility::PercentEncoding::encode(absl::string_view value, const size_t index,
                                             const absl::flat_hash_set<char>& reserved_char_set) {
  std::string encoded;
  if (index > 0) {
    absl::StrAppend(&encoded, value.substr(0, index));
  }

  for (size_t i = index; i < value.size(); ++i) {
    const char& ch = value[i];
    if (ch < ' ' || ch >= '~' || reserved_char_set.find(ch) != reserved_char_set.end()) {
      // For consistency, URI producers should use uppercase hexadecimal digits for all
      // percent-encodings. https://tools.ietf.org/html/rfc3986#section-2.1.
      absl::StrAppend(&encoded, fmt::format("%{:02X}", ch));
    } else {
      encoded.push_back(ch);
    }
  }
  return encoded;
}

std::string Utility::PercentEncoding::decode(absl::string_view encoded) {
  std::string decoded;
  decoded.reserve(encoded.size());
  for (size_t i = 0; i < encoded.size(); ++i) {
    char ch = encoded[i];
    if (ch == '%' && i + 2 < encoded.size()) {
      const char& hi = encoded[i + 1];
      const char& lo = encoded[i + 2];
      if (absl::ascii_isdigit(hi)) {
        ch = hi - '0';
      } else {
        ch = absl::ascii_toupper(hi) - 'A' + 10;
      }

      ch *= 16;
      if (absl::ascii_isdigit(lo)) {
        ch += lo - '0';
      } else {
        ch += absl::ascii_toupper(lo) - 'A' + 10;
      }
      i += 2;
    }
    decoded.push_back(ch);
  }
  return decoded;
}

Utility::AuthorityAttributes Utility::parseAuthority(absl::string_view host) {
  // First try to see if there is a port included. This also checks to see that there is not a ']'
  // as the last character which is indicative of an IPv6 address without a port. This is a best
  // effort attempt.
  const auto colon_pos = host.rfind(':');
  absl::string_view host_to_resolve = host;
  absl::optional<uint16_t> port;
  if (colon_pos != absl::string_view::npos && host_to_resolve.back() != ']') {
    const absl::string_view string_view_host = host;
    host_to_resolve = string_view_host.substr(0, colon_pos);
    const auto port_str = string_view_host.substr(colon_pos + 1);
    uint64_t port64;
    if (port_str.empty() || !absl::SimpleAtoi(port_str, &port64) || port64 > 65535) {
      // Just attempt to resolve whatever we were given. This will very likely fail.
      host_to_resolve = host;
    } else {
      port = static_cast<uint16_t>(port64);
    }
  }

  // Now see if this is an IP address. We need to know this because some things (such as setting
  // SNI) are special cased if this is an IP address. Either way, we still go through the normal
  // resolver flow. We could short-circuit the DNS resolver in this case, but the extra code to do
  // so is not worth it since the DNS resolver should handle it for us.
  bool is_ip_address = false;
  absl::string_view potential_ip_address = host_to_resolve;
  // TODO(mattklein123): Optimally we would support bracket parsing in parseInternetAddress(),
  // but we still need to trim the brackets to send the IPv6 address into the DNS resolver. For
  // now, just do all the trimming here, but in the future we should consider whether we can
  // have unified [] handling as low as possible in the stack.
  if (!potential_ip_address.empty() && potential_ip_address.front() == '[' &&
      potential_ip_address.back() == ']') {
    potential_ip_address.remove_prefix(1);
    potential_ip_address.remove_suffix(1);
  }
  if (Network::Utility::parseInternetAddressNoThrow(std::string(potential_ip_address)) != nullptr) {
    is_ip_address = true;
    host_to_resolve = potential_ip_address;
  }

  return {is_ip_address, host_to_resolve, port};
}

envoy::config::route::v3::RetryPolicy
Utility::convertCoreToRouteRetryPolicy(const envoy::config::core::v3::RetryPolicy& retry_policy,
                                       const std::string& retry_on) {
  envoy::config::route::v3::RetryPolicy route_retry_policy;
  constexpr uint64_t default_base_interval_ms = 1000;
  constexpr uint64_t default_max_interval_ms = 10 * default_base_interval_ms;

  uint64_t base_interval_ms = default_base_interval_ms;
  uint64_t max_interval_ms = default_max_interval_ms;

  if (retry_policy.has_retry_back_off()) {
    const auto& core_back_off = retry_policy.retry_back_off();

    base_interval_ms = PROTOBUF_GET_MS_REQUIRED(core_back_off, base_interval);
    max_interval_ms =
        PROTOBUF_GET_MS_OR_DEFAULT(core_back_off, max_interval, base_interval_ms * 10);

    if (max_interval_ms < base_interval_ms) {
      throw EnvoyException("max_interval must be greater than or equal to the base_interval");
    }
  }

  route_retry_policy.mutable_num_retries()->set_value(
      PROTOBUF_GET_WRAPPED_OR_DEFAULT(retry_policy, num_retries, 1));

  auto* route_mutable_back_off = route_retry_policy.mutable_retry_back_off();

  route_mutable_back_off->mutable_base_interval()->CopyFrom(
      Protobuf::util::TimeUtil::MillisecondsToDuration(base_interval_ms));
  route_mutable_back_off->mutable_max_interval()->CopyFrom(
      Protobuf::util::TimeUtil::MillisecondsToDuration(max_interval_ms));

  // set all the other fields with appropriate values.
  route_retry_policy.set_retry_on(retry_on);
  route_retry_policy.mutable_per_try_timeout()->CopyFrom(
      route_retry_policy.retry_back_off().max_interval());

  return route_retry_policy;
}

bool Utility::isSafeRequest(const Http::RequestHeaderMap& request_headers) {
  absl::string_view method = request_headers.getMethodValue();
  return method == Http::Headers::get().MethodValues.Get ||
         method == Http::Headers::get().MethodValues.Head ||
         method == Http::Headers::get().MethodValues.Options ||
         method == Http::Headers::get().MethodValues.Trace;
}

Http::Code Utility::maybeRequestTimeoutCode(bool remote_decode_complete) {
  return remote_decode_complete &&
                 Runtime::runtimeFeatureEnabled(
                     "envoy.reloadable_features.override_request_timeout_by_gateway_timeout")
             ? Http::Code::GatewayTimeout
             // Http::Code::RequestTimeout is more expensive because HTTP1 client cannot use the
             // connection any more.
             : Http::Code::RequestTimeout;
}

} // namespace Http
} // namespace Envoy<|MERGE_RESOLUTION|>--- conflicted
+++ resolved
@@ -254,8 +254,6 @@
   return true;
 }
 
-<<<<<<< HEAD
-=======
 void forEachCookie(
     const HeaderMap& headers, const LowerCaseString& cookie_header,
     const std::function<bool(absl::string_view, absl::string_view)>& cookie_consumer) {
@@ -331,7 +329,6 @@
   return cookies;
 }
 
->>>>>>> 5e04e7b5
 bool Utility::Url::initialize(absl::string_view absolute_url, bool is_connect) {
   struct http_parser_url u;
   http_parser_url_init(&u);
@@ -474,89 +471,6 @@
                      query_offset != path_str.npos ? query_offset : path_str.size());
 }
 
-<<<<<<< HEAD
-static absl::InlinedVector<absl::string_view, 2>
-parseCookieValuesImpl(const HeaderMap& headers, const absl::string_view key, size_t max_vals,
-                      bool reversed_order, bool reversed_order_in_header,
-                      const absl::string_view cookie_name) {
-  absl::InlinedVector<absl::string_view, 2> ret;
-
-  const auto iterfunc = [&key, &ret, max_vals, reversed_order_in_header,
-                         cookie_name](const HeaderEntry& header) -> HeaderMap::Iterate {
-    // Find the cookie headers in the request (typically, there's only one).
-    if (header.key() == cookie_name) {
-
-      // Split the cookie header into individual cookies.
-      auto keyvalues = StringUtil::splitToken(header.value().getStringView(), ";");
-      if (reversed_order_in_header) {
-        std::reverse(keyvalues.begin(), keyvalues.end());
-      }
-      for (const auto& s : keyvalues) {
-        // Find the key part of the cookie (i.e. the name of the cookie).
-        size_t first_non_space = s.find_first_not_of(" ");
-        size_t equals_index = s.find('=');
-        if (equals_index == absl::string_view::npos) {
-          // The cookie is malformed if it does not have an `=`. Continue
-          // checking other cookies in this header.
-          continue;
-        }
-        const absl::string_view k = s.substr(first_non_space, equals_index - first_non_space);
-        // If the key matches, parse the value from the rest of the cookie string.
-        if (k == key) {
-          absl::string_view v = s.substr(equals_index + 1, s.size() - 1);
-
-          // Cookie values may be wrapped in double quotes.
-          // https://tools.ietf.org/html/rfc6265#section-4.1.1
-          if (v.size() >= 2 && v.back() == '"' && v[0] == '"') {
-            v = v.substr(1, v.size() - 2);
-          }
-          ret.push_back(v);
-          if (max_vals > 0 && ret.size() == max_vals) {
-            return HeaderMap::Iterate::Break;
-          }
-        }
-      }
-    }
-    return HeaderMap::Iterate::Continue;
-  };
-
-  if (reversed_order) {
-    headers.iterateReverse(iterfunc);
-  } else {
-    headers.iterate(iterfunc);
-  }
-
-  return ret;
-}
-
-absl::InlinedVector<absl::string_view, 2> Utility::parseCookieValues(const HeaderMap& headers,
-                                                                     const absl::string_view key,
-                                                                     size_t max_vals,
-                                                                     bool reversed_order) {
-  return parseCookieValuesImpl(headers, key, max_vals, reversed_order, reversed_order,
-                               Http::Headers::get().Cookie.get());
-}
-
-static absl::string_view parseCookie(const HeaderMap& headers, const absl::string_view key,
-                                     const absl::string_view cookie_name) {
-  const auto ret = parseCookieValuesImpl(
-      headers, key, 1, true /* reversed_order */,
-      Runtime::runtimeFeatureEnabled("envoy.reloadable_features.cookies_get_last_value_header"),
-      cookie_name);
-  if (ret.size() == 1) {
-    return ret[0];
-  }
-  return {};
-}
-
-absl::string_view Utility::parseCookieValue(const HeaderMap& headers, const absl::string_view key) {
-  return parseCookie(headers, key, Http::Headers::get().Cookie.get());
-}
-
-absl::string_view Utility::parseSetCookieValue(const Http::HeaderMap& headers,
-                                               const absl::string_view key) {
-  return parseCookie(headers, key, Http::Headers::get().SetCookie.get());
-=======
 std::string Utility::replaceQueryString(const HeaderString& path,
                                         const Utility::QueryParams& params) {
   std::string new_path{Http::Utility::stripQueryString(path)};
@@ -576,7 +490,6 @@
 
 std::string Utility::parseSetCookieValue(const Http::HeaderMap& headers, const std::string& key) {
   return parseCookie(headers, key, Http::Headers::get().SetCookie);
->>>>>>> 5e04e7b5
 }
 
 std::string Utility::makeSetCookieValue(const std::string& key, const std::string& value,

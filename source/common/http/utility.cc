#include "source/common/http/utility.h"

#include <http_parser.h>

#include <cstdint>
#include <string>
#include <vector>

#include "envoy/config/core/v3/http_uri.pb.h"
#include "envoy/config/core/v3/protocol.pb.h"
#include "envoy/http/header_map.h"

#include "source/common/buffer/buffer_impl.h"
#include "source/common/common/assert.h"
#include "source/common/common/empty_string.h"
#include "source/common/common/enum_to_int.h"
#include "source/common/common/fmt.h"
#include "source/common/common/utility.h"
#include "source/common/grpc/status.h"
#include "source/common/http/exception.h"
#include "source/common/http/header_map_impl.h"
#include "source/common/http/headers.h"
#include "source/common/http/message_impl.h"
#include "source/common/network/utility.h"
#include "source/common/protobuf/utility.h"
#include "source/common/runtime/runtime_features.h"

#include "absl/container/node_hash_set.h"
#include "absl/strings/match.h"
#include "absl/strings/numbers.h"
#include "absl/strings/str_cat.h"
#include "absl/strings/str_split.h"
#include "absl/strings/string_view.h"
#include "nghttp2/nghttp2.h"

namespace Envoy {
namespace Http2 {
namespace Utility {

namespace {

void validateCustomSettingsParameters(
    const envoy::config::core::v3::Http2ProtocolOptions& options) {
  std::vector<std::string> parameter_collisions, custom_parameter_collisions;
  absl::node_hash_set<nghttp2_settings_entry, SettingsEntryHash, SettingsEntryEquals>
      custom_parameters;
  // User defined and named parameters with the same SETTINGS identifier can not both be set.
  for (const auto& it : options.custom_settings_parameters()) {
    ASSERT(it.identifier().value() <= std::numeric_limits<uint16_t>::max());
    // Check for custom parameter inconsistencies.
    const auto result = custom_parameters.insert(
        {static_cast<int32_t>(it.identifier().value()), it.value().value()});
    if (!result.second) {
      if (result.first->value != it.value().value()) {
        custom_parameter_collisions.push_back(
            absl::StrCat("0x", absl::Hex(it.identifier().value(), absl::kZeroPad2)));
        // Fall through to allow unbatched exceptions to throw first.
      }
    }
    switch (it.identifier().value()) {
    case NGHTTP2_SETTINGS_ENABLE_PUSH:
      if (it.value().value() == 1) {
        throw EnvoyException("server push is not supported by Envoy and can not be enabled via a "
                             "SETTINGS parameter.");
      }
      break;
    case NGHTTP2_SETTINGS_ENABLE_CONNECT_PROTOCOL:
      // An exception is made for `allow_connect` which can't be checked for presence due to the
      // use of a primitive type (bool).
      throw EnvoyException("the \"allow_connect\" SETTINGS parameter must only be configured "
                           "through the named field");
    case NGHTTP2_SETTINGS_HEADER_TABLE_SIZE:
      if (options.has_hpack_table_size()) {
        parameter_collisions.push_back("hpack_table_size");
      }
      break;
    case NGHTTP2_SETTINGS_MAX_CONCURRENT_STREAMS:
      if (options.has_max_concurrent_streams()) {
        parameter_collisions.push_back("max_concurrent_streams");
      }
      break;
    case NGHTTP2_SETTINGS_INITIAL_WINDOW_SIZE:
      if (options.has_initial_stream_window_size()) {
        parameter_collisions.push_back("initial_stream_window_size");
      }
      break;
    default:
      // Ignore unknown parameters.
      break;
    }
  }

  if (!custom_parameter_collisions.empty()) {
    throw EnvoyException(fmt::format(
        "inconsistent HTTP/2 custom SETTINGS parameter(s) detected; identifiers = {{{}}}",
        absl::StrJoin(custom_parameter_collisions, ",")));
  }
  if (!parameter_collisions.empty()) {
    throw EnvoyException(fmt::format(
        "the {{{}}} HTTP/2 SETTINGS parameter(s) can not be configured through both named and "
        "custom parameters",
        absl::StrJoin(parameter_collisions, ",")));
  }
}

} // namespace

const uint32_t OptionsLimits::MIN_HPACK_TABLE_SIZE;
const uint32_t OptionsLimits::DEFAULT_HPACK_TABLE_SIZE;
const uint32_t OptionsLimits::MAX_HPACK_TABLE_SIZE;
const uint32_t OptionsLimits::MIN_MAX_CONCURRENT_STREAMS;
const uint32_t OptionsLimits::DEFAULT_MAX_CONCURRENT_STREAMS;
const uint32_t OptionsLimits::MAX_MAX_CONCURRENT_STREAMS;
const uint32_t OptionsLimits::MIN_INITIAL_STREAM_WINDOW_SIZE;
const uint32_t OptionsLimits::DEFAULT_INITIAL_STREAM_WINDOW_SIZE;
const uint32_t OptionsLimits::MAX_INITIAL_STREAM_WINDOW_SIZE;
const uint32_t OptionsLimits::MIN_INITIAL_CONNECTION_WINDOW_SIZE;
const uint32_t OptionsLimits::DEFAULT_INITIAL_CONNECTION_WINDOW_SIZE;
const uint32_t OptionsLimits::MAX_INITIAL_CONNECTION_WINDOW_SIZE;
const uint32_t OptionsLimits::DEFAULT_MAX_OUTBOUND_FRAMES;
const uint32_t OptionsLimits::DEFAULT_MAX_OUTBOUND_CONTROL_FRAMES;
const uint32_t OptionsLimits::DEFAULT_MAX_CONSECUTIVE_INBOUND_FRAMES_WITH_EMPTY_PAYLOAD;
const uint32_t OptionsLimits::DEFAULT_MAX_INBOUND_PRIORITY_FRAMES_PER_STREAM;
const uint32_t OptionsLimits::DEFAULT_MAX_INBOUND_WINDOW_UPDATE_FRAMES_PER_DATA_FRAME_SENT;

envoy::config::core::v3::Http2ProtocolOptions
initializeAndValidateOptions(const envoy::config::core::v3::Http2ProtocolOptions& options,
                             bool hcm_stream_error_set,
                             const Protobuf::BoolValue& hcm_stream_error) {
  auto ret = initializeAndValidateOptions(options);
  if (!options.has_override_stream_error_on_invalid_http_message() && hcm_stream_error_set) {
    ret.mutable_override_stream_error_on_invalid_http_message()->set_value(
        hcm_stream_error.value());
  }
  return ret;
}

envoy::config::core::v3::Http2ProtocolOptions
initializeAndValidateOptions(const envoy::config::core::v3::Http2ProtocolOptions& options) {
  envoy::config::core::v3::Http2ProtocolOptions options_clone(options);
  // This will throw an exception when a custom parameter and a named parameter collide.
  validateCustomSettingsParameters(options);

  if (!options.has_override_stream_error_on_invalid_http_message()) {
    options_clone.mutable_override_stream_error_on_invalid_http_message()->set_value(
        options.stream_error_on_invalid_http_messaging());
  }

  if (!options_clone.has_hpack_table_size()) {
    options_clone.mutable_hpack_table_size()->set_value(OptionsLimits::DEFAULT_HPACK_TABLE_SIZE);
  }
  ASSERT(options_clone.hpack_table_size().value() <= OptionsLimits::MAX_HPACK_TABLE_SIZE);
  if (!options_clone.has_max_concurrent_streams()) {
    options_clone.mutable_max_concurrent_streams()->set_value(
        OptionsLimits::DEFAULT_MAX_CONCURRENT_STREAMS);
  }
  ASSERT(
      options_clone.max_concurrent_streams().value() >= OptionsLimits::MIN_MAX_CONCURRENT_STREAMS &&
      options_clone.max_concurrent_streams().value() <= OptionsLimits::MAX_MAX_CONCURRENT_STREAMS);
  if (!options_clone.has_initial_stream_window_size()) {
    options_clone.mutable_initial_stream_window_size()->set_value(
        OptionsLimits::DEFAULT_INITIAL_STREAM_WINDOW_SIZE);
  }
  ASSERT(options_clone.initial_stream_window_size().value() >=
             OptionsLimits::MIN_INITIAL_STREAM_WINDOW_SIZE &&
         options_clone.initial_stream_window_size().value() <=
             OptionsLimits::MAX_INITIAL_STREAM_WINDOW_SIZE);
  if (!options_clone.has_initial_connection_window_size()) {
    options_clone.mutable_initial_connection_window_size()->set_value(
        OptionsLimits::DEFAULT_INITIAL_CONNECTION_WINDOW_SIZE);
  }
  ASSERT(options_clone.initial_connection_window_size().value() >=
             OptionsLimits::MIN_INITIAL_CONNECTION_WINDOW_SIZE &&
         options_clone.initial_connection_window_size().value() <=
             OptionsLimits::MAX_INITIAL_CONNECTION_WINDOW_SIZE);
  if (!options_clone.has_max_outbound_frames()) {
    options_clone.mutable_max_outbound_frames()->set_value(
        OptionsLimits::DEFAULT_MAX_OUTBOUND_FRAMES);
  }
  if (!options_clone.has_max_outbound_control_frames()) {
    options_clone.mutable_max_outbound_control_frames()->set_value(
        OptionsLimits::DEFAULT_MAX_OUTBOUND_CONTROL_FRAMES);
  }
  if (!options_clone.has_max_consecutive_inbound_frames_with_empty_payload()) {
    options_clone.mutable_max_consecutive_inbound_frames_with_empty_payload()->set_value(
        OptionsLimits::DEFAULT_MAX_CONSECUTIVE_INBOUND_FRAMES_WITH_EMPTY_PAYLOAD);
  }
  if (!options_clone.has_max_inbound_priority_frames_per_stream()) {
    options_clone.mutable_max_inbound_priority_frames_per_stream()->set_value(
        OptionsLimits::DEFAULT_MAX_INBOUND_PRIORITY_FRAMES_PER_STREAM);
  }
  if (!options_clone.has_max_inbound_window_update_frames_per_data_frame_sent()) {
    options_clone.mutable_max_inbound_window_update_frames_per_data_frame_sent()->set_value(
        OptionsLimits::DEFAULT_MAX_INBOUND_WINDOW_UPDATE_FRAMES_PER_DATA_FRAME_SENT);
  }

  return options_clone;
}

} // namespace Utility
} // namespace Http2

namespace Http3 {
namespace Utility {

const uint32_t OptionsLimits::DEFAULT_INITIAL_STREAM_WINDOW_SIZE;
const uint32_t OptionsLimits::DEFAULT_INITIAL_CONNECTION_WINDOW_SIZE;

envoy::config::core::v3::Http3ProtocolOptions
initializeAndValidateOptions(const envoy::config::core::v3::Http3ProtocolOptions& options,
                             bool hcm_stream_error_set,
                             const Protobuf::BoolValue& hcm_stream_error) {
  if (options.has_override_stream_error_on_invalid_http_message()) {
    return options;
  }
  envoy::config::core::v3::Http3ProtocolOptions options_clone(options);
  if (hcm_stream_error_set) {
    options_clone.mutable_override_stream_error_on_invalid_http_message()->set_value(
        hcm_stream_error.value());
  } else {
    options_clone.mutable_override_stream_error_on_invalid_http_message()->set_value(false);
  }
  return options_clone;
}

} // namespace Utility
} // namespace Http3

namespace Http {

static const char kDefaultPath[] = "/";

// If http_parser encounters an IP address [address] as the host it will set the offset and
// length to point to 'address' rather than '[address]'. Fix this by adjusting the offset
// and length to include the brackets.
// @param absolute_url the absolute URL. This is usually of the form // http://host/path
//        but may be host:port for CONNECT requests
// @param offset the offset for the first character of the host. For IPv6 hosts
//        this will point to the first character inside the brackets and will be
//        adjusted to point at the brackets
// @param len the length of the host-and-port field. For IPv6 hosts this will
//        not include the brackets and will be adjusted to do so.
bool maybeAdjustForIpv6(absl::string_view absolute_url, uint64_t& offset, uint64_t& len) {
  // According to https://tools.ietf.org/html/rfc3986#section-3.2.2 the only way a hostname
  // may begin with '[' is if it's an ipv6 address.
  if (offset == 0 || *(absolute_url.data() + offset - 1) != '[') {
    return false;
  }
  // Start one character sooner and end one character later.
  offset--;
  len += 2;
  // HTTP parser ensures that any [ has a closing ]
  ASSERT(absolute_url.length() >= offset + len);
  return true;
}

bool Utility::Url::initialize(absl::string_view absolute_url, bool is_connect) {
  struct http_parser_url u;
  http_parser_url_init(&u);
  const int result =
      http_parser_parse_url(absolute_url.data(), absolute_url.length(), is_connect, &u);

  if (result != 0) {
    return false;
  }
  if ((u.field_set & (1 << UF_HOST)) != (1 << UF_HOST) &&
      (u.field_set & (1 << UF_SCHEMA)) != (1 << UF_SCHEMA)) {
    return false;
  }
  scheme_ = absl::string_view(absolute_url.data() + u.field_data[UF_SCHEMA].off,
                              u.field_data[UF_SCHEMA].len);

  uint64_t authority_len = u.field_data[UF_HOST].len;
  if ((u.field_set & (1 << UF_PORT)) == (1 << UF_PORT)) {
    authority_len = authority_len + u.field_data[UF_PORT].len + 1;
  }

  uint64_t authority_beginning = u.field_data[UF_HOST].off;
  const bool is_ipv6 = maybeAdjustForIpv6(absolute_url, authority_beginning, authority_len);
  host_and_port_ = absl::string_view(absolute_url.data() + authority_beginning, authority_len);
  if (is_ipv6 && !parseAuthority(host_and_port_).is_ip_address_) {
    return false;
  }

  // RFC allows the absolute-uri to not end in /, but the absolute path form
  // must start with. Determine if there's a non-zero path, and if so determine
  // the length of the path, query params etc.
  uint64_t path_etc_len = absolute_url.length() - (authority_beginning + hostAndPort().length());
  if (path_etc_len > 0) {
    uint64_t path_beginning = authority_beginning + hostAndPort().length();
    path_and_query_params_ = absl::string_view(absolute_url.data() + path_beginning, path_etc_len);
  } else if (!is_connect) {
    ASSERT((u.field_set & (1 << UF_PATH)) == 0);
    path_and_query_params_ = absl::string_view(kDefaultPath, 1);
  }
  return true;
}

void Utility::appendXff(RequestHeaderMap& headers,
                        const Network::Address::Instance& remote_address) {
  if (remote_address.type() != Network::Address::Type::Ip) {
    return;
  }

  headers.appendForwardedFor(remote_address.ip()->addressAsString(), ",");
}

void Utility::appendVia(RequestOrResponseHeaderMap& headers, const std::string& via) {
  // TODO(asraa): Investigate whether it is necessary to append with whitespace here by:
  //     (a) Validating we do not expect whitespace in via headers
  //     (b) Add runtime guarding in case users have upstreams which expect it.
  headers.appendVia(via, ", ");
}

std::string Utility::createSslRedirectPath(const RequestHeaderMap& headers) {
  ASSERT(headers.Host());
  ASSERT(headers.Path());
  return fmt::format("https://{}{}", headers.getHostValue(), headers.getPathValue());
}

Utility::QueryParams Utility::parseQueryString(absl::string_view url) {
  size_t start = url.find('?');
  if (start == std::string::npos) {
    QueryParams params;
    return params;
  }

  start++;
  return parseParameters(url, start, /*decode_params=*/false);
}

Utility::QueryParams Utility::parseAndDecodeQueryString(absl::string_view url) {
  size_t start = url.find('?');
  if (start == std::string::npos) {
    QueryParams params;
    return params;
  }

  start++;
  return parseParameters(url, start, /*decode_params=*/true);
}

Utility::QueryParams Utility::parseFromBody(absl::string_view body) {
  return parseParameters(body, 0, /*decode_params=*/true);
}

Utility::QueryParams Utility::parseParameters(absl::string_view data, size_t start,
                                              bool decode_params) {
  QueryParams params;

  while (start < data.size()) {
    size_t end = data.find('&', start);
    if (end == std::string::npos) {
      end = data.size();
    }
    absl::string_view param(data.data() + start, end - start);

    const size_t equal = param.find('=');
    if (equal != std::string::npos) {
      const auto param_name = StringUtil::subspan(data, start, start + equal);
      const auto param_value = StringUtil::subspan(data, start + equal + 1, end);
      params.emplace(decode_params ? PercentEncoding::decode(param_name) : param_name,
                     decode_params ? PercentEncoding::decode(param_value) : param_value);
    } else {
      params.emplace(StringUtil::subspan(data, start, end), "");
    }

    start = end + 1;
  }

  return params;
}

absl::string_view Utility::findQueryStringStart(const HeaderString& path) {
  absl::string_view path_str = path.getStringView();
  size_t query_offset = path_str.find('?');
  if (query_offset == absl::string_view::npos) {
    query_offset = path_str.length();
  }
  path_str.remove_prefix(query_offset);
  return path_str;
}

<<<<<<< HEAD
static absl::InlinedVector<absl::string_view, 2>
parseCookieValuesImpl(const HeaderMap& headers, const absl::string_view key, size_t max_vals,
                      bool reversed_order, bool reversed_order_in_header,
                      const absl::string_view cookie_name) {
  absl::InlinedVector<absl::string_view, 2> ret;

  const auto iterfunc = [&key, &ret, max_vals, reversed_order_in_header,
                         cookie_name](const HeaderEntry& header) -> HeaderMap::Iterate {
    // Find the cookie headers in the request (typically, there's only one).
    if (header.key() == cookie_name) {

      // Split the cookie header into individual cookies.
      auto keyvalues = StringUtil::splitToken(header.value().getStringView(), ";");
      if (reversed_order_in_header) {
        std::reverse(keyvalues.begin(), keyvalues.end());
      }
      for (const auto& s : keyvalues) {
        // Find the key part of the cookie (i.e. the name of the cookie).
        size_t first_non_space = s.find_first_not_of(" ");
        size_t equals_index = s.find('=');
        if (equals_index == absl::string_view::npos) {
          // The cookie is malformed if it does not have an `=`. Continue
          // checking other cookies in this header.
          continue;
        }
        const absl::string_view k = s.substr(first_non_space, equals_index - first_non_space);
        // If the key matches, parse the value from the rest of the cookie string.
        if (k == key) {
          absl::string_view v = s.substr(equals_index + 1, s.size() - 1);

          // Cookie values may be wrapped in double quotes.
          // https://tools.ietf.org/html/rfc6265#section-4.1.1
          if (v.size() >= 2 && v.back() == '"' && v[0] == '"') {
            v = v.substr(1, v.size() - 2);
          }
          ret.push_back(v);
          if (max_vals > 0 && ret.size() == max_vals) {
            return HeaderMap::Iterate::Break;
          }
        }
      }
    }
    return HeaderMap::Iterate::Continue;
  };

  if (reversed_order) {
    headers.iterateReverse(iterfunc);
  } else {
    headers.iterate(iterfunc);
  }

  return ret;
}

absl::InlinedVector<absl::string_view, 2> Utility::parseCookieValues(const HeaderMap& headers,
                                                                     const absl::string_view key,
                                                                     size_t max_vals,
                                                                     bool reversed_order) {
  return parseCookieValuesImpl(headers, key, max_vals, reversed_order, reversed_order,
                               Http::Headers::get().Cookie.get());
}

static absl::string_view parseCookie(const HeaderMap& headers, const absl::string_view key,
                                     const absl::string_view cookie_name) {
  const auto ret = parseCookieValuesImpl(
      headers, key, 1, true /* reversed_order */,
      Runtime::runtimeFeatureEnabled("envoy.reloadable_features.cookies_get_last_value_header"),
      cookie_name);
  if (ret.size() == 1) {
    return ret[0];
  }
  return {};
}

absl::string_view Utility::parseCookieValue(const HeaderMap& headers, const absl::string_view key) {
=======
std::string Utility::stripQueryString(const HeaderString& path) {
  absl::string_view path_str = path.getStringView();
  size_t query_offset = path_str.find('?');
  return std::string(path_str.data(),
                     query_offset != path_str.npos ? query_offset : path_str.size());
}

std::string Utility::parseCookieValue(const HeaderMap& headers, const std::string& key) {
>>>>>>> e737d74a
  return parseCookie(headers, key, Http::Headers::get().Cookie.get());
}

absl::string_view Utility::parseSetCookieValue(const Http::HeaderMap& headers,
                                               const absl::string_view key) {
  return parseCookie(headers, key, Http::Headers::get().SetCookie.get());
}

std::string Utility::makeSetCookieValue(const std::string& key, const std::string& value,
                                        const std::string& path, const std::chrono::seconds max_age,
                                        bool httponly) {
  std::string cookie_value;
  // Best effort attempt to avoid numerous string copies.
  cookie_value.reserve(value.size() + path.size() + 30);

  cookie_value = absl::StrCat(key, "=\"", value, "\"");
  if (max_age != std::chrono::seconds::zero()) {
    absl::StrAppend(&cookie_value, "; Max-Age=", max_age.count());
  }
  if (!path.empty()) {
    absl::StrAppend(&cookie_value, "; Path=", path);
  }
  if (httponly) {
    absl::StrAppend(&cookie_value, "; HttpOnly");
  }
  return cookie_value;
}

uint64_t Utility::getResponseStatus(const ResponseHeaderMap& headers) {
  auto status = Utility::getResponseStatusNoThrow(headers);
  if (!status.has_value()) {
    throw CodecClientException(":status must be specified and a valid unsigned long");
  }
  return status.value();
}

absl::optional<uint64_t> Utility::getResponseStatusNoThrow(const ResponseHeaderMap& headers) {
  const HeaderEntry* header = headers.Status();
  uint64_t response_code;
  if (!header || !absl::SimpleAtoi(headers.getStatusValue(), &response_code)) {
    return absl::nullopt;
  }
  return response_code;
}

bool Utility::isUpgrade(const RequestOrResponseHeaderMap& headers) {
  // In firefox the "Connection" request header value is "keep-alive, Upgrade",
  // we should check if it contains the "Upgrade" token.
  return (headers.Upgrade() &&
          Envoy::StringUtil::caseFindToken(headers.getConnectionValue(), ",",
                                           Http::Headers::get().ConnectionValues.Upgrade.c_str()));
}

bool Utility::isH2UpgradeRequest(const RequestHeaderMap& headers) {
  return headers.getMethodValue() == Http::Headers::get().MethodValues.Connect &&
         headers.Protocol() && !headers.Protocol()->value().empty() &&
         headers.Protocol()->value() != Headers::get().ProtocolValues.Bytestream;
}

bool Utility::isWebSocketUpgradeRequest(const RequestHeaderMap& headers) {
  return (isUpgrade(headers) &&
          absl::EqualsIgnoreCase(headers.getUpgradeValue(),
                                 Http::Headers::get().UpgradeValues.WebSocket));
}

void Utility::sendLocalReply(const bool& is_reset, StreamDecoderFilterCallbacks& callbacks,
                             const LocalReplyData& local_reply_data) {
  absl::string_view details;
  if (callbacks.streamInfo().responseCodeDetails().has_value()) {
    details = callbacks.streamInfo().responseCodeDetails().value();
  };

  sendLocalReply(
      is_reset,
      Utility::EncodeFunctions{nullptr, nullptr,
                               [&](ResponseHeaderMapPtr&& headers, bool end_stream) -> void {
                                 callbacks.encodeHeaders(std::move(headers), end_stream, details);
                               },
                               [&](Buffer::Instance& data, bool end_stream) -> void {
                                 callbacks.encodeData(data, end_stream);
                               }},
      local_reply_data);
}

void Utility::sendLocalReply(const bool& is_reset, const EncodeFunctions& encode_functions,
                             const LocalReplyData& local_reply_data) {
  // encode_headers() may reset the stream, so the stream must not be reset before calling it.
  ASSERT(!is_reset);

  // rewrite_response will rewrite response code and body text.
  Code response_code = local_reply_data.response_code_;
  std::string body_text(local_reply_data.body_text_);
  absl::string_view content_type(Headers::get().ContentTypeValues.Text);

  ResponseHeaderMapPtr response_headers{createHeaderMap<ResponseHeaderMapImpl>(
      {{Headers::get().Status, std::to_string(enumToInt(response_code))}})};

  if (encode_functions.modify_headers_) {
    encode_functions.modify_headers_(*response_headers);
  }
  if (encode_functions.rewrite_) {
    encode_functions.rewrite_(*response_headers, response_code, body_text, content_type);
  }

  // Respond with a gRPC trailers-only response if the request is gRPC
  if (local_reply_data.is_grpc_) {
    response_headers->setStatus(std::to_string(enumToInt(Code::OK)));
    response_headers->setReferenceContentType(Headers::get().ContentTypeValues.Grpc);

    if (response_headers->getGrpcStatusValue().empty()) {
      response_headers->setGrpcStatus(std::to_string(
          enumToInt(local_reply_data.grpc_status_
                        ? local_reply_data.grpc_status_.value()
                        : Grpc::Utility::httpToGrpcStatus(enumToInt(response_code)))));
    }

    if (!body_text.empty() && !local_reply_data.is_head_request_) {
      // TODO(dio): Probably it is worth to consider caching the encoded message based on gRPC
      // status.
      // JsonFormatter adds a '\n' at the end. For header value, it should be removed.
      // https://github.com/envoyproxy/envoy/blob/main/source/common/formatter/substitution_formatter.cc#L129
      if (body_text[body_text.length() - 1] == '\n') {
        body_text = body_text.substr(0, body_text.length() - 1);
      }
      response_headers->setGrpcMessage(PercentEncoding::encode(body_text));
    }
    // The `modify_headers` function may have added content-length, remove it.
    response_headers->removeContentLength();
    encode_functions.encode_headers_(std::move(response_headers), true); // Trailers only response
    return;
  }

  if (!body_text.empty()) {
    response_headers->setContentLength(body_text.size());
    // If the `rewrite` function has changed body_text or content-type is not set, set it.
    // This allows `modify_headers` function to set content-type for the body. For example,
    // router.direct_response is calling sendLocalReply and may need to set content-type for
    // the body.
    if (body_text != local_reply_data.body_text_ || response_headers->ContentType() == nullptr) {
      response_headers->setReferenceContentType(content_type);
    }
  } else {
    response_headers->removeContentLength();
    response_headers->removeContentType();
  }

  if (local_reply_data.is_head_request_) {
    encode_functions.encode_headers_(std::move(response_headers), true);
    return;
  }

  encode_functions.encode_headers_(std::move(response_headers), body_text.empty());
  // encode_headers() may have changed the referenced is_reset so we need to test it
  if (!body_text.empty() && !is_reset) {
    Buffer::OwnedImpl buffer(body_text);
    encode_functions.encode_data_(buffer, true);
  }
}

Utility::GetLastAddressFromXffInfo
Utility::getLastAddressFromXFF(const Http::RequestHeaderMap& request_headers,
                               uint32_t num_to_skip) {
  const auto xff_header = request_headers.ForwardedFor();
  if (xff_header == nullptr) {
    return {nullptr, false};
  }

  absl::string_view xff_string(xff_header->value().getStringView());
  static const std::string separator(",");
  // Ignore the last num_to_skip addresses at the end of XFF.
  for (uint32_t i = 0; i < num_to_skip; i++) {
    const std::string::size_type last_comma = xff_string.rfind(separator);
    if (last_comma == std::string::npos) {
      return {nullptr, false};
    }
    xff_string = xff_string.substr(0, last_comma);
  }
  // The text after the last remaining comma, or the entirety of the string if there
  // is no comma, is the requested IP address.
  const std::string::size_type last_comma = xff_string.rfind(separator);
  if (last_comma != std::string::npos && last_comma + separator.size() < xff_string.size()) {
    xff_string = xff_string.substr(last_comma + separator.size());
  }

  // Ignore the whitespace, since they are allowed in HTTP lists (see RFC7239#section-7.1).
  xff_string = StringUtil::ltrim(xff_string);
  xff_string = StringUtil::rtrim(xff_string);

  // This technically requires a copy because inet_pton takes a null terminated string. In
  // practice, we are working with a view at the end of the owning string, and could pass the
  // raw pointer.
  // TODO(mattklein123) PERF: Avoid the copy here.
  Network::Address::InstanceConstSharedPtr address =
      Network::Utility::parseInternetAddressNoThrow(std::string(xff_string));
  if (address != nullptr) {
    return {address, last_comma == std::string::npos && num_to_skip == 0};
  }
  return {nullptr, false};
}

bool Utility::sanitizeConnectionHeader(Http::RequestHeaderMap& headers) {
  static const size_t MAX_ALLOWED_NOMINATED_HEADERS = 10;
  static const size_t MAX_ALLOWED_TE_VALUE_SIZE = 256;

  // Remove any headers nominated by the Connection header. The TE header
  // is sanitized and removed only if it's empty after removing unsupported values
  // See https://github.com/envoyproxy/envoy/issues/8623
  const auto& cv = Http::Headers::get().ConnectionValues;
  const auto& connection_header_value = headers.Connection()->value();

  StringUtil::CaseUnorderedSet headers_to_remove{};
  std::vector<absl::string_view> connection_header_tokens =
      StringUtil::splitToken(connection_header_value.getStringView(), ",", false);

  // If we have 10 or more nominated headers, fail this request
  if (connection_header_tokens.size() >= MAX_ALLOWED_NOMINATED_HEADERS) {
    ENVOY_LOG_MISC(trace, "Too many nominated headers in request");
    return false;
  }

  // Split the connection header and evaluate each nominated header
  for (const auto& token : connection_header_tokens) {

    const auto token_sv = StringUtil::trim(token);

    // Build the LowerCaseString for header lookup
    const LowerCaseString lcs_header_to_remove{std::string(token_sv)};

    // If the Connection token value is not a nominated header, ignore it here since
    // the connection header is removed elsewhere when the H1 request is upgraded to H2
    if ((lcs_header_to_remove.get() == cv.Close) ||
        (lcs_header_to_remove.get() == cv.Http2Settings) ||
        (lcs_header_to_remove.get() == cv.KeepAlive) ||
        (lcs_header_to_remove.get() == cv.Upgrade)) {
      continue;
    }

    // By default we will remove any nominated headers
    bool keep_header = false;

    // Determine whether the nominated header contains invalid values
    HeaderMap::GetResult nominated_header;

    if (lcs_header_to_remove == Http::Headers::get().Connection) {
      // Remove the connection header from the nominated tokens if it's self nominated
      // The connection header itself is *not removed*
      ENVOY_LOG_MISC(trace, "Skipping self nominated header [{}]", token_sv);
      keep_header = true;
      headers_to_remove.emplace(token_sv);

    } else if ((lcs_header_to_remove == Http::Headers::get().ForwardedFor) ||
               (lcs_header_to_remove == Http::Headers::get().ForwardedHost) ||
               (lcs_header_to_remove == Http::Headers::get().ForwardedProto) ||
               !token_sv.find(':')) {

      // An attacker could nominate an X-Forwarded* header, and its removal may mask
      // the origin of the incoming request and potentially alter its handling.
      // Additionally, pseudo headers should never be nominated. In both cases, we
      // should fail the request.
      // See: https://nathandavison.com/blog/abusing-http-hop-by-hop-request-headers

      ENVOY_LOG_MISC(trace, "Invalid nomination of {} header", token_sv);
      return false;
    } else {
      // Examine the value of all other nominated headers
      nominated_header = headers.get(lcs_header_to_remove);
    }

    if (!nominated_header.empty()) {
      // NOTE: The TE header is an inline header, so by definition if we operate on it there can
      // only be a single value. In all other cases we remove the nominated header.
      auto nominated_header_value_sv = nominated_header[0]->value().getStringView();

      const bool is_te_header = (lcs_header_to_remove == Http::Headers::get().TE);

      // reject the request if the TE header is too large
      if (is_te_header && (nominated_header_value_sv.size() >= MAX_ALLOWED_TE_VALUE_SIZE)) {
        ENVOY_LOG_MISC(trace, "TE header contains a value that exceeds the allowable length");
        return false;
      }

      if (is_te_header) {
        ASSERT(nominated_header.size() == 1);
        for (const auto& header_value :
             StringUtil::splitToken(nominated_header_value_sv, ",", false)) {

          const absl::string_view header_sv = StringUtil::trim(header_value);

          // If trailers exist in the TE value tokens, keep the header, removing any other values
          // that may exist
          if (StringUtil::CaseInsensitiveCompare()(header_sv,
                                                   Http::Headers::get().TEValues.Trailers)) {
            keep_header = true;
            break;
          }
        }

        if (keep_header) {
          headers.setTE(Http::Headers::get().TEValues.Trailers);
        }
      }
    }

    if (!keep_header) {
      ENVOY_LOG_MISC(trace, "Removing nominated header [{}]", token_sv);
      headers.remove(lcs_header_to_remove);
      headers_to_remove.emplace(token_sv);
    }
  }

  // Lastly remove extra nominated headers from the Connection header
  if (!headers_to_remove.empty()) {
    const std::string new_value = StringUtil::removeTokens(connection_header_value.getStringView(),
                                                           ",", headers_to_remove, ",");

    if (new_value.empty()) {
      headers.removeConnection();
    } else {
      headers.setConnection(new_value);
    }
  }

  return true;
}

const std::string& Utility::getProtocolString(const Protocol protocol) {
  switch (protocol) {
  case Protocol::Http10:
    return Headers::get().ProtocolStrings.Http10String;
  case Protocol::Http11:
    return Headers::get().ProtocolStrings.Http11String;
  case Protocol::Http2:
    return Headers::get().ProtocolStrings.Http2String;
  case Protocol::Http3:
    return Headers::get().ProtocolStrings.Http3String;
  }

  NOT_REACHED_GCOVR_EXCL_LINE;
}

void Utility::extractHostPathFromUri(const absl::string_view& uri, absl::string_view& host,
                                     absl::string_view& path) {
  /**
   *  URI RFC: https://www.ietf.org/rfc/rfc2396.txt
   *
   *  Example:
   *  uri  = "https://example.com:8443/certs"
   *  pos:         ^
   *  host_pos:       ^
   *  path_pos:                       ^
   *  host = "example.com:8443"
   *  path = "/certs"
   */
  const auto pos = uri.find("://");
  // Start position of the host
  const auto host_pos = (pos == std::string::npos) ? 0 : pos + 3;
  // Start position of the path
  const auto path_pos = uri.find('/', host_pos);
  if (path_pos == std::string::npos) {
    // If uri doesn't have "/", the whole string is treated as host.
    host = uri.substr(host_pos);
    path = "/";
  } else {
    host = uri.substr(host_pos, path_pos - host_pos);
    path = uri.substr(path_pos);
  }
}

std::string Utility::localPathFromFilePath(const absl::string_view& file_path) {
  if (file_path.size() >= 3 && file_path[1] == ':' && file_path[2] == '/' &&
      std::isalpha(file_path[0])) {
    return std::string(file_path);
  }
  return absl::StrCat("/", file_path);
}

RequestMessagePtr Utility::prepareHeaders(const envoy::config::core::v3::HttpUri& http_uri) {
  absl::string_view host, path;
  extractHostPathFromUri(http_uri.uri(), host, path);

  RequestMessagePtr message(new RequestMessageImpl());
  message->headers().setPath(path);
  message->headers().setHost(host);

  return message;
}

// TODO(jmarantz): make QueryParams a real class and put this serializer there,
// along with proper URL escaping of the name and value.
std::string Utility::queryParamsToString(const QueryParams& params) {
  std::string out;
  std::string delim = "?";
  for (const auto& p : params) {
    absl::StrAppend(&out, delim, p.first, "=", p.second);
    delim = "&";
  }
  return out;
}

const std::string Utility::resetReasonToString(const Http::StreamResetReason reset_reason) {
  switch (reset_reason) {
  case Http::StreamResetReason::ConnectionFailure:
    return "connection failure";
  case Http::StreamResetReason::ConnectionTermination:
    return "connection termination";
  case Http::StreamResetReason::LocalReset:
    return "local reset";
  case Http::StreamResetReason::LocalRefusedStreamReset:
    return "local refused stream reset";
  case Http::StreamResetReason::Overflow:
    return "overflow";
  case Http::StreamResetReason::RemoteReset:
    return "remote reset";
  case Http::StreamResetReason::RemoteRefusedStreamReset:
    return "remote refused stream reset";
  case Http::StreamResetReason::ConnectError:
    return "remote error with CONNECT request";
  case Http::StreamResetReason::ProtocolError:
    return "protocol error";
  }

  NOT_REACHED_GCOVR_EXCL_LINE;
}

void Utility::transformUpgradeRequestFromH1toH2(RequestHeaderMap& headers) {
  ASSERT(Utility::isUpgrade(headers));

  headers.setReferenceMethod(Http::Headers::get().MethodValues.Connect);
  headers.setProtocol(headers.getUpgradeValue());
  headers.removeUpgrade();
  headers.removeConnection();
  // nghttp2 rejects upgrade requests/responses with content length, so strip
  // any unnecessary content length header.
  if (headers.getContentLengthValue() == "0") {
    headers.removeContentLength();
  }
}

void Utility::transformUpgradeResponseFromH1toH2(ResponseHeaderMap& headers) {
  if (getResponseStatus(headers) == 101) {
    headers.setStatus(200);
  }
  headers.removeUpgrade();
  headers.removeConnection();
  if (headers.getContentLengthValue() == "0") {
    headers.removeContentLength();
  }
}

void Utility::transformUpgradeRequestFromH2toH1(RequestHeaderMap& headers) {
  ASSERT(Utility::isH2UpgradeRequest(headers));

  headers.setReferenceMethod(Http::Headers::get().MethodValues.Get);
  headers.setUpgrade(headers.getProtocolValue());
  headers.setReferenceConnection(Http::Headers::get().ConnectionValues.Upgrade);
  headers.removeProtocol();
}

void Utility::transformUpgradeResponseFromH2toH1(ResponseHeaderMap& headers,
                                                 absl::string_view upgrade) {
  if (getResponseStatus(headers) == 200) {
    headers.setUpgrade(upgrade);
    headers.setReferenceConnection(Http::Headers::get().ConnectionValues.Upgrade);
    headers.setStatus(101);
  }
}

void Utility::traversePerFilterConfigGeneric(
    const std::string& filter_name, const Router::RouteConstSharedPtr& route,
    std::function<void(const Router::RouteSpecificFilterConfig&)> cb) {
  if (!route) {
    return;
  }

  const Router::RouteEntry* routeEntry = route->routeEntry();

  if (routeEntry != nullptr) {
    auto maybe_vhost_config = routeEntry->virtualHost().perFilterConfig(filter_name);
    if (maybe_vhost_config != nullptr) {
      cb(*maybe_vhost_config);
    }
  }

  auto maybe_route_config = route->perFilterConfig(filter_name);
  if (maybe_route_config != nullptr) {
    cb(*maybe_route_config);
  }

  if (routeEntry != nullptr) {
    auto maybe_weighted_cluster_config = routeEntry->perFilterConfig(filter_name);
    if (maybe_weighted_cluster_config != nullptr) {
      cb(*maybe_weighted_cluster_config);
    }
  }
}

std::string Utility::PercentEncoding::encode(absl::string_view value,
                                             absl::string_view reserved_chars) {
  absl::flat_hash_set<char> reserved_char_set{reserved_chars.begin(), reserved_chars.end()};
  for (size_t i = 0; i < value.size(); ++i) {
    const char& ch = value[i];
    // The escaping characters are defined in
    // https://github.com/grpc/grpc/blob/master/doc/PROTOCOL-HTTP2.md#responses.
    //
    // We do checking for each char in the string. If the current char is included in the defined
    // escaping characters, we jump to "the slow path" (append the char [encoded or not encoded]
    // to the returned string one by one) started from the current index.
    if (ch < ' ' || ch >= '~' || reserved_char_set.find(ch) != reserved_char_set.end()) {
      return PercentEncoding::encode(value, i, reserved_char_set);
    }
  }
  return std::string(value);
}

std::string Utility::PercentEncoding::encode(absl::string_view value, const size_t index,
                                             const absl::flat_hash_set<char>& reserved_char_set) {
  std::string encoded;
  if (index > 0) {
    absl::StrAppend(&encoded, value.substr(0, index));
  }

  for (size_t i = index; i < value.size(); ++i) {
    const char& ch = value[i];
    if (ch < ' ' || ch >= '~' || reserved_char_set.find(ch) != reserved_char_set.end()) {
      // For consistency, URI producers should use uppercase hexadecimal digits for all
      // percent-encodings. https://tools.ietf.org/html/rfc3986#section-2.1.
      absl::StrAppend(&encoded, fmt::format("%{:02X}", ch));
    } else {
      encoded.push_back(ch);
    }
  }
  return encoded;
}

std::string Utility::PercentEncoding::decode(absl::string_view encoded) {
  std::string decoded;
  decoded.reserve(encoded.size());
  for (size_t i = 0; i < encoded.size(); ++i) {
    char ch = encoded[i];
    if (ch == '%' && i + 2 < encoded.size()) {
      const char& hi = encoded[i + 1];
      const char& lo = encoded[i + 2];
      if (absl::ascii_isdigit(hi)) {
        ch = hi - '0';
      } else {
        ch = absl::ascii_toupper(hi) - 'A' + 10;
      }

      ch *= 16;
      if (absl::ascii_isdigit(lo)) {
        ch += lo - '0';
      } else {
        ch += absl::ascii_toupper(lo) - 'A' + 10;
      }
      i += 2;
    }
    decoded.push_back(ch);
  }
  return decoded;
}

Utility::AuthorityAttributes Utility::parseAuthority(absl::string_view host) {
  // First try to see if there is a port included. This also checks to see that there is not a ']'
  // as the last character which is indicative of an IPv6 address without a port. This is a best
  // effort attempt.
  const auto colon_pos = host.rfind(':');
  absl::string_view host_to_resolve = host;
  absl::optional<uint16_t> port;
  if (colon_pos != absl::string_view::npos && host_to_resolve.back() != ']') {
    const absl::string_view string_view_host = host;
    host_to_resolve = string_view_host.substr(0, colon_pos);
    const auto port_str = string_view_host.substr(colon_pos + 1);
    uint64_t port64;
    if (port_str.empty() || !absl::SimpleAtoi(port_str, &port64) || port64 > 65535) {
      // Just attempt to resolve whatever we were given. This will very likely fail.
      host_to_resolve = host;
    } else {
      port = static_cast<uint16_t>(port64);
    }
  }

  // Now see if this is an IP address. We need to know this because some things (such as setting
  // SNI) are special cased if this is an IP address. Either way, we still go through the normal
  // resolver flow. We could short-circuit the DNS resolver in this case, but the extra code to do
  // so is not worth it since the DNS resolver should handle it for us.
  bool is_ip_address = false;
  absl::string_view potential_ip_address = host_to_resolve;
  // TODO(mattklein123): Optimally we would support bracket parsing in parseInternetAddress(),
  // but we still need to trim the brackets to send the IPv6 address into the DNS resolver. For
  // now, just do all the trimming here, but in the future we should consider whether we can
  // have unified [] handling as low as possible in the stack.
  if (!potential_ip_address.empty() && potential_ip_address.front() == '[' &&
      potential_ip_address.back() == ']') {
    potential_ip_address.remove_prefix(1);
    potential_ip_address.remove_suffix(1);
  }
  if (Network::Utility::parseInternetAddressNoThrow(std::string(potential_ip_address)) != nullptr) {
    is_ip_address = true;
    host_to_resolve = potential_ip_address;
  }

  return {is_ip_address, host_to_resolve, port};
}

} // namespace Http
} // namespace Envoy<|MERGE_RESOLUTION|>--- conflicted
+++ resolved
@@ -381,7 +381,13 @@
   return path_str;
 }
 
-<<<<<<< HEAD
+std::string Utility::stripQueryString(const HeaderString& path) {
+  absl::string_view path_str = path.getStringView();
+  size_t query_offset = path_str.find('?');
+  return std::string(path_str.data(),
+                     query_offset != path_str.npos ? query_offset : path_str.size());
+}
+
 static absl::InlinedVector<absl::string_view, 2>
 parseCookieValuesImpl(const HeaderMap& headers, const absl::string_view key, size_t max_vals,
                       bool reversed_order, bool reversed_order_in_header,
@@ -456,17 +462,8 @@
   return {};
 }
 
+
 absl::string_view Utility::parseCookieValue(const HeaderMap& headers, const absl::string_view key) {
-=======
-std::string Utility::stripQueryString(const HeaderString& path) {
-  absl::string_view path_str = path.getStringView();
-  size_t query_offset = path_str.find('?');
-  return std::string(path_str.data(),
-                     query_offset != path_str.npos ? query_offset : path_str.size());
-}
-
-std::string Utility::parseCookieValue(const HeaderMap& headers, const std::string& key) {
->>>>>>> e737d74a
   return parseCookie(headers, key, Http::Headers::get().Cookie.get());
 }
 

--- conflicted
+++ resolved
@@ -58,12 +58,8 @@
    * @param prefix supplies the stat prefix for the UA stats.
    * @param scope supplies the backing stat scope.
    */
-<<<<<<< HEAD
-  void initializeFromHeaders(const HeaderMap& headers, Stats::StatName prefix, Stats::Scope& scope);
-=======
-  void initializeFromHeaders(const RequestHeaderMap& headers, const std::string& prefix,
+  void initializeFromHeaders(const RequestHeaderMap& headers, Stats::StatName prefix,
                              Stats::Scope& scope);
->>>>>>> 3a2512d9
 
   /**
    * Called when a connection is being destroyed.

#include "source/common/http/alternate_protocols_cache_manager_impl.h"

#include "envoy/common/key_value_store.h"
#include "envoy/config/common/key_value/v3/config.pb.h"
#include "envoy/config/common/key_value/v3/config.pb.validate.h"

#include "source/common/config/utility.h"
#include "source/common/http/alternate_protocols_cache_impl.h"
#include "source/common/protobuf/protobuf.h"

#include "absl/container/flat_hash_map.h"

namespace Envoy {
namespace Http {

SINGLETON_MANAGER_REGISTRATION(alternate_protocols_cache_manager);

AlternateProtocolsCacheManagerImpl::AlternateProtocolsCacheManagerImpl(
    AlternateProtocolsData& data, ThreadLocal::SlotAllocator& tls)
    : data_(data), slot_(tls) {
  slot_.set([](Event::Dispatcher& /*dispatcher*/) { return std::make_shared<State>(); });
}

AlternateProtocolsCacheSharedPtr AlternateProtocolsCacheManagerImpl::getCache(
    const envoy::config::core::v3::AlternateProtocolsCacheOptions& options,
    Event::Dispatcher& dispatcher) {
  if (options.has_key_value_store_config() && data_.concurrency_ != 1) {
    throw EnvoyException(
        fmt::format("options has key value store but Envoy has concurrency = {} : {}",
                    data_.concurrency_, options.DebugString()));
  }

  const auto& existing_cache = (*slot_).caches_.find(options.name());
  if (existing_cache != (*slot_).caches_.end()) {
    if (!Protobuf::util::MessageDifferencer::Equivalent(options, existing_cache->second.options_)) {
      throw EnvoyException(fmt::format(
          "options specified alternate protocols cache '{}' with different settings"
          " first '{}' second '{}'",
          options.name(), existing_cache->second.options_.DebugString(), options.DebugString()));
    }
    return existing_cache->second.cache_;
  }

  std::unique_ptr<KeyValueStore> store;
  if (options.has_key_value_store_config()) {
    envoy::config::common::key_value::v3::KeyValueStoreConfig kv_config;
    MessageUtil::anyConvertAndValidate(options.key_value_store_config().typed_config(), kv_config,
                                       data_.validation_visitor_);
    auto& factory = Config::Utility::getAndCheckFactory<KeyValueStoreFactory>(kv_config.config());
    store =
        factory.createStore(kv_config, data_.validation_visitor_, dispatcher, data_.file_system_);
  }

<<<<<<< HEAD
  AlternateProtocolsCacheSharedPtr new_cache =
      std::make_shared<AlternateProtocolsCacheImpl>(dispatcher.timeSource(), std::move(store));
=======
  AlternateProtocolsCacheSharedPtr new_cache = std::make_shared<AlternateProtocolsCacheImpl>(
      data_.dispatcher_.timeSource(), std::move(store), options.max_entries().value());
>>>>>>> cb4fa65c
  (*slot_).caches_.emplace(options.name(), CacheWithOptions{options, new_cache});
  return new_cache;
}

AlternateProtocolsCacheManagerSharedPtr AlternateProtocolsCacheManagerFactoryImpl::get() {
  return singleton_manager_.getTyped<AlternateProtocolsCacheManager>(
      SINGLETON_MANAGER_REGISTERED_NAME(alternate_protocols_cache_manager),
      [this] { return std::make_shared<AlternateProtocolsCacheManagerImpl>(data_, tls_); });
}

} // namespace Http
} // namespace Envoy<|MERGE_RESOLUTION|>--- conflicted
+++ resolved
@@ -51,13 +51,9 @@
         factory.createStore(kv_config, data_.validation_visitor_, dispatcher, data_.file_system_);
   }
 
-<<<<<<< HEAD
   AlternateProtocolsCacheSharedPtr new_cache =
-      std::make_shared<AlternateProtocolsCacheImpl>(dispatcher.timeSource(), std::move(store));
-=======
-  AlternateProtocolsCacheSharedPtr new_cache = std::make_shared<AlternateProtocolsCacheImpl>(
-      data_.dispatcher_.timeSource(), std::move(store), options.max_entries().value());
->>>>>>> cb4fa65c
+      std::make_shared<AlternateProtocolsCacheImpl>(dispatcher.timeSource(), std::move(store),
+                                                    options.max_entries().value());
   (*slot_).caches_.emplace(options.name(), CacheWithOptions{options, new_cache});
   return new_cache;
 }

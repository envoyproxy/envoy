--- conflicted
+++ resolved
@@ -156,12 +156,8 @@
     LbContextImpl(const std::string& hash_key) : hash_key_(std::hash<std::string>()(hash_key)) {}
     // TODO(danielhochman): convert to HashUtil::xxHash64 when we have a migration strategy.
     // Upstream::LoadBalancerContext
-<<<<<<< HEAD
     Optional<uint64_t> computeHashKey() override { return hash_key_; }
-=======
-    Optional<uint64_t> hashKey() const override { return hash_key_; }
     const Router::MetadataMatchCriteria* metadataMatchCriteria() const override { return nullptr; }
->>>>>>> ff6fccb9
     const Network::Connection* downstreamConnection() const override { return nullptr; }
 
     const Optional<uint64_t> hash_key_;

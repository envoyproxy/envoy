--- conflicted
+++ resolved
@@ -368,24 +368,13 @@
 }
 
 void TcpProxy::onDownstreamEvent(Network::ConnectionEvent event) {
-<<<<<<< HEAD
   if (upstream_connection_) {
     if (event == Network::ConnectionEvent::RemoteClose) {
       upstream_connection_->close(Network::ConnectionCloseType::FlushWrite);
     } else if (event == Network::ConnectionEvent::LocalClose) {
       upstream_connection_->close(Network::ConnectionCloseType::NoFlush);
-    }
-=======
-  if ((event == Network::ConnectionEvent::RemoteClose ||
-       event == Network::ConnectionEvent::LocalClose) &&
-      upstream_connection_) {
-    // TODO(mattklein123): If we close without flushing here we may drop some data. The downstream
-    // connection is about to go away. So to support this we need to either have a way for the
-    // downstream connection to stick around, or, we need to be able to pass this connection to a
-    // flush worker which will attempt to flush the remaining data with a timeout.
-    upstream_connection_->close(Network::ConnectionCloseType::NoFlush);
-    disableIdleTimer();
->>>>>>> 703d28d9
+      disableIdleTimer();
+    }
   }
 }
 

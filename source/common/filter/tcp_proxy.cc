--- conflicted
+++ resolved
@@ -246,10 +246,9 @@
 void TcpProxy::UpstreamCallbacks::onBelowWriteBufferLowWatermark() {
   ASSERT(on_high_watermark_called_);
   on_high_watermark_called_ = false;
-<<<<<<< HEAD
 
   if (parent_ != nullptr) {
-    // The upstream write buffer is drained.  Resume reading.
+    // The upstream write buffer is drained. Resume reading.
     parent_->readDisableDownstream(false);
   }
 }
@@ -263,10 +262,6 @@
   ASSERT(drainer_ == nullptr); // This should only get set once.
   drainer_ = &drainer;
   parent_ = nullptr;
-=======
-  // The upstream write buffer is drained. Resume reading.
-  parent_.readDisableDownstream(false);
->>>>>>> e4c223cd
 }
 
 Network::FilterStatus TcpProxy::initializeUpstreamConnection() {

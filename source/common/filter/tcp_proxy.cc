--- conflicted
+++ resolved
@@ -289,13 +289,8 @@
       read_callbacks_->upstreamHost()->stats().cx_connect_fail_.inc();
     }
 
-<<<<<<< HEAD
     upstream_helper_callbacks_->onConnectionFailure();
-  } else if (event & Network::ConnectionEvent::Connected) {
-=======
-    read_callbacks_->connection().close(Network::ConnectionCloseType::FlushWrite);
   } else if (event == Network::ConnectionEvent::Connected) {
->>>>>>> eb2bf5e0
     connect_timespan_->complete();
     upstream_helper_callbacks_->onConnectionSuccess();
   }

#pragma once

#include <cstdint>
#include <memory>
#include <string>
#include <vector>

#include "envoy/event/timer.h"
#include "envoy/network/connection.h"
#include "envoy/network/filter.h"
#include "envoy/stats/stats_macros.h"
#include "envoy/upstream/cluster_manager.h"
#include "envoy/upstream/upstream.h"

#include "common/common/logger.h"
#include "common/json/json_loader.h"
#include "common/network/cidr_range.h"
#include "common/network/filter_impl.h"
#include "common/network/utility.h"

namespace Envoy {
namespace Filter {

/**
 * All tcp proxy stats. @see stats_macros.h
 */
// clang-format off
#define ALL_TCP_PROXY_STATS(COUNTER, GAUGE)                                                        \
  COUNTER(downstream_cx_rx_bytes_total)                                                            \
  GAUGE  (downstream_cx_rx_bytes_buffered)                                                         \
  COUNTER(downstream_cx_tx_bytes_total)                                                            \
  GAUGE  (downstream_cx_tx_bytes_buffered)                                                         \
  COUNTER(downstream_cx_total)                                                                     \
  COUNTER(downstream_cx_no_route)                                                                  \
  COUNTER(downstream_flow_control_paused_reading_total)                                            \
  COUNTER(downstream_flow_control_resumed_reading_total)
// clang-format on

/**
 * Struct definition for all tcp proxy stats. @see stats_macros.h
 */
struct TcpProxyStats {
  ALL_TCP_PROXY_STATS(GENERATE_COUNTER_STRUCT, GENERATE_GAUGE_STRUCT)
};

/**
 * Filter configuration.
 */
class TcpProxyConfig {
public:
  TcpProxyConfig(const Json::Object& config, Upstream::ClusterManager& cluster_manager,
                 Stats::Scope& scope);

  /**
   * Find out which cluster an upstream connection should be opened to based on the
   * parameters of a downstream connection.
   * @param connection supplies the parameters of the downstream connection for
   * which the proxy needs to open the corresponding upstream.
   * @return the cluster name to be used for the upstream connection.
   * If no route applies, returns the empty string.
   */
  const std::string& getRouteFromEntries(Network::Connection& connection);

  const TcpProxyStats& stats() { return stats_; }

private:
  struct Route {
    Route(const Json::Object& config);

    Network::Address::IpList source_ips_;
    Network::PortRangeList source_port_ranges_;
    Network::Address::IpList destination_ips_;
    Network::PortRangeList destination_port_ranges_;
    std::string cluster_name_;
  };

  static TcpProxyStats generateStats(const std::string& name, Stats::Scope& scope);

  std::vector<Route> routes_;
  const TcpProxyStats stats_;
};

typedef std::shared_ptr<TcpProxyConfig> TcpProxyConfigSharedPtr;

/**
 * An implementation of a TCP (L3/L4) proxy. This filter will instantiate a new outgoing TCP
 * connection using the defined load balancing proxy for the configured cluster. All data will
 * be proxied back and forth between the two connections.
 */
<<<<<<< HEAD
class TcpProxy : public Network::ReadFilter,
                 Upstream::LoadBalancerContext,
                 Logger::Loggable<Logger::Id::filter> {
=======
class TcpProxy : public Network::ReadFilter, protected Logger::Loggable<Logger::Id::filter> {
>>>>>>> 8c42f161
public:
  TcpProxy(TcpProxyConfigSharedPtr config, Upstream::ClusterManager& cluster_manager);
  ~TcpProxy();

  // Network::ReadFilter
  Network::FilterStatus onData(Buffer::Instance& data) override;
  Network::FilterStatus onNewConnection() override { return initializeUpstreamConnection(); }
  void initializeReadFilterCallbacks(Network::ReadFilterCallbacks& callbacks) override;

  // Upstream::LoadBalancerContext
  Optional<uint64_t> hashKey() const override { return {}; }
  const Network::Connection* downstreamConnection() const override {
    return &read_callbacks_->connection();
  }

  // These two functions allow enabling/disabling reads on the upstream and downstream connections.
  // They are called by the Downstream/Upstream Watermark callbacks to limit buffering.
  void readDisableUpstream(bool disable);
  void readDisableDownstream(bool disable);

protected:
  struct DownstreamCallbacks : public Network::ConnectionCallbacks {
    DownstreamCallbacks(TcpProxy& parent) : parent_(parent) {}

    // Network::ConnectionCallbacks
    void onEvent(Network::ConnectionEvent event) override { parent_.onDownstreamEvent(event); }
    void onAboveWriteBufferHighWatermark() override;
    void onBelowWriteBufferLowWatermark() override;

    TcpProxy& parent_;
    bool on_high_watermark_called_{false};
  };

  struct UpstreamCallbacks : public Network::ConnectionCallbacks,
                             public Network::ReadFilterBaseImpl {
    UpstreamCallbacks(TcpProxy& parent) : parent_(parent) {}

    // Network::ConnectionCallbacks
    void onEvent(Network::ConnectionEvent event) override { parent_.onUpstreamEvent(event); }
    void onAboveWriteBufferHighWatermark() override;
    void onBelowWriteBufferLowWatermark() override;

    // Network::ReadFilter
    Network::FilterStatus onData(Buffer::Instance& data) override {
      parent_.onUpstreamData(data);
      return Network::FilterStatus::StopIteration;
    }

    TcpProxy& parent_;
    bool on_high_watermark_called_{false};
  };

  // Callbacks for different error and success states during connection establishment
  virtual const std::string& getUpstreamCluster() {
    return config_->getRouteFromEntries(read_callbacks_->connection());
  }

  virtual void onInitFailure() {
    read_callbacks_->connection().close(Network::ConnectionCloseType::NoFlush);
  }

  virtual void onConnectTimeoutError() {
    read_callbacks_->connection().close(Network::ConnectionCloseType::NoFlush);
  }

  virtual void onConnectionFailure() {
    read_callbacks_->connection().close(Network::ConnectionCloseType::FlushWrite);
  }

  virtual void onConnectionSuccess() {}
  virtual void onUpstreamHostReady() {}

  Network::FilterStatus initializeUpstreamConnection();
  void onConnectTimeout();
  void onDownstreamEvent(Network::ConnectionEvent event);
  void onUpstreamData(Buffer::Instance& data);
  void onUpstreamEvent(Network::ConnectionEvent event);

  TcpProxyConfigSharedPtr config_;
  Upstream::ClusterManager& cluster_manager_;
  Network::ReadFilterCallbacks* read_callbacks_{};
  Network::ClientConnectionPtr upstream_connection_;
  DownstreamCallbacks downstream_callbacks_;
  Event::TimerPtr connect_timeout_timer_;
  Stats::TimespanPtr connect_timespan_;
  Stats::TimespanPtr connected_timespan_;
  std::shared_ptr<UpstreamCallbacks> upstream_callbacks_; // shared_ptr required for passing as a
                                                          // read filter.
};

} // Filter
} // namespace Envoy<|MERGE_RESOLUTION|>--- conflicted
+++ resolved
@@ -87,13 +87,9 @@
  * connection using the defined load balancing proxy for the configured cluster. All data will
  * be proxied back and forth between the two connections.
  */
-<<<<<<< HEAD
 class TcpProxy : public Network::ReadFilter,
                  Upstream::LoadBalancerContext,
-                 Logger::Loggable<Logger::Id::filter> {
-=======
-class TcpProxy : public Network::ReadFilter, protected Logger::Loggable<Logger::Id::filter> {
->>>>>>> 8c42f161
+                 protected Logger::Loggable<Logger::Id::filter> {
 public:
   TcpProxy(TcpProxyConfigSharedPtr config, Upstream::ClusterManager& cluster_manager);
   ~TcpProxy();

--- conflicted
+++ resolved
@@ -199,13 +199,9 @@
   /**
    * Returns whether the current thread is the main thread or test thread.
    */
-<<<<<<< HEAD
-  static bool isMainThread();
+  static bool isMainOrTestThread();
 
   static bool hasMainThread();
-=======
-  static bool isMainOrTestThread();
->>>>>>> 4fec9c93
 };
 
 // To improve exception safety in data plane, we plan to forbid the use of raw try in the core code

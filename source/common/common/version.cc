--- conflicted
+++ resolved
@@ -22,16 +22,6 @@
 
 const std::string& VersionInfo::version() {
 #ifdef NDEBUG
-<<<<<<< HEAD
-  const std::string release_type = "RELEASE";
-#else
-  const std::string release_type = "DEBUG";
-#endif
-#ifdef ENVOY_SSL_VERSION
-  const std::string ssl_version = ENVOY_SSL_VERSION;
-#else
-  const std::string ssl_version = "no-ssl";
-=======
   const absl::string_view release_type = "RELEASE";
 #else
   const absl::string_view release_type = "DEBUG";
@@ -40,7 +30,6 @@
   const absl::string_view ssl_version = ENVOY_SSL_VERSION;
 #else
   const absl::string_view ssl_version = "no-ssl";
->>>>>>> 81724788
 #endif
   CONSTRUCT_ON_FIRST_USE(std::string,
                          fmt::format("{}/{}/{}/{}/{}", revision(), BUILD_VERSION_NUMBER,

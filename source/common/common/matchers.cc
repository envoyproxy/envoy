--- conflicted
+++ resolved
@@ -130,18 +130,13 @@
                                   Server::Configuration::CommonFactoryContext& context) {
   switch (matcher.matcher_case()) {
   case envoy::type::matcher::v3::FilterStateMatcher::MatcherCase::kStringMatch:
-<<<<<<< HEAD
-    return std::make_unique<const StringMatcherImpl>(matcher.string_match(), context);
-=======
     return std::make_unique<FilterStateStringMatcher>(
-        std::make_unique<const StringMatcherImpl<envoy::type::matcher::v3::StringMatcher>>(
-            matcher.string_match(), context));
+        std::make_unique<const StringMatcherImpl>(matcher.string_match(), context));
     break;
   case envoy::type::matcher::v3::FilterStateMatcher::MatcherCase::kAddressMatch: {
     auto ip_list = Network::Address::IpList::create(matcher.address_match().ranges());
     RETURN_IF_NOT_OK_REF(ip_list.status());
     return std::make_unique<FilterStateIpRangeMatcher>(std::move(*ip_list));
->>>>>>> 6dde5284
     break;
   }
   default:

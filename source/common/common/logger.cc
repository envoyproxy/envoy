#include "source/common/common/logger.h"

#include <cassert> // use direct system-assert to avoid cyclic dependency.
#include <cstdint>
#include <iostream>
#include <sstream>
#include <string>
#include <vector>

#include "source/common/common/json_escape_string.h"
#include "source/common/common/lock_guard.h"

#include "absl/strings/ascii.h"
#include "absl/strings/escaping.h"
#include "absl/strings/str_replace.h"
#include "absl/strings/strip.h"
#include "spdlog/spdlog.h"

namespace Envoy {
namespace Logger {

StandardLogger::StandardLogger(const std::string& name)
    : Logger(std::make_shared<spdlog::logger>(name, Registry::getSink())) {}

SinkDelegate::SinkDelegate(DelegatingLogSinkSharedPtr log_sink) : log_sink_(log_sink) {}
void SinkDelegate::logWithStableName(absl::string_view, absl::string_view, absl::string_view,
                                     absl::string_view) {}

SinkDelegate::~SinkDelegate() {
  // The previous delegate should have never been set or should have been reset by now via
  // restoreDelegate().
  assert(previous_delegate_ == nullptr);
}

void SinkDelegate::setDelegate() {
  // There should be no previous delegate before this call.
  assert(previous_delegate_ == nullptr);
  previous_delegate_ = log_sink_->delegate();
  log_sink_->setDelegate(this);
}

void SinkDelegate::restoreDelegate() {
  // Ensures stacked allocation of delegates.
  assert(log_sink_->delegate() == this);
  log_sink_->setDelegate(previous_delegate_);
  previous_delegate_ = nullptr;
}

StderrSinkDelegate::StderrSinkDelegate(DelegatingLogSinkSharedPtr log_sink)
    : SinkDelegate(log_sink) {
  setDelegate();
}

StderrSinkDelegate::~StderrSinkDelegate() { restoreDelegate(); }

void StderrSinkDelegate::log(absl::string_view msg, const spdlog::details::log_msg&) {
  Thread::OptionalLockGuard guard(lock_);
  std::cerr << msg;
}

void StderrSinkDelegate::flush() {
  Thread::OptionalLockGuard guard(lock_);
  std::cerr << std::flush;
}

void DelegatingLogSink::set_formatter(std::unique_ptr<spdlog::formatter> formatter) {
  absl::MutexLock lock(format_mutex_);
  formatter_ = std::move(formatter);
}

void DelegatingLogSink::setShouldEscape(bool should_escape) {
  absl::MutexLock lock(&format_mutex_);
  should_escape_ = should_escape;
}

void DelegatingLogSink::log(const spdlog::details::log_msg& msg) {
  absl::ReleasableMutexLock lock(format_mutex_);
  absl::string_view msg_view = absl::string_view(msg.payload.data(), msg.payload.size());

  // This memory buffer must exist in the scope of the entire function,
  // otherwise the string_view will refer to memory that is already free.
  spdlog::memory_buf_t formatted;
  if (formatter_) {
    formatter_->format(msg, formatted);
    msg_view = absl::string_view(formatted.data(), formatted.size());
  }
  const bool escape = should_escape_;
  lock.Release();

<<<<<<< HEAD
  if (escape) {
    sink_->log(escapeLogLine(msg_view), msg);
  } else {
    sink_->log(msg_view, msg);
  }
=======
  auto log_to_sink = [this, msg_view, msg](SinkDelegate& sink) {
    if (should_escape_) {
      sink.log(escapeLogLine(msg_view), msg);
    } else {
      sink.log(msg_view, msg);
    }
  };

  // Hold the sink mutex while performing the actual logging. This prevents the sink from being
  // swapped during an individual log event.
  // TODO(mattklein123): In production this lock will never be contended. In practice, thread
  // protection is really only needed in tests. It would be nice to figure out a test-only
  // mechanism for this that does not require extra locking that we don't explicitly need in the
  // prod code.
  absl::ReaderMutexLock sink_lock(sink_mutex_);
  log_to_sink(*sink_);
>>>>>>> 413d3153
}

std::string DelegatingLogSink::escapeLogLine(absl::string_view msg_view) {
  absl::string_view eol = spdlog::details::os::default_eol;
  if (!absl::EndsWith(msg_view, eol)) {
    // Log does not end with newline, escape entire log.
    return absl::CEscape(msg_view);
  }

  // Log line ends with newline. Escape everything except the end-of-line character to preserve line
  // format.
  absl::string_view msg_leading =
      absl::string_view(msg_view.data(), msg_view.size() - eol.length());
  return absl::StrCat(absl::CEscape(msg_leading), eol);
}

DelegatingLogSinkSharedPtr DelegatingLogSink::init() {
  DelegatingLogSinkSharedPtr delegating_sink(new DelegatingLogSink);
  delegating_sink->stderr_sink_ = std::make_unique<StderrSinkDelegate>(delegating_sink);
  return delegating_sink;
}

<<<<<<< HEAD
void DelegatingLogSink::flush() { sink_->flush(); }

void DelegatingLogSink::logWithStableName(absl::string_view stable_name, absl::string_view level,
                                          absl::string_view component, absl::string_view message) {
=======
void DelegatingLogSink::flush() {
  absl::ReaderMutexLock lock(sink_mutex_);
  sink_->flush();
}

void DelegatingLogSink::logWithStableName(absl::string_view stable_name, absl::string_view level,
                                          absl::string_view component, absl::string_view message) {
  absl::ReaderMutexLock sink_lock(sink_mutex_);
>>>>>>> 413d3153
  sink_->logWithStableName(stable_name, level, component, message);
}

static std::atomic<Context*> current_context = nullptr;
static_assert(std::atomic<Context*>::is_always_lock_free);

Context::Context(spdlog::level::level_enum log_level, const std::string& log_format,
                 Thread::BasicLockable& lock, bool should_escape, bool enable_fine_grain_logging)
    : log_level_(log_level), log_format_(log_format), lock_(lock), should_escape_(should_escape),
      enable_fine_grain_logging_(enable_fine_grain_logging), save_context_(current_context) {
  current_context = this;
  activate();
}

Context::~Context() {
  current_context = save_context_;
  if (current_context != nullptr) {
    current_context.load()->activate();
  } else {
    Registry::getSink()->clearLock();
  }
}

void Context::activate() {
  Registry::getSink()->setLock(lock_);
  Registry::getSink()->setShouldEscape(should_escape_);
  Registry::setLogLevel(log_level_);
  Registry::setLogFormat(log_format_);

  // sets level and format for Fine-grain Logger
  fine_grain_default_level_ = log_level_;
  fine_grain_log_format_ = log_format_;
  if (enable_fine_grain_logging_) {
    if (log_format_ == Logger::Logger::DEFAULT_LOG_FORMAT) {
      fine_grain_log_format_ = kDefaultFineGrainLogFormat;
    }
    getFineGrainLogContext().setDefaultFineGrainLogLevelFormat(fine_grain_default_level_,
                                                               fine_grain_log_format_);
  }
}

bool Context::useFineGrainLogger() {
  if (current_context) {
    return current_context.load()->enable_fine_grain_logging_;
  }
  return false;
}

void Context::changeAllLogLevels(spdlog::level::level_enum level) {
  if (!useFineGrainLogger()) {
    ENVOY_LOG_MISC(info, "change all log levels: level='{}'",
                   spdlog::level::level_string_views[level]);
    Registry::setLogLevel(level);
  } else {
    // Level setting with Fine-Grain Logger.
    FINE_GRAIN_LOG(
        info,
        "change all log levels and default verbosity level for fine grain loggers: level='{}'",
        spdlog::level::level_string_views[level]);
    getFineGrainLogContext().updateVerbosityDefaultLevel(level);
  }
}

void Context::enableFineGrainLogger() {
  if (current_context) {
    current_context.load()->enable_fine_grain_logging_ = true;
    current_context.load()->fine_grain_default_level_ = current_context.load()->log_level_;
    current_context.load()->fine_grain_log_format_ = current_context.load()->log_format_;
    if (current_context.load()->log_format_ == Logger::Logger::DEFAULT_LOG_FORMAT) {
      current_context.load()->fine_grain_log_format_ = kDefaultFineGrainLogFormat;
    }
    getFineGrainLogContext().setDefaultFineGrainLogLevelFormat(
        current_context.load()->fine_grain_default_level_,
        current_context.load()->fine_grain_log_format_);
  }
}

void Context::disableFineGrainLogger() {
  if (current_context) {
    current_context.load()->enable_fine_grain_logging_ = false;
  }
}

std::string Context::getFineGrainLogFormat() {
  if (!current_context) { // Context is not instantiated in benchmark test
    return kDefaultFineGrainLogFormat;
  }
  return current_context.load()->fine_grain_log_format_;
}

spdlog::level::level_enum Context::getFineGrainDefaultLevel() {
  if (!current_context) {
    return spdlog::level::info;
  }
  return current_context.load()->fine_grain_default_level_;
}

std::vector<Logger>& Registry::allLoggers() {
  static std::vector<Logger>* all_loggers =
      new std::vector<Logger>({ALL_LOGGER_IDS(GENERATE_LOGGER)});
  return *all_loggers;
}

spdlog::logger& Registry::getLog(Id id) { return allLoggers()[static_cast<int>(id)].getLogger(); }

void Registry::setLogLevel(spdlog::level::level_enum log_level) {
  for (Logger& logger : allLoggers()) {
    logger.getLogger().set_level(static_cast<spdlog::level::level_enum>(log_level));
  }
}

void Registry::setLogFormat(const std::string& log_format) {
  for (Logger& logger : allLoggers()) {
    Utility::setLogFormatForLogger(logger.getLogger(), log_format);
  }

  json_log_format_set_ = false;
}

absl::Status Registry::setJsonLogFormat(const Protobuf::Message& log_format_struct) {
#ifndef ENVOY_ENABLE_YAML
  UNREFERENCED_PARAMETER(log_format_struct);
  return absl::UnimplementedError("JSON/YAML support compiled out");
#else
  Protobuf::util::JsonPrintOptions json_options;
  json_options.preserve_proto_field_names = true;
  json_options.always_print_fields_with_no_presence = true;

  std::string format_as_json;
  const auto status =
      Protobuf::util::MessageToJsonString(log_format_struct, &format_as_json, json_options);

  if (!status.ok()) {
    return absl::InvalidArgumentError("Provided struct cannot be serialized as JSON string");
  }

  if (format_as_json.find("%v") != std::string::npos) {
    return absl::InvalidArgumentError("Usage of %v is unavailable for JSON log formats");
  }

  if (format_as_json.find("%_") != std::string::npos) {
    return absl::InvalidArgumentError("Usage of %_ is unavailable for JSON log formats");
  }

  // Since the format is now a JSON struct, it is guaranteed that it ends with '}'.
  // Here we replace '}' with '%*}' to enable the option to add more JSON properties,
  // in case ENVOY_TAGGED_LOG is used. If there are no tags, '%*' will be replaced by
  // an empty string, falling back to the original log format. If there are log tags,
  // '%*' will be replaced by the serialized tags as JSON properties.
  format_as_json.replace(format_as_json.rfind('}'), 1, "%*}");

  // To avoid performance impact for '%j' flag in case JSON logs are not enabled,
  // all occurrences of '%j' will be replaced with '%+' which removes the tags from
  // the message string before writing it to the output as escaped JSON string.
  size_t flag_index = format_as_json.find("%j");
  while (flag_index != std::string::npos) {
    format_as_json.replace(flag_index, 2, "%+");
    flag_index = format_as_json.find("%j");
  }

  setLogFormat(format_as_json);
  json_log_format_set_ = true;
  return absl::OkStatus();
#endif
}

bool Registry::json_log_format_set_ = false;

Logger* Registry::logger(const std::string& log_name) {
  Logger* logger_to_return = nullptr;
  for (Logger& logger : loggers()) {
    if (logger.name() == log_name) {
      logger_to_return = &logger;
      break;
    }
  }
  return logger_to_return;
}
namespace Utility {

void setLogFormatForLogger(spdlog::logger& logger, const std::string& log_format) {
  auto formatter = std::make_unique<spdlog::pattern_formatter>();
  formatter
      ->add_flag<CustomFlagFormatter::EscapeMessageNewLine>(
          CustomFlagFormatter::EscapeMessageNewLine::Placeholder)
      .set_pattern(log_format);

  // Escape log payload as JSON string when it sees "%j".
  formatter
      ->add_flag<CustomFlagFormatter::EscapeMessageJsonString>(
          CustomFlagFormatter::EscapeMessageJsonString::Placeholder)
      .set_pattern(log_format);

  formatter
      ->add_flag<CustomFlagFormatter::ExtractedTags>(
          CustomFlagFormatter::ExtractedTags::Placeholder)
      .set_pattern(log_format);

  formatter
      ->add_flag<CustomFlagFormatter::ExtractedMessage>(
          CustomFlagFormatter::ExtractedMessage::Placeholder)
      .set_pattern(log_format);

  logger.set_formatter(std::move(formatter));
}

std::string serializeLogTags(const std::map<std::string, std::string>& tags) {
  if (tags.empty()) {
    return "";
  }

  std::stringstream tags_stream;
  tags_stream << TagsPrefix;
  if (Registry::jsonLogFormatSet()) {
    for (const auto& tag : tags) {
      tags_stream << "\"";

      auto required_space = JsonEscaper::extraSpace(tag.first);
      if (required_space == 0) {
        tags_stream << tag.first;
      } else {
        tags_stream << JsonEscaper::escapeString(tag.first, required_space);
      }
      tags_stream << "\":\"";

      required_space = JsonEscaper::extraSpace(tag.second);
      if (required_space == 0) {
        tags_stream << tag.second;
      } else {
        tags_stream << JsonEscaper::escapeString(tag.second, required_space);
      }
      tags_stream << "\",";
    }
  } else {
    for (const auto& tag : tags) {
      tags_stream << "\"" << tag.first << "\":\"" << tag.second << "\",";
    }
  }

  std::string serialized = tags_stream.str();
  serialized.pop_back();
  serialized += TagsSuffix;

  return serialized;
}

void escapeMessageJsonString(absl::string_view payload, spdlog::memory_buf_t& dest) {
  const uint64_t required_space = JsonEscaper::extraSpace(payload);
  if (required_space == 0) {
    dest.append(payload.data(), payload.data() + payload.size());
    return;
  }

  const std::string escaped = JsonEscaper::escapeString(payload, required_space);
  dest.append(escaped.data(), escaped.data() + escaped.size());
}

} // namespace Utility

namespace CustomFlagFormatter {

void EscapeMessageNewLine::format(const spdlog::details::log_msg& msg, const std::tm&,
                                  spdlog::memory_buf_t& dest) {
  const std::string escaped = absl::StrReplaceAll(
      absl::string_view(msg.payload.data(), msg.payload.size()), replacements());
  dest.append(escaped.data(), escaped.data() + escaped.size());
}

void EscapeMessageJsonString::format(const spdlog::details::log_msg& msg, const std::tm&,
                                     spdlog::memory_buf_t& dest) {

  absl::string_view payload = absl::string_view(msg.payload.data(), msg.payload.size());
  Envoy::Logger::Utility::escapeMessageJsonString(payload, dest);
}

void ExtractedTags::format(const spdlog::details::log_msg& msg, const std::tm&,
                           spdlog::memory_buf_t& dest) {
  absl::string_view payload = absl::string_view(msg.payload.data(), msg.payload.size());
  if (payload.rfind(Utility::TagsPrefix, 0) == std::string::npos) {
    return;
  }

  auto tags_end_pos = payload.find(Utility::TagsSuffixForSearch) + 1;
  dest.append(&JsonPropertyDeimilter, &JsonPropertyDeimilter + 1);
  dest.append(payload.data() + Utility::TagsPrefix.size(), payload.data() + tags_end_pos);
}

void ExtractedMessage::format(const spdlog::details::log_msg& msg, const std::tm&,
                              spdlog::memory_buf_t& dest) {
  absl::string_view payload = absl::string_view(msg.payload.data(), msg.payload.size());
  if (payload.rfind(Utility::TagsPrefix, 0) == std::string::npos) {
    Envoy::Logger::Utility::escapeMessageJsonString(payload, dest);
    return;
  }

  auto tags_end_pos =
      payload.find(Utility::TagsSuffixForSearch) + Utility::TagsSuffixForSearch.size();
  auto original_message =
      absl::string_view(payload.data() + tags_end_pos, payload.size() - tags_end_pos);
  Envoy::Logger::Utility::escapeMessageJsonString(original_message, dest);
}

} // namespace CustomFlagFormatter
} // namespace Logger
} // namespace Envoy<|MERGE_RESOLUTION|>--- conflicted
+++ resolved
@@ -87,30 +87,11 @@
   const bool escape = should_escape_;
   lock.Release();
 
-<<<<<<< HEAD
   if (escape) {
     sink_->log(escapeLogLine(msg_view), msg);
   } else {
     sink_->log(msg_view, msg);
   }
-=======
-  auto log_to_sink = [this, msg_view, msg](SinkDelegate& sink) {
-    if (should_escape_) {
-      sink.log(escapeLogLine(msg_view), msg);
-    } else {
-      sink.log(msg_view, msg);
-    }
-  };
-
-  // Hold the sink mutex while performing the actual logging. This prevents the sink from being
-  // swapped during an individual log event.
-  // TODO(mattklein123): In production this lock will never be contended. In practice, thread
-  // protection is really only needed in tests. It would be nice to figure out a test-only
-  // mechanism for this that does not require extra locking that we don't explicitly need in the
-  // prod code.
-  absl::ReaderMutexLock sink_lock(sink_mutex_);
-  log_to_sink(*sink_);
->>>>>>> 413d3153
 }
 
 std::string DelegatingLogSink::escapeLogLine(absl::string_view msg_view) {
@@ -133,21 +114,10 @@
   return delegating_sink;
 }
 
-<<<<<<< HEAD
 void DelegatingLogSink::flush() { sink_->flush(); }
 
 void DelegatingLogSink::logWithStableName(absl::string_view stable_name, absl::string_view level,
                                           absl::string_view component, absl::string_view message) {
-=======
-void DelegatingLogSink::flush() {
-  absl::ReaderMutexLock lock(sink_mutex_);
-  sink_->flush();
-}
-
-void DelegatingLogSink::logWithStableName(absl::string_view stable_name, absl::string_view level,
-                                          absl::string_view component, absl::string_view message) {
-  absl::ReaderMutexLock sink_lock(sink_mutex_);
->>>>>>> 413d3153
   sink_->logWithStableName(stable_name, level, component, message);
 }
 

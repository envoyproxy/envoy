--- conflicted
+++ resolved
@@ -114,12 +114,8 @@
   Registry::setLogLevel(log_level_);
   Registry::setLogFormat(log_format_);
 
-<<<<<<< HEAD
   if (logger_mode_ == LoggerMode::Fancy) {
-=======
-  if (mode == LoggerMode::Fancy) {
     FancyContext::setDefaultFancyLevelFormat(log_level_, log_format_);
->>>>>>> c1bac45f
     fancy_default_level_ = log_level_;
     fancy_log_format_ = log_format_;
   }

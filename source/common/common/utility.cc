#include "common/common/utility.h"

#include <array>
#include <chrono>
#include <cmath>
#include <cstdint>
#include <iterator>
#include <string>

#include "envoy/common/exception.h"

#include "common/common/assert.h"
#include "common/common/fmt.h"
#include "common/common/hash.h"

#include "absl/strings/ascii.h"
#include "absl/strings/match.h"
#include "absl/strings/str_join.h"
#include "absl/strings/str_split.h"
#include "spdlog/spdlog.h"

namespace Envoy {
std::string DateFormatter::fromTime(const SystemTime& time) const {
<<<<<<< HEAD
  return fromTime(std::chrono::system_clock::to_time_t(time));
}

std::string DateFormatter::fromTime(time_t time) const {
=======
  return fromTimeT(std::chrono::system_clock::to_time_t(time));
}

std::string DateFormatter::fromTimeT(time_t time) const {
>>>>>>> 34b87b64
  tm current_tm;
  gmtime_r(&time, &current_tm);

  std::array<char, 1024> buf;
  strftime(&buf[0], buf.size(), format_string_.c_str(), &current_tm);
  return std::string(&buf[0]);
}

std::string DateFormatter::now() {
  time_t current_time_t;
  time(&current_time_t);
  return fromTime(current_time_t);
}

ProdSystemTimeSource ProdSystemTimeSource::instance_;
ProdMonotonicTimeSource ProdMonotonicTimeSource::instance_;

ConstMemoryStreamBuffer::ConstMemoryStreamBuffer(const char* data, size_t size) {
  // std::streambuf won't modify `data`, but the interface still requires a char* for convenience,
  // so we need to const_cast.
  char* ptr = const_cast<char*>(data);

  this->setg(ptr, ptr, ptr + size);
}

InputConstMemoryStream::InputConstMemoryStream(const char* data, size_t size)
    : ConstMemoryStreamBuffer{data, size}, std::istream{static_cast<std::streambuf*>(this)} {}

bool DateUtil::timePointValid(SystemTime time_point) {
  return std::chrono::duration_cast<std::chrono::milliseconds>(time_point.time_since_epoch())
             .count() != 0;
}

bool DateUtil::timePointValid(MonotonicTime time_point) {
  return std::chrono::duration_cast<std::chrono::milliseconds>(time_point.time_since_epoch())
             .count() != 0;
}

const char StringUtil::WhitespaceChars[] = " \t\f\v\n\r";

bool StringUtil::atoul(const char* str, uint64_t& out, int base) {
  if (strlen(str) == 0) {
    return false;
  }

  char* end_ptr;
  errno = 0;
  out = strtoul(str, &end_ptr, base);
  if (*end_ptr != '\0' || (out == ULONG_MAX && errno == ERANGE)) {
    return false;
  } else {
    return true;
  }
}

bool StringUtil::atol(const char* str, int64_t& out, int base) {
  if (strlen(str) == 0) {
    return false;
  }

  char* end_ptr;
  errno = 0;
  out = strtol(str, &end_ptr, base);
  if (*end_ptr != '\0' || ((out == LONG_MAX || out == LONG_MIN) && errno == ERANGE)) {
    return false;
  } else {
    return true;
  }
}

absl::string_view StringUtil::ltrim(absl::string_view source) {
  const absl::string_view::size_type pos = source.find_first_not_of(WhitespaceChars);
  if (pos != absl::string_view::npos) {
    source.remove_prefix(pos);
  } else {
    source.remove_prefix(source.size());
  }
  return source;
}

absl::string_view StringUtil::rtrim(absl::string_view source) {
  const absl::string_view::size_type pos = source.find_last_not_of(WhitespaceChars);
  if (pos != absl::string_view::npos) {
    source.remove_suffix(source.size() - pos - 1);
  } else {
    source.remove_suffix(source.size());
  }
  return source;
}

absl::string_view StringUtil::trim(absl::string_view source) { return ltrim(rtrim(source)); }

bool StringUtil::findToken(absl::string_view source, absl::string_view delimiters,
                           absl::string_view key_token, bool trim_whitespace) {
  const auto tokens = splitToken(source, delimiters, trim_whitespace);
  if (trim_whitespace) {
    for (const auto token : tokens) {
      if (key_token == trim(token)) {
        return true;
      }
    }
    return false;
  }

  return std::find(tokens.begin(), tokens.end(), key_token) != tokens.end();
}

bool StringUtil::caseFindToken(absl::string_view source, absl::string_view delimiters,
                               absl::string_view key_token, bool trim_whitespace) {
  const auto tokens = splitToken(source, delimiters, trim_whitespace);
  std::function<bool(absl::string_view)> predicate;

  if (trim_whitespace) {
    predicate = [&](absl::string_view token) { return caseCompare(key_token, trim(token)); };
  } else {
    predicate = [&](absl::string_view token) { return caseCompare(key_token, token); };
  }

  return std::find_if(tokens.begin(), tokens.end(), predicate) != tokens.end();
}

bool StringUtil::caseCompare(absl::string_view lhs, absl::string_view rhs) {
  if (rhs.size() != lhs.size()) {
    return false;
  }
  return absl::StartsWithIgnoreCase(rhs, lhs);
}

absl::string_view StringUtil::cropRight(absl::string_view source, absl::string_view delimiter) {
  const absl::string_view::size_type pos = source.find(delimiter);
  if (pos != absl::string_view::npos) {
    source.remove_suffix(source.size() - pos);
  }
  return source;
}

absl::string_view StringUtil::cropLeft(absl::string_view source, absl::string_view delimiter) {
  const absl::string_view::size_type pos = source.find(delimiter);
  if (pos != absl::string_view::npos) {
    source.remove_prefix(pos + delimiter.size());
  }
  return source;
}

std::vector<absl::string_view> StringUtil::splitToken(absl::string_view source,
                                                      absl::string_view delimiters,
                                                      bool keep_empty_string) {
  if (keep_empty_string) {
    return absl::StrSplit(source, absl::ByAnyChar(delimiters));
  }
  return absl::StrSplit(source, absl::ByAnyChar(delimiters), absl::SkipEmpty());
}

uint32_t StringUtil::itoa(char* out, size_t buffer_size, uint64_t i) {
  // The maximum size required for an unsigned 64-bit integer is 21 chars (including null).
  if (buffer_size < 21) {
    throw std::invalid_argument("itoa buffer too small");
  }

  char* current = out;
  do {
    *current++ = "0123456789"[i % 10];
    i /= 10;
  } while (i > 0);

  for (uint64_t i = 0, j = current - out - 1; i < j; i++, j--) {
    char c = out[i];
    out[i] = out[j];
    out[j] = c;
  }

  *current = 0;
  return current - out;
}

size_t StringUtil::strlcpy(char* dst, const char* src, size_t size) {
  strncpy(dst, src, size - 1);
  dst[size - 1] = '\0';
  return strlen(src);
}

std::string StringUtil::join(const std::vector<std::string>& source, const std::string& delimiter) {
  std::ostringstream buf;
  std::copy(source.begin(), source.end(),
            std::ostream_iterator<std::string>(buf, delimiter.c_str()));
  std::string ret = buf.str();
  // copy will always end with an extra delimiter, we remove it here.
  return ret.substr(0, ret.length() - delimiter.length());
}

std::string StringUtil::subspan(absl::string_view source, size_t start, size_t end) {
  return std::string(source.data() + start, end - start);
}

std::string StringUtil::escape(const std::string& source) {
  std::string ret;

  // Prevent unnecessary allocation by allocating 2x original size.
  ret.reserve(source.length() * 2);
  for (char c : source) {
    switch (c) {
    case '\r':
      ret += "\\r";
      break;
    case '\n':
      ret += "\\n";
      break;
    case '\t':
      ret += "\\t";
      break;
    case '"':
      ret += "\\\"";
      break;
    default:
      ret += c;
      break;
    }
  }

  return ret;
}

std::string AccessLogDateTimeFormatter::fromTime(const SystemTime& time) {
  static DateFormatter default_date_format("%Y-%m-%dT%H:%M:%S");

<<<<<<< HEAD
  struct CachedTime {
    std::chrono::seconds epoch_time_seconds;
    std::string formatted_time;
    bool initialized_{false};
  };
  static thread_local CachedTime cached_time;

  std::chrono::milliseconds epoch_time_ms =
      std::chrono::duration_cast<std::chrono::milliseconds>(time.time_since_epoch());

  // The following string concatenation is equivalent to
  //   std::string millis = fmt::format(".{:03d}Z", epoch_time_ms.count() % 1000)
  // but the fmt::format call proved to be too expensive in benchmark testing.
  std::string millis;
  millis += '.';
  unsigned msec = epoch_time_ms.count() % 1000;
  millis += ('0' + (msec / 100));
  msec %= 100;
  millis += ('0' + (msec / 10));
  msec %= 10;
  millis += ('0' + msec);
  millis += 'Z';

  std::chrono::seconds epoch_time_seconds =
      std::chrono::duration_cast<std::chrono::seconds>(epoch_time_ms);

  if (cached_time.initialized_ && cached_time.epoch_time_seconds == epoch_time_seconds) {
    return cached_time.formatted_time + millis;
  }
  auto formatted_time = date_format.fromTime(epoch_time_seconds.count());
  cached_time.epoch_time_seconds = epoch_time_seconds;
  cached_time.formatted_time = formatted_time;
  cached_time.initialized_ = true;
  return formatted_time + millis;
=======
  return fmt::format(
      "{}.{:03d}Z", default_date_format.fromTime(time),
      std::chrono::duration_cast<std::chrono::milliseconds>(time.time_since_epoch()).count() %
          1000);
>>>>>>> 34b87b64
}

bool StringUtil::endsWith(const std::string& source, const std::string& end) {
  if (source.length() < end.length()) {
    return false;
  }

  size_t start_position = source.length() - end.length();
  return std::equal(source.begin() + start_position, source.end(), end.begin());
}

bool StringUtil::startsWith(const char* source, const std::string& start, bool case_sensitive) {
  if (case_sensitive) {
    return strncmp(source, start.c_str(), start.size()) == 0;
  } else {
    return strncasecmp(source, start.c_str(), start.size()) == 0;
  }
}

const std::string& StringUtil::nonEmptyStringOrDefault(const std::string& s,
                                                       const std::string& default_value) {
  return s.empty() ? default_value : s;
}

std::string StringUtil::toUpper(absl::string_view s) {
  std::string upper_s;
  upper_s.reserve(s.size());
  std::transform(s.cbegin(), s.cend(), std::back_inserter(upper_s), absl::ascii_toupper);
  return upper_s;
}

bool StringUtil::CaseInsensitiveCompare::operator()(absl::string_view lhs,
                                                    absl::string_view rhs) const {
  return StringUtil::caseCompare(lhs, rhs);
}

uint64_t StringUtil::CaseInsensitiveHash::operator()(absl::string_view key) const {
  return HashUtil::djb2CaseInsensitiveHash(key);
}

std::string StringUtil::removeCharacters(const absl::string_view& str,
                                         const IntervalSet<size_t>& remove_characters) {
  std::string ret;
  size_t pos = 0;
  const auto intervals = remove_characters.toVector();
  std::vector<absl::string_view> pieces;
  pieces.reserve(intervals.size());
  for (const auto& interval : intervals) {
    if (interval.first != pos) {
      ASSERT(interval.second <= str.size());
      pieces.push_back(str.substr(pos, interval.first - pos));
    }
    pos = interval.second;
  }
  if (pos != str.size()) {
    pieces.push_back(str.substr(pos));
  }
  return absl::StrJoin(pieces, "");
}

bool Primes::isPrime(uint32_t x) {
  if (x < 4) {
    return true; // eliminates special-casing 2.
  } else if ((x & 1) == 0) {
    return false; // eliminates even numbers >2.
  }

  uint32_t limit = sqrt(x);
  for (uint32_t factor = 3; factor <= limit; factor += 2) {
    if ((x % factor) == 0) {
      return false;
    }
  }
  return true;
}

uint32_t Primes::findPrimeLargerThan(uint32_t x) {
  x += (x % 2) + 1;
  while (!isPrime(x)) {
    x += 2;
  }
  return x;
}

std::regex RegexUtil::parseRegex(const std::string& regex, std::regex::flag_type flags) {
  // TODO(zuercher): In the future, PGV (https://github.com/lyft/protoc-gen-validate) annotations
  // may allow us to remove this in favor of direct validation of regular expressions.
  try {
    return std::regex(regex, flags);
  } catch (const std::regex_error& e) {
    throw EnvoyException(fmt::format("Invalid regex '{}': {}", regex, e.what()));
  }
}

// https://en.wikipedia.org/wiki/Algorithms_for_calculating_variance#Online_algorithm
void WelfordStandardDeviation::update(double newValue) {
  ++count_;
  const double delta = newValue - mean_;
  mean_ += delta / count_;
  const double delta2 = newValue - mean_;
  m2_ += delta * delta2;
}

double WelfordStandardDeviation::computeVariance() const {
  if (count_ < 2) {
    return std::nan("");
  }
  return m2_ / (count_ - 1);
}

double WelfordStandardDeviation::computeStandardDeviation() const {
  const double variance = computeVariance();
  // It seems very difficult for variance to go negative, but from the calculation in update()
  // above, I can't quite convince myself it's impossible, so put in a guard to be sure.
  return (std::isnan(variance) || variance < 0) ? std::nan("") : sqrt(variance);
}

} // namespace Envoy<|MERGE_RESOLUTION|>--- conflicted
+++ resolved
@@ -21,17 +21,10 @@
 
 namespace Envoy {
 std::string DateFormatter::fromTime(const SystemTime& time) const {
-<<<<<<< HEAD
   return fromTime(std::chrono::system_clock::to_time_t(time));
 }
 
 std::string DateFormatter::fromTime(time_t time) const {
-=======
-  return fromTimeT(std::chrono::system_clock::to_time_t(time));
-}
-
-std::string DateFormatter::fromTimeT(time_t time) const {
->>>>>>> 34b87b64
   tm current_tm;
   gmtime_r(&time, &current_tm);
 
@@ -257,7 +250,6 @@
 std::string AccessLogDateTimeFormatter::fromTime(const SystemTime& time) {
   static DateFormatter default_date_format("%Y-%m-%dT%H:%M:%S");
 
-<<<<<<< HEAD
   struct CachedTime {
     std::chrono::seconds epoch_time_seconds;
     std::string formatted_time;
@@ -287,17 +279,11 @@
   if (cached_time.initialized_ && cached_time.epoch_time_seconds == epoch_time_seconds) {
     return cached_time.formatted_time + millis;
   }
-  auto formatted_time = date_format.fromTime(epoch_time_seconds.count());
+  auto formatted_time = default_date_format.fromTime(epoch_time_seconds.count());
   cached_time.epoch_time_seconds = epoch_time_seconds;
   cached_time.formatted_time = formatted_time;
   cached_time.initialized_ = true;
   return formatted_time + millis;
-=======
-  return fmt::format(
-      "{}.{:03d}Z", default_date_format.fromTime(time),
-      std::chrono::duration_cast<std::chrono::milliseconds>(time.time_since_epoch()).count() %
-          1000);
->>>>>>> 34b87b64
 }
 
 bool StringUtil::endsWith(const std::string& source, const std::string& end) {

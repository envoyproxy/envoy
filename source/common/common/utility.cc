--- conflicted
+++ resolved
@@ -70,39 +70,10 @@
 #endif
 }
 
-<<<<<<< HEAD
 std::string DateFormatter::fromTime(SystemTime time) const {
   // A map is used to keep different formatted format strings at a given seconds.
   static thread_local CachedTimes CACHE;
   static thread_local CachedTimes CACHE_LOCAL;
-=======
-std::string DateFormatter::fromTime(const SystemTime& time) const {
-  struct CachedTime {
-    // The string length of a number of seconds since the Epoch. E.g. for "1528270093", the length
-    // is 10.
-    size_t seconds_length;
-
-    // A container object to hold a absl::FormatTime string, its timestamp (in seconds) and a list
-    // of position offsets for each specifier found in a format string.
-    struct Formatted {
-      // The resulted string after format string is passed to absl::FormatTime at a given point in
-      // time.
-      std::string str;
-
-      // A timestamp (in seconds) when this object is created.
-      std::chrono::seconds epoch_time_seconds;
-
-      // List of offsets for each specifier found in a format string. This is needed to compensate
-      // the position of each recorded specifier due to the possible size change of the previous
-      // segment (after being formatted).
-      SpecifierOffsets specifier_offsets;
-    };
-    // A map is used to keep different formatted format strings at a given second.
-    absl::node_hash_map<std::string, const Formatted> formatted;
-  };
-  static thread_local CachedTime cached_time_utc;
-  static thread_local CachedTime cached_time_local;
->>>>>>> 3761d87f
 
   if (specifiers_.empty()) {
     return {};
@@ -118,13 +89,6 @@
   if (iter == cached_times.end() || iter->second.epoch_time_seconds != epoch_time_ss) {
     // No cached entry found for the given format string and time.
 
-<<<<<<< HEAD
-=======
-  CachedTime& cached_time = local_time_ ? cached_time_local : cached_time_utc;
-  const auto& item = cached_time.formatted.find(raw_format_string_);
-  if (item == cached_time.formatted.end() ||
-      item->second.epoch_time_seconds != epoch_time_seconds) {
->>>>>>> 3761d87f
     // Remove all the expired cached items.
     for (auto it = cached_times.cbegin(); it != cached_times.cend();) {
       if (it->second.epoch_time_seconds != epoch_time_ss) {
@@ -334,33 +298,12 @@
   ret.offsets.reserve(specifiers_.size());
 
   for (const auto& specifier : specifiers_) {
-<<<<<<< HEAD
     const auto offset = ret.formatted.size();
     ret.formatted.append(specifier.toString(time, epoch_time_seconds, local_time_));
     ret.offsets.push_back({offset, ret.formatted.size() - offset});
   }
 
   return ret;
-=======
-    std::string current_format =
-        absl::FormatTime(specifier.segment_, absl::FromTimeT(time),
-                         local_time_ ? absl::LocalTimeZone() : absl::UTCTimeZone());
-    absl::StrAppend(&formatted_time, current_format,
-                    specifier.second_ ? seconds_str : std::string(specifier.width_, '?'));
-
-    // This computes and saves offset of each specifier's pattern to correct its position after the
-    // previous string segment is formatted. An offset can be a negative value.
-    //
-    // If the current specifier is a second specifier (%s), it needs to be corrected by 2.
-    const int32_t offset =
-        (current_format.length() + (specifier.second_ ? (seconds_str.size() - 2) : 0)) -
-        specifier.segment_.size();
-    specifier_offsets.emplace_back(previous + offset);
-    previous += offset;
-  }
-
-  return formatted_time;
->>>>>>> 3761d87f
 }
 
 std::string DateFormatter::now(TimeSource& time_source) const {

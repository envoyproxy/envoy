#pragma once

#include "envoy/common/time.h"
#include "envoy/common/token_bucket.h"

#include "common/common/utility.h"

#include "absl/synchronization/mutex.h"

namespace Envoy {

/**
 * A class that implements token bucket interface.
 */
class TokenBucketImpl : public TokenBucket {
public:
  /**
   * @param max_tokens supplies the maximum number of tokens in the bucket.
   * @param time_source supplies the time source.
   * @param fill_rate supplies the number of tokens that will return to the bucket on each second.
   * The default is 1.
   * @param mutex supplies the mutex object to be used to ensure thread-safety when the token bucket
   * is shared. By default the class will be thread-unsafe.
   */
  explicit TokenBucketImpl(uint64_t max_tokens, TimeSource& time_source, double fill_rate = 1,
                           absl::Mutex* mutex = nullptr);

  TokenBucketImpl(const Envoy::TokenBucketImpl&) = delete;
  TokenBucketImpl(Envoy::TokenBucketImpl&&) = delete;

  // TokenBucket
  uint64_t consume(uint64_t tokens, bool allow_partial) override;
  uint64_t consume(uint64_t tokens, bool allow_partial,
                   std::chrono::milliseconds& time_to_next_token) override;
  std::chrono::milliseconds nextTokenAvailable() override;
<<<<<<< HEAD

  /**
   * Resets the bucket to contain tokens equal to @param num_tokens
   * When the token bucket is shared, only the first reset call will work. Subsequent calls to reset
   * method will be ignored.
   */
  void reset(uint64_t num_tokens) override;
=======
  void maybeReset(uint64_t num_tokens) override;
>>>>>>> 432cc067

private:
  const double max_tokens_;
  const double fill_rate_;
  double tokens_ ABSL_GUARDED_BY(mutex_);
  MonotonicTime last_fill_ ABSL_GUARDED_BY(mutex_);
  TimeSource& time_source_;
  absl::Mutex* const mutex_;
  bool reset_once_;
};

} // namespace Envoy<|MERGE_RESOLUTION|>--- conflicted
+++ resolved
@@ -33,17 +33,7 @@
   uint64_t consume(uint64_t tokens, bool allow_partial,
                    std::chrono::milliseconds& time_to_next_token) override;
   std::chrono::milliseconds nextTokenAvailable() override;
-<<<<<<< HEAD
-
-  /**
-   * Resets the bucket to contain tokens equal to @param num_tokens
-   * When the token bucket is shared, only the first reset call will work. Subsequent calls to reset
-   * method will be ignored.
-   */
-  void reset(uint64_t num_tokens) override;
-=======
   void maybeReset(uint64_t num_tokens) override;
->>>>>>> 432cc067
 
 private:
   const double max_tokens_;

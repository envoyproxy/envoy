--- conflicted
+++ resolved
@@ -225,15 +225,10 @@
   bool should_escape_;
   Context* const save_context_;
 
-<<<<<<< HEAD
   LoggerMode logger_mode_ = LoggerMode::Envoy;
 
-  static std::string fancy_log_format_;
-  static spdlog::level::level_enum fancy_default_level_;
-=======
   std::string fancy_log_format_ = "[%Y-%m-%d %T.%e][%t][%l][%n] %v";
   spdlog::level::level_enum fancy_default_level_ = spdlog::level::info;
->>>>>>> 1410fa64
 };
 
 /**

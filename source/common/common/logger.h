#pragma once

#include <cstdint>
#include <memory>
#include <string>
#include <vector>

#include "envoy/thread/thread.h"

#include "common/common/fmt.h"
#include "common/common/macros.h"
#include "common/common/non_copyable.h"

#include "absl/strings/string_view.h"
#include "absl/synchronization/mutex.h"
#include "fmt/ostream.h"
#include "spdlog/spdlog.h"

namespace Envoy {
namespace Logger {

// TODO: find out a way for extensions to register new logger IDs
<<<<<<< HEAD
#define ALL_LOGGER_IDS(FUNCTION) \
  FUNCTION(admin)                \
  FUNCTION(aws)                  \
  FUNCTION(assert)               \
  FUNCTION(backtrace)            \
  FUNCTION(cache_filter)         \
  FUNCTION(client)               \
  FUNCTION(config)               \
  FUNCTION(connection)           \
  FUNCTION(conn_handler)         \
  FUNCTION(dubbo)                \
  FUNCTION(file)                 \
  FUNCTION(filter)               \
  FUNCTION(forward_proxy)        \
  FUNCTION(grpc)                 \
  FUNCTION(hc)                   \
  FUNCTION(health_checker)       \
  FUNCTION(http)                 \
  FUNCTION(http2)                \
  FUNCTION(hystrix)              \
  FUNCTION(init)                 \
  FUNCTION(io)                   \
  FUNCTION(jwt)                  \
  FUNCTION(kafka)                \
  FUNCTION(lua)                  \
  FUNCTION(main)                 \
  FUNCTION(misc)                 \
  FUNCTION(mongo)                \
  FUNCTION(quic)                 \
  FUNCTION(quic_stream)          \
  FUNCTION(pool)                 \
  FUNCTION(rbac)                 \
  FUNCTION(redis)                \
  FUNCTION(router)               \
  FUNCTION(runtime)              \
  FUNCTION(stats)                \
  FUNCTION(secret)               \
  FUNCTION(tap)                  \
  FUNCTION(testing)              \
  FUNCTION(thrift)               \
  FUNCTION(tracing)              \
  FUNCTION(upstream)             \
  FUNCTION(udp)                  \
=======
#define ALL_LOGGER_IDS(FUNCTION)                                                                   \
  FUNCTION(admin)                                                                                  \
  FUNCTION(aws)                                                                                    \
  FUNCTION(assert)                                                                                 \
  FUNCTION(backtrace)                                                                              \
  FUNCTION(client)                                                                                 \
  FUNCTION(config)                                                                                 \
  FUNCTION(connection)                                                                             \
  FUNCTION(conn_handler)                                                                           \
  FUNCTION(decompression)                                                                          \
  FUNCTION(dubbo)                                                                                  \
  FUNCTION(file)                                                                                   \
  FUNCTION(filter)                                                                                 \
  FUNCTION(forward_proxy)                                                                          \
  FUNCTION(grpc)                                                                                   \
  FUNCTION(hc)                                                                                     \
  FUNCTION(health_checker)                                                                         \
  FUNCTION(http)                                                                                   \
  FUNCTION(http2)                                                                                  \
  FUNCTION(hystrix)                                                                                \
  FUNCTION(init)                                                                                   \
  FUNCTION(io)                                                                                     \
  FUNCTION(jwt)                                                                                    \
  FUNCTION(kafka)                                                                                  \
  FUNCTION(lua)                                                                                    \
  FUNCTION(main)                                                                                   \
  FUNCTION(misc)                                                                                   \
  FUNCTION(mongo)                                                                                  \
  FUNCTION(quic)                                                                                   \
  FUNCTION(quic_stream)                                                                            \
  FUNCTION(pool)                                                                                   \
  FUNCTION(rbac)                                                                                   \
  FUNCTION(redis)                                                                                  \
  FUNCTION(router)                                                                                 \
  FUNCTION(runtime)                                                                                \
  FUNCTION(stats)                                                                                  \
  FUNCTION(secret)                                                                                 \
  FUNCTION(tap)                                                                                    \
  FUNCTION(testing)                                                                                \
  FUNCTION(thrift)                                                                                 \
  FUNCTION(tracing)                                                                                \
  FUNCTION(upstream)                                                                               \
  FUNCTION(udp)                                                                                    \
>>>>>>> eb9e1362
  FUNCTION(wasm)

// clang-format off
enum class Id {
  ALL_LOGGER_IDS(GENERATE_ENUM)
};
// clang-format on

/**
 * Logger wrapper for a spdlog logger.
 */
class Logger {
public:
  /* This is simple mapping between Logger severity levels and spdlog severity levels.
   * The only reason for this mapping is to go around the fact that spdlog defines level as err
   * but the method to log at err level is called LOGGER.error not LOGGER.err. All other level are
   * fine spdlog::info corresponds to LOGGER.info method.
   */
  using Levels = enum {
    trace = spdlog::level::trace,       // NOLINT(readability-identifier-naming)
    debug = spdlog::level::debug,       // NOLINT(readability-identifier-naming)
    info = spdlog::level::info,         // NOLINT(readability-identifier-naming)
    warn = spdlog::level::warn,         // NOLINT(readability-identifier-naming)
    error = spdlog::level::err,         // NOLINT(readability-identifier-naming)
    critical = spdlog::level::critical, // NOLINT(readability-identifier-naming)
    off = spdlog::level::off            // NOLINT(readability-identifier-naming)
  };

  spdlog::string_view_t levelString() const {
    return spdlog::level::level_string_views[logger_->level()];
  }
  std::string name() const { return logger_->name(); }
  void setLevel(spdlog::level::level_enum level) { logger_->set_level(level); }
  spdlog::level::level_enum level() const { return logger_->level(); }

  static const char* DEFAULT_LOG_FORMAT;

private:
  Logger(const std::string& name);

  std::shared_ptr<spdlog::logger> logger_; // Use shared_ptr here to allow static construction
                                           // of constant vector below.
  friend class Registry;
};

class DelegatingLogSink;
using DelegatingLogSinkPtr = std::shared_ptr<DelegatingLogSink>;

/**
 * Captures a logging sink that can be delegated to for a bounded amount of time.
 * On destruction, logging is reverted to its previous state. SinkDelegates must
 * be allocated/freed as a stack.
 */
class SinkDelegate : NonCopyable {
public:
  explicit SinkDelegate(DelegatingLogSinkPtr log_sink);
  virtual ~SinkDelegate();

  virtual void log(absl::string_view msg) PURE;
  virtual void flush() PURE;

protected:
  SinkDelegate* previous_delegate() { return previous_delegate_; }

private:
  SinkDelegate* previous_delegate_;
  DelegatingLogSinkPtr log_sink_;
};

/**
 * SinkDelegate that writes log messages to stderr.
 */
class StderrSinkDelegate : public SinkDelegate {
public:
  explicit StderrSinkDelegate(DelegatingLogSinkPtr log_sink);

  // SinkDelegate
  void log(absl::string_view msg) override;
  void flush() override;

  bool hasLock() const { return lock_ != nullptr; }
  void setLock(Thread::BasicLockable& lock) { lock_ = &lock; }
  void clearLock() { lock_ = nullptr; }
  Thread::BasicLockable* lock() { return lock_; }

private:
  Thread::BasicLockable* lock_{};
};

/**
 * Stacks logging sinks, so you can temporarily override the logging mechanism, restoring
 * the previous state when the DelegatingSink is destructed.
 */
class DelegatingLogSink : public spdlog::sinks::sink {
public:
  void setLock(Thread::BasicLockable& lock) { stderr_sink_->setLock(lock); }
  void clearLock() { stderr_sink_->clearLock(); }

  // spdlog::sinks::sink
  void log(const spdlog::details::log_msg& msg) override;
  void flush() override { sink_->flush(); }
  void set_pattern(const std::string& pattern) override {
    set_formatter(spdlog::details::make_unique<spdlog::pattern_formatter>(pattern));
  }
  void set_formatter(std::unique_ptr<spdlog::formatter> formatter) override;
  void set_should_escape(bool should_escape) { should_escape_ = should_escape; }

  /**
   * @return bool whether a lock has been established.
   */
  bool hasLock() const { return stderr_sink_->hasLock(); }

  /**
   * Constructs a new DelegatingLogSink, sets up the default sink to stderr,
   * and returns a shared_ptr to it.
   *
   * A shared_ptr is required for sinks used
   * in spdlog::logger; it would not otherwise be required in Envoy. This method
   * must own the construction process because StderrSinkDelegate needs access to
   * the DelegatingLogSinkPtr, not just the DelegatingLogSink*, and that is only
   * available after construction.
   */
  static DelegatingLogSinkPtr init();

  /**
   * Give a log line with trailing whitespace, this will escape all c-style
   * escape sequences except for the trailing whitespace.
   * This allows logging escaped messages, but preserves end-of-line characters.
   *
   * @param source the log line with trailing whitespace
   * @return a string with all c-style escape sequences escaped, except trailing whitespace
   */
  static std::string escapeLogLine(absl::string_view source);

private:
  friend class SinkDelegate;

  DelegatingLogSink() = default;

  void setDelegate(SinkDelegate* sink) { sink_ = sink; }
  SinkDelegate* delegate() { return sink_; }

  SinkDelegate* sink_{nullptr};
  std::unique_ptr<StderrSinkDelegate> stderr_sink_; // Builtin sink to use as a last resort.
  std::unique_ptr<spdlog::formatter> formatter_ ABSL_GUARDED_BY(format_mutex_);
  absl::Mutex format_mutex_; // direct absl reference to break build cycle.
  bool should_escape_{false};
};

/**
 * Defines a scope for the logging system with the specified lock and log level.
 * This is equivalent to setLogLevel, setLogFormat, and setLock, which can be
 * called individually as well, e.g. to set the log level without changing the
 * lock or format.
 *
 * Contexts can be nested. When a nested context is destroyed, the previous
 * context is restored. When all contexts are destroyed, the lock is cleared,
 * and logging will remain unlocked, the same state it is in prior to
 * instantiating a Context.
 */
class Context {
public:
  Context(spdlog::level::level_enum log_level, const std::string& log_format,
          Thread::BasicLockable& lock, bool should_escape);
  ~Context();

private:
  void activate();

  const spdlog::level::level_enum log_level_;
  const std::string log_format_;
  Thread::BasicLockable& lock_;
  bool should_escape_;
  Context* const save_context_;
};

/**
 * A registry of all named loggers in envoy. Usable for adjusting levels of each logger
 * individually.
 */
class Registry {
public:
  /**
   * @param id supplies the fixed ID of the logger to create.
   * @return spdlog::logger& a logger with system specified sinks for a given ID.
   */
  static spdlog::logger& getLog(Id id);

  /**
   * @return the singleton sink to use for all loggers.
   */
  static DelegatingLogSinkPtr getSink() {
    static DelegatingLogSinkPtr sink = DelegatingLogSink::init();
    return sink;
  }

  /**
   * Sets the minimum log severity required to print messages.
   * Messages below this loglevel will be suppressed.
   */
  static void setLogLevel(spdlog::level::level_enum log_level);

  /**
   * Sets the log format.
   */
  static void setLogFormat(const std::string& log_format);

  /**
   * @return std::vector<Logger>& the installed loggers.
   */
  static std::vector<Logger>& loggers() { return allLoggers(); }

  /**
   * @Return bool whether the registry has been initialized.
   */
  static bool initialized() { return getSink()->hasLock(); }

  static Logger* logger(const std::string& log_name);

private:
  /*
   * @return std::vector<Logger>& return the installed loggers.
   */
  static std::vector<Logger>& allLoggers();
};

/**
 * Mixin class that allows any class to perform logging with a logger of a particular ID.
 */
template <Id id> class Loggable {
protected:
  /**
   * Do not use this directly, use macros defined below.
   * @return spdlog::logger& the static log instance to use for class local logging.
   */
  static spdlog::logger& __log_do_not_use_read_comment() {
    static spdlog::logger& instance = Registry::getLog(id);
    return instance;
  }
};

} // namespace Logger

// Convert the line macro to a string literal for concatenation in log macros.
#define DO_STRINGIZE(x) STRINGIZE(x)
#define STRINGIZE(x) #x
#define LINE_STRING DO_STRINGIZE(__LINE__)
#define LOG_PREFIX "[" __FILE__ ":" LINE_STRING "] "

/**
 * Base logging macros. It is expected that users will use the convenience macros below rather than
 * invoke these directly.
 */

#define ENVOY_LOG_COMP_LEVEL(LOGGER, LEVEL)                                                        \
  (static_cast<spdlog::level::level_enum>(Envoy::Logger::Logger::LEVEL) >= LOGGER.level())

// Compare levels before invoking logger. This is an optimization to avoid
// executing expressions computing log contents when they would be suppressed.
// The same filtering will also occur in spdlog::logger.
#define ENVOY_LOG_COMP_AND_LOG(LOGGER, LEVEL, ...)                                                 \
  do {                                                                                             \
    if (ENVOY_LOG_COMP_LEVEL(LOGGER, LEVEL)) {                                                     \
      LOGGER.LEVEL(LOG_PREFIX __VA_ARGS__);                                                        \
    }                                                                                              \
  } while (0)

#define ENVOY_LOG_CHECK_LEVEL(LEVEL) ENVOY_LOG_COMP_LEVEL(ENVOY_LOGGER(), LEVEL)

/**
 * Convenience macro to log to a user-specified logger.
 * Maps directly to ENVOY_LOG_COMP_AND_LOG - it could contain macro logic itself, without
 * redirection, but left in case various implementations are required in the future (based on log
 * level for example).
 */
#define ENVOY_LOG_TO_LOGGER(LOGGER, LEVEL, ...) ENVOY_LOG_COMP_AND_LOG(LOGGER, LEVEL, ##__VA_ARGS__)

/**
 * Convenience macro to get logger.
 */
#define ENVOY_LOGGER() __log_do_not_use_read_comment()

/**
 * Convenience macro to flush logger.
 */
#define ENVOY_FLUSH_LOG() ENVOY_LOGGER().flush()

/**
 * Convenience macro to log to the class' logger.
 */
#define ENVOY_LOG(LEVEL, ...) ENVOY_LOG_TO_LOGGER(ENVOY_LOGGER(), LEVEL, ##__VA_ARGS__)

/**
 * Convenience macro to log to the misc logger, which allows for logging without of direct access to
 * a logger.
 */
#define GET_MISC_LOGGER() Logger::Registry::getLog(Logger::Id::misc)
#define ENVOY_LOG_MISC(LEVEL, ...) ENVOY_LOG_TO_LOGGER(GET_MISC_LOGGER(), LEVEL, ##__VA_ARGS__)

/**
 * Convenience macros for logging with connection ID.
 */
#define ENVOY_CONN_LOG_TO_LOGGER(LOGGER, LEVEL, FORMAT, CONNECTION, ...)                           \
  ENVOY_LOG_TO_LOGGER(LOGGER, LEVEL, "[C{}] " FORMAT, (CONNECTION).id(), ##__VA_ARGS__)

#define ENVOY_CONN_LOG(LEVEL, FORMAT, CONNECTION, ...)                                             \
  ENVOY_CONN_LOG_TO_LOGGER(ENVOY_LOGGER(), LEVEL, FORMAT, CONNECTION, ##__VA_ARGS__)

/**
 * Convenience macros for logging with a stream ID and a connection ID.
 */
#define ENVOY_STREAM_LOG_TO_LOGGER(LOGGER, LEVEL, FORMAT, STREAM, ...)                             \
  ENVOY_LOG_TO_LOGGER(LOGGER, LEVEL, "[C{}][S{}] " FORMAT,                                         \
                      (STREAM).connection() ? (STREAM).connection()->id() : 0,                     \
                      (STREAM).streamId(), ##__VA_ARGS__)

#define ENVOY_STREAM_LOG(LEVEL, FORMAT, STREAM, ...)                                               \
  ENVOY_STREAM_LOG_TO_LOGGER(ENVOY_LOGGER(), LEVEL, FORMAT, STREAM, ##__VA_ARGS__)

// TODO(danielhochman): macros(s)/function(s) for logging structures that support iteration.

} // namespace Envoy<|MERGE_RESOLUTION|>--- conflicted
+++ resolved
@@ -20,56 +20,12 @@
 namespace Logger {
 
 // TODO: find out a way for extensions to register new logger IDs
-<<<<<<< HEAD
-#define ALL_LOGGER_IDS(FUNCTION) \
-  FUNCTION(admin)                \
-  FUNCTION(aws)                  \
-  FUNCTION(assert)               \
-  FUNCTION(backtrace)            \
-  FUNCTION(cache_filter)         \
-  FUNCTION(client)               \
-  FUNCTION(config)               \
-  FUNCTION(connection)           \
-  FUNCTION(conn_handler)         \
-  FUNCTION(dubbo)                \
-  FUNCTION(file)                 \
-  FUNCTION(filter)               \
-  FUNCTION(forward_proxy)        \
-  FUNCTION(grpc)                 \
-  FUNCTION(hc)                   \
-  FUNCTION(health_checker)       \
-  FUNCTION(http)                 \
-  FUNCTION(http2)                \
-  FUNCTION(hystrix)              \
-  FUNCTION(init)                 \
-  FUNCTION(io)                   \
-  FUNCTION(jwt)                  \
-  FUNCTION(kafka)                \
-  FUNCTION(lua)                  \
-  FUNCTION(main)                 \
-  FUNCTION(misc)                 \
-  FUNCTION(mongo)                \
-  FUNCTION(quic)                 \
-  FUNCTION(quic_stream)          \
-  FUNCTION(pool)                 \
-  FUNCTION(rbac)                 \
-  FUNCTION(redis)                \
-  FUNCTION(router)               \
-  FUNCTION(runtime)              \
-  FUNCTION(stats)                \
-  FUNCTION(secret)               \
-  FUNCTION(tap)                  \
-  FUNCTION(testing)              \
-  FUNCTION(thrift)               \
-  FUNCTION(tracing)              \
-  FUNCTION(upstream)             \
-  FUNCTION(udp)                  \
-=======
 #define ALL_LOGGER_IDS(FUNCTION)                                                                   \
   FUNCTION(admin)                                                                                  \
   FUNCTION(aws)                                                                                    \
   FUNCTION(assert)                                                                                 \
   FUNCTION(backtrace)                                                                              \
+  FUNCTION(cache_filter)                                                                           \
   FUNCTION(client)                                                                                 \
   FUNCTION(config)                                                                                 \
   FUNCTION(connection)                                                                             \
@@ -108,7 +64,6 @@
   FUNCTION(tracing)                                                                                \
   FUNCTION(upstream)                                                                               \
   FUNCTION(udp)                                                                                    \
->>>>>>> eb9e1362
   FUNCTION(wasm)
 
 // clang-format off

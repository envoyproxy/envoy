#pragma once

#include <string>

#include "absl/container/flat_hash_map.h"
#include "absl/synchronization/mutex.h"
#include "common/common/macros.h"
#include "spdlog/spdlog.h"

namespace Envoy {

using SpdLoggerSharedPtr = std::shared_ptr<spdlog::logger>;
using FancyMap = absl::flat_hash_map<std::string, SpdLoggerSharedPtr>;
using FancyMapPtr = std::shared_ptr<FancyMap>;

/**
 * Stores the lock and functions used by Fancy Logger's macro so that we don't need to declare
 * them globally. Functions are provided to initialize a logger, set log level, flush a logger.
 */
class FancyContext {
public:
  /**
   * Gets a logger from map given the key (e.g. file name).
   */
  SpdLoggerSharedPtr getFancyLogEntry(std::string key) ABSL_LOCKS_EXCLUDED(fancy_log_lock_);

  /**
   * Initializes Fancy Logger and register it in global map if not done.
   */
  void initFancyLogger(std::string key, std::atomic<spdlog::logger*>& logger)
      ABSL_LOCKS_EXCLUDED(fancy_log_lock_);

  /**
   * Sets log level. If not found, return false.
   */
  bool setFancyLogger(std::string key, spdlog::level::level_enum log_level)
      ABSL_LOCKS_EXCLUDED(fancy_log_lock_);

  /**
   * Sets the default logger level and format when updating context.
   */
  void setDefaultFancyLevelFormat(spdlog::level::level_enum level, std::string format)
      ABSL_LOCKS_EXCLUDED(fancy_log_lock_);

  /**
   * Lists keys and levels of all loggers in a string for admin page usage.
   */
  static std::string listFancyLoggers() ABSL_LOCKS_EXCLUDED(fancy_log_lock_);

  /**
   * Sets the levels of all loggers.
   */
  static void setAllFancyLoggers(spdlog::level::level_enum level)
      ABSL_LOCKS_EXCLUDED(fancy_log_lock_);

private:
  /**
   * Initializes sink for the initialization of loggers, needed only in benchmark test.
   */
  void initSink();

  /**
   * Creates a logger given key and log level, and add it to map.
   * Key is the log component name, e.g. file name now.
   */
  spdlog::logger* createLogger(std::string key, int level = -1)
      ABSL_EXCLUSIVE_LOCKS_REQUIRED(fancy_log_lock_);

  /**
   * Lock for the following map (not for the corresponding loggers).
   */
  absl::Mutex fancy_log_lock_;

  /**
   * Map that stores <key, logger> pairs, key can be the file name.
   */
  FancyMapPtr fancy_log_map_ ABSL_GUARDED_BY(fancy_log_lock_) = std::make_shared<FancyMap>();
};

FancyContext& getFancyContext();

#define FANCY_KEY std::string(__FILE__)

/**
 * Macro for fancy logger.
 * Uses a global map to store logger and take use of thread-safe spdlog::logger.
 * The local pointer is used to avoid another load() when logging. Here we use
 * spdlog::logger* as atomic<shared_ptr> is a C++20 feature.
 */
#define FANCY_LOG(LEVEL, ...)                                                                      \
  do {                                                                                             \
    static std::atomic<spdlog::logger*> flogger{0};                                                \
    spdlog::logger* local_flogger = flogger.load(std::memory_order_relaxed);                       \
    if (!local_flogger) {                                                                          \
      getFancyContext().initFancyLogger(FANCY_KEY, flogger);                                           \
      local_flogger = flogger.load(std::memory_order_relaxed);                                     \
    }                                                                                              \
    local_flogger->log(spdlog::source_loc{__FILE__, __LINE__, __func__},                           \
                       ENVOY_SPDLOG_LEVEL(LEVEL), __VA_ARGS__);                                    \
  } while (0)

/**
 * Convenient macro for connection log.
 */
#define FANCY_CONN_LOG(LEVEL, FORMAT, CONNECTION, ...)                                             \
  FANCY_LOG(LEVEL, "[C{}] " FORMAT, (CONNECTION).id(), ##__VA_ARGS__)

/**
 * Convenient macro for stream log.
 */
#define FANCY_STREAM_LOG(LEVEL, FORMAT, STREAM, ...)                                               \
  FANCY_LOG(LEVEL, "[C{}][S{}] " FORMAT, (STREAM).connection() ? (STREAM).connection()->id() : 0,  \
            (STREAM).streamId(), ##__VA_ARGS__)

/**
 * Convenient macro for log flush.
 */
#define FANCY_FLUSH_LOG()                                                                          \
<<<<<<< HEAD
  { SpdLoggerPtr p = FancyContext::getFancyLogEntry(FANCY_KEY);                                   \
    if (p) {                                                                                       \
      p->flush();                                                                                  \
    }                                                                                              \
  }
=======
  { getFancyContext().getFancyLogEntry(FANCY_KEY)->flush(); }
>>>>>>> 1410fa64

} // namespace Envoy<|MERGE_RESOLUTION|>--- conflicted
+++ resolved
@@ -45,12 +45,12 @@
   /**
    * Lists keys and levels of all loggers in a string for admin page usage.
    */
-  static std::string listFancyLoggers() ABSL_LOCKS_EXCLUDED(fancy_log_lock_);
+  std::string listFancyLoggers() ABSL_LOCKS_EXCLUDED(fancy_log_lock_);
 
   /**
    * Sets the levels of all loggers.
    */
-  static void setAllFancyLoggers(spdlog::level::level_enum level)
+  void setAllFancyLoggers(spdlog::level::level_enum level)
       ABSL_LOCKS_EXCLUDED(fancy_log_lock_);
 
 private:
@@ -116,14 +116,10 @@
  * Convenient macro for log flush.
  */
 #define FANCY_FLUSH_LOG()                                                                          \
-<<<<<<< HEAD
-  { SpdLoggerPtr p = FancyContext::getFancyLogEntry(FANCY_KEY);                                   \
+  { SpdLoggerSharedPtr p = getFancyContext().getFancyLogEntry(FANCY_KEY);                                   \
     if (p) {                                                                                       \
       p->flush();                                                                                  \
     }                                                                                              \
   }
-=======
-  { getFancyContext().getFancyLogEntry(FANCY_KEY)->flush(); }
->>>>>>> 1410fa64
 
 } // namespace Envoy
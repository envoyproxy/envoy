#pragma once

#include <chrono>
#include <cstdint>
#include <ios>
#include <limits>
#include <set>
#include <sstream>
#include <string>
#include <vector>

#include "envoy/common/interval_set.h"
#include "envoy/common/time.h"

#include "source/common/common/assert.h"
#include "source/common/common/hash.h"
#include "source/common/common/non_copyable.h"

#include "absl/container/flat_hash_map.h"
#include "absl/container/flat_hash_set.h"
#include "absl/container/node_hash_map.h"
#include "absl/strings/string_view.h"

namespace Envoy {

/**
 * Converts a `timespec` structure to a `std::chrono::time_point` aka. `Envoy::SystemTime`.
 * @param t the `timespec`
 * @return Envoy::SystemTime the same time, represented as a `std::chrono::time_point`,
 *         to microsecond accuracy. (`SystemTime` does not accept nanosecond accuracy.)
 */
constexpr SystemTime timespecToChrono(const struct timespec& t) {
  return SystemTime{} + std::chrono::duration_cast<std::chrono::microseconds>(
                            std::chrono::seconds{t.tv_sec} + std::chrono::nanoseconds{t.tv_nsec});
}

/**
 * Retrieve string description of error code
 * @param int error code
 * @return const std::string error detail description
 */
const std::string errorDetails(int error_code);

/**
 * Utility class for formatting dates given an absl::FormatTime style format string.
 */
class DateFormatter {
public:
<<<<<<< HEAD
  DateFormatter(absl::string_view format_string, bool local_time = false)
      : raw_format_string_(format_string),
        raw_format_hash_(CachedTimes::hasher{}(raw_format_string_)), local_time_(local_time) {
=======
  DateFormatter(const std::string& format_string, bool local_time = false)
      : raw_format_string_(format_string), local_time_(local_time) {
>>>>>>> 3761d87f
    parse(format_string);
  }

  /**
   * @return std::string representing the GMT/UTC time based on the input time,
   * or local zone time when local_time_ is true.
   */
  std::string fromTime(SystemTime time) const;

  /**
   * @param time_source time keeping source.
   * @return std::string representing the GMT/UTC time of a TimeSource based on the format string.
   */
  std::string now(TimeSource& time_source) const;

  /**
   * @return std::string the format string used.
   */
  const std::string& formatString() const { return raw_format_string_; }

private:
  void parse(absl::string_view format_string);

  // A container to hold a specifiers (%f, %Nf, %s) found in a format string.
  class Specifier {
  public:
    enum class SpecifierType : uint8_t {
      String = 0,     // means the specifier is a string specifier.
      Second,         // means the specifier is a seconds specifier.
      EnvoySubsecond, // subseconds specifiers %f, %#f and %*f that supported by Envoy.
      AbslSubsecondS, // subseconds specifiers %E#S, %E*S.
      AbslSubsecondF, // subseconds specifiers %E#f, %E*f.
    };

    // To build a seconds or subseconds specifier.
    Specifier(SpecifierType specifier, uint8_t width) : specifier_(specifier), width_(width) {
      // String specifier should call another constructor.
      ASSERT(specifier != SpecifierType::String);

      if (specifier == SpecifierType::Second) {
        // Seconds specifier.
        ASSERT(width == 0);
      } else {
        ASSERT(width >= 1);
        ASSERT(width <= 9 || width == std::numeric_limits<uint8_t>::max());
      }
    }

    // To build a string specifier.
    Specifier(absl::string_view string)
        : string_(string), absl_format_(string_.find('%') != std::string::npos),
          specifier_(SpecifierType::String) {
      ASSERT(!string.empty());
    }

    // Format a time point based on the specifier.
    std::string toString(SystemTime time, std::chrono::seconds epoch_time_seconds,
                         bool local_time_zone) const;

    // Format a time point based on the specifier. This should only be called for subseconds
    // specifiers.
    std::string subsecondsToString(SystemTime time) const;

    /**
     * @return bool whether the specifier is a subseconds specifier.
     */
    bool subsecondsSpecifier() const { return specifier_ > SpecifierType::Second; }

  private:
    // The format string before the current specifier's position and after the previous found
    // specifier. The string may include absl::FormatTime accepted specifiers. E.g. given
    // "%3f-this-i%s-a-segment-%4f", the current specifier is "%4f" and the segment is
    // "-a-segment-".
    const std::string string_;
    // If the string_ contains absl::FormatTime accepted specifiers, this is true. Or string_
    // will be treated as raw string.
    const bool absl_format_{};

    // Specifier type.
    const SpecifierType specifier_{};

    // The width of a sub-second specifier, e.g. given %3f, the width is 3. If %f is set as the
    // specifier, the width value should be 9 (the number of nanosecond digits).
    // The allowed values are:
    // 0: only when the specifier is seconds specifier or string specifier.
    // 1-9: fixed width of subseconds specifier.
    // 255: std::numeric_limits<uint8_t>::max(), full subseconds precision with dynamic width.
    const uint8_t width_{};
  };

  // A struct to hold the offset and length of a specifier result in the format string.
  struct SpecifierOffset {
    size_t offset{};
    size_t length{};
  };

  struct CacheableTime {
    std::chrono::seconds epoch_time_seconds;

    std::string formatted;
    std::vector<SpecifierOffset> offsets;
  };
  using CachedTimes = absl::node_hash_map<std::string, const CacheableTime>;

  CacheableTime formatTimeAndOffsets(SystemTime time,
                                     std::chrono::seconds epoch_time_seconds) const;

  // This is the format string as supplied in configuration, e.g. "foo %3f bar".
  const std::string raw_format_string_;
<<<<<<< HEAD
  const size_t raw_format_hash_{};

  // Use local time zone instead of UTC if this is set to true.
  const bool local_time_{};

  // This holds all specifiers found in a given format string.
  std::vector<Specifier> specifiers_;
=======

  // Whether use local time zone.
  const bool local_time_;
>>>>>>> 3761d87f
};

/**
 * Utility class for access log date/time format with milliseconds support.
 */
class AccessLogDateTimeFormatter {
public:
  static std::string fromTime(const SystemTime& time, bool local_time = false);
};

/**
 * Real-world time implementation of TimeSource.
 */
class RealTimeSource : public TimeSource {
public:
  // TimeSource
  SystemTime systemTime() override { return std::chrono::system_clock::now(); }
  MonotonicTime monotonicTime() override { return std::chrono::steady_clock::now(); }
};

/**
 * Class used for creating non-memory allocating std::ostream.
 */
class MutableMemoryStreamBuffer : public std::streambuf {
public:
  MutableMemoryStreamBuffer(char* base, size_t size);
};

/**
 * std::ostream class that serializes writes into the provided buffer.
 */
class OutputBufferStream : private MutableMemoryStreamBuffer, public std::ostream {
public:
  OutputBufferStream(char* data, size_t size);

  /**
   * @return the number of bytes written prior to the "put" pointer into the buffer.
   */
  int bytesWritten() const;

  /**
   * @return a string view of the written bytes.
   */
  absl::string_view contents() const;
};

/**
 * Class used for creating non-copying std::istream's. See InputConstMemoryStream below.
 */
class ConstMemoryStreamBuffer : public std::streambuf {
public:
  ConstMemoryStreamBuffer(const char* data, size_t size);
};

/**
 * std::istream class similar to std::istringstream, except that it provides a view into a region of
 * constant memory. It can be more efficient than std::istringstream because it doesn't copy the
 * provided string.
 *
 * See https://stackoverflow.com/a/13059195/4447365.
 */
class InputConstMemoryStream : public virtual ConstMemoryStreamBuffer, public std::istream {
public:
  InputConstMemoryStream(const char* data, size_t size);
};

/**
 * Utility class for date/time helpers.
 */
class DateUtil {
public:
  /**
   * @return whether a time_point contains a valid, not default constructed time.
   */
  static bool timePointValid(SystemTime time_point);

  /**
   * @return whether a time_point contains a valid, not default constructed time.
   */
  static bool timePointValid(MonotonicTime time_point);

  /**
   * @param time_source time keeping source.
   * @return uint64_t the number of milliseconds since the epoch.
   */
  static uint64_t nowToMilliseconds(TimeSource& time_source);

  /**
   * @param time_source time keeping source.
   * @return uint64_t the number os seconds since the epoch.
   */
  static uint64_t nowToSeconds(TimeSource& time_source);
};

/**
 * Utility routines for working with integers.
 */
class IntUtil {
public:
  /**
   * Round `val` up to the next multiple. Examples:
   *   roundUpToMultiple(3, 8) -> 8
   *   roundUpToMultiple(9, 8) -> 16
   *   roundUpToMultiple(8, 8) -> 8
   */
  static uint64_t roundUpToMultiple(uint64_t val, uint32_t multiple) {
    ASSERT(multiple > 0);
    ASSERT((val + multiple) >= val, "Unsigned overflow");
    return ((val + multiple - 1) / multiple) * multiple;
  }
};

/**
 * Utility routines for working with strings.
 */
class StringUtil {
public:
  /**
   * Callable struct that returns the result of string comparison ignoring case.
   * @param lhs supplies the first string view.
   * @param rhs supplies the second string view.
   * @return true if strings are semantically the same and false otherwise.
   */
  struct CaseInsensitiveCompare {
    // Enable heterogeneous lookup (https://abseil.io/tips/144)
    using is_transparent = void; // NOLINT(readability-identifier-naming)
    bool operator()(absl::string_view lhs, absl::string_view rhs) const;
  };

  /**
   * Callable struct that returns the hash representation of a case-insensitive string_view input.
   * @param key supplies the string view.
   * @return uint64_t hash representation of the supplied string view.
   */
  struct CaseInsensitiveHash {
    // Enable heterogeneous lookup (https://abseil.io/tips/144)
    using is_transparent = void; // NOLINT(readability-identifier-naming)
    uint64_t operator()(absl::string_view key) const;
  };

  /**
   * Definition of unordered set of case-insensitive std::string.
   */
  using CaseUnorderedSet =
      absl::flat_hash_set<std::string, CaseInsensitiveHash, CaseInsensitiveCompare>;

  static constexpr absl::string_view WhitespaceChars = " \t\f\v\n\r";

  /**
   * Convert a string to an unsigned long, checking for error.
   * @return pointer to the remainder of 'str' if successful, nullptr otherwise.
   */
  static const char* strtoull(const char* str, uint64_t& out, int base = 10);

  /**
   * Convert a string to an unsigned long, checking for error.
   *
   * Consider absl::SimpleAtoi instead if using base 10.
   *
   * @param return true if successful, false otherwise.
   */
  static bool atoull(const char* str, uint64_t& out, int base = 10);

  /**
   * Convert an unsigned integer to a base 10 string as fast as possible.
   * @param out supplies the string to fill.
   * @param out_len supplies the length of the output buffer. Must be >= MIN_ITOA_OUT_LEN.
   * @param i supplies the number to convert.
   * @return the size of the string, not including the null termination.
   */
  static constexpr size_t MIN_ITOA_OUT_LEN = 21;
  static uint32_t itoa(char* out, size_t out_len, uint64_t i);

  /**
   * Trim leading whitespace from a string view.
   * @param source supplies the string view to be trimmed.
   * @return trimmed string view.
   */
  static absl::string_view ltrim(absl::string_view source);

  /**
   * Trim trailing whitespaces from a string view.
   * @param source supplies the string view to be trimmed.
   * @return trimmed string view.
   */
  static absl::string_view rtrim(absl::string_view source);

  /**
   * Trim leading and trailing whitespaces from a string view.
   * @param source supplies the string view to be trimmed.
   * @return trimmed string view.
   */
  static absl::string_view trim(absl::string_view source);

  /**
   * Removes any specific trailing characters from the end of a string_view.
   *
   * @param source the string_view.
   * @param ch the character to strip from the end of the string_view.
   * @return a view of the string with the end characters removed.
   */
  static absl::string_view removeTrailingCharacters(absl::string_view source, char ch);

  /**
   * Look up for an exactly token in a delimiter-separated string view.
   * @param source supplies the delimiter-separated string view.
   * @param multi-delimiter supplies chars used to split the delimiter-separated string view.
   * @param token supplies the lookup string view.
   * @param trim_whitespace remove leading and trailing whitespaces from each of the split
   * string views; default = true.
   * @return true if found and false otherwise.
   *
   * E.g.,
   *
   * findToken("A=5; b", "=;", "5")   . true
   * findToken("A=5; b", "=;", "A=5") . false
   * findToken("A=5; b", "=;", "A")   . true
   * findToken("A=5; b", "=;", "b")   . true
   * findToken("A=5", ".", "A=5")     . true
   */
  static bool findToken(absl::string_view source, absl::string_view delimiters,
                        absl::string_view token, bool trim_whitespace = true);

  /**
   * Look up for a token in a delimiter-separated string view ignoring case
   * sensitivity.
   * @param source supplies the delimiter-separated string view.
   * @param multi-delimiter supplies chars used to split the delimiter-separated string view.
   * @param token supplies the lookup string view.
   * @param trim_whitespace remove leading and trailing whitespaces from each of the split
   * string views; default = true.
   * @return true if found a string that is semantically the same and false otherwise.
   *
   * E.g.,
   *
   * findToken("hello; world", ";", "HELLO")   . true
   */
  static bool caseFindToken(absl::string_view source, absl::string_view delimiters,
                            absl::string_view key_token, bool trim_whitespace = true);

  /**
   * Crop characters from a string view starting at the first character of the matched
   * delimiter string view until the end of the source string view.
   * @param source supplies the string view to be processed.
   * @param delimiter supplies the string view that delimits the starting point for deletion.
   * @return sub-string of the string view if any.
   *
   * E.g.,
   *
   * cropRight("foo ; ; ; ; ; ; ", ";") == "foo "
   */
  static absl::string_view cropRight(absl::string_view source, absl::string_view delimiters);

  /**
   * Crop characters from a string view starting at the first character of the matched
   * delimiter string view until the beginning of the source string view.
   * @param source supplies the string view to be processed.
   * @param delimiter supplies the string view that delimits the starting point for deletion.
   * @return sub-string of the string view if any.
   *
   * E.g.,
   *
   * cropLeft("foo ; ; ; ; ; ", ";") == " ; ; ; ; "
   */
  static absl::string_view cropLeft(absl::string_view source, absl::string_view delimiters);

  /**
   * Split a delimiter-separated string view.
   * @param source supplies the delimiter-separated string view.
   * @param multi-delimiter supplies chars used to split the delimiter-separated string view.
   * @param keep_empty_string result contains empty strings if the string starts or ends with
   * 'split', or if instances of 'split' are adjacent; default = false.
   * @param trim_whitespace remove leading and trailing whitespaces from each of the split
   * string views; default = false.
   * @return vector containing views of the split strings
   */
  static std::vector<absl::string_view> splitToken(absl::string_view source,
                                                   absl::string_view delimiters,
                                                   bool keep_empty_string = false,
                                                   bool trim_whitespace = false);

  /**
   * Remove tokens from a delimiter-separated string view. The tokens are trimmed before
   * they are compared ignoring case with the elements of 'tokens_to_remove'. The output is
   * built from the trimmed tokens preserving case.
   * @param source supplies the delimiter-separated string view.
   * @param multi-delimiters supplies chars used to split the delimiter-separated string view.
   * @param tokens_to_remove supplies a set of tokens which should not appear in the result.
   * @param joiner contains a string used between tokens in the result.
   * @return string of the remaining joined tokens.
   */
  static std::string removeTokens(absl::string_view source, absl::string_view delimiters,
                                  const CaseUnorderedSet& tokens_to_remove,
                                  absl::string_view joiner);

  /**
   * Size-bounded string copying and concatenation
   */
  static size_t strlcpy(char* dst, const char* src, size_t size);

  /**
   * Version of substr() that operates on a start and end index instead of a start index and a
   * length.
   * @return string substring starting at start, and ending right before end.
   */
  static std::string subspan(absl::string_view source, size_t start, size_t end);

  /**
   * Escape strings for logging purposes. Returns a copy of the string with
   * \n, \r, \t, and " (double quote) escaped.
   * @param source supplies the string to escape.
   * @return escaped string.
   */
  static std::string escape(const absl::string_view source);

  /**
   * Outputs the string to the provided ostream, while escaping \n, \r, \t, and "
   * (double quote), ' (single quote), and \ (backslash) escaped.
   * This may be particularly useful if you cannot allocate memory, and the
   * ostream being written to is backed by an entity that won't allocate memory.
   * @param os the ostream to output to.
   * @param view a string view to output
   */
  static void escapeToOstream(std::ostream& os, absl::string_view view);

  /**
   * Provide a default value for a string if empty.
   * @param s string.
   * @param default_value replacement for s if empty.
   * @return s is !s.empty() otherwise default_value.
   */
  static const std::string& nonEmptyStringOrDefault(const std::string& s,
                                                    const std::string& default_value);

  /**
   * Convert a string to upper case.
   * @param s string.
   * @return std::string s converted to upper case.
   */
  static std::string toUpper(absl::string_view s);

  /**
   * Removes all the character indices from str contained in the interval-set.
   * @param str the string containing the characters to be removed.
   * @param remove_characters the set of character-intervals.
   * @return std::string the string with the desired characters removed.
   */
  static std::string removeCharacters(const absl::string_view& str,
                                      const IntervalSet<size_t>& remove_characters);

  /**
   * Check whether a string contains empty characters or space (' ', '\t', '\f', '\v', '\n', '\r').
   * @param view string.
   * @return true if string contains ' ', '\t', '\f', '\v', '\n', '\r'.
   */
  static bool hasEmptySpace(absl::string_view view);

  /**
   * Replace all empty characters or space (' ', '\t', '\f', '\v', '\n', '\r') in the string with
   * '_'.
   * @param view string.
   * @return std::string the string after replaced all empty characters or space.
   */
  static std::string replaceAllEmptySpace(absl::string_view view);
};

/**
 * Utilities for finding primes.
 */
class Primes {
public:
  /**
   * Determines whether x is prime.
   */
  static bool isPrime(uint32_t x);

  /**
   * Finds the next prime number larger than x.
   */
  static uint32_t findPrimeLargerThan(uint32_t x);
};

/**
 * Utilities for working with weighted clusters.
 */
class WeightedClusterUtil {
public:
  /*
   * Returns a WeightedClusterEntry from the given weighted clusters based on
   * the total cluster weight and a random value.
   * @param weighted_clusters a vector of WeightedClusterEntry instances.
   * @param total_cluster_weight the total weight of all clusters.
   * @param random_value the random value.
   * @param ignore_overflow whether to ignore cluster weight overflows.
   * @return a WeightedClusterEntry.
   */
  template <typename WeightedClusterEntry>
  static const WeightedClusterEntry&
  pickCluster(const std::vector<WeightedClusterEntry>& weighted_clusters,
              const uint64_t total_cluster_weight, const uint64_t random_value,
              const bool ignore_overflow) {
    uint64_t selected_value = random_value % total_cluster_weight;
    uint64_t begin = 0;
    uint64_t end = 0;

    // Find the right cluster to route to based on the interval in which
    // the selected value falls. The intervals are determined as
    // [0, cluster1_weight), [cluster1_weight, cluster1_weight+cluster2_weight),..
    for (const WeightedClusterEntry& cluster : weighted_clusters) {
      end = begin + cluster->clusterWeight();
      if (!ignore_overflow) {
        // end > total_cluster_weight: This case can only occur with Runtimes,
        // when the user specifies invalid weights such that
        // sum(weights) > total_cluster_weight.
        ASSERT(end <= total_cluster_weight);
      }

      if (selected_value >= begin && selected_value < end) {
        return cluster;
      }
      begin = end;
    }

    PANIC("unexpectedly reached");
  }
};

/**
 * Maintains sets of numeric intervals. As new intervals are added, existing ones in the
 * set are combined so that no overlapping intervals remain in the representation.
 *
 * Value can be any type that is comparable with <, ==, and >.
 */
template <typename Value> class IntervalSetImpl : public IntervalSet<Value> {
public:
  // Interval is a pair of Values.
  using Interval = typename IntervalSet<Value>::Interval;

  void insert(Value left, Value right) override {
    if (left == right) {
      return;
    }
    ASSERT(left < right);

    // There 3 cases where we'll decide the [left, right) is disjoint with the
    // current contents, and just need to insert. But we'll structure the code
    // to search for where existing interval(s) needs to be merged, and fall back
    // to the disjoint insertion case.
    if (!intervals_.empty()) {
      const auto left_pos = intervals_.lower_bound(Interval(left, left));
      if (left_pos != intervals_.end() && (right >= left_pos->first)) {
        // upper_bound is exclusive, and we want to be inclusive.
        auto right_pos = intervals_.upper_bound(Interval(right, right));
        if (right_pos != intervals_.begin()) {
          --right_pos;
          if (right_pos->second >= left) {
            // Both bounds overlap, with one or more existing intervals.
            left = std::min(left_pos->first, left);
            right = std::max(right_pos->second, right);
            ++right_pos; // erase is non-inclusive on upper bound.
            intervals_.erase(left_pos, right_pos);
          }
        }
      }
    }
    intervals_.insert(Interval(left, right));
  }

  bool test(Value value) const override {
    const auto left_pos = intervals_.lower_bound(Interval(value, value + 1));
    return left_pos != intervals_.end() && value >= left_pos->first && value < left_pos->second;
  }

  std::vector<Interval> toVector() const override {
    return std::vector<Interval>(intervals_.begin(), intervals_.end());
  }

  void clear() override { intervals_.clear(); }

private:
  struct Compare {
    bool operator()(const Interval& a, const Interval& b) const { return a.second < b.first; }
  };
  std::set<Interval, Compare> intervals_; // Intervals do not overlap or abut.
};

/**
 * Hashing functor for use with enum class types.
 * This is needed for GCC 5.X; newer versions of GCC, as well as clang7, provide native hashing
 * specializations.
 */
struct EnumClassHash {
  template <typename T> std::size_t operator()(T t) const {
    return std::hash<std::size_t>()(static_cast<std::size_t>(t));
  }
};

/**
 * Computes running standard-deviation using Welford's algorithm:
 * https://en.wikipedia.org/wiki/Algorithms_for_calculating_variance#Online_algorithm
 */
class WelfordStandardDeviation {
public:
  /**
   * Accumulates a new value into the standard deviation.
   * @param new_value the new value
   */
  void update(double new_value);

  /**
   * @return double the computed mean value.
   */
  double mean() const { return mean_; }

  /**
   * @return uint64_t the number of times update() was called
   */
  uint64_t count() const { return count_; }

  /**
   * @return double the standard deviation.
   */
  double computeStandardDeviation() const;

private:
  double computeVariance() const;

  uint64_t count_{0};
  double mean_{0};
  double m2_{0};
};

/**
 * A global utility class to take care of all the exception throwing behaviors in header files.
 * Its functions simply forward the throwing into .cc file.
 */
class ExceptionUtil {
public:
  [[noreturn]] static void throwEnvoyException(const std::string& message);
};

// Mix-in class for allocating classes with variable-sized inlined storage.
//
// Use this class by inheriting from it, ensuring that:
//  - The variable sized array is declared as VarType[] as the last
//    member variable of the class.
//  - YourType accurately describes the type that will be stored there,
//    to enable the compiler to perform correct alignment. No casting
//    should be needed.
//  - The class constructor is private, because you need to allocate the
//    class the placed new operator exposed in the protected section below.
//    Constructing the class directly will not provide space for the
//    variable-size data.
//  - You expose a public factory method that return a placement-new, e.g.
//      static YourClass* alloc(size_t num_elements, constructor_args...) {
//        new (num_elements * sizeof(VarType)) YourClass(constructor_args...);
//      }
//
// See InlineString below for an example usage.
//
//
// Perf note: The alignment will be correct and safe without further
// consideration as long as there are no casts. But for micro-optimization,
// consider this case:
//   struct MyStruct : public InlineStorage { uint64_t a_; uint16_t b_; uint8_t data_[]; };
// When compiled with a typical compiler on a 64-bit machine:
//   sizeof(MyStruct) == 16, because the compiler will round up from 10 for uint64_t alignment.
// So:
//   calling new (6) MyStruct() causes an allocation of 16+6=22, rounded up to 24 bytes.
// But data_ doesn't need 8-byte alignment, so it will wind up adjacent to the uint16_t.
//   ((char*) my_struct.data) - ((char*) &my_struct) == 10
// If we had instead declared data_[6], then the whole allocation would have fit in 16 bytes.
// Instead:
//   - the starting address of data will not be 8-byte aligned. This is not required
//     by the C++ standard for a uint8_t, but may be suboptimal on some processors.
//   - the 6 bytes of data will be at byte offsets 10 to 15, and bytes 16 to 23 will be
//     unused. This may be surprising to some users, and suboptimal in resource usage.
// One possible tweak is to declare data_ as a uint64_t[], or to use an `alignas`
// declaration. As always, micro-optimizations should be informed by
// microbenchmarks, showing the benefit.
class InlineStorage : public NonCopyable {
public:
  // Custom delete operator to keep C++14 from using the global operator delete(void*, size_t),
  // which would result in the compiler error:
  // "exception cleanup for this placement new selects non-placement operator delete"
  static void operator delete(void* address) { ::operator delete(address); }

protected:
  /**
   * @param object_size the size of the base object; supplied automatically by the compiler.
   * @param data_size the amount of variable-size storage to be added, in bytes.
   * @return a variable-size object based on data_size_bytes.
   */
  static void* operator new(size_t object_size, size_t data_size_bytes) {
    return ::operator new(object_size + data_size_bytes);
  }
};

class InlineString;
using InlineStringPtr = std::unique_ptr<InlineString>;

// Represents immutable string data, keeping the storage inline with the
// object. These cannot be copied or held by value; they must be created
// as unique pointers.
//
// Note: this is not yet proven better (smaller or faster) than std::string for
// all applications, but memory-size improvements have been measured for one
// application (Stats::SymbolTableImpl). This is presented here to serve as an
// example of how to use InlineStorage.
class InlineString : public InlineStorage {
public:
  /**
   * @param str the string_view for which to create an InlineString
   * @return a unique_ptr to the InlineString containing the bytes of str.
   */
  static InlineStringPtr create(absl::string_view str) {
    return InlineStringPtr(new (str.size()) InlineString(str.data(), str.size()));
  }

  /**
   * @return a std::string copy of the InlineString.
   */
  std::string toString() const { return {data_, size_}; }

  /**
   * @return a string_view into the InlineString.
   */
  absl::string_view toStringView() const { return {data_, size_}; }

private:
  // Constructor is declared private so that no one constructs one without the
  // proper size allocation. to accommodate the variable-size buffer.
  InlineString(const char* str, size_t size);

  uint32_t size_;
  char data_[];
};

class SetUtil {
public:
  // Use instead of std::set_difference for unordered absl::flat_hash_set containers.
  template <typename T>
  static void setDifference(const absl::flat_hash_set<T>& original_set,
                            const absl::flat_hash_set<T>& remove_set,
                            absl::flat_hash_set<T>& result_set) {
    std::copy_if(original_set.begin(), original_set.end(),
                 std::inserter(result_set, result_set.begin()),
                 [&remove_set](const T& v) -> bool { return !remove_set.contains(v); });
  }
};

} // namespace Envoy<|MERGE_RESOLUTION|>--- conflicted
+++ resolved
@@ -46,14 +46,9 @@
  */
 class DateFormatter {
 public:
-<<<<<<< HEAD
   DateFormatter(absl::string_view format_string, bool local_time = false)
       : raw_format_string_(format_string),
         raw_format_hash_(CachedTimes::hasher{}(raw_format_string_)), local_time_(local_time) {
-=======
-  DateFormatter(const std::string& format_string, bool local_time = false)
-      : raw_format_string_(format_string), local_time_(local_time) {
->>>>>>> 3761d87f
     parse(format_string);
   }
 
@@ -163,7 +158,6 @@
 
   // This is the format string as supplied in configuration, e.g. "foo %3f bar".
   const std::string raw_format_string_;
-<<<<<<< HEAD
   const size_t raw_format_hash_{};
 
   // Use local time zone instead of UTC if this is set to true.
@@ -171,11 +165,6 @@
 
   // This holds all specifiers found in a given format string.
   std::vector<Specifier> specifiers_;
-=======
-
-  // Whether use local time zone.
-  const bool local_time_;
->>>>>>> 3761d87f
 };
 
 /**

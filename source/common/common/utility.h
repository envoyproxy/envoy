#pragma once

#include <strings.h>

#include <chrono>
#include <cstdint>
#include <regex>
#include <set>
#include <sstream>
#include <string>
#include <unordered_set>
#include <vector>

#include "envoy/common/interval_set.h"
#include "envoy/common/time.h"

#include "common/common/assert.h"

#include "absl/strings/string_view.h"

namespace Envoy {
/**
 * Utility class for formatting dates given a strftime style format string.
 */
class DateFormatter {
public:
  DateFormatter(const std::string& format_string) : format_string_(format_string) {}

  /**
   * @return std::string representing the GMT/UTC time based on the input time.
   */
  std::string fromTime(const SystemTime& time);

  /**
   * @return std::string representing the current GMT/UTC time based on the format string.
   */
  std::string now();

private:
  std::string fromTimeT(time_t time);

  std::string format_string_;
};

/**
 * Utility class for access log date/time format with milliseconds support.
 */
class AccessLogDateTimeFormatter {
public:
  static std::string fromTime(const SystemTime& time);
};

/**
 * Production implementation of SystemTimeSource that returns the current time.
 */
class ProdSystemTimeSource : public SystemTimeSource {
public:
  // SystemTimeSource
  SystemTime currentTime() override { return std::chrono::system_clock::now(); }

  static ProdSystemTimeSource instance_;
};

/**
 * Production implementation of MonotonicTimeSource that returns the current time.
 */
class ProdMonotonicTimeSource : public MonotonicTimeSource {
public:
  // MonotonicTimeSource
  MonotonicTime currentTime() override { return std::chrono::steady_clock::now(); }

  static ProdMonotonicTimeSource instance_;
};

/**
 * Class used for creating non-copying std::istream's. See InputConstMemoryStream below.
 */
class ConstMemoryStreamBuffer : public std::streambuf {
public:
  ConstMemoryStreamBuffer(const char* data, size_t size);
};

/**
 * std::istream class similar to std::istringstream, except that it provides a view into a region of
 * constant memory. It can be more efficient than std::istringstream because it doesn't copy the
 * provided string.
 *
 * See https://stackoverflow.com/a/13059195/4447365.
 */
class InputConstMemoryStream : public virtual ConstMemoryStreamBuffer, public std::istream {
public:
  InputConstMemoryStream(const char* data, size_t size);
};

/**
 * Utility class for date/time helpers.
 */
class DateUtil {
public:
  /**
   * @return whether a time_point contains a valid, not default constructed time.
   */
  static bool timePointValid(SystemTime time_point);

  /**
   * @return whether a time_point contains a valid, not default constructed time.
   */
  static bool timePointValid(MonotonicTime time_point);
};

/**
 * Utility routines for working with strings.
 */
class StringUtil {
public:
  static const char WhitespaceChars[];

  /**
   * Convert a string to an unsigned long, checking for error.
   * @param return TRUE if successful, FALSE otherwise.
   */
  static bool atoul(const char* str, uint64_t& out, int base = 10);

  /**
   * Perform a case insensitive compare of 2 strings.
   * @param lhs supplies string 1.
   * @param rhs supplies string 2.
   * @return < 0, 0, > 0 depending on the comparison result.
   */
  static int caseInsensitiveCompare(const char* lhs, const char* rhs) {
    return strcasecmp(lhs, rhs);
  }

  /**
   * Convert an unsigned integer to a base 10 string as fast as possible.
   * @param out supplies the string to fill.
   * @param out_len supplies the length of the output buffer. Must be >= MIN_ITOA_OUT_LEN.
   * @param i supplies the number to convert.
   * @return the size of the string, not including the null termination.
   */
  static constexpr size_t MIN_ITOA_OUT_LEN = 21;
  static uint32_t itoa(char* out, size_t out_len, uint64_t i);

  /**
   * Trim leading whitespace from a string view.
   * @param source supplies the string view to be trimmed.
   * @return trimmed string view.
   */
  static absl::string_view ltrim(absl::string_view source);

  /**
   * Trim trailing whitespaces from a string view.
   * @param source supplies the string view to be trimmed.
   * @return trimmed string view.
   */
  static absl::string_view rtrim(absl::string_view source);

  /**
   * Trim leading and trailing whitespaces from a string view.
   * @param source supplies the string view to be trimmed.
   * @return trimmed string view.
   */
  static absl::string_view trim(absl::string_view source);

  /**
   * Look up for an exactly token in a delimiter-separated string view.
   * @param source supplies the delimiter-separated string view.
   * @param multi-delimiter supplies chars used to split the delimiter-separated string view.
   * @param token supplies the lookup string view.
   * @param trim_whitespace remove leading and trailing whitespaces from each of the split
   * string views; default = true.
   * @return true if found and false otherwise.
   *
   * E.g.,
   *
   * findToken("A=5; b", "=;", "5")   . true
   * findToken("A=5; b", "=;", "A=5") . false
   * findToken("A=5; b", "=;", "A")   . true
   * findToken("A=5; b", "=;", "b")   . true
   * findToken("A=5", ".", "A=5")     . true
   */
  static bool findToken(absl::string_view source, absl::string_view delimiters,
                        absl::string_view token, bool trim_whitespace = true);

  /**
   * Look up for a token in a delimiter-separated string view ignoring case
   * sensitivity.
   * @param source supplies the delimiter-separated string view.
   * @param multi-delimiter supplies chars used to split the delimiter-separated string view.
   * @param token supplies the lookup string view.
   * @param trim_whitespace remove leading and trailing whitespaces from each of the split
   * string views; default = true.
   * @return true if found a string that is semantically the same and false otherwise.
   *
   * E.g.,
   *
   * findToken("hello; world", ";", "HELLO")   . true
   */
  static bool caseFindToken(absl::string_view source, absl::string_view delimiters,
                            absl::string_view key_token, bool trim_whitespace = true);

  /**
   * Compare one string view with another string view ignoring case sensitivity.
   * @param lhs supplies the first string view.
   * @param rhs supplies the second string view.
   * @return true if strings are semantically the same and false otherwise.
   *
   * E.g.,
   *
   * findToken("hello; world", ";", "HELLO")   . true
   */
  static bool caseCompare(absl::string_view lhs, absl::string_view rhs);

  /**
   * Crop characters from a string view starting at the first character of the matched
   * delimiter string view until the end of the source string view.
   * @param source supplies the string view to be processed.
   * @param delimiter supplies the string view that delimits the starting point for deletion.
   * @return sub-string of the string view if any.
   *
   * E.g.,
   *
   * cropRight("foo ; ; ; ; ; ; ", ";") == "foo "
   */
  static absl::string_view cropRight(absl::string_view source, absl::string_view delimiters);

  /**
   * Crop characters from a string view starting at the first character of the matched
   * delimiter string view until the begining of the source string view.
   * @param source supplies the string view to be processed.
   * @param delimiter supplies the string view that delimits the starting point for deletion.
   * @return sub-string of the string view if any.
   *
   * E.g.,
   *
   * cropLeft("foo ; ; ; ; ; ", ";") == " ; ; ; ; "
   */
  static absl::string_view cropLeft(absl::string_view source, absl::string_view delimiters);

  /**
   * Split a delimiter-separated string view.
   * @param source supplies the delimiter-separated string view.
   * @param multi-delimiter supplies chars used to split the delimiter-separated string view.
   * @param keep_empty_string result contains empty strings if the string starts or ends with
   * 'split', or if instances of 'split' are adjacent; default = false.
   * @return true if found and false otherwise.
   */
  static std::vector<absl::string_view> splitToken(absl::string_view source,
                                                   absl::string_view delimiters,
                                                   bool keep_empty_string = false);

  /**
   * Size-bounded string copying and concatenation
   */
  static size_t strlcpy(char* dst, const char* src, size_t size);

  /**
   * Join elements of a vector into a string delimited by delimiter.
   * @param source supplies the strings to join.
   * @param delimiter supplies the delimiter to join them together.
   * @return string combining elements of `source` with `delimiter` in between each element.
   */
  static std::string join(const std::vector<std::string>& source, const std::string& delimiter);

  /**
   * Version of substr() that operates on a start and end index instead of a start index and a
   * length.
   */
  static std::string subspan(const std::string& source, size_t start, size_t end);

  /**
   * Escape strings for logging purposes. Returns a copy of the string with
   * \n, \r, \t, and " (double quote) escaped.
   * @param source supplies the string to escape.
   * @return escaped string.
   */
  static std::string escape(const std::string& source);

  /**
   * @return true if @param source ends with @param end.
   */
  static bool endsWith(const std::string& source, const std::string& end);

  /**
   * @param case_sensitive determines if the compare is case sensitive
   * @return true if @param source starts with @param start and ignores cases.
   */
  static bool startsWith(const char* source, const std::string& start, bool case_sensitive = true);

  /**
   * Provide a default value for a string if empty.
   * @param s string.
   * @param default_value replacement for s if empty.
   * @return s is !s.empty() otherwise default_value.
   */
  static const std::string& nonEmptyStringOrDefault(const std::string& s,
                                                    const std::string& default_value);

  /**
   * Convert a string to upper case.
   * @param s string.
   * @return std::string s converted to upper case.
   */
  static std::string toUpper(absl::string_view s);

  /**
<<<<<<< HEAD
   * Callable struct that returns the result of string comparison ignoring case.
   * @param lhs supplies the first string view.
   * @param rhs supplies the second string view.
   * @return true if strings are semantically the same and false otherwise.
   */
  struct CaseInsensitiveCompare {
    bool operator()(absl::string_view lhs, absl::string_view rhs) const;
  };

  /**
   * Callable struct that returns the hash representation of a case-insensitive string_view input.
   * @param key supplies the string view.
   * @return uint64_t hash representation of the supplied string view.
   */
  struct CaseInsensitiveHash {
    uint64_t operator()(absl::string_view key) const;
  };

  /**
   * Definition of unordered set of case-insensitive std::string.
   */
  typedef std::unordered_set<std::string, CaseInsensitiveHash, CaseInsensitiveCompare>
      CaseUnorderedSet;
=======
   * Removes all the character indices from str contained in the interval-set.
   * @param str the string containing the characters to be removed.
   * @param remove_characters the set of character-intervals.
   * @return std::string the string with the desired characters removed.
   */
  static std::string removeCharacters(const absl::string_view& str,
                                      const IntervalSet<size_t>& remove_characters);
>>>>>>> a34eecac
};

/**
 * Utilities for finding primes
 */
class Primes {
public:
  /**
   * Determines whether x is prime.
   */
  static bool isPrime(uint32_t x);

  /**
   * Finds the next prime number larger than x.
   */
  static uint32_t findPrimeLargerThan(uint32_t x);
};

/**
 * Utilities for constructing regular expressions.
 */
class RegexUtil {
public:
  /*
   * Constructs a std::regex, converting any std::regex_error exception into an EnvoyException.
   * @param regex std::string containing the regular expression to parse.
   * @param flags std::regex::flag_type containing parser flags. Defaults to std::regex::optimize.
   * @return std::regex constructed from regex and flags
   * @throw EnvoyException if the regex string is invalid.
   */
  static std::regex parseRegex(const std::string& regex,
                               std::regex::flag_type flags = std::regex::optimize);
};

/**
 * Maintains sets of numeric intervals. As new intervals are added, existing ones in the
 * set are combined so that no overlapping intervals remain in the representation.
 *
 * Value can be any type that is comparable with <, ==, and >.
 */
template <typename Value> class IntervalSetImpl : public IntervalSet<Value> {
public:
  // Interval is a pair of Values.
  typedef typename IntervalSet<Value>::Interval Interval;

  void insert(Value left, Value right) override {
    if (left == right) {
      return;
    }
    ASSERT(left < right);

    // There 3 cases where we'll decide the [left, right) is disjoint with the
    // current contents, and just need to insert. But we'll structure the code
    // to search for where existing interval(s) needs to be merged, and fall back
    // to the disjoint insertion case.
    if (!intervals_.empty()) {
      const auto left_pos = intervals_.lower_bound(Interval(left, left));
      if (left_pos != intervals_.end() && (right >= left_pos->first)) {
        // upper_bound is exclusive, and we want to be inclusive.
        auto right_pos = intervals_.upper_bound(Interval(right, right));
        if (right_pos != intervals_.begin()) {
          --right_pos;
          if (right_pos->second >= left) {
            // Both bounds overlap, with one or more existing intervals.
            left = std::min(left_pos->first, left);
            right = std::max(right_pos->second, right);
            ++right_pos; // erase is non-inclusive on upper bound.
            intervals_.erase(left_pos, right_pos);
          }
        }
      }
    }
    intervals_.insert(Interval(left, right));
  }

  std::vector<Interval> toVector() const override {
    return std::vector<Interval>(intervals_.begin(), intervals_.end());
  }

  void clear() override { intervals_.clear(); }

private:
  struct Compare {
    bool operator()(const Interval& a, const Interval& b) const { return a.second < b.first; }
  };
  std::set<Interval, Compare> intervals_; // Intervals do not overlap or abut.
};

} // namespace Envoy<|MERGE_RESOLUTION|>--- conflicted
+++ resolved
@@ -304,7 +304,6 @@
   static std::string toUpper(absl::string_view s);
 
   /**
-<<<<<<< HEAD
    * Callable struct that returns the result of string comparison ignoring case.
    * @param lhs supplies the first string view.
    * @param rhs supplies the second string view.
@@ -328,7 +327,8 @@
    */
   typedef std::unordered_set<std::string, CaseInsensitiveHash, CaseInsensitiveCompare>
       CaseUnorderedSet;
-=======
+
+  /**
    * Removes all the character indices from str contained in the interval-set.
    * @param str the string containing the characters to be removed.
    * @param remove_characters the set of character-intervals.
@@ -336,7 +336,6 @@
    */
   static std::string removeCharacters(const absl::string_view& str,
                                       const IntervalSet<size_t>& remove_characters);
->>>>>>> a34eecac
 };
 
 /**

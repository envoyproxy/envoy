--- conflicted
+++ resolved
@@ -247,17 +247,9 @@
  */
 #define ENVOY_BUG(...) PASS_ON(PASS_ON(_ENVOY_BUG_VERBOSE)(__VA_ARGS__))
 
-<<<<<<< HEAD
 // Always triggers ENVOY_BUG. This is intended for paths that are not expected to be reached.
 #define IS_ENVOY_BUG(...) ENVOY_BUG(false, __VA_ARGS__);
 
-// NOT_IMPLEMENTED_GCOVR_EXCL_LINE is for overridden functions that are expressly not implemented.
-// The macro name includes "GCOVR_EXCL_LINE" to exclude the macro's usage from code coverage
-// reports.
-#define NOT_IMPLEMENTED_GCOVR_EXCL_LINE PANIC("not implemented")
-
-=======
->>>>>>> 84e97d75
 // NOT_REACHED_GCOVR_EXCL_LINE is for spots the compiler insists on having a return, but where we
 // know that it shouldn't be possible to arrive there, assuming no horrendous bugs. For example,
 // after a switch (some_enum) with all enum values included in the cases. The macro name includes

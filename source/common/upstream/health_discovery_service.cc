--- conflicted
+++ resolved
@@ -28,12 +28,9 @@
   // TODO(lilika): Add support for other types of healthchecks
   health_check_request_.mutable_capability()->add_health_check_protocol(
       envoy::service::discovery::v2::Capability::HTTP);
-<<<<<<< HEAD
   health_check_request_.mutable_capability()->add_health_check_protocol(
       envoy::service::discovery::v2::Capability::TCP);
-=======
-
->>>>>>> 1cd509ef
+
   establishNewStream();
 }
 

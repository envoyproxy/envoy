--- conflicted
+++ resolved
@@ -436,17 +436,10 @@
       health_checkers.push_back(health_checker->second);
     } else {
       // If it does not, create a new one.
-<<<<<<< HEAD
-      auto new_health_checker =
-          Upstream::HealthCheckerFactory::create(health_check, *this, server_context_);
-=======
       auto checker_or_error = Upstream::HealthCheckerFactory::create(
-          health_check, *this, server_context_.runtime(), server_context_.mainThreadDispatcher(),
-          server_context_.accessLogManager(), server_context_.messageValidationVisitor(),
-          server_context_.api());
+          health_check, *this, server_context_);
       RETURN_IF_STATUS_NOT_OK(checker_or_error);
       auto new_health_checker = checker_or_error.value();
->>>>>>> ad5f4c6c
       health_checkers_map.insert({health_check, new_health_checker});
       health_checkers.push_back(new_health_checker);
 
@@ -557,14 +550,8 @@
 void HdsCluster::initHealthchecks() {
   for (auto& health_check : cluster_.health_checks()) {
     auto health_checker_or_error = Upstream::HealthCheckerFactory::create(
-        health_check, *this, server_context_.runtime(), server_context_.mainThreadDispatcher(),
-        server_context_.accessLogManager(), server_context_.messageValidationVisitor(),
-<<<<<<< HEAD
-        server_context_.api(), server_context_);
-=======
-        server_context_.api());
+        health_check, *this, server_context_);
     THROW_IF_STATUS_NOT_OK(health_checker_or_error, throw);
->>>>>>> ad5f4c6c
 
     auto health_checker = health_checker_or_error.value();
     health_checkers_.push_back(health_checker);

--- conflicted
+++ resolved
@@ -126,11 +126,7 @@
 public:
   // Upstream::Outlier::DetectorHostMonitor
   uint32_t numEjections() override { return 0; }
-<<<<<<< HEAD
-  void putHttpResponseCode(uint64_t) override {}
   void reportResult(bool) override {}
-=======
->>>>>>> f5280097
   void putResult(Outlier::Result, absl::optional<uint64_t>) override {}
   void putResponseTime(std::chrono::milliseconds) override {}
   const absl::optional<MonotonicTime>& lastEjectionTime() override { return time_; }

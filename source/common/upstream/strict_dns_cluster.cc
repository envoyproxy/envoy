#include "common/upstream/strict_dns_cluster.h"

namespace Envoy {
namespace Upstream {

StrictDnsClusterImpl::StrictDnsClusterImpl(
    const envoy::api::v2::Cluster& cluster, Runtime::Loader& runtime,
    Network::DnsResolverSharedPtr dns_resolver,
    Server::Configuration::TransportSocketFactoryContext& factory_context,
    Stats::ScopePtr&& stats_scope, bool added_via_api)
    : BaseDynamicClusterImpl(cluster, runtime, factory_context, std::move(stats_scope),
                             added_via_api),
      local_info_(factory_context.localInfo()), dns_resolver_(dns_resolver),
      dns_refresh_rate_ms_(
          std::chrono::milliseconds(PROTOBUF_GET_MS_OR_DEFAULT(cluster, dns_refresh_rate, 5000))),
      respect_dns_ttl_(cluster.respect_dns_ttl()) {
  std::list<ResolveTargetPtr> resolve_targets;
  const envoy::api::v2::ClusterLoadAssignment load_assignment(
      cluster.has_load_assignment() ? cluster.load_assignment()
                                    : Config::Utility::translateClusterHosts(cluster.hosts()));
  const auto& locality_lb_endpoints = load_assignment.endpoints();
  for (const auto& locality_lb_endpoint : locality_lb_endpoints) {
    for (const auto& lb_endpoint : locality_lb_endpoint.lb_endpoints()) {
      const auto& socket_address = lb_endpoint.endpoint().address().socket_address();
      if (!socket_address.resolver_name().empty()) {
        throw EnvoyException("STRICT_DNS clusters must NOT have a custom resolver name set");
      }

      const std::string& url =
          fmt::format("tcp://{}:{}", socket_address.address(), socket_address.port_value());
      resolve_targets.emplace_back(new ResolveTarget(*this, factory_context.dispatcher(), url,
                                                     locality_lb_endpoint, lb_endpoint));
    }
  }
  resolve_targets_ = std::move(resolve_targets);
  dns_lookup_family_ = getDnsLookupFamilyFromCluster(cluster);

  overprovisioning_factor_ = PROTOBUF_GET_WRAPPED_OR_DEFAULT(
      load_assignment.policy(), overprovisioning_factor, kDefaultOverProvisioningFactor);
}

void StrictDnsClusterImpl::startPreInit() {
  for (const ResolveTargetPtr& target : resolve_targets_) {
    target->startResolve();
  }
}

void StrictDnsClusterImpl::updateAllHosts(const HostVector& hosts_added,
                                          const HostVector& hosts_removed,
                                          uint32_t current_priority) {
  PriorityStateManager priority_state_manager(*this, local_info_, nullptr);
  // At this point we know that we are different so make a new host list and notify.
  //
  // TODO(dio): The uniqueness of a host address resolved in STRICT_DNS cluster per priority is not
  // guaranteed. Need a clear agreement on the behavior here, whether it is allowable to have
  // duplicated hosts inside a priority. And if we want to enforce this behavior, it should be done
  // inside the priority state manager.
  for (const ResolveTargetPtr& target : resolve_targets_) {
    priority_state_manager.initializePriorityFor(target->locality_lb_endpoint_);
    for (const HostSharedPtr& host : target->hosts_) {
      if (target->locality_lb_endpoint_.priority() == current_priority) {
        priority_state_manager.registerHostForPriority(host, target->locality_lb_endpoint_);
      }
    }
  }

  // TODO(dio): Add assertion in here.
  priority_state_manager.updateClusterPrioritySet(
      current_priority, std::move(priority_state_manager.priorityState()[current_priority].first),
      hosts_added, hosts_removed, absl::nullopt, overprovisioning_factor_);
}

StrictDnsClusterImpl::ResolveTarget::ResolveTarget(
    StrictDnsClusterImpl& parent, Event::Dispatcher& dispatcher, const std::string& url,
    const envoy::api::v2::endpoint::LocalityLbEndpoints& locality_lb_endpoint,
    const envoy::api::v2::endpoint::LbEndpoint& lb_endpoint)
    : parent_(parent), dns_address_(Network::Utility::hostFromTcpUrl(url)),
      port_(Network::Utility::portFromTcpUrl(url)),
      resolve_timer_(dispatcher.createTimer([this]() -> void { startResolve(); })),
      locality_lb_endpoint_(locality_lb_endpoint), lb_endpoint_(lb_endpoint) {}

StrictDnsClusterImpl::ResolveTarget::~ResolveTarget() {
  if (active_query_) {
    active_query_->cancel();
  }
}

void StrictDnsClusterImpl::ResolveTarget::startResolve() {
  ENVOY_LOG(trace, "starting async DNS resolution for {}", dns_address_);
  parent_.info_->stats().update_attempt_.inc();

  active_query_ = parent_.dns_resolver_->resolve(
      dns_address_, parent_.dns_lookup_family_,
<<<<<<< HEAD
      [this](const std::list<Network::DnsResponse>& response) -> void {
=======
      [this](std::list<Network::Address::InstanceConstSharedPtr>&& address_list) -> void {
>>>>>>> 07da3346
        active_query_ = nullptr;
        ENVOY_LOG(trace, "async DNS resolution complete for {}", dns_address_);
        parent_.info_->stats().update_success_.inc();

        std::unordered_map<std::string, HostSharedPtr> updated_hosts;
        HostVector new_hosts;
        std::chrono::seconds refresh_rate = std::chrono::seconds::max();
        for (const auto& resp : response) {
          // TODO(mattklein123): Currently the DNS interface does not consider port. We need to
          // make a new address that has port in it. We need to both support IPv6 as well as
          // potentially move port handling into the DNS interface itself, which would work better
          // for SRV.
          ASSERT(resp.address_ != nullptr);
          new_hosts.emplace_back(new HostImpl(
              parent_.info_, dns_address_,
              Network::Utility::getAddressWithPort(*(resp.address_), port_),
              lb_endpoint_.metadata(), lb_endpoint_.load_balancing_weight().value(),
              locality_lb_endpoint_.locality(), lb_endpoint_.endpoint().health_check_config(),
              locality_lb_endpoint_.priority(), lb_endpoint_.health_status()));

          refresh_rate = min(refresh_rate, resp.ttl_);
        }

        HostVector hosts_added;
        HostVector hosts_removed;
        if (parent_.updateDynamicHostList(new_hosts, hosts_, hosts_added, hosts_removed,
                                          updated_hosts, all_hosts_)) {
          ENVOY_LOG(debug, "DNS hosts have changed for {}", dns_address_);
          ASSERT(std::all_of(hosts_.begin(), hosts_.end(), [&](const auto& host) {
            return host->priority() == locality_lb_endpoint_.priority();
          }));
          parent_.updateAllHosts(hosts_added, hosts_removed, locality_lb_endpoint_.priority());
        } else {
          parent_.info_->stats().update_no_rebuild_.inc();
        }

        all_hosts_ = std::move(updated_hosts);

        // If there is an initialize callback, fire it now. Note that if the cluster refers to
        // multiple DNS names, this will return initialized after a single DNS resolution
        // completes. This is not perfect but is easier to code and unclear if the extra
        // complexity is needed so will start with this.
        parent_.onPreInitComplete();

        auto refresh_rate_ms = parent_.dns_refresh_rate_ms_;

        if (parent_.respect_dns_ttl_ && refresh_rate != std::chrono::seconds::max()) {
          refresh_rate_ms = refresh_rate;
          ENVOY_LOG(debug, "DNS refresh rate reset for {}, refresh rate {} ms", dns_address_,
                    refresh_rate_ms.count());
        }

        resolve_timer_->enableTimer(refresh_rate_ms);
      });
}

std::pair<ClusterImplBaseSharedPtr, ThreadAwareLoadBalancerPtr>
StrictDnsClusterFactory::createClusterImpl(
    const envoy::api::v2::Cluster& cluster, ClusterFactoryContext& context,
    Server::Configuration::TransportSocketFactoryContext& socket_factory_context,
    Stats::ScopePtr&& stats_scope) {
  auto selected_dns_resolver = selectDnsResolver(cluster, context);

  return std::make_pair(std::make_shared<StrictDnsClusterImpl>(
                            cluster, context.runtime(), selected_dns_resolver,
                            socket_factory_context, std::move(stats_scope), context.addedViaApi()),
                        nullptr);
}

/**
 * Static registration for the strict dns cluster factory. @see RegisterFactory.
 */
REGISTER_FACTORY(StrictDnsClusterFactory, ClusterFactory);

} // namespace Upstream
} // namespace Envoy<|MERGE_RESOLUTION|>--- conflicted
+++ resolved
@@ -91,11 +91,7 @@
 
   active_query_ = parent_.dns_resolver_->resolve(
       dns_address_, parent_.dns_lookup_family_,
-<<<<<<< HEAD
       [this](const std::list<Network::DnsResponse>& response) -> void {
-=======
-      [this](std::list<Network::Address::InstanceConstSharedPtr>&& address_list) -> void {
->>>>>>> 07da3346
         active_query_ = nullptr;
         ENVOY_LOG(trace, "async DNS resolution complete for {}", dns_address_);
         parent_.info_->stats().update_success_.inc();

--- conflicted
+++ resolved
@@ -126,13 +126,8 @@
             // make a new address that has port in it. We need to both support IPv6 as well as
             // potentially move port handling into the DNS interface itself, which would work better
             // for SRV.
-<<<<<<< HEAD
-            ASSERT(resp.addrInfo().address_ != nullptr);
-            auto address = Network::Utility::getAddressWithPort(*(resp.addrInfo().address_), port_);
-=======
             ASSERT(addrinfo.address_ != nullptr);
             auto address = Network::Utility::getAddressWithPort(*(addrinfo.address_), port_);
->>>>>>> 220842d3
             if (all_new_hosts.count(address->asString()) > 0) {
               continue;
             }
@@ -145,11 +140,7 @@
                 lb_endpoint_.endpoint().health_check_config(), locality_lb_endpoints_.priority(),
                 lb_endpoint_.health_status(), parent_.time_source_));
             all_new_hosts.emplace(address->asString());
-<<<<<<< HEAD
             ttl_refresh_rate = min(ttl_refresh_rate, resp.addrInfo().ttl_);
-=======
-            ttl_refresh_rate = min(ttl_refresh_rate, addrinfo.ttl_);
->>>>>>> 220842d3
           }
 
           HostVector hosts_added;

#include "common/upstream/upstream_impl.h"

#include <chrono>
#include <cstdint>
#include <list>
#include <memory>
#include <string>
#include <unordered_set>
#include <vector>

#include "envoy/event/dispatcher.h"
#include "envoy/event/timer.h"
#include "envoy/network/dns.h"
#include "envoy/secret/secret_manager.h"
#include "envoy/server/filter_config.h"
#include "envoy/server/transport_socket_config.h"
#include "envoy/ssl/context_manager.h"
#include "envoy/stats/scope.h"
#include "envoy/upstream/health_checker.h"

#include "common/common/enum_to_int.h"
#include "common/common/fmt.h"
#include "common/common/utility.h"
#include "common/config/protocol_json.h"
#include "common/config/tls_context_json.h"
#include "common/config/utility.h"
#include "common/http/utility.h"
#include "common/network/address_impl.h"
#include "common/network/resolver_impl.h"
#include "common/network/socket_option_factory.h"
#include "common/protobuf/protobuf.h"
#include "common/protobuf/utility.h"
#include "common/upstream/eds.h"
#include "common/upstream/health_checker_impl.h"
#include "common/upstream/logical_dns_cluster.h"
#include "common/upstream/original_dst_cluster.h"

#include "server/transport_socket_config_impl.h"

#include "extensions/transport_sockets/well_known_names.h"

namespace Envoy {
namespace Upstream {
namespace {

const Network::Address::InstanceConstSharedPtr
getSourceAddress(const envoy::api::v2::Cluster& cluster,
                 const envoy::api::v2::core::BindConfig& bind_config) {
  // The source address from cluster config takes precedence.
  if (cluster.upstream_bind_config().has_source_address()) {
    return Network::Address::resolveProtoSocketAddress(
        cluster.upstream_bind_config().source_address());
  }
  // If there's no source address in the cluster config, use any default from the bootstrap proto.
  if (bind_config.has_source_address()) {
    return Network::Address::resolveProtoSocketAddress(bind_config.source_address());
  }

  return nullptr;
}

uint64_t parseFeatures(const envoy::api::v2::Cluster& config) {
  uint64_t features = 0;
  if (config.has_http2_protocol_options()) {
    features |= ClusterInfoImpl::Features::HTTP2;
  }
  if (config.protocol_selection() == envoy::api::v2::Cluster::USE_DOWNSTREAM_PROTOCOL) {
    features |= ClusterInfoImpl::Features::USE_DOWNSTREAM_PROTOCOL;
  }
  if (config.close_connections_on_host_health_failure()) {
    features |= ClusterInfoImpl::Features::CLOSE_CONNECTIONS_ON_HOST_HEALTH_FAILURE;
  }
  return features;
}

Network::TcpKeepaliveConfig parseTcpKeepaliveConfig(const envoy::api::v2::Cluster& config) {
  const envoy::api::v2::core::TcpKeepalive& options =
      config.upstream_connection_options().tcp_keepalive();
  return Network::TcpKeepaliveConfig{
      PROTOBUF_GET_WRAPPED_OR_DEFAULT(options, keepalive_probes, absl::optional<uint32_t>()),
      PROTOBUF_GET_WRAPPED_OR_DEFAULT(options, keepalive_time, absl::optional<uint32_t>()),
      PROTOBUF_GET_WRAPPED_OR_DEFAULT(options, keepalive_interval, absl::optional<uint32_t>())};
}

const Network::ConnectionSocket::OptionsSharedPtr
parseClusterSocketOptions(const envoy::api::v2::Cluster& config,
                          const envoy::api::v2::core::BindConfig bind_config) {
  Network::ConnectionSocket::OptionsSharedPtr cluster_options =
      std::make_shared<Network::ConnectionSocket::Options>();
  // Cluster IP_FREEBIND settings, when set, will override the cluster manager wide settings.
  if ((bind_config.freebind().value() && !config.upstream_bind_config().has_freebind()) ||
      config.upstream_bind_config().freebind().value()) {
    Network::Socket::appendOptions(cluster_options,
                                   Network::SocketOptionFactory::buildIpFreebindOptions());
  }
  if (config.upstream_connection_options().has_tcp_keepalive()) {
    Network::Socket::appendOptions(
        cluster_options,
        Network::SocketOptionFactory::buildTcpKeepaliveOptions(parseTcpKeepaliveConfig(config)));
  }
  // Cluster socket_options trump cluster manager wide.
  if (bind_config.socket_options().size() + config.upstream_bind_config().socket_options().size() >
      0) {
    auto socket_options = config.upstream_bind_config().socket_options().size() > 0
                              ? config.upstream_bind_config().socket_options()
                              : bind_config.socket_options();
    Network::Socket::appendOptions(
        cluster_options, Network::SocketOptionFactory::buildLiteralOptions(socket_options));
  }
  if (cluster_options->empty()) {
    return nullptr;
  }
  return cluster_options;
}

ProtocolOptionsConfigConstSharedPtr
createProtocolOptionsConfig(const std::string& name, const ProtobufWkt::Any& typed_config,
                            const ProtobufWkt::Struct& config) {
  Server::Configuration::ProtocolOptionsFactory* factory =
      Registry::FactoryRegistry<Server::Configuration::NamedNetworkFilterConfigFactory>::getFactory(
          name);
  if (factory == nullptr) {
    factory =
        Registry::FactoryRegistry<Server::Configuration::NamedHttpFilterConfigFactory>::getFactory(
            name);
  }

  if (factory == nullptr) {
    throw EnvoyException(fmt::format(
        "Didn't find a registered network or http filter implementation for name: '{}'", name));
  }

  ProtobufTypes::MessagePtr proto_config = factory->createEmptyProtocolOptionsProto();

  if (proto_config == nullptr) {
    throw EnvoyException(fmt::format("filter {} does not support protocol options", name));
  }

  Envoy::Config::Utility::translateOpaqueConfig(typed_config, config, *proto_config);

  return factory->createProtocolOptionsConfig(*proto_config);
}

std::map<std::string, ProtocolOptionsConfigConstSharedPtr>
parseExtensionProtocolOptions(const envoy::api::v2::Cluster& config) {
  if (!config.typed_extension_protocol_options().empty() &&
      !config.extension_protocol_options().empty()) {
    throw EnvoyException("Only one of typed_extension_protocol_options or "
                         "extension_protocol_options can be specified");
  }

  std::map<std::string, ProtocolOptionsConfigConstSharedPtr> options;

  for (const auto& it : config.typed_extension_protocol_options()) {
    auto object =
        createProtocolOptionsConfig(it.first, it.second, ProtobufWkt::Struct::default_instance());
    if (object != nullptr) {
      options[it.first] = std::move(object);
    }
  }

  for (const auto& it : config.extension_protocol_options()) {
    auto object =
        createProtocolOptionsConfig(it.first, ProtobufWkt::Any::default_instance(), it.second);
    if (object != nullptr) {
      options[it.first] = std::move(object);
    }
  }

  return options;
}

// Updates the health flags for an existing host to match the new host.
// @param updated_host the new host to read health flag values from.
// @param existing_host the host to update.
// @param flag the health flag to update.
// @return bool whether the flag update caused the host health to change.
bool updateHealthFlag(const Host& updated_host, Host& existing_host, Host::HealthFlag flag) {
  // Check if the health flag has changed.
  if (existing_host.healthFlagGet(flag) != updated_host.healthFlagGet(flag)) {
    // Keep track of the previous health value of the host.
    const auto previous_health = existing_host.health();

    if (updated_host.healthFlagGet(flag)) {
      existing_host.healthFlagSet(flag);
    } else {
      existing_host.healthFlagClear(flag);
    }

    // Rebuild if changing the flag affected the host health.
    return previous_health != existing_host.health();
  }

  return false;
}

// Converts a set of hosts into a HostVector, excluding certain hosts.
// @param hosts hosts to convert
// @param excluded_hosts hosts to exclude from the resulting vector.
HostVector filterHosts(const std::unordered_set<HostSharedPtr>& hosts,
                       const std::unordered_set<HostSharedPtr>& excluded_hosts) {
  HostVector net_hosts;
  net_hosts.reserve(hosts.size());

  std::set_difference(hosts.begin(), hosts.end(), excluded_hosts.begin(), excluded_hosts.end(),
                      std::inserter(net_hosts, net_hosts.begin()));

  return net_hosts;
}

} // namespace

Host::CreateConnectionData HostImpl::createConnection(
    Event::Dispatcher& dispatcher, const Network::ConnectionSocket::OptionsSharedPtr& options,
    Network::TransportSocketOptionsSharedPtr transport_socket_options) const {
  return {createConnection(dispatcher, *cluster_, address_, options, transport_socket_options),
          shared_from_this()};
}

void HostImpl::setEdsHealthFlag(envoy::api::v2::core::HealthStatus health_status) {
  switch (health_status) {
  case envoy::api::v2::core::HealthStatus::UNHEALTHY:
    FALLTHRU;
  case envoy::api::v2::core::HealthStatus::DRAINING:
    FALLTHRU;
  case envoy::api::v2::core::HealthStatus::TIMEOUT:
    healthFlagSet(Host::HealthFlag::FAILED_EDS_HEALTH);
    break;
  case envoy::api::v2::core::HealthStatus::DEGRADED:
    healthFlagSet(Host::HealthFlag::DEGRADED_EDS_HEALTH);
    break;
  default:;
    break;
    // No health flags should be set.
  }
}

Host::CreateConnectionData
HostImpl::createHealthCheckConnection(Event::Dispatcher& dispatcher) const {
  return {createConnection(dispatcher, *cluster_, healthCheckAddress(), nullptr, nullptr),
          shared_from_this()};
}

Network::ClientConnectionPtr
HostImpl::createConnection(Event::Dispatcher& dispatcher, const ClusterInfo& cluster,
                           Network::Address::InstanceConstSharedPtr address,
                           const Network::ConnectionSocket::OptionsSharedPtr& options,
                           Network::TransportSocketOptionsSharedPtr transport_socket_options) {
  Network::ConnectionSocket::OptionsSharedPtr connection_options;
  if (cluster.clusterSocketOptions() != nullptr) {
    if (options) {
      connection_options = std::make_shared<Network::ConnectionSocket::Options>();
      *connection_options = *options;
      std::copy(cluster.clusterSocketOptions()->begin(), cluster.clusterSocketOptions()->end(),
                std::back_inserter(*connection_options));
    } else {
      connection_options = cluster.clusterSocketOptions();
    }
  } else {
    connection_options = options;
  }

  Network::ClientConnectionPtr connection = dispatcher.createClientConnection(
      address, cluster.sourceAddress(),
      cluster.transportSocketFactory().createTransportSocket(transport_socket_options),
      connection_options);
  connection->setBufferLimits(cluster.perConnectionBufferLimitBytes());
  return connection;
}

void HostImpl::weight(uint32_t new_weight) { weight_ = std::max(1U, std::min(128U, new_weight)); }

HostsPerLocalityConstSharedPtr
HostsPerLocalityImpl::filter(std::function<bool(const Host&)> predicate) const {
  auto* filtered_clone = new HostsPerLocalityImpl();
  HostsPerLocalityConstSharedPtr shared_filtered_clone{filtered_clone};

  filtered_clone->local_ = local_;
  for (const auto& hosts_locality : hosts_per_locality_) {
    HostVector current_locality_hosts;
    for (const auto& host : hosts_locality) {
      if (predicate(*host)) {
        current_locality_hosts.emplace_back(host);
      }
    }
    filtered_clone->hosts_per_locality_.push_back(std::move(current_locality_hosts));
  }

  return shared_filtered_clone;
}

void HostSetImpl::updateHosts(PrioritySet::UpdateHostsParams&& update_hosts_params,
                              LocalityWeightsConstSharedPtr locality_weights,
                              const HostVector& hosts_added, const HostVector& hosts_removed,
                              absl::optional<uint32_t> overprovisioning_factor) {
  if (overprovisioning_factor.has_value()) {
    ASSERT(overprovisioning_factor.value() > 0);
    overprovisioning_factor_ = overprovisioning_factor.value();
  }
  hosts_ = std::move(update_hosts_params.hosts);
  healthy_hosts_ = std::move(update_hosts_params.healthy_hosts);
  degraded_hosts_ = std::move(update_hosts_params.degraded_hosts);
  hosts_per_locality_ = std::move(update_hosts_params.hosts_per_locality);
  healthy_hosts_per_locality_ = std::move(update_hosts_params.healthy_hosts_per_locality);
  degraded_hosts_per_locality_ = std::move(update_hosts_params.degraded_hosts_per_locality);
  locality_weights_ = std::move(locality_weights);

  rebuildLocalityScheduler(locality_scheduler_, locality_entries_, *healthy_hosts_per_locality_,
                           *healthy_hosts_, hosts_per_locality_, locality_weights_,
                           overprovisioning_factor_);
  rebuildLocalityScheduler(degraded_locality_scheduler_, degraded_locality_entries_,
                           *degraded_hosts_per_locality_, *degraded_hosts_, hosts_per_locality_,
                           locality_weights_, overprovisioning_factor_);

  runUpdateCallbacks(hosts_added, hosts_removed);
}

void HostSetImpl::rebuildLocalityScheduler(
    std::unique_ptr<EdfScheduler<LocalityEntry>>& locality_scheduler,
    std::vector<std::shared_ptr<LocalityEntry>>& locality_entries,
    const HostsPerLocality& eligible_hosts_per_locality, const HostVector& eligible_hosts,
    HostsPerLocalityConstSharedPtr all_hosts_per_locality,
    LocalityWeightsConstSharedPtr locality_weights, uint32_t overprovisioning_factor) {
  // Rebuild the locality scheduler by computing the effective weight of each
  // locality in this priority. The scheduler is reset by default, and is rebuilt only if we have
  // locality weights (i.e. using EDS) and there is at least one eligible host in this priority.
  //
  // We omit building a scheduler when there are zero eligible hosts in the priority as
  // all the localities will have zero effective weight. At selection time, we'll either select
  // from a different scheduler or there will be no available hosts in the priority. At that point
  // we'll rely on other mechanisms such as panic mode to select a host, none of which rely on the
  // scheduler.
  //
  // TODO(htuch): if the underlying locality index ->
  // envoy::api::v2::core::Locality hasn't changed in hosts_/healthy_hosts_/degraded_hosts_, we
  // could just update locality_weight_ without rebuilding. Similar to how host
  // level WRR works, we would age out the existing entries via picks and lazily
  // apply the new weights.
  locality_scheduler = nullptr;
  if (all_hosts_per_locality != nullptr && locality_weights != nullptr &&
      !locality_weights->empty() && !eligible_hosts.empty()) {
    locality_scheduler = std::make_unique<EdfScheduler<LocalityEntry>>();
    locality_entries.clear();
    for (uint32_t i = 0; i < all_hosts_per_locality->get().size(); ++i) {
      const double effective_weight =
          effectiveLocalityWeight(i, eligible_hosts_per_locality, *all_hosts_per_locality,
                                  *locality_weights, overprovisioning_factor);
      if (effective_weight > 0) {
        locality_entries.emplace_back(std::make_shared<LocalityEntry>(i, effective_weight));
        locality_scheduler->add(effective_weight, locality_entries.back());
      }
    }
    // If all effective weights were zero, reset the scheduler.
    if (locality_scheduler->empty()) {
      locality_scheduler = nullptr;
    }
  }
}

absl::optional<uint32_t> HostSetImpl::chooseLocality() {
  if (locality_scheduler_ == nullptr) {
    return {};
  }
  const std::shared_ptr<LocalityEntry> locality = locality_scheduler_->pick();
  // We don't build a schedule if there are no weighted localities, so we should always succeed.
  ASSERT(locality != nullptr);
  // If we picked it before, its weight must have been positive.
  ASSERT(locality->effective_weight_ > 0);
  locality_scheduler_->add(locality->effective_weight_, locality);
  return locality->index_;
}

PrioritySet::UpdateHostsParams
HostSetImpl::updateHostsParams(HostVectorConstSharedPtr hosts,
                               HostsPerLocalityConstSharedPtr hosts_per_locality) {
  return updateHostsParams(std::move(hosts), std::move(hosts_per_locality),
                           std::make_shared<const HostVector>(), HostsPerLocalityImpl::empty());
}

PrioritySet::UpdateHostsParams
HostSetImpl::updateHostsParams(HostVectorConstSharedPtr hosts,
                               HostsPerLocalityConstSharedPtr hosts_per_locality,
                               HostVectorConstSharedPtr healthy_hosts,
                               HostsPerLocalityConstSharedPtr healthy_hosts_per_locality) {
  return updateHostsParams(std::move(hosts), std::move(hosts_per_locality),
                           std::move(healthy_hosts), std::move(healthy_hosts_per_locality),
                           std::make_shared<const HostVector>(), HostsPerLocalityImpl::empty());
}

PrioritySet::UpdateHostsParams
HostSetImpl::updateHostsParams(HostVectorConstSharedPtr hosts,
                               HostsPerLocalityConstSharedPtr hosts_per_locality,
                               HostVectorConstSharedPtr healthy_hosts,
                               HostsPerLocalityConstSharedPtr healthy_hosts_per_locality,
                               HostVectorConstSharedPtr degraded_hosts,
                               HostsPerLocalityConstSharedPtr degraded_hosts_per_locality) {
  return PrioritySet::UpdateHostsParams{std::move(hosts),
                                        std::move(healthy_hosts),
                                        std::move(degraded_hosts),
                                        std::move(hosts_per_locality),
                                        std::move(healthy_hosts_per_locality),
                                        std::move(degraded_hosts_per_locality)};
}

PrioritySet::UpdateHostsParams
HostSetImpl::partitionHosts(HostVectorConstSharedPtr hosts,
                            HostsPerLocalityConstSharedPtr hosts_per_locality) {
  auto healthy_hosts = ClusterImplBase::createHostList(*hosts, Host::Health::Healthy);
  auto degraded_hosts = ClusterImplBase::createHostList(*hosts, Host::Health::Degraded);
  auto healthy_hosts_per_locality =
      ClusterImplBase::createHostLists(*hosts_per_locality, Host::Health::Healthy);
  auto degraded_hosts_per_locality =
      ClusterImplBase::createHostLists(*hosts_per_locality, Host::Health::Degraded);

  return updateHostsParams(std::move(hosts), std::move(hosts_per_locality),
                           std::move(healthy_hosts), std::move(healthy_hosts_per_locality),
                           std::move(degraded_hosts), std::move(degraded_hosts_per_locality));
}

double HostSetImpl::effectiveLocalityWeight(uint32_t index,
                                            const HostsPerLocality& eligible_hosts_per_locality,
                                            const HostsPerLocality& all_hosts_per_locality,
                                            const LocalityWeights& locality_weights,
                                            uint32_t overprovisioning_factor) {
  const auto& locality_hosts = all_hosts_per_locality.get()[index];
  const auto& locality_eligible_hosts = eligible_hosts_per_locality.get()[index];
  if (locality_hosts.empty()) {
    return 0.0;
  }
  const double locality_availability_ratio =
      1.0 * locality_eligible_hosts.size() / locality_hosts.size();
  const uint32_t weight = locality_weights[index];
  // Availability ranges from 0-1.0, and is the ratio of eligible hosts to total hosts, modified by
  // the overprovisioning factor.
  const double effective_locality_availability_ratio =
      std::min(1.0, (overprovisioning_factor / 100.0) * locality_availability_ratio);
  return weight * effective_locality_availability_ratio;
}

const HostSet&
PrioritySetImpl::getOrCreateHostSet(uint32_t priority,
                                    absl::optional<uint32_t> overprovisioning_factor) {
  if (host_sets_.size() < priority + 1) {
    for (size_t i = host_sets_.size(); i <= priority; ++i) {
      HostSetImplPtr host_set = createHostSet(i, overprovisioning_factor);
      host_set->addPriorityUpdateCb([this](uint32_t priority, const HostVector& hosts_added,
                                           const HostVector& hosts_removed) {
        runReferenceUpdateCallbacks(priority, hosts_added, hosts_removed);
      });
      host_sets_.push_back(std::move(host_set));
    }
  }
  return *host_sets_[priority];
}

void PrioritySetImpl::updateHosts(uint32_t priority, UpdateHostsParams&& update_hosts_params,
                                  LocalityWeightsConstSharedPtr locality_weights,
                                  const HostVector& hosts_added, const HostVector& hosts_removed,
                                  absl::optional<uint32_t> overprovisioning_factor) {
  // Ensure that we have a HostSet for the given priority.
  getOrCreateHostSet(priority, overprovisioning_factor);
  static_cast<HostSetImpl*>(host_sets_[priority].get())
      ->updateHosts(std::move(update_hosts_params), std::move(locality_weights), hosts_added,
                    hosts_removed, overprovisioning_factor);

  if (!batch_update_) {
    runUpdateCallbacks(hosts_added, hosts_removed);
  }
}

void PrioritySetImpl::batchHostUpdate(BatchUpdateCb& callback) {
  BatchUpdateScope scope(*this);

  // We wrap the update call with a lambda that tracks all the hosts that have been added/removed.
  callback.batchUpdate(scope);

  // Now that all the updates have been complete, we can compute the diff.
  HostVector net_hosts_added = filterHosts(scope.all_hosts_added_, scope.all_hosts_removed_);
  HostVector net_hosts_removed = filterHosts(scope.all_hosts_removed_, scope.all_hosts_added_);

  runUpdateCallbacks(net_hosts_added, net_hosts_removed);
}

void PrioritySetImpl::BatchUpdateScope::updateHosts(
    uint32_t priority, PrioritySet::UpdateHostsParams&& update_hosts_params,
    LocalityWeightsConstSharedPtr locality_weights, const HostVector& hosts_added,
    const HostVector& hosts_removed, absl::optional<uint32_t> overprovisioning_factor) {
  // We assume that each call updates a different priority.
  ASSERT(priorities_.find(priority) == priorities_.end());
  priorities_.insert(priority);

  for (const auto& host : hosts_added) {
    all_hosts_added_.insert(host);
  }

  for (const auto& host : hosts_removed) {
    all_hosts_removed_.insert(host);
  }

  parent_.updateHosts(priority, std::move(update_hosts_params), locality_weights, hosts_added,
                      hosts_removed, overprovisioning_factor);
}

ClusterStats ClusterInfoImpl::generateStats(Stats::Scope& scope) {
  return {ALL_CLUSTER_STATS(POOL_COUNTER(scope), POOL_GAUGE(scope), POOL_HISTOGRAM(scope))};
}

ClusterLoadReportStats ClusterInfoImpl::generateLoadReportStats(Stats::Scope& scope) {
  return {ALL_CLUSTER_LOAD_REPORT_STATS(POOL_COUNTER(scope))};
}

ClusterInfoImpl::ClusterInfoImpl(const envoy::api::v2::Cluster& config,
                                 const envoy::api::v2::core::BindConfig& bind_config,
                                 Runtime::Loader& runtime,
                                 Network::TransportSocketFactoryPtr&& socket_factory,
                                 Stats::ScopePtr&& stats_scope, bool added_via_api)
    : runtime_(runtime), name_(config.name()), type_(config.type()),
      max_requests_per_connection_(
          PROTOBUF_GET_WRAPPED_OR_DEFAULT(config, max_requests_per_connection, 0)),
      connect_timeout_(
          std::chrono::milliseconds(PROTOBUF_GET_MS_REQUIRED(config, connect_timeout))),
      per_connection_buffer_limit_bytes_(
          PROTOBUF_GET_WRAPPED_OR_DEFAULT(config, per_connection_buffer_limit_bytes, 1024 * 1024)),
      transport_socket_factory_(std::move(socket_factory)), stats_scope_(std::move(stats_scope)),
      stats_(generateStats(*stats_scope_)),
      load_report_stats_(generateLoadReportStats(load_report_stats_store_)),
      features_(parseFeatures(config)),
      http2_settings_(Http::Utility::parseHttp2Settings(config.http2_protocol_options())),
      extension_protocol_options_(parseExtensionProtocolOptions(config)),
      resource_managers_(config, runtime, name_, *stats_scope_),
      maintenance_mode_runtime_key_(fmt::format("upstream.maintenance_mode.{}", name_)),
      source_address_(getSourceAddress(config, bind_config)),
      lb_least_request_config_(config.least_request_lb_config()),
      lb_ring_hash_config_(config.ring_hash_lb_config()),
      lb_original_dst_config_(config.original_dst_lb_config()), added_via_api_(added_via_api),
      lb_subset_(LoadBalancerSubsetInfoImpl(config.lb_subset_config())),
      metadata_(config.metadata()), typed_metadata_(config.metadata()),
      common_lb_config_(config.common_lb_config()),
      cluster_socket_options_(parseClusterSocketOptions(config, bind_config)),
      drain_connections_on_host_removal_(config.drain_connections_on_host_removal()) {
  switch (config.lb_policy()) {
  case envoy::api::v2::Cluster::ROUND_ROBIN:
    lb_type_ = LoadBalancerType::RoundRobin;
    break;
  case envoy::api::v2::Cluster::LEAST_REQUEST:
    lb_type_ = LoadBalancerType::LeastRequest;
    break;
  case envoy::api::v2::Cluster::RANDOM:
    lb_type_ = LoadBalancerType::Random;
    break;
  case envoy::api::v2::Cluster::RING_HASH:
    lb_type_ = LoadBalancerType::RingHash;
    break;
  case envoy::api::v2::Cluster::ORIGINAL_DST_LB:
    if (config.type() != envoy::api::v2::Cluster::ORIGINAL_DST) {
      throw EnvoyException(fmt::format(
          "cluster: LB type 'original_dst_lb' may only be used with cluster type 'original_dst'"));
    }
    lb_type_ = LoadBalancerType::OriginalDst;
    break;
  case envoy::api::v2::Cluster::MAGLEV:
    lb_type_ = LoadBalancerType::Maglev;
    break;
  default:
    NOT_REACHED_GCOVR_EXCL_LINE;
  }

  if (config.lb_subset_config().locality_weight_aware() &&
      !config.common_lb_config().has_locality_weighted_lb_config()) {
    throw EnvoyException(fmt::format(
        "Locality weight aware subset LB requires that a locality_weighted_lb_config be set in {}",
        name_));
  }

  if (config.protocol_selection() == envoy::api::v2::Cluster::USE_CONFIGURED_PROTOCOL) {
    // Make sure multiple protocol configurations are not present
    if (config.has_http_protocol_options() && config.has_http2_protocol_options()) {
      throw EnvoyException(fmt::format("cluster: Both HTTP1 and HTTP2 options may only be "
                                       "configured with non-default 'protocol_selection' values"));
    }
  }

  if (config.common_http_protocol_options().has_idle_timeout()) {
    idle_timeout_ = std::chrono::milliseconds(
        DurationUtil::durationToMilliseconds(config.common_http_protocol_options().idle_timeout()));
  }
  if (config.has_eds_cluster_config()) {
    if (config.type() != envoy::api::v2::Cluster::EDS) {
      throw EnvoyException("eds_cluster_config set in a non-EDS cluster");
    }
    eds_service_name_ = config.eds_cluster_config().service_name();
  }

  // TODO(htuch): Remove this temporary workaround when we have
  // https://github.com/lyft/protoc-gen-validate/issues/97 resolved. This just provides early
  // validation of sanity of fields that we should catch at config ingestion.
  DurationUtil::durationToMilliseconds(common_lb_config_.update_merge_window());
}

ProtocolOptionsConfigConstSharedPtr
ClusterInfoImpl::extensionProtocolOptions(const std::string& name) const {
  auto i = extension_protocol_options_.find(name);
  if (i != extension_protocol_options_.end()) {
    return i->second;
  }

  return nullptr;
}

Network::TransportSocketFactoryPtr createTransportSocketFactory(
    const envoy::api::v2::Cluster& config,
    Server::Configuration::TransportSocketFactoryContext& factory_context) {
  // If the cluster config doesn't have a transport socket configured, override with the default
  // transport socket implementation based on the tls_context. We copy by value first then override
  // if necessary.
  auto transport_socket = config.transport_socket();
  if (!config.has_transport_socket()) {
    if (config.has_tls_context()) {
      transport_socket.set_name(Extensions::TransportSockets::TransportSocketNames::get().Tls);
      MessageUtil::jsonConvert(config.tls_context(), *transport_socket.mutable_config());
    } else {
      transport_socket.set_name(
          Extensions::TransportSockets::TransportSocketNames::get().RawBuffer);
    }
  }

  auto& config_factory = Config::Utility::getAndCheckFactory<
      Server::Configuration::UpstreamTransportSocketConfigFactory>(transport_socket.name());
  ProtobufTypes::MessagePtr message =
      Config::Utility::translateToFactoryConfig(transport_socket, config_factory);
  return config_factory.createTransportSocketFactory(*message, factory_context);
}

ClusterImplBase::ClusterImplBase(
    const envoy::api::v2::Cluster& cluster, Runtime::Loader& runtime,
    Server::Configuration::TransportSocketFactoryContext& factory_context,
    Stats::ScopePtr&& stats_scope, bool added_via_api)
    : runtime_(runtime), init_manager_(fmt::format("Cluster {}", cluster.name())) {
  factory_context.setInitManager(init_manager_);
  auto socket_factory = createTransportSocketFactory(cluster, factory_context);
  info_ = std::make_unique<ClusterInfoImpl>(cluster, factory_context.clusterManager().bindConfig(),
                                            runtime, std::move(socket_factory),
                                            std::move(stats_scope), added_via_api);
  // Create the default (empty) priority set before registering callbacks to
  // avoid getting an update the first time it is accessed.
  priority_set_.getOrCreateHostSet(0);
  priority_set_.addPriorityUpdateCb(
      [this](uint32_t, const HostVector& hosts_added, const HostVector& hosts_removed) {
        if (!hosts_added.empty() || !hosts_removed.empty()) {
          info_->stats().membership_change_.inc();
        }

        uint32_t healthy_hosts = 0;
        uint32_t degraded_hosts = 0;
        uint32_t hosts = 0;
        for (const auto& host_set : prioritySet().hostSetsPerPriority()) {
          hosts += host_set->hosts().size();
          healthy_hosts += host_set->healthyHosts().size();
          degraded_hosts += host_set->degradedHosts().size();
        }
        info_->stats().membership_total_.set(hosts);
        info_->stats().membership_healthy_.set(healthy_hosts);
        info_->stats().membership_degraded_.set(degraded_hosts);
      });
}

HostVectorConstSharedPtr ClusterImplBase::createHostList(const HostVector& hosts,
                                                         Host::Health health) {
  HostVectorSharedPtr healthy_list(new HostVector());
  for (const auto& host : hosts) {
    if (host->health() == health) {
      healthy_list->emplace_back(host);
    }
  }

  return healthy_list;
}

HostsPerLocalityConstSharedPtr ClusterImplBase::createHostLists(const HostsPerLocality& hosts,
                                                                Host::Health health) {
  return hosts.filter([&health](const Host& host) { return host.health() == health; });
}

bool ClusterInfoImpl::maintenanceMode() const {
  return runtime_.snapshot().featureEnabled(maintenance_mode_runtime_key_, 0);
}

ResourceManager& ClusterInfoImpl::resourceManager(ResourcePriority priority) const {
  ASSERT(enumToInt(priority) < resource_managers_.managers_.size());
  return *resource_managers_.managers_[enumToInt(priority)];
}

void ClusterImplBase::initialize(std::function<void()> callback) {
  ASSERT(!initialization_started_);
  ASSERT(initialization_complete_callback_ == nullptr);
  initialization_complete_callback_ = callback;
  startPreInit();
}

void ClusterImplBase::onPreInitComplete() {
  // Protect against multiple calls.
  if (initialization_started_) {
    return;
  }
  initialization_started_ = true;

  ENVOY_LOG(debug, "initializing secondary cluster {} completed", info()->name());
  init_manager_.initialize([this]() { onInitDone(); });
}

void ClusterImplBase::onInitDone() {
  if (health_checker_ && pending_initialize_health_checks_ == 0) {
    for (auto& host_set : prioritySet().hostSetsPerPriority()) {
      pending_initialize_health_checks_ += host_set->hosts().size();
    }

    // TODO(mattklein123): Remove this callback when done.
    health_checker_->addHostCheckCompleteCb([this](HostSharedPtr, HealthTransition) -> void {
      if (pending_initialize_health_checks_ > 0 && --pending_initialize_health_checks_ == 0) {
        finishInitialization();
      }
    });
  }

  if (pending_initialize_health_checks_ == 0) {
    finishInitialization();
  }
}

void ClusterImplBase::finishInitialization() {
  ASSERT(initialization_complete_callback_ != nullptr);
  ASSERT(initialization_started_);

  // Snap a copy of the completion callback so that we can set it to nullptr to unblock
  // reloadHealthyHosts(). See that function for more info on why we do this.
  auto snapped_callback = initialization_complete_callback_;
  initialization_complete_callback_ = nullptr;

  if (health_checker_ != nullptr) {
    reloadHealthyHosts();
  }

  if (snapped_callback != nullptr) {
    snapped_callback();
  }
}

void ClusterImplBase::setHealthChecker(const HealthCheckerSharedPtr& health_checker) {
  ASSERT(!health_checker_);
  health_checker_ = health_checker;
  health_checker_->start();
  health_checker_->addHostCheckCompleteCb(
      [this](HostSharedPtr, HealthTransition changed_state) -> void {
        // If we get a health check completion that resulted in a state change, signal to
        // update the host sets on all threads.
        if (changed_state == HealthTransition::Changed) {
          reloadHealthyHosts();
        }
      });
}

void ClusterImplBase::setOutlierDetector(const Outlier::DetectorSharedPtr& outlier_detector) {
  if (!outlier_detector) {
    return;
  }

  outlier_detector_ = outlier_detector;
  outlier_detector_->addChangedStateCb([this](HostSharedPtr) -> void { reloadHealthyHosts(); });
}

void ClusterImplBase::reloadHealthyHosts() {
  // Every time a host changes Health Check state we cause a full healthy host recalculation which
  // for expensive LBs (ring, subset, etc.) can be quite time consuming. During startup, this
  // can also block worker threads by doing this repeatedly. There is no reason to do this
  // as we will not start taking traffic until we are initialized. By blocking Health Check updates
  // while initializing we can avoid this.
  if (initialization_complete_callback_ != nullptr) {
    return;
  }

  const auto& host_sets = prioritySet().hostSetsPerPriority();
  for (size_t priority = 0; priority < host_sets.size(); ++priority) {
    const auto& host_set = host_sets[priority];
    // TODO(htuch): Can we skip these copies by exporting out const shared_ptr from HostSet?
    HostVectorConstSharedPtr hosts_copy(new HostVector(host_set->hosts()));
    HostsPerLocalityConstSharedPtr hosts_per_locality_copy = host_set->hostsPerLocality().clone();
    prioritySet().updateHosts(priority,
                              HostSetImpl::partitionHosts(hosts_copy, hosts_per_locality_copy),
                              host_set->localityWeights(), {}, {}, absl::nullopt);
  }
}

const Network::Address::InstanceConstSharedPtr
ClusterImplBase::resolveProtoAddress(const envoy::api::v2::core::Address& address) {
  try {
    return Network::Address::resolveProtoAddress(address);
  } catch (EnvoyException& e) {
    if (info_->type() == envoy::api::v2::Cluster::STATIC ||
        info_->type() == envoy::api::v2::Cluster::EDS) {
      throw EnvoyException(fmt::format("{}. Consider setting resolver_name or setting cluster type "
                                       "to 'STRICT_DNS' or 'LOGICAL_DNS'",
                                       e.what()));
    }
    throw e;
  }
}

ClusterInfoImpl::ResourceManagers::ResourceManagers(const envoy::api::v2::Cluster& config,
                                                    Runtime::Loader& runtime,
                                                    const std::string& cluster_name,
                                                    Stats::Scope& stats_scope) {
  managers_[enumToInt(ResourcePriority::Default)] = load(
      config, runtime, cluster_name, stats_scope, envoy::api::v2::core::RoutingPriority::DEFAULT);
  managers_[enumToInt(ResourcePriority::High)] =
      load(config, runtime, cluster_name, stats_scope, envoy::api::v2::core::RoutingPriority::HIGH);
}

ClusterCircuitBreakersStats
ClusterInfoImpl::generateCircuitBreakersStats(Stats::Scope& scope, const std::string& stat_prefix) {
  std::string prefix(fmt::format("circuit_breakers.{}.", stat_prefix));
<<<<<<< HEAD
  return {ALL_CLUSTER_CIRCUIT_BREAKERS_STATS(POOL_BOOL_INDICATOR_PREFIX(scope, prefix),
                                             POOL_GAUGE_PREFIX(scope, prefix))};
=======
  return {ALL_CLUSTER_CIRCUIT_BREAKERS_STATS(POOL_GAUGE_PREFIX(scope, prefix))};
>>>>>>> 628d1668
}

ResourceManagerImplPtr
ClusterInfoImpl::ResourceManagers::load(const envoy::api::v2::Cluster& config,
                                        Runtime::Loader& runtime, const std::string& cluster_name,
                                        Stats::Scope& stats_scope,
                                        const envoy::api::v2::core::RoutingPriority& priority) {
  uint64_t max_connections = 1024;
  uint64_t max_pending_requests = 1024;
  uint64_t max_requests = 1024;
  uint64_t max_retries = 3;

  std::string priority_name;
  switch (priority) {
  case envoy::api::v2::core::RoutingPriority::DEFAULT:
    priority_name = "default";
    break;
  case envoy::api::v2::core::RoutingPriority::HIGH:
    priority_name = "high";
    break;
  default:
    NOT_REACHED_GCOVR_EXCL_LINE;
  }

  const std::string runtime_prefix =
      fmt::format("circuit_breakers.{}.{}.", cluster_name, priority_name);

  const auto& thresholds = config.circuit_breakers().thresholds();
  const auto it = std::find_if(
      thresholds.cbegin(), thresholds.cend(),
      [priority](const envoy::api::v2::cluster::CircuitBreakers::Thresholds& threshold) {
        return threshold.priority() == priority;
      });
  if (it != thresholds.cend()) {
    max_connections = PROTOBUF_GET_WRAPPED_OR_DEFAULT(*it, max_connections, max_connections);
    max_pending_requests =
        PROTOBUF_GET_WRAPPED_OR_DEFAULT(*it, max_pending_requests, max_pending_requests);
    max_requests = PROTOBUF_GET_WRAPPED_OR_DEFAULT(*it, max_requests, max_requests);
    max_retries = PROTOBUF_GET_WRAPPED_OR_DEFAULT(*it, max_retries, max_retries);
  }
  return std::make_unique<ResourceManagerImpl>(
      runtime, runtime_prefix, max_connections, max_pending_requests, max_requests, max_retries,
      ClusterInfoImpl::generateCircuitBreakersStats(stats_scope, priority_name));
}

PriorityStateManager::PriorityStateManager(ClusterImplBase& cluster,
                                           const LocalInfo::LocalInfo& local_info,
                                           PrioritySet::HostUpdateCb* update_cb)
    : parent_(cluster), local_info_node_(local_info.node()), update_cb_(update_cb) {}

void PriorityStateManager::initializePriorityFor(
    const envoy::api::v2::endpoint::LocalityLbEndpoints& locality_lb_endpoint) {
  const uint32_t priority = locality_lb_endpoint.priority();
  if (priority_state_.size() <= priority) {
    priority_state_.resize(priority + 1);
  }
  if (priority_state_[priority].first == nullptr) {
    priority_state_[priority].first = std::make_unique<HostVector>();
  }
  if (locality_lb_endpoint.has_locality() && locality_lb_endpoint.has_load_balancing_weight()) {
    priority_state_[priority].second[locality_lb_endpoint.locality()] =
        locality_lb_endpoint.load_balancing_weight().value();
  }
}

void PriorityStateManager::registerHostForPriority(
    const std::string& hostname, Network::Address::InstanceConstSharedPtr address,
    const envoy::api::v2::endpoint::LocalityLbEndpoints& locality_lb_endpoint,
    const envoy::api::v2::endpoint::LbEndpoint& lb_endpoint) {
  const HostSharedPtr host(
      new HostImpl(parent_.info(), hostname, address, lb_endpoint.metadata(),
                   lb_endpoint.load_balancing_weight().value(), locality_lb_endpoint.locality(),
                   lb_endpoint.endpoint().health_check_config(), locality_lb_endpoint.priority(),
                   lb_endpoint.health_status()));
  registerHostForPriority(host, locality_lb_endpoint);
}

void PriorityStateManager::registerHostForPriority(
    const HostSharedPtr& host,
    const envoy::api::v2::endpoint::LocalityLbEndpoints& locality_lb_endpoint) {
  const uint32_t priority = locality_lb_endpoint.priority();
  // Should be called after initializePriorityFor.
  ASSERT(priority_state_[priority].first);
  priority_state_[priority].first->emplace_back(host);
}

void PriorityStateManager::updateClusterPrioritySet(
    const uint32_t priority, HostVectorSharedPtr&& current_hosts,
    const absl::optional<HostVector>& hosts_added, const absl::optional<HostVector>& hosts_removed,
    const absl::optional<Upstream::Host::HealthFlag> health_checker_flag,
    absl::optional<uint32_t> overprovisioning_factor) {
  // If local locality is not defined then skip populating per locality hosts.
  const auto& local_locality = local_info_node_.locality();
  ENVOY_LOG(trace, "Local locality: {}", local_locality.DebugString());

  // For non-EDS, most likely the current hosts are from priority_state_[priority].first.
  HostVectorSharedPtr hosts(std::move(current_hosts));
  LocalityWeightsMap empty_locality_map;
  LocalityWeightsMap& locality_weights_map =
      priority_state_.size() > priority ? priority_state_[priority].second : empty_locality_map;
  ASSERT(priority_state_.size() > priority || locality_weights_map.empty());
  LocalityWeightsSharedPtr locality_weights;
  std::vector<HostVector> per_locality;

  // If we are configured for locality weighted LB we populate the locality weights.
  const bool locality_weighted_lb = parent_.info()->lbConfig().has_locality_weighted_lb_config();
  if (locality_weighted_lb) {
    locality_weights = std::make_shared<LocalityWeights>();
  }

  // We use std::map to guarantee a stable ordering for zone aware routing.
  std::map<envoy::api::v2::core::Locality, HostVector, LocalityLess> hosts_per_locality;

  for (const HostSharedPtr& host : *hosts) {
    // Take into consideration when a non-EDS cluster has active health checking, i.e. to mark all
    // the hosts unhealthy (host->healthFlagSet(Host::HealthFlag::FAILED_ACTIVE_HC)) and then fire
    // update callbacks to start the health checking process.
    if (health_checker_flag.has_value()) {
      host->healthFlagSet(health_checker_flag.value());
    }
    hosts_per_locality[host->locality()].push_back(host);
  }

  // Do we have hosts for the local locality?
  const bool non_empty_local_locality =
      local_info_node_.has_locality() &&
      hosts_per_locality.find(local_locality) != hosts_per_locality.end();

  // As per HostsPerLocality::get(), the per_locality vector must have the local locality hosts
  // first if non_empty_local_locality.
  if (non_empty_local_locality) {
    per_locality.emplace_back(hosts_per_locality[local_locality]);
    if (locality_weighted_lb) {
      locality_weights->emplace_back(locality_weights_map[local_locality]);
    }
  }

  // After the local locality hosts (if any), we place the remaining locality host groups in
  // lexicographic order. This provides a stable ordering for zone aware routing.
  for (auto& entry : hosts_per_locality) {
    if (!non_empty_local_locality || !LocalityEqualTo()(local_locality, entry.first)) {
      per_locality.emplace_back(entry.second);
      if (locality_weighted_lb) {
        locality_weights->emplace_back(locality_weights_map[entry.first]);
      }
    }
  }

  auto per_locality_shared =
      std::make_shared<HostsPerLocalityImpl>(std::move(per_locality), non_empty_local_locality);

  // If a batch update callback was provided, use that. Otherwise directly update
  // the PrioritySet.
  if (update_cb_ != nullptr) {
    update_cb_->updateHosts(priority, HostSetImpl::partitionHosts(hosts, per_locality_shared),
                            std::move(locality_weights), hosts_added.value_or(*hosts),
                            hosts_removed.value_or<HostVector>({}), overprovisioning_factor);
  } else {
    parent_.prioritySet().updateHosts(
        priority, HostSetImpl::partitionHosts(hosts, per_locality_shared),
        std::move(locality_weights), hosts_added.value_or(*hosts),
        hosts_removed.value_or<HostVector>({}), overprovisioning_factor);
  }
}

StaticClusterImpl::StaticClusterImpl(
    const envoy::api::v2::Cluster& cluster, Runtime::Loader& runtime,
    Server::Configuration::TransportSocketFactoryContext& factory_context,
    Stats::ScopePtr&& stats_scope, bool added_via_api)
    : ClusterImplBase(cluster, runtime, factory_context, std::move(stats_scope), added_via_api),
      priority_state_manager_(
          new PriorityStateManager(*this, factory_context.localInfo(), nullptr)) {
  // TODO(dio): Use by-reference when cluster.hosts() is removed.
  const envoy::api::v2::ClusterLoadAssignment cluster_load_assignment(
      cluster.has_load_assignment() ? cluster.load_assignment()
                                    : Config::Utility::translateClusterHosts(cluster.hosts()));

  overprovisioning_factor_ = PROTOBUF_GET_WRAPPED_OR_DEFAULT(
      cluster_load_assignment.policy(), overprovisioning_factor, kDefaultOverProvisioningFactor);

  for (const auto& locality_lb_endpoint : cluster_load_assignment.endpoints()) {
    priority_state_manager_->initializePriorityFor(locality_lb_endpoint);
    for (const auto& lb_endpoint : locality_lb_endpoint.lb_endpoints()) {
      priority_state_manager_->registerHostForPriority(
          "", resolveProtoAddress(lb_endpoint.endpoint().address()), locality_lb_endpoint,
          lb_endpoint);
    }
  }
}

void StaticClusterImpl::startPreInit() {
  // At this point see if we have a health checker. If so, mark all the hosts unhealthy and
  // then fire update callbacks to start the health checking process.
  const auto& health_checker_flag =
      health_checker_ != nullptr
          ? absl::optional<Upstream::Host::HealthFlag>(Host::HealthFlag::FAILED_ACTIVE_HC)
          : absl::nullopt;

  auto& priority_state = priority_state_manager_->priorityState();
  for (size_t i = 0; i < priority_state.size(); ++i) {
    if (priority_state[i].first == nullptr) {
      priority_state[i].first = std::make_unique<HostVector>();
    }
    priority_state_manager_->updateClusterPrioritySet(
        i, std::move(priority_state[i].first), absl::nullopt, absl::nullopt, health_checker_flag,
        overprovisioning_factor_);
  }
  priority_state_manager_.reset();

  onPreInitComplete();
}

bool BaseDynamicClusterImpl::updateDynamicHostList(const HostVector& new_hosts,
                                                   HostVector& current_priority_hosts,
                                                   HostVector& hosts_added_to_current_priority,
                                                   HostVector& hosts_removed_from_current_priority,
                                                   HostMap& updated_hosts,
                                                   const HostMap& all_hosts) {
  uint64_t max_host_weight = 1;

  // Did hosts change?
  //
  // Has the EDS health status changed the health of any endpoint? If so, we
  // rebuild the hosts vectors. We only do this if the health status of an
  // endpoint has materially changed (e.g. if previously failing active health
  // checks, we just note it's now failing EDS health status but don't rebuild).
  //
  // Likewise, if metadata for an endpoint changed we rebuild the hosts vectors.
  //
  // TODO(htuch): We can be smarter about this potentially, and not force a full
  // host set update on health status change. The way this would work is to
  // implement a HealthChecker subclass that provides thread local health
  // updates to the Cluster object. This will probably make sense to do in
  // conjunction with https://github.com/envoyproxy/envoy/issues/2874.
  bool hosts_changed = false;

  // Go through and see if the list we have is different from what we just got. If it is, we make a
  // new host list and raise a change notification. This uses an N^2 search given that this does not
  // happen very often and the list sizes should be small (see
  // https://github.com/envoyproxy/envoy/issues/2874). We also check for duplicates here. It's
  // possible for DNS to return the same address multiple times, and a bad EDS implementation could
  // do the same thing.

  // Keep track of hosts we see in new_hosts that we are able to match up with an existing host.
  std::unordered_set<std::string> existing_hosts_for_current_priority(
      current_priority_hosts.size());
  HostVector final_hosts;
  for (const HostSharedPtr& host : new_hosts) {
    if (updated_hosts.count(host->address()->asString())) {
      continue;
    }

    // To match a new host with an existing host means comparing their addresses.
    auto existing_host = all_hosts.find(host->address()->asString());
    const bool existing_host_found = existing_host != all_hosts.end();

    // Check if in-place host update should be skipped, i.e. when the following criteria are met
    // (currently there is only one criterion, but we might add more in the future):
    // - The cluster health checker is activated and a new host is matched with the existing one,
    //   but the health check address is different.
    const bool skip_inplace_host_update =
        health_checker_ != nullptr && existing_host_found &&
        *existing_host->second->healthCheckAddress() != *host->healthCheckAddress();

    // When there is a match and we decided to do in-place update, we potentially update the host's
    // health check flag and metadata. Afterwards, the host is pushed back into the final_hosts,
    // i.e. hosts that should be preserved in the current priority.
    if (existing_host_found && !skip_inplace_host_update) {
      existing_hosts_for_current_priority.emplace(existing_host->first);
      // If we find a host matched based on address, we keep it. However we do change weight inline
      // so do that here.
      if (host->weight() > max_host_weight) {
        max_host_weight = host->weight();
      }

      hosts_changed |=
          updateHealthFlag(*host, *existing_host->second, Host::HealthFlag::FAILED_EDS_HEALTH);
      hosts_changed |=
          updateHealthFlag(*host, *existing_host->second, Host::HealthFlag::DEGRADED_EDS_HEALTH);

      // Did metadata change?
      const bool metadata_changed = !Protobuf::util::MessageDifferencer::Equivalent(
          *host->metadata(), *existing_host->second->metadata());
      if (metadata_changed) {
        // First, update the entire metadata for the endpoint.
        existing_host->second->metadata(*host->metadata());

        // Also, given that the canary attribute of an endpoint is derived from its metadata
        // (e.g.: from envoy.lb/canary), we do a blind update here since it's cheaper than testing
        // to see if it actually changed. We must update this besides just updating the metadata,
        // because it'll be used by the router filter to compute upstream stats.
        existing_host->second->canary(host->canary());

        // If metadata changed, we need to rebuild. See github issue #3810.
        hosts_changed = true;
      }

      // Did the priority change?
      if (host->priority() != existing_host->second->priority()) {
        existing_host->second->priority(host->priority());
      }

      existing_host->second->weight(host->weight());
      final_hosts.push_back(existing_host->second);
      updated_hosts[existing_host->second->address()->asString()] = existing_host->second;
    } else {
      if (host->weight() > max_host_weight) {
        max_host_weight = host->weight();
      }

      // If we are depending on a health checker, we initialize to unhealthy.
      if (health_checker_ != nullptr) {
        host->healthFlagSet(Host::HealthFlag::FAILED_ACTIVE_HC);
      }

      updated_hosts[host->address()->asString()] = host;
      final_hosts.push_back(host);
      hosts_added_to_current_priority.push_back(host);
    }
  }

  // Remove hosts from current_priority_hosts that were matched to an existing host in the previous
  // loop.
  for (auto itr = current_priority_hosts.begin(); itr != current_priority_hosts.end();) {
    auto existing_itr = existing_hosts_for_current_priority.find((*itr)->address()->asString());

    if (existing_itr != existing_hosts_for_current_priority.end()) {
      existing_hosts_for_current_priority.erase(existing_itr);
      itr = current_priority_hosts.erase(itr);
    } else {
      itr++;
    }
  }

  // If we saw existing hosts during this iteration from a different priority, then we've moved
  // a host from another priority into this one, so we should mark the priority as having changed.
  if (!existing_hosts_for_current_priority.empty()) {
    hosts_changed = true;
  }

  // The remaining hosts are hosts that are not referenced in the config update. We remove them from
  // the priority if any of the following is true:
  // - Active health checking is not enabled.
  // - The removed hosts are failing active health checking.
  // - We have explicitly configured the cluster to remove hosts regardless of active health status.
  const bool dont_remove_healthy_hosts =
      health_checker_ != nullptr && !info()->drainConnectionsOnHostRemoval();
  if (!current_priority_hosts.empty() && dont_remove_healthy_hosts) {
    for (auto i = current_priority_hosts.begin(); i != current_priority_hosts.end();) {
      if (!(*i)->healthFlagGet(Host::HealthFlag::FAILED_ACTIVE_HC)) {
        if ((*i)->weight() > max_host_weight) {
          max_host_weight = (*i)->weight();
        }

        final_hosts.push_back(*i);
        updated_hosts[(*i)->address()->asString()] = *i;
        i = current_priority_hosts.erase(i);
      } else {
        i++;
      }
    }
  }

  // At this point we've accounted for all the new hosts as well the hosts that previously
  // existed in this priority.

  // TODO(mattklein123): This stat is used by both the RR and LR load balancer to decide at
  // runtime whether to use either the weighted or unweighted mode. If we extend weights to
  // static clusters or DNS SRV clusters we need to make sure this gets set. Better, we should
  // avoid pivoting on this entirely and probably just force a host set refresh if any weights
  // change.
  info_->stats().max_host_weight_.set(max_host_weight);

  // Whatever remains in current_priority_hosts should be removed.
  if (!hosts_added_to_current_priority.empty() || !current_priority_hosts.empty()) {
    hosts_removed_from_current_priority = std::move(current_priority_hosts);
    hosts_changed = true;
  }

  // During the update we populated final_hosts with all the hosts that should remain
  // in the current priority, so move them back into current_priority_hosts.
  current_priority_hosts = std::move(final_hosts);
  // We return false here in the absence of EDS health status or metadata changes, because we
  // have no changes to host vector status (modulo weights). When we have EDS
  // health status or metadata changed, we return true, causing updateHosts() to fire in the
  // caller.
  return hosts_changed;
}

StrictDnsClusterImpl::StrictDnsClusterImpl(
    const envoy::api::v2::Cluster& cluster, Runtime::Loader& runtime,
    Network::DnsResolverSharedPtr dns_resolver,
    Server::Configuration::TransportSocketFactoryContext& factory_context,
    Stats::ScopePtr&& stats_scope, bool added_via_api)
    : BaseDynamicClusterImpl(cluster, runtime, factory_context, std::move(stats_scope),
                             added_via_api),
      local_info_(factory_context.localInfo()), dns_resolver_(dns_resolver),
      dns_refresh_rate_ms_(
          std::chrono::milliseconds(PROTOBUF_GET_MS_OR_DEFAULT(cluster, dns_refresh_rate, 5000))) {
  switch (cluster.dns_lookup_family()) {
  case envoy::api::v2::Cluster::V6_ONLY:
    dns_lookup_family_ = Network::DnsLookupFamily::V6Only;
    break;
  case envoy::api::v2::Cluster::V4_ONLY:
    dns_lookup_family_ = Network::DnsLookupFamily::V4Only;
    break;
  case envoy::api::v2::Cluster::AUTO:
    dns_lookup_family_ = Network::DnsLookupFamily::Auto;
    break;
  default:
    NOT_REACHED_GCOVR_EXCL_LINE;
  }

  const envoy::api::v2::ClusterLoadAssignment load_assignment(
      cluster.has_load_assignment() ? cluster.load_assignment()
                                    : Config::Utility::translateClusterHosts(cluster.hosts()));
  const auto& locality_lb_endpoints = load_assignment.endpoints();
  for (const auto& locality_lb_endpoint : locality_lb_endpoints) {
    for (const auto& lb_endpoint : locality_lb_endpoint.lb_endpoints()) {
      const auto& host = lb_endpoint.endpoint().address();
      const std::string& url = fmt::format("tcp://{}:{}", host.socket_address().address(),
                                           host.socket_address().port_value());
      resolve_targets_.emplace_back(new ResolveTarget(*this, factory_context.dispatcher(), url,
                                                      locality_lb_endpoint, lb_endpoint));
    }
  }

  overprovisioning_factor_ = PROTOBUF_GET_WRAPPED_OR_DEFAULT(
      load_assignment.policy(), overprovisioning_factor, kDefaultOverProvisioningFactor);
}

void StrictDnsClusterImpl::startPreInit() {
  for (const ResolveTargetPtr& target : resolve_targets_) {
    target->startResolve();
  }
}

void StrictDnsClusterImpl::updateAllHosts(const HostVector& hosts_added,
                                          const HostVector& hosts_removed,
                                          uint32_t current_priority) {
  PriorityStateManager priority_state_manager(*this, local_info_, nullptr);
  // At this point we know that we are different so make a new host list and notify.
  //
  // TODO(dio): The uniqueness of a host address resolved in STRICT_DNS cluster per priority is not
  // guaranteed. Need a clear agreement on the behavior here, whether it is allowable to have
  // duplicated hosts inside a priority. And if we want to enforce this behavior, it should be done
  // inside the priority state manager.
  for (const ResolveTargetPtr& target : resolve_targets_) {
    priority_state_manager.initializePriorityFor(target->locality_lb_endpoint_);
    for (const HostSharedPtr& host : target->hosts_) {
      if (target->locality_lb_endpoint_.priority() == current_priority) {
        priority_state_manager.registerHostForPriority(host, target->locality_lb_endpoint_);
      }
    }
  }

  // TODO(dio): Add assertion in here.
  priority_state_manager.updateClusterPrioritySet(
      current_priority, std::move(priority_state_manager.priorityState()[current_priority].first),
      hosts_added, hosts_removed, absl::nullopt, overprovisioning_factor_);
}

StrictDnsClusterImpl::ResolveTarget::ResolveTarget(
    StrictDnsClusterImpl& parent, Event::Dispatcher& dispatcher, const std::string& url,
    const envoy::api::v2::endpoint::LocalityLbEndpoints& locality_lb_endpoint,
    const envoy::api::v2::endpoint::LbEndpoint& lb_endpoint)
    : parent_(parent), dns_address_(Network::Utility::hostFromTcpUrl(url)),
      port_(Network::Utility::portFromTcpUrl(url)),
      resolve_timer_(dispatcher.createTimer([this]() -> void { startResolve(); })),
      locality_lb_endpoint_(locality_lb_endpoint), lb_endpoint_(lb_endpoint) {}

StrictDnsClusterImpl::ResolveTarget::~ResolveTarget() {
  if (active_query_) {
    active_query_->cancel();
  }
}

void StrictDnsClusterImpl::ResolveTarget::startResolve() {
  ENVOY_LOG(trace, "starting async DNS resolution for {}", dns_address_);
  parent_.info_->stats().update_attempt_.inc();

  active_query_ = parent_.dns_resolver_->resolve(
      dns_address_, parent_.dns_lookup_family_,
      [this](const std::list<Network::Address::InstanceConstSharedPtr>&& address_list) -> void {
        active_query_ = nullptr;
        ENVOY_LOG(trace, "async DNS resolution complete for {}", dns_address_);
        parent_.info_->stats().update_success_.inc();

        std::unordered_map<std::string, HostSharedPtr> updated_hosts;
        HostVector new_hosts;
        for (const Network::Address::InstanceConstSharedPtr& address : address_list) {
          // TODO(mattklein123): Currently the DNS interface does not consider port. We need to
          // make a new address that has port in it. We need to both support IPv6 as well as
          // potentially move port handling into the DNS interface itself, which would work better
          // for SRV.
          ASSERT(address != nullptr);
          new_hosts.emplace_back(new HostImpl(
              parent_.info_, dns_address_, Network::Utility::getAddressWithPort(*address, port_),
              lb_endpoint_.metadata(), lb_endpoint_.load_balancing_weight().value(),
              locality_lb_endpoint_.locality(), lb_endpoint_.endpoint().health_check_config(),
              locality_lb_endpoint_.priority(), lb_endpoint_.health_status()));
        }

        HostVector hosts_added;
        HostVector hosts_removed;
        if (parent_.updateDynamicHostList(new_hosts, hosts_, hosts_added, hosts_removed,
                                          updated_hosts, all_hosts_)) {
          ENVOY_LOG(debug, "DNS hosts have changed for {}", dns_address_);
          ASSERT(std::all_of(hosts_.begin(), hosts_.end(), [&](const auto& host) {
            return host->priority() == locality_lb_endpoint_.priority();
          }));
          parent_.updateAllHosts(hosts_added, hosts_removed, locality_lb_endpoint_.priority());
        } else {
          parent_.info_->stats().update_no_rebuild_.inc();
        }

        all_hosts_ = std::move(updated_hosts);

        // If there is an initialize callback, fire it now. Note that if the cluster refers to
        // multiple DNS names, this will return initialized after a single DNS resolution
        // completes. This is not perfect but is easier to code and unclear if the extra
        // complexity is needed so will start with this.
        parent_.onPreInitComplete();
        resolve_timer_->enableTimer(parent_.dns_refresh_rate_ms_);
      });
}

} // namespace Upstream
} // namespace Envoy<|MERGE_RESOLUTION|>--- conflicted
+++ resolved
@@ -818,12 +818,7 @@
 ClusterCircuitBreakersStats
 ClusterInfoImpl::generateCircuitBreakersStats(Stats::Scope& scope, const std::string& stat_prefix) {
   std::string prefix(fmt::format("circuit_breakers.{}.", stat_prefix));
-<<<<<<< HEAD
-  return {ALL_CLUSTER_CIRCUIT_BREAKERS_STATS(POOL_BOOL_INDICATOR_PREFIX(scope, prefix),
-                                             POOL_GAUGE_PREFIX(scope, prefix))};
-=======
   return {ALL_CLUSTER_CIRCUIT_BREAKERS_STATS(POOL_GAUGE_PREFIX(scope, prefix))};
->>>>>>> 628d1668
 }
 
 ResourceManagerImplPtr

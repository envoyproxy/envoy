#include "common/upstream/upstream_impl.h"

#include <chrono>
#include <cstdint>
#include <limits>
#include <list>
#include <memory>
#include <string>
#include <unordered_set>
#include <vector>

#include "envoy/event/dispatcher.h"
#include "envoy/event/timer.h"
#include "envoy/network/dns.h"
#include "envoy/secret/secret_manager.h"
#include "envoy/server/filter_config.h"
#include "envoy/server/transport_socket_config.h"
#include "envoy/ssl/context_manager.h"
#include "envoy/stats/scope.h"
#include "envoy/upstream/health_checker.h"

#include "common/common/enum_to_int.h"
#include "common/common/fmt.h"
#include "common/common/utility.h"
#include "common/config/protocol_json.h"
#include "common/config/utility.h"
#include "common/http/utility.h"
#include "common/network/address_impl.h"
#include "common/network/resolver_impl.h"
#include "common/network/socket_option_factory.h"
#include "common/protobuf/protobuf.h"
#include "common/protobuf/utility.h"
#include "common/upstream/eds.h"
#include "common/upstream/health_checker_impl.h"
#include "common/upstream/logical_dns_cluster.h"
#include "common/upstream/original_dst_cluster.h"

#include "server/transport_socket_config_impl.h"

#include "extensions/transport_sockets/well_known_names.h"

namespace Envoy {
namespace Upstream {
namespace {

const Network::Address::InstanceConstSharedPtr
getSourceAddress(const envoy::api::v2::Cluster& cluster,
                 const envoy::api::v2::core::BindConfig& bind_config) {
  // The source address from cluster config takes precedence.
  if (cluster.upstream_bind_config().has_source_address()) {
    return Network::Address::resolveProtoSocketAddress(
        cluster.upstream_bind_config().source_address());
  }
  // If there's no source address in the cluster config, use any default from the bootstrap proto.
  if (bind_config.has_source_address()) {
    return Network::Address::resolveProtoSocketAddress(bind_config.source_address());
  }

  return nullptr;
}

uint64_t parseFeatures(const envoy::api::v2::Cluster& config) {
  uint64_t features = 0;
  if (config.has_http2_protocol_options()) {
    features |= ClusterInfoImpl::Features::HTTP2;
  }
  if (config.protocol_selection() == envoy::api::v2::Cluster::USE_DOWNSTREAM_PROTOCOL) {
    features |= ClusterInfoImpl::Features::USE_DOWNSTREAM_PROTOCOL;
  }
  if (config.close_connections_on_host_health_failure()) {
    features |= ClusterInfoImpl::Features::CLOSE_CONNECTIONS_ON_HOST_HEALTH_FAILURE;
  }
  return features;
}

Network::TcpKeepaliveConfig parseTcpKeepaliveConfig(const envoy::api::v2::Cluster& config) {
  const envoy::api::v2::core::TcpKeepalive& options =
      config.upstream_connection_options().tcp_keepalive();
  return Network::TcpKeepaliveConfig{
      PROTOBUF_GET_WRAPPED_OR_DEFAULT(options, keepalive_probes, absl::optional<uint32_t>()),
      PROTOBUF_GET_WRAPPED_OR_DEFAULT(options, keepalive_time, absl::optional<uint32_t>()),
      PROTOBUF_GET_WRAPPED_OR_DEFAULT(options, keepalive_interval, absl::optional<uint32_t>())};
}

const Network::ConnectionSocket::OptionsSharedPtr
parseClusterSocketOptions(const envoy::api::v2::Cluster& config,
                          const envoy::api::v2::core::BindConfig bind_config) {
  Network::ConnectionSocket::OptionsSharedPtr cluster_options =
      std::make_shared<Network::ConnectionSocket::Options>();
  // Cluster IP_FREEBIND settings, when set, will override the cluster manager wide settings.
  if ((bind_config.freebind().value() && !config.upstream_bind_config().has_freebind()) ||
      config.upstream_bind_config().freebind().value()) {
    Network::Socket::appendOptions(cluster_options,
                                   Network::SocketOptionFactory::buildIpFreebindOptions());
  }
  if (config.upstream_connection_options().has_tcp_keepalive()) {
    Network::Socket::appendOptions(
        cluster_options,
        Network::SocketOptionFactory::buildTcpKeepaliveOptions(parseTcpKeepaliveConfig(config)));
  }
  // Cluster socket_options trump cluster manager wide.
  if (bind_config.socket_options().size() + config.upstream_bind_config().socket_options().size() >
      0) {
    auto socket_options = !config.upstream_bind_config().socket_options().empty()
                              ? config.upstream_bind_config().socket_options()
                              : bind_config.socket_options();
    Network::Socket::appendOptions(
        cluster_options, Network::SocketOptionFactory::buildLiteralOptions(socket_options));
  }
  if (cluster_options->empty()) {
    return nullptr;
  }
  return cluster_options;
}

ProtocolOptionsConfigConstSharedPtr
createProtocolOptionsConfig(const std::string& name, const ProtobufWkt::Any& typed_config,
                            const ProtobufWkt::Struct& config,
                            ProtobufMessage::ValidationVisitor& validation_visitor) {
  Server::Configuration::ProtocolOptionsFactory* factory =
      Registry::FactoryRegistry<Server::Configuration::NamedNetworkFilterConfigFactory>::getFactory(
          name);
  if (factory == nullptr) {
    factory =
        Registry::FactoryRegistry<Server::Configuration::NamedHttpFilterConfigFactory>::getFactory(
            name);
  }

  if (factory == nullptr) {
    throw EnvoyException(fmt::format(
        "Didn't find a registered network or http filter implementation for name: '{}'", name));
  }

  ProtobufTypes::MessagePtr proto_config = factory->createEmptyProtocolOptionsProto();

  if (proto_config == nullptr) {
    throw EnvoyException(fmt::format("filter {} does not support protocol options", name));
  }

  Envoy::Config::Utility::translateOpaqueConfig(typed_config, config, validation_visitor,
                                                *proto_config);

  return factory->createProtocolOptionsConfig(*proto_config, validation_visitor);
}

std::map<std::string, ProtocolOptionsConfigConstSharedPtr>
parseExtensionProtocolOptions(const envoy::api::v2::Cluster& config,
                              ProtobufMessage::ValidationVisitor& validation_visitor) {
  if (!config.typed_extension_protocol_options().empty() &&
      !config.extension_protocol_options().empty()) {
    throw EnvoyException("Only one of typed_extension_protocol_options or "
                         "extension_protocol_options can be specified");
  }

  std::map<std::string, ProtocolOptionsConfigConstSharedPtr> options;

  for (const auto& it : config.typed_extension_protocol_options()) {
    auto object = createProtocolOptionsConfig(
        it.first, it.second, ProtobufWkt::Struct::default_instance(), validation_visitor);
    if (object != nullptr) {
      options[it.first] = std::move(object);
    }
  }

  for (const auto& it : config.extension_protocol_options()) {
    auto object = createProtocolOptionsConfig(it.first, ProtobufWkt::Any::default_instance(),
                                              it.second, validation_visitor);
    if (object != nullptr) {
      options[it.first] = std::move(object);
    }
  }

  return options;
}

// Updates the health flags for an existing host to match the new host.
// @param updated_host the new host to read health flag values from.
// @param existing_host the host to update.
// @param flag the health flag to update.
// @return bool whether the flag update caused the host health to change.
bool updateHealthFlag(const Host& updated_host, Host& existing_host, Host::HealthFlag flag) {
  // Check if the health flag has changed.
  if (existing_host.healthFlagGet(flag) != updated_host.healthFlagGet(flag)) {
    // Keep track of the previous health value of the host.
    const auto previous_health = existing_host.health();

    if (updated_host.healthFlagGet(flag)) {
      existing_host.healthFlagSet(flag);
    } else {
      existing_host.healthFlagClear(flag);
    }

    // Rebuild if changing the flag affected the host health.
    return previous_health != existing_host.health();
  }

  return false;
}

// Converts a set of hosts into a HostVector, excluding certain hosts.
// @param hosts hosts to convert
// @param excluded_hosts hosts to exclude from the resulting vector.
HostVector filterHosts(const std::unordered_set<HostSharedPtr>& hosts,
                       const std::unordered_set<HostSharedPtr>& excluded_hosts) {
  HostVector net_hosts;
  net_hosts.reserve(hosts.size());

  for (const auto& host : hosts) {
    if (excluded_hosts.find(host) == excluded_hosts.end()) {
      net_hosts.emplace_back(host);
    }
  }

  return net_hosts;
}

} // namespace

Host::CreateConnectionData HostImpl::createConnection(
    Event::Dispatcher& dispatcher, const Network::ConnectionSocket::OptionsSharedPtr& options,
    Network::TransportSocketOptionsSharedPtr transport_socket_options) const {

  ENVOY_LOG(info, "incfly debug address {} metadata {}", address_->asString(), metadata()->DebugString());
  return {createConnection(dispatcher, *cluster_, address_, *metadata(), options, transport_socket_options),
          shared_from_this()};
}

void HostImpl::setEdsHealthFlag(envoy::api::v2::core::HealthStatus health_status) {
  switch (health_status) {
  case envoy::api::v2::core::HealthStatus::UNHEALTHY:
    FALLTHRU;
  case envoy::api::v2::core::HealthStatus::DRAINING:
    FALLTHRU;
  case envoy::api::v2::core::HealthStatus::TIMEOUT:
    healthFlagSet(Host::HealthFlag::FAILED_EDS_HEALTH);
    break;
  case envoy::api::v2::core::HealthStatus::DEGRADED:
    healthFlagSet(Host::HealthFlag::DEGRADED_EDS_HEALTH);
    break;
  default:;
    break;
    // No health flags should be set.
  }
}

Host::CreateConnectionData
HostImpl::createHealthCheckConnection(Event::Dispatcher& dispatcher) const {
  return {createConnection(dispatcher, *cluster_, healthCheckAddress(), *metadata(), nullptr, nullptr),
          shared_from_this()};
}

Network::ClientConnectionPtr
HostImpl::createConnection(Event::Dispatcher& dispatcher, const ClusterInfo& cluster,
                           Network::Address::InstanceConstSharedPtr address,
                           const envoy::api::v2::core::Metadata& metadata,
                           const Network::ConnectionSocket::OptionsSharedPtr& options,
                           Network::TransportSocketOptionsSharedPtr transport_socket_options) {
  Network::ConnectionSocket::OptionsSharedPtr connection_options;
  if (cluster.clusterSocketOptions() != nullptr) {
    if (options) {
      connection_options = std::make_shared<Network::ConnectionSocket::Options>();
      *connection_options = *options;
      std::copy(cluster.clusterSocketOptions()->begin(), cluster.clusterSocketOptions()->end(),
                std::back_inserter(*connection_options));
    } else {
      connection_options = cluster.clusterSocketOptions();
    }
  } else {
    connection_options = options;
  }
  Network::TransportSocketFactory& socket_factory = cluster.resolveTransportSocketFactory(
      address->asString(),
      metadata);
  Network::ClientConnectionPtr connection = dispatcher.createClientConnection(
      address, cluster.sourceAddress(),
      //cluster.transportSocketFactory().createTransportSocket(transport_socket_options),
      socket_factory.createTransportSocket(transport_socket_options),
      connection_options);
  connection->setBufferLimits(cluster.perConnectionBufferLimitBytes());
  cluster.createNetworkFilterChain(*connection);
  return connection;
}

void HostImpl::weight(uint32_t new_weight) { weight_ = std::max(1U, new_weight); }

std::vector<HostsPerLocalityConstSharedPtr> HostsPerLocalityImpl::filter(
    const std::vector<std::function<bool(const Host&)>>& predicates) const {
  // We keep two lists: one for being able to mutate the clone and one for returning to the caller.
  // Creating them both at the start avoids iterating over the mutable values at the end to convert
  // them to a const pointer.
  std::vector<std::shared_ptr<HostsPerLocalityImpl>> mutable_clones;
  std::vector<HostsPerLocalityConstSharedPtr> filtered_clones;

  for (size_t i = 0; i < predicates.size(); ++i) {
    mutable_clones.emplace_back(std::make_shared<HostsPerLocalityImpl>());
    filtered_clones.emplace_back(mutable_clones.back());
    mutable_clones.back()->local_ = local_;
  }

  for (const auto& hosts_locality : hosts_per_locality_) {
    std::vector<HostVector> current_locality_hosts;
    current_locality_hosts.resize(predicates.size());

    // Since # of hosts >> # of predicates, we iterate over the hosts in the outer loop.
    for (const auto& host : hosts_locality) {
      for (size_t i = 0; i < predicates.size(); ++i) {
        if (predicates[i](*host)) {
          current_locality_hosts[i].emplace_back(host);
        }
      }
    }

    for (size_t i = 0; i < predicates.size(); ++i) {
      mutable_clones[i]->hosts_per_locality_.push_back(std::move(current_locality_hosts[i]));
    }
  }

  return filtered_clones;
}

void HostSetImpl::updateHosts(PrioritySet::UpdateHostsParams&& update_hosts_params,
                              LocalityWeightsConstSharedPtr locality_weights,
                              const HostVector& hosts_added, const HostVector& hosts_removed,
                              absl::optional<uint32_t> overprovisioning_factor) {
  if (overprovisioning_factor.has_value()) {
    ASSERT(overprovisioning_factor.value() > 0);
    overprovisioning_factor_ = overprovisioning_factor.value();
  }
  hosts_ = std::move(update_hosts_params.hosts);
  healthy_hosts_ = std::move(update_hosts_params.healthy_hosts);
  degraded_hosts_ = std::move(update_hosts_params.degraded_hosts);
  excluded_hosts_ = std::move(update_hosts_params.excluded_hosts);
  hosts_per_locality_ = std::move(update_hosts_params.hosts_per_locality);
  healthy_hosts_per_locality_ = std::move(update_hosts_params.healthy_hosts_per_locality);
  degraded_hosts_per_locality_ = std::move(update_hosts_params.degraded_hosts_per_locality);
  excluded_hosts_per_locality_ = std::move(update_hosts_params.excluded_hosts_per_locality);
  locality_weights_ = std::move(locality_weights);

  rebuildLocalityScheduler(healthy_locality_scheduler_, healthy_locality_entries_,
                           *healthy_hosts_per_locality_, healthy_hosts_->get(), hosts_per_locality_,
                           excluded_hosts_per_locality_, locality_weights_,
                           overprovisioning_factor_);
  rebuildLocalityScheduler(degraded_locality_scheduler_, degraded_locality_entries_,
                           *degraded_hosts_per_locality_, degraded_hosts_->get(),
                           hosts_per_locality_, excluded_hosts_per_locality_, locality_weights_,
                           overprovisioning_factor_);

  runUpdateCallbacks(hosts_added, hosts_removed);
}

void HostSetImpl::rebuildLocalityScheduler(
    std::unique_ptr<EdfScheduler<LocalityEntry>>& locality_scheduler,
    std::vector<std::shared_ptr<LocalityEntry>>& locality_entries,
    const HostsPerLocality& eligible_hosts_per_locality, const HostVector& eligible_hosts,
    HostsPerLocalityConstSharedPtr all_hosts_per_locality,
    HostsPerLocalityConstSharedPtr excluded_hosts_per_locality,
    LocalityWeightsConstSharedPtr locality_weights, uint32_t overprovisioning_factor) {
  // Rebuild the locality scheduler by computing the effective weight of each
  // locality in this priority. The scheduler is reset by default, and is rebuilt only if we have
  // locality weights (i.e. using EDS) and there is at least one eligible host in this priority.
  //
  // We omit building a scheduler when there are zero eligible hosts in the priority as
  // all the localities will have zero effective weight. At selection time, we'll either select
  // from a different scheduler or there will be no available hosts in the priority. At that point
  // we'll rely on other mechanisms such as panic mode to select a host, none of which rely on the
  // scheduler.
  //
  // TODO(htuch): if the underlying locality index ->
  // envoy::api::v2::core::Locality hasn't changed in hosts_/healthy_hosts_/degraded_hosts_, we
  // could just update locality_weight_ without rebuilding. Similar to how host
  // level WRR works, we would age out the existing entries via picks and lazily
  // apply the new weights.
  locality_scheduler = nullptr;
  if (all_hosts_per_locality != nullptr && locality_weights != nullptr &&
      !locality_weights->empty() && !eligible_hosts.empty()) {
    locality_scheduler = std::make_unique<EdfScheduler<LocalityEntry>>();
    locality_entries.clear();
    for (uint32_t i = 0; i < all_hosts_per_locality->get().size(); ++i) {
      const double effective_weight = effectiveLocalityWeight(
          i, eligible_hosts_per_locality, *excluded_hosts_per_locality, *all_hosts_per_locality,
          *locality_weights, overprovisioning_factor);
      if (effective_weight > 0) {
        locality_entries.emplace_back(std::make_shared<LocalityEntry>(i, effective_weight));
        locality_scheduler->add(effective_weight, locality_entries.back());
      }
    }
    // If all effective weights were zero, reset the scheduler.
    if (locality_scheduler->empty()) {
      locality_scheduler = nullptr;
    }
  }
}

absl::optional<uint32_t> HostSetImpl::chooseHealthyLocality() {
  return chooseLocality(healthy_locality_scheduler_.get());
}

absl::optional<uint32_t> HostSetImpl::chooseDegradedLocality() {
  return chooseLocality(degraded_locality_scheduler_.get());
}

absl::optional<uint32_t>
HostSetImpl::chooseLocality(EdfScheduler<LocalityEntry>* locality_scheduler) {
  if (locality_scheduler == nullptr) {
    return {};
  }
  const std::shared_ptr<LocalityEntry> locality = locality_scheduler->pick();
  // We don't build a schedule if there are no weighted localities, so we should always succeed.
  ASSERT(locality != nullptr);
  // If we picked it before, its weight must have been positive.
  ASSERT(locality->effective_weight_ > 0);
  locality_scheduler->add(locality->effective_weight_, locality);
  return locality->index_;
}

PrioritySet::UpdateHostsParams
HostSetImpl::updateHostsParams(HostVectorConstSharedPtr hosts,
                               HostsPerLocalityConstSharedPtr hosts_per_locality,
                               HealthyHostVectorConstSharedPtr healthy_hosts,
                               HostsPerLocalityConstSharedPtr healthy_hosts_per_locality,
                               DegradedHostVectorConstSharedPtr degraded_hosts,
                               HostsPerLocalityConstSharedPtr degraded_hosts_per_locality,
                               ExcludedHostVectorConstSharedPtr excluded_hosts,
                               HostsPerLocalityConstSharedPtr excluded_hosts_per_locality) {
  return PrioritySet::UpdateHostsParams{std::move(hosts),
                                        std::move(healthy_hosts),
                                        std::move(degraded_hosts),
                                        std::move(excluded_hosts),
                                        std::move(hosts_per_locality),
                                        std::move(healthy_hosts_per_locality),
                                        std::move(degraded_hosts_per_locality),
                                        std::move(excluded_hosts_per_locality)};
}

PrioritySet::UpdateHostsParams HostSetImpl::updateHostsParams(const HostSet& host_set) {
  return updateHostsParams(host_set.hostsPtr(), host_set.hostsPerLocalityPtr(),
                           host_set.healthyHostsPtr(), host_set.healthyHostsPerLocalityPtr(),
                           host_set.degradedHostsPtr(), host_set.degradedHostsPerLocalityPtr(),
                           host_set.excludedHostsPtr(), host_set.excludedHostsPerLocalityPtr());
}
PrioritySet::UpdateHostsParams
HostSetImpl::partitionHosts(HostVectorConstSharedPtr hosts,
                            HostsPerLocalityConstSharedPtr hosts_per_locality) {
  auto partitioned_hosts = ClusterImplBase::partitionHostList(*hosts);
  auto healthy_degraded_excluded_hosts_per_locality =
      ClusterImplBase::partitionHostsPerLocality(*hosts_per_locality);

  return updateHostsParams(std::move(hosts), std::move(hosts_per_locality),
                           std::move(std::get<0>(partitioned_hosts)),
                           std::move(std::get<0>(healthy_degraded_excluded_hosts_per_locality)),
                           std::move(std::get<1>(partitioned_hosts)),
                           std::move(std::get<1>(healthy_degraded_excluded_hosts_per_locality)),
                           std::move(std::get<2>(partitioned_hosts)),
                           std::move(std::get<2>(healthy_degraded_excluded_hosts_per_locality)));
}

double HostSetImpl::effectiveLocalityWeight(uint32_t index,
                                            const HostsPerLocality& eligible_hosts_per_locality,
                                            const HostsPerLocality& excluded_hosts_per_locality,
                                            const HostsPerLocality& all_hosts_per_locality,
                                            const LocalityWeights& locality_weights,
                                            uint32_t overprovisioning_factor) {
  const auto& locality_eligible_hosts = eligible_hosts_per_locality.get()[index];
  const uint32_t excluded_count = excluded_hosts_per_locality.get().size() > index
                                      ? excluded_hosts_per_locality.get()[index].size()
                                      : 0;
  const auto host_count = all_hosts_per_locality.get()[index].size() - excluded_count;
  if (host_count == 0) {
    return 0.0;
  }
  const double locality_availability_ratio = 1.0 * locality_eligible_hosts.size() / host_count;
  const uint32_t weight = locality_weights[index];
  // Availability ranges from 0-1.0, and is the ratio of eligible hosts to total hosts, modified by
  // the overprovisioning factor.
  const double effective_locality_availability_ratio =
      std::min(1.0, (overprovisioning_factor / 100.0) * locality_availability_ratio);
  return weight * effective_locality_availability_ratio;
}

const HostSet&
PrioritySetImpl::getOrCreateHostSet(uint32_t priority,
                                    absl::optional<uint32_t> overprovisioning_factor) {
  if (host_sets_.size() < priority + 1) {
    for (size_t i = host_sets_.size(); i <= priority; ++i) {
      HostSetImplPtr host_set = createHostSet(i, overprovisioning_factor);
      host_set->addPriorityUpdateCb([this](uint32_t priority, const HostVector& hosts_added,
                                           const HostVector& hosts_removed) {
        runReferenceUpdateCallbacks(priority, hosts_added, hosts_removed);
      });
      host_sets_.push_back(std::move(host_set));
    }
  }
  return *host_sets_[priority];
}

void PrioritySetImpl::updateHosts(uint32_t priority, UpdateHostsParams&& update_hosts_params,
                                  LocalityWeightsConstSharedPtr locality_weights,
                                  const HostVector& hosts_added, const HostVector& hosts_removed,
                                  absl::optional<uint32_t> overprovisioning_factor) {
  // Ensure that we have a HostSet for the given priority.
  getOrCreateHostSet(priority, overprovisioning_factor);
  static_cast<HostSetImpl*>(host_sets_[priority].get())
      ->updateHosts(std::move(update_hosts_params), std::move(locality_weights), hosts_added,
                    hosts_removed, overprovisioning_factor);

  if (!batch_update_) {
    runUpdateCallbacks(hosts_added, hosts_removed);
  }
}

void PrioritySetImpl::batchHostUpdate(BatchUpdateCb& callback) {
  BatchUpdateScope scope(*this);

  // We wrap the update call with a lambda that tracks all the hosts that have been added/removed.
  callback.batchUpdate(scope);

  // Now that all the updates have been complete, we can compute the diff.
  HostVector net_hosts_added = filterHosts(scope.all_hosts_added_, scope.all_hosts_removed_);
  HostVector net_hosts_removed = filterHosts(scope.all_hosts_removed_, scope.all_hosts_added_);

  runUpdateCallbacks(net_hosts_added, net_hosts_removed);
}

void PrioritySetImpl::BatchUpdateScope::updateHosts(
    uint32_t priority, PrioritySet::UpdateHostsParams&& update_hosts_params,
    LocalityWeightsConstSharedPtr locality_weights, const HostVector& hosts_added,
    const HostVector& hosts_removed, absl::optional<uint32_t> overprovisioning_factor) {
  // We assume that each call updates a different priority.
  ASSERT(priorities_.find(priority) == priorities_.end());
  priorities_.insert(priority);

  for (const auto& host : hosts_added) {
    all_hosts_added_.insert(host);
  }

  for (const auto& host : hosts_removed) {
    all_hosts_removed_.insert(host);
  }

  parent_.updateHosts(priority, std::move(update_hosts_params), locality_weights, hosts_added,
                      hosts_removed, overprovisioning_factor);
}

ClusterStats ClusterInfoImpl::generateStats(Stats::Scope& scope) {
  return {ALL_CLUSTER_STATS(POOL_COUNTER(scope), POOL_GAUGE(scope), POOL_HISTOGRAM(scope))};
}

ClusterLoadReportStats ClusterInfoImpl::generateLoadReportStats(Stats::Scope& scope) {
  return {ALL_CLUSTER_LOAD_REPORT_STATS(POOL_COUNTER(scope))};
}

// Implements the FactoryContext interface required by network filters.
class FactoryContextImpl : public Server::Configuration::CommonFactoryContext {
public:
  // Create from a TransportSocketFactoryContext using parent stats_scope and runtime
  // other contexts taken from TransportSocketFactoryContext.
  FactoryContextImpl(Stats::Scope& stats_scope, Envoy::Runtime::Loader& runtime,
                     Server::Configuration::TransportSocketFactoryContext& c)
      : admin_(c.admin()), stats_scope_(stats_scope), cluster_manager_(c.clusterManager()),
        local_info_(c.localInfo()), dispatcher_(c.dispatcher()), random_(c.random()),
        runtime_(runtime), singleton_manager_(c.singletonManager()), tls_(c.threadLocal()),
        validation_visitor_(c.messageValidationVisitor()), api_(c.api()) {}

  Upstream::ClusterManager& clusterManager() override { return cluster_manager_; }
  Event::Dispatcher& dispatcher() override { return dispatcher_; }
  const LocalInfo::LocalInfo& localInfo() const override { return local_info_; }
  Envoy::Runtime::RandomGenerator& random() override { return random_; }
  Envoy::Runtime::Loader& runtime() override { return runtime_; }
  Stats::Scope& scope() override { return stats_scope_; }
  Singleton::Manager& singletonManager() override { return singleton_manager_; }
  ThreadLocal::SlotAllocator& threadLocal() override { return tls_; }
  Server::Admin& admin() override { return admin_; }
  TimeSource& timeSource() override { return api().timeSource(); }
  ProtobufMessage::ValidationVisitor& messageValidationVisitor() override {
    return validation_visitor_;
  }
  Api::Api& api() override { return api_; }

private:
  Server::Admin& admin_;
  Stats::Scope& stats_scope_;
  Upstream::ClusterManager& cluster_manager_;
  const LocalInfo::LocalInfo& local_info_;
  Event::Dispatcher& dispatcher_;
  Envoy::Runtime::RandomGenerator& random_;
  Envoy::Runtime::Loader& runtime_;
  Singleton::Manager& singleton_manager_;
  ThreadLocal::SlotAllocator& tls_;
  ProtobufMessage::ValidationVisitor& validation_visitor_;
  Api::Api& api_;
};

ClusterInfoImpl::ClusterInfoImpl(
    const envoy::api::v2::Cluster& config, const envoy::api::v2::core::BindConfig& bind_config,
    Runtime::Loader& runtime, Network::TransportSocketFactoryPtr&& socket_factory,
    TransportSocketMatcherPtr&& socket_overrides,
    Stats::ScopePtr&& stats_scope, bool added_via_api,
    ProtobufMessage::ValidationVisitor& validation_visitor,
    Server::Configuration::TransportSocketFactoryContext& factory_context)
    : runtime_(runtime), name_(config.name()), type_(config.type()),
      max_requests_per_connection_(
          PROTOBUF_GET_WRAPPED_OR_DEFAULT(config, max_requests_per_connection, 0)),
      connect_timeout_(
          std::chrono::milliseconds(PROTOBUF_GET_MS_REQUIRED(config, connect_timeout))),
      per_connection_buffer_limit_bytes_(
          PROTOBUF_GET_WRAPPED_OR_DEFAULT(config, per_connection_buffer_limit_bytes, 1024 * 1024)),
<<<<<<< HEAD
      transport_socket_factory_(std::move(socket_factory)),
      socket_overrides_(std::move(socket_overrides)),
      stats_scope_(std::move(stats_scope)),
      stats_(generateStats(*stats_scope_)),
=======
      transport_socket_factory_(std::move(socket_factory)), stats_scope_(std::move(stats_scope)),
      stats_(generateStats(*stats_scope_)), load_report_stats_store_(stats_scope_->symbolTable()),
>>>>>>> b06e2b5c
      load_report_stats_(generateLoadReportStats(load_report_stats_store_)),
      features_(parseFeatures(config)),
      http2_settings_(Http::Utility::parseHttp2Settings(config.http2_protocol_options())),
      extension_protocol_options_(parseExtensionProtocolOptions(config, validation_visitor)),
      resource_managers_(config, runtime, name_, *stats_scope_),
      maintenance_mode_runtime_key_(fmt::format("upstream.maintenance_mode.{}", name_)),
      source_address_(getSourceAddress(config, bind_config)),
      lb_least_request_config_(config.least_request_lb_config()),
      lb_ring_hash_config_(config.ring_hash_lb_config()),
      lb_original_dst_config_(config.original_dst_lb_config()), added_via_api_(added_via_api),
      lb_subset_(LoadBalancerSubsetInfoImpl(config.lb_subset_config())),
      metadata_(config.metadata()), typed_metadata_(config.metadata()),
      common_lb_config_(config.common_lb_config()),
      cluster_socket_options_(parseClusterSocketOptions(config, bind_config)),
      drain_connections_on_host_removal_(config.drain_connections_on_host_removal()),
      warm_hosts_(!config.health_checks().empty() &&
                  common_lb_config_.ignore_new_hosts_until_first_hc()),
      cluster_type_(config.has_cluster_type()
                        ? absl::make_optional<envoy::api::v2::Cluster::CustomClusterType>(
                              config.cluster_type())
                        : absl::nullopt),
      factory_context_(
          std::make_unique<FactoryContextImpl>(*stats_scope_, runtime, factory_context)) {
  switch (config.lb_policy()) {
  case envoy::api::v2::Cluster::ROUND_ROBIN:
    lb_type_ = LoadBalancerType::RoundRobin;
    break;
  case envoy::api::v2::Cluster::LEAST_REQUEST:
    lb_type_ = LoadBalancerType::LeastRequest;
    break;
  case envoy::api::v2::Cluster::RANDOM:
    lb_type_ = LoadBalancerType::Random;
    break;
  case envoy::api::v2::Cluster::RING_HASH:
    lb_type_ = LoadBalancerType::RingHash;
    break;
  case envoy::api::v2::Cluster::ORIGINAL_DST_LB:
    if (config.type() != envoy::api::v2::Cluster::ORIGINAL_DST) {
      throw EnvoyException(
          fmt::format("cluster: LB policy {} is not valid for Cluster type {}. 'ORIGINAL_DST_LB' "
                      "is allowed only with cluster type 'ORIGINAL_DST'",
                      envoy::api::v2::Cluster_LbPolicy_Name(config.lb_policy()),
                      envoy::api::v2::Cluster_DiscoveryType_Name(config.type())));
    }
    lb_type_ = LoadBalancerType::ClusterProvided;
    break;
  case envoy::api::v2::Cluster::MAGLEV:
    lb_type_ = LoadBalancerType::Maglev;
    break;
  case envoy::api::v2::Cluster::CLUSTER_PROVIDED:
    lb_type_ = LoadBalancerType::ClusterProvided;
    break;
  default:
    NOT_REACHED_GCOVR_EXCL_LINE;
  }

  if (config.lb_subset_config().locality_weight_aware() &&
      !config.common_lb_config().has_locality_weighted_lb_config()) {
    throw EnvoyException(fmt::format(
        "Locality weight aware subset LB requires that a locality_weighted_lb_config be set in {}",
        name_));
  }

  if (config.protocol_selection() == envoy::api::v2::Cluster::USE_CONFIGURED_PROTOCOL) {
    // Make sure multiple protocol configurations are not present
    if (config.has_http_protocol_options() && config.has_http2_protocol_options()) {
      throw EnvoyException(fmt::format("cluster: Both HTTP1 and HTTP2 options may only be "
                                       "configured with non-default 'protocol_selection' values"));
    }
  }

  if (config.common_http_protocol_options().has_idle_timeout()) {
    idle_timeout_ = std::chrono::milliseconds(
        DurationUtil::durationToMilliseconds(config.common_http_protocol_options().idle_timeout()));
  }
  if (config.has_eds_cluster_config()) {
    if (config.type() != envoy::api::v2::Cluster::EDS) {
      throw EnvoyException("eds_cluster_config set in a non-EDS cluster");
    }
    eds_service_name_ = config.eds_cluster_config().service_name();
  }

  // TODO(htuch): Remove this temporary workaround when we have
  // https://github.com/lyft/protoc-gen-validate/issues/97 resolved. This just provides early
  // validation of sanity of fields that we should catch at config ingestion.
  DurationUtil::durationToMilliseconds(common_lb_config_.update_merge_window());

  // Create upstream filter factories
  auto filters = config.filters();
  for (ssize_t i = 0; i < filters.size(); i++) {
    const auto& proto_config = filters[i];
    const std::string& string_name = proto_config.name();
    ENVOY_LOG(debug, "  upstream filter #{}:", i);
    ENVOY_LOG(debug, "    name: {}", string_name);
    auto& factory = Config::Utility::getAndCheckFactory<
        Server::Configuration::NamedUpstreamNetworkFilterConfigFactory>(string_name);
    auto message = factory.createEmptyConfigProto();
    if (!proto_config.typed_config().value().empty()) {
      proto_config.typed_config().UnpackTo(message.get());
    }
    Network::FilterFactoryCb callback =
        factory.createFilterFactoryFromProto(*message, *factory_context_);
    filter_factories_.push_back(callback);
  }
}

ProtocolOptionsConfigConstSharedPtr
ClusterInfoImpl::extensionProtocolOptions(const std::string& name) const {
  auto i = extension_protocol_options_.find(name);
  if (i != extension_protocol_options_.end()) {
    return i->second;
  }

  return nullptr;
}

Network::TransportSocketFactoryPtr createTransportSocketFactory(
    const envoy::api::v2::Cluster& config,
    Server::Configuration::TransportSocketFactoryContext& factory_context) {
  // If the cluster config doesn't have a transport socket configured, override with the default
  // transport socket implementation based on the tls_context. We copy by value first then override
  // if necessary.
  auto transport_socket = config.transport_socket();
  if (!config.has_transport_socket()) {
    if (config.has_tls_context()) {
      transport_socket.set_name(Extensions::TransportSockets::TransportSocketNames::get().Tls);
      MessageUtil::jsonConvert(config.tls_context(), *transport_socket.mutable_config());
    } else {
      transport_socket.set_name(
          Extensions::TransportSockets::TransportSocketNames::get().RawBuffer);
    }
  }

  auto& config_factory = Config::Utility::getAndCheckFactory<
      Server::Configuration::UpstreamTransportSocketConfigFactory>(transport_socket.name());
  ProtobufTypes::MessagePtr message = Config::Utility::translateToFactoryConfig(
      transport_socket, factory_context.messageValidationVisitor(), config_factory);
  return config_factory.createTransportSocketFactory(*message, factory_context);
}

// TODO(icnfly): figure out here, what's about factory context.
TransportSocketMatcherPtr createTransportSocketMatcher(
    const envoy::api::v2::Cluster& config,
    Server::Configuration::TransportSocketFactoryContext& factory_context) {
  // If the cluster config doesn't have a transport socket configured, override with the default
  // transport socket implementation based on the tls_context. We copy by value first then override
  // if necessary.
  auto transport_socket = config.transport_socket();
  if (!config.has_transport_socket()) {
    if (config.has_tls_context()) {
      transport_socket.set_name(Extensions::TransportSockets::TransportSocketNames::get().Tls);
      MessageUtil::jsonConvert(config.tls_context(), *transport_socket.mutable_config());
    } else {
      transport_socket.set_name(
          Extensions::TransportSockets::TransportSocketNames::get().RawBuffer);
    }
  }
  auto& config_factory = Config::Utility::getAndCheckFactory<
      Server::Configuration::UpstreamTransportSocketConfigFactory>(transport_socket.name());
  ProtobufTypes::MessagePtr message = Config::Utility::translateToFactoryConfig(
      transport_socket, factory_context.messageValidationVisitor(), config_factory);

  // TODO(incfly): later, use the only one default factory, not over creating.
  auto default_socket_factory = config_factory.createTransportSocketFactory(*message, factory_context);
  auto socket_factory_map = std::make_unique<std::map<std::string,
       Network::TransportSocketFactoryPtr>>();
  for (const auto& socket_matcher_iter : config.transport_socket_matchers()) {
    const auto& label = socket_matcher_iter.match();
    const auto& tls_config = socket_matcher_iter.tls_context();
    //const auto& label = config.transport_socket_matchers().match();
    //const auto& tls_config = config.transport_socket_matchers().tls_context();

    envoy::api::v2::core::TransportSocket socket;
    socket.set_name("tls");

    // ENVOY_LOG(info, "incfly debug0 {}", tls_config.DebugString());
    auto& tls_config_factory = Config::Utility::getAndCheckFactory<
      Server::Configuration::UpstreamTransportSocketConfigFactory>("tls");
    MessageUtil::jsonConvert(tls_config, *socket.mutable_config());

    ProtobufTypes::MessagePtr message = Config::Utility::translateToFactoryConfig(
      socket, factory_context.messageValidationVisitor(), tls_config_factory);
    (*socket_factory_map)[label] = 
        tls_config_factory.createTransportSocketFactory(*message, factory_context);
  }
  return std::make_unique<TransportSocketMatcher>(
      std::move(default_socket_factory),  std::move(socket_factory_map));
}

void ClusterInfoImpl::createNetworkFilterChain(Network::Connection& connection) const {
  for (const auto& factory : filter_factories_) {
    factory(connection);
  }
}

ClusterImplBase::ClusterImplBase(
    const envoy::api::v2::Cluster& cluster, Runtime::Loader& runtime,
    Server::Configuration::TransportSocketFactoryContext& factory_context,
    Stats::ScopePtr&& stats_scope, bool added_via_api)
    : init_manager_(fmt::format("Cluster {}", cluster.name())),
      init_watcher_("ClusterImplBase", [this]() { onInitDone(); }), runtime_(runtime),
      symbol_table_(stats_scope->symbolTable()) {
  factory_context.setInitManager(init_manager_);
  auto socket_factory = createTransportSocketFactory(cluster, factory_context);
  auto socket_overrides = createTransportSocketMatcher(cluster, factory_context);
  info_ = std::make_unique<ClusterInfoImpl>(
      cluster, factory_context.clusterManager().bindConfig(), runtime, std::move(socket_factory),
      std::move(socket_overrides), std::move(stats_scope), added_via_api,
      factory_context.messageValidationVisitor(), factory_context);
  // Create the default (empty) priority set before registering callbacks to
  // avoid getting an update the first time it is accessed.
  priority_set_.getOrCreateHostSet(0);
  priority_set_.addPriorityUpdateCb(
      [this](uint32_t, const HostVector& hosts_added, const HostVector& hosts_removed) {
        if (!hosts_added.empty() || !hosts_removed.empty()) {
          info_->stats().membership_change_.inc();
        }

        uint32_t healthy_hosts = 0;
        uint32_t degraded_hosts = 0;
        uint32_t excluded_hosts = 0;
        uint32_t hosts = 0;
        for (const auto& host_set : prioritySet().hostSetsPerPriority()) {
          hosts += host_set->hosts().size();
          healthy_hosts += host_set->healthyHosts().size();
          degraded_hosts += host_set->degradedHosts().size();
          excluded_hosts += host_set->excludedHosts().size();
        }
        info_->stats().membership_total_.set(hosts);
        info_->stats().membership_healthy_.set(healthy_hosts);
        info_->stats().membership_degraded_.set(degraded_hosts);
        info_->stats().membership_excluded_.set(excluded_hosts);
      });
}

std::tuple<HealthyHostVectorConstSharedPtr, DegradedHostVectorConstSharedPtr,
           ExcludedHostVectorConstSharedPtr>
ClusterImplBase::partitionHostList(const HostVector& hosts) {
  auto healthy_list = std::make_shared<HealthyHostVector>();
  auto degraded_list = std::make_shared<DegradedHostVector>();
  auto excluded_list = std::make_shared<ExcludedHostVector>();

  for (const auto& host : hosts) {
    if (host->health() == Host::Health::Healthy) {
      healthy_list->get().emplace_back(host);
    }
    if (host->health() == Host::Health::Degraded) {
      degraded_list->get().emplace_back(host);
    }
    if (host->healthFlagGet(Host::HealthFlag::PENDING_ACTIVE_HC)) {
      excluded_list->get().emplace_back(host);
    }
  }

  return std::make_tuple(healthy_list, degraded_list, excluded_list);
}

std::tuple<HostsPerLocalityConstSharedPtr, HostsPerLocalityConstSharedPtr,
           HostsPerLocalityConstSharedPtr>
ClusterImplBase::partitionHostsPerLocality(const HostsPerLocality& hosts) {
  auto filtered_clones = hosts.filter(
      {[](const Host& host) { return host.health() == Host::Health::Healthy; },
       [](const Host& host) { return host.health() == Host::Health::Degraded; },
       [](const Host& host) { return host.healthFlagGet(Host::HealthFlag::PENDING_ACTIVE_HC); }});

  return std::make_tuple(std::move(filtered_clones[0]), std::move(filtered_clones[1]),
                         std::move(filtered_clones[2]));
}

bool ClusterInfoImpl::maintenanceMode() const {
  return runtime_.snapshot().featureEnabled(maintenance_mode_runtime_key_, 0);
}

ResourceManager& ClusterInfoImpl::resourceManager(ResourcePriority priority) const {
  ASSERT(enumToInt(priority) < resource_managers_.managers_.size());
  return *resource_managers_.managers_[enumToInt(priority)];
}

void ClusterImplBase::initialize(std::function<void()> callback) {
  ASSERT(!initialization_started_);
  ASSERT(initialization_complete_callback_ == nullptr);
  initialization_complete_callback_ = callback;
  startPreInit();
}

void ClusterImplBase::onPreInitComplete() {
  // Protect against multiple calls.
  if (initialization_started_) {
    return;
  }
  initialization_started_ = true;

  ENVOY_LOG(debug, "initializing secondary cluster {} completed", info()->name());
  init_manager_.initialize(init_watcher_);
}

void ClusterImplBase::onInitDone() {
  if (health_checker_ && pending_initialize_health_checks_ == 0) {
    for (auto& host_set : prioritySet().hostSetsPerPriority()) {
      pending_initialize_health_checks_ += host_set->hosts().size();
    }

    // TODO(mattklein123): Remove this callback when done.
    health_checker_->addHostCheckCompleteCb([this](HostSharedPtr, HealthTransition) -> void {
      if (pending_initialize_health_checks_ > 0 && --pending_initialize_health_checks_ == 0) {
        finishInitialization();
      }
    });
  }

  if (pending_initialize_health_checks_ == 0) {
    finishInitialization();
  }
}

void ClusterImplBase::finishInitialization() {
  ASSERT(initialization_complete_callback_ != nullptr);
  ASSERT(initialization_started_);

  // Snap a copy of the completion callback so that we can set it to nullptr to unblock
  // reloadHealthyHosts(). See that function for more info on why we do this.
  auto snapped_callback = initialization_complete_callback_;
  initialization_complete_callback_ = nullptr;

  if (health_checker_ != nullptr) {
    reloadHealthyHosts(nullptr);
  }

  if (snapped_callback != nullptr) {
    snapped_callback();
  }
}

void ClusterImplBase::setHealthChecker(const HealthCheckerSharedPtr& health_checker) {
  ASSERT(!health_checker_);
  health_checker_ = health_checker;
  health_checker_->start();
  health_checker_->addHostCheckCompleteCb(
      [this](const HostSharedPtr& host, HealthTransition changed_state) -> void {
        // If we get a health check completion that resulted in a state change, signal to
        // update the host sets on all threads.
        if (changed_state == HealthTransition::Changed) {
          reloadHealthyHosts(host);
        }
      });
}

void ClusterImplBase::setOutlierDetector(const Outlier::DetectorSharedPtr& outlier_detector) {
  if (!outlier_detector) {
    return;
  }

  outlier_detector_ = outlier_detector;
  outlier_detector_->addChangedStateCb(
      [this](const HostSharedPtr& host) -> void { reloadHealthyHosts(host); });
}

void ClusterImplBase::reloadHealthyHosts(const HostSharedPtr& host) {
  // Every time a host changes Health Check state we cause a full healthy host recalculation which
  // for expensive LBs (ring, subset, etc.) can be quite time consuming. During startup, this
  // can also block worker threads by doing this repeatedly. There is no reason to do this
  // as we will not start taking traffic until we are initialized. By blocking Health Check updates
  // while initializing we can avoid this.
  if (initialization_complete_callback_ != nullptr) {
    return;
  }

  reloadHealthyHostsHelper(host);
}

void ClusterImplBase::reloadHealthyHostsHelper(const HostSharedPtr&) {
  const auto& host_sets = prioritySet().hostSetsPerPriority();
  for (size_t priority = 0; priority < host_sets.size(); ++priority) {
    const auto& host_set = host_sets[priority];
    // TODO(htuch): Can we skip these copies by exporting out const shared_ptr from HostSet?
    HostVectorConstSharedPtr hosts_copy(new HostVector(host_set->hosts()));

    HostsPerLocalityConstSharedPtr hosts_per_locality_copy = host_set->hostsPerLocality().clone();
    prioritySet().updateHosts(priority,
                              HostSetImpl::partitionHosts(hosts_copy, hosts_per_locality_copy),
                              host_set->localityWeights(), {}, {}, absl::nullopt);
  }
}

const Network::Address::InstanceConstSharedPtr
ClusterImplBase::resolveProtoAddress(const envoy::api::v2::core::Address& address) {
  try {
    return Network::Address::resolveProtoAddress(address);
  } catch (EnvoyException& e) {
    if (info_->type() == envoy::api::v2::Cluster::STATIC ||
        info_->type() == envoy::api::v2::Cluster::EDS) {
      throw EnvoyException(fmt::format("{}. Consider setting resolver_name or setting cluster type "
                                       "to 'STRICT_DNS' or 'LOGICAL_DNS'",
                                       e.what()));
    }
    throw e;
  }
}

ClusterInfoImpl::ResourceManagers::ResourceManagers(const envoy::api::v2::Cluster& config,
                                                    Runtime::Loader& runtime,
                                                    const std::string& cluster_name,
                                                    Stats::Scope& stats_scope) {
  managers_[enumToInt(ResourcePriority::Default)] = load(
      config, runtime, cluster_name, stats_scope, envoy::api::v2::core::RoutingPriority::DEFAULT);
  managers_[enumToInt(ResourcePriority::High)] =
      load(config, runtime, cluster_name, stats_scope, envoy::api::v2::core::RoutingPriority::HIGH);
}

ClusterCircuitBreakersStats
ClusterInfoImpl::generateCircuitBreakersStats(Stats::Scope& scope, const std::string& stat_prefix,
                                              bool track_remaining) {
  std::string prefix(fmt::format("circuit_breakers.{}.", stat_prefix));
  if (track_remaining) {
    return {ALL_CLUSTER_CIRCUIT_BREAKERS_STATS(POOL_GAUGE_PREFIX(scope, prefix),
                                               POOL_GAUGE_PREFIX(scope, prefix))};
  } else {
    return {ALL_CLUSTER_CIRCUIT_BREAKERS_STATS(POOL_GAUGE_PREFIX(scope, prefix),
                                               NULL_POOL_GAUGE(scope))};
  }
}

ResourceManagerImplPtr
ClusterInfoImpl::ResourceManagers::load(const envoy::api::v2::Cluster& config,
                                        Runtime::Loader& runtime, const std::string& cluster_name,
                                        Stats::Scope& stats_scope,
                                        const envoy::api::v2::core::RoutingPriority& priority) {
  uint64_t max_connections = 1024;
  uint64_t max_pending_requests = 1024;
  uint64_t max_requests = 1024;
  uint64_t max_retries = 3;
  uint64_t max_connection_pools = std::numeric_limits<uint64_t>::max();

  bool track_remaining = false;

  std::string priority_name;
  switch (priority) {
  case envoy::api::v2::core::RoutingPriority::DEFAULT:
    priority_name = "default";
    break;
  case envoy::api::v2::core::RoutingPriority::HIGH:
    priority_name = "high";
    break;
  default:
    NOT_REACHED_GCOVR_EXCL_LINE;
  }

  const std::string runtime_prefix =
      fmt::format("circuit_breakers.{}.{}.", cluster_name, priority_name);

  const auto& thresholds = config.circuit_breakers().thresholds();
  const auto it = std::find_if(
      thresholds.cbegin(), thresholds.cend(),
      [priority](const envoy::api::v2::cluster::CircuitBreakers::Thresholds& threshold) {
        return threshold.priority() == priority;
      });
  if (it != thresholds.cend()) {
    max_connections = PROTOBUF_GET_WRAPPED_OR_DEFAULT(*it, max_connections, max_connections);
    max_pending_requests =
        PROTOBUF_GET_WRAPPED_OR_DEFAULT(*it, max_pending_requests, max_pending_requests);
    max_requests = PROTOBUF_GET_WRAPPED_OR_DEFAULT(*it, max_requests, max_requests);
    max_retries = PROTOBUF_GET_WRAPPED_OR_DEFAULT(*it, max_retries, max_retries);
    track_remaining = it->track_remaining();
    max_connection_pools =
        PROTOBUF_GET_WRAPPED_OR_DEFAULT(*it, max_connection_pools, max_connection_pools);
  }
  return std::make_unique<ResourceManagerImpl>(
      runtime, runtime_prefix, max_connections, max_pending_requests, max_requests, max_retries,
      max_connection_pools,
      ClusterInfoImpl::generateCircuitBreakersStats(stats_scope, priority_name, track_remaining));
}

PriorityStateManager::PriorityStateManager(ClusterImplBase& cluster,
                                           const LocalInfo::LocalInfo& local_info,
                                           PrioritySet::HostUpdateCb* update_cb)
    : parent_(cluster), local_info_node_(local_info.node()), update_cb_(update_cb) {}

void PriorityStateManager::initializePriorityFor(
    const envoy::api::v2::endpoint::LocalityLbEndpoints& locality_lb_endpoint) {
  const uint32_t priority = locality_lb_endpoint.priority();
  if (priority_state_.size() <= priority) {
    priority_state_.resize(priority + 1);
  }
  if (priority_state_[priority].first == nullptr) {
    priority_state_[priority].first = std::make_unique<HostVector>();
  }
  if (locality_lb_endpoint.has_locality() && locality_lb_endpoint.has_load_balancing_weight()) {
    priority_state_[priority].second[locality_lb_endpoint.locality()] =
        locality_lb_endpoint.load_balancing_weight().value();
  }
}

void PriorityStateManager::registerHostForPriority(
    const std::string& hostname, Network::Address::InstanceConstSharedPtr address,
    const envoy::api::v2::endpoint::LocalityLbEndpoints& locality_lb_endpoint,
    const envoy::api::v2::endpoint::LbEndpoint& lb_endpoint) {
  const HostSharedPtr host(
      new HostImpl(parent_.info(), hostname, address, lb_endpoint.metadata(),
                   lb_endpoint.load_balancing_weight().value(), locality_lb_endpoint.locality(),
                   lb_endpoint.endpoint().health_check_config(), locality_lb_endpoint.priority(),
                   lb_endpoint.health_status()));
  registerHostForPriority(host, locality_lb_endpoint);
}

void PriorityStateManager::registerHostForPriority(
    const HostSharedPtr& host,
    const envoy::api::v2::endpoint::LocalityLbEndpoints& locality_lb_endpoint) {
  const uint32_t priority = locality_lb_endpoint.priority();
  // Should be called after initializePriorityFor.
  ASSERT(priority_state_[priority].first);
  priority_state_[priority].first->emplace_back(host);
}

void PriorityStateManager::updateClusterPrioritySet(
    const uint32_t priority, HostVectorSharedPtr&& current_hosts,
    const absl::optional<HostVector>& hosts_added, const absl::optional<HostVector>& hosts_removed,
    const absl::optional<Upstream::Host::HealthFlag> health_checker_flag,
    absl::optional<uint32_t> overprovisioning_factor) {
  // If local locality is not defined then skip populating per locality hosts.
  const auto& local_locality = local_info_node_.locality();
  ENVOY_LOG(trace, "Local locality: {}", local_locality.DebugString());

  // For non-EDS, most likely the current hosts are from priority_state_[priority].first.
  HostVectorSharedPtr hosts(std::move(current_hosts));
  LocalityWeightsMap empty_locality_map;
  LocalityWeightsMap& locality_weights_map =
      priority_state_.size() > priority ? priority_state_[priority].second : empty_locality_map;
  ASSERT(priority_state_.size() > priority || locality_weights_map.empty());
  LocalityWeightsSharedPtr locality_weights;
  std::vector<HostVector> per_locality;

  // If we are configured for locality weighted LB we populate the locality weights.
  const bool locality_weighted_lb = parent_.info()->lbConfig().has_locality_weighted_lb_config();
  if (locality_weighted_lb) {
    locality_weights = std::make_shared<LocalityWeights>();
  }

  // We use std::map to guarantee a stable ordering for zone aware routing.
  std::map<envoy::api::v2::core::Locality, HostVector, LocalityLess> hosts_per_locality;

  for (const HostSharedPtr& host : *hosts) {
    // Take into consideration when a non-EDS cluster has active health checking, i.e. to mark all
    // the hosts unhealthy (host->healthFlagSet(Host::HealthFlag::FAILED_ACTIVE_HC)) and then fire
    // update callbacks to start the health checking process.
    if (health_checker_flag.has_value()) {
      host->healthFlagSet(health_checker_flag.value());
    }
    hosts_per_locality[host->locality()].push_back(host);
  }

  // Do we have hosts for the local locality?
  const bool non_empty_local_locality =
      local_info_node_.has_locality() &&
      hosts_per_locality.find(local_locality) != hosts_per_locality.end();

  // As per HostsPerLocality::get(), the per_locality vector must have the local locality hosts
  // first if non_empty_local_locality.
  if (non_empty_local_locality) {
    per_locality.emplace_back(hosts_per_locality[local_locality]);
    if (locality_weighted_lb) {
      locality_weights->emplace_back(locality_weights_map[local_locality]);
    }
  }

  // After the local locality hosts (if any), we place the remaining locality host groups in
  // lexicographic order. This provides a stable ordering for zone aware routing.
  for (auto& entry : hosts_per_locality) {
    if (!non_empty_local_locality || !LocalityEqualTo()(local_locality, entry.first)) {
      per_locality.emplace_back(entry.second);
      if (locality_weighted_lb) {
        locality_weights->emplace_back(locality_weights_map[entry.first]);
      }
    }
  }

  auto per_locality_shared =
      std::make_shared<HostsPerLocalityImpl>(std::move(per_locality), non_empty_local_locality);

  // If a batch update callback was provided, use that. Otherwise directly update
  // the PrioritySet.
  if (update_cb_ != nullptr) {
    update_cb_->updateHosts(priority, HostSetImpl::partitionHosts(hosts, per_locality_shared),
                            std::move(locality_weights), hosts_added.value_or(*hosts),
                            hosts_removed.value_or<HostVector>({}), overprovisioning_factor);
  } else {
    parent_.prioritySet().updateHosts(
        priority, HostSetImpl::partitionHosts(hosts, per_locality_shared),
        std::move(locality_weights), hosts_added.value_or(*hosts),
        hosts_removed.value_or<HostVector>({}), overprovisioning_factor);
  }
}

bool BaseDynamicClusterImpl::updateDynamicHostList(const HostVector& new_hosts,
                                                   HostVector& current_priority_hosts,
                                                   HostVector& hosts_added_to_current_priority,
                                                   HostVector& hosts_removed_from_current_priority,
                                                   HostMap& updated_hosts,
                                                   const HostMap& all_hosts) {
  uint64_t max_host_weight = 1;

  // Did hosts change?
  //
  // Has the EDS health status changed the health of any endpoint? If so, we
  // rebuild the hosts vectors. We only do this if the health status of an
  // endpoint has materially changed (e.g. if previously failing active health
  // checks, we just note it's now failing EDS health status but don't rebuild).
  //
  // Likewise, if metadata for an endpoint changed we rebuild the hosts vectors.
  //
  // TODO(htuch): We can be smarter about this potentially, and not force a full
  // host set update on health status change. The way this would work is to
  // implement a HealthChecker subclass that provides thread local health
  // updates to the Cluster object. This will probably make sense to do in
  // conjunction with https://github.com/envoyproxy/envoy/issues/2874.
  bool hosts_changed = false;

  // Go through and see if the list we have is different from what we just got. If it is, we make a
  // new host list and raise a change notification. This uses an N^2 search given that this does not
  // happen very often and the list sizes should be small (see
  // https://github.com/envoyproxy/envoy/issues/2874). We also check for duplicates here. It's
  // possible for DNS to return the same address multiple times, and a bad EDS implementation could
  // do the same thing.

  // Keep track of hosts we see in new_hosts that we are able to match up with an existing host.
  std::unordered_set<std::string> existing_hosts_for_current_priority(
      current_priority_hosts.size());
  HostVector final_hosts;
  for (const HostSharedPtr& host : new_hosts) {
    if (updated_hosts.count(host->address()->asString())) {
      continue;
    }

    // To match a new host with an existing host means comparing their addresses.
    auto existing_host = all_hosts.find(host->address()->asString());
    const bool existing_host_found = existing_host != all_hosts.end();

    // Clear any pending deletion flag on an existing host in case it came back while it was
    // being stabilized. We will set it again below if needed.
    if (existing_host_found) {
      existing_host->second->healthFlagClear(Host::HealthFlag::PENDING_DYNAMIC_REMOVAL);
    }

    // Check if in-place host update should be skipped, i.e. when the following criteria are met
    // (currently there is only one criterion, but we might add more in the future):
    // - The cluster health checker is activated and a new host is matched with the existing one,
    //   but the health check address is different.
    const bool skip_inplace_host_update =
        health_checker_ != nullptr && existing_host_found &&
        *existing_host->second->healthCheckAddress() != *host->healthCheckAddress();

    // When there is a match and we decided to do in-place update, we potentially update the host's
    // health check flag and metadata. Afterwards, the host is pushed back into the final_hosts,
    // i.e. hosts that should be preserved in the current priority.
    if (existing_host_found && !skip_inplace_host_update) {
      existing_hosts_for_current_priority.emplace(existing_host->first);
      // If we find a host matched based on address, we keep it. However we do change weight inline
      // so do that here.
      if (host->weight() > max_host_weight) {
        max_host_weight = host->weight();
      }

      hosts_changed |=
          updateHealthFlag(*host, *existing_host->second, Host::HealthFlag::FAILED_EDS_HEALTH);
      hosts_changed |=
          updateHealthFlag(*host, *existing_host->second, Host::HealthFlag::DEGRADED_EDS_HEALTH);

      // Did metadata change?
      const bool metadata_changed = !Protobuf::util::MessageDifferencer::Equivalent(
          *host->metadata(), *existing_host->second->metadata());
      if (metadata_changed) {
        // First, update the entire metadata for the endpoint.
        existing_host->second->metadata(*host->metadata());

        // Also, given that the canary attribute of an endpoint is derived from its metadata
        // (e.g.: from envoy.lb/canary), we do a blind update here since it's cheaper than testing
        // to see if it actually changed. We must update this besides just updating the metadata,
        // because it'll be used by the router filter to compute upstream stats.
        existing_host->second->canary(host->canary());

        // If metadata changed, we need to rebuild. See github issue #3810.
        hosts_changed = true;
      }

      // Did the priority change?
      if (host->priority() != existing_host->second->priority()) {
        existing_host->second->priority(host->priority());
        hosts_added_to_current_priority.emplace_back(existing_host->second);
      }

      existing_host->second->weight(host->weight());
      final_hosts.push_back(existing_host->second);
      updated_hosts[existing_host->second->address()->asString()] = existing_host->second;
    } else {
      if (host->weight() > max_host_weight) {
        max_host_weight = host->weight();
      }

      // If we are depending on a health checker, we initialize to unhealthy.
      if (health_checker_ != nullptr) {
        host->healthFlagSet(Host::HealthFlag::FAILED_ACTIVE_HC);

        // If we want to exclude hosts until they have been health checked, mark them with
        // a flag to indicate that they have not been health checked yet.
        if (info_->warmHosts()) {
          host->healthFlagSet(Host::HealthFlag::PENDING_ACTIVE_HC);
        }
      }

      updated_hosts[host->address()->asString()] = host;
      final_hosts.push_back(host);
      hosts_added_to_current_priority.push_back(host);
    }
  }

  // Remove hosts from current_priority_hosts that were matched to an existing host in the previous
  // loop.
  for (auto itr = current_priority_hosts.begin(); itr != current_priority_hosts.end();) {
    auto existing_itr = existing_hosts_for_current_priority.find((*itr)->address()->asString());

    if (existing_itr != existing_hosts_for_current_priority.end()) {
      existing_hosts_for_current_priority.erase(existing_itr);
      itr = current_priority_hosts.erase(itr);
    } else {
      itr++;
    }
  }

  // If we saw existing hosts during this iteration from a different priority, then we've moved
  // a host from another priority into this one, so we should mark the priority as having changed.
  if (!existing_hosts_for_current_priority.empty()) {
    hosts_changed = true;
  }

  // The remaining hosts are hosts that are not referenced in the config update. We remove them from
  // the priority if any of the following is true:
  // - Active health checking is not enabled.
  // - The removed hosts are failing active health checking OR have been explicitly marked as
  //   unhealthy by a previous EDS update. We do not count outlier as a reason to remove a host
  //   or any other future health condition that may be added so we do not use the health() API.
  // - We have explicitly configured the cluster to remove hosts regardless of active health status.
  const bool dont_remove_healthy_hosts =
      health_checker_ != nullptr && !info()->drainConnectionsOnHostRemoval();
  if (!current_priority_hosts.empty() && dont_remove_healthy_hosts) {
    for (auto i = current_priority_hosts.begin(); i != current_priority_hosts.end();) {
      if (!((*i)->healthFlagGet(Host::HealthFlag::FAILED_ACTIVE_HC) ||
            (*i)->healthFlagGet(Host::HealthFlag::FAILED_EDS_HEALTH))) {
        if ((*i)->weight() > max_host_weight) {
          max_host_weight = (*i)->weight();
        }

        final_hosts.push_back(*i);
        updated_hosts[(*i)->address()->asString()] = *i;
        (*i)->healthFlagSet(Host::HealthFlag::PENDING_DYNAMIC_REMOVAL);
        i = current_priority_hosts.erase(i);
      } else {
        i++;
      }
    }
  }

  // At this point we've accounted for all the new hosts as well the hosts that previously
  // existed in this priority.
  info_->stats().max_host_weight_.set(max_host_weight);

  // Whatever remains in current_priority_hosts should be removed.
  if (!hosts_added_to_current_priority.empty() || !current_priority_hosts.empty()) {
    hosts_removed_from_current_priority = std::move(current_priority_hosts);
    hosts_changed = true;
  }

  // During the update we populated final_hosts with all the hosts that should remain
  // in the current priority, so move them back into current_priority_hosts.
  current_priority_hosts = std::move(final_hosts);
  // We return false here in the absence of EDS health status or metadata changes, because we
  // have no changes to host vector status (modulo weights). When we have EDS
  // health status or metadata changed, we return true, causing updateHosts() to fire in the
  // caller.
  return hosts_changed;
}

Network::DnsLookupFamily getDnsLookupFamilyFromCluster(const envoy::api::v2::Cluster& cluster) {
  return getDnsLookupFamilyFromEnum(cluster.dns_lookup_family());
}

Network::DnsLookupFamily
getDnsLookupFamilyFromEnum(envoy::api::v2::Cluster::DnsLookupFamily family) {
  switch (family) {
  case envoy::api::v2::Cluster::V6_ONLY:
    return Network::DnsLookupFamily::V6Only;
  case envoy::api::v2::Cluster::V4_ONLY:
    return Network::DnsLookupFamily::V4Only;
  case envoy::api::v2::Cluster::AUTO:
    return Network::DnsLookupFamily::Auto;
  default:
    NOT_REACHED_GCOVR_EXCL_LINE;
  }
}

void reportUpstreamCxDestroy(const Upstream::HostDescriptionConstSharedPtr& host,
                             Network::ConnectionEvent event) {
  host->cluster().stats().upstream_cx_destroy_.inc();
  if (event == Network::ConnectionEvent::RemoteClose) {
    host->cluster().stats().upstream_cx_destroy_remote_.inc();
  } else {
    host->cluster().stats().upstream_cx_destroy_local_.inc();
  }
}

void reportUpstreamCxDestroyActiveRequest(const Upstream::HostDescriptionConstSharedPtr& host,
                                          Network::ConnectionEvent event) {
  host->cluster().stats().upstream_cx_destroy_with_active_rq_.inc();
  if (event == Network::ConnectionEvent::RemoteClose) {
    host->cluster().stats().upstream_cx_destroy_remote_with_active_rq_.inc();
  } else {
    host->cluster().stats().upstream_cx_destroy_local_with_active_rq_.inc();
  }
}

} // namespace Upstream
} // namespace Envoy<|MERGE_RESOLUTION|>--- conflicted
+++ resolved
@@ -604,15 +604,11 @@
           std::chrono::milliseconds(PROTOBUF_GET_MS_REQUIRED(config, connect_timeout))),
       per_connection_buffer_limit_bytes_(
           PROTOBUF_GET_WRAPPED_OR_DEFAULT(config, per_connection_buffer_limit_bytes, 1024 * 1024)),
-<<<<<<< HEAD
       transport_socket_factory_(std::move(socket_factory)),
       socket_overrides_(std::move(socket_overrides)),
       stats_scope_(std::move(stats_scope)),
       stats_(generateStats(*stats_scope_)),
-=======
-      transport_socket_factory_(std::move(socket_factory)), stats_scope_(std::move(stats_scope)),
-      stats_(generateStats(*stats_scope_)), load_report_stats_store_(stats_scope_->symbolTable()),
->>>>>>> b06e2b5c
+      load_report_stats_store_(stats_scope_->symbolTable()),
       load_report_stats_(generateLoadReportStats(load_report_stats_store_)),
       features_(parseFeatures(config)),
       http2_settings_(Http::Utility::parseHttp2Settings(config.http2_protocol_options())),

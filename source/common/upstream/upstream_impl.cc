#include "source/common/upstream/upstream_impl.h"

#include <chrono>
#include <cstdint>
#include <limits>
#include <list>
#include <memory>
#include <string>
#include <vector>

#include "envoy/common/optref.h"
#include "envoy/config/cluster/v3/circuit_breaker.pb.h"
#include "envoy/config/cluster/v3/cluster.pb.h"
#include "envoy/config/core/v3/address.pb.h"
#include "envoy/config/core/v3/base.pb.h"
#include "envoy/config/core/v3/health_check.pb.h"
#include "envoy/config/core/v3/protocol.pb.h"
#include "envoy/config/endpoint/v3/endpoint_components.pb.h"
#include "envoy/config/upstream/local_address_selector/v3/default_local_address_selector.pb.h"
#include "envoy/event/dispatcher.h"
#include "envoy/event/timer.h"
#include "envoy/extensions/filters/http/upstream_codec/v3/upstream_codec.pb.h"
#include "envoy/extensions/transport_sockets/http_11_proxy/v3/upstream_http_11_connect.pb.h"
#include "envoy/extensions/transport_sockets/raw_buffer/v3/raw_buffer.pb.h"
#include "envoy/init/manager.h"
#include "envoy/network/dns.h"
#include "envoy/network/transport_socket.h"
#include "envoy/registry/registry.h"
#include "envoy/secret/secret_manager.h"
#include "envoy/server/filter_config.h"
#include "envoy/server/transport_socket_config.h"
#include "envoy/ssl/context_manager.h"
#include "envoy/stats/scope.h"
#include "envoy/upstream/health_checker.h"
#include "envoy/upstream/upstream.h"

#include "source/common/common/dns_utils.h"
#include "source/common/common/enum_to_int.h"
#include "source/common/common/fmt.h"
#include "source/common/common/utility.h"
#include "source/common/config/utility.h"
#include "source/common/http/http1/codec_stats.h"
#include "source/common/http/http2/codec_stats.h"
#include "source/common/http/utility.h"
#include "source/common/network/address_impl.h"
#include "source/common/network/filter_state_proxy_info.h"
#include "source/common/network/happy_eyeballs_connection_impl.h"
#include "source/common/network/resolver_impl.h"
#include "source/common/network/socket_option_factory.h"
#include "source/common/network/socket_option_impl.h"
#include "source/common/protobuf/protobuf.h"
#include "source/common/protobuf/utility.h"
#include "source/common/router/config_utility.h"
#include "source/common/runtime/runtime_features.h"
#include "source/common/runtime/runtime_impl.h"
#include "source/common/stats/deferred_creation.h"
#include "source/common/upstream/cluster_factory_impl.h"
#include "source/common/upstream/health_checker_impl.h"
#include "source/server/transport_socket_config_impl.h"

#include "absl/container/node_hash_set.h"
#include "absl/strings/str_cat.h"

namespace Envoy {
namespace Upstream {
namespace {
const envoy::config::cluster::v3::UpstreamConnectionOptions::HappyEyeballsConfig&
defaultHappyEyeballsConfig() {
  CONSTRUCT_ON_FIRST_USE(
      envoy::config::cluster::v3::UpstreamConnectionOptions::HappyEyeballsConfig, []() {
        envoy::config::cluster::v3::UpstreamConnectionOptions::HappyEyeballsConfig default_config;
        default_config.set_first_address_family_version(
            envoy::config::cluster::v3::UpstreamConnectionOptions::DEFAULT);
        default_config.mutable_first_address_family_count()->set_value(1);
        return default_config;
      }());
}

std::string addressToString(Network::Address::InstanceConstSharedPtr address) {
  if (!address) {
    return "";
  }
  return address->asString();
}

Network::TcpKeepaliveConfig
parseTcpKeepaliveConfig(const envoy::config::cluster::v3::Cluster& config) {
  const envoy::config::core::v3::TcpKeepalive& options =
      config.upstream_connection_options().tcp_keepalive();
  return Network::TcpKeepaliveConfig{
      PROTOBUF_GET_WRAPPED_OR_DEFAULT(options, keepalive_probes, absl::optional<uint32_t>()),
      PROTOBUF_GET_WRAPPED_OR_DEFAULT(options, keepalive_time, absl::optional<uint32_t>()),
      PROTOBUF_GET_WRAPPED_OR_DEFAULT(options, keepalive_interval, absl::optional<uint32_t>())};
}

absl::StatusOr<ProtocolOptionsConfigConstSharedPtr>
createProtocolOptionsConfig(const std::string& name, const Protobuf::Any& typed_config,
                            Server::Configuration::ProtocolOptionsFactoryContext& factory_context) {
  Server::Configuration::ProtocolOptionsFactory* factory =
      Registry::FactoryRegistry<Server::Configuration::NamedNetworkFilterConfigFactory>::getFactory(
          name);
  if (factory == nullptr) {
    factory =
        Registry::FactoryRegistry<Server::Configuration::NamedHttpFilterConfigFactory>::getFactory(
            name);
  }
  if (factory == nullptr) {
    factory =
        Registry::FactoryRegistry<Server::Configuration::ProtocolOptionsFactory>::getFactory(name);
  }

  if (factory == nullptr) {
    return absl::InvalidArgumentError(
        fmt::format("Didn't find a registered network or http filter or protocol "
                    "options implementation for name: '{}'",
                    name));
  }

  ProtobufTypes::MessagePtr proto_config = factory->createEmptyProtocolOptionsProto();

  if (proto_config == nullptr) {
    return absl::InvalidArgumentError(
        fmt::format("filter {} does not support protocol options", name));
  }

  RETURN_IF_NOT_OK(Envoy::Config::Utility::translateOpaqueConfig(
      typed_config, factory_context.messageValidationVisitor(), *proto_config));
  return factory->createProtocolOptionsConfig(*proto_config, factory_context);
}

absl::StatusOr<absl::flat_hash_map<std::string, ProtocolOptionsConfigConstSharedPtr>>
parseExtensionProtocolOptions(
    const envoy::config::cluster::v3::Cluster& config,
    Server::Configuration::ProtocolOptionsFactoryContext& factory_context) {
  absl::flat_hash_map<std::string, ProtocolOptionsConfigConstSharedPtr> options;

  for (const auto& it : config.typed_extension_protocol_options()) {
    auto& name = it.first;
    auto object_or_error = createProtocolOptionsConfig(name, it.second, factory_context);
    RETURN_IF_NOT_OK_REF(object_or_error.status());
    if (object_or_error.value() != nullptr) {
      options[name] = std::move(object_or_error.value());
    }
  }

  return options;
}

// Updates the EDS health flags for an existing host to match the new host.
// @param updated_host the new host to read health flag values from.
// @param existing_host the host to update.
// @return bool whether the flag update caused the host health to change.
bool updateEdsHealthFlag(const Host& updated_host, Host& existing_host) {
  auto updated_eds_health_status = updated_host.edsHealthStatus();

  // Check if the health flag has changed.
  if (updated_eds_health_status == existing_host.edsHealthStatus()) {
    return false;
  }

  const auto previous_health = existing_host.coarseHealth();
  existing_host.setEdsHealthStatus(updated_eds_health_status);

  // Rebuild if changing the flag affected the host health.
  return previous_health != existing_host.coarseHealth();
}

// Converts a set of hosts into a HostVector, excluding certain hosts.
// @param hosts hosts to convert
// @param excluded_hosts hosts to exclude from the resulting vector.
HostVector filterHosts(const absl::node_hash_set<HostSharedPtr>& hosts,
                       const absl::node_hash_set<HostSharedPtr>& excluded_hosts) {
  HostVector net_hosts;
  net_hosts.reserve(hosts.size());

  for (const auto& host : hosts) {
    if (excluded_hosts.find(host) == excluded_hosts.end()) {
      net_hosts.emplace_back(host);
    }
  }

  return net_hosts;
}

Stats::ScopeSharedPtr generateStatsScope(const envoy::config::cluster::v3::Cluster& config,
                                         Stats::Store& stats) {
  return stats.createScope(fmt::format(
      "cluster.{}.", config.alt_stat_name().empty() ? config.name() : config.alt_stat_name()));
}

Network::ConnectionSocket::OptionsSharedPtr
buildBaseSocketOptions(const envoy::config::cluster::v3::Cluster& cluster_config,
                       const envoy::config::core::v3::BindConfig& bootstrap_bind_config) {
  Network::ConnectionSocket::OptionsSharedPtr base_options =
      std::make_shared<Network::ConnectionSocket::Options>();

  // The process-wide `signal()` handling may fail to handle SIGPIPE if overridden
  // in the process (i.e., on a mobile client). Some OSes support handling it at the socket layer:
  if (ENVOY_SOCKET_SO_NOSIGPIPE.hasValue()) {
    Network::Socket::appendOptions(base_options,
                                   Network::SocketOptionFactory::buildSocketNoSigpipeOptions());
  }
  // Cluster IP_FREEBIND settings, when set, will override the cluster manager wide settings.
  if ((bootstrap_bind_config.freebind().value() &&
       !cluster_config.upstream_bind_config().has_freebind()) ||
      cluster_config.upstream_bind_config().freebind().value()) {
    Network::Socket::appendOptions(base_options,
                                   Network::SocketOptionFactory::buildIpFreebindOptions());
  }
  if (cluster_config.upstream_connection_options().has_tcp_keepalive()) {
    Network::Socket::appendOptions(base_options,
                                   Network::SocketOptionFactory::buildTcpKeepaliveOptions(
                                       parseTcpKeepaliveConfig(cluster_config)));
  }

  return base_options;
}

Network::ConnectionSocket::OptionsSharedPtr
buildClusterSocketOptions(const envoy::config::cluster::v3::Cluster& cluster_config,
                          const envoy::config::core::v3::BindConfig& bootstrap_bind_config) {
  Network::ConnectionSocket::OptionsSharedPtr cluster_options =
      std::make_shared<Network::ConnectionSocket::Options>();
  // Cluster socket_options trump cluster manager wide.
  if (bootstrap_bind_config.socket_options().size() +
          cluster_config.upstream_bind_config().socket_options().size() >
      0) {
    auto socket_options = !cluster_config.upstream_bind_config().socket_options().empty()
                              ? cluster_config.upstream_bind_config().socket_options()
                              : bootstrap_bind_config.socket_options();
    Network::Socket::appendOptions(
        cluster_options, Network::SocketOptionFactory::buildLiteralOptions(socket_options));
  }
  return cluster_options;
}

absl::StatusOr<std::vector<::Envoy::Upstream::UpstreamLocalAddress>>
parseBindConfig(::Envoy::OptRef<const envoy::config::core::v3::BindConfig> bind_config,
                const absl::optional<std::string>& cluster_name,
                Network::ConnectionSocket::OptionsSharedPtr base_socket_options,
                Network::ConnectionSocket::OptionsSharedPtr cluster_socket_options) {

  std::vector<::Envoy::Upstream::UpstreamLocalAddress> upstream_local_addresses;
  if (bind_config.has_value()) {
    UpstreamLocalAddress upstream_local_address;
    upstream_local_address.address_ = nullptr;
    if (bind_config->has_source_address()) {

      auto address_or_error =
          ::Envoy::Network::Address::resolveProtoSocketAddress(bind_config->source_address());
      RETURN_IF_NOT_OK_REF(address_or_error.status());
      upstream_local_address.address_ = address_or_error.value();
    }
    upstream_local_address.socket_options_ = std::make_shared<Network::ConnectionSocket::Options>();

    ::Envoy::Network::Socket::appendOptions(upstream_local_address.socket_options_,
                                            base_socket_options);
    ::Envoy::Network::Socket::appendOptions(upstream_local_address.socket_options_,
                                            cluster_socket_options);

    upstream_local_addresses.push_back(upstream_local_address);

    for (const auto& extra_source_address : bind_config->extra_source_addresses()) {
      UpstreamLocalAddress extra_upstream_local_address;
      auto address_or_error =
          ::Envoy::Network::Address::resolveProtoSocketAddress(extra_source_address.address());
      RETURN_IF_NOT_OK_REF(address_or_error.status());
      extra_upstream_local_address.address_ = address_or_error.value();

      extra_upstream_local_address.socket_options_ =
          std::make_shared<::Envoy::Network::ConnectionSocket::Options>();
      ::Envoy::Network::Socket::appendOptions(extra_upstream_local_address.socket_options_,
                                              base_socket_options);

      if (extra_source_address.has_socket_options()) {
        ::Envoy::Network::Socket::appendOptions(
            extra_upstream_local_address.socket_options_,
            ::Envoy::Network::SocketOptionFactory::buildLiteralOptions(
                extra_source_address.socket_options().socket_options()));
      } else {
        ::Envoy::Network::Socket::appendOptions(extra_upstream_local_address.socket_options_,
                                                cluster_socket_options);
      }
      upstream_local_addresses.push_back(extra_upstream_local_address);
    }

    for (const auto& additional_source_address : bind_config->additional_source_addresses()) {
      UpstreamLocalAddress additional_upstream_local_address;
      auto address_or_error =
          ::Envoy::Network::Address::resolveProtoSocketAddress(additional_source_address);
      RETURN_IF_NOT_OK_REF(address_or_error.status());
      additional_upstream_local_address.address_ = address_or_error.value();
      additional_upstream_local_address.socket_options_ =
          std::make_shared<::Envoy::Network::ConnectionSocket::Options>();
      ::Envoy::Network::Socket::appendOptions(additional_upstream_local_address.socket_options_,
                                              base_socket_options);
      ::Envoy::Network::Socket::appendOptions(additional_upstream_local_address.socket_options_,
                                              cluster_socket_options);
      upstream_local_addresses.push_back(additional_upstream_local_address);
    }
  } else {
    // If there is no bind config specified, then return a nullptr for the address.
    UpstreamLocalAddress local_address;
    local_address.address_ = nullptr;
    local_address.socket_options_ = std::make_shared<::Envoy::Network::ConnectionSocket::Options>();
    ::Envoy::Network::Socket::appendOptions(local_address.socket_options_, base_socket_options);
    Network::Socket::appendOptions(local_address.socket_options_, cluster_socket_options);
    upstream_local_addresses.push_back(local_address);
  }

  // Verify that we have valid addresses if size is greater than 1.
  if (upstream_local_addresses.size() > 1) {
    for (auto const& upstream_local_address : upstream_local_addresses) {
      if (upstream_local_address.address_ == nullptr) {
        return absl::InvalidArgumentError(fmt::format(
            "{}'s upstream binding config has invalid IP addresses.",
            !(cluster_name.has_value()) ? "Bootstrap"
                                        : fmt::format("Cluster {}", cluster_name.value())));
      }
    }
  }

  return upstream_local_addresses;
}

absl::StatusOr<Envoy::Upstream::UpstreamLocalAddressSelectorConstSharedPtr>
createUpstreamLocalAddressSelector(
    const envoy::config::cluster::v3::Cluster& cluster_config,
    const absl::optional<envoy::config::core::v3::BindConfig>& bootstrap_bind_config) {

  // Use the cluster bind config if specified. This completely overrides the
  // bootstrap bind config when present.
  OptRef<const envoy::config::core::v3::BindConfig> bind_config;
  absl::optional<std::string> cluster_name;
  if (cluster_config.has_upstream_bind_config()) {
    bind_config.emplace(cluster_config.upstream_bind_config());
    cluster_name.emplace(cluster_config.name());
  } else if (bootstrap_bind_config.has_value()) {
    bind_config.emplace(*bootstrap_bind_config);
  }

  // Verify that bind config is valid.
  if (bind_config.has_value()) {
    if (bind_config->additional_source_addresses_size() > 0 &&
        bind_config->extra_source_addresses_size() > 0) {
      return absl::InvalidArgumentError(fmt::format(
          "Can't specify both `extra_source_addresses` and `additional_source_addresses` "
          "in the {}'s upstream binding config",
          !(cluster_name.has_value()) ? "Bootstrap"
                                      : fmt::format("Cluster {}", cluster_name.value())));
    }

    if (!bind_config->has_source_address() &&
        (bind_config->extra_source_addresses_size() > 0 ||
         bind_config->additional_source_addresses_size() > 0)) {
      return absl::InvalidArgumentError(fmt::format(
          "{}'s upstream binding config has extra/additional source addresses but no "
          "source_address. Extra/additional addresses cannot be specified if "
          "source_address is not set.",
          !(cluster_name.has_value()) ? "Bootstrap"
                                      : fmt::format("Cluster {}", cluster_name.value())));
    }

#if !defined(__linux__)
    auto fail_status = absl::InvalidArgumentError(fmt::format(
        "{}'s upstream binding config contains addresses with network namespace filepaths, but the "
        "OS is not Linux. Network namespaces can only be used on Linux.",
        !(cluster_name.has_value()) ? "Bootstrap"
                                    : fmt::format("Cluster {}", cluster_name.value())));
    if (bind_config->has_source_address() &&
        !bind_config->source_address().network_namespace_filepath().empty()) {
      return fail_status;
    };
    for (const auto& addr : bind_config->extra_source_addresses()) {
      if (addr.has_address() && !addr.address().network_namespace_filepath().empty()) {
        return fail_status;
      }
    }
    for (const auto& addr : bind_config->additional_source_addresses()) {
      if (!addr.network_namespace_filepath().empty()) {
        return fail_status;
      }
    }
#endif
  }
  UpstreamLocalAddressSelectorFactory* local_address_selector_factory;
  const envoy::config::core::v3::TypedExtensionConfig* const local_address_selector_config =
      bind_config.has_value() && bind_config->has_local_address_selector()
          ? &bind_config->local_address_selector()
          : nullptr;
  if (local_address_selector_config) {
    local_address_selector_factory =
        Config::Utility::getAndCheckFactory<UpstreamLocalAddressSelectorFactory>(
            *local_address_selector_config, false);
  } else {
    // Create the default local address selector if one was not specified.
    envoy::config::upstream::local_address_selector::v3::DefaultLocalAddressSelector default_config;
    envoy::config::core::v3::TypedExtensionConfig typed_extension;
    typed_extension.mutable_typed_config()->PackFrom(default_config);
    local_address_selector_factory =
        Config::Utility::getAndCheckFactory<UpstreamLocalAddressSelectorFactory>(typed_extension,
                                                                                 false);
  }
  absl::StatusOr<std::vector<::Envoy::Upstream::UpstreamLocalAddress>> config_or_error =
      parseBindConfig(
          bind_config, cluster_name,
          buildBaseSocketOptions(cluster_config, bootstrap_bind_config.value_or(
                                                     envoy::config::core::v3::BindConfig{})),
          buildClusterSocketOptions(cluster_config, bootstrap_bind_config.value_or(
                                                        envoy::config::core::v3::BindConfig{})));
  RETURN_IF_NOT_OK_REF(config_or_error.status());
  auto selector_or_error = local_address_selector_factory->createLocalAddressSelector(
      config_or_error.value(), cluster_name);
  RETURN_IF_NOT_OK_REF(selector_or_error.status());
  return selector_or_error.value();
}

} // namespace

// Allow disabling ALPN checks for transport sockets. See
// https://github.com/envoyproxy/envoy/issues/22876
const absl::string_view ClusterImplBase::DoNotValidateAlpnRuntimeKey =
    "config.do_not_validate_alpn_support";

// Overriding drop_overload ratio settings from EDS.
const absl::string_view ClusterImplBase::DropOverloadRuntimeKey =
    "load_balancing_policy.drop_overload_limit";

// TODO(pianiststickman): this implementation takes a lock on the hot path and puts a copy of the
// stat name into every host that receives a copy of that metric. This can be improved by putting
// a single copy of the stat name into a thread-local key->index map so that the lock can be avoided
// and using the index as the key to the stat map instead.
void LoadMetricStatsImpl::add(const absl::string_view key, double value) {
  absl::MutexLock lock(&mu_);
  if (map_ == nullptr) {
    map_ = std::make_unique<StatMap>();
  }
  Stat& stat = (*map_)[key];
  ++stat.num_requests_with_metric;
  stat.total_metric_value += value;
}

LoadMetricStats::StatMapPtr LoadMetricStatsImpl::latch() {
  absl::MutexLock lock(&mu_);
  StatMapPtr latched = std::move(map_);
  map_ = nullptr;
  return latched;
}

absl::StatusOr<std::unique_ptr<HostDescriptionImpl>> HostDescriptionImpl::create(
    ClusterInfoConstSharedPtr cluster, const std::string& hostname,
    Network::Address::InstanceConstSharedPtr dest_address, MetadataConstSharedPtr endpoint_metadata,
    MetadataConstSharedPtr locality_metadata, const envoy::config::core::v3::Locality& locality,
    const envoy::config::endpoint::v3::Endpoint::HealthCheckConfig& health_check_config,
    uint32_t priority, const AddressVector& address_list) {
  absl::Status creation_status = absl::OkStatus();
  auto ret = std::unique_ptr<HostDescriptionImpl>(new HostDescriptionImpl(
      creation_status, cluster, hostname, dest_address, endpoint_metadata, locality_metadata,
      locality, health_check_config, priority, address_list));
  RETURN_IF_NOT_OK(creation_status);
  return ret;
}

HostDescriptionImpl::HostDescriptionImpl(
    absl::Status& creation_status, ClusterInfoConstSharedPtr cluster, const std::string& hostname,
    Network::Address::InstanceConstSharedPtr dest_address, MetadataConstSharedPtr endpoint_metadata,
    MetadataConstSharedPtr locality_metadata, const envoy::config::core::v3::Locality& locality,
    const envoy::config::endpoint::v3::Endpoint::HealthCheckConfig& health_check_config,
    uint32_t priority, const AddressVector& address_list)
    : HostDescriptionImplBase(cluster, hostname, dest_address, endpoint_metadata, locality_metadata,
                              locality, health_check_config, priority, creation_status),
      address_(dest_address),
      address_list_or_null_(makeAddressListOrNull(dest_address, address_list)),
      health_check_address_(resolveHealthCheckAddress(health_check_config, dest_address)) {}

HostDescriptionImplBase::HostDescriptionImplBase(
    ClusterInfoConstSharedPtr cluster, const std::string& hostname,
    Network::Address::InstanceConstSharedPtr dest_address, MetadataConstSharedPtr endpoint_metadata,
    MetadataConstSharedPtr locality_metadata, const envoy::config::core::v3::Locality& locality,
    const envoy::config::endpoint::v3::Endpoint::HealthCheckConfig& health_check_config,
    uint32_t priority, absl::Status& creation_status)
    : cluster_(cluster), hostname_(hostname),
      health_checks_hostname_(health_check_config.hostname()),
      canary_(Config::Metadata::metadataValue(endpoint_metadata.get(),
                                              Config::MetadataFilters::get().ENVOY_LB,
                                              Config::MetadataEnvoyLbKeys::get().CANARY)
                  .bool_value()),
      endpoint_metadata_(endpoint_metadata), locality_metadata_(locality_metadata),
      locality_(locality),
      locality_zone_stat_name_(locality.zone(), cluster->statsScope().symbolTable()),
      priority_(priority),
      socket_factory_(resolveTransportSocketFactory(dest_address, endpoint_metadata_.get())) {
  if (health_check_config.port_value() != 0 && dest_address->type() != Network::Address::Type::Ip) {
    // Setting the health check port to non-0 only works for IP-type addresses. Setting the port
    // for a pipe address is a misconfiguration.
    creation_status = absl::InvalidArgumentError(
        fmt::format("Invalid host configuration: non-zero port for non-IP address"));
  } else if (dest_address && dest_address->networkNamespace().has_value()) {
    creation_status = absl::InvalidArgumentError(
        "Invalid host configuration: hosts cannot specify network namespaces with their address");
  }
}

HostDescription::SharedConstAddressVector HostDescriptionImplBase::makeAddressListOrNull(
    const Network::Address::InstanceConstSharedPtr& address, const AddressVector& address_list) {
  if (!address || address_list.empty()) {
    return {};
  }
  ASSERT(*address_list.front() == *address);
  return std::make_shared<AddressVector>(address_list);
}

Network::UpstreamTransportSocketFactory& HostDescriptionImplBase::resolveTransportSocketFactory(
    const Network::Address::InstanceConstSharedPtr& dest_address,
    const envoy::config::core::v3::Metadata* endpoint_metadata) const {
  auto match =
      cluster_->transportSocketMatcher().resolve(endpoint_metadata, locality_metadata_.get());
  match.stats_.total_match_count_.inc();
  ENVOY_LOG(debug, "transport socket match, socket {} selected for host with address {}",
            match.name_, dest_address ? dest_address->asString() : "empty");

  return match.factory_;
}

Host::CreateConnectionData HostImplBase::createConnection(
    Event::Dispatcher& dispatcher, const Network::ConnectionSocket::OptionsSharedPtr& options,
    Network::TransportSocketOptionsConstSharedPtr transport_socket_options) const {
  return createConnection(dispatcher, cluster(), address(), addressListOrNull(),
                          transportSocketFactory(), options, transport_socket_options,
                          shared_from_this());
}

void HostImplBase::setEdsHealthFlag(envoy::config::core::v3::HealthStatus health_status) {
  // Clear all old EDS health flags first.
  HostImplBase::healthFlagClear(Host::HealthFlag::FAILED_EDS_HEALTH);
  HostImplBase::healthFlagClear(Host::HealthFlag::DEGRADED_EDS_HEALTH);
  HostImplBase::healthFlagClear(Host::HealthFlag::EDS_STATUS_DRAINING);

  // Set the appropriate EDS health flag.
  switch (health_status) {
  case envoy::config::core::v3::UNHEALTHY:
    FALLTHRU;
  case envoy::config::core::v3::TIMEOUT:
    HostImplBase::healthFlagSet(Host::HealthFlag::FAILED_EDS_HEALTH);
    break;
  case envoy::config::core::v3::DRAINING:
    HostImplBase::healthFlagSet(Host::HealthFlag::EDS_STATUS_DRAINING);
    break;
  case envoy::config::core::v3::DEGRADED:
    HostImplBase::healthFlagSet(Host::HealthFlag::DEGRADED_EDS_HEALTH);
    break;
  default:
    break;
    // No health flags should be set.
  }
}

Host::CreateConnectionData HostImplBase::createHealthCheckConnection(
    Event::Dispatcher& dispatcher,
    Network::TransportSocketOptionsConstSharedPtr transport_socket_options,
    const envoy::config::core::v3::Metadata* metadata) const {
  Network::UpstreamTransportSocketFactory& factory =
      (metadata != nullptr) ? resolveTransportSocketFactory(healthCheckAddress(), metadata)
                            : transportSocketFactory();
  return createConnection(dispatcher, cluster(), healthCheckAddress(), {}, factory, nullptr,
                          transport_socket_options, shared_from_this());
}

absl::optional<Network::Address::InstanceConstSharedPtr> HostImplBase::maybeGetProxyRedirectAddress(
    const Network::TransportSocketOptionsConstSharedPtr transport_socket_options,
    HostDescriptionConstSharedPtr host) {
  if (transport_socket_options && transport_socket_options->http11ProxyInfo().has_value()) {
    return transport_socket_options->http11ProxyInfo()->proxy_address;
  }

  // See if host metadata contains a proxy address and only check locality metadata if host
  // metadata did not have the relevant key.
  for (const auto& metadata : {host->metadata(), host->localityMetadata()}) {
    if (metadata == nullptr) {
      continue;
    }

    auto addr_it = metadata->typed_filter_metadata().find(
        Config::MetadataFilters::get().ENVOY_HTTP11_PROXY_TRANSPORT_SOCKET_ADDR);
    if (addr_it == metadata->typed_filter_metadata().end()) {
      continue;
    }

    // Parse an address from the metadata.
    envoy::config::core::v3::Address proxy_addr;
    auto status = MessageUtil::unpackTo(addr_it->second, proxy_addr);
    if (!status.ok()) {
      ENVOY_LOG_EVERY_POW_2(
          error, "failed to parse proto from endpoint/locality metadata field {}, host={}",
          Config::MetadataFilters::get().ENVOY_HTTP11_PROXY_TRANSPORT_SOCKET_ADDR,
          host->hostname());
      return absl::nullopt;
    }

    // Resolve the parsed address proto.
    auto resolve_status = Network::Address::resolveProtoAddress(proxy_addr);
    if (!resolve_status.ok()) {
      ENVOY_LOG_EVERY_POW_2(
          error, "failed to resolve address from endpoint/locality metadata field {}, host={}",
          Config::MetadataFilters::get().ENVOY_HTTP11_PROXY_TRANSPORT_SOCKET_ADDR,
          host->hostname());
      return absl::nullopt;
    }

    // We successfully resolved, so return the instance ptr.
    return resolve_status.value();
  }

  return absl::nullopt;
}

Host::CreateConnectionData HostImplBase::createConnection(
    Event::Dispatcher& dispatcher, const ClusterInfo& cluster,
    const Network::Address::InstanceConstSharedPtr& address,
    const SharedConstAddressVector& address_list_or_null,
    Network::UpstreamTransportSocketFactory& socket_factory,
    const Network::ConnectionSocket::OptionsSharedPtr& options,
    Network::TransportSocketOptionsConstSharedPtr transport_socket_options,
    HostDescriptionConstSharedPtr host) {
  auto source_address_selector = cluster.getUpstreamLocalAddressSelector();

  absl::optional<Network::Address::InstanceConstSharedPtr> proxy_address =
      maybeGetProxyRedirectAddress(transport_socket_options, host);

  Network::ClientConnectionPtr connection;
  // If the transport socket options or endpoint/locality metadata indicate the connection should
  // be redirected to a proxy, create the TCP connection to the proxy's address not the host's
  // address.
  if (proxy_address.has_value()) {
    auto upstream_local_address =
        source_address_selector->getUpstreamLocalAddress(address, options);
    ENVOY_LOG(debug, "Connecting to configured HTTP/1.1 proxy at {}",
              proxy_address.value()->asString());
    connection = dispatcher.createClientConnection(
        proxy_address.value(), upstream_local_address.address_,
        socket_factory.createTransportSocket(transport_socket_options, host),
        upstream_local_address.socket_options_, transport_socket_options);
  } else if (address_list_or_null != nullptr && address_list_or_null->size() > 1) {
    ENVOY_LOG(debug, "Upstream using happy eyeballs config.");
    OptRef<const envoy::config::cluster::v3::UpstreamConnectionOptions::HappyEyeballsConfig>
        happy_eyeballs_config;
    if (cluster.happyEyeballsConfig().has_value()) {
      happy_eyeballs_config = cluster.happyEyeballsConfig();
    } else {
      happy_eyeballs_config = defaultHappyEyeballsConfig();
    }
    connection = std::make_unique<Network::HappyEyeballsConnectionImpl>(
        dispatcher, *address_list_or_null, source_address_selector, socket_factory,
        transport_socket_options, host, options, happy_eyeballs_config);
  } else {
    auto upstream_local_address =
        source_address_selector->getUpstreamLocalAddress(address, options);
    connection = dispatcher.createClientConnection(
        address, upstream_local_address.address_,
        socket_factory.createTransportSocket(transport_socket_options, host),
        upstream_local_address.socket_options_, transport_socket_options);
  }

  connection->connectionInfoSetter().enableSettingInterfaceName(
      cluster.setLocalInterfaceNameOnUpstreamConnections());
  connection->setBufferLimits(cluster.perConnectionBufferLimitBytes());
  if (auto upstream_info = connection->streamInfo().upstreamInfo(); upstream_info) {
    upstream_info->setUpstreamHost(host);
  }
  cluster.createNetworkFilterChain(*connection);
  return {std::move(connection), std::move(host)};
}

void HostImplBase::weight(uint32_t new_weight) { weight_ = std::max(1U, new_weight); }

absl::StatusOr<std::unique_ptr<HostImpl>> HostImpl::create(
    ClusterInfoConstSharedPtr cluster, const std::string& hostname,
    Network::Address::InstanceConstSharedPtr address, MetadataConstSharedPtr endpoint_metadata,
    MetadataConstSharedPtr locality_metadata, uint32_t initial_weight,
    const envoy::config::core::v3::Locality& locality,
    const envoy::config::endpoint::v3::Endpoint::HealthCheckConfig& health_check_config,
    uint32_t priority, const envoy::config::core::v3::HealthStatus health_status,
    const AddressVector& address_list) {
  absl::Status creation_status = absl::OkStatus();
  auto ret = std::unique_ptr<HostImpl>(new HostImpl(
      creation_status, cluster, hostname, address, endpoint_metadata, locality_metadata,
      initial_weight, locality, health_check_config, priority, health_status, address_list));
  RETURN_IF_NOT_OK(creation_status);
  return ret;
}

std::vector<HostsPerLocalityConstSharedPtr> HostsPerLocalityImpl::filter(
    const std::vector<std::function<bool(const Host&)>>& predicates) const {
  // We keep two lists: one for being able to mutate the clone and one for returning to the
  // caller. Creating them both at the start avoids iterating over the mutable values at the end
  // to convert them to a const pointer.
  std::vector<std::shared_ptr<HostsPerLocalityImpl>> mutable_clones;
  std::vector<HostsPerLocalityConstSharedPtr> filtered_clones;

  mutable_clones.reserve(predicates.size());
  filtered_clones.reserve(predicates.size());
  for (size_t i = 0; i < predicates.size(); ++i) {
    mutable_clones.emplace_back(std::make_shared<HostsPerLocalityImpl>());
    filtered_clones.emplace_back(mutable_clones.back());
    mutable_clones.back()->local_ = local_;
  }

  for (const auto& hosts_locality : hosts_per_locality_) {
    std::vector<HostVector> current_locality_hosts;
    current_locality_hosts.resize(predicates.size());

    // Since # of hosts >> # of predicates, we iterate over the hosts in the outer loop.
    for (const auto& host : hosts_locality) {
      for (size_t i = 0; i < predicates.size(); ++i) {
        if (predicates[i](*host)) {
          current_locality_hosts[i].emplace_back(host);
        }
      }
    }

    for (size_t i = 0; i < predicates.size(); ++i) {
      mutable_clones[i]->hosts_per_locality_.push_back(std::move(current_locality_hosts[i]));
    }
  }

  return filtered_clones;
}

void HostSetImpl::updateHosts(PrioritySet::UpdateHostsParams&& update_hosts_params,
                              LocalityWeightsConstSharedPtr locality_weights,
                              const HostVector& hosts_added, const HostVector& hosts_removed,
                              absl::optional<bool> weighted_priority_health,
                              absl::optional<uint32_t> overprovisioning_factor) {
  if (weighted_priority_health.has_value()) {
    weighted_priority_health_ = weighted_priority_health.value();
  }
  if (overprovisioning_factor.has_value()) {
    ASSERT(overprovisioning_factor.value() > 0);
    overprovisioning_factor_ = overprovisioning_factor.value();
  }
  hosts_ = std::move(update_hosts_params.hosts);
  healthy_hosts_ = std::move(update_hosts_params.healthy_hosts);
  degraded_hosts_ = std::move(update_hosts_params.degraded_hosts);
  excluded_hosts_ = std::move(update_hosts_params.excluded_hosts);
  hosts_per_locality_ = std::move(update_hosts_params.hosts_per_locality);
  healthy_hosts_per_locality_ = std::move(update_hosts_params.healthy_hosts_per_locality);
  degraded_hosts_per_locality_ = std::move(update_hosts_params.degraded_hosts_per_locality);
  excluded_hosts_per_locality_ = std::move(update_hosts_params.excluded_hosts_per_locality);
  locality_weights_ = std::move(locality_weights);

<<<<<<< HEAD
  // TODO(ggreenway): implement `weighted_priority_health` support in `rebuildLocalityScheduler`.
  rebuildLocalityScheduler(healthy_locality_scheduler_, healthy_locality_entries_,
                           *healthy_hosts_per_locality_, healthy_hosts_->get(), hosts_per_locality_,
                           excluded_hosts_per_locality_, locality_weights_,
                           overprovisioning_factor_, seed);
  rebuildLocalityScheduler(degraded_locality_scheduler_, degraded_locality_entries_,
                           *degraded_hosts_per_locality_, degraded_hosts_->get(),
                           hosts_per_locality_, excluded_hosts_per_locality_, locality_weights_,
                           overprovisioning_factor_, seed);

  runUpdateCallbacks(hosts_added, hosts_removed);
=======
  THROW_IF_NOT_OK(runUpdateCallbacks(hosts_added, hosts_removed));
>>>>>>> 5e41ea32
}

PrioritySet::UpdateHostsParams
HostSetImpl::updateHostsParams(HostVectorConstSharedPtr hosts,
                               HostsPerLocalityConstSharedPtr hosts_per_locality,
                               HealthyHostVectorConstSharedPtr healthy_hosts,
                               HostsPerLocalityConstSharedPtr healthy_hosts_per_locality,
                               DegradedHostVectorConstSharedPtr degraded_hosts,
                               HostsPerLocalityConstSharedPtr degraded_hosts_per_locality,
                               ExcludedHostVectorConstSharedPtr excluded_hosts,
                               HostsPerLocalityConstSharedPtr excluded_hosts_per_locality) {
  return PrioritySet::UpdateHostsParams{std::move(hosts),
                                        std::move(healthy_hosts),
                                        std::move(degraded_hosts),
                                        std::move(excluded_hosts),
                                        std::move(hosts_per_locality),
                                        std::move(healthy_hosts_per_locality),
                                        std::move(degraded_hosts_per_locality),
                                        std::move(excluded_hosts_per_locality)};
}

PrioritySet::UpdateHostsParams HostSetImpl::updateHostsParams(const HostSet& host_set) {
  return updateHostsParams(host_set.hostsPtr(), host_set.hostsPerLocalityPtr(),
                           host_set.healthyHostsPtr(), host_set.healthyHostsPerLocalityPtr(),
                           host_set.degradedHostsPtr(), host_set.degradedHostsPerLocalityPtr(),
                           host_set.excludedHostsPtr(), host_set.excludedHostsPerLocalityPtr());
}
PrioritySet::UpdateHostsParams
HostSetImpl::partitionHosts(HostVectorConstSharedPtr hosts,
                            HostsPerLocalityConstSharedPtr hosts_per_locality) {
  auto partitioned_hosts = ClusterImplBase::partitionHostList(*hosts);
  auto healthy_degraded_excluded_hosts_per_locality =
      ClusterImplBase::partitionHostsPerLocality(*hosts_per_locality);

  return updateHostsParams(std::move(hosts), std::move(hosts_per_locality),
                           std::move(std::get<0>(partitioned_hosts)),
                           std::move(std::get<0>(healthy_degraded_excluded_hosts_per_locality)),
                           std::move(std::get<1>(partitioned_hosts)),
                           std::move(std::get<1>(healthy_degraded_excluded_hosts_per_locality)),
                           std::move(std::get<2>(partitioned_hosts)),
                           std::move(std::get<2>(healthy_degraded_excluded_hosts_per_locality)));
}

const HostSet&
PrioritySetImpl::getOrCreateHostSet(uint32_t priority,
                                    absl::optional<bool> weighted_priority_health,
                                    absl::optional<uint32_t> overprovisioning_factor) {
  if (host_sets_.size() < priority + 1) {
    for (size_t i = host_sets_.size(); i <= priority; ++i) {
      HostSetImplPtr host_set = createHostSet(i, weighted_priority_health, overprovisioning_factor);
      host_sets_priority_update_cbs_.push_back(
          host_set->addPriorityUpdateCb([this](uint32_t priority, const HostVector& hosts_added,
                                               const HostVector& hosts_removed) {
            return runReferenceUpdateCallbacks(priority, hosts_added, hosts_removed);
          }));
      host_sets_.push_back(std::move(host_set));
    }
  }
  return *host_sets_[priority];
}

void PrioritySetImpl::updateHosts(uint32_t priority, UpdateHostsParams&& update_hosts_params,
                                  LocalityWeightsConstSharedPtr locality_weights,
                                  const HostVector& hosts_added, const HostVector& hosts_removed,
                                  absl::optional<bool> weighted_priority_health,
                                  absl::optional<uint32_t> overprovisioning_factor,
                                  HostMapConstSharedPtr cross_priority_host_map) {
  // Update cross priority host map first. In this way, when the update callbacks of the priority
  // set are executed, the latest host map can always be obtained.
  if (cross_priority_host_map != nullptr) {
    const_cross_priority_host_map_ = std::move(cross_priority_host_map);
  }

  // Ensure that we have a HostSet for the given priority.
  getOrCreateHostSet(priority, weighted_priority_health, overprovisioning_factor);
  static_cast<HostSetImpl*>(host_sets_[priority].get())
      ->updateHosts(std::move(update_hosts_params), std::move(locality_weights), hosts_added,
                    hosts_removed, weighted_priority_health, overprovisioning_factor);

  if (!batch_update_) {
    runUpdateCallbacks(hosts_added, hosts_removed);
  }
}

void PrioritySetImpl::batchHostUpdate(BatchUpdateCb& callback) {
  BatchUpdateScope scope(*this);

  // We wrap the update call with a lambda that tracks all the hosts that have been added/removed.
  callback.batchUpdate(scope);

  // Now that all the updates have been complete, we can compute the diff.
  HostVector net_hosts_added = filterHosts(scope.all_hosts_added_, scope.all_hosts_removed_);
  HostVector net_hosts_removed = filterHosts(scope.all_hosts_removed_, scope.all_hosts_added_);

  runUpdateCallbacks(net_hosts_added, net_hosts_removed);
}

void PrioritySetImpl::BatchUpdateScope::updateHosts(
    uint32_t priority, PrioritySet::UpdateHostsParams&& update_hosts_params,
    LocalityWeightsConstSharedPtr locality_weights, const HostVector& hosts_added,
    const HostVector& hosts_removed, absl::optional<bool> weighted_priority_health,
    absl::optional<uint32_t> overprovisioning_factor) {
  // We assume that each call updates a different priority.
  ASSERT(priorities_.find(priority) == priorities_.end());
  priorities_.insert(priority);

  for (const auto& host : hosts_added) {
    all_hosts_added_.insert(host);
  }

  for (const auto& host : hosts_removed) {
    all_hosts_removed_.insert(host);
  }

  parent_.updateHosts(priority, std::move(update_hosts_params), locality_weights, hosts_added,
                      hosts_removed, weighted_priority_health, overprovisioning_factor);
}

void MainPrioritySetImpl::updateHosts(uint32_t priority, UpdateHostsParams&& update_hosts_params,
                                      LocalityWeightsConstSharedPtr locality_weights,
                                      const HostVector& hosts_added,
                                      const HostVector& hosts_removed,
                                      absl::optional<bool> weighted_priority_health,
                                      absl::optional<uint32_t> overprovisioning_factor,
                                      HostMapConstSharedPtr cross_priority_host_map) {
  ASSERT(cross_priority_host_map == nullptr,
         "External cross-priority host map is meaningless to MainPrioritySetImpl");
  updateCrossPriorityHostMap(priority, hosts_added, hosts_removed);

  PrioritySetImpl::updateHosts(priority, std::move(update_hosts_params), locality_weights,
                               hosts_added, hosts_removed, weighted_priority_health,
                               overprovisioning_factor);
}

HostMapConstSharedPtr MainPrioritySetImpl::crossPriorityHostMap() const {
  // Check if the host set in the main thread PrioritySet has been updated.
  if (mutable_cross_priority_host_map_ != nullptr) {
    const_cross_priority_host_map_ = std::move(mutable_cross_priority_host_map_);
    ASSERT(mutable_cross_priority_host_map_ == nullptr);
  }
  return const_cross_priority_host_map_;
}

void MainPrioritySetImpl::updateCrossPriorityHostMap(uint32_t priority,
                                                     const HostVector& hosts_added,
                                                     const HostVector& hosts_removed) {
  if (hosts_added.empty() && hosts_removed.empty()) {
    // No new hosts have been added and no old hosts have been removed.
    return;
  }

  // Since read_only_all_host_map_ may be shared by multiple threads, when the host set changes,
  // we cannot directly modify read_only_all_host_map_.
  if (mutable_cross_priority_host_map_ == nullptr) {
    // Copy old read only host map to mutable host map.
    mutable_cross_priority_host_map_ = std::make_shared<HostMap>(*const_cross_priority_host_map_);
  }

  for (const auto& host : hosts_removed) {
    const auto host_address = addressToString(host->address());
    const auto existing_host = mutable_cross_priority_host_map_->find(host_address);
    if (existing_host != mutable_cross_priority_host_map_->end()) {
      // Only delete from the current priority to protect from situations where
      // the add operation was already executed and has already moved the metadata of the host
      // from a higher priority value to a lower priority value.
      if (existing_host->second->priority() == priority) {
        mutable_cross_priority_host_map_->erase(host_address);
      }
    }
  }

  for (const auto& host : hosts_added) {
    mutable_cross_priority_host_map_->insert({addressToString(host->address()), host});
  }
}

DeferredCreationCompatibleClusterTrafficStats
ClusterInfoImpl::generateStats(Stats::ScopeSharedPtr scope,
                               const ClusterTrafficStatNames& stat_names, bool defer_creation) {
  return Stats::createDeferredCompatibleStats<ClusterTrafficStats>(scope, stat_names,
                                                                   defer_creation);
}

ClusterRequestResponseSizeStats ClusterInfoImpl::generateRequestResponseSizeStats(
    Stats::Scope& scope, const ClusterRequestResponseSizeStatNames& stat_names) {
  return {stat_names, scope};
}

ClusterLoadReportStats
ClusterInfoImpl::generateLoadReportStats(Stats::Scope& scope,
                                         const ClusterLoadReportStatNames& stat_names) {
  return {stat_names, scope};
}

ClusterTimeoutBudgetStats
ClusterInfoImpl::generateTimeoutBudgetStats(Stats::Scope& scope,
                                            const ClusterTimeoutBudgetStatNames& stat_names) {
  return {stat_names, scope};
}

absl::StatusOr<std::shared_ptr<const ClusterInfoImpl::HttpProtocolOptionsConfigImpl>>
createOptions(const envoy::config::cluster::v3::Cluster& config,
              std::shared_ptr<const ClusterInfoImpl::HttpProtocolOptionsConfigImpl>&& options,
              Server::Configuration::ProtocolOptionsFactoryContext& factory_context) {
  if (options) {
    return std::move(options);
  }

  if (config.protocol_selection() == envoy::config::cluster::v3::Cluster::USE_CONFIGURED_PROTOCOL) {
    // Make sure multiple protocol configurations are not present
    if (config.has_http_protocol_options() && config.has_http2_protocol_options()) {
      return absl::InvalidArgumentError(
          fmt::format("cluster: Both HTTP1 and HTTP2 options may only be "
                      "configured with non-default 'protocol_selection' values"));
    }
  }

  auto options_or_error =
      ClusterInfoImpl::HttpProtocolOptionsConfigImpl::createProtocolOptionsConfig(
          config.http_protocol_options(), config.http2_protocol_options(),
          config.common_http_protocol_options(),
          (config.has_upstream_http_protocol_options()
               ? absl::make_optional<envoy::config::core::v3::UpstreamHttpProtocolOptions>(
                     config.upstream_http_protocol_options())
               : absl::nullopt),
          config.protocol_selection() ==
              envoy::config::cluster::v3::Cluster::USE_DOWNSTREAM_PROTOCOL,
          config.has_http2_protocol_options(), factory_context.serverFactoryContext(),
          factory_context.messageValidationVisitor());
  RETURN_IF_NOT_OK_REF(options_or_error.status());
  return options_or_error.value();
}

absl::StatusOr<LegacyLbPolicyConfigHelper::Result>
LegacyLbPolicyConfigHelper::getTypedLbConfigFromLegacyProtoWithoutSubset(
    Server::Configuration::ServerFactoryContext& factory_context, const ClusterProto& cluster) {
  TypedLoadBalancerFactory* lb_factory = nullptr;

  switch (cluster.lb_policy()) {
    PANIC_ON_PROTO_ENUM_SENTINEL_VALUES;
  case ClusterProto::ROUND_ROBIN:
    lb_factory = Config::Utility::getFactoryByName<TypedLoadBalancerFactory>(
        "envoy.load_balancing_policies.round_robin");
    break;
  case ClusterProto::LEAST_REQUEST:
    lb_factory = Config::Utility::getFactoryByName<TypedLoadBalancerFactory>(
        "envoy.load_balancing_policies.least_request");
    break;
  case ClusterProto::RANDOM:
    lb_factory = Config::Utility::getFactoryByName<TypedLoadBalancerFactory>(
        "envoy.load_balancing_policies.random");
    break;
  case ClusterProto::RING_HASH:
    lb_factory = Config::Utility::getFactoryByName<TypedLoadBalancerFactory>(
        "envoy.load_balancing_policies.ring_hash");
    break;
  case ClusterProto::MAGLEV:
    lb_factory = Config::Utility::getFactoryByName<TypedLoadBalancerFactory>(
        "envoy.load_balancing_policies.maglev");
    break;
  case ClusterProto::CLUSTER_PROVIDED:
    lb_factory = Config::Utility::getFactoryByName<TypedLoadBalancerFactory>(
        "envoy.load_balancing_policies.cluster_provided");
    break;
  case ClusterProto::LOAD_BALANCING_POLICY_CONFIG:
    // 'LOAD_BALANCING_POLICY_CONFIG' should be handled by the 'configureLbPolicies'
    // function and should not reach here.
    PANIC("getTypedLbConfigFromLegacyProtoWithoutSubset: should not reach here");
    break;
  }

  if (lb_factory == nullptr) {
    return absl::InvalidArgumentError(
        fmt::format("No load balancer factory found for LB type: {}",
                    ClusterProto::LbPolicy_Name(cluster.lb_policy())));
  }

  auto lb_config_or_error = lb_factory->loadLegacy(factory_context, cluster);
  RETURN_IF_NOT_OK_REF(lb_config_or_error.status());
  return Result{lb_factory, std::move(lb_config_or_error.value())};
}

absl::StatusOr<LegacyLbPolicyConfigHelper::Result>
LegacyLbPolicyConfigHelper::getTypedLbConfigFromLegacyProto(
    Server::Configuration::ServerFactoryContext& factory_context, const ClusterProto& cluster) {
  if (!cluster.has_lb_subset_config() ||
      // Note it is possible to have a lb_subset_config without actually having any
      // subset selectors. In this case the subset load balancer should not be used.
      cluster.lb_subset_config().subset_selectors().empty()) {
    return getTypedLbConfigFromLegacyProtoWithoutSubset(factory_context, cluster);
  }

  auto* lb_factory = Config::Utility::getFactoryByName<TypedLoadBalancerFactory>(
      "envoy.load_balancing_policies.subset");
  if (lb_factory == nullptr) {
    return absl::InvalidArgumentError("No subset load balancer factory found");
  }

  auto subset_lb_config_or_error = lb_factory->loadLegacy(factory_context, cluster);
  RETURN_IF_NOT_OK_REF(subset_lb_config_or_error.status());
  return Result{lb_factory, std::move(subset_lb_config_or_error.value())};
}

using ProtocolOptionsHashMap =
    absl::flat_hash_map<std::string, ProtocolOptionsConfigConstSharedPtr>;

absl::StatusOr<std::unique_ptr<ClusterInfoImpl>>
ClusterInfoImpl::create(Init::Manager& info,
                        Server::Configuration::ServerFactoryContext& server_context,
                        const envoy::config::cluster::v3::Cluster& config,
                        const absl::optional<envoy::config::core::v3::BindConfig>& bind_config,
                        Runtime::Loader& runtime, TransportSocketMatcherPtr&& socket_matcher,
                        Stats::ScopeSharedPtr&& stats_scope, bool added_via_api,
                        Server::Configuration::TransportSocketFactoryContext& ctx) {
  absl::Status creation_status = absl::OkStatus();
  auto ret = std::unique_ptr<ClusterInfoImpl>(new ClusterInfoImpl(
      info, server_context, config, bind_config, runtime, std::move(socket_matcher),
      std::move(stats_scope), added_via_api, ctx, creation_status));
  RETURN_IF_NOT_OK(creation_status);
  return ret;
}

ClusterInfoImpl::ClusterInfoImpl(
    Init::Manager& init_manager, Server::Configuration::ServerFactoryContext& server_context,
    const envoy::config::cluster::v3::Cluster& config,
    const absl::optional<envoy::config::core::v3::BindConfig>& bind_config,
    Runtime::Loader& runtime, TransportSocketMatcherPtr&& socket_matcher,
    Stats::ScopeSharedPtr&& stats_scope, bool added_via_api,
    Server::Configuration::TransportSocketFactoryContext& factory_context,
    absl::Status& creation_status)
    : runtime_(runtime), name_(config.name()),
      observability_name_(!config.alt_stat_name().empty()
                              ? std::make_unique<std::string>(config.alt_stat_name())
                              : nullptr),
      eds_service_name_(
          config.has_eds_cluster_config()
              ? std::make_unique<std::string>(config.eds_cluster_config().service_name())
              : nullptr),
      extension_protocol_options_(THROW_OR_RETURN_VALUE(
          parseExtensionProtocolOptions(config, factory_context), ProtocolOptionsHashMap)),
      http_protocol_options_(THROW_OR_RETURN_VALUE(
          createOptions(config,
                        extensionProtocolOptionsTyped<HttpProtocolOptionsConfigImpl>(
                            "envoy.extensions.upstreams.http.v3.HttpProtocolOptions"),
                        factory_context),
          std::shared_ptr<const ClusterInfoImpl::HttpProtocolOptionsConfigImpl>)),
      tcp_protocol_options_(extensionProtocolOptionsTyped<TcpProtocolOptionsConfigImpl>(
          "envoy.extensions.upstreams.tcp.v3.TcpProtocolOptions")),
      max_requests_per_connection_(PROTOBUF_GET_WRAPPED_OR_DEFAULT(
          http_protocol_options_->common_http_protocol_options_, max_requests_per_connection,
          config.max_requests_per_connection().value())),
      connect_timeout_(
          std::chrono::milliseconds(PROTOBUF_GET_MS_OR_DEFAULT(config, connect_timeout, 5000))),
      per_upstream_preconnect_ratio_(PROTOBUF_GET_WRAPPED_OR_DEFAULT(
          config.preconnect_policy(), per_upstream_preconnect_ratio, 1.0)),
      peekahead_ratio_(PROTOBUF_GET_WRAPPED_OR_DEFAULT(config.preconnect_policy(),
                                                       predictive_preconnect_ratio, 0)),
      socket_matcher_(std::move(socket_matcher)), stats_scope_(std::move(stats_scope)),
      traffic_stats_(generateStats(
          stats_scope_, factory_context.serverFactoryContext().clusterManager().clusterStatNames(),
          server_context.statsConfig().enableDeferredCreationStats())),
      config_update_stats_(
          factory_context.serverFactoryContext().clusterManager().clusterConfigUpdateStatNames(),
          *stats_scope_),
      lb_stats_(factory_context.serverFactoryContext().clusterManager().clusterLbStatNames(),
                *stats_scope_),
      endpoint_stats_(
          factory_context.serverFactoryContext().clusterManager().clusterEndpointStatNames(),
          *stats_scope_),
      load_report_stats_store_(stats_scope_->symbolTable()),
      load_report_stats_(generateLoadReportStats(
          *load_report_stats_store_.rootScope(),
          factory_context.serverFactoryContext().clusterManager().clusterLoadReportStatNames())),
      optional_cluster_stats_(
          (config.has_track_cluster_stats() || config.track_timeout_budgets())
              ? std::make_unique<OptionalClusterStats>(
                    config, *stats_scope_, factory_context.serverFactoryContext().clusterManager())
              : nullptr),
      features_(ClusterInfoImpl::HttpProtocolOptionsConfigImpl::parseFeatures(
          config, *http_protocol_options_)),
      resource_managers_(config, runtime, name_, *stats_scope_,
                         factory_context.serverFactoryContext()
                             .clusterManager()
                             .clusterCircuitBreakersStatNames()),
      maintenance_mode_runtime_key_(absl::StrCat("upstream.maintenance_mode.", name_)),
      upstream_local_address_selector_(
          THROW_OR_RETURN_VALUE(createUpstreamLocalAddressSelector(config, bind_config),
                                Envoy::Upstream::UpstreamLocalAddressSelectorConstSharedPtr)),
      upstream_config_(config.has_upstream_config()
                           ? std::make_unique<envoy::config::core::v3::TypedExtensionConfig>(
                                 config.upstream_config())
                           : nullptr),
      metadata_(config.has_metadata()
                    ? std::make_unique<envoy::config::core::v3::Metadata>(config.metadata())
                    : nullptr),
      typed_metadata_(config.has_metadata()
                          ? std::make_unique<ClusterTypedMetadata>(config.metadata())
                          : nullptr),
      common_lb_config_(
          factory_context.serverFactoryContext().clusterManager().getCommonLbConfigPtr(
              config.common_lb_config())),
      cluster_type_(config.has_cluster_type()
                        ? std::make_unique<envoy::config::cluster::v3::Cluster::CustomClusterType>(
                              config.cluster_type())
                        : nullptr),
      http_filter_config_provider_manager_(
          Http::FilterChainUtility::createSingletonUpstreamFilterConfigProviderManager(
              server_context)),
      network_filter_config_provider_manager_(
          createSingletonUpstreamNetworkFilterConfigProviderManager(server_context)),
      upstream_context_(server_context, init_manager, *stats_scope_),
      happy_eyeballs_config_(
          config.upstream_connection_options().has_happy_eyeballs_config()
              ? std::make_unique<
                    envoy::config::cluster::v3::UpstreamConnectionOptions::HappyEyeballsConfig>(
                    config.upstream_connection_options().happy_eyeballs_config())
              : nullptr),
      lrs_report_metric_names_(!config.lrs_report_endpoint_metrics().empty()
                                   ? std::make_unique<Envoy::Orca::LrsReportMetricNames>(
                                         config.lrs_report_endpoint_metrics().begin(),
                                         config.lrs_report_endpoint_metrics().end())
                                   : nullptr),
      per_connection_buffer_limit_bytes_(
          PROTOBUF_GET_WRAPPED_OR_DEFAULT(config, per_connection_buffer_limit_bytes, 1024 * 1024)),
      max_response_headers_count_(PROTOBUF_GET_WRAPPED_OR_DEFAULT(
          http_protocol_options_->common_http_protocol_options_, max_headers_count,
          runtime_.snapshot().getInteger(Http::MaxResponseHeadersCountOverrideKey,
                                         Http::DEFAULT_MAX_HEADERS_COUNT))),
      max_response_headers_kb_(PROTOBUF_GET_WRAPPED_OR_DEFAULT(
          http_protocol_options_->common_http_protocol_options_, max_response_headers_kb,
          [&]() -> absl::optional<uint16_t> {
            constexpr uint64_t unspecified = 0;
            uint64_t runtime_val = runtime_.snapshot().getInteger(
                Http::MaxResponseHeadersSizeOverrideKey, unspecified);
            if (runtime_val == unspecified) {
              return absl::nullopt;
            }
            return runtime_val;
          }())),
      type_(config.type()),
      drain_connections_on_host_removal_(config.ignore_health_on_host_removal()),
      connection_pool_per_downstream_connection_(
          config.connection_pool_per_downstream_connection()),
      warm_hosts_(!config.health_checks().empty() &&
                  common_lb_config_->ignore_new_hosts_until_first_hc()),
      set_local_interface_name_on_upstream_connections_(
          config.upstream_connection_options().set_local_interface_name_on_upstream_connections()),
      added_via_api_(added_via_api),
      per_endpoint_stats_(config.has_track_cluster_stats() &&
                          config.track_cluster_stats().per_endpoint_stats()) {
#ifdef WIN32
  if (set_local_interface_name_on_upstream_connections_) {
    creation_status = absl::InvalidArgumentError(
        "set_local_interface_name_on_upstream_connections_ cannot be set to true "
        "on Windows platforms");
    return;
  }
#endif

  // Both LoadStatsReporter and per_endpoint_stats need to `latch()` the counters, so if both are
  // configured they will interfere with each other and both get incorrect values.
  // TODO(ggreenway): Verify that bypassing virtual dispatch here was intentional
  if (ClusterInfoImpl::perEndpointStatsEnabled() &&
      server_context.bootstrap().cluster_manager().has_load_stats_config()) {
    creation_status =
        absl::InvalidArgumentError("Only one of cluster per_endpoint_stats and cluster manager "
                                   "load_stats_config can be specified");
    return;
  }

  if (config.has_max_requests_per_connection() &&
      http_protocol_options_->common_http_protocol_options_.has_max_requests_per_connection()) {
    creation_status =
        absl::InvalidArgumentError("Only one of max_requests_per_connection from Cluster or "
                                   "HttpProtocolOptions can be specified");
    return;
  }

  if (config.has_load_balancing_policy() ||
      config.lb_policy() == envoy::config::cluster::v3::Cluster::LOAD_BALANCING_POLICY_CONFIG) {
    // If load_balancing_policy is set we will use it directly, ignoring lb_policy.

    SET_AND_RETURN_IF_NOT_OK(configureLbPolicies(config, server_context), creation_status);
  } else {
    // If load_balancing_policy is not set, we will try to convert legacy lb_policy
    // to load_balancing_policy and use it.
    auto lb_pair =
        LegacyLbPolicyConfigHelper::getTypedLbConfigFromLegacyProto(server_context, config);
    SET_AND_RETURN_IF_NOT_OK(lb_pair.status(), creation_status);
    load_balancer_factory_ = lb_pair->factory;
    ASSERT(load_balancer_factory_ != nullptr, "null load balancer factory");
    load_balancer_config_ = std::move(lb_pair->config);
  }

  if (config.lb_subset_config().locality_weight_aware() &&
      !config.common_lb_config().has_locality_weighted_lb_config()) {
    creation_status =
        absl::InvalidArgumentError(fmt::format("Locality weight aware subset LB requires that a "
                                               "locality_weighted_lb_config be set in {}",
                                               name_));
    return;
  }

  // Use default (1h) or configured `idle_timeout`, unless it's set to 0, indicating that no
  // timeout should be used.
  absl::optional<std::chrono::milliseconds> idle_timeout(std::chrono::hours(1));
  if (http_protocol_options_->common_http_protocol_options_.has_idle_timeout()) {
    idle_timeout = std::chrono::milliseconds(DurationUtil::durationToMilliseconds(
        http_protocol_options_->common_http_protocol_options_.idle_timeout()));
    if (idle_timeout.value().count() == 0) {
      idle_timeout = absl::nullopt;
    }
  }
  if (idle_timeout.has_value()) {
    optional_timeouts_.set<OptionalTimeoutNames::IdleTimeout>(*idle_timeout);
  }

  // Use default (10m) or configured `tcp_pool_idle_timeout`, unless it's set to 0, indicating
  // that no timeout should be used.
  absl::optional<std::chrono::milliseconds> tcp_pool_idle_timeout(std::chrono::minutes(10));
  if (tcp_protocol_options_ && tcp_protocol_options_->idleTimeout().has_value()) {
    tcp_pool_idle_timeout = tcp_protocol_options_->idleTimeout();
    if (tcp_pool_idle_timeout.value().count() == 0) {
      tcp_pool_idle_timeout = absl::nullopt;
    }
  }
  if (tcp_pool_idle_timeout.has_value()) {
    optional_timeouts_.set<OptionalTimeoutNames::TcpPoolIdleTimeout>(*tcp_pool_idle_timeout);
  }

  // Use configured `max_connection_duration`, unless it's set to 0, indicating that
  // no timeout should be used. No timeout by default either.
  absl::optional<std::chrono::milliseconds> max_connection_duration;
  if (http_protocol_options_->common_http_protocol_options_.has_max_connection_duration()) {
    max_connection_duration = std::chrono::milliseconds(DurationUtil::durationToMilliseconds(
        http_protocol_options_->common_http_protocol_options_.max_connection_duration()));
    if (max_connection_duration.value().count() == 0) {
      max_connection_duration = absl::nullopt;
    }
  }
  if (max_connection_duration.has_value()) {
    optional_timeouts_.set<OptionalTimeoutNames::MaxConnectionDuration>(*max_connection_duration);
  }

  if (config.has_eds_cluster_config()) {
    if (config.type() != envoy::config::cluster::v3::Cluster::EDS) {
      creation_status = absl::InvalidArgumentError("eds_cluster_config set in a non-EDS cluster");
      return;
    }
  }

  // TODO(htuch): Remove this temporary workaround when we have
  // https://github.com/bufbuild/protoc-gen-validate/issues/97 resolved. This just provides
  // early validation of sanity of fields that we should catch at config ingestion.
  DurationUtil::durationToMilliseconds(common_lb_config_->update_merge_window());

  // Create upstream network filter factories
  const auto& filters = config.filters();
  ASSERT(filter_factories_.empty());
  filter_factories_.reserve(filters.size());
  for (ssize_t i = 0; i < filters.size(); i++) {
    const auto& proto_config = filters[i];
    const bool is_terminal = i == filters.size() - 1;
    ENVOY_LOG(debug, "  upstream network filter #{}:", i);

    if (proto_config.has_config_discovery()) {
      if (proto_config.has_typed_config()) {
        creation_status =
            absl::InvalidArgumentError("Only one of typed_config or config_discovery can be used");
        return;
      }

      ENVOY_LOG(debug, "      dynamic filter name: {}", proto_config.name());
      filter_factories_.push_back(
          network_filter_config_provider_manager_->createDynamicFilterConfigProvider(
              proto_config.config_discovery(), proto_config.name(), server_context,
              upstream_context_, factory_context.serverFactoryContext().clusterManager(),
              is_terminal, "network", nullptr));
      continue;
    }

    ENVOY_LOG(debug, "    name: {}", proto_config.name());
    auto& factory = Config::Utility::getAndCheckFactory<
        Server::Configuration::NamedUpstreamNetworkFilterConfigFactory>(proto_config);
    auto message = factory.createEmptyConfigProto();
    SET_AND_RETURN_IF_NOT_OK(
        Config::Utility::translateOpaqueConfig(
            proto_config.typed_config(), factory_context.messageValidationVisitor(), *message),
        creation_status);
    Network::FilterFactoryCb callback =
        factory.createFilterFactoryFromProto(*message, upstream_context_);
    filter_factories_.push_back(
        network_filter_config_provider_manager_->createStaticFilterConfigProvider(
            callback, proto_config.name()));
  }

  if (http_protocol_options_) {
    if (!http_protocol_options_->http_filters_.empty()) {
      creation_status = Http::FilterChainUtility::checkUpstreamHttpFiltersList(
          http_protocol_options_->http_filters_);
      if (!creation_status.ok()) {
        return;
      }

      std::string prefix = stats_scope_->symbolTable().toString(stats_scope_->prefix());
      Http::FilterChainHelper<Server::Configuration::UpstreamFactoryContext,
                              Server::Configuration::UpstreamHttpFilterConfigFactory>
          helper(*http_filter_config_provider_manager_, upstream_context_.serverFactoryContext(),
                 factory_context.serverFactoryContext().clusterManager(), upstream_context_,
                 prefix);
      SET_AND_RETURN_IF_NOT_OK(helper.processFilters(http_protocol_options_->http_filters_,
                                                     "upstream http", "upstream http",
                                                     http_filter_factories_),
                               creation_status);
    }
  }
}

// Configures the load balancer based on config.load_balancing_policy
absl::Status
ClusterInfoImpl::configureLbPolicies(const envoy::config::cluster::v3::Cluster& config,
                                     Server::Configuration::ServerFactoryContext& context) {
  // Check if load_balancing_policy is set first.
  if (!config.has_load_balancing_policy()) {
    return absl::InvalidArgumentError("cluster: field load_balancing_policy need to be set");
  }

  if (config.has_lb_subset_config()) {
    return absl::InvalidArgumentError(
        "cluster: load_balancing_policy cannot be combined with lb_subset_config");
  }

  if (config.has_common_lb_config()) {
    const auto& lb_config = config.common_lb_config();
    if (lb_config.has_zone_aware_lb_config() || lb_config.has_locality_weighted_lb_config() ||
        lb_config.has_consistent_hashing_lb_config()) {
      return absl::InvalidArgumentError(
          "cluster: load_balancing_policy cannot be combined with partial fields "
          "(zone_aware_lb_config, "
          "locality_weighted_lb_config, consistent_hashing_lb_config) of common_lb_config");
    }
  }

  absl::InlinedVector<absl::string_view, 4> missing_policies;
  for (const auto& policy : config.load_balancing_policy().policies()) {
    TypedLoadBalancerFactory* factory =
        Config::Utility::getAndCheckFactory<TypedLoadBalancerFactory>(
            policy.typed_extension_config(), /*is_optional=*/true);
    if (factory != nullptr) {
      // Load and validate the configuration.
      auto proto_message = factory->createEmptyConfigProto();
      RETURN_IF_NOT_OK(Config::Utility::translateOpaqueConfig(
          policy.typed_extension_config().typed_config(), context.messageValidationVisitor(),
          *proto_message));

      load_balancer_factory_ = factory;
      auto lb_config_or_error = factory->loadConfig(context, *proto_message);
      RETURN_IF_NOT_OK_REF(lb_config_or_error.status());
      load_balancer_config_ = std::move(lb_config_or_error.value());
      break;
    }
    missing_policies.push_back(policy.typed_extension_config().name());
  }

  if (load_balancer_factory_ == nullptr) {
    return absl::InvalidArgumentError(
        fmt::format("cluster: didn't find a registered load balancer factory "
                    "implementation for cluster: '{}' with names from [{}]",
                    name_, absl::StrJoin(missing_policies, ", ")));
  }
  return absl::OkStatus();
}

ProtocolOptionsConfigConstSharedPtr
ClusterInfoImpl::extensionProtocolOptions(const std::string& name) const {
  auto i = extension_protocol_options_.find(name);
  if (i != extension_protocol_options_.end()) {
    return i->second;
  }
  return nullptr;
}

absl::StatusOr<Network::UpstreamTransportSocketFactoryPtr> createTransportSocketFactory(
    const envoy::config::cluster::v3::Cluster& config,
    Server::Configuration::TransportSocketFactoryContext& factory_context) {
  // If the cluster config doesn't have a transport socket configured, override with the default
  // transport socket implementation based on the tls_context. We copy by value first then
  // override if necessary.
  auto transport_socket = config.transport_socket();
  if (!config.has_transport_socket()) {
    envoy::extensions::transport_sockets::raw_buffer::v3::RawBuffer raw_buffer;
    transport_socket.mutable_typed_config()->PackFrom(raw_buffer);
    transport_socket.set_name("envoy.transport_sockets.raw_buffer");
  }

  auto& config_factory = Config::Utility::getAndCheckFactory<
      Server::Configuration::UpstreamTransportSocketConfigFactory>(transport_socket);
  ProtobufTypes::MessagePtr message = Config::Utility::translateToFactoryConfig(
      transport_socket, factory_context.messageValidationVisitor(), config_factory);
  return config_factory.createTransportSocketFactory(*message, factory_context);
}

void ClusterInfoImpl::createNetworkFilterChain(Network::Connection& connection) const {
  for (const auto& filter_config_provider : filter_factories_) {
    auto config = filter_config_provider->config();
    if (config.has_value()) {
      Network::FilterFactoryCb& factory = config.value();
      factory(connection);
    }
  }
}

std::vector<Http::Protocol>
ClusterInfoImpl::upstreamHttpProtocol(absl::optional<Http::Protocol> downstream_protocol) const {
  if (downstream_protocol.has_value() &&
      features_ & Upstream::ClusterInfo::Features::USE_DOWNSTREAM_PROTOCOL) {
    if (downstream_protocol.value() == Http::Protocol::Http3 &&
        !(features_ & Upstream::ClusterInfo::Features::HTTP3)) {
      return {Http::Protocol::Http2};
    }
    // use HTTP11 since HTTP10 upstream is not supported yet.
    if (downstream_protocol.value() == Http::Protocol::Http10) {
      return {Http::Protocol::Http11};
    }
    return {downstream_protocol.value()};
  }

  if (features_ & Upstream::ClusterInfo::Features::USE_ALPN) {
    if (!(features_ & Upstream::ClusterInfo::Features::HTTP3)) {
      return {Http::Protocol::Http2, Http::Protocol::Http11};
    }
    return {Http::Protocol::Http3, Http::Protocol::Http2, Http::Protocol::Http11};
  }

  if (features_ & Upstream::ClusterInfo::Features::HTTP3) {
    return {Http::Protocol::Http3};
  }

  return {(features_ & Upstream::ClusterInfo::Features::HTTP2) ? Http::Protocol::Http2
                                                               : Http::Protocol::Http11};
}

absl::StatusOr<bool> validateTransportSocketSupportsQuic(
    const envoy::config::core::v3::TransportSocket& transport_socket) {
  // The transport socket is valid for QUIC if it is either a QUIC transport socket,
  // or if it is a QUIC transport socket wrapped in an HTTP/1.1 proxy socket.
  if (transport_socket.name() == "envoy.transport_sockets.quic") {
    return true;
  }
  if (transport_socket.name() != "envoy.transport_sockets.http_11_proxy") {
    return false;
  }
  envoy::extensions::transport_sockets::http_11_proxy::v3::Http11ProxyUpstreamTransport
      http11_socket;
  RETURN_IF_NOT_OK(MessageUtil::unpackTo(transport_socket.typed_config(), http11_socket));
  return http11_socket.transport_socket().name() == "envoy.transport_sockets.quic";
}

ClusterImplBase::ClusterImplBase(const envoy::config::cluster::v3::Cluster& cluster,
                                 ClusterFactoryContext& cluster_context,
                                 absl::Status& creation_status)
    : init_manager_(fmt::format("Cluster {}", cluster.name())),
      init_watcher_("ClusterImplBase", [this]() { onInitDone(); }),
      runtime_(cluster_context.serverFactoryContext().runtime()),
      wait_for_warm_on_init_(PROTOBUF_GET_WRAPPED_OR_DEFAULT(cluster, wait_for_warm_on_init, true)),
      random_(cluster_context.serverFactoryContext().api().randomGenerator()),
      local_cluster_(
          cluster_context.serverFactoryContext().clusterManager().localClusterName().value_or("") ==
          cluster.name()),
      const_metadata_shared_pool_(Config::Metadata::getConstMetadataSharedPool(
          cluster_context.serverFactoryContext().singletonManager(),
          cluster_context.serverFactoryContext().mainThreadDispatcher())) {
  auto& server_context = cluster_context.serverFactoryContext();

  auto stats_scope = generateStatsScope(cluster, server_context.serverScope().store());
  transport_factory_context_ =
      std::make_unique<Server::Configuration::TransportSocketFactoryContextImpl>(
          server_context, *stats_scope, cluster_context.messageValidationVisitor());
  transport_factory_context_->setInitManager(init_manager_);

  auto socket_factory_or_error = createTransportSocketFactory(cluster, *transport_factory_context_);
  SET_AND_RETURN_IF_NOT_OK(socket_factory_or_error.status(), creation_status);
  auto* raw_factory_pointer = socket_factory_or_error.value().get();

  auto socket_matcher_or_error = TransportSocketMatcherImpl::create(
      cluster.transport_socket_matches(), *transport_factory_context_,
      socket_factory_or_error.value(), *stats_scope);
  SET_AND_RETURN_IF_NOT_OK(socket_matcher_or_error.status(), creation_status);
  auto socket_matcher = std::move(*socket_matcher_or_error);
  const bool matcher_supports_alpn = socket_matcher->allMatchesSupportAlpn();
  auto& dispatcher = server_context.mainThreadDispatcher();
  auto info_or_error =
      ClusterInfoImpl::create(init_manager_, server_context, cluster,
                              cluster_context.serverFactoryContext().clusterManager().bindConfig(),
                              runtime_, std::move(socket_matcher), std::move(stats_scope),
                              cluster_context.addedViaApi(), *transport_factory_context_);
  SET_AND_RETURN_IF_NOT_OK(info_or_error.status(), creation_status);
  info_ = std::shared_ptr<const ClusterInfoImpl>(
      (*info_or_error).release(), [&dispatcher](const ClusterInfoImpl* self) {
        ENVOY_LOG(trace, "Schedule destroy cluster info {}", self->name());
        dispatcher.deleteInDispatcherThread(
            std::unique_ptr<const Event::DispatcherThreadDeletable>(self));
      });

  if ((info_->features() & ClusterInfoImpl::Features::USE_ALPN)) {
    if (!raw_factory_pointer->supportsAlpn()) {
      creation_status = absl::InvalidArgumentError(
          fmt::format("ALPN configured for cluster {} which has a non-ALPN transport socket: {}",
                      cluster.name(), cluster.DebugString()));
      return;
    }
    if (!matcher_supports_alpn &&
        !runtime_.snapshot().featureEnabled(ClusterImplBase::DoNotValidateAlpnRuntimeKey, 0)) {
      creation_status = absl::InvalidArgumentError(fmt::format(
          "ALPN configured for cluster {} which has a non-ALPN transport socket matcher: {}",
          cluster.name(), cluster.DebugString()));
      return;
    }
  }

  if (info_->features() & ClusterInfoImpl::Features::HTTP3) {
#if defined(ENVOY_ENABLE_QUIC)
    absl::StatusOr<bool> supports_quic =
        validateTransportSocketSupportsQuic(cluster.transport_socket());
    SET_AND_RETURN_IF_NOT_OK(supports_quic.status(), creation_status);
    if (!*supports_quic) {
      creation_status = absl::InvalidArgumentError(
          fmt::format("HTTP3 requires a QuicUpstreamTransport transport socket: {} {}",
                      cluster.name(), cluster.transport_socket().DebugString()));
      return;
    }
#else
    creation_status = absl::InvalidArgumentError("HTTP3 configured but not enabled in the build.");
    return;
#endif
  }

  // Create the default (empty) priority set before registering callbacks to
  // avoid getting an update the first time it is accessed.
  priority_set_.getOrCreateHostSet(0);
  priority_update_cb_ = priority_set_.addPriorityUpdateCb(
      [this](uint32_t, const HostVector& hosts_added, const HostVector& hosts_removed) {
        if (!hosts_added.empty() || !hosts_removed.empty()) {
          info_->endpointStats().membership_change_.inc();
        }

        uint32_t healthy_hosts = 0;
        uint32_t degraded_hosts = 0;
        uint32_t excluded_hosts = 0;
        uint32_t hosts = 0;
        for (const auto& host_set : prioritySet().hostSetsPerPriority()) {
          hosts += host_set->hosts().size();
          healthy_hosts += host_set->healthyHosts().size();
          degraded_hosts += host_set->degradedHosts().size();
          excluded_hosts += host_set->excludedHosts().size();
        }
        info_->endpointStats().membership_total_.set(hosts);
        info_->endpointStats().membership_healthy_.set(healthy_hosts);
        info_->endpointStats().membership_degraded_.set(degraded_hosts);
        info_->endpointStats().membership_excluded_.set(excluded_hosts);
      });
  // Drop overload configuration parsing.
  SET_AND_RETURN_IF_NOT_OK(parseDropOverloadConfig(cluster.load_assignment()), creation_status);
}

namespace {
bool excludeBasedOnHealthFlag(const Host& host) {
  return host.healthFlagGet(Host::HealthFlag::PENDING_ACTIVE_HC) ||
         host.healthFlagGet(Host::HealthFlag::EXCLUDED_VIA_IMMEDIATE_HC_FAIL) ||
         host.healthFlagGet(Host::HealthFlag::EDS_STATUS_DRAINING);
}

} // namespace

std::tuple<HealthyHostVectorConstSharedPtr, DegradedHostVectorConstSharedPtr,
           ExcludedHostVectorConstSharedPtr>
ClusterImplBase::partitionHostList(const HostVector& hosts) {
  auto healthy_list = std::make_shared<HealthyHostVector>();
  auto degraded_list = std::make_shared<DegradedHostVector>();
  auto excluded_list = std::make_shared<ExcludedHostVector>();

  for (const auto& host : hosts) {
    const Host::Health health_status = host->coarseHealth();
    if (health_status == Host::Health::Healthy) {
      healthy_list->get().emplace_back(host);
    } else if (health_status == Host::Health::Degraded) {
      degraded_list->get().emplace_back(host);
    }
    if (excludeBasedOnHealthFlag(*host)) {
      excluded_list->get().emplace_back(host);
    }
  }

  return std::make_tuple(healthy_list, degraded_list, excluded_list);
}

std::tuple<HostsPerLocalityConstSharedPtr, HostsPerLocalityConstSharedPtr,
           HostsPerLocalityConstSharedPtr>
ClusterImplBase::partitionHostsPerLocality(const HostsPerLocality& hosts) {
  auto filtered_clones =
      hosts.filter({[](const Host& host) { return host.coarseHealth() == Host::Health::Healthy; },
                    [](const Host& host) { return host.coarseHealth() == Host::Health::Degraded; },
                    [](const Host& host) { return excludeBasedOnHealthFlag(host); }});

  return std::make_tuple(std::move(filtered_clones[0]), std::move(filtered_clones[1]),
                         std::move(filtered_clones[2]));
}

bool ClusterInfoImpl::maintenanceMode() const {
  return runtime_.snapshot().featureEnabled(maintenance_mode_runtime_key_, 0);
}

ResourceManager& ClusterInfoImpl::resourceManager(ResourcePriority priority) const {
  ASSERT(enumToInt(priority) < resource_managers_.managers_.size());
  return *resource_managers_.managers_[enumToInt(priority)];
}

void ClusterImplBase::initialize(std::function<absl::Status()> callback) {
  ASSERT(!initialization_started_);
  ASSERT(initialization_complete_callback_ == nullptr);
  initialization_complete_callback_ = callback;
  startPreInit();
}

void ClusterImplBase::onPreInitComplete() {
  // Protect against multiple calls.
  if (initialization_started_) {
    return;
  }
  initialization_started_ = true;

  ENVOY_LOG(debug, "initializing {} cluster {} completed",
            initializePhase() == InitializePhase::Primary ? "Primary" : "Secondary",
            info()->name());
  init_manager_.initialize(init_watcher_);
}

void ClusterImplBase::onInitDone() {
  info()->configUpdateStats().warming_state_.set(0);
  if (health_checker_ && pending_initialize_health_checks_ == 0) {
    for (auto& host_set : prioritySet().hostSetsPerPriority()) {
      for (auto& host : host_set->hosts()) {
        if (host->disableActiveHealthCheck()) {
          continue;
        }
        ++pending_initialize_health_checks_;
      }
    }
    ENVOY_LOG(debug, "Cluster onInitDone pending initialize health check count {}",
              pending_initialize_health_checks_);

    // TODO(mattklein123): Remove this callback when done.
    health_checker_->addHostCheckCompleteCb(
        [this](HostSharedPtr, HealthTransition, HealthState) -> void {
          if (pending_initialize_health_checks_ > 0 && --pending_initialize_health_checks_ == 0) {
            finishInitialization();
          }
        });
  }

  if (pending_initialize_health_checks_ == 0) {
    finishInitialization();
  }
}

void ClusterImplBase::finishInitialization() {
  ASSERT(initialization_complete_callback_ != nullptr);
  ASSERT(initialization_started_);

  // Snap a copy of the completion callback so that we can set it to nullptr to unblock
  // reloadHealthyHosts(). See that function for more info on why we do this.
  auto snapped_callback = initialization_complete_callback_;
  initialization_complete_callback_ = nullptr;

  if (health_checker_ != nullptr) {
    reloadHealthyHosts(nullptr);
  }

  if (snapped_callback != nullptr) {
    THROW_IF_NOT_OK(snapped_callback());
  }
}

absl::Status ClusterImplBase::parseDropOverloadConfig(
    const envoy::config::endpoint::v3::ClusterLoadAssignment& cluster_load_assignment) {
  // Default drop_overload_ to zero.
  drop_overload_ = UnitFloat(0);

  if (!cluster_load_assignment.has_policy()) {
    return absl::OkStatus();
  }
  const auto& policy = cluster_load_assignment.policy();
  if (policy.drop_overloads().empty()) {
    return absl::OkStatus();
  }
  if (policy.drop_overloads().size() > kDropOverloadSize) {
    return absl::InvalidArgumentError(
        fmt::format("Cluster drop_overloads config has {} categories. Envoy only support one.",
                    policy.drop_overloads().size()));
  }

  const auto& drop_percentage = policy.drop_overloads(0).drop_percentage();
  float denominator = 100;
  switch (drop_percentage.denominator()) {
  case envoy::type::v3::FractionalPercent::HUNDRED:
    denominator = 100;
    break;
  case envoy::type::v3::FractionalPercent::TEN_THOUSAND:
    denominator = 10000;
    break;
  case envoy::type::v3::FractionalPercent::MILLION:
    denominator = 1000000;
    break;
  default:
    return absl::InvalidArgumentError(fmt::format(
        "Cluster drop_overloads config denominator setting is invalid : {}. Valid range 0~2.",
        static_cast<int>(drop_percentage.denominator())));
  }

  // If DropOverloadRuntimeKey is not enabled, honor the EDS drop_overload config.
  // If it is enabled, choose the smaller one between it and the EDS config.
  float drop_ratio = float(drop_percentage.numerator()) / (denominator);
  if (drop_ratio > 1) {
    return absl::InvalidArgumentError(
        fmt::format("Cluster drop_overloads config is invalid. drop_ratio={}(Numerator {} / "
                    "Denominator {}). The valid range is 0~1.",
                    drop_ratio, drop_percentage.numerator(), denominator));
  }
  const uint64_t MAX_DROP_OVERLOAD_RUNTIME = 100;
  uint64_t drop_ratio_runtime = runtime_.snapshot().getInteger(
      ClusterImplBase::DropOverloadRuntimeKey, MAX_DROP_OVERLOAD_RUNTIME);
  if (drop_ratio_runtime > MAX_DROP_OVERLOAD_RUNTIME) {
    return absl::InvalidArgumentError(
        fmt::format("load_balancing_policy.drop_overload_limit runtime key config {} is invalid. "
                    "The valid range is 0~100",
                    drop_ratio_runtime));
  }

  drop_ratio = std::min(drop_ratio, float(drop_ratio_runtime) / float(MAX_DROP_OVERLOAD_RUNTIME));
  drop_overload_ = UnitFloat(drop_ratio);
  drop_category_ = policy.drop_overloads(0).category();
  return absl::OkStatus();
}

void ClusterImplBase::setHealthChecker(const HealthCheckerSharedPtr& health_checker) {
  ASSERT(!health_checker_);
  health_checker_ = health_checker;
  health_checker_->start();
  health_checker_->addHostCheckCompleteCb(
      [this](const HostSharedPtr& host, HealthTransition changed_state, HealthState) -> void {
        // If we get a health check completion that resulted in a state change, signal to
        // update the host sets on all threads.
        if (changed_state == HealthTransition::Changed) {
          reloadHealthyHosts(host);
        }
      });
}

void ClusterImplBase::setOutlierDetector(const Outlier::DetectorSharedPtr& outlier_detector) {
  if (!outlier_detector) {
    return;
  }

  outlier_detector_ = outlier_detector;
  outlier_detector_->addChangedStateCb(
      [this](const HostSharedPtr& host) -> void { reloadHealthyHosts(host); });
}

void ClusterImplBase::reloadHealthyHosts(const HostSharedPtr& host) {
  // Every time a host changes Health Check state we cause a full healthy host recalculation which
  // for expensive LBs (ring, subset, etc.) can be quite time consuming. During startup, this
  // can also block worker threads by doing this repeatedly. There is no reason to do this
  // as we will not start taking traffic until we are initialized. By blocking Health Check
  // updates while initializing we can avoid this.
  if (initialization_complete_callback_ != nullptr) {
    return;
  }

  reloadHealthyHostsHelper(host);
}

void ClusterImplBase::reloadHealthyHostsHelper(const HostSharedPtr&) {
  const auto& host_sets = prioritySet().hostSetsPerPriority();
  for (size_t priority = 0; priority < host_sets.size(); ++priority) {
    const auto& host_set = host_sets[priority];
    // TODO(htuch): Can we skip these copies by exporting out const shared_ptr from HostSet?
    HostVectorConstSharedPtr hosts_copy = std::make_shared<HostVector>(host_set->hosts());

    HostsPerLocalityConstSharedPtr hosts_per_locality_copy = host_set->hostsPerLocality().clone();
    prioritySet().updateHosts(priority,
                              HostSetImpl::partitionHosts(hosts_copy, hosts_per_locality_copy),
                              host_set->localityWeights(), {}, {}, absl::nullopt, absl::nullopt);
  }
}

absl::StatusOr<const Network::Address::InstanceConstSharedPtr>
ClusterImplBase::resolveProtoAddress(const envoy::config::core::v3::Address& address) {
  absl::Status resolve_status;
  TRY_ASSERT_MAIN_THREAD {
    auto address_or_error = Network::Address::resolveProtoAddress(address);
    if (address_or_error.status().ok()) {
      return address_or_error.value();
    }
    resolve_status = address_or_error.status();
  }
  END_TRY
  CATCH(EnvoyException & e, { resolve_status = absl::InvalidArgumentError(e.what()); });
  if (info_->type() == envoy::config::cluster::v3::Cluster::STATIC ||
      info_->type() == envoy::config::cluster::v3::Cluster::EDS) {
    return absl::InvalidArgumentError(
        fmt::format("{}. Consider setting resolver_name or setting cluster type "
                    "to 'STRICT_DNS' or 'LOGICAL_DNS'",
                    resolve_status.message()));
  }
  return resolve_status;
}

absl::Status ClusterImplBase::validateEndpoints(
    absl::Span<const envoy::config::endpoint::v3::LocalityLbEndpoints* const> localities) const {
  for (const auto* endpoints : localities) {
    if (local_cluster_ && endpoints->priority() > 0) {
      return absl::InvalidArgumentError(
          fmt::format("Unexpected non-zero priority for local cluster '{}'.", info()->name()));
    }
  }

  OptRef<const LoadBalancerConfig> lb_config = info_->loadBalancerConfig();
  if (lb_config.has_value()) {
    return lb_config->validateEndpoints(localities);
  }
  return absl::OkStatus();
}

ClusterInfoImpl::OptionalClusterStats::OptionalClusterStats(
    const envoy::config::cluster::v3::Cluster& config, Stats::Scope& stats_scope,
    const ClusterManager& manager)
    : timeout_budget_stats_(
          (config.track_cluster_stats().timeout_budgets() || config.track_timeout_budgets())
              ? std::make_unique<ClusterTimeoutBudgetStats>(generateTimeoutBudgetStats(
                    stats_scope, manager.clusterTimeoutBudgetStatNames()))
              : nullptr),
      request_response_size_stats_(
          (config.track_cluster_stats().request_response_sizes()
               ? std::make_unique<ClusterRequestResponseSizeStats>(generateRequestResponseSizeStats(
                     stats_scope, manager.clusterRequestResponseSizeStatNames()))
               : nullptr)) {}

ClusterInfoImpl::ResourceManagers::ResourceManagers(
    const envoy::config::cluster::v3::Cluster& config, Runtime::Loader& runtime,
    const std::string& cluster_name, Stats::Scope& stats_scope,
    const ClusterCircuitBreakersStatNames& circuit_breakers_stat_names)
    : circuit_breakers_stat_names_(circuit_breakers_stat_names) {
  managers_[enumToInt(ResourcePriority::Default)] = THROW_OR_RETURN_VALUE(
      load(config, runtime, cluster_name, stats_scope, envoy::config::core::v3::DEFAULT),
      ResourceManagerImplPtr);
  managers_[enumToInt(ResourcePriority::High)] = THROW_OR_RETURN_VALUE(
      load(config, runtime, cluster_name, stats_scope, envoy::config::core::v3::HIGH),
      ResourceManagerImplPtr);
}

ClusterCircuitBreakersStats
ClusterInfoImpl::generateCircuitBreakersStats(Stats::Scope& scope, Stats::StatName prefix,
                                              bool track_remaining,
                                              const ClusterCircuitBreakersStatNames& stat_names) {
  auto make_gauge = [&stat_names, &scope, prefix](Stats::StatName stat_name) -> Stats::Gauge& {
    return Stats::Utility::gaugeFromElements(scope,
                                             {stat_names.circuit_breakers_, prefix, stat_name},
                                             Stats::Gauge::ImportMode::Accumulate);
  };

#define REMAINING_GAUGE(stat_name)                                                                 \
  track_remaining ? make_gauge(stat_name) : scope.store().nullGauge()

  return {
      make_gauge(stat_names.cx_open_),
      make_gauge(stat_names.cx_pool_open_),
      make_gauge(stat_names.rq_open_),
      make_gauge(stat_names.rq_pending_open_),
      make_gauge(stat_names.rq_retry_open_),
      REMAINING_GAUGE(stat_names.remaining_cx_),
      REMAINING_GAUGE(stat_names.remaining_cx_pools_),
      REMAINING_GAUGE(stat_names.remaining_pending_),
      REMAINING_GAUGE(stat_names.remaining_retries_),
      REMAINING_GAUGE(stat_names.remaining_rq_),
  };

#undef REMAINING_GAUGE
}

Http::Http1::CodecStats& ClusterInfoImpl::http1CodecStats() const {
  return Http::Http1::CodecStats::atomicGet(http1_codec_stats_, *stats_scope_);
}

Http::Http2::CodecStats& ClusterInfoImpl::http2CodecStats() const {
  return Http::Http2::CodecStats::atomicGet(http2_codec_stats_, *stats_scope_);
}

Http::Http3::CodecStats& ClusterInfoImpl::http3CodecStats() const {
  return Http::Http3::CodecStats::atomicGet(http3_codec_stats_, *stats_scope_);
}

#ifdef ENVOY_ENABLE_UHV
::Envoy::Http::HeaderValidatorStats&
ClusterInfoImpl::getHeaderValidatorStats(Http::Protocol protocol) const {
  switch (protocol) {
  case Http::Protocol::Http10:
  case Http::Protocol::Http11:
    return http1CodecStats();
  case Http::Protocol::Http2:
    return http2CodecStats();
  case Http::Protocol::Http3:
    return http3CodecStats();
  }
  PANIC_DUE_TO_CORRUPT_ENUM;
}
#endif

Http::ClientHeaderValidatorPtr
ClusterInfoImpl::makeHeaderValidator([[maybe_unused]] Http::Protocol protocol) const {
#ifdef ENVOY_ENABLE_UHV
  return http_protocol_options_->header_validator_factory_
             ? http_protocol_options_->header_validator_factory_->createClientHeaderValidator(
                   protocol, getHeaderValidatorStats(protocol))
             : nullptr;
#else
  return nullptr;
#endif
}

std::pair<absl::optional<double>, absl::optional<uint32_t>> ClusterInfoImpl::getRetryBudgetParams(
    const envoy::config::cluster::v3::CircuitBreakers::Thresholds& thresholds) {
  constexpr double default_budget_percent = 20.0;
  constexpr uint32_t default_retry_concurrency = 3;

  absl::optional<double> budget_percent;
  absl::optional<uint32_t> min_retry_concurrency;
  if (thresholds.has_retry_budget()) {
    // The budget_percent and min_retry_concurrency values are only set if there is a retry budget
    // message set in the cluster config.
    budget_percent = PROTOBUF_GET_WRAPPED_OR_DEFAULT(thresholds.retry_budget(), budget_percent,
                                                     default_budget_percent);
    min_retry_concurrency = PROTOBUF_GET_WRAPPED_OR_DEFAULT(
        thresholds.retry_budget(), min_retry_concurrency, default_retry_concurrency);
  }
  return std::make_pair(budget_percent, min_retry_concurrency);
}

SINGLETON_MANAGER_REGISTRATION(upstream_network_filter_config_provider_manager);

std::shared_ptr<UpstreamNetworkFilterConfigProviderManager>
ClusterInfoImpl::createSingletonUpstreamNetworkFilterConfigProviderManager(
    Server::Configuration::ServerFactoryContext& context) {
  return context.singletonManager().getTyped<UpstreamNetworkFilterConfigProviderManager>(
      SINGLETON_MANAGER_REGISTERED_NAME(upstream_network_filter_config_provider_manager),
      [] { return std::make_shared<Filter::UpstreamNetworkFilterConfigProviderManagerImpl>(); });
}

absl::StatusOr<ResourceManagerImplPtr>
ClusterInfoImpl::ResourceManagers::load(const envoy::config::cluster::v3::Cluster& config,
                                        Runtime::Loader& runtime, const std::string& cluster_name,
                                        Stats::Scope& stats_scope,
                                        const envoy::config::core::v3::RoutingPriority& priority) {
  uint64_t max_connections = 1024;
  uint64_t max_pending_requests = 1024;
  uint64_t max_requests = 1024;
  uint64_t max_retries = 3;
  uint64_t max_connection_pools = std::numeric_limits<uint64_t>::max();
  uint64_t max_connections_per_host = std::numeric_limits<uint64_t>::max();

  bool track_remaining = false;

  Stats::StatName priority_stat_name;
  std::string priority_name;
  switch (priority) {
    PANIC_ON_PROTO_ENUM_SENTINEL_VALUES;
  case envoy::config::core::v3::DEFAULT:
    priority_stat_name = circuit_breakers_stat_names_.default_;
    priority_name = "default";
    break;
  case envoy::config::core::v3::HIGH:
    priority_stat_name = circuit_breakers_stat_names_.high_;
    priority_name = "high";
    break;
  }

  const std::string runtime_prefix =
      fmt::format("circuit_breakers.{}.{}.", cluster_name, priority_name);

  const auto& thresholds = config.circuit_breakers().thresholds();
  const auto it = std::find_if(
      thresholds.cbegin(), thresholds.cend(),
      [priority](const envoy::config::cluster::v3::CircuitBreakers::Thresholds& threshold) {
        return threshold.priority() == priority;
      });
  const auto& per_host_thresholds = config.circuit_breakers().per_host_thresholds();
  const auto per_host_it = std::find_if(
      per_host_thresholds.cbegin(), per_host_thresholds.cend(),
      [priority](const envoy::config::cluster::v3::CircuitBreakers::Thresholds& threshold) {
        return threshold.priority() == priority;
      });

  absl::optional<double> budget_percent;
  absl::optional<uint32_t> min_retry_concurrency;
  if (it != thresholds.cend()) {
    max_connections = PROTOBUF_GET_WRAPPED_OR_DEFAULT(*it, max_connections, max_connections);
    max_pending_requests =
        PROTOBUF_GET_WRAPPED_OR_DEFAULT(*it, max_pending_requests, max_pending_requests);
    max_requests = PROTOBUF_GET_WRAPPED_OR_DEFAULT(*it, max_requests, max_requests);
    max_retries = PROTOBUF_GET_WRAPPED_OR_DEFAULT(*it, max_retries, max_retries);
    track_remaining = it->track_remaining();
    max_connection_pools =
        PROTOBUF_GET_WRAPPED_OR_DEFAULT(*it, max_connection_pools, max_connection_pools);
    std::tie(budget_percent, min_retry_concurrency) = ClusterInfoImpl::getRetryBudgetParams(*it);
  }
  if (per_host_it != per_host_thresholds.cend()) {
    if (per_host_it->has_max_pending_requests() || per_host_it->has_max_requests() ||
        per_host_it->has_max_retries() || per_host_it->has_max_connection_pools() ||
        per_host_it->has_retry_budget()) {
      return absl::InvalidArgumentError("Unsupported field in per_host_thresholds");
    }
    if (per_host_it->has_max_connections()) {
      max_connections_per_host = per_host_it->max_connections().value();
    }
  }
  return std::make_unique<ResourceManagerImpl>(
      runtime, runtime_prefix, max_connections, max_pending_requests, max_requests, max_retries,
      max_connection_pools, max_connections_per_host,
      ClusterInfoImpl::generateCircuitBreakersStats(stats_scope, priority_stat_name,
                                                    track_remaining, circuit_breakers_stat_names_),
      budget_percent, min_retry_concurrency);
}

PriorityStateManager::PriorityStateManager(ClusterImplBase& cluster,
                                           const LocalInfo::LocalInfo& local_info,
                                           PrioritySet::HostUpdateCb* update_cb)
    : parent_(cluster), local_info_node_(local_info.node()), update_cb_(update_cb) {}

void PriorityStateManager::initializePriorityFor(
    const envoy::config::endpoint::v3::LocalityLbEndpoints& locality_lb_endpoint) {
  const uint32_t priority = locality_lb_endpoint.priority();
  if (priority_state_.size() <= priority) {
    priority_state_.resize(priority + 1);
  }
  if (priority_state_[priority].first == nullptr) {
    priority_state_[priority].first = std::make_unique<HostVector>();
  }
  if (locality_lb_endpoint.has_locality() && locality_lb_endpoint.has_load_balancing_weight()) {
    priority_state_[priority].second[locality_lb_endpoint.locality()] =
        locality_lb_endpoint.load_balancing_weight().value();
  }
}

void PriorityStateManager::registerHostForPriority(
    const std::string& hostname, Network::Address::InstanceConstSharedPtr address,
    const std::vector<Network::Address::InstanceConstSharedPtr>& address_list,
    const envoy::config::endpoint::v3::LocalityLbEndpoints& locality_lb_endpoint,
    const envoy::config::endpoint::v3::LbEndpoint& lb_endpoint) {
  auto endpoint_metadata =
      lb_endpoint.has_metadata()
          ? parent_.constMetadataSharedPool()->getObject(lb_endpoint.metadata())
          : nullptr;
  auto locality_metadata =
      locality_lb_endpoint.has_metadata()
          ? parent_.constMetadataSharedPool()->getObject(locality_lb_endpoint.metadata())
          : nullptr;
  const auto host = std::shared_ptr<HostImpl>(THROW_OR_RETURN_VALUE(
      HostImpl::create(parent_.info(), hostname, address, endpoint_metadata, locality_metadata,
                       lb_endpoint.load_balancing_weight().value(), locality_lb_endpoint.locality(),
                       lb_endpoint.endpoint().health_check_config(),
                       locality_lb_endpoint.priority(), lb_endpoint.health_status(), address_list),
      std::unique_ptr<HostImpl>));
  registerHostForPriority(host, locality_lb_endpoint);
}

void PriorityStateManager::registerHostForPriority(
    const HostSharedPtr& host,
    const envoy::config::endpoint::v3::LocalityLbEndpoints& locality_lb_endpoint) {
  const uint32_t priority = locality_lb_endpoint.priority();
  // Should be called after initializePriorityFor.
  ASSERT(priority_state_[priority].first);
  priority_state_[priority].first->emplace_back(host);
}

void PriorityStateManager::updateClusterPrioritySet(
    const uint32_t priority, HostVectorSharedPtr&& current_hosts,
    const absl::optional<HostVector>& hosts_added, const absl::optional<HostVector>& hosts_removed,
    const absl::optional<Upstream::Host::HealthFlag> health_checker_flag,
    absl::optional<bool> weighted_priority_health,
    absl::optional<uint32_t> overprovisioning_factor) {
  // If local locality is not defined then skip populating per locality hosts.
  const auto& local_locality = local_info_node_.locality();
  ENVOY_LOG(trace, "Local locality: {}", local_locality.DebugString());

  // For non-EDS, most likely the current hosts are from priority_state_[priority].first.
  HostVectorSharedPtr hosts(std::move(current_hosts));
  LocalityWeightsMap empty_locality_map;
  LocalityWeightsMap& locality_weights_map =
      priority_state_.size() > priority ? priority_state_[priority].second : empty_locality_map;
  ASSERT(priority_state_.size() > priority || locality_weights_map.empty());
  LocalityWeightsSharedPtr locality_weights;
  std::vector<HostVector> per_locality;

  // TODO: have the load balancing extension indicate, programmatically, whether it needs locality
  // weights, as an optimization in cases where it doesn't.
  locality_weights = std::make_shared<LocalityWeights>();

  // We use std::map to guarantee a stable ordering for zone aware routing.
  std::map<envoy::config::core::v3::Locality, HostVector, LocalityLess> hosts_per_locality;

  for (const HostSharedPtr& host : *hosts) {
    // Take into consideration when a non-EDS cluster has active health checking, i.e. to mark all
    // the hosts unhealthy (host->healthFlagSet(Host::HealthFlag::FAILED_ACTIVE_HC)) and then fire
    // update callbacks to start the health checking process. The endpoint with disabled active
    // health check should not be set FAILED_ACTIVE_HC here.
    if (health_checker_flag.has_value() && !host->disableActiveHealthCheck()) {
      host->healthFlagSet(health_checker_flag.value());
    }
    hosts_per_locality[host->locality()].push_back(host);
  }

  // Do we have hosts for the local locality?
  const bool non_empty_local_locality =
      local_info_node_.has_locality() &&
      hosts_per_locality.find(local_locality) != hosts_per_locality.end();

  // As per HostsPerLocality::get(), the per_locality vector must have the local locality hosts
  // first if non_empty_local_locality.
  if (non_empty_local_locality) {
    per_locality.emplace_back(hosts_per_locality[local_locality]);
    locality_weights->emplace_back(locality_weights_map[local_locality]);
  }

  // After the local locality hosts (if any), we place the remaining locality host groups in
  // lexicographic order. This provides a stable ordering for zone aware routing.
  for (auto& entry : hosts_per_locality) {
    if (!non_empty_local_locality || !LocalityEqualTo()(local_locality, entry.first)) {
      per_locality.emplace_back(entry.second);
      locality_weights->emplace_back(locality_weights_map[entry.first]);
    }
  }

  auto per_locality_shared =
      std::make_shared<HostsPerLocalityImpl>(std::move(per_locality), non_empty_local_locality);

  // If a batch update callback was provided, use that. Otherwise directly update
  // the PrioritySet.
  if (update_cb_ != nullptr) {
    update_cb_->updateHosts(priority, HostSetImpl::partitionHosts(hosts, per_locality_shared),
                            std::move(locality_weights), hosts_added.value_or(*hosts),
                            hosts_removed.value_or<HostVector>({}), weighted_priority_health,
                            overprovisioning_factor);
  } else {
    parent_.prioritySet().updateHosts(
        priority, HostSetImpl::partitionHosts(hosts, per_locality_shared),
        std::move(locality_weights), hosts_added.value_or(*hosts),
        hosts_removed.value_or<HostVector>({}), weighted_priority_health, overprovisioning_factor);
  }
}

bool BaseDynamicClusterImpl::updateDynamicHostList(
    const HostVector& new_hosts, HostVector& current_priority_hosts,
    HostVector& hosts_added_to_current_priority, HostVector& hosts_removed_from_current_priority,
    const HostMap& all_hosts, const absl::flat_hash_set<std::string>& all_new_hosts) {
  uint64_t max_host_weight = 1;

  // Did hosts change?
  //
  // Have host attributes changed the health of any endpoint? If so, we
  // rebuild the hosts vectors. We only do this if the health status of an
  // endpoint has materially changed (e.g. if previously failing active health
  // checks, we just note it's now failing EDS health status but don't rebuild).
  //
  // TODO(htuch): We can be smarter about this potentially, and not force a full
  // host set update on health status change. The way this would work is to
  // implement a HealthChecker subclass that provides thread local health
  // updates to the Cluster object. This will probably make sense to do in
  // conjunction with https://github.com/envoyproxy/envoy/issues/2874.
  bool hosts_changed = false;

  // Go through and see if the list we have is different from what we just got. If it is, we make
  // a new host list and raise a change notification. We also check for duplicates here. It's
  // possible for DNS to return the same address multiple times, and a bad EDS implementation
  // could do the same thing.

  // Keep track of hosts we see in new_hosts that we are able to match up with an existing host.
  absl::flat_hash_set<std::string> existing_hosts_for_current_priority(
      current_priority_hosts.size());
  // Keep track of hosts we're adding (or replacing)
  absl::flat_hash_set<std::string> new_hosts_for_current_priority(new_hosts.size());
  // Keep track of hosts for which locality is changed.
  absl::flat_hash_set<std::string> hosts_with_updated_locality_for_current_priority(
      current_priority_hosts.size());
  // Keep track of hosts for which active health check flag is changed.
  absl::flat_hash_set<std::string> hosts_with_active_health_check_flag_changed(
      current_priority_hosts.size());
  HostVector final_hosts;
  for (const HostSharedPtr& host : new_hosts) {
    // To match a new host with an existing host means comparing their addresses.
    auto existing_host = all_hosts.find(addressToString(host->address()));
    const bool existing_host_found = existing_host != all_hosts.end();

    // Clear any pending deletion flag on an existing host in case it came back while it was
    // being stabilized. We will set it again below if needed.
    if (existing_host_found) {
      existing_host->second->healthFlagClear(Host::HealthFlag::PENDING_DYNAMIC_REMOVAL);
    }

    // Check if in-place host update should be skipped, i.e. when the following criteria are met
    // (currently there is only one criterion, but we might add more in the future):
    // - The cluster health checker is activated and a new host is matched with the existing one,
    //   but the health check address is different.
    const bool health_check_address_changed =
        (health_checker_ != nullptr && existing_host_found &&
         *existing_host->second->healthCheckAddress() != *host->healthCheckAddress());
    bool locality_changed = false;
    locality_changed = (existing_host_found &&
                        (!LocalityEqualTo()(host->locality(), existing_host->second->locality())));
    if (locality_changed) {
      hosts_with_updated_locality_for_current_priority.emplace(existing_host->first);
    }

    const bool active_health_check_flag_changed =
        (health_checker_ != nullptr && existing_host_found &&
         existing_host->second->disableActiveHealthCheck() != host->disableActiveHealthCheck());
    if (active_health_check_flag_changed) {
      hosts_with_active_health_check_flag_changed.emplace(existing_host->first);
    }
    const bool skip_inplace_host_update =
        health_check_address_changed || locality_changed || active_health_check_flag_changed;

    // When there is a match and we decided to do in-place update, we potentially update the
    // host's health check flag and metadata. Afterwards, the host is pushed back into the
    // final_hosts, i.e. hosts that should be preserved in the current priority.
    if (existing_host_found && !skip_inplace_host_update) {
      existing_hosts_for_current_priority.emplace(existing_host->first);
      // If we find a host matched based on address, we keep it. However we do change weight
      // inline so do that here.
      if (host->weight() > max_host_weight) {
        max_host_weight = host->weight();
      }
      if (existing_host->second->weight() != host->weight()) {
        existing_host->second->weight(host->weight());
        // We do full host set rebuilds so that load balancers can do pre-computation of data
        // structures based on host weight. This may become a performance problem in certain
        // deployments so it is runtime feature guarded and may also need to be configurable
        // and/or dynamic in the future.
        hosts_changed = true;
      }

      hosts_changed |= updateEdsHealthFlag(*host, *existing_host->second);

      // Did metadata change?
      bool metadata_changed = true;
      if (host->metadata() && existing_host->second->metadata()) {
        metadata_changed = !Protobuf::util::MessageDifferencer::Equivalent(
            *host->metadata(), *existing_host->second->metadata());
      } else if (!host->metadata() && !existing_host->second->metadata()) {
        metadata_changed = false;
      }

      if (metadata_changed) {
        // First, update the entire metadata for the endpoint.
        existing_host->second->metadata(host->metadata());

        // Also, given that the canary attribute of an endpoint is derived from its metadata
        // (e.g.: from envoy.lb/canary), we do a blind update here since it's cheaper than testing
        // to see if it actually changed. We must update this besides just updating the metadata,
        // because it'll be used by the router filter to compute upstream stats.
        existing_host->second->canary(host->canary());

        // If metadata changed, we need to rebuild. See github issue #3810.
        hosts_changed = true;
      }

      // Did the priority change?
      if (host->priority() != existing_host->second->priority()) {
        existing_host->second->priority(host->priority());
        hosts_added_to_current_priority.emplace_back(existing_host->second);
      }

      final_hosts.push_back(existing_host->second);
    } else {
      new_hosts_for_current_priority.emplace(addressToString(host->address()));
      if (host->weight() > max_host_weight) {
        max_host_weight = host->weight();
      }

      // If we are depending on a health checker, we initialize to unhealthy.
      // If there's an existing host with the same health checker, the
      // active health-status is kept.
      if (health_checker_ != nullptr && !host->disableActiveHealthCheck()) {
        if (existing_host_found && !health_check_address_changed &&
            !active_health_check_flag_changed) {
          // If there's an existing host, use the same active health-status.
          // The existing host can be marked PENDING_ACTIVE_HC or
          // ACTIVE_HC_TIMEOUT if it is also marked with FAILED_ACTIVE_HC.
          ASSERT(!existing_host->second->healthFlagGet(Host::HealthFlag::PENDING_ACTIVE_HC) ||
                 existing_host->second->healthFlagGet(Host::HealthFlag::FAILED_ACTIVE_HC));
          ASSERT(!existing_host->second->healthFlagGet(Host::HealthFlag::ACTIVE_HC_TIMEOUT) ||
                 existing_host->second->healthFlagGet(Host::HealthFlag::FAILED_ACTIVE_HC));

          constexpr uint32_t active_hc_statuses_mask =
              enumToInt(Host::HealthFlag::FAILED_ACTIVE_HC) |
              enumToInt(Host::HealthFlag::DEGRADED_ACTIVE_HC) |
              enumToInt(Host::HealthFlag::PENDING_ACTIVE_HC) |
              enumToInt(Host::HealthFlag::ACTIVE_HC_TIMEOUT);

          const uint32_t existing_host_statuses = existing_host->second->healthFlagsGetAll();
          host->healthFlagsSetAll(existing_host_statuses & active_hc_statuses_mask);
        } else {
          // No previous known host, mark it as failed active HC.
          host->healthFlagSet(Host::HealthFlag::FAILED_ACTIVE_HC);

          // If we want to exclude hosts until they have been health checked, mark them with
          // a flag to indicate that they have not been health checked yet.
          if (info_->warmHosts()) {
            host->healthFlagSet(Host::HealthFlag::PENDING_ACTIVE_HC);
          }
        }
      }

      final_hosts.push_back(host);
      hosts_added_to_current_priority.push_back(host);
    }
  }

  // Remove hosts from current_priority_hosts that were matched to an existing host in the
  // previous loop.
  auto erase_from =
      std::remove_if(current_priority_hosts.begin(), current_priority_hosts.end(),
                     [&existing_hosts_for_current_priority](const HostSharedPtr& p) {
                       auto existing_itr =
                           existing_hosts_for_current_priority.find(p->address()->asString());

                       if (existing_itr != existing_hosts_for_current_priority.end()) {
                         existing_hosts_for_current_priority.erase(existing_itr);
                         return true;
                       }

                       return false;
                     });
  current_priority_hosts.erase(erase_from, current_priority_hosts.end());

  // If we saw existing hosts during this iteration from a different priority, then we've moved
  // a host from another priority into this one, so we should mark the priority as having changed.
  if (!existing_hosts_for_current_priority.empty()) {
    hosts_changed = true;
  }

  // The remaining hosts are hosts that are not referenced in the config update. We remove them
  // from the priority if any of the following is true:
  // - Active health checking is not enabled.
  // - The removed hosts are failing active health checking OR have been explicitly marked as
  //   unhealthy by a previous EDS update. We do not count outlier as a reason to remove a host
  //   or any other future health condition that may be added so we do not use the coarseHealth()
  //   API.
  // - We have explicitly configured the cluster to remove hosts regardless of active health
  // status.
  const bool dont_remove_healthy_hosts =
      health_checker_ != nullptr && !info()->drainConnectionsOnHostRemoval();
  if (!current_priority_hosts.empty() && dont_remove_healthy_hosts) {
    erase_from = std::remove_if(
        current_priority_hosts.begin(), current_priority_hosts.end(),
        [&all_new_hosts, &new_hosts_for_current_priority,
         &hosts_with_updated_locality_for_current_priority,
         &hosts_with_active_health_check_flag_changed, &final_hosts,
         &max_host_weight](const HostSharedPtr& p) {
          // This host has already been added as a new host in the
          // new_hosts_for_current_priority. Return false here to make sure that host
          // reference with older locality gets cleaned up from the priority.
          if (hosts_with_updated_locality_for_current_priority.contains(p->address()->asString())) {
            return false;
          }
          if (hosts_with_active_health_check_flag_changed.contains(p->address()->asString())) {
            return false;
          }

          if (all_new_hosts.contains(p->address()->asString()) &&
              !new_hosts_for_current_priority.contains(p->address()->asString())) {
            // If the address is being completely deleted from this priority, but is
            // referenced from another priority, then we assume that the other
            // priority will perform an in-place update to re-use the existing Host.
            // We should therefore not mark it as PENDING_DYNAMIC_REMOVAL, but
            // instead remove it immediately from this priority.
            // Example: health check address changed and priority also changed
            return false;
          }

          // PENDING_DYNAMIC_REMOVAL doesn't apply for the host with disabled active
          // health check, the host is removed immediately from this priority.
          if ((!(p->healthFlagGet(Host::HealthFlag::FAILED_ACTIVE_HC) ||
                 p->healthFlagGet(Host::HealthFlag::FAILED_EDS_HEALTH))) &&
              !p->disableActiveHealthCheck()) {
            if (p->weight() > max_host_weight) {
              max_host_weight = p->weight();
            }

            final_hosts.push_back(p);
            p->healthFlagSet(Host::HealthFlag::PENDING_DYNAMIC_REMOVAL);
            return true;
          }
          return false;
        });
    current_priority_hosts.erase(erase_from, current_priority_hosts.end());
  }

  // At this point we've accounted for all the new hosts as well the hosts that previously
  // existed in this priority.
  info_->endpointStats().max_host_weight_.set(max_host_weight);

  // Whatever remains in current_priority_hosts should be removed.
  if (!hosts_added_to_current_priority.empty() || !current_priority_hosts.empty()) {
    hosts_removed_from_current_priority = std::move(current_priority_hosts);
    hosts_changed = true;
  }

  // During the update we populated final_hosts with all the hosts that should remain
  // in the current priority, so move them back into current_priority_hosts.
  current_priority_hosts = std::move(final_hosts);
  // We return false here in the absence of EDS health status or metadata changes, because we
  // have no changes to host vector status (modulo weights). When we have EDS
  // health status or metadata changed, we return true, causing updateHosts() to fire in the
  // caller.
  return hosts_changed;
}

Network::DnsLookupFamily
getDnsLookupFamilyFromCluster(const envoy::config::cluster::v3::Cluster& cluster) {
  return DnsUtils::getDnsLookupFamilyFromEnum(cluster.dns_lookup_family());
}

void reportUpstreamCxDestroy(const Upstream::HostDescriptionConstSharedPtr& host,
                             Network::ConnectionEvent event) {
  Upstream::ClusterTrafficStats& stats = *host->cluster().trafficStats();
  stats.upstream_cx_destroy_.inc();
  if (event == Network::ConnectionEvent::RemoteClose) {
    stats.upstream_cx_destroy_remote_.inc();
  } else {
    stats.upstream_cx_destroy_local_.inc();
  }
}

void reportUpstreamCxDestroyActiveRequest(const Upstream::HostDescriptionConstSharedPtr& host,
                                          Network::ConnectionEvent event) {
  Upstream::ClusterTrafficStats& stats = *host->cluster().trafficStats();
  stats.upstream_cx_destroy_with_active_rq_.inc();
  if (event == Network::ConnectionEvent::RemoteClose) {
    stats.upstream_cx_destroy_remote_with_active_rq_.inc();
  } else {
    stats.upstream_cx_destroy_local_with_active_rq_.inc();
  }
}

Network::Address::InstanceConstSharedPtr resolveHealthCheckAddress(
    const envoy::config::endpoint::v3::Endpoint::HealthCheckConfig& health_check_config,
    Network::Address::InstanceConstSharedPtr host_address) {
  Network::Address::InstanceConstSharedPtr health_check_address;
  const auto& port_value = health_check_config.port_value();
  if (health_check_config.has_address()) {
    auto address_or_error = Network::Address::resolveProtoAddress(health_check_config.address());
    THROW_IF_NOT_OK_REF(address_or_error.status());
    auto address = address_or_error.value();
    health_check_address =
        port_value == 0 ? address : Network::Utility::getAddressWithPort(*address, port_value);
  } else {
    health_check_address = (port_value == 0 || !host_address->ip())
                               ? host_address
                               : Network::Utility::getAddressWithPort(*host_address, port_value);
  }
  return health_check_address;
}

} // namespace Upstream
} // namespace Envoy<|MERGE_RESOLUTION|>--- conflicted
+++ resolved
@@ -748,21 +748,7 @@
   excluded_hosts_per_locality_ = std::move(update_hosts_params.excluded_hosts_per_locality);
   locality_weights_ = std::move(locality_weights);
 
-<<<<<<< HEAD
-  // TODO(ggreenway): implement `weighted_priority_health` support in `rebuildLocalityScheduler`.
-  rebuildLocalityScheduler(healthy_locality_scheduler_, healthy_locality_entries_,
-                           *healthy_hosts_per_locality_, healthy_hosts_->get(), hosts_per_locality_,
-                           excluded_hosts_per_locality_, locality_weights_,
-                           overprovisioning_factor_, seed);
-  rebuildLocalityScheduler(degraded_locality_scheduler_, degraded_locality_entries_,
-                           *degraded_hosts_per_locality_, degraded_hosts_->get(),
-                           hosts_per_locality_, excluded_hosts_per_locality_, locality_weights_,
-                           overprovisioning_factor_, seed);
-
   runUpdateCallbacks(hosts_added, hosts_removed);
-=======
-  THROW_IF_NOT_OK(runUpdateCallbacks(hosts_added, hosts_removed));
->>>>>>> 5e41ea32
 }
 
 PrioritySet::UpdateHostsParams

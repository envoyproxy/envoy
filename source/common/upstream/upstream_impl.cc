--- conflicted
+++ resolved
@@ -793,12 +793,8 @@
   if (!config.has_transport_socket()) {
     if (config.has_hidden_envoy_deprecated_tls_context()) {
       transport_socket.set_name(Extensions::TransportSockets::TransportSocketNames::get().Tls);
-<<<<<<< HEAD
-      transport_socket.mutable_typed_config()->PackFrom(config.tls_context());
-=======
-      MessageUtil::jsonConvert(config.hidden_envoy_deprecated_tls_context(),
-                               *transport_socket.mutable_hidden_envoy_deprecated_config());
->>>>>>> ab6f9ba0
+      transport_socket.mutable_typed_config()->PackFrom(
+          config.hidden_envoy_deprecated_tls_context());
     } else {
       transport_socket.set_name(
           Extensions::TransportSockets::TransportSocketNames::get().RawBuffer);
